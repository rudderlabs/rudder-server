--- conflicted
+++ resolved
@@ -33,12 +33,9 @@
 	"text/template"
 	"time"
 
-<<<<<<< HEAD
-=======
 	"github.com/rudderlabs/rudder-server/utils/types/deployment"
 
 	"github.com/gofrs/uuid"
->>>>>>> 19d1e3d0
 	redigo "github.com/gomodule/redigo/redis"
 	"github.com/joho/godotenv"
 	_ "github.com/lib/pq"
@@ -894,721 +891,6 @@
 	SendEvent(payload, "beacon/v1/batch", writeKey)
 }
 
-<<<<<<< HEAD
-=======
-// Adding necessary sql functions which needs to be used during warehouse testing
-func AddWHSpecificSqlFunctionsToJobsDb() {
-	var err error
-	_, err = db.Exec(wht.Test.GatewayJobsSqlFunction)
-	if err != nil {
-		panic(fmt.Errorf("error occurred with executing gw jobs function for events count with err %v", err.Error()))
-	}
-
-	_, err = db.Exec(wht.Test.BatchRouterJobsSqlFunction)
-	if err != nil {
-		panic(fmt.Errorf("error occurred with executing brt jobs function for events count with err %s", err.Error()))
-	}
-}
-
-// Verify Event in WareHouse Postgres
-func TestWHPostgresDestination(t *testing.T) {
-	pgTest := wht.Test.PGTest
-
-	whDestTest := &wht.WareHouseDestinationTest{
-		Client: &client.Client{
-			SQL:  pgTest.DB,
-			Type: client.SQLClient,
-		},
-		EventsCountMap:     pgTest.EventsMap,
-		WriteKey:           pgTest.WriteKey,
-		UserId:             "userId_postgres",
-		Schema:             "postgres_wh_integration",
-		TableTestQueryFreq: pgTest.TableTestQueryFreq,
-	}
-	sendWHEvents(whDestTest)
-	whDestinationTest(t, whDestTest)
-
-	whDestTest.UserId = "userId_postgres_1"
-	sendUpdatedWHEvents(whDestTest)
-	whDestinationTest(t, whDestTest)
-}
-
-// Verify Event in WareHouse ClickHouse
-func TestWHClickHouseDestination(t *testing.T) {
-	chTest := wht.Test.CHTest
-
-	whDestTest := &wht.WareHouseDestinationTest{
-		Client: &client.Client{
-			SQL:  chTest.DB,
-			Type: client.SQLClient,
-		},
-		EventsCountMap:     chTest.EventsMap,
-		WriteKey:           chTest.WriteKey,
-		UserId:             "userId_clickhouse",
-		Schema:             "rudderdb",
-		TableTestQueryFreq: chTest.TableTestQueryFreq,
-	}
-	sendWHEvents(whDestTest)
-	whDestinationTest(t, whDestTest)
-
-	whDestTest.UserId = "userId_clickhouse_1"
-	sendUpdatedWHEvents(whDestTest)
-	whDestinationTest(t, whDestTest)
-}
-
-// Verify Event in WareHouse ClickHouse Cluster
-func TestWHClickHouseClusterDestination(t *testing.T) {
-	chClusterTest := wht.Test.CHClusterTest
-
-	whDestTest := &wht.WareHouseDestinationTest{
-		Client: &client.Client{
-			SQL:  chClusterTest.GetResource().DB,
-			Type: client.SQLClient,
-		},
-		EventsCountMap:     chClusterTest.EventsMap,
-		WriteKey:           chClusterTest.WriteKey,
-		UserId:             "userId_clickhouse_cluster",
-		Schema:             "rudderdb",
-		TableTestQueryFreq: chClusterTest.TableTestQueryFreq,
-	}
-	sendWHEvents(whDestTest)
-	whDestinationTest(t, whDestTest)
-
-	initWHClickHouseClusterModeSetup(t)
-
-	whDestTest.UserId = "userId_clickhouse_cluster_1"
-	sendUpdatedWHEvents(whDestTest)
-
-	// Update events count Map
-	// This is required as because of the cluster mode setup and distributed view, events are getting duplicated.
-	whDestTest.EventsCountMap = wht.EventsCountMap{
-		"identifies":    2,
-		"users":         2,
-		"tracks":        2,
-		"product_track": 2,
-		"pages":         2,
-		"screens":       2,
-		"aliases":       2,
-		"groups":        2,
-		"gateway":       6,
-		"batchRT":       8,
-	}
-	whDestinationTest(t, whDestTest)
-}
-
-func TestWHBigQuery(t *testing.T) {
-	if runBigQueryTest == false {
-		t.Skip("Big query integration skipped. use -bigqueryintegration to add this test ")
-	}
-	if wht.Test.BQTest == nil {
-		fmt.Println("Error in ENV variable BIGQUERY_INTEGRATION_TEST_USER_CRED")
-		t.FailNow()
-	}
-	// Disabling big query dedup
-	config.SetBool("Warehouse.bigquery.isDedupEnabled", false)
-	bq.Init()
-	bqTest := wht.Test.BQTest
-	randomness := strings.ReplaceAll(uuid.Must(uuid.NewV4()).String(), "-", "")
-
-	whDestTest := &wht.WareHouseDestinationTest{
-		Client: &client.Client{
-			BQ:   bqTest.DB,
-			Type: client.BQClient,
-		},
-		EventsCountMap:     bqTest.EventsMap,
-		WriteKey:           bqTest.WriteKey,
-		UserId:             fmt.Sprintf("userId_bq_%s", randomness),
-		Schema:             "rudderstack_sample_http_source",
-		BQContext:          bqTest.Context,
-		Tables:             bqTest.Tables,
-		PrimaryKeys:        bqTest.PrimaryKeys,
-		TableTestQueryFreq: bqTest.TableTestQueryFreq,
-	}
-
-	whDestTest.MessageId = uuid.Must(uuid.NewV4()).String()
-
-	whDestTest.EventsCountMap = wht.EventsCountMap{
-		"identifies": 2,
-		"tracks":     2,
-		"pages":      2,
-		"screens":    2,
-		"aliases":    2,
-		"groups":     2,
-	}
-	sendWHEvents(whDestTest)
-
-	whDestTest.EventsCountMap = wht.EventsCountMap{
-		"identifies":    2,
-		"users":         1,
-		"tracks":        2,
-		"product_track": 2,
-		"pages":         2,
-		"screens":       2,
-		"aliases":       2,
-		"_groups":       2,
-		"gateway":       12,
-		"batchRT":       16,
-	}
-
-	whDestinationTest(t, whDestTest)
-	// Enabling big query dedup
-	config.SetBool("Warehouse.bigquery.isDedupEnabled", true)
-	bq.Init()
-
-	whDestTest.EventsCountMap = wht.EventsCountMap{
-		"identifies": 2,
-		"tracks":     2,
-		"pages":      2,
-		"screens":    2,
-		"aliases":    2,
-		"groups":     2,
-	}
-
-	sendWHEvents(whDestTest)
-
-	whDestTest.EventsCountMap = wht.EventsCountMap{
-		"identifies":    2,
-		"users":         1,
-		"tracks":        2,
-		"product_track": 2,
-		"pages":         2,
-		"screens":       2,
-		"aliases":       2,
-		"_groups":       2,
-		"gateway":       24,
-		"batchRT":       32,
-	}
-
-	whDestinationTest(t, whDestTest)
-}
-
-// Verify Event in WareHouse MSSQL
-func TestWHMssqlDestination(t *testing.T) {
-	MssqlTest := wht.Test.MSSQLTest
-
-	whDestTest := &wht.WareHouseDestinationTest{
-		Client: &client.Client{
-			SQL:  MssqlTest.DB,
-			Type: client.SQLClient,
-		},
-		EventsCountMap:     MssqlTest.EventsMap,
-		WriteKey:           MssqlTest.WriteKey,
-		UserId:             "userId_mssql",
-		Schema:             "mssql_wh_integration",
-		TableTestQueryFreq: MssqlTest.TableTestQueryFreq,
-	}
-	sendWHEvents(whDestTest)
-	whDestinationTest(t, whDestTest)
-
-	whDestTest.UserId = "userId_mssql_1"
-	sendUpdatedWHEvents(whDestTest)
-	whDestinationTest(t, whDestTest)
-}
-
-func getMessageId(wdt *wht.WareHouseDestinationTest) string {
-	if wdt.MessageId == "" {
-		return uuid.Must(uuid.NewV4()).String()
-	}
-	return wdt.MessageId
-}
-
-// sendWHEvents Sending warehouse events
-func sendWHEvents(wdt *wht.WareHouseDestinationTest) {
-	// Sending identify event
-	if identify, exists := wdt.EventsCountMap["identifies"]; exists {
-		for i := 0; i < identify; i++ {
-			payloadIdentify := strings.NewReader(fmt.Sprintf(`{
-			"userId": "%s",
-			"messageId":"%s",
-			"type": "identify",
-			"eventOrderNo":"1",
-			"context": {
-			  "traits": {
-				 "trait1": "new-val"
-			  }
-			},
-			"timestamp": "2020-02-02T00:23:09.544Z"
-		  }`, wdt.UserId, getMessageId(wdt)))
-			SendEvent(payloadIdentify, "identify", wdt.WriteKey)
-		}
-	}
-
-	// Sending track event
-	if track, exists := wdt.EventsCountMap["tracks"]; exists {
-		for i := 0; i < track; i++ {
-			payloadTrack := strings.NewReader(fmt.Sprintf(`{
-			"userId": "%s",
-			"messageId":"%s",
-			"type": "track",
-			"event": "Product Track",
-			"properties": {
-			  "review_id": "12345",
-			  "product_id" : "123",
-			  "rating" : 3.0,
-			  "review_body" : "Average product, expected much more."
-			}
-		  }`, wdt.UserId, getMessageId(wdt)))
-			SendEvent(payloadTrack, "track", wdt.WriteKey)
-		}
-	}
-
-	// Sending page event
-	if page, exists := wdt.EventsCountMap["pages"]; exists {
-		for i := 0; i < page; i++ {
-			payloadPage := strings.NewReader(fmt.Sprintf(`{
-			"userId": "%s",
-			"messageId":"%s",
-			"type": "page",
-			"name": "Home",
-			"properties": {
-			  "title": "Home | RudderStack",
-			  "url": "http://www.rudderstack.com"
-			}
-		  }`, wdt.UserId, getMessageId(wdt)))
-			SendEvent(payloadPage, "page", wdt.WriteKey)
-		}
-	}
-
-	// Sending screen event
-	if screen, exists := wdt.EventsCountMap["screens"]; exists {
-		for i := 0; i < screen; i++ {
-			payloadScreen := strings.NewReader(fmt.Sprintf(`{
-			"userId": "%s",
-			"messageId":"%s",
-			"type": "screen",
-			"name": "Main",
-			"properties": {
-			  "prop_key": "prop_value"
-			}
-		  }`, wdt.UserId, getMessageId(wdt)))
-			SendEvent(payloadScreen, "screen", wdt.WriteKey)
-		}
-	}
-
-	// Sending alias event
-	if alias, exists := wdt.EventsCountMap["aliases"]; exists {
-		for i := 0; i < alias; i++ {
-			payloadAlias := strings.NewReader(fmt.Sprintf(`{
-			"userId": "%s",
-			"messageId":"%s",
-			"type": "alias",
-			"previousId": "name@surname.com"
-		  }`, wdt.UserId, getMessageId(wdt)))
-			SendEvent(payloadAlias, "alias", wdt.WriteKey)
-		}
-	}
-
-	// Sending group event
-	if group, exists := wdt.EventsCountMap["groups"]; exists {
-		for i := 0; i < group; i++ {
-			payloadGroup := strings.NewReader(fmt.Sprintf(`{
-			"userId": "%s",
-			"messageId":"%s",
-			"type": "group",
-			"groupId": "groupId",
-			"traits": {
-			  "name": "MyGroup",
-			  "industry": "IT",
-			  "employees": 450,
-			  "plan": "basic"
-			}
-		  }`, wdt.UserId, getMessageId(wdt)))
-			SendEvent(payloadGroup, "group", wdt.WriteKey)
-		}
-	}
-}
-
-// sendUpdatedWHEvents Sending updated warehouse events
-func sendUpdatedWHEvents(wdt *wht.WareHouseDestinationTest) {
-	// Sending identify event
-	if identify, exists := wdt.EventsCountMap["identifies"]; exists {
-		for i := 0; i < identify; i++ {
-			payloadIdentify := strings.NewReader(fmt.Sprintf(`{
-			"userId": "%s",
-			"messageId":"%s",
-			"type": "identify",
-			"context": {
-			  "traits": {
-				 "trait1": "new-val"
-			  },
-			  "ip": "14.5.67.21",
-			  "library": {
-				  "name": "http"
-			  }
-			},
-			"timestamp": "2020-02-02T00:23:09.544Z"
-		  }`, wdt.UserId, uuid.Must(uuid.NewV4()).String()))
-			SendEvent(payloadIdentify, "identify", wdt.WriteKey)
-		}
-	}
-
-	// Sending track event
-	if track, exists := wdt.EventsCountMap["tracks"]; exists {
-		for i := 0; i < track; i++ {
-			payloadTrack := strings.NewReader(fmt.Sprintf(`{
-			"userId": "%s",
-			"messageId":"%s",
-			"type": "track",
-			"event": "Product Track",
-			"properties": {
-			  "review_id": "12345",
-			  "product_id" : "123",
-			  "rating" : 3.0,
-			  "revenue" : 4.99,
-			  "review_body" : "Average product, expected much more."
-			},
-			"context": {
-				"ip": "14.5.67.21",
-				"library": {
-					"name": "http"
-				}
-			}
-		  }`, wdt.UserId, uuid.Must(uuid.NewV4()).String()))
-			SendEvent(payloadTrack, "track", wdt.WriteKey)
-		}
-	}
-
-	// Sending page event
-	if page, exists := wdt.EventsCountMap["pages"]; exists {
-		for i := 0; i < page; i++ {
-			payloadPage := strings.NewReader(fmt.Sprintf(`{
-			"userId": "%s",
-			"messageId":"%s",
-			"type": "page",
-			"name": "Home",
-			"properties": {
-			  "title": "Home | RudderStack",
-			  "url": "http://www.rudderstack.com"
-			},
-			"context": {
-				"ip": "14.5.67.21",
-				"library": {
-					"name": "http"
-				}
-			  }
-		  }`, wdt.UserId, uuid.Must(uuid.NewV4()).String()))
-			SendEvent(payloadPage, "page", wdt.WriteKey)
-		}
-	}
-
-	// Sending screen event
-	if screen, exists := wdt.EventsCountMap["screens"]; exists {
-		for i := 0; i < screen; i++ {
-			payloadScreen := strings.NewReader(fmt.Sprintf(`{
-			"userId": "%s",
-			"messageId":"%s",
-			"type": "screen",
-			"name": "Main",
-			"properties": {
-			  "prop_key": "prop_value"
-			},
-			"context": {
-				"ip": "14.5.67.21",
-				"library": {
-					"name": "http"
-				}
-			  }
-		  }`, wdt.UserId, uuid.Must(uuid.NewV4()).String()))
-			SendEvent(payloadScreen, "screen", wdt.WriteKey)
-		}
-	}
-
-	// Sending alias event
-	if alias, exists := wdt.EventsCountMap["aliases"]; exists {
-		for i := 0; i < alias; i++ {
-			payloadAlias := strings.NewReader(fmt.Sprintf(`{
-			"userId": "%s",
-			"messageId":"%s",
-			"type": "alias",
-			"previousId": "name@surname.com",
-			"context": {
-				"ip": "14.5.67.21",
-				"library": {
-					"name": "http"
-				}
-            }
-		  }`, wdt.UserId, uuid.Must(uuid.NewV4()).String()))
-			SendEvent(payloadAlias, "alias", wdt.WriteKey)
-		}
-	}
-
-	// Sending group event
-	if group, exists := wdt.EventsCountMap["groups"]; exists {
-		for i := 0; i < group; i++ {
-			payloadGroup := strings.NewReader(fmt.Sprintf(`{
-			"userId": "%s",
-			"messageId":"%s",
-			"type": "group",
-			"groupId": "groupId",
-			"traits": {
-			  "name": "MyGroup",
-			  "industry": "IT",
-			  "employees": 450,
-			  "plan": "basic"
-			},
-			"context": {
-				"ip": "14.5.67.21",
-				"library": {
-					"name": "http"
-				}
-			}
-		  }`, wdt.UserId, uuid.Must(uuid.NewV4()).String()))
-			SendEvent(payloadGroup, "group", wdt.WriteKey)
-		}
-	}
-}
-
-// whDestinationTest Checking warehouse destination
-func whDestinationTest(t *testing.T, wdt *wht.WareHouseDestinationTest) {
-	whGatewayTest(t, wdt)
-	whBatchRouterTest(t, wdt)
-	whTablesTest(t, wdt)
-}
-
-// whGatewayTest Checking for gateway jobs
-func whGatewayTest(t *testing.T, wdt *wht.WareHouseDestinationTest) {
-	require.Contains(t, wdt.EventsCountMap, "gateway")
-	gwEvents := wdt.EventsCountMap["gateway"]
-	// Checking for the gateway jobs
-	t.Log("Checking for the gateway jobs")
-	require.Eventually(t, func() bool {
-		var count int64
-		jobSqlStatement := fmt.Sprintf(`select count(*) from gw_jobs_for_user_id_and_write_key('%s', '%s') as job_ids`, wdt.UserId, wdt.WriteKey)
-		err := db.QueryRow(jobSqlStatement).Scan(&count)
-		require.Equal(t, err, nil)
-		return count == int64(gwEvents)
-	}, time.Minute, 10*time.Millisecond)
-
-	// Getting gateway job ids
-	t.Log("Getting gateway job ids")
-	var jobIds []string
-	require.Eventually(t, func() bool {
-		jobIds = make([]string, 0)
-		jobSqlStatement := fmt.Sprintf(`select * from gw_jobs_for_user_id_and_write_key('%s', '%s') as job_ids`, wdt.UserId, wdt.WriteKey)
-		rows, err := db.Query(jobSqlStatement)
-		require.Equal(t, err, nil)
-
-		defer func() { _ = rows.Close() }()
-		for rows.Next() {
-			var jobId int64
-			err = rows.Scan(&jobId)
-			require.Equal(t, err, nil)
-			jobIds = append(jobIds, fmt.Sprint(jobId))
-		}
-		return gwEvents == len(jobIds)
-	}, time.Minute, 10*time.Millisecond)
-
-	// Checking for the gateway jobs state
-	t.Log("Checking for the gateway jobs state")
-	require.Eventually(t, func() bool {
-		var count int64
-		jobsSqlStatement := fmt.Sprintf("select count(*) from gw_job_status_1 where job_id in (%s) and job_state = 'succeeded'", strings.Join(jobIds, ","))
-		err := db.QueryRow(jobsSqlStatement).Scan(&count)
-		require.Equal(t, nil, err)
-		return count == int64(gwEvents)
-	}, time.Minute, 10*time.Millisecond)
-}
-
-// whBatchRouterTest Checking for batch router jobs
-func whBatchRouterTest(t *testing.T, wdt *wht.WareHouseDestinationTest) {
-	require.Contains(t, wdt.EventsCountMap, "batchRT")
-	brtEvents := wdt.EventsCountMap["batchRT"]
-
-	// Checking for the batch router jobs
-	t.Log("Checking for the batch router jobs")
-	require.Eventually(t, func() bool {
-		var count int64
-		jobsSqlStatement := fmt.Sprintf(`select count(*) from brt_jobs_for_user_id('%s') as job_ids`, wdt.UserId)
-		err := db.QueryRow(jobsSqlStatement).Scan(&count)
-		require.Equal(t, err, nil)
-		return count == int64(brtEvents)
-	}, 2*time.Minute, 100*time.Millisecond)
-
-	// Getting batch router job ids
-	t.Log("Getting batch router job ids")
-	var jobIds []string
-	require.Eventually(t, func() bool {
-		jobIds = make([]string, 0)
-		jobSqlStatement := fmt.Sprintf(`select * from brt_jobs_for_user_id('%s') as job_ids`, wdt.UserId)
-		rows, err := db.Query(jobSqlStatement)
-		require.Equal(t, err, nil)
-
-		defer func() { _ = rows.Close() }()
-		for rows.Next() {
-			var jobId int64
-			err = rows.Scan(&jobId)
-			require.Equal(t, err, nil)
-			jobIds = append(jobIds, fmt.Sprint(jobId))
-		}
-		return brtEvents == len(jobIds)
-	}, 2*time.Minute, 100*time.Millisecond)
-
-	// Checking for the batch router jobs state
-	t.Log("Checking for the batch router jobs state")
-	require.Eventually(t, func() bool {
-		var count int64
-		jobsSqlStatement := fmt.Sprintf("select count(*) from batch_rt_job_status_1 where job_id in (%s) and job_state = 'succeeded'", strings.Join(jobIds, ","))
-		err := db.QueryRow(jobsSqlStatement).Scan(&count)
-		require.Equal(t, err, nil)
-		return count == int64(brtEvents)
-	}, 2*time.Minute, 100*time.Millisecond)
-}
-
-func getQueryCount(cl *client.Client, statement string) (int64, error) {
-	result, err := cl.Query(statement, client.Read)
-	if err != nil {
-		return 0, err
-	}
-	return strconv.ParseInt(result.Values[0][0], 10, 64)
-}
-
-// whTablesTest Checking warehouse
-func whTablesTest(t *testing.T, wdt *wht.WareHouseDestinationTest) {
-	tables := []string{"identifies", "users", "tracks", "product_track", "pages", "screens", "aliases", "groups"}
-	primaryKeys := []string{"user_id", "id", "user_id", "user_id", "user_id", "user_id", "user_id", "user_id"}
-
-	if len(wdt.Tables) != 0 {
-		tables = wdt.Tables
-	}
-	if len(wdt.PrimaryKeys) != 0 {
-		primaryKeys = wdt.PrimaryKeys
-	}
-
-	for idx, table := range tables {
-		require.Contains(t, wdt.EventsCountMap, table)
-		tableCount := wdt.EventsCountMap[table]
-		require.Eventually(t, func() bool {
-			var count int64
-			sqlStatement := fmt.Sprintf("select count(*) from %s.%s where %s = '%s'", wdt.Schema, table, primaryKeys[idx], wdt.UserId)
-			count, _ = getQueryCount(wdt.Client, sqlStatement)
-			return count == int64(tableCount)
-		}, 2*time.Minute, wdt.TableTestQueryFreq)
-	}
-}
-
-// initWHClickHouseClusterModeSetup Initialize cluster mode setup
-func initWHClickHouseClusterModeSetup(t *testing.T) {
-	type ColumnInfoT struct {
-		ColumnName string
-		ColumnType string
-	}
-
-	chClusterTest := wht.Test.CHClusterTest
-	tables := []string{"identifies", "users", "tracks", "product_track", "pages", "screens", "aliases", "groups"}
-	tableColumnInfoMap := map[string][]ColumnInfoT{
-		"identifies": {
-			{
-				ColumnName: "context_passed_ip",
-				ColumnType: "Nullable(String)",
-			},
-			{
-				ColumnName: "context_library_name",
-				ColumnType: "Nullable(String)",
-			},
-		},
-		"product_track": {
-			{
-				ColumnName: "revenue",
-				ColumnType: "Nullable(Float64)",
-			},
-			{
-				ColumnName: "context_passed_ip",
-				ColumnType: "Nullable(String)",
-			},
-			{
-				ColumnName: "context_library_name",
-				ColumnType: "Nullable(String)",
-			},
-		},
-		"tracks": {
-			{
-				ColumnName: "context_passed_ip",
-				ColumnType: "Nullable(String)",
-			},
-			{
-				ColumnName: "context_library_name",
-				ColumnType: "Nullable(String)",
-			},
-		},
-		"users": {
-			{
-				ColumnName: "context_passed_ip",
-				ColumnType: "Nullable(String)",
-			},
-			{
-				ColumnName: "context_library_name",
-				ColumnType: "SimpleAggregateFunction(anyLast, Nullable(String))",
-			},
-		},
-		"pages": {
-			{
-				ColumnName: "context_passed_ip",
-				ColumnType: "Nullable(String)",
-			},
-			{
-				ColumnName: "context_library_name",
-				ColumnType: "Nullable(String)",
-			},
-		},
-		"screens": {
-			{
-				ColumnName: "context_passed_ip",
-				ColumnType: "Nullable(String)",
-			},
-			{
-				ColumnName: "context_library_name",
-				ColumnType: "Nullable(String)",
-			},
-		},
-		"aliases": {
-			{
-				ColumnName: "context_passed_ip",
-				ColumnType: "Nullable(String)",
-			},
-			{
-				ColumnName: "context_library_name",
-				ColumnType: "Nullable(String)",
-			},
-		},
-		"groups": {
-			{
-				ColumnName: "context_passed_ip",
-				ColumnType: "Nullable(String)",
-			},
-			{
-				ColumnName: "context_library_name",
-				ColumnType: "Nullable(String)",
-			},
-		},
-	}
-
-	// Rename tables to tables_shard
-	for _, table := range tables {
-		sqlStatement := fmt.Sprintf("RENAME TABLE %[1]s to %[1]s_shard ON CLUSTER rudder_cluster;", table)
-		_, err := chClusterTest.GetResource().DB.Exec(sqlStatement)
-		require.Equal(t, err, nil)
-	}
-
-	// Create distribution views for tables
-	for _, table := range tables {
-		sqlStatement := fmt.Sprintf("CREATE TABLE rudderdb.%[1]s ON CLUSTER 'rudder_cluster' AS rudderdb.%[1]s_shard ENGINE = Distributed('rudder_cluster', rudderdb, %[1]s_shard, cityHash64(concat(toString(received_at), id)));", table)
-		_, err := chClusterTest.GetResource().DB.Exec(sqlStatement)
-		require.Equal(t, err, nil)
-	}
-
-	// Alter columns to all the cluster tables
-	for _, chResource := range chClusterTest.Resources {
-		for tableName, columnInfos := range tableColumnInfoMap {
-			for _, columnInfo := range columnInfos {
-				sqlStatement := fmt.Sprintf("ALTER TABLE rudderdb.%[1]s_shard ADD COLUMN IF NOT EXISTS %[2]s %[3]s;", tableName, columnInfo.ColumnName, columnInfo.ColumnType)
-				_, err := chResource.DB.Exec(sqlStatement)
-				require.Equal(t, err, nil)
-			}
-		}
-	}
-}
-
->>>>>>> 19d1e3d0
 type testLogger struct{ logger.LoggerI }
 
 func (t *testLogger) Log(args ...interface{}) { t.Info(args...) }