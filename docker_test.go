--- conflicted
+++ resolved
@@ -26,12 +26,7 @@
 	"text/template"
 	"time"
 
-<<<<<<< HEAD
-	"github.com/rudderlabs/rudder-server/utils/types/deployment"
-
-=======
 	"github.com/gofrs/uuid"
->>>>>>> 66a8846c
 	redigo "github.com/gomodule/redigo/redis"
 	"github.com/joho/godotenv"
 	_ "github.com/lib/pq"
@@ -44,9 +39,6 @@
 	kafkaClient "github.com/rudderlabs/rudder-server/services/streammanager/kafka/client"
 	"github.com/rudderlabs/rudder-server/services/streammanager/kafka/client/testutil"
 	"github.com/rudderlabs/rudder-server/testhelper/destination"
-<<<<<<< HEAD
-	"github.com/rudderlabs/rudder-server/utils/logger"
-=======
 	wht "github.com/rudderlabs/rudder-server/testhelper/warehouse"
 	whUtil "github.com/rudderlabs/rudder-server/testhelper/webhook"
 	"github.com/rudderlabs/rudder-server/utils/logger"
@@ -54,7 +46,6 @@
 	bq "github.com/rudderlabs/rudder-server/warehouse/bigquery"
 	"github.com/rudderlabs/rudder-server/warehouse/client"
 	"github.com/stretchr/testify/require"
->>>>>>> 66a8846c
 )
 
 var (
@@ -551,14 +542,8 @@
 		whDestinationTest(t, whDestTest)
 	})
 
-<<<<<<< HEAD
-	flag.BoolVar(&hold, "hold", false, "hold environment clean-up after test execution until Ctrl+C is provided")
-	flag.BoolVar(&runSlow, "slow", false, "run slow tests")
-	flag.Parse()
-=======
 	t.Run("warehouse-mssql-destination", func(t *testing.T) {
 		msSqlTest := wht.Test.MSSQLTest
->>>>>>> 66a8846c
 
 		whDestTest := &wht.WareHouseDestinationTest{
 			Client: &client.Client{
@@ -635,8 +620,6 @@
 	_ = os.Setenv("DEST_TRANSFORM_URL", transformerContainer.TransformURL)
 	_ = os.Setenv("DEPLOYMENT_TYPE", string(deployment.DedicatedType))
 
-<<<<<<< HEAD
-=======
 	wht.InitWHConfig()
 
 	t.Cleanup(wht.SetWHPostgresDestination(pool))
@@ -647,7 +630,6 @@
 
 	addWHSpecificSqlFunctionsToJobsDb()
 
->>>>>>> 66a8846c
 	httpPortInt, err := freeport.GetFreePort()
 	require.NoError(t, err)
 
@@ -670,16 +652,6 @@
 	writeKey = randString(27)
 	workspaceID = randString(27)
 	mapWorkspaceConfig := map[string]string{
-<<<<<<< HEAD
-		"webhookUrl":                   webhookURL,
-		"disableDestinationwebhookUrl": disableDestinationWebhookURL,
-		"writeKey":                     writeKey,
-		"workspaceId":                  workspaceID,
-		"postgresPort":                 PostgresContainer.Port,
-		"address":                      RedisContainer.RedisAddress,
-		"minioEndpoint":                MINIOContainer.MinioEndpoint,
-		"minioBucketName":              MINIOContainer.MinioBucketName,
-=======
 		"webhookUrl":                          webhookURL,
 		"disableDestinationwebhookUrl":        disableDestinationWebhookURL,
 		"writeKey":                            writeKey,
@@ -696,10 +668,16 @@
 		"rwhClickHouseDestinationPort":        wht.Test.CHTest.Credentials.Port,
 		"rwhClickHouseClusterDestinationPort": wht.Test.CHClusterTest.GetResource().Credentials.Port,
 		"rwhMSSqlDestinationPort":             wht.Test.MSSQLTest.Credentials.Port,
->>>>>>> 66a8846c
 	}
 	if runtime.GOARCH != "arm64" || overrideArm64Check {
 		mapWorkspaceConfig["kafkaPort"] = kafkaContainer.Port
+	}
+	if runBigQueryTest && wht.Test.BQTest != nil {
+		mapWorkspaceConfig["bqEventWriteKey"] = wht.Test.BQTest.WriteKey
+		mapWorkspaceConfig["rwhBQProject"] = wht.Test.BQTest.Credentials.ProjectID
+		mapWorkspaceConfig["rwhBQLocation"] = wht.Test.BQTest.Credentials.Location
+		mapWorkspaceConfig["rwhBQBucketName"] = wht.Test.BQTest.Credentials.Bucket
+		mapWorkspaceConfig["rwhBQCredentials"] = wht.Test.BQTest.Credentials.CredentialsEscaped
 	}
 	workspaceConfigPath := createWorkspaceConfig(
 		"testdata/workspaceConfigTemplate.json",
@@ -1060,119 +1038,6 @@
 	return messages, errors
 }
 
-<<<<<<< HEAD
-// Verify Event Models EndPoint
-func TestEventModels(t *testing.T) {
-	// GET /schemas/event-models
-	url := fmt.Sprintf("http://localhost:%s/schemas/event-models", httpPort)
-	method := "GET"
-	resBody, _ := GetEvent(url, method)
-	require.Eventually(t, func() bool {
-		// Similarly, pole until the Event Schema Tables are updated
-		resBody, _ = GetEvent(url, method)
-		return resBody != "[]"
-	}, time.Minute, 10*time.Millisecond)
-	require.NotEqual(t, resBody, "[]")
-	b := []byte(resBody)
-	var eventSchemas []eventSchemasObject
-
-	err := json.Unmarshal(b, &eventSchemas)
-	if err != nil {
-		log.Println(err)
-	}
-	for k := range eventSchemas {
-		if eventSchemas[k].EventType == "page" {
-			EventID = eventSchemas[k].EventID
-		}
-	}
-	require.NotEqual(t, EventID, "")
-}
-
-// Verify Event Versions EndPoint
-func TestEventVersions(t *testing.T) {
-	// GET /schemas/event-versions
-	url := fmt.Sprintf("http://localhost:%s/schemas/event-versions?EventID=%s", httpPort, EventID)
-	method := "GET"
-	resBody, _ := GetEvent(url, method)
-	require.Contains(t, resBody, EventID)
-
-	b := []byte(resBody)
-	var eventSchemas []eventSchemasObject
-
-	err := json.Unmarshal(b, &eventSchemas)
-	if err != nil {
-		log.Println(err)
-	}
-	VersionID = eventSchemas[0].VersionID
-	log.Println("Test Schemas Event ID's VersionID: ", VersionID)
-}
-
-// Verify schemas/event-model/{EventID}/key-counts EndPoint
-func TestEventModelKeyCounts(t *testing.T) {
-	// GET schemas/event-model/{EventID}/key-counts
-	url := fmt.Sprintf("http://localhost:%s/schemas/event-model/%s/key-counts", httpPort, EventID)
-	method := "GET"
-	resBody, _ := GetEvent(url, method)
-	require.Contains(t, resBody, "messageId")
-}
-
-// Verify /schemas/event-model/{EventID}/metadata EndPoint
-func TestEventModelMetadata(t *testing.T) {
-	// GET /schemas/event-model/{EventID}/metadata
-	url := fmt.Sprintf("http://localhost:%s/schemas/event-model/%s/metadata", httpPort, EventID)
-	method := "GET"
-	resBody, _ := GetEvent(url, method)
-	require.Contains(t, resBody, "messageId")
-}
-
-// Verify /schemas/event-version/{VersionID}/metadata EndPoint
-func TestEventVersionMetadata(t *testing.T) {
-	// GET /schemas/event-version/{VersionID}/metadata
-	url := fmt.Sprintf("http://localhost:%s/schemas/event-version/%s/metadata", httpPort, VersionID)
-	method := "GET"
-	resBody, _ := GetEvent(url, method)
-	require.Contains(t, resBody, "messageId")
-}
-
-// Verify /schemas/event-version/{VersionID}/missing-keys EndPoint
-func TestEventVersionMissingKeys(t *testing.T) {
-	// GET /schemas/event-version/{VersionID}/metadata
-	url := fmt.Sprintf("http://localhost:%s/schemas/event-version/%s/missing-keys", httpPort, VersionID)
-	method := "GET"
-	resBody, _ := GetEvent(url, method)
-	require.Contains(t, resBody, "originalTimestamp")
-	require.Contains(t, resBody, "sentAt")
-	require.Contains(t, resBody, "channel")
-	require.Contains(t, resBody, "integrations.All")
-}
-
-// Verify /schemas/event-models/json-schemas EndPoint
-func TestEventModelsJsonSchemas(t *testing.T) {
-	// GET /schemas/event-models/json-schemas
-	url := fmt.Sprintf("http://localhost:%s/schemas/event-models/json-schemas", httpPort)
-	method := "GET"
-	resBody, _ := GetEvent(url, method)
-	require.Eventually(t, func() bool {
-		// Similarly, pole until the Event Schema Tables are updated
-		resBody, _ = GetEvent(url, method)
-		return resBody != "[]"
-	}, time.Minute, 10*time.Millisecond)
-	require.NotEqual(t, resBody, "[]")
-}
-
-// Verify beacon EndPoint
-func TestBeaconBatch(_ *testing.T) {
-	payload := strings.NewReader(`{
-		"batch":[
-			{
-			   "userId": "identified_user_id",
-			   "anonymousId":"anonymousId_1",
-			   "messageId":"messageId_1"
-			}
-		]
-	}`)
-	SendEvent(payload, "beacon/v1/batch", writeKey)
-=======
 // Adding necessary sql functions which needs to be used during warehouse testing
 func addWHSpecificSqlFunctionsToJobsDb() {
 	var err error
@@ -1692,7 +1557,6 @@
 			}
 		}
 	}
->>>>>>> 66a8846c
 }
 
 type testLogger struct{ logger.LoggerI }
