--- conflicted
+++ resolved
@@ -28,11 +28,6 @@
 8. **SDKs:** [Javascript][rudder-sdk-js-git-repo], [Android][rudder-sdk-android-git-repo] or [iOS][rudder-sdk-android-git-repo] and server-side SDKs.
 9. **Detailed Docs:** [Docs][docs]
 
-<<<<<<< HEAD
-Questions? Join our [Discord](https://discordapp.com/invite/xNEdEGw) channel. Or please email soumyadeb at rudderlabs.com.
-=======
->>>>>>> 22549ec6
-
 # Why RudderStack ?
 
 We are building RudderStack because we believe open-source and cloud-prem is important for three main reasons
@@ -43,209 +38,7 @@
 
 3. **Unlimited Events:** Event volume-based pricing of most commercial systems is broken. You should be able to collect as much data as possible without worrying about overrunning event budgets. RudderStack's core BE is open-source and free to use.
 
-
-# Contribution
-
-<<<<<<< HEAD
-1. Join our [Discord](https://discordapp.com/invite/xNEdEGw)
-2. Follow us on [Twitter](https://twitter.com/rudderlabs)
-
-# UI Pages
-
-=======
-We would love to see people contributing to RudderStack. see [CONTRIBUTING.md](CONTRIBUTING.md) for more information on contributing to RudderStack.
-
-# Stay Connected
-
-1. Join our [Discord][discord]
-2. Follow [RudderStack][twitter] on Twitter
-
-# UI Pages
-
->>>>>>> 22549ec6
-## Connections Page
-
-![image](https://user-images.githubusercontent.com/411699/65309691-36b0f200-dbaa-11e9-9631-8a9f81cea606.png)
-
-## Events Page
-<<<<<<< HEAD
-
-![image](https://user-images.githubusercontent.com/52487451/65647230-e2937c80-dfb2-11e9-88bd-3b015c4b576f.png)
-
-## Stats Page
-
-![image](https://user-images.githubusercontent.com/52487451/65647158-a2cc9500-dfb2-11e9-8397-d2642f0b8801.png)
-
-# Setup Instructions (Hosted Demo Account)
-
-1. Go to the [dashboard](https://app.rudderlabs.com) `https://app.rudderlabs.com` and set up your account.
-=======
-
-![image](https://user-images.githubusercontent.com/52487451/65647230-e2937c80-dfb2-11e9-88bd-3b015c4b576f.png)
-
----
-
-# Setup Instructions (Hosted Demo Account)
-
-1. Go to the [dashboard][dashboard] `https://app.rudderlabs.com` and set up your account.
->>>>>>> 22549ec6
-2. Select `RudderStack Hosted Service` from the top right corner after you login.
-3. Follow (Send Test Events) instructions below to send test event.
-
----
-
-# Setup Instructions (Docker)
-
-The docker setup is the easiest & fastest way to try out RudderStack.
-
-1. Go to the [dashboard][dashboard] `https://app.rudderlabs.com` and set up your account. Copy your workspace token from top of the home page.
-
-   (Note) Instead of our full featured hosted UI, you can also use the open-source [config-generator-UI][config-generator-section] to create the source & destination configs and pass it to RudderStack.
-
-2. If you have a Github account with SSH key added, then clone the repo with `git clone git@github.com:rudderlabs/rudder-server.git`. Move to the directory `cd rudder-server` and update the _rudder-transformer_ with `git submodule init && git submodule update`
-
-   (Optional) If you don't have SSH enabled Github account or prefer HTTPS, then clone the repo with `git clone https://github.com/rudderlabs/rudder-server.git`. Move to the directory `cd rudder-server` and change the _rudder-transformer_ submodule path to HTTPS
-   `sed -i.bak 's,git@github.com:rudderlabs/rudder-transformer.git,https://github.com/rudderlabs/rudder-transformer.git,g' .gitmodules`. Update the _rudder-transformer_ with `git submodule init && git submodule update`
-
-3. Replace `<your_workspace_token>` in `build/docker.env` with the above token.
-4. (Optional) Uncomment and set `AWS_ACCESS_KEY_ID` and `AWS_SECRET_ACCESS_KEY` in `build/docker.env` if you want to add S3 as a destination on the UI.
-5. Run the command `docker-compose up --build` to bring up all the services.
-6. Follow (Send Test Events) instructions below to send test event.
-
----
-
-# Setup Instructions (Kubernetes)
-
-1. Go to the [dashboard][dashboard] `https://app.rudderlabs.com` and set up your account. Copy your workspace token from top of the home page.
-
-2. Our helm scripts and instructions are in a separate repo - [Download Here][helm-scripts-git-repo]
-
-<<<<<<< HEAD
-=======
----
-
->>>>>>> 22549ec6
-# Setup Instructions (Native Installation)
-
-Disclaimer: This is not the easiest way of installing RudderStack. Please use this if you want to know more about the internals.
-
-1. Install Golang 1.13 or above. [Download Here][golang]
-2. Install NodeJS 10.6 or above. [Download Here][node]
-3. Install PostgreSQL 10 or above and set up the DB
-
-```
-psql -c "CREATE DATABASE jobsdb"
-psql -c "CREATE USER rudder SUPERUSER"
-psql "jobsdb" -c "ALTER USER rudder WITH ENCRYPTED PASSWORD 'rudder'";
-psql "jobsdb" -c "GRANT ALL PRIVILEGES ON DATABASE jobsdb to rudder";
-```
-
-4. Go to the [dashboard][dashboard] and set up your account. Copy your workspace token from top of the home page
-5. Clone this repository. Run `git submodule init` and `git submodule update` to fetch the rudder-transformer repo.
-   and navigate to the transformer directory `cd rudder-transformer`
-<<<<<<< HEAD
-6. Start the destination transformer `node destTransformer.js`
-=======
-6. Install dependencies `npm i` and start the destination transformer `node destTransformer.js`
->>>>>>> 22549ec6
-7. Navigate back to main directory `cd rudder-server`. Copy the sample.env to the main directory `cp config/sample.env .env`
-8. Update the `WORKSPACE_TOKEN` environment variable with the token fetched in step 4
-9. Run the backend server `go run -mod=vendor main.go`
-10. Follow (Send Test Events) instructions below to send test event.
-
----
-
-# Send Test Events
-
-1. If you already have a Google Analytics account, keep the tracking ID handy. If not, please create one and get the tracking ID. The Google Analytics account needs to have a **Web** Property (**Web+App** does't seem to work)
-2. Create one source (Android or iOS) and configure a Google Analytics destination for the same with the above tracking ID
-3. We have bundled a shell script that can generate test events. Get the source “writeKey” from our app dashboard and then run the following command. Run `cd scripts; ./generate-event <writeKeyHere> http://localhost:8080/v1/batch`. NOTE: `writeKey` is different from the `your_workspace_token` in step 2. Former is associated with the source while the latter is for your account.
-4. You can then login to your Google Analytics account and verify that events are delivered. Go to `MainPage->RealTime->Events`. `RealTime` view is important as the other dashboard can sometimes take 24-48 hrs to refresh.
-5. You can use our [Javascript][rudder-sdk-js-git-repo], [Android][rudder-sdk-android-git-repo] or [iOS][rudder-sdk-ios-git-repo] SDKs for sending events from your app.
-
----
-
-# RudderStack Config Generator
-
-Rudderstack has two components _control plane_ and _data plane_.
-Data plane reliably delivers your event data. Control plane manages the configuration of your sources and destinations.
-This configuration can also be read from a file instead of from Control plane, if you don't want to use our hosted control plane.
-
-Config-generator provides the UI to manage the source and destination configurations without needing to signup, etc.
-All the source and destination configuration stays on your local storage. You can export/import config to a JSON file.
-
-## Setup
-
-1. `cd utils/config-gen`
-2. `npm install`
-3. `npm start`
-
-RudderStack config generator starts on the default port i.e., http://localhost:3000.
-On a successful setup, you should see the following
-
-<<<<<<< HEAD
-# Architecture
-=======
-![image](https://blobscdn.gitbook.com/v0/b/gitbook-28427.appspot.com/o/assets%2F-Lq586FOQtfjJPKbd01W%2F-M0LidOVklHOkLYEulS4%2F-M0M3fzyrb-UHiNBG7j0%2FScreenshot%202020-02-18%20at%2012.20.57%20PM.png?alt=media&token=a3f24ad8-fe72-4fed-8953-8e4c790f6cfd)
-
-## Export workspace config
-
-After adding the required sources and destinations, export your workspace config. This workspace-config is required by the RudderStack Server.
-To learn more about adding sources and destinations in RudderStack, refer [Adding a Source and Destination in RudderStack](https://docs.rudderstack.com/getting-started/adding-source-and-destination-rudderstack)
-
-Update the [config](https://docs.rudderstack.com/administrators-guide/config-parameters) variables `configFromFile` and `configJSONPath` in rudder-server to read workspace config from the exported JSON file.
-
-## Start RudderStack with the workspace config file
-
-- Download the workspace config file on your machine.
-- In `docker-compose.yml`, uncomment `volumes` section under `backend` service. Specify the path to your workspace config.
-- In `build/docker.env`, set the environment variable `RSERVER_BACKEND_CONFIG_CONFIG_FROM_FILE=true`
-
----
-
-# RudderStack Architecture
->>>>>>> 22549ec6
-
-The following is a brief overview of the major components of RudderStack.
-![image](https://user-images.githubusercontent.com/52487451/64673994-471beb00-d48d-11e9-854f-2c3fbc021e63.jpg)
-
-## RudderStack Control Plane
-
-The UI to configure the sources, destinations etc. It consists of
-
-**Config backend**: This is the backend service that handles the sources, destinations and their connections. User management and access based roles are defined here.
-
-**Customer webapp**: This is the front end application that enables the teams to set up their customer data routing with RudderStack. These will show you high-level data on event deliveries and more stats. It also provides access to custom enterprise features.
-
-## RudderStack Data Plane
-
-Data plane is our core engine that receives the events, stores, transforms them and reliably delivers to the destinations. This engine can be customized to your business requirements by a wide variety of configuration options. Eg. You can choose to enable backing up events to an S3 bucket, the maximum size of the event for the server to reject malicious requests. Sticking to defaults will work well for most of the companies but you have the flexibility to customize the data plane.
-
-The data plane uses Postgres as the store for events. We built our streaming framework on top of Postgres – that’s a topic for a future blog post. Reliable delivery and order of the events are the first principles in our design.
-
-## RudderStack Destination Transformation
-
-Conversion of events from RudderStack format into destination-specific format is handled by the transformation module. The transformation codes are written in Javascript. I
-
-The following blogs provide an overview of our transformation module
-
-https://rudderlabs.com/transformations-in-rudder-part-1/
-
-https://rudderlabs.com/transformations-in-rudder-part-2/
-
-If you are missing a transformation, please feel free to add it to the repository.
-
-## RudderStack User Transformation
-
-RudderStack also supports user-specific transformations for real-time operations like aggregation, sampling, modifying events etc. The following blog describes one real-life use case of the transformation module
-
-https://rudderlabs.com/customer-case-study-casino-game/
-
-## Client SDKs
-
-The client SDKs provide APIs collecting events and sending it to the RudderStack Backend.
-
-## Telemetry
+# Telemetry
 
 To help us improve Rudderstack, we collect performance and diagnostic metrics about how you use it and how it's working. No customer data is present in the metrics.
 The metrics collection can be disabled by setting the variable `enableDiagnosis` to false in config/config.toml
@@ -261,6 +54,175 @@
 6. enableRouterMetric: Tracks no of success/aborted/retries requests for every router destination
 7. enableBatchRouterMetric: Tracks no of success/failed requests for every batch router destination
 
+# Contribution
+
+We would love to see people contributing to RudderStack. see [CONTRIBUTING.md](CONTRIBUTING.md) for more information on contributing to RudderStack.
+
+# Stay Connected
+
+1. Join our [Discord][discord]
+2. Follow [RudderStack][twitter] on Twitter
+
+# UI Pages
+
+## Connections Page
+
+![image](https://user-images.githubusercontent.com/411699/65309691-36b0f200-dbaa-11e9-9631-8a9f81cea606.png)
+
+## Events Page
+
+![image](https://user-images.githubusercontent.com/52487451/65647230-e2937c80-dfb2-11e9-88bd-3b015c4b576f.png)
+
+---
+
+# Setup Instructions (Hosted Demo Account)
+
+1. Go to the [dashboard][dashboard] `https://app.rudderlabs.com` and set up your account.
+2. Select `RudderStack Hosted Service` from the top right corner after you login.
+3. Follow (Send Test Events) instructions below to send test event.
+
+---
+
+# Setup Instructions (Docker)
+
+The docker setup is the easiest & fastest way to try out RudderStack.
+
+1. Go to the [dashboard][dashboard] `https://app.rudderlabs.com` and set up your account. Copy your workspace token from top of the home page.
+
+   (Note) Instead of our full featured hosted UI, you can also use the open-source [config-generator-UI][config-generator-section] to create the source & destination configs and pass it to RudderStack.
+
+2. If you have a Github account with SSH key added, then clone the repo with `git clone git@github.com:rudderlabs/rudder-server.git`. Move to the directory `cd rudder-server` and update the _rudder-transformer_ with `git submodule init && git submodule update`
+
+   (Optional) If you don't have SSH enabled Github account or prefer HTTPS, then clone the repo with `git clone https://github.com/rudderlabs/rudder-server.git`. Move to the directory `cd rudder-server` and change the _rudder-transformer_ submodule path to HTTPS
+   `sed -i.bak 's,git@github.com:rudderlabs/rudder-transformer.git,https://github.com/rudderlabs/rudder-transformer.git,g' .gitmodules`. Update the _rudder-transformer_ with `git submodule init && git submodule update`
+
+3. Replace `<your_workspace_token>` in `build/docker.env` with the above token.
+4. (Optional) Uncomment and set `AWS_ACCESS_KEY_ID` and `AWS_SECRET_ACCESS_KEY` in `build/docker.env` if you want to add S3 as a destination on the UI.
+5. Run the command `docker-compose up --build` to bring up all the services.
+6. Follow (Send Test Events) instructions below to send test event.
+
+---
+
+# Setup Instructions (Kubernetes)
+
+1. Go to the [dashboard][dashboard] `https://app.rudderlabs.com` and set up your account. Copy your workspace token from top of the home page.
+
+2. Our helm scripts and instructions are in a separate repo - [Download Here][helm-scripts-git-repo]
+
+---
+
+# Setup Instructions (Native Installation)
+
+Disclaimer: This is not the easiest way of installing RudderStack. Please use this if you want to know more about the internals.
+
+1. Install Golang 1.13 or above. [Download Here][golang]
+2. Install NodeJS 10.6 or above. [Download Here][node]
+3. Install PostgreSQL 10 or above and set up the DB
+
+```
+psql -c "CREATE DATABASE jobsdb"
+psql -c "CREATE USER rudder SUPERUSER"
+psql "jobsdb" -c "ALTER USER rudder WITH ENCRYPTED PASSWORD 'rudder'";
+psql "jobsdb" -c "GRANT ALL PRIVILEGES ON DATABASE jobsdb to rudder";
+```
+
+4. Go to the [dashboard][dashboard] and set up your account. Copy your workspace token from top of the home page
+5. Clone this repository. Run `git submodule init` and `git submodule update` to fetch the rudder-transformer repo.
+   and navigate to the transformer directory `cd rudder-transformer`
+6. Install dependencies `npm i` and start the destination transformer `node destTransformer.js`
+7. Navigate back to main directory `cd rudder-server`. Copy the sample.env to the main directory `cp config/sample.env .env`
+8. Update the `WORKSPACE_TOKEN` environment variable with the token fetched in step 4
+9. Run the backend server `go run -mod=vendor main.go`
+10. Follow (Send Test Events) instructions below to send test event.
+
+---
+
+# Send Test Events
+
+1. If you already have a Google Analytics account, keep the tracking ID handy. If not, please create one and get the tracking ID. The Google Analytics account needs to have a **Web** Property (**Web+App** does't seem to work)
+2. Create one source (Android or iOS) and configure a Google Analytics destination for the same with the above tracking ID
+3. We have bundled a shell script that can generate test events. Get the source “writeKey” from our app dashboard and then run the following command. Run `cd scripts; ./generate-event <writeKeyHere> http://localhost:8080/v1/batch`. NOTE: `writeKey` is different from the `your_workspace_token` in step 2. Former is associated with the source while the latter is for your account.
+4. You can then login to your Google Analytics account and verify that events are delivered. Go to `MainPage->RealTime->Events`. `RealTime` view is important as the other dashboard can sometimes take 24-48 hrs to refresh.
+5. You can use our [Javascript][rudder-sdk-js-git-repo], [Android][rudder-sdk-android-git-repo] or [iOS][rudder-sdk-ios-git-repo] SDKs for sending events from your app.
+
+---
+
+# RudderStack Config Generator
+
+Rudderstack has two components _control plane_ and _data plane_.
+Data plane reliably delivers your event data. Control plane manages the configuration of your sources and destinations.
+This configuration can also be read from a file instead of from Control plane, if you don't want to use our hosted control plane.
+
+Config-generator provides the UI to manage the source and destination configurations without needing to signup, etc.
+All the source and destination configuration stays on your local storage. You can export/import config to a JSON file.
+
+## Setup
+
+1. `cd utils/config-gen`
+2. `npm install`
+3. `npm start`
+
+RudderStack config generator starts on the default port i.e., http://localhost:3000.
+On a successful setup, you should see the following
+
+![image](https://blobscdn.gitbook.com/v0/b/gitbook-28427.appspot.com/o/assets%2F-Lq586FOQtfjJPKbd01W%2F-M0LidOVklHOkLYEulS4%2F-M0M3fzyrb-UHiNBG7j0%2FScreenshot%202020-02-18%20at%2012.20.57%20PM.png?alt=media&token=a3f24ad8-fe72-4fed-8953-8e4c790f6cfd)
+
+## Export workspace config
+
+After adding the required sources and destinations, export your workspace config. This workspace-config is required by the RudderStack Server.
+To learn more about adding sources and destinations in RudderStack, refer [Adding a Source and Destination in RudderStack](https://docs.rudderstack.com/getting-started/adding-source-and-destination-rudderstack)
+
+Update the [config](https://docs.rudderstack.com/administrators-guide/config-parameters) variables `configFromFile` and `configJSONPath` in rudder-server to read workspace config from the exported JSON file.
+
+## Start RudderStack with the workspace config file
+
+- Download the workspace config file on your machine.
+- In `docker-compose.yml`, uncomment `volumes` section under `backend` service. Specify the path to your workspace config.
+- In `build/docker.env`, set the environment variable `RSERVER_BACKEND_CONFIG_CONFIG_FROM_FILE=true`
+
+---
+
+# RudderStack Architecture
+
+The following is a brief overview of the major components of RudderStack.
+![image](https://user-images.githubusercontent.com/52487451/64673994-471beb00-d48d-11e9-854f-2c3fbc021e63.jpg)
+
+## RudderStack Control Plane
+
+The UI to configure the sources, destinations etc. It consists of
+
+**Config backend**: This is the backend service that handles the sources, destinations and their connections. User management and access based roles are defined here.
+
+**Customer webapp**: This is the front end application that enables the teams to set up their customer data routing with RudderStack. These will show you high-level data on event deliveries and more stats. It also provides access to custom enterprise features.
+
+## RudderStack Data Plane
+
+Data plane is our core engine that receives the events, stores, transforms them and reliably delivers to the destinations. This engine can be customized to your business requirements by a wide variety of configuration options. Eg. You can choose to enable backing up events to an S3 bucket, the maximum size of the event for the server to reject malicious requests. Sticking to defaults will work well for most of the companies but you have the flexibility to customize the data plane.
+
+The data plane uses Postgres as the store for events. We built our streaming framework on top of Postgres – that’s a topic for a future blog post. Reliable delivery and order of the events are the first principles in our design.
+
+## RudderStack Destination Transformation
+
+Conversion of events from RudderStack format into destination-specific format is handled by the transformation module. The transformation codes are written in Javascript. I
+
+The following blogs provide an overview of our transformation module
+
+https://rudderlabs.com/transformations-in-rudder-part-1/
+
+https://rudderlabs.com/transformations-in-rudder-part-2/
+
+If you are missing a transformation, please feel free to add it to the repository.
+
+## RudderStack User Transformation
+
+RudderStack also supports user-specific transformations for real-time operations like aggregation, sampling, modifying events etc. The following blog describes one real-life use case of the transformation module
+
+https://rudderlabs.com/customer-case-study-casino-game/
+
+## Client SDKs
+
+The client SDKs provide APIs collecting events and sending it to the RudderStack Backend.
+
 # Coming Soon
 
 1. More performance benchmarks. On a single m4.2xlarge, RudderStack can process ~3K events/sec. We will evaluate other instance types and publish numbers soon.
@@ -268,9 +230,6 @@
 3. More destination support
 4. HA support
 5. More SDKs (or Segment compatibility)
-<<<<<<< HEAD
-6. Transformations from UI
-=======
 
 <!----variable's---->
 
@@ -294,5 +253,4 @@
 [rudder-sdk-android-git-repo]: https://github.com/rudderlabs/rudder-sdk-android
 [rudder-sdk-ios-git-repo]: https://github.com/rudderlabs/rudder-sdk-ios
 [config-generator]: https://github.com/rudderlabs/config-generator
-[config-generator-section]: https://github.com/rudderlabs/rudder-server/blob/master/README.md#rudderstack-config-generator
->>>>>>> 22549ec6
+[config-generator-section]: https://github.com/rudderlabs/rudder-server/blob/master/README.md#rudderstack-config-generator