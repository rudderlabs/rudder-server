--- conflicted
+++ resolved
@@ -8,17 +8,10 @@
 
 **Long answer:** RudderStack is a platform for collecting, storing and routing customer event data to dozens of tools. RudderStack is open-source, can run in your cloud environment (AWS, GCP, Azure or even your data-centre) and provides a powerful transformation framework to process your event data on the fly.
 
-<<<<<<< HEAD
 RudderStack runs as a single go binary with Postgres. It also needs the destination (e.g. GA, Amplitude) specific transformation code which are node scripts. This repo contains the core backend and the transformation modules of Rudder.
 The client SDKs are in a separate repo (link below).
 
 Rudder server is released under [SSPL License][SSPL_License]
-=======
-RudderStack runs as a single go binary with Postgres. It also needs the destination (e.g. GA, Amplitude) specific transformation code which are node scripts. This repo contains the core backend and the transformation modules of Rudder. 
-The client SDKs are in a separate repo (link below). 
-
-RudderStack server is released under [SSPL License](https://www.mongodb.com/licensing/server-side-public-license)
->>>>>>> 94a500ac
 
 Questions? Join our [Discord][Discord] channel. Or please email soumyadeb at rudderlabs.com.
 
@@ -32,40 +25,17 @@
 
 3. **Unlimited Events:** Event volume-based pricing of most commercial systems is broken. You should be able to collect as much data as possible without worrying about overrunning event budgets. RudderStack's core BE is open-source and free to use.
 
-<<<<<<< HEAD
-See the [HackerNews][HackerNews] discussion around Rudder.
-=======
-See the [HackerNews](https://news.ycombinator.com/item?id=21081756) discussion around RudderStack.
->>>>>>> 94a500ac
+See the [HackerNews][HackerNews] discussion around RudderStack.
 
 # Contribution
-We would love to see people contributing to rudder. see [CONTRIBUTING.md](CONTRIBUTING.md) for more information on contributing to rudder.
+We would love to see people contributing to RudderStack. see [CONTRIBUTING.md](CONTRIBUTING.md) for more information on contributing to RudderStack.
+
 
 # Stay Connected
 1. Join our [Discord][Discord]
-2. Follow [Rudderlabs][Twitter] on Twitter
+2. Follow [RudderStack][Twitter] on Twitter
 
 # UI Pages
-
-
-## Connections Page
-![image](https://user-images.githubusercontent.com/411699/65309691-36b0f200-dbaa-11e9-9631-8a9f81cea606.png)
-
-## Events Page
-![image](https://user-images.githubusercontent.com/52487451/65647230-e2937c80-dfb2-11e9-88bd-3b015c4b576f.png)
-
-<<<<<<< HEAD
-
-# Setup Instructions (Hosted Demo Account)
-
-1. Go to the [dashboard][Dashboard] `https://app.rudderlabs.com` and set up your account.
-=======
-1. Join our [Discord](https://discordapp.com/invite/xNEdEGw) 
-2. Follow us on [Twitter](https://twitter.com/rudderstack)
-
-# UI Pages
-
-
 
 
 ## Connections Page
@@ -77,31 +47,19 @@
 
 # Setup Instructions (Hosted Demo Account)
 
-1. Go to the [dashboard](https://app.rudderlabs.com) `https://app.rudderlabs.com` and set up your account. 
->>>>>>> 94a500ac
+1. Go to the [dashboard][Dashboard] `https://app.rudderlabs.com` and set up your account.
 2. Select `RudderStack Hosted Service` from the top right corner after you login.
 3. Follow (Send Test Events) instructions below to send test event.
 
 # Setup Instructions (Docker)
 
 The docker setup is the easiest & fastest way to try out RudderStack.
-<<<<<<< HEAD
 
 1. Go to the [dashboard][Dashboard] `https://app.rudderlabs.com` and set up your account. Copy your workspace token from top of the home page.
 2. If you have a Github account with SSH key added, then clone the repo with `git clone git@github.com:rudderlabs/rudder-server.git`. Move to the directory `cd rudder-server` and update the _rudder-transformer_ with `git submodule init && git submodule update`
 
-   (Optional) If you don't have SSH enabled Github account or prefer HTTPS, then clone the repo with `git clone https://github.com/rudderlabs/rudder-server.git`. Move to the directory `cd rudder-server` and change the _rudder-transformer_ submodule path to HTTPS
-`sed -i.bak 's,git@github.com:rudderlabs/rudder-transformer.git,https://github.com/rudderlabs/rudder-transformer.git,g' .gitmodules`. Update the _rudder-transformer_ with `git submodule init && git submodule update`
-
-=======
-
-1. Go to the [dashboard](https://app.rudderlabs.com) `https://app.rudderlabs.com` and set up your account. Copy your workspace token from top of the home page.
-2. If you have a Github account with SSH key added, then clone the repo with `git clone git@github.com:rudderlabs/rudder-server.git`. Move to the directory `cd rudder-server` and update the _rudder-transformer_ with `git submodule init && git submodule update`
-   
-   (Optional) If you don't have SSH enabled Github account or prefer HTTPS, then clone the repo with `git clone https://github.com/rudderlabs/rudder-server.git`. Move to the directory `cd rudder-server` and change the _rudder-transformer_ submodule path to HTTPS
-`sed -i.bak 's,git@github.com:rudderlabs/rudder-transformer.git,https://github.com/rudderlabs/rudder-transformer.git,g' .gitmodules`. Update the _rudder-transformer_ with `git submodule init && git submodule update`
-  
->>>>>>> 94a500ac
+      (Optional) If you don't have SSH enabled Github account or prefer HTTPS, then clone the repo with `git clone https://github.com/rudderlabs/rudder-server.git`. Move to the directory `cd rudder-server` and change the _rudder-transformer_ submodule path to HTTPS
+   `sed -i.bak 's,git@github.com:rudderlabs/rudder-transformer.git,https://github.com/rudderlabs/rudder-transformer.git,g' .gitmodules`. Update the _rudder-transformer_ with `git submodule init && git submodule update`
 3. Replace `<your_workspace_token>` in `build/docker.env` with the above token.
 4. (Optional) Uncomment and set `AWS_ACCESS_KEY_ID` and `AWS_SECRET_ACCESS_KEY` in `build/docker.env` if you want to add S3 as a destination on the UI.
 5. Run the command `docker-compose up --build` to bring up all the services.
@@ -120,13 +78,8 @@
 
 Disclaimer: This is not the easiest way of installing RudderStack.  Please use this if you want to know more about the internals.
 
-<<<<<<< HEAD
 1. Install Golang 1.13 or above. [Download Here][Golang]
 2. Install NodeJS 10.6 or above. [Download Here][Node]
-=======
-1. Install Golang 1.13 or above. [Download Here](https://golang.org/dl/)
-2. Install NodeJS 10.6 or above. [Download Here](https://nodejs.org/en/download/)
->>>>>>> 94a500ac
 3. Install PostgreSQL 10 or above and set up the DB
 
 ```
@@ -161,11 +114,7 @@
 4. Stand-alone system. The only dependency is on Postgres.
 5. High performance. On a single m4.2xlarge, RudderStack can process ~3K events/sec. Performance numbers on other instance types soon.
 6. Rich UI written in react.
-<<<<<<< HEAD
 7. [Javascript][RudderSdkJsGitRepo], [Android][RudderSdkAndroidGitRepo] or [iOS][RudderSdkAndroidGitRepo]. Server-side SDKs coming soon.
-=======
-7. [Javascript](https://github.com/rudderlabs/rudder-sdk-js), [Android](https://github.com/rudderlabs/rudder-sdk-android) or [iOS](https://github.com/rudderlabs/rudder-sdk-ios). Server-side SDKs coming soon.
->>>>>>> 94a500ac
 
 
 # Architecture
@@ -216,7 +165,6 @@
 3. More destination support
 4. HA support
 5. More SDKs (or Segment compatibility)
-<<<<<<< HEAD
 
 <!----variable's---->
 
@@ -236,6 +184,4 @@
 [Node]: https://nodejs.org/en/download/
 [RudderSdkJsGitRepo]: https://github.com/rudderlabs/rudder-sdk-js
 [RudderSdkAndroidGitRepo]: https://github.com/rudderlabs/rudder-sdk-android
-[RudderSdkIOSGitRepo]: https://github.com/rudderlabs/rudder-sdk-ios
-=======
->>>>>>> 94a500ac
+[RudderSdkIOSGitRepo]: https://github.com/rudderlabs/rudder-sdk-ios