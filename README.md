--- conflicted
+++ resolved
@@ -1,140 +1,11 @@
 ![Build Status][build status]
 [![Release]][release]
 
-<<<<<<< HEAD
 ![RudderStack](https://github.com/ameypv-rudder/rudder-server/blob/readme-update/resources/RudderStack.png)
 
 # What is RudderStack?
 
 [RudderStack](https://rudderstack.com/) is an **open-source Segment alternative**  for collecting, storing and routing customer event data **securely** to your data warehouse and dozens of other tools. It is **enterprise-ready**, and provides a powerful transformation framework to process your event data on the fly.
-=======
-# What is RudderStack?
-
-**Short answer:** RudderStack is an open-source Segment alternative written in Go, built for the enterprise. .
-
-**Long answer:** RudderStack is a platform for collecting, storing and routing customer event data to dozens of tools. RudderStack is open-source, can run in your cloud environment (AWS, GCP, Azure or even your data-centre) and provides a powerful transformation framework to process your event data on the fly.
-
-RudderStack runs as a single go binary with Postgres. It also needs the destination (e.g. GA, Amplitude) specific transformation code which are node scripts. This repo contains the core backend and the transformation modules of Rudder.
-The client SDKs are in a separate repo (link below).
-
-Rudder server is released under [AGPLv3 License][agplv3_license]
-
-See the [HackerNews][hackernews] discussion around RudderStack.
-
-Questions? Read our [Docs][docs] OR join our [Discord][discord] channel. Or please email soumyadeb at rudderlabs.com.
-
-# Try RudderStack?
-
-You can use the [cloud hosted][dashboard-intro] RudderStack instance to experience the product. Click [here][dashboard-intro].
-
-# Features
-
-1. **Production Ready:** Multiple companies (e.g. **MatterMost**, **IFTTT**, **Grofers**, **1mg** and more) are running RudderStack for collecting events.
-2. **Extreme Scale:** One of our largest installations is sending **300M events/day** with peak of **40K req/sec** via a multi-node RudderStack setup.
-3. **Segment API Compatibile:** RudderStack is Segment API and library compatible so don't need to change your app if you are using Segment.
-4. **Cloud Destinations:** Google Analytics, Amplitude, MixPanel, Adjust, AppsFlyer and dozens more destinations.
-5. **Warehouse Destinations:** S3, Minio, Redshift, Snowflake, Google BigQuery support.
-6. **Transformations:** User-specified transformation to filter/transform events.
-7. **Rich UI:** Written in react
-8. **SDKs:** [Javascript][rudder-sdk-js-git-repo], [Android][rudder-sdk-android-git-repo] or [iOS][rudder-sdk-android-git-repo] and server-side SDKs.
-9. **Detailed Docs:** [Docs][docs]
-
-# Why RudderStack ?
-
-We are building RudderStack because we believe open-source and cloud-prem is important for three main reasons
-
-1. **Privacy & Security:** You should be able to collect and store your customer data without sending everything to a 3rd party vendor or embedding proprietary SDKs (and getting blocked by ad-blockers). With RudderStack, the event data is always in your control. Besides, RudderStack gives you fine-grained control over what data to forward to what analytical tool.
-
-2. **Processing Flexibility:** You should be able to enhance OR transform your event data by combining it with your other _internal_ data, e.g. stored in your transactional systems. RudderStack makes that possible because it provides a powerful JS-based event transformation framework. Furthermore, since RudderStack runs _inside_ your cloud or on-prem environment, you can access your production data to join with the event data.
-
-3. **Unlimited Events:** Event volume-based pricing of most commercial systems is broken. You should be able to collect as much data as possible without worrying about overrunning event budgets. RudderStack's core BE is open-source and free to use.
-
-# Contribution
-
-We would love to see people contributing to RudderStack. see [CONTRIBUTING.md](CONTRIBUTING.md) for more information on contributing to RudderStack.
-
-# Stay Connected
-
-1. Join our [Discord][discord]
-2. Follow [RudderStack][twitter] on Twitter
-
-# UI Pages
-
-## Connections Page
-
-![image](https://user-images.githubusercontent.com/411699/65309691-36b0f200-dbaa-11e9-9631-8a9f81cea606.png)
-
-## Events Page
-
-![image](https://user-images.githubusercontent.com/52487451/65647230-e2937c80-dfb2-11e9-88bd-3b015c4b576f.png)
-
----
-
-# Setup Instructions (Hosted Demo Account)
-
-1. Go to the [dashboard][dashboard-setup] and set up your account.
-2. Select `RudderStack Hosted Service` from the top right corner after you login.
-3. Follow (Send Test Events) instructions below to send test event.
-
----
-
-# Setup Instructions (Docker)
-
-The docker setup is the easiest & fastest way to try out RudderStack.
-
-1. Go to the [dashboard][dashboard-docker] `https://app.rudderstack.com` and set up your account. Copy your workspace token from top of the home page. The Hosted Control plane is FREE (and will always be) for open-source users.
-
-   (Note) You can also use the open-source [config-generator-UI][config-generator-section] to create the source & destination configs and pass it to RudderStack in case you don't want to use the hosted control plane. The open-source generator however does not have certain features like Transformations or Live Event Debugger
-
-2. If you have a Github account with SSH key added, then clone the repo with `git clone git@github.com:rudderlabs/rudder-server.git`. Move to the directory `cd rudder-server` and update the _rudder-transformer_ with `git submodule init && git submodule update`
-
-   (Optional) If you don't have SSH enabled Github account or prefer HTTPS, then clone the repo with `git clone https://github.com/rudderlabs/rudder-server.git`. Move to the directory `cd rudder-server` and change the _rudder-transformer_ submodule path to HTTPS
-   `sed -i.bak 's,git@github.com:rudderlabs/rudder-transformer.git,https://github.com/rudderlabs/rudder-transformer.git,g' .gitmodules`. Update the _rudder-transformer_ with `git submodule init && git submodule update`
-
-3. Replace `<your_workspace_token>` in `build/docker.env` with the above token.
-4. (Optional) Uncomment and set `AWS_ACCESS_KEY_ID` and `AWS_SECRET_ACCESS_KEY` in `build/docker.env` if you want to add S3 as a destination on the UI.
-5. Run the command `docker-compose up --build` to bring up all the services.
-6. Follow (Send Test Events) instructions below to send test event.
-
----
-
-# Setup Instructions (Kubernetes)
-
-**Note:** This is the recommended way of installing RudderStack for running in production. Our hosted deployment runs on Kubernetes so we maintain/patch much more frequently.
-
-1. Go to the [dashboard][dashboard-k8s] `https://app.rudderstack.com` and set up your account. Copy your workspace token from top of the home page.
-
-2. Our helm scripts and instructions are in a separate repo - [Download Here][helm-scripts-git-repo]
-
----
-
-# Setup Instructions (Native Installation)
-
-**Disclaimer:** This is not the recommended way of installing RudderStack. Please use this if you want to know more about the internals.
-
-1. Install Golang 1.13 or above. [Download Here][golang]
-2. Install NodeJS 10.6 or above. [Download Here][node]
-3. Install PostgreSQL 10 or above and set up the DB. If you are on a linux distribution, you have to switch to postgres user `sudo su - postgres` before running the below commands.
-
-```
-psql -c "CREATE DATABASE jobsdb"
-psql -c "CREATE USER rudder SUPERUSER"
-psql "jobsdb" -c "ALTER USER rudder WITH ENCRYPTED PASSWORD 'rudder'";
-psql "jobsdb" -c "GRANT ALL PRIVILEGES ON DATABASE jobsdb to rudder";
-```
-
-4. Go to the [dashboard][dashboard-native] and set up your account. Copy your workspace token from top of the home page
-5. If you have a Github account with SSH key added, then clone the repo with `git clone git@github.com:rudderlabs/rudder-server.git`. Move to the directory `cd rudder-server` and update the _rudder-transformer_ with `git submodule init && git submodule update`
-
-   (Optional) If you don't have SSH enabled Github account or prefer HTTPS, then clone the repo with `git clone https://github.com/rudderlabs/rudder-server.git`. Move to the directory `cd rudder-server` and change the _rudder-transformer_ submodule path to HTTPS
-   `sed -i.bak 's,git@github.com:rudderlabs/rudder-transformer.git,https://github.com/rudderlabs/rudder-transformer.git,g' .gitmodules`. Update the _rudder-transformer_ with `git submodule init && git submodule update`
-6. Navigate to the transformer directory `cd rudder-transformer`
-7. Install dependencies `npm i` and start the destination transformer `node destTransformer.js`
-8. Navigate back to main directory `cd rudder-server`. Copy the sample.env to the main directory `cp config/sample.env .env`
-9. Update the `WORKSPACE_TOKEN` environment variable with the token fetched in step 4
-10. Run the backend server `go run -mod=vendor main.go`
-11. Follow (Send Test Events) instructions below to send test event.
->>>>>>> cac7292a
 
 RudderStack's backend is written in Go, with a rich UI written in React.js.
 
@@ -168,28 +39,6 @@
 - **High Performance**: On a single m4.2xlarge AWS EC2 instance, RudderStack can process 3000 events/second.
 
 - **Enhanced Telemetry**: To help us improve RudderStack, we collect performance and diagnostic metrics about how you use RudderStack, and how it is working. **No customer data is present in the metrics**. For technical details, please check out our wiki page on [Telemetry](https://github.com/rudderlabs/rudder-server/wiki/RudderStack-Telemetry).
-
-<<<<<<< HEAD
-=======
-# Telemetry
-
-To help us improve RudderStack, we collect performance and diagnostic metrics about how you use it and how it's working. No customer data is present in the metrics.
-
-The metrics collection can be disabled by setting the variable `enableDiagnostics` to false in `config/config.toml`
-
-Following are the metrics that are being collected. They are listed in `config/config.toml` under the Diagnostics section.
-
-1. _enableServerStartMetric_: Tracks every time when server starts
-2. _enableConfigIdentifyMetric_: Tracks when the config is fetched for the first time from control-plane
-3. _enableServerStartedMetric_: Tracks when the server is ready to accept requests
-4. _enableConfigProcessedMetric_: Tracks when the config is changed
-5. _enableGatewayMetric_: Tracks no. of success/failed requests
-6. _enableRouterMetric_: Tracks no. of success/aborted/retries requests for every router destination
-7. _enableBatchRouterMetric_: Tracks no. of success/failed requests for every batch router destination
-8. _enableDestinationFailuresMetric_: Tracks destination failures
-
----
->>>>>>> cac7292a
 
 # RudderStack Architecture
 
