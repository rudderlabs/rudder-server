--- conflicted
+++ resolved
@@ -201,11 +201,11 @@
 }
 
 func canStartServer() bool {
-	return warehouseMode == "embedded" || warehouseMode == "off"
+	return warehouseMode == config.EmbeddedMode || warehouseMode == config.OffMode
 }
 
 func canStartWarehouse() bool {
-	return warehouseMode != "off"
+	return warehouseMode != config.OffMode
 }
 
 func main() {
@@ -299,31 +299,8 @@
 		os.Exit(1)
 	}()
 
-<<<<<<< HEAD
 	if canStartWarehouse() {
 		rruntime.Go(func() {
-=======
-	// default mode, starts rudderCore and warehouse
-	if warehouseMode == config.AllMode {
-		config.SetString(config.WarehouseMode, warehouse.MasterSlaveMode)
-		fmt.Println("Starting as Warehouse Service...")
-		rruntime.Go(func() {
-			startRudderCore(clearDB, *normalMode, *degradedMode, *maintenanceMode)
-		})
-		startWarehouseService()
-	}
-	if warehouseMode == config.OffMode {
-		startRudderCore(clearDB, *normalMode, *degradedMode, *maintenanceMode)
-	}
-	if warehouseMode != config.AllMode && warehouseMode != config.OffMode && warehouseMode != "" {
-		if startRouterWithWarehouse {
-			fmt.Println("Starting as Warehouse Service...")
-			rruntime.Go(func() {
-				startRudderCore(clearDB, *normalMode, *degradedMode, *maintenanceMode)
-			})
-			startWarehouseService()
-		} else {
->>>>>>> f2a0720a
 			startWarehouseService()
 		})
 	}
