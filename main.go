package main

import (
	"context"
	"encoding/json"
	"errors"
	"fmt"

	"net/http"
	"os"
	"os/signal"
	"runtime"
	"sync"
	"syscall"
	"time"

	"github.com/bugsnag/bugsnag-go"

	"github.com/rudderlabs/rudder-server/replay"
	"github.com/rudderlabs/rudder-server/services/diagnostics"

	"github.com/rudderlabs/rudder-server/app"
	"github.com/rudderlabs/rudder-server/config"
	backendconfig "github.com/rudderlabs/rudder-server/config/backend-config"
	"github.com/rudderlabs/rudder-server/gateway"
	"github.com/rudderlabs/rudder-server/jobsdb"
	"github.com/rudderlabs/rudder-server/processor"
	ratelimiter "github.com/rudderlabs/rudder-server/rate-limiter"
	"github.com/rudderlabs/rudder-server/router"
	"github.com/rudderlabs/rudder-server/router/batchrouter"
	"github.com/rudderlabs/rudder-server/rruntime"
	"github.com/rudderlabs/rudder-server/services/db"
	destinationdebugger "github.com/rudderlabs/rudder-server/services/destination-debugger"
	sourcedebugger "github.com/rudderlabs/rudder-server/services/source-debugger"
	"github.com/rudderlabs/rudder-server/services/stats"
	"github.com/rudderlabs/rudder-server/services/validators"
	"github.com/rudderlabs/rudder-server/utils"
	"github.com/rudderlabs/rudder-server/utils/logger"
	"github.com/rudderlabs/rudder-server/utils/misc"
	"github.com/rudderlabs/rudder-server/warehouse"

	// This is necessary for compatibility with enterprise features
	_ "github.com/rudderlabs/rudder-server/imports"
)

var (
	application                      app.Interface
	warehouseMode                    string
	maxProcess                       int
	gwDBRetention, routerDBRetention time.Duration
	enableProcessor, enableRouter    bool
	isReplayServer                   bool
	enabledDestinations              []backendconfig.DestinationT
	configSubscriberLock             sync.RWMutex
	objectStorageDestinations        []string
	warehouseDestinations            []string
	moduleLoadLock                   sync.Mutex
	routerLoaded                     bool
	processorLoaded                  bool
)

var version = "Not an official release. Get the latest release from the github repo."
var major, minor, commit, buildDate, builtBy, gitURL, patch string

func loadConfig() {
	maxProcess = config.GetInt("maxProcess", 12)
	gwDBRetention = config.GetDuration("gwDBRetentionInHr", 0) * time.Hour
	routerDBRetention = config.GetDuration("routerDBRetention", 0)
	enableProcessor = config.GetBool("enableProcessor", true)
	enableRouter = config.GetBool("enableRouter", true)
	isReplayServer = config.GetEnvAsBool("IS_REPLAY_SERVER", false)
	objectStorageDestinations = []string{"S3", "GCS", "AZURE_BLOB", "MINIO"}
	warehouseDestinations = []string{"RS", "BQ", "SNOWFLAKE"}
	warehouseMode = config.GetString("Warehouse.mode", "embedded")
}

// Test Function
func readIOforResume(router router.HandleT) {
	for {
		var u string
		_, err := fmt.Scanf("%v", &u)
		fmt.Println("from stdin ", u)
		if err != nil {
			panic(err)
		}
		router.ResetSleep()
	}
}

// Gets the config from config backend and extracts enabled writekeys
func monitorDestRouters(routerDB, batchRouterDB *jobsdb.HandleT) {
	ch := make(chan utils.DataEvent)
	backendconfig.Subscribe(ch, backendconfig.TopicBackendConfig)
	dstToRouter := make(map[string]*router.HandleT)
	dstToBatchRouter := make(map[string]*batchrouter.HandleT)
	// dstToWhRouter := make(map[string]*warehouse.HandleT)

	for {
		config := <-ch
		sources := config.Data.(backendconfig.SourcesT)
		enabledDestinations := make(map[string]bool)
		for _, source := range sources.Sources {
			for _, destination := range source.Destinations {
				enabledDestinations[destination.DestinationDefinition.Name] = true
				//For batch router destinations
				if misc.Contains(objectStorageDestinations, destination.DestinationDefinition.Name) || misc.Contains(warehouseDestinations, destination.DestinationDefinition.Name) {
					_, ok := dstToBatchRouter[destination.DestinationDefinition.Name]
					if !ok {
						logger.Info("Starting a new Batch Destination Router", destination.DestinationDefinition.Name)
						var brt batchrouter.HandleT
						brt.Setup(batchRouterDB, destination.DestinationDefinition.Name)
						dstToBatchRouter[destination.DestinationDefinition.Name] = &brt
					}
				} else {
					_, ok := dstToRouter[destination.DestinationDefinition.Name]
					if !ok {
						logger.Info("Starting a new Destination", destination.DestinationDefinition.Name)
						var router router.HandleT
						router.Setup(routerDB, destination.DestinationDefinition.Name)
						dstToRouter[destination.DestinationDefinition.Name] = &router
					}
				}
			}
		}
	}
}

func init() {
	config.Initialize()
	loadConfig()
}

func versionInfo() map[string]interface{} {
	return map[string]interface{}{"Version": version, "Major": major, "Minor": minor, "Patch": patch, "Commit": commit, "BuildDate": buildDate, "BuiltBy": builtBy, "GitUrl": gitURL}
}

func versionHandler(w http.ResponseWriter, r *http.Request) {
	var version = versionInfo()
	versionFormatted, _ := json.Marshal(&version)
	w.Write(versionFormatted)
}

func printVersion() {
	version := versionInfo()
	versionFormatted, _ := json.MarshalIndent(&version, "", " ")
	fmt.Printf("Version Info %s\n", versionFormatted)
}

func startWarehouseService() {
	warehouse.Start()
}

func startRudderCore(clearDB *bool, normalMode bool, degradedMode bool, maintenanceMode bool) {
	logger.Info("Main starting")

	if !validators.ValidateEnv() {
		panic(errors.New("Failed to start rudder-server"))
	}

	// Check if there is a probable inconsistent state of Data
	misc.AppStartTime = time.Now().Unix()
	if diagnostics.EnableServerStartMetric {
		diagnostics.Track(diagnostics.ServerStart, map[string]interface{}{
			diagnostics.ServerStart: fmt.Sprint(time.Unix(misc.AppStartTime, 0)),
		})
	}

	migrationMode := application.Options().MigrationMode
	db.HandleRecovery(normalMode, degradedMode, maintenanceMode, migrationMode, misc.AppStartTime)
	//Reload Config
	loadConfig()

	var gatewayDB jobsdb.HandleT
	var routerDB jobsdb.HandleT
	var batchRouterDB jobsdb.HandleT

	runtime.GOMAXPROCS(maxProcess)
	logger.Info("Clearing DB ", *clearDB)

	backendconfig.Setup()
	destinationdebugger.Setup()
	sourcedebugger.Setup()

	//Forcing enableBackup false for gatewaydb if this server is for handling replayed events
	if isReplayServer {
		config.SetBool("JobsDB.backup.gw.enabled", false)
	}

	gatewayDB.Setup(*clearDB, "gw", gwDBRetention, migrationMode)
	routerDB.Setup(*clearDB, "rt", routerDBRetention, migrationMode)
	batchRouterDB.Setup(*clearDB, "batch_rt", routerDBRetention, migrationMode)

	enableGateway := true

	if application.Features().Migrator != nil {
		if migrationMode == db.IMPORT || migrationMode == db.EXPORT || migrationMode == db.IMPORT_EXPORT {
			startRouterFunc := func() {
				StartRouter(enableRouter, &routerDB, &batchRouterDB)
			}
			startProcessorFunc := func() {
				StartProcessor(enableProcessor, &gatewayDB, &routerDB, &batchRouterDB)
			}
			enableRouter = false
			enableProcessor = false
			enableGateway = (migrationMode != db.EXPORT)
			application.Features().Migrator.Setup(&gatewayDB, &routerDB, &batchRouterDB, startProcessorFunc, startRouterFunc)
		}
	}

	StartRouter(enableRouter, &routerDB, &batchRouterDB)
	StartProcessor(enableProcessor, &gatewayDB, &routerDB, &batchRouterDB)

	if enableGateway {
		var gateway gateway.HandleT
		var rateLimiter ratelimiter.HandleT
		rateLimiter.SetUp()
		gateway.Setup(backendconfig.DefaultBackendConfig, &gatewayDB, &rateLimiter, stats.DefaultStats, clearDB)
		gateway.StartWebHandler()
	}
	//go readIOforResume(router) //keeping it as input from IO, to be replaced by UI
}

//StartRouter atomically starts router process if not already started
func StartRouter(enableRouter bool, routerDB, batchRouterDB *jobsdb.HandleT) {
	moduleLoadLock.Lock()
	defer moduleLoadLock.Unlock()

	if routerLoaded {
		return
	}

	if enableRouter {
		go monitorDestRouters(routerDB, batchRouterDB)
		routerLoaded = true
	}
}

//StartProcessor atomically starts processor process if not already started
func StartProcessor(enableProcessor bool, gatewayDB, routerDB, batchRouterDB *jobsdb.HandleT) {
	moduleLoadLock.Lock()
	defer moduleLoadLock.Unlock()

	if processorLoaded {
		return
	}

	if enableProcessor {
		var processor processor.HandleT
		processor.Setup(gatewayDB, routerDB, batchRouterDB)

		if !isReplayServer {
			var replay replay.ReplayProcessorT
			replay.Setup(gatewayDB)
		}

<<<<<<< HEAD
		processorLoaded = true
	}
=======
	var gateway gateway.HandleT
	var rateLimiter ratelimiter.HandleT

	rateLimiter.SetUp()
	gateway.Setup(application, backendconfig.DefaultBackendConfig, &gatewayDB, &rateLimiter, stats.DefaultStats, clearDB)
	gateway.StartWebHandler()
	//go readIOforResume(router) //keeping it as input from IO, to be replaced by UI
>>>>>>> ccbcc500
}

func canStartServer() bool {
	return warehouseMode == config.EmbeddedMode || warehouseMode == config.OffMode
}

func canStartWarehouse() bool {
	return warehouseMode != config.OffMode
}

func main() {
	version := versionInfo()

	bugsnag.Configure(bugsnag.Configuration{
		APIKey:       config.GetEnv("BUGSNAG_KEY", ""),
		ReleaseStage: config.GetEnv("GO_ENV", "development"),
		// The import paths for the Go packages containing your source files
		ProjectPackages: []string{"main", "github.com/rudderlabs/rudder-server"},
		// more configuration options
		AppType:      "rudder-server",
		AppVersion:   version["Version"].(string),
		PanicHandler: func() {},
	})
	ctx := bugsnag.StartSession(context.Background())
	defer func() {
		if r := recover(); r != nil {
			defer bugsnag.AutoNotify(ctx, bugsnag.SeverityError, bugsnag.MetaData{
				"GoRoutines": {
					"Number": runtime.NumGoroutine(),
				}})

			misc.RecordAppError(fmt.Errorf("%v", r))
			logger.Fatal(r)
			panic(r)
		}
	}()

	logger.Setup()

	//Creating Stats Client should be done right after setting up logger and before setting up other modules.
	stats.Setup()

	options := app.LoadOptions()
	if options.VersionFlag {
		printVersion()
		return
	}
	application = app.New(options)

	http.HandleFunc("/version", versionHandler)

	application.Setup()

	c := make(chan os.Signal)
	signal.Notify(c, os.Interrupt, syscall.SIGTERM)
	go func() {
		<-c
		application.Stop()
		// clearing zap Log buffer to std output
		if logger.Log != nil {
			logger.Log.Sync()
		}
		stats.StopRuntimeStats()
		os.Exit(1)
	}()

	if canStartServer() {
		rruntime.Go(func() {
			startRudderCore(&options.ClearDB, options.NormalMode, options.DegradedMode, options.MaintenanceMode)
		})
	}

	// initialize warehouse service after core to handle non-normal recovery modes
	if canStartWarehouse() {
		rruntime.Go(func() {
			startWarehouseService()
		})
	}

	misc.KeepProcessAlive()
}<|MERGE_RESOLUTION|>--- conflicted
+++ resolved
@@ -213,8 +213,9 @@
 	if enableGateway {
 		var gateway gateway.HandleT
 		var rateLimiter ratelimiter.HandleT
+
 		rateLimiter.SetUp()
-		gateway.Setup(backendconfig.DefaultBackendConfig, &gatewayDB, &rateLimiter, stats.DefaultStats, clearDB)
+		gateway.Setup(application, backendconfig.DefaultBackendConfig, &gatewayDB, &rateLimiter, stats.DefaultStats, clearDB)
 		gateway.StartWebHandler()
 	}
 	//go readIOforResume(router) //keeping it as input from IO, to be replaced by UI
@@ -253,18 +254,8 @@
 			replay.Setup(gatewayDB)
 		}
 
-<<<<<<< HEAD
 		processorLoaded = true
 	}
-=======
-	var gateway gateway.HandleT
-	var rateLimiter ratelimiter.HandleT
-
-	rateLimiter.SetUp()
-	gateway.Setup(application, backendconfig.DefaultBackendConfig, &gatewayDB, &rateLimiter, stats.DefaultStats, clearDB)
-	gateway.StartWebHandler()
-	//go readIOforResume(router) //keeping it as input from IO, to be replaced by UI
->>>>>>> ccbcc500
 }
 
 func canStartServer() bool {
