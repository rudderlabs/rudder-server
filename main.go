--- conflicted
+++ resolved
@@ -16,15 +16,10 @@
 
 	"github.com/bugsnag/bugsnag-go"
 
-	"github.com/rudderlabs/rudder-server/app"
 	"github.com/rudderlabs/rudder-server/replay"
 	"github.com/rudderlabs/rudder-server/services/diagnostics"
 
-<<<<<<< HEAD
-=======
-	"github.com/bugsnag/bugsnag-go"
 	"github.com/rudderlabs/rudder-server/app"
->>>>>>> 4bd136c1
 	"github.com/rudderlabs/rudder-server/config"
 	backendconfig "github.com/rudderlabs/rudder-server/config/backend-config"
 	"github.com/rudderlabs/rudder-server/gateway"
@@ -221,7 +216,7 @@
 		var gateway gateway.HandleT
 		var rateLimiter ratelimiter.HandleT
 		rateLimiter.SetUp()
-		gateway.Setup(&gatewayDB, &rateLimiter, clearDB)
+		gateway.Setup(backendconfig.DefaultBackendConfig, &gatewayDB, &rateLimiter, stats.DefaultStats, clearDB)
 	}
 	//go readIOforResume(router) //keeping it as input from IO, to be replaced by UI
 }
@@ -257,18 +252,8 @@
 			replay.Setup(gatewayDB)
 		}
 
-<<<<<<< HEAD
 		processorLoaded = true
 	}
-=======
-	var gateway gateway.HandleT
-	var rateLimiter ratelimiter.HandleT
-
-	rateLimiter.SetUp()
-	gateway.Setup(backendconfig.DefaultBackendConfig, &gatewayDB, &rateLimiter, stats.DefaultStats, clearDB)
-	gateway.StartWebHandler()
-	//go readIOforResume(router) //keeping it as input from IO, to be replaced by UI
->>>>>>> 4bd136c1
 }
 
 func canStartServer() bool {
@@ -316,10 +301,6 @@
 		printVersion()
 		return
 	}
-<<<<<<< HEAD
-
-=======
->>>>>>> 4bd136c1
 	application = app.New(options)
 
 	http.HandleFunc("/version", versionHandler)
@@ -331,10 +312,6 @@
 	go func() {
 		<-c
 		application.Stop()
-<<<<<<< HEAD
-
-=======
->>>>>>> 4bd136c1
 		// clearing zap Log buffer to std output
 		if logger.Log != nil {
 			logger.Log.Sync()
