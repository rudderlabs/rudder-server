--- conflicted
+++ resolved
@@ -149,10 +149,8 @@
 func startRudderCore(clearDB *bool, normalMode bool, degradedMode bool, maintenanceMode bool) {
 	logger.Info("Main starting")
 
-	if !misc.IsPostgresCompatible(jobsdb.GetConnectionString()) {
-		err := errors.New("Rudder server needs postgres version >= 10. Exiting")
-		logger.Error(err)
-		panic(err)
+	if !validators.ValidateEnv() {
+		panic(errors.New("Failed to start rudder-server"))
 	}
 
 	// Check if there is a probable inconsistent state of Data
@@ -254,26 +252,6 @@
 	}
 	http.HandleFunc("/version", versionHandler)
 
-<<<<<<< HEAD
-=======
-	//Logger setup is the first thing to be done.
-	logger.Setup()
-	logger.Info("Main starting")
-
-	if !validators.ValidateEnv() {
-		return
-	}
-
-	//Creating Stats Client should be done right after setting up logger and before setting up other modules.
-	stats.Setup()
-
-	// Check if there is a probable inconsistent state of Data
-	misc.AppStartTime = time.Now().Unix()
-	db.HandleRecovery(*normalMode, *degradedMode, *maintenanceMode, misc.AppStartTime)
-	//Reload Config
-	loadConfig()
-
->>>>>>> 2b18be31
 	var f *os.File
 	if *cpuprofile != "" {
 		var err error
