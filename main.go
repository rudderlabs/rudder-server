--- conflicted
+++ resolved
@@ -32,11 +32,8 @@
 	maxProcess                                  int
 	gwDBRetention, routerDBRetention            time.Duration
 	enableProcessor, enableRouter, enableBackup bool
-<<<<<<< HEAD
 	isReplayServer                              bool
 	enabledDestinations                         []backendconfig.DestinationT
-=======
->>>>>>> a3cfff3e
 	configSubscriberLock                        sync.RWMutex
 	objectStorageDestinations                   []string
 	warehouseDestinations                       []string
@@ -49,13 +46,9 @@
 	enableProcessor = config.GetBool("enableProcessor", true)
 	enableRouter = config.GetBool("enableRouter", true)
 	enableBackup = config.GetBool("JobsDB.enableBackup", true)
-<<<<<<< HEAD
 	isReplayServer = config.GetEnvAsBool("IS_REPLAY_SERVER", false)
-	rawDataDestinations = []string{"S3"}
-=======
 	objectStorageDestinations = []string{"S3", "GCS", "AZURE_BLOB", "MINIO"}
 	warehouseDestinations = []string{"RS", "BQ"}
->>>>>>> a3cfff3e
 }
 
 // Test Function
