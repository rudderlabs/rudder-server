--- conflicted
+++ resolved
@@ -7,43 +7,30 @@
       - build/docker.env
     ports:
       - "6432:5432"
-    networks:
-      - rudder
-  backend:
-    depends_on:
-      - db
-      - d-transformer
-    build:
-      context: ./
-      dockerfile: build/Dockerfile-dev
-    entrypoint: sh -c './build/wait-for db:5432 -- go run -mod=vendor main.go'
-    ports:
-      - "8080:8080"
-    env_file:
-      - build/docker.env
-    environment:
-      - JOBS_DB_HOST=db
-    networks:
-      - rudder
+  # backend:
+  #   depends_on:
+  #     - db
+  #     - d-transformer
+  #   build:
+  #     context: ./
+  #     dockerfile: build/Dockerfile-dev
+  #   entrypoint: sh -c './build/wait-for db:5432 -- go run -mod=vendor main.go'
+  #   ports:
+  #     - "8080:8080"
+  #   env_file:
+  #     - build/docker.env
+  #   environment:
+  #     - JOBS_DB_HOST=db
   d-transformer:
     build:
       context: ./rudder-transformer/
       dockerfile: Dockerfile
     ports:
       - "9090:9090"
-<<<<<<< HEAD
-    networks:
-      - rudder
-
-networks:
-  rudder:
-    external: true
-=======
   minio:
     image: minio/minio
     ports:
       - "9000:9000"
     env_file:
       - build/docker.env
-    command: server /data
->>>>>>> a3cfff3e
+    command: server /data