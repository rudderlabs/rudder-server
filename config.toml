--- conflicted
+++ resolved
@@ -2,11 +2,7 @@
 # Dont set secrets, passwords, api_keys etc. in this file. Use '.env' file for that
 
 maxProcess = 12 # Max number of cpu process to be used by go runtime
-<<<<<<< HEAD
-gwDBRetention = 1
-=======
 gwDBRetention = 0
->>>>>>> 2f6352cd
 routerDBRetention = 0
 enableProcessor = true
 enableRouter = true
@@ -15,13 +11,8 @@
 webPort = 8080
 maxDBWriterProcess = 4
 CustomVal = "GW"
-<<<<<<< HEAD
-maxBatchSize = 2
-batchTimeoutInMS = 2
-=======
 maxBatchSize = 32
 batchTimeoutInMS = 20
->>>>>>> 2f6352cd
 respMessage = "OK"
 
 
@@ -47,10 +38,7 @@
 randomWorkerAssign = false
 useTestSink = true
 maxFailedCountForJob = 8
-<<<<<<< HEAD
-=======
 keepOrderOnFailure = true
->>>>>>> 2f6352cd
 
 [Processor]
 loopSleepInMS = 10
@@ -64,11 +52,9 @@
 maxRetry = 3
 retrySleepInMS = 100
 
-<<<<<<< HEAD
 [BackendConfig]
 pollIntervalInS = 5
-=======
+
 [Aws]
 region = "us-east-1"
-backupDSBucket = "dump-gateway-ds-test"
->>>>>>> 2f6352cd
+backupDSBucket = "dump-gateway-ds-test"