--- conflicted
+++ resolved
@@ -55,11 +55,7 @@
 	Transformations       []TransformationT
 	IsProcessorEnabled    bool
 	RevisionID            string
-<<<<<<< HEAD
-	Account               *AccountWithDefinition `json:"account,omitempty"`
-=======
 	DeliveryAccount       *AccountWithDefinition `json:"account,omitempty"`
->>>>>>> ae09e999
 	DeleteAccount         *AccountWithDefinition `json:"deleteAccount,omitempty"`
 }
 
@@ -126,18 +122,10 @@
 }
 
 type AccountWithDefinition struct {
-<<<<<<< HEAD
-	Id                    string                 `json:"id"`
-	AccountDefinitionName string                 `json:"accountDefinitionName"`
-	Options               map[string]interface{} `json:"options"`
-	Secret                map[string]interface{} `json:"secret"`
-	Config                map[string]interface{} `json:"config"`
-=======
 	Id                string                 `json:"id"`
 	Options           map[string]interface{} `json:"options"`
 	Secret            map[string]interface{} `json:"secret"`
 	AccountDefinition AccountDefinition      `json:"accountDefinition"`
->>>>>>> ae09e999
 }
 
 type Connection struct {
