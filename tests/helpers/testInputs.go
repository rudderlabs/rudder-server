package helpers

var BatchPayload = `
{
	"batch": [
		{
		"anonymousId": "49e4bdd1c280bc00",
		"messageId": "msgasdfadsf2er34adfsdf1",
		"channel": "android-sdk",
		"destination_props": {
			"AF": {
			"af_uid": "1566363489499-3377330514807116178"
			}
		},
		"context": {
			"app": {
			"build": "1",
			"name": "RudderAndroidClient",
			"namespace": "com.rudderlabs.android.sdk",
			"version": "1.0"
			},
			"device": {
			"id": "49e4bdd1c280bc00",
			"manufacturer": "Google",
			"model": "Android SDK built for x86",
			"name": "generic_x86"
			},
			"locale": "en-US",
			"network": {
			"carrier": "Android"
			},
			"screen": {
			"density": 420,
			"height": 1794,
			"width": 1080
			},
			"traits": {
			"anonymousId": "49e4bdd1c280bc00"
			},
			"user_agent": "Dalvik/2.1.0 (Linux; U; An  droid 9; Android SDK built for x86 Build/PSR1.180720.075)"
		},
		"event": "Demo Track",
		"integrations": {
			"All": true
		},
		"properties": {
			"label": "Demo Label",
			"category": "Demo Category",
			"value": 5
		},
		"type": "track",
		"originalTimestamp": "2019-08-12T05:08:30.909Z",
		"sentAt": "2019-08-12T05:08:30.909Z"
		}
	]
}
`
var LoadedJson = `
{
  "anonymous_id": "af0d6ca8-ac18-42dc-ae98-cc40ba5b7c4d",
  "category": "Demo Category",
  "context_app_build": "1",
  "context_app_name": "RudderAndroidClient",
  "context_app_namespace": "com.rudderlabs.android.sdk",
  "context_app_version": "1.0",
  "context_device_id": "49e4bdd1c280bc00",
  "context_device_manufacturer": "Google",
  "context_device_model": "Android SDK built for x86",
  "context_device_name": "generic_x86",
  "context_ip": "[::1]:55682",
  "context_locale": "en-US",
  "context_network_carrier": "Android",
  "context_screen_density": 420,
  "context_screen_height": 1794,
  "context_screen_width": 1080,
  "context_traits_anonymousId": "49e4bdd1c280bc00",
  "context_user_agent": "Dalvik/2.1.0 (Linux; U; Android 9; Android SDK built for x86 Build/PSR1.180720.075)",
  "event": "ginkgo",
  "event_text": "ginkgo",
  "id": "74b582ef-7663-4cb3-8666-2273fe5a8ccb",
  "label": "Demo Label",
  "original_timestamp": "2019-08-12T05:08:30.909Z",
  "received_at": "2020-03-25T15:51:24.971Z",
  "sent_at": "2019-08-12T05:08:30.909Z",
  "timestamp": "2020-03-25T15:51:24.971Z",
  "uuid_ts": "2020-03-25 21:32:29 Z",
  "value": 5
}
`

var IdentifyPayload = `
{
	"anonymousId": "49e4bdd1c280bc00",
	"messageId": "msgasdfadsf2er34adfsdf2",
	"type": "identify",
	"userId": "98234023840234",
	"traits": {
	  "name": "Chandra",
	  "email": "chandra@rudderlabs.com",
	  "org": "rudder"
	}
}
`

var AliasPayload = `
{
	"anonymousId": "49e4bdd1c280bc00",
	"messageId": "msgasdfadsf2er34adfsdf3",
	"type": "alias",
	"previousId": "chandra@rudderlabs.com",
	"userId": "98234023840234"
}
`

var TrackPayload = `
{
	"anonymousId": "49e4bdd1c280bc00",
	"messageId": "msgasdfadsf2er34adfsdf4",
	"type": "track",
	"event": "test event",
	"properties": {
		"name": "Chandra"
	}
}
`

var GroupPayload = `
{
	"anonymousId": "49e4bdd1c280bc00",
	"messageId": "msgasdfadsf2er34adfsdf5",
	"type": "group",
	"groupId": "98234023840234adf2e232",
	"traits": {
		"name": "Chandra",
		"email": "chandra@rudderlabs.com",
		"org": "rudder"
	}
}
`

var PagePayload = `
{
	"anonymousId": "49e4bdd1c280bc00",
	"messageId": "msgasdfadsf2er34adfsdf6",
	"type": "page",
	"name": "Hello",
	"properties": {
	  "title": "Welcome to rudder",
	  "url": "http://www.rudderstack.com"
	}
  }
`

var ScreenPayload = `
{
	"anonymousId": "49e4bdd1c280bc00",
	"messageId": "msgasdfadsf2er34adfsdf7",
	"type": "screen",
	"name": "Hello",
	"properties": {
		"title": "Welcome to rudder"
	}
}
`

var BQBatchPayload = `
{
	"batch": [
		{
		"anonymousId": "49e4bdd1c280bc00",
		"messageId": "msgasdfadsf2er34adfsdf1",
		"channel": "android-sdk",
		"destination_props": {
			"AF": {
			"af_uid": "1566363489499-3377330514807116178"
			}
		},
		"context": {
			"app": {
			"build": "1",
			"name": "SELECT",
			"namespace": "com.rudderlabs.android.sdk",
			"version": "1.0"
			},
			"device": {
			"id": "49e4bdd1c280bc00",
			"manufacturer": "Google",
			"model": "Omega",
			"name": "generic_x86"
			},
			"locale": "en-US",
			"network": {
			"carrier": "Nokia"
			},
			"screen": {
			"density": 420,
			"height": 1794,
			"width": 1080
			},
			"traits": {
			"anonymousId": "49e4bdd1c280bc00"
			},
			"user_agent": "Black Mamba"
		},
		"event": "JOIN",
		"integrations": {
			"All": true
		},
		"properties": {
			"MERGE": "LIMIT",
			"NATURAL": "TRUE",
			"HAVING": "BETWEEN",
			"WHERE":"HERE"
		},
		"type": "track",
		"originalTimestamp": "2019-08-12T05:08:30.909Z",
		"sentAt": "2019-08-12T05:08:30.909Z"
		}
	]
}
`

var DiffStringFormatBatchPayload = `
{
	"batch": [
		{
		"anonymousId": "49e4bdd1c280bc00",
		"messageId": "msgasdfadsf2er34adfsdf1",
		"channel": "android-sdk",
		"destination_props": {
			"AF": {
			"af_uid": "1566363489499-3377330514807116178"
			}
		},
		"context": {
			"app": {
			"build": "1",
			"name": "RudderAndroidClient",
			"namespace": "com.rudderlabs.android.sdk",
			"version": "1.0"
			},
			"device": {
			"id": "49e4bdd1c280bc00",
			"manufacturer": "Google",
			"model": "Android SDK built for x86",
			"name": "generic_x86"
			},
			"locale": "en-US",
			"network": {
			"carrier": "Android"
			},
			"screen": {
			"density": 420,
			"height": 1794,
			"width": 1080
			},
			"traits": {
			"anonymousId": "49e4bdd1c280bc00"
			},
			"user_agent": "Dalvik/2.1.0 (Linux; U; An  droid 9; Android SDK built for x86 Build/PSR1.180720.075)"
		},
		"event": "Demo Track",
		"integrations": {
			"All": true
		},
		"properties": {
			"label": "Demo Label",
			"category": "Demo Category",
			"value": 5,
<<<<<<< HEAD
			"text": "Ken\"ny\"s iPh'o\"ne5\",6"
=======
			"text": "Ken\"ny\"s iPh'o\"ne5\",6",
>>>>>>> 45006e0d
		},
		"type": "track",
		"originalTimestamp": "2019-08-12T05:08:30.909Z",
		"sentAt": "2019-08-12T05:08:30.909Z"
		}
	]
}
`
var DTBatchPayload = `
{
	"batch": [
		{
		"anonymousId": "49e4bdd1c280bc00",
		"messageId": "msgasdfadsf2er34adfsdf1",
		"channel": "android-sdk",
		"destination_props": {
			"AF": {
			"af_uid": "1566363489499-3377330514807116178"
			}
		},
		"context": {
			"app": {
			"build": "1",
			"name": "RudderAndroidClient",
			"namespace": "com.rudderlabs.android.sdk",
			"version": "1.0"
			},
			"device": {
			"id": "49e4bdd1c280bc00",
			"manufacturer": "Google",
			"model": "Android SDK built for x86",
			"name": "generic_x86"
			},
			"locale": "en-US",
			"network": {
			"carrier": "Android"
			},
			"screen": {
			"density": 420,
			"height": 1794,
			"width": 1080
			},
			"traits": {
			"anonymousId": "49e4bdd1c280bc00"
			},
			"user_agent": "Dalvik/2.1.0 (Linux; U; An  droid 9; Android SDK built for x86 Build/PSR1.180720.075)"
		},
		"event": "Demo Track",
		"integrations": {
			"All": true
		},
		"properties": {
			"label": "Demo Label",
			"category": "Demo Category",
			"value": 5
		},
		"type": "track",
		"originalTimestamp": "2019-08-12T05:08:30.909Z",
		"sentAt": "2019-08-12T05:08:30.909Z"
		},
		{
		"anonymousId": "49e4bdd1c280bc00",
		"messageId": "msgasdfadsf2er34adfsdf1",
		"channel": "android-sdk",
		"destination_props": {
			"AF": {
			"af_uid": "1566363489499-3377330514807116178"
			}
		},
		"context": {
			"app": {
			"build": 0.9.8,
			"name": "RudderAndroidClient",
			"namespace": "com.rudderlabs.android.sdk",
			"version": "1.0"
			},
			"device": {
			"id": "49e4bdd1c280bc00",
			"manufacturer": "Google",
			"model": "Android SDK built for x86",
			"name": "generic_x86"
			},
			"locale": "en-US",
			"network": {
			"carrier": "Android"
			},
			"screen": {
			"density": 420,
			"height": 1794,
			"width": 1080
			},
			"traits": {
			"anonymousId": "49e4bdd1c280bc00"
			},
			"user_agent": 1
		},
		"event": "Demo Track",
		"integrations": {
			"All": true
		},
		"properties": {
			"label": "Demo Label",
			"category": "Demo Category",
			"value": 5.09
		},
		"type": "track",
		"originalTimestamp": "2019-08-12T05:08:30.909Z",
		"sentAt": "2019-08-12T05:08:30.909Z"
		},{
		"anonymousId": "49e4bdd1c280bc00",
		"messageId": "msgasdfadsf2er34adfsdf1",
		"channel": "android-sdk",
		"destination_props": {
			"AF": {
			"af_uid": "1566363489499-3377330514807116178"
			}
		},
		"context": {
			"app": {
			"build": "1",
			"name": "RudderAndroidClient",
			"namespace": "com.rudderlabs.android.sdk",
			"version": 1.0
			},
			"device": {
			"id": "49e4bdd1c280bc00",
			"manufacturer": "Google",
			"model": "Android SDK built for x86",
			"name": "generic_x86"
			},
			"locale": "en-US",
			"network": {
			"carrier": "Android"
			},
			"screen": {
			"density": 420,
			"height": "1794",
			"width": 1080
			},
			"traits": {
			"anonymousId": "49e4bdd1c280bc00"
			},
			"user_agent": "Dalvik/2.1.0 (Linux; U; An  droid 9; Android SDK built for x86 Build/PSR1.180720.075)"
		},
		"event": "Demo Track",
		"integrations": {
			"All": true
		},
		"properties": {
			"label": "Demo Label",
			"category": "Demo Category",
			"value": 5.0
		},
		"type": "track",
		"originalTimestamp": "2019-08-12T05:08:30.909Z",
		"sentAt": "2019-08-12T05:08:30.909Z"
		}

	]
}
`
var DTSchema = map[string]map[string]string{
	"ginkgo": {
		"id":                          "string",
		"event":                       "string",
		"label":                       "string",
		"value":                       "int",
		"sent_at":                     "datetime",
		"uuid_ts":                     "datetime",
		"category":                    "string",
		"timestamp":                   "datetime",
		"context_ip":                  "string",
		"event_text":                  "string",
		"received_at":                 "datetime",
		"anonymous_id":                "string",
		"context_locale":              "string",
		"context_app_name":            "string",
		"context_app_build":           "string",
		"context_device_id":           "string",
		"context_user_agent":          "string",
		"original_timestamp":          "datetime",
		"context_app_version":         "string",
		"context_device_name":         "string",
		"context_device_model":        "string",
		"context_screen_width":        "int",
		"context_app_namespace":       "string",
		"context_screen_height":       "int",
		"context_screen_density":      "int",
		"context_network_carrier":     "string",
		"context_traits_anonymousId":  "string",
		"context_device_manufacturer": "string",
	},
	"tracks": {
		"id":                          "string",
		"event":                       "string",
		"sent_at":                     "datetime",
		"uuid_ts":                     "datetime",
		"timestamp":                   "datetime",
		"context_ip":                  "string",
		"event_text":                  "string",
		"received_at":                 "datetime",
		"anonymous_id":                "string",
		"context_locale":              "string",
		"context_app_name":            "string",
		"context_app_build":           "string",
		"context_device_id":           "string",
		"context_user_agent":          "string",
		"original_timestamp":          "datetime",
		"context_app_version":         "string",
		"context_device_name":         "string",
		"context_device_model":        "string",
		"context_screen_width":        "int",
		"context_app_namespace":       "string",
		"context_screen_height":       "int",
		"context_screen_density":      "int",
		"context_network_carrier":     "string",
		"context_traits_anonymousId":  "string",
		"context_device_manufacturer": "string",
	},
}<|MERGE_RESOLUTION|>--- conflicted
+++ resolved
@@ -267,11 +267,7 @@
 			"label": "Demo Label",
 			"category": "Demo Category",
 			"value": 5,
-<<<<<<< HEAD
 			"text": "Ken\"ny\"s iPh'o\"ne5\",6"
-=======
-			"text": "Ken\"ny\"s iPh'o\"ne5\",6",
->>>>>>> 45006e0d
 		},
 		"type": "track",
 		"originalTimestamp": "2019-08-12T05:08:30.909Z",
