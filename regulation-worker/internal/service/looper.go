--- conflicted
+++ resolved
@@ -18,12 +18,7 @@
 	for {
 		err := l.Svc.JobSvc(ctx)
 		if err == model.ErrNoRunnableJob {
-<<<<<<< HEAD
 			if ctxCanceled := misc.SleepCtx(ctx, 10*time.Minute); ctxCanceled {
-=======
-			isContextCanceled := sleepContext(ctx, 10*time.Minute)
-			if isContextCanceled {
->>>>>>> a26887ab
 				return nil
 			}
 		} else if err != nil {
