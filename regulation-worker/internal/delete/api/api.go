package api

//This is simply going to make any API call to transfomer as per the API spec here: https://www.notion.so/rudderstacks/GDPR-Transformer-API-Spec-c3303b5b70c64225815d56c7767f8d22
//to get deletion done.
//called by delete/deleteSvc with (model.Job, model.Destination).
//returns final status,error ({successful, failure}, err)
import (
	"bytes"
	"context"
	"encoding/json"
	"fmt"
	"net/http"

	"github.com/rudderlabs/rudder-server/config"
	"github.com/rudderlabs/rudder-server/regulation-worker/internal/model"
)
<<<<<<< HEAD

//prepares payload based on (job,destDetail) & make an API call to transformer.
//gets (status, failure_reason) which is converted to appropriate model.Error & returned to caller.
func Delete(ctx context.Context, job model.Job, destConfig map[string]interface{}, destName string) model.JobStatus {

	method := "DELETE"
	endpoint := "/d-transformer/delete-users"
	destTransformURL := config.GetEnv("DEST_TRANSFORM_URL", "http://localhost:9090")
	url := fmt.Sprint(destTransformURL, endpoint)

	bodySchema := mapJobToPayload(job, destName, destConfig)

	reqBody, err := json.Marshal(bodySchema)
	if err != nil {
		return model.JobStatusFailed
	}

	req, err := http.NewRequestWithContext(ctx, method, url, bytes.NewReader(reqBody))
	if err != nil {
		return model.JobStatusFailed
	}

	client := &http.Client{}
	resp, err := client.Do(req)
	if err != nil {
		return model.JobStatusFailed
	}

	var jobResp JobRespSchema
	if err := json.NewDecoder(resp.Body).Decode(&jobResp); err != nil {
		return model.JobStatusFailed
	}

	if resp.StatusCode == http.StatusBadRequest {
		return model.JobStatusInvalidFormat
	} else if resp.StatusCode == http.StatusUnauthorized {
		return model.JobStatusInvalidCredential
	} else if resp.StatusCode == http.StatusNotFound || resp.StatusCode == http.StatusMethodNotAllowed {
		return model.JobStatusNotSupported
	} else if resp.StatusCode == http.StatusTooManyRequests || resp.StatusCode == http.StatusRequestTimeout || (resp.StatusCode >= 500 && resp.StatusCode < 600) {
		return model.JobStatusFailed
	}
	return model.JobStatusComplete
}

func mapJobToPayload(job model.Job, destName string, destConfig map[string]interface{}) []apiDeletionPayloadSchema {
	uas := make([]userAttributesSchema, len(job.UserAttributes))
	for i, ua := range job.UserAttributes {
		uas[i] = userAttributesSchema{
			UserID: ua.UserID,

			Phone: ua.Phone,
			Email: ua.Email,
		}
	}

	return []apiDeletionPayloadSchema{
		{
			JobID:          fmt.Sprintf("%d", job.ID),
			DestType:       destName,
			Config:         destConfig,
			UserAttributes: uas,
		},
	}
=======

type deleteManager interface {
	Delete(ctx context.Context, job model.Job, destConfig map[string]interface{}, destName string) model.JobStatus
}
type API struct {
	DeleteManager deleteManager
}

//prepares payload based on (job,destDetail) & make an API call to transformer.
//gets (status, failure_reason) which is converted to appropriate model.Error & returned to caller.
func (api *API) Delete(ctx context.Context, job model.Job, destConfig map[string]interface{}, destName string) model.JobStatus {

	return api.DeleteManager.Delete(ctx, job, destConfig, destName)
>>>>>>> 8be0be22
}<|MERGE_RESOLUTION|>--- conflicted
+++ resolved
@@ -14,11 +14,17 @@
 	"github.com/rudderlabs/rudder-server/config"
 	"github.com/rudderlabs/rudder-server/regulation-worker/internal/model"
 )
-<<<<<<< HEAD
+
+type deleteManager interface {
+	Delete(ctx context.Context, job model.Job, destConfig map[string]interface{}, destName string) model.JobStatus
+}
+type API struct {
+	DeleteManager deleteManager
+}
 
 //prepares payload based on (job,destDetail) & make an API call to transformer.
 //gets (status, failure_reason) which is converted to appropriate model.Error & returned to caller.
-func Delete(ctx context.Context, job model.Job, destConfig map[string]interface{}, destName string) model.JobStatus {
+func (api *API) Delete(ctx context.Context, job model.Job, destConfig map[string]interface{}, destName string) model.JobStatus {
 
 	method := "DELETE"
 	endpoint := "/d-transformer/delete-users"
@@ -79,19 +85,4 @@
 			UserAttributes: uas,
 		},
 	}
-=======
-
-type deleteManager interface {
-	Delete(ctx context.Context, job model.Job, destConfig map[string]interface{}, destName string) model.JobStatus
-}
-type API struct {
-	DeleteManager deleteManager
-}
-
-//prepares payload based on (job,destDetail) & make an API call to transformer.
-//gets (status, failure_reason) which is converted to appropriate model.Error & returned to caller.
-func (api *API) Delete(ctx context.Context, job model.Job, destConfig map[string]interface{}, destName string) model.JobStatus {
-
-	return api.DeleteManager.Delete(ctx, job, destConfig, destName)
->>>>>>> 8be0be22
 }