package delete

//This is going to declare appropriate struct based on destination type & call `Deleter` method of it.
//to get deletion done.
//called by JobSvc with (model.Job, model.Destination).
//returns final status,error ({successful, failure}, err)

import (
	"context"
<<<<<<< HEAD
=======
	"sync"
>>>>>>> a26887ab

	"github.com/rudderlabs/rudder-server/regulation-worker/internal/model"
)

<<<<<<< HEAD
type deleter interface {
	Delete(ctx context.Context, job model.Job, destConfig map[string]interface{}, destName string) model.JobStatus
}

type DeleteFacade struct {
	AM deleter
	BM deleter
	CM deleter
}

//get destType & access credentials from workspaceID & destID
//call appropriate struct file type or api type based on destType.
func (d *DeleteFacade) Delete(ctx context.Context, job model.Job, destDetail model.Destination) model.JobStatus {
	switch destDetail.Type {
	case "api":
		return d.AM.Delete(ctx, job, destDetail.Config, destDetail.Name)
	case "batch":
		return d.BM.Delete(ctx, job, destDetail.Config, destDetail.Name)
	case "custom":
		return d.CM.Delete(ctx, job, destDetail.Config, destDetail.Name)

	default:
		return model.JobStatusFailed
=======
//go:generate mockgen -source=delete.go -destination=mock_delete_test.go -package=delete github.com/rudderlabs/rudder-server/regulation-worker/internal/delete
type deleteManager interface {
	Delete(ctx context.Context, job model.Job, destConfig map[string]interface{}, destName string) model.JobStatus
	GetSupportedDestinations() []string
}

type Router struct {
	managers []deleteManager
	router   map[string]deleteManager
	once     sync.Once
}

func NewRouter(managers ...deleteManager) *Router {
	return &Router{
		managers: managers,
	}
}

func (r *Router) Delete(ctx context.Context, job model.Job, destDetail model.Destination) model.JobStatus {

	r.once.Do(func() {
		r.router = make(map[string]deleteManager)

		for _, m := range r.managers {
			destinations := m.GetSupportedDestinations()
			for _, d := range destinations {
				r.router[d] = m
			}
		}
	})
	if _, ok := r.router[destDetail.Name]; ok {
		return r.router[destDetail.Name].Delete(ctx, job, destDetail.Config, destDetail.Name)
>>>>>>> a26887ab
	}
	return model.JobStatusFailed
}<|MERGE_RESOLUTION|>--- conflicted
+++ resolved
@@ -7,39 +7,11 @@
 
 import (
 	"context"
-<<<<<<< HEAD
-=======
 	"sync"
->>>>>>> a26887ab
 
 	"github.com/rudderlabs/rudder-server/regulation-worker/internal/model"
 )
 
-<<<<<<< HEAD
-type deleter interface {
-	Delete(ctx context.Context, job model.Job, destConfig map[string]interface{}, destName string) model.JobStatus
-}
-
-type DeleteFacade struct {
-	AM deleter
-	BM deleter
-	CM deleter
-}
-
-//get destType & access credentials from workspaceID & destID
-//call appropriate struct file type or api type based on destType.
-func (d *DeleteFacade) Delete(ctx context.Context, job model.Job, destDetail model.Destination) model.JobStatus {
-	switch destDetail.Type {
-	case "api":
-		return d.AM.Delete(ctx, job, destDetail.Config, destDetail.Name)
-	case "batch":
-		return d.BM.Delete(ctx, job, destDetail.Config, destDetail.Name)
-	case "custom":
-		return d.CM.Delete(ctx, job, destDetail.Config, destDetail.Name)
-
-	default:
-		return model.JobStatusFailed
-=======
 //go:generate mockgen -source=delete.go -destination=mock_delete_test.go -package=delete github.com/rudderlabs/rudder-server/regulation-worker/internal/delete
 type deleteManager interface {
 	Delete(ctx context.Context, job model.Job, destConfig map[string]interface{}, destName string) model.JobStatus
@@ -72,7 +44,6 @@
 	})
 	if _, ok := r.router[destDetail.Name]; ok {
 		return r.router[destDetail.Name].Delete(ctx, job, destDetail.Config, destDetail.Name)
->>>>>>> a26887ab
 	}
 	return model.JobStatusFailed
 }