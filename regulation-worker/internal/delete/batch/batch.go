--- conflicted
+++ resolved
@@ -222,11 +222,6 @@
 		return fmt.Errorf("error while cleaning object, %w", err)
 	}
 
-<<<<<<< HEAD
-	os.Remove(decompressedFileName)
-
-=======
->>>>>>> c8a041fc
 	err = compress(fileName, out)
 	if err != nil {
 		return fmt.Errorf("error while compressing file: %w", err)
@@ -331,17 +326,11 @@
 			if err != nil {
 				return fmt.Errorf("error while downloading statusTrackerFile:%w", err)
 			}
-<<<<<<< HEAD
 
 			data, err := os.ReadFile(statusTrackerFile)
-=======
-			fileNamePrefix := strings.Split(files[_i].Key, "/")
-			err := batch.delete(gCtx, job.UserAttributes, fileNamePrefix[len(fileNamePrefix)-1])
->>>>>>> c8a041fc
 			if err != nil {
 				return fmt.Errorf("error while reading statusTracker.txt:%w", err)
 			}
-<<<<<<< HEAD
 
 			cleanedFiles := strings.Split(string(data), "\n")
 			cleanedFiles = cleanedFiles[:len(cleanedFiles)-1]
@@ -349,13 +338,9 @@
 
 		} else {
 			filePtr, err := os.Create(statusTrackerFile)
-=======
-			err = withExpBackoff(batch.upload, gCtx, files[_i].Key)
->>>>>>> c8a041fc
 			if err != nil {
 				return fmt.Errorf("error while creating statusTrackerFile:%w", err)
 			}
-<<<<<<< HEAD
 			filePtr.Close()
 		}
 		g, gCtx := errgroup.WithContext(ctx)
@@ -392,28 +377,14 @@
 		if err != nil {
 			return err
 		}
-=======
-			<-goRoutineCount
-			return nil
-		})
-	}
-	err = g.Wait()
-	if err != nil {
-		return err
->>>>>>> c8a041fc
 	}
 	return nil
 }
 
 func (b *Batch) cleanup(prefix string) {
 
-<<<<<<< HEAD
-	os.Remove(statusTrackerFile)
-	b.FM.DeleteObjects([]string{prefix + "/" + statusTrackerFile})
-=======
 	err := b.FM.DeleteObjects([]string{prefix + "/" + statusTrackerFile})
 	if err != nil {
 		fmt.Println("error during cleanup: %w", err)
 	}
->>>>>>> c8a041fc
 }