package batch

//This is going to call appropriate method of Filemanager & DeleteManager
//to get deletion done.
//called by delete/deleteSvc with (model.Job, model.Destination).
//returns final status,error ({successful, failure}, err)
import (
	"bytes"
	"compress/gzip"
	"context"
	"fmt"
	"io"
	"os"
	"path/filepath"
	"regexp"
	"sort"
	"strconv"
	"strings"
	"sync"
	"time"

	"github.com/cenkalti/backoff"
	"github.com/rudderlabs/rudder-server/config"
	"github.com/rudderlabs/rudder-server/regulation-worker/internal/model"
	"github.com/rudderlabs/rudder-server/services/filemanager"
	"github.com/rudderlabs/rudder-server/services/stats"
	"github.com/rudderlabs/rudder-server/utils/logger"
	_ "go.uber.org/automaxprocs"
	"golang.org/x/sync/errgroup"
)

var (
	pkgLogger             = logger.NewLogger().Child("batch")
	regexRequiredSuffix   = regexp.MustCompile(".json.gz$")
<<<<<<< HEAD
	statusTrackerFileName = "rudderDeleteTracker.txt"
=======
	StatusTrackerFileName = "rudderDeleteTracker.txt"
>>>>>>> 3be20bb0
	supportedDestinations = []string{"S3"}
)

const listMaxItem int64 = 1000

type deleteManager interface {
	delete(ctx context.Context, patternFilePtr, targetFilePtr string) ([]byte, error)
}

type Batch struct {
	mu         sync.Mutex
	FM         filemanager.FileManager
	DM         deleteManager
	TmpDirPath string
}

//return appropriate deleteManger based on destination Name
func getDeleteManager(destName string) (*S3DeleteManager, error) {
	switch destName {
	case "S3":
		return &S3DeleteManager{}, nil
	default:
		return nil, model.ErrDestNotImplemented
	}
}

//returns list of all .json.gz files.
//NOTE: assuming that all of batch destination have same file system as S3, i.e. flat.
func (b *Batch) listFiles(ctx context.Context) ([]*filemanager.FileObject, error) {
	pkgLogger.Debugf("getting a list of files from destination")
	fileObjects, err := b.FM.ListFilesWithPrefix("", listMaxItem)
	if err != nil {
		pkgLogger.Errorf("error while getting list of files: %v", err)
		return []*filemanager.FileObject{}, fmt.Errorf("failed to fetch object list from S3: %v", err)
	}
	if len(fileObjects) == 0 {
		return nil, nil
	}

	//since everything is stored as a file in S3, above fileObjects list also has directory & not just *.json.gz files. So, need to remove those.
	count := 0
	for i := 0; i < len(fileObjects); i++ {
		if regexRequiredSuffix.Match([]byte(fileObjects[i].Key)) {
			count++
		}
	}
	//list of only .gz files
	gzFileObjects := make([]*filemanager.FileObject, count)
	index := 0
	for i := 0; i < len(fileObjects); i++ {
		if regexRequiredSuffix.Match([]byte(fileObjects[i].Key)) {
			gzFileObjects[index] = fileObjects[i]
			index++
		}
	}
	return gzFileObjects, nil
}

//two pointer algorithm implementation to remove all the files from which users are already deleted.
func removeCleanedFiles(files []*filemanager.FileObject, cleanedFiles []string) []*filemanager.FileObject {
	pkgLogger.Debugf("removing already cleaned files")
	sort.Slice(files, func(i, j int) bool {
		return files[i].Key < files[j].Key
	})
	sort.Slice(cleanedFiles, func(i, j int) bool {
		return cleanedFiles[i] < cleanedFiles[j]
	})

	i := 0
	j := 0
	presentCount := 0
	present := make([]bool, len(files))
	for j < len(cleanedFiles) {
		if files[i].Key < cleanedFiles[j] {
			i++
		} else if files[i].Key > cleanedFiles[j] {
			j++
		} else {
			present[i] = true
			presentCount++
			i++
			j++
		}
	}
	j = 0
	finalFiles := make([]*filemanager.FileObject, len(files)-presentCount)

	for i := 0; i < len(files); i++ {
		if !present[i] {
			finalFiles[j] = files[i]
			j++
		}
	}
	return finalFiles
}

//append <fileName> to <statusTrackerFile> locally for which deletion has completed.
func (b *Batch) updateStatusTrackerFile(absStatusTrackerFileName, fileName string) error {

	statusTrackerPtr, err := os.OpenFile(absStatusTrackerFileName, os.O_WRONLY|os.O_APPEND, 0644)
	if err != nil {
		return fmt.Errorf("error while opening file, %w", err)
	}
	defer statusTrackerPtr.Close()

	if _, err := io.WriteString(statusTrackerPtr, fileName+"\n"); err != nil {
		err = fmt.Errorf("error while writing to statusTrackerFile: %w", err)
		return err
	}
	return nil
}

//downloads `fileName` locally. And returns empty file, if file not found.
//Note: download happens concurrently in 5 go routine by default.
func (b *Batch) download(ctx context.Context, completeFileName string) (string, error) {
	pkgLogger.Debugf("downloading file: %v", completeFileName)

	tmpFilePathPrefix, err := os.MkdirTemp(b.TmpDirPath, "")
	if err != nil {
		pkgLogger.Errorf("error while creating temporary directory: %v", err)
		return "", fmt.Errorf("error while creating temporary directory: %w", err)
	}
	_, fileName := filepath.Split(completeFileName)
	tmpFilePtr, err := os.OpenFile(filepath.Join(tmpFilePathPrefix, fileName), os.O_CREATE|os.O_RDWR, 0644)
	if err != nil {
		pkgLogger.Errorf("error while opening file, %v", err)
		return "", fmt.Errorf("error while opening file, %w", err)
	}
	defer tmpFilePtr.Close()
	absPath, err := filepath.Abs(tmpFilePtr.Name())
	if err != nil {
		pkgLogger.Errorf("error while getting absolute path: %v", err)
		return "", fmt.Errorf("error while getting absolute path: %w", err)
	}
	err = b.FM.Download(tmpFilePtr, completeFileName)
	if err != nil {
		if err == filemanager.ErrKeyNotFound {
			pkgLogger.Debugf("file not found")
			return absPath, nil
		}
		pkgLogger.Errorf("error while downloading object using file manager: %v", err)
		return "", fmt.Errorf("error while downloading object using file manager: %w", err)
	}
	return absPath, nil
}

//decompresses .json.gzip files to .json & remove corresponding .json.gzip file
func (b *Batch) decompress(compressedFileName string) (string, error) {

	compressedFilePtr, err := os.OpenFile(compressedFileName, os.O_RDWR, 0644)
	if err != nil {
		return "", fmt.Errorf("error while opening compressed file, %w", err)
	}
	defer compressedFilePtr.Close()

	gzipReader, err := gzip.NewReader(compressedFilePtr)
	if err != nil {
		return "", fmt.Errorf("error while reading compressed file: %w", err)
	}

	decompressedFilePtr, err := os.CreateTemp(b.TmpDirPath, "")
	if err != nil {
		return "", fmt.Errorf("error while creating temporary file for decompressed files during cleaning")
	}
	defer decompressedFilePtr.Close()

	_, err = io.Copy(decompressedFilePtr, gzipReader)
	if err != nil {
		return "", fmt.Errorf("error while writing uncompressed file: %w", err)
	}

	decompressedFileName, err := filepath.Abs(decompressedFilePtr.Name())
	if err != nil {
		return "", err
	}

	return decompressedFileName, nil
}

//compress & write `cleanedBytes` of type []byte to `fileName`
func (b *Batch) compress(fileName string, cleanedBytes []byte) error {

	//compressing
	var buffer bytes.Buffer
	w := gzip.NewWriter(&buffer)
	_, err := w.Write([]byte(cleanedBytes))
	if err != nil {
		return fmt.Errorf("error while compressing file: %w", err)
	}
	w.Close() // must close this first to flush the bytes to the buffer.

	cleanCompressedFilePtr, err := os.OpenFile(fileName, os.O_CREATE|os.O_WRONLY|os.O_TRUNC, 0644)
	if err != nil {
		return fmt.Errorf("error while opening file, %w", err)
	}
	defer cleanCompressedFilePtr.Close()

	_, err = cleanCompressedFilePtr.Write(buffer.Bytes())
	if err != nil {
		return fmt.Errorf("error while writing cleaned & compressed data:%w", err)
	}

	return nil
}

// delete users corresponding to `userAttributes` from `fileName` available locally
func (b *Batch) delete(ctx context.Context, PatternFile, targetFile string) error {

	decompressedFile, err := b.decompress(targetFile)
	if err != nil {
		return fmt.Errorf("error while decompressing file: %w", err)
	}

	out, err := b.DM.delete(ctx, PatternFile, decompressedFile)
	if err != nil {
		return fmt.Errorf("error while cleaning object, %w", err)
	}

	err = b.compress(targetFile, out)
	if err != nil {
		return fmt.Errorf("error while compressing file: %w", err)
	}

	return nil
}

func downloadWithExpBackoff(ctx context.Context, fu func(context.Context, string) (string, error), fileName string) (string, error) {
	pkgLogger.Debugf("downloading file with exponential backoff")
	maxWait := time.Minute * 10
	bo := backoff.NewExponentialBackOff()
	boCtx := backoff.WithContext(bo, ctx)
	bo.MaxInterval = time.Minute
	bo.MaxElapsedTime = maxWait

	var absFileName string
	var err error

	err = func() error {
		if err = backoff.Retry(func() error {
			absFileName, err = fu(ctx, fileName)
			return err
		}, boCtx); err != nil {
			if bo.NextBackOff() == backoff.Stop {
				return err
			}

		}
		return nil
	}()

	return absFileName, err
}

func uploadWithExpBackoff(ctx context.Context, fu func(ctx context.Context, uploadFileAbsPath, actualFileName, absStatusTrackerFileName string) error, uploadFileAbsPath, actualFileName, absStatusTrackerFileName string) error {
	pkgLogger.Debugf("uploading cleaned file with exponential backoff")
	maxWait := time.Minute * 10
	bo := backoff.NewExponentialBackOff()
	boCtx := backoff.WithContext(bo, ctx)
	bo.MaxInterval = time.Minute
	bo.MaxElapsedTime = maxWait

	if err := backoff.Retry(func() error {
		err := fu(ctx, uploadFileAbsPath, actualFileName, absStatusTrackerFileName)
		return err
	}, boCtx); err != nil {
		if bo.NextBackOff() == backoff.Stop {
			return err
		}

	}

	return nil
}

//replace old json.gz & statusTrackerFile with the new during upload.
//Note: upload happens concurrently in 5 go routine by default
func (b *Batch) upload(ctx context.Context, uploadFileAbsPath, actualFileName, absStatusTrackerFileName string) error {
	pkgLogger.Debugf("uploading file")
	fileNamePrefixes := strings.Split(actualFileName, "/")

	uploadFilePtr, err := os.OpenFile(uploadFileAbsPath, os.O_RDONLY, 0644)
	if err != nil {
		return fmt.Errorf("error while opening file, %w", err)
	}
	defer uploadFilePtr.Close()
	_, err = b.FM.Upload(uploadFilePtr, fileNamePrefixes[1:len(fileNamePrefixes)-1]...)
	if err != nil {
		return fmt.Errorf("error while uploading cleaned file: %w", err)
	}

	b.mu.Lock()
	defer b.mu.Unlock()
	err = b.updateStatusTrackerFile(absStatusTrackerFileName, actualFileName)
	if err != nil {
		return fmt.Errorf("error while updating status tracker file, %w", err)
	}

	statusTrackerFilePtr, err := os.OpenFile(absStatusTrackerFileName, os.O_RDONLY|os.O_APPEND, 0644)
	if err != nil {
		return fmt.Errorf("error while opening file, %w", err)
	}
	defer statusTrackerFilePtr.Close()

	_, err = b.FM.Upload(statusTrackerFilePtr)
	if err != nil {
		return fmt.Errorf("error while uploading statusTrackerFile file: %w", err)
	}

	return nil
}

func (b *Batch) createPatternFile(userAttributes []model.UserAttribute) (string, error) {
	pkgLogger.Debug("creating a file with pattern to be searched & deleted.")

	searchObject := make([]byte, 0)

	for _, users := range userAttributes {
		searchObject = append(searchObject, "/"...)
		searchObject = append(searchObject, "\"userId\": *\""...)
		searchObject = append(searchObject, users.UserID...)
		searchObject = append(searchObject, "\"/d;"...)

		if users.Email != nil {
			searchObject = append(searchObject, "/"...)
			searchObject = append(searchObject, "\"email\": *\""...)
			searchObject = append(searchObject, []byte(*users.Email)...)
			searchObject = append(searchObject, "\"/d;"...)
		}

		if users.Phone != nil {
			searchObject = append(searchObject, "/"...)
			searchObject = append(searchObject, "\"phone\": *\""...)
			searchObject = append(searchObject, []byte(*users.Phone)...)
			searchObject = append(searchObject, "\"/d;"...)
		}
	}

	PatternFilePtr, err := os.CreateTemp(b.TmpDirPath, "")
	if err != nil {
		pkgLogger.Errorf("error while creating pattern file: %v", err)
		return "", fmt.Errorf("error while creating patternFile: %w", err)
	}
	defer PatternFilePtr.Close()

	_, err = PatternFilePtr.Write(searchObject)
	if err != nil {
		pkgLogger.Errorf("error while writing pattern: %v", err)
		return "", fmt.Errorf("error while writing pattern:%w", err)
	}
	absPatternFile, err := filepath.Abs(PatternFilePtr.Name())

	return absPatternFile, err
}

type BatchManager struct {
	FMFactory filemanager.FileManagerFactory
}

func (bm *BatchManager) GetSupportedDestinations() []string {

	return supportedDestinations
}

//Delete users corresponding to input userAttributes from a given batch destination
func (bm *BatchManager) Delete(ctx context.Context, job model.Job, destConfig map[string]interface{}, destName string) model.JobStatus {
	pkgLogger.Debugf("deleting job: %v", job, "from batch destination: %v", destName)

	fm, err := bm.FMFactory.New(&filemanager.SettingsT{
		Provider: destName,
		Config:   destConfig,
	})
	if err != nil {
		pkgLogger.Errorf("error while getting file manager: %v", err)
		return model.JobStatusFailed
	}

	dm, err := getDeleteManager(destName)
	if err != nil {
		pkgLogger.Errorf("error while getting appropriate delete manager: %v", err)
		return model.JobStatusFailed
	}

	//parent directory of all the temporary files created/downloaded in the process of deletion.
	tmpDirPath, err := os.MkdirTemp("", "")
	if err != nil {
		pkgLogger.Errorf("error while creating temporary directory to store all temporary files during deletion: %v", err)
		return model.JobStatusFailed
	}

	batch := Batch{
		FM:         fm,
		DM:         dm,
		TmpDirPath: tmpDirPath,
	}
	defer batch.cleanup(destConfig["prefix"].(string))

	//file with pattern to be searched & deleted from all downloaded files.
	absPatternFile, err := batch.createPatternFile(job.UserAttributes)
	if err != nil {
		pkgLogger.Errorf("error while creating pattern file: %v", err)
		return model.JobStatusFailed
	}

	for {
		files, err := batch.listFiles(ctx)
		if err != nil {
			pkgLogger.Errorf("error while getting files list: %v", err)
			return model.JobStatusFailed
		}

		if len(files) == 0 {
			pkgLogger.Debug("no new files found")
			break
		}
		//if statusTracker.txt exists then read it & remove all those files name from above gzFilesObjects,
		//since those files are already cleaned.
		var cleanedFiles []string
		absStatusTrackerFileName, err := func() (string, error) {
			absStatusTrackerFileName, err := batch.download(ctx, filepath.Join(destConfig["prefix"].(string), StatusTrackerFileName))
			if err != nil {
				pkgLogger.Errorf("error while downloading statusTrackerFile: %v", err)
				return "", fmt.Errorf("error while downloading statusTrackerFile: %w", err)
			}

			statusTrackerFilePtr, err := os.OpenFile(absStatusTrackerFileName, os.O_RDWR, 0644)
			if err != nil {
				pkgLogger.Errorf("error while opening file, %v", err)
				return "", fmt.Errorf("error while opening file, %w", err)
			}
			defer statusTrackerFilePtr.Close()

			data, err := io.ReadAll(statusTrackerFilePtr)
			if err != nil {
				pkgLogger.Errorf("error while reading statusTrackerFile: %v", err)
				return "", fmt.Errorf("error while reading statusTrackerFile: %w", err)
			}
			//if statusTracker.txt exists then read it & remove all those files name from above gzFilesObjects,
			//since those files are already cleaned.

			jobID := fmt.Sprintf("%d", job.ID)

			if len(data) == 0 {
				//insert <jobID> in 1st line
				if _, err := io.WriteString(statusTrackerFilePtr, jobID+"\n"); err != nil {
					pkgLogger.Errorf("error while writing jobId to statusTrackerFile: %v", err)
					return "", fmt.Errorf("error while writing to jobId to statusTrackerFile: %w", err)
				}
			} else {
				lines := strings.Split(string(data), "\n")
				//check if our <jobID> matches with the one in file.
				//if not, then truncate the file & write new current jobID.
				if lines[0] != jobID {
					_ = statusTrackerFilePtr.Close()
					statusTrackerTmpDir, err := os.MkdirTemp(batch.TmpDirPath, "")
					if err != nil {
						pkgLogger.Errorf("error while creating temporary directory: %v", err)
						return "", fmt.Errorf("error while creating temporary directory: %w", err)
					}
					statusTrackerFilePtr, err = os.OpenFile(filepath.Join(statusTrackerTmpDir, StatusTrackerFileName), os.O_CREATE|os.O_RDWR, 0644)
					if err != nil {
						pkgLogger.Errorf("error while opening file, %v", err)
						return "", fmt.Errorf("error while opening file, %w", err)
					}

					if _, err := io.WriteString(statusTrackerFilePtr, jobID+"\n"); err != nil {
						pkgLogger.Errorf("error while writing to statusTrackerFile: %v", err)
						err = fmt.Errorf("error while writing to statusTrackerFile: %w", err)
						return "", err
					}
				} else {
					//if yes, then simply read it.
					cleanedFiles = lines[1 : len(lines)-1]
				}
			}
			absPath, err := filepath.Abs(statusTrackerFilePtr.Name())

			return absPath, err
		}()
		if err != nil {
			pkgLogger.Errorf("error while getting status tracker file: %v", err)
			return model.JobStatusFailed
		}
		if len(cleanedFiles) != 0 {
			files = removeCleanedFiles(files, cleanedFiles)
		}

		g, gCtx := errgroup.WithContext(ctx)

		procAllocated, err := strconv.Atoi(config.GetEnv("GOMAXPROCS", "32"))
		if err != nil {
			pkgLogger.Errorf("error while getting maximum number of go routines to be created: %v", err)
			return model.JobStatusFailed
		}
		maxGoRoutine := 8 * procAllocated
		pkgLogger.Debugf("maximum number of go routines that can be created: %w", maxGoRoutine)
		goRoutineCount := make(chan bool, maxGoRoutine)
		defer close(goRoutineCount)

		for i := 0; i < len(files); i++ {
			_i := i
			goRoutineCount <- true
			g.Go(func() error {
				//TODO: add file size stats
				fileCleaningTime := stats.NewTaggedStat("file_cleaning_time", stats.TimerType, stats.Tags{"jobId": fmt.Sprintf("%d", job.ID), "workspaceId": job.WorkspaceID, "destType": "batch", "destName": destName})
				fileCleaningTime.Start()

				defer func() {
					fileCleaningTime.End()
					<-goRoutineCount
				}()

				FileAbsPath, err := downloadWithExpBackoff(gCtx, batch.download, files[_i].Key)
				if err != nil {
					pkgLogger.Errorf("error: %v, while downloading file: %v", err, files[_i].Key)
					return fmt.Errorf("error: %w, while downloading file:%s", err, files[_i].Key)
				}

				fileSizeStats := stats.NewTaggedStat("file_size_mb", stats.CountType, stats.Tags{"jobId": fmt.Sprintf("%d", job.ID)})
				fileSizeStats.Count(getFileSize(FileAbsPath))

				getFileSize(FileAbsPath)
				err = batch.delete(gCtx, absPatternFile, FileAbsPath)
				if err != nil {
					pkgLogger.Errorf("error: %v, while deleting file:%v", err, files[_i].Key)
					return fmt.Errorf("error: %w, while deleting file:%s", err, files[_i].Key)
				}

				err = uploadWithExpBackoff(gCtx, batch.upload, FileAbsPath, files[_i].Key, absStatusTrackerFileName)
				if err != nil {
					pkgLogger.Errorf("error: %v, while uploading cleaned file:%v", err, files[_i].Key)
					return fmt.Errorf("error: %w, while uploading cleaned file:%s", err, files[_i].Key)
				}

				return nil
			})
		}
		err = g.Wait()
		if err != nil {
			pkgLogger.Errorf("job failed with error: %v", err)
			return model.JobStatusFailed
		}
	}
	return model.JobStatusComplete
}

func getFileSize(fileAbsPath string) int {
	filePtr, _ := os.OpenFile(fileAbsPath, os.O_RDWR, 0644)
	defer filePtr.Close()
	fileStat, _ := filePtr.Stat()
	fileSize := fileStat.Size() / 1000000
	return int(fileSize)
}

func (b *Batch) cleanup(prefix string) {
	pkgLogger.Debugf("removing all temporary files & directory locally & from destination.")
	err := b.FM.DeleteObjects([]string{filepath.Join(prefix, StatusTrackerFileName)})
	if err != nil {
		pkgLogger.Errorf("error while deleting delete status tracker file from destination: %v", err)
	}
	err = os.RemoveAll(b.TmpDirPath)
	if err != nil {
		pkgLogger.Errorf("error while deleting temporary directory locally: %v", err)
	}
}<|MERGE_RESOLUTION|>--- conflicted
+++ resolved
@@ -32,11 +32,7 @@
 var (
 	pkgLogger             = logger.NewLogger().Child("batch")
 	regexRequiredSuffix   = regexp.MustCompile(".json.gz$")
-<<<<<<< HEAD
-	statusTrackerFileName = "rudderDeleteTracker.txt"
-=======
 	StatusTrackerFileName = "rudderDeleteTracker.txt"
->>>>>>> 3be20bb0
 	supportedDestinations = []string{"S3"}
 )
 
