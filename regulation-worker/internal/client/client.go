package client

import (
	"bytes"
	"context"
	"encoding/json"
	"fmt"
	"io/ioutil"
	"net/http"
	"regexp"
	"strconv"
	"time"

	"github.com/rudderlabs/rudder-server/regulation-worker/internal/model"
	"github.com/rudderlabs/rudder-server/services/stats"
	"github.com/rudderlabs/rudder-server/utils/logger"
)

var pkgLogger = logger.NewLogger().Child("client")

type JobAPI struct {
<<<<<<< HEAD
	Client      *http.Client
	WorkspaceID string
	URLPrefix   string
=======
	URLPrefix      string
	WorkspaceToken string
	WorkspaceID    string
>>>>>>> dff3078c
}

//Get sends http request with workspaceID in the url and receives a json payload
//which is decoded using schema and then mapped from schema to internal model.Job struct,
//which is actually returned.
func (j *JobAPI) Get(ctx context.Context) (model.Job, error) {

	pkgLogger.Debugf("making http request to regulation manager to get new job")
	ctx, cancel := context.WithTimeout(ctx, time.Duration(time.Minute))
	defer cancel()

	method := "GET"
	genEndPoint := "/dataplane/workspaces/{workspace_id}/regulations/workerJobs"
	url := fmt.Sprint(j.URLPrefix, prepURL(genEndPoint, j.WorkspaceID))
	pkgLogger.Debugf("making GET request to URL: %w", url)

	req, err := http.NewRequestWithContext(ctx, method, url, nil)
	if err != nil {
		pkgLogger.Errorf("error while create new http request: %w", err)
		return model.Job{}, err
	}

<<<<<<< HEAD
	pkgLogger.Debugf("making request: %w", req)
	resp, err := j.Client.Do(req)
=======
	req.SetBasicAuth(j.WorkspaceToken, "")
	req.Header.Set("Content-Type", "application/json")

	client := &http.Client{}
	resp, err := client.Do(req)
>>>>>>> dff3078c
	if err != nil {
		pkgLogger.Errorf("http request failed with error: %w", err)
		return model.Job{}, err
	}
<<<<<<< HEAD
	defer resp.Body.Close()
	pkgLogger.Debugf("obtained response code: %w", resp.StatusCode, "response body: ", resp.Body)

=======
	defer func() {
		err := resp.Body.Close()
		if err != nil {
			fmt.Println("error while closing response body: %w", err)
		}
	}()
>>>>>>> dff3078c
	//if successful

	if resp.StatusCode >= 200 && resp.StatusCode < 300 {
		var jobSchema jobSchema
		if err := json.NewDecoder(resp.Body).Decode(&jobSchema); err != nil {
			pkgLogger.Errorf("error while decoding reponse body: %w", err)
			return model.Job{}, fmt.Errorf("error while decoding job: %w", err)
		}

		userCountPerJob := stats.NewTaggedStat("user_count_per_job", stats.CountType, stats.Tags{"jobId": jobSchema.JobID, "workspaceId": j.WorkspaceID})
		userCountPerJob.Count(len(jobSchema.UserAttributes))

		job, err := mapPayloadToJob(jobSchema, j.WorkspaceID)
		if err != nil {
			pkgLogger.Errorf("error while mapping response payload to job: %w", err)
			return model.Job{}, fmt.Errorf("error while getting job: %w", err)
		}

		pkgLogger.Debugf("obtained job: %w", job)
		return job, nil

	} else if resp.StatusCode == http.StatusNotFound {
		pkgLogger.Debugf("no runnable job found")
		return model.Job{}, model.ErrNoRunnableJob
	} else {

		body, err := ioutil.ReadAll(resp.Body)
		if err != nil {
<<<<<<< HEAD
			pkgLogger.Errorf("error while reading response body: %w", err)
			return model.Job{}, fmt.Errorf("error while reading response body: %w", err)
=======
			return model.Job{}, fmt.Errorf("error while reading response body: %v", err)
>>>>>>> dff3078c
		}
		pkgLogger.Debugf("obtained response body: %w", string(body))

<<<<<<< HEAD
		return model.Job{}, fmt.Errorf("unexpected response code: %d", resp.StatusCode)
=======
		return model.Job{}, fmt.Errorf("GET job API request returned status code: %d, body: %s", resp.StatusCode, body)
>>>>>>> dff3078c
	}

}

//marshals status into appropriate status schema, and sent as payload
//checked for returned status code.
func (j *JobAPI) UpdateStatus(ctx context.Context, status model.JobStatus, jobID int) error {
	pkgLogger.Debugf("sending PATCH request to update job status for jobId: ", jobID, "with status: %w", status)
	ctx, cancel := context.WithTimeout(ctx, time.Duration(time.Minute))
	defer cancel()

	method := "PATCH"

	genEndPoint := "/dataplane/workspaces/{workspace_id}/regulations/workerJobs/{job_id}"
	url := fmt.Sprint(j.URLPrefix, prepURL(genEndPoint, j.WorkspaceID, fmt.Sprint(jobID)))
	pkgLogger.Debugf("sending request to URL: %w", url)

	statusSchema := statusJobSchema{
		Status: string(status),
	}
	body, err := json.Marshal(statusSchema)
	if err != nil {
		pkgLogger.Errorf("error while marshalling status schema: %w", err)
		return fmt.Errorf("error while marshalling status: %w", err)
	}
	req, err := http.NewRequestWithContext(ctx, method, url, bytes.NewReader(body))
	if err != nil {
		return err
	}
	pkgLogger.Debugf("sending request: %w", req)

	resp, err := j.Client.Do(req)
	if err != nil {
		pkgLogger.Errorf("error while making http request: %w", err)
		return err
	}
	defer resp.Body.Close()

	pkgLogger.Debugf("response code: %w", resp.StatusCode, "response body: %w", resp.Body)
	if resp.StatusCode >= 200 && resp.StatusCode < 300 {
		return nil
	} else {
		pkgLogger.Errorf("update status failed with status code: %w", resp.StatusCode)
		return fmt.Errorf("update status failed with status code: %d", resp.StatusCode)
	}
}

func prepURL(url string, params ...string) string {
	var re = regexp.MustCompile(`{.*?}`)
	i := 0
	return string(re.ReplaceAllFunc([]byte(url), func(matched []byte) []byte {
		if i >= len(params) {
			pkgLogger.Errorf("value for %q not provided", matched)

		}
		v := params[i]
		i++
		return []byte(v)
	}))
}

func mapPayloadToJob(wjs jobSchema, workspaceID string) (model.Job, error) {
	usrAttribute := make([]model.UserAttribute, len(wjs.UserAttributes))
	for i := 0; i < len(wjs.UserAttributes); i++ {
		usrAttribute[i] = model.UserAttribute{
			UserID: wjs.UserAttributes[i].UserID,
			Phone:  wjs.UserAttributes[i].Phone,
			Email:  wjs.UserAttributes[i].Email,
		}
	}
	jobID, err := strconv.Atoi(wjs.JobID)
	if err != nil {
		pkgLogger.Errorf("error while getting jobId: %w", err)
		return model.Job{}, fmt.Errorf("error while get JobID:%w", err)
	}

	return model.Job{
		ID:             jobID,
		WorkspaceID:    workspaceID,
		DestinationID:  wjs.DestinationID,
		Status:         model.JobStatusRunning,
		UserAttributes: usrAttribute,
	}, nil
}<|MERGE_RESOLUTION|>--- conflicted
+++ resolved
@@ -19,15 +19,10 @@
 var pkgLogger = logger.NewLogger().Child("client")
 
 type JobAPI struct {
-<<<<<<< HEAD
-	Client      *http.Client
-	WorkspaceID string
-	URLPrefix   string
-=======
+	Client         *http.Client
+	WorkspaceID    string
 	URLPrefix      string
 	WorkspaceToken string
-	WorkspaceID    string
->>>>>>> dff3078c
 }
 
 //Get sends http request with workspaceID in the url and receives a json payload
@@ -50,32 +45,23 @@
 		return model.Job{}, err
 	}
 
-<<<<<<< HEAD
-	pkgLogger.Debugf("making request: %w", req)
-	resp, err := j.Client.Do(req)
-=======
 	req.SetBasicAuth(j.WorkspaceToken, "")
 	req.Header.Set("Content-Type", "application/json")
 
-	client := &http.Client{}
-	resp, err := client.Do(req)
->>>>>>> dff3078c
+	pkgLogger.Debugf("making request: %w", req)
+	resp, err := j.Client.Do(req)
 	if err != nil {
 		pkgLogger.Errorf("http request failed with error: %w", err)
 		return model.Job{}, err
 	}
-<<<<<<< HEAD
-	defer resp.Body.Close()
-	pkgLogger.Debugf("obtained response code: %w", resp.StatusCode, "response body: ", resp.Body)
-
-=======
 	defer func() {
 		err := resp.Body.Close()
 		if err != nil {
 			fmt.Println("error while closing response body: %w", err)
 		}
 	}()
->>>>>>> dff3078c
+	pkgLogger.Debugf("obtained response code: %w", resp.StatusCode, "response body: ", resp.Body)
+
 	//if successful
 
 	if resp.StatusCode >= 200 && resp.StatusCode < 300 {
@@ -104,20 +90,12 @@
 
 		body, err := ioutil.ReadAll(resp.Body)
 		if err != nil {
-<<<<<<< HEAD
 			pkgLogger.Errorf("error while reading response body: %w", err)
 			return model.Job{}, fmt.Errorf("error while reading response body: %w", err)
-=======
-			return model.Job{}, fmt.Errorf("error while reading response body: %v", err)
->>>>>>> dff3078c
 		}
 		pkgLogger.Debugf("obtained response body: %w", string(body))
 
-<<<<<<< HEAD
 		return model.Job{}, fmt.Errorf("unexpected response code: %d", resp.StatusCode)
-=======
-		return model.Job{}, fmt.Errorf("GET job API request returned status code: %d, body: %s", resp.StatusCode, body)
->>>>>>> dff3078c
 	}
 
 }
