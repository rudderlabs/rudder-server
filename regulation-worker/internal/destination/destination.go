--- conflicted
+++ resolved
@@ -78,13 +78,8 @@
 	var config backendconfig.ConfigT
 	var ok bool
 	if err = backoff.Retry(func() error {
-<<<<<<< HEAD
-		config, ok = d.Dest.Get()
-		pkgLogger.Debugf("trying to update status...")
-=======
 		pkgLogger.Debugf("Fetching backend-config...")
 		config, ok = d.Dest.Get()
->>>>>>> cf9eb94a
 		if !ok {
 			return fmt.Errorf("error while getting destination details")
 		}
