package main

import (
	"context"
	"net/http"
	"os"
	"os/signal"
	"syscall"

	"github.com/rudderlabs/rudder-server/config"
	backendconfig "github.com/rudderlabs/rudder-server/config/backend-config"
	"github.com/rudderlabs/rudder-server/regulation-worker/internal/client"
	"github.com/rudderlabs/rudder-server/regulation-worker/internal/delete"
	"github.com/rudderlabs/rudder-server/regulation-worker/internal/delete/api"
	"github.com/rudderlabs/rudder-server/regulation-worker/internal/delete/batch"
	"github.com/rudderlabs/rudder-server/regulation-worker/internal/delete/kvstore"
	"github.com/rudderlabs/rudder-server/regulation-worker/internal/destination"
	"github.com/rudderlabs/rudder-server/regulation-worker/internal/initialize"
	"github.com/rudderlabs/rudder-server/regulation-worker/internal/service"
	"github.com/rudderlabs/rudder-server/utils/logger"
)

var pkgLogger = logger.NewLogger().Child("regulation-worker")

func main() {
	initialize.Init()
	pkgLogger.Info("starting regulation-worker")
	ctx, cancel := context.WithCancel(context.Background())

	go func() {
		c := make(chan os.Signal, 1)
		signal.Notify(c, os.Interrupt, syscall.SIGTERM)

		<-c
		cancel()
		close(c)
	}()
	Run(ctx)

}

func Run(ctx context.Context) {
	transformerURL := config.GetEnv("DEST_TRANSFORM_URL", "http://localhost:9090")
	pkgLogger.Infof("using transformer URL:", transformerURL)

	apiManager := api.APIManager{
		Client:           &http.Client{},
		DestTransformURL: transformerURL,
	}

	pkgLogger.Infof("creating delete router")
	router := delete.NewRouter(&kvstore.KVDeleteManager{}, &batch.BatchManager{}, &apiManager)
<<<<<<< HEAD
	pkgLogger.Infof("created delete router: %w", router)

	urlPrefix, workspaceToken, workspaceId := getServerDetails()
	svc := service.JobSvc{
		API: &client.JobAPI{
			Client:         &http.Client{},
			URLPrefix:      urlPrefix,
			WorkspaceToken: workspaceToken,
			WorkspaceID:    workspaceId,
=======

	svc := service.JobSvc{
		API: &client.JobAPI{
			URLPrefix:      config.MustGetEnv("URL_PREFIX"),
			WorkspaceToken: config.MustGetEnv("CONFIG_BACKEND_TOKEN"),
			WorkspaceID:    config.MustGetEnv("workspaceID"),
>>>>>>> 7b3ea8d2
		},
		DestDetail: &destination.DestMiddleware{
			Dest: &backendconfig.WorkspaceConfig{},
		},
		Deleter: router,
	}
	pkgLogger.Infof("calling service with: %w", svc)
	l := withLoop(svc)
	err := l.Loop(ctx)
	if err != nil {
		pkgLogger.Errorf("error: %w", err)
		panic(err)
	}

}

func getServerDetails() (string, string, string) {
	urlPrefix := config.GetEnv("URL_PREFIX", "")
	if urlPrefix == "" {
		panic("regulation-manager URL prefix not found")
	}
	workspaceToken := config.GetEnv("CONFIG_BACKEND_TOKEN", "")
	if workspaceToken == "" {
		panic("workspaceToken not found")
	}
	workspaceId := config.GetEnv("workspaceID", "")
	if workspaceId == "" {
		panic("workspaceId not found")
	}
	return urlPrefix, workspaceToken, workspaceId
}

func withLoop(svc service.JobSvc) *service.Looper {
	return &service.Looper{
		Svc: svc,
	}
}<|MERGE_RESOLUTION|>--- conflicted
+++ resolved
@@ -50,24 +50,13 @@
 
 	pkgLogger.Infof("creating delete router")
 	router := delete.NewRouter(&kvstore.KVDeleteManager{}, &batch.BatchManager{}, &apiManager)
-<<<<<<< HEAD
-	pkgLogger.Infof("created delete router: %w", router)
 
-	urlPrefix, workspaceToken, workspaceId := getServerDetails()
 	svc := service.JobSvc{
 		API: &client.JobAPI{
 			Client:         &http.Client{},
-			URLPrefix:      urlPrefix,
-			WorkspaceToken: workspaceToken,
-			WorkspaceID:    workspaceId,
-=======
-
-	svc := service.JobSvc{
-		API: &client.JobAPI{
 			URLPrefix:      config.MustGetEnv("URL_PREFIX"),
 			WorkspaceToken: config.MustGetEnv("CONFIG_BACKEND_TOKEN"),
 			WorkspaceID:    config.MustGetEnv("workspaceID"),
->>>>>>> 7b3ea8d2
 		},
 		DestDetail: &destination.DestMiddleware{
 			Dest: &backendconfig.WorkspaceConfig{},
@@ -84,22 +73,6 @@
 
 }
 
-func getServerDetails() (string, string, string) {
-	urlPrefix := config.GetEnv("URL_PREFIX", "")
-	if urlPrefix == "" {
-		panic("regulation-manager URL prefix not found")
-	}
-	workspaceToken := config.GetEnv("CONFIG_BACKEND_TOKEN", "")
-	if workspaceToken == "" {
-		panic("workspaceToken not found")
-	}
-	workspaceId := config.GetEnv("workspaceID", "")
-	if workspaceId == "" {
-		panic("workspaceId not found")
-	}
-	return urlPrefix, workspaceToken, workspaceId
-}
-
 func withLoop(svc service.JobSvc) *service.Looper {
 	return &service.Looper{
 		Svc: svc,
