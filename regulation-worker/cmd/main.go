package main

import (
	"context"
	"net/http"
	"os"
	"os/signal"
	"syscall"

	"github.com/rudderlabs/rudder-server/config"
	backendconfig "github.com/rudderlabs/rudder-server/config/backend-config"
	"github.com/rudderlabs/rudder-server/regulation-worker/internal/client"
	"github.com/rudderlabs/rudder-server/regulation-worker/internal/delete"
	"github.com/rudderlabs/rudder-server/regulation-worker/internal/delete/api"
	"github.com/rudderlabs/rudder-server/regulation-worker/internal/delete/batch"
	"github.com/rudderlabs/rudder-server/regulation-worker/internal/delete/kvstore"
	"github.com/rudderlabs/rudder-server/regulation-worker/internal/destination"
	"github.com/rudderlabs/rudder-server/regulation-worker/internal/service"
	"github.com/rudderlabs/rudder-server/utils/logger"
)

var pkgLogger = logger.NewLogger().Child("regulation-worker")

func main() {
	pkgLogger.Info("starting regulation-worker")
	ctx, cancel := context.WithCancel(context.Background())

	go func() {
		c := make(chan os.Signal, 1)
		signal.Notify(c, os.Interrupt, syscall.SIGTERM)

		<-c
		cancel()
		close(c)
	}()
	Run(ctx)

}

func Run(ctx context.Context) {
	transformerURL := config.GetEnv("DEST_TRANSFORM_URL", "http://localhost:9090")
	pkgLogger.Infof("using transformer URL:", transformerURL)

	apiManager := api.APIManager{
		Client:           &http.Client{},
		DestTransformURL: transformerURL,
	}

	pkgLogger.Infof("creating delete router")
	router := delete.NewRouter(&kvstore.KVDeleteManager{}, &batch.BatchManager{}, &apiManager)
<<<<<<< HEAD
	pkgLogger.Infof("created delete router: %w", router)
	svc := service.JobSvc{
		API: &client.JobAPI{
			Client:      &http.Client{},
			WorkspaceID: config.GetEnv("workspaceID", "1001"),
			URLPrefix:   config.GetEnv("urlPrefix", "https://api.rudderlabs.com:35359"),
=======
	urlPrefix, workspaceToken, workspaceId := getServerDetails()
	svc := service.JobSvc{
		API: &client.JobAPI{
			URLPrefix:      urlPrefix,
			WorkspaceToken: workspaceToken,
			WorkspaceID:    workspaceId,
>>>>>>> dff3078c
		},
		DestDetail: &destination.DestMiddleware{
			Dest: &backendconfig.WorkspaceConfig{},
		},
		Deleter: router,
	}
	pkgLogger.Infof("calling service with: %w", svc)
	l := withLoop(svc)
	err := l.Loop(ctx)
	if err != nil {
		pkgLogger.Errorf("error: %w", err)
		panic(err)
	}

}

func getServerDetails() (string, string, string) {
	urlPrefix := config.GetEnv("URL_PREFIX", "")
	if urlPrefix == "" {
		panic("regulation-manager URL prefix not found")
	}
	workspaceToken := config.GetEnv("CONFIG_BACKEND_TOKEN", "")
	if workspaceToken == "" {
		panic("workspaceToken not found")
	}
	workspaceId := config.GetEnv("workspaceID", "")
	if workspaceId == "" {
		panic("workspaceId not found")
	}
	return urlPrefix, workspaceToken, workspaceId
}

func withLoop(svc service.JobSvc) *service.Looper {

	return &service.Looper{
		Svc: svc,
	}
}<|MERGE_RESOLUTION|>--- conflicted
+++ resolved
@@ -48,21 +48,15 @@
 
 	pkgLogger.Infof("creating delete router")
 	router := delete.NewRouter(&kvstore.KVDeleteManager{}, &batch.BatchManager{}, &apiManager)
-<<<<<<< HEAD
 	pkgLogger.Infof("created delete router: %w", router)
-	svc := service.JobSvc{
-		API: &client.JobAPI{
-			Client:      &http.Client{},
-			WorkspaceID: config.GetEnv("workspaceID", "1001"),
-			URLPrefix:   config.GetEnv("urlPrefix", "https://api.rudderlabs.com:35359"),
-=======
+
 	urlPrefix, workspaceToken, workspaceId := getServerDetails()
 	svc := service.JobSvc{
 		API: &client.JobAPI{
+			Client:         &http.Client{},
 			URLPrefix:      urlPrefix,
 			WorkspaceToken: workspaceToken,
 			WorkspaceID:    workspaceId,
->>>>>>> dff3078c
 		},
 		DestDetail: &destination.DestMiddleware{
 			Dest: &backendconfig.WorkspaceConfig{},
