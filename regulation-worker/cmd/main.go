package main

import (
	"context"
	"net/http"
	"os"
	"os/signal"
	"syscall"

	"github.com/rudderlabs/rudder-server/config"
	backendconfig "github.com/rudderlabs/rudder-server/config/backend-config"
	"github.com/rudderlabs/rudder-server/regulation-worker/internal/client"
	"github.com/rudderlabs/rudder-server/regulation-worker/internal/delete"
	"github.com/rudderlabs/rudder-server/regulation-worker/internal/delete/api"
	"github.com/rudderlabs/rudder-server/regulation-worker/internal/delete/batch"
	"github.com/rudderlabs/rudder-server/regulation-worker/internal/delete/kvstore"
	"github.com/rudderlabs/rudder-server/regulation-worker/internal/destination"
	"github.com/rudderlabs/rudder-server/regulation-worker/internal/initialize"
	"github.com/rudderlabs/rudder-server/regulation-worker/internal/service"
	"github.com/rudderlabs/rudder-server/utils/logger"
)

var pkgLogger = logger.NewLogger().Child("regulation-worker")
<<<<<<< HEAD

func main() {

	initialize.Init()
	backendconfig.Init()

=======

func main() {
	initialize.Init()
>>>>>>> cf9eb94a
	pkgLogger.Info("starting regulation-worker")
	ctx, cancel := context.WithCancel(context.Background())

	go func() {
		c := make(chan os.Signal, 1)
		signal.Notify(c, os.Interrupt, syscall.SIGTERM)

		<-c
		cancel()
		close(c)
	}()
	Run(ctx)

}

func Run(ctx context.Context) {
<<<<<<< HEAD
	transformerURL := config.MustGetEnv("DEST_TRANSFORM_URL")
=======
	transformerURL := config.GetEnv("DEST_TRANSFORM_URL", "http://localhost:9090")
>>>>>>> cf9eb94a
	pkgLogger.Infof("using transformer URL: %v", transformerURL)

	apiManager := api.APIManager{
		Client:           &http.Client{},
		DestTransformURL: transformerURL,
	}
<<<<<<< HEAD
	dest := &destination.DestMiddleware{
		Dest: &backendconfig.WorkspaceConfig{},
	}

=======

	dest := &destination.DestMiddleware{
		Dest: &backendconfig.WorkspaceConfig{},
	}
>>>>>>> cf9eb94a
	workspaceId, err := dest.GetWorkspaceId(ctx)
	if err != nil {
		panic("error while getting workspaceId")
	}
<<<<<<< HEAD

=======
>>>>>>> cf9eb94a
	pkgLogger.Info("creating delete router")
	router := delete.NewRouter(&kvstore.KVDeleteManager{}, &batch.BatchManager{}, &apiManager)

	svc := service.JobSvc{
		API: &client.JobAPI{
			Client:         &http.Client{},
<<<<<<< HEAD
			URLPrefix:      config.MustGetEnv("CONFIG_BACKEND_URL"),
			WorkspaceToken: config.MustGetEnv("CONFIG_BACKEND_TOKEN"),
			WorkspaceID:    workspaceId,
=======
			URLPrefix:      config.MustGetEnv("URL_PREFIX"),
			WorkspaceToken: config.MustGetEnv("CONFIG_BACKEND_TOKEN"),
			WorkspaceID:    workspaceId,
		},
		DestDetail: &destination.DestMiddleware{
			Dest: &backendconfig.WorkspaceConfig{},
>>>>>>> cf9eb94a
		},
		DestDetail: dest,
		Deleter:    router,
	}
	pkgLogger.Infof("calling service with: %v", svc)
	l := withLoop(svc)
	err = l.Loop(ctx)
	if err != nil {
		pkgLogger.Errorf("error: %v", err)
		panic(err)
	}

}

func withLoop(svc service.JobSvc) *service.Looper {
	return &service.Looper{
		Svc: svc,
	}
}<|MERGE_RESOLUTION|>--- conflicted
+++ resolved
@@ -21,18 +21,12 @@
 )
 
 var pkgLogger = logger.NewLogger().Child("regulation-worker")
-<<<<<<< HEAD
 
 func main() {
 
 	initialize.Init()
 	backendconfig.Init()
 
-=======
-
-func main() {
-	initialize.Init()
->>>>>>> cf9eb94a
 	pkgLogger.Info("starting regulation-worker")
 	ctx, cancel := context.WithCancel(context.Background())
 
@@ -49,59 +43,33 @@
 }
 
 func Run(ctx context.Context) {
-<<<<<<< HEAD
-	transformerURL := config.MustGetEnv("DEST_TRANSFORM_URL")
-=======
-	transformerURL := config.GetEnv("DEST_TRANSFORM_URL", "http://localhost:9090")
->>>>>>> cf9eb94a
-	pkgLogger.Infof("using transformer URL: %v", transformerURL)
-
-	apiManager := api.APIManager{
-		Client:           &http.Client{},
-		DestTransformURL: transformerURL,
-	}
-<<<<<<< HEAD
-	dest := &destination.DestMiddleware{
-		Dest: &backendconfig.WorkspaceConfig{},
-	}
-
-=======
 
 	dest := &destination.DestMiddleware{
 		Dest: &backendconfig.WorkspaceConfig{},
 	}
->>>>>>> cf9eb94a
 	workspaceId, err := dest.GetWorkspaceId(ctx)
 	if err != nil {
 		panic("error while getting workspaceId")
 	}
-<<<<<<< HEAD
-
-=======
->>>>>>> cf9eb94a
-	pkgLogger.Info("creating delete router")
-	router := delete.NewRouter(&kvstore.KVDeleteManager{}, &batch.BatchManager{}, &apiManager)
 
 	svc := service.JobSvc{
 		API: &client.JobAPI{
 			Client:         &http.Client{},
-<<<<<<< HEAD
 			URLPrefix:      config.MustGetEnv("CONFIG_BACKEND_URL"),
 			WorkspaceToken: config.MustGetEnv("CONFIG_BACKEND_TOKEN"),
 			WorkspaceID:    workspaceId,
-=======
-			URLPrefix:      config.MustGetEnv("URL_PREFIX"),
-			WorkspaceToken: config.MustGetEnv("CONFIG_BACKEND_TOKEN"),
-			WorkspaceID:    workspaceId,
-		},
-		DestDetail: &destination.DestMiddleware{
-			Dest: &backendconfig.WorkspaceConfig{},
->>>>>>> cf9eb94a
 		},
 		DestDetail: dest,
-		Deleter:    router,
+		Deleter: delete.NewRouter(
+			&kvstore.KVDeleteManager{},
+			&batch.BatchManager{},
+			&api.APIManager{
+				Client:           &http.Client{},
+				DestTransformURL: config.MustGetEnv("DEST_TRANSFORM_URL"),
+			}),
 	}
-	pkgLogger.Infof("calling service with: %v", svc)
+
+	pkgLogger.Infof("calling looper with service: %v", svc)
 	l := withLoop(svc)
 	err = l.Loop(ctx)
 	if err != nil {
