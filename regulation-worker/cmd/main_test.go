package main_test

import (
	"context"
	"encoding/json"
<<<<<<< HEAD
	"fmt"
=======
>>>>>>> d656c043
	"net/http"
	"net/http/httptest"
	"os"
	"strconv"
	"sync"
	"testing"
	"time"

	"github.com/gorilla/mux"
<<<<<<< HEAD
	"github.com/rudderlabs/rudder-server/config"
	backendconfig "github.com/rudderlabs/rudder-server/config/backend-config"
=======
>>>>>>> d656c043
	main "github.com/rudderlabs/rudder-server/regulation-worker/cmd"
	"github.com/rudderlabs/rudder-server/regulation-worker/internal/model"
	"github.com/stretchr/testify/require"
)

var (
	c        = make(chan os.Signal, 1)
	testData []test
	mu       sync.Mutex
)

func TestMain(m *testing.M) {

	os.Exit(run(m))
}

func handler() http.Handler {
	srvMux := mux.NewRouter()
	srvMux.HandleFunc("/worker/workspaces/{workspace_id}/regulations/worker-job", getJob).Methods("GET")
	srvMux.HandleFunc("/worker/workspaces/{workspace_id}/regulations/worker-job/{job_id}", updateJobStatus).Methods("PATCH")

	return srvMux
}

func run(m *testing.M) int {
	svr := httptest.NewServer(handler())
	defer svr.Close()
<<<<<<< HEAD
	workspaceID := "1zzAn8ZshcdkLN5TvP86VqLMT90"
=======
	workspaceID := "1001"
>>>>>>> d656c043
	svcCtx, svcCancel := context.WithCancel(context.Background())

	go func() {
		_ = os.Setenv("workspaceID", workspaceID)
		_ = os.Setenv("urlPrefix", svr.URL)
<<<<<<< HEAD

=======
>>>>>>> d656c043
		main.Run(svcCtx)
		<-c
		svcCancel()
	}()
<<<<<<< HEAD
	os.Setenv("CONFIG_BACKEND_URL", "https://api.dev.rudderlabs.com")
	os.Setenv("WORKSPACE_TOKEN", "1zzAnCvbknUuGogjQIBhkST0O4K")
	os.Setenv("CONFIG_PATH", "./test_config.yaml")
	config.Load()
	backendconfig.Init()
=======

>>>>>>> d656c043
	code := m.Run()

	return code
}

type test struct {
	respBody          string
	getJobRespCode    int
	updateJobRespCode int
	status            model.JobStatus
}

func TestFlow(t *testing.T) {
	t.Run("TestFlow", func(t *testing.T) {
		testData = []test{
			{
<<<<<<< HEAD
				respBody:          `{"jobId":"1","destinationId":"1zzK2ZRgKofS6nxfcJ2nthi0Cme","userAttributes":[{"userId":"1","phone":"555-555-5555"},{"userId":"2","email":"john@example.com"}]}`,
=======
				respBody:          `{"jobId":"1","destinationId":"23","userAttributes":[{"userId":"1","phone":"555-555-5555"},{"userId":"2","email":"john@example.com"}]}`,
>>>>>>> d656c043
				getJobRespCode:    200,
				updateJobRespCode: 201,
				status:            "pending",
			},
			{
<<<<<<< HEAD
				respBody:          `{"jobId":"2","destinationId":"1zzK2ZRgKofS6nxfcJ2nthi0Cme","userAttributes":[{"userId":"3","phone":"555-555-666"},{"userId":"4","email":"johnny@example.com"}]}`,
=======
				respBody:          `{"jobId":"2","destinationId":"123","userAttributes":[{"userId":"3","phone":"555-555-666"},{"userId":"4","email":"johnny@example.com"}]}`,
>>>>>>> d656c043
				getJobRespCode:    200,
				updateJobRespCode: 201,
				status:            "pending",
			},
			{
<<<<<<< HEAD
				respBody:          `{"jobId":"3","destinationId":"1zzK2ZRgKofS6nxfcJ2nthi0Cme","userAttributes":[{"userId":"3","phone":"555-555-666"},{"userId":"4","email":"johnny@example.com"}]}`,
=======
				respBody:          `{"jobId":"3","destinationId":"123","userAttributes":[{"userId":"3","phone":"555-555-666"},{"userId":"4","email":"johnny@example.com"}]}`,
>>>>>>> d656c043
				getJobRespCode:    200,
				updateJobRespCode: 201,
				status:            "pending",
			},
			{
				getJobRespCode: 404,
				status:         "pending",
			},
		}

		require.Eventually(t, func() bool {
			for _, test := range testData {
				mu.Lock()
				status := test.status
				mu.Unlock()
				if status == "pending " && test.getJobRespCode == 200 {
					return false
				}
			}
			return true

		}, time.Minute, time.Second*2)
		c <- os.Interrupt
	})
}

func getJob(w http.ResponseWriter, r *http.Request) {

	w.Header().Set("Content-Type", "application/json")
	for i, test := range testData {
<<<<<<< HEAD
		status := test.status
=======
		mu.Lock()
		status := test.status
		mu.Unlock()
>>>>>>> d656c043
		if status == "pending" {
			w.WriteHeader(testData[i].getJobRespCode)
			_, _ = w.Write([]byte(testData[i].respBody))
			return
		}
	}
	//for the time when testData is not initialized.
	w.WriteHeader(404)
}

func updateJobStatus(w http.ResponseWriter, r *http.Request) {
	w.Header().Set("Content-Type", "application/json")
	jobID, _ := strconv.Atoi(mux.Vars(r)["job_id"])
	var status model.JobStatus
	if err := json.NewDecoder(r.Body).Decode(&status); err != nil {
		return
	}
<<<<<<< HEAD

	if status == "complete" {
		mu.Lock()
		testData[jobID-1].status = "complete"
		mu.Unlock()
		fmt.Println("testData[jobID-1].Status=", "complete", "jobID-1=", jobID-1)
	}
=======
	mu.Lock()
	if status == "complete" {
		testData[jobID-1].status = "complete"
	}
	mu.Unlock()
>>>>>>> d656c043
	w.WriteHeader(testData[jobID-1].updateJobRespCode)

	body, err := json.Marshal(struct{}{})
	if err != nil {
		http.Error(w, err.Error(), http.StatusInternalServerError)
		return
	}

	_, _ = w.Write(body)
}<|MERGE_RESOLUTION|>--- conflicted
+++ resolved
@@ -3,10 +3,7 @@
 import (
 	"context"
 	"encoding/json"
-<<<<<<< HEAD
 	"fmt"
-=======
->>>>>>> d656c043
 	"net/http"
 	"net/http/httptest"
 	"os"
@@ -16,11 +13,8 @@
 	"time"
 
 	"github.com/gorilla/mux"
-<<<<<<< HEAD
 	"github.com/rudderlabs/rudder-server/config"
 	backendconfig "github.com/rudderlabs/rudder-server/config/backend-config"
-=======
->>>>>>> d656c043
 	main "github.com/rudderlabs/rudder-server/regulation-worker/cmd"
 	"github.com/rudderlabs/rudder-server/regulation-worker/internal/model"
 	"github.com/stretchr/testify/require"
@@ -48,33 +42,21 @@
 func run(m *testing.M) int {
 	svr := httptest.NewServer(handler())
 	defer svr.Close()
-<<<<<<< HEAD
 	workspaceID := "1zzAn8ZshcdkLN5TvP86VqLMT90"
-=======
-	workspaceID := "1001"
->>>>>>> d656c043
 	svcCtx, svcCancel := context.WithCancel(context.Background())
 
 	go func() {
 		_ = os.Setenv("workspaceID", workspaceID)
 		_ = os.Setenv("urlPrefix", svr.URL)
-<<<<<<< HEAD
-
-=======
->>>>>>> d656c043
 		main.Run(svcCtx)
 		<-c
 		svcCancel()
 	}()
-<<<<<<< HEAD
 	os.Setenv("CONFIG_BACKEND_URL", "https://api.dev.rudderlabs.com")
 	os.Setenv("WORKSPACE_TOKEN", "1zzAnCvbknUuGogjQIBhkST0O4K")
 	os.Setenv("CONFIG_PATH", "./test_config.yaml")
 	config.Load()
 	backendconfig.Init()
-=======
-
->>>>>>> d656c043
 	code := m.Run()
 
 	return code
@@ -91,31 +73,19 @@
 	t.Run("TestFlow", func(t *testing.T) {
 		testData = []test{
 			{
-<<<<<<< HEAD
 				respBody:          `{"jobId":"1","destinationId":"1zzK2ZRgKofS6nxfcJ2nthi0Cme","userAttributes":[{"userId":"1","phone":"555-555-5555"},{"userId":"2","email":"john@example.com"}]}`,
-=======
-				respBody:          `{"jobId":"1","destinationId":"23","userAttributes":[{"userId":"1","phone":"555-555-5555"},{"userId":"2","email":"john@example.com"}]}`,
->>>>>>> d656c043
 				getJobRespCode:    200,
 				updateJobRespCode: 201,
 				status:            "pending",
 			},
 			{
-<<<<<<< HEAD
 				respBody:          `{"jobId":"2","destinationId":"1zzK2ZRgKofS6nxfcJ2nthi0Cme","userAttributes":[{"userId":"3","phone":"555-555-666"},{"userId":"4","email":"johnny@example.com"}]}`,
-=======
-				respBody:          `{"jobId":"2","destinationId":"123","userAttributes":[{"userId":"3","phone":"555-555-666"},{"userId":"4","email":"johnny@example.com"}]}`,
->>>>>>> d656c043
 				getJobRespCode:    200,
 				updateJobRespCode: 201,
 				status:            "pending",
 			},
 			{
-<<<<<<< HEAD
 				respBody:          `{"jobId":"3","destinationId":"1zzK2ZRgKofS6nxfcJ2nthi0Cme","userAttributes":[{"userId":"3","phone":"555-555-666"},{"userId":"4","email":"johnny@example.com"}]}`,
-=======
-				respBody:          `{"jobId":"3","destinationId":"123","userAttributes":[{"userId":"3","phone":"555-555-666"},{"userId":"4","email":"johnny@example.com"}]}`,
->>>>>>> d656c043
 				getJobRespCode:    200,
 				updateJobRespCode: 201,
 				status:            "pending",
@@ -146,13 +116,7 @@
 
 	w.Header().Set("Content-Type", "application/json")
 	for i, test := range testData {
-<<<<<<< HEAD
 		status := test.status
-=======
-		mu.Lock()
-		status := test.status
-		mu.Unlock()
->>>>>>> d656c043
 		if status == "pending" {
 			w.WriteHeader(testData[i].getJobRespCode)
 			_, _ = w.Write([]byte(testData[i].respBody))
@@ -170,7 +134,6 @@
 	if err := json.NewDecoder(r.Body).Decode(&status); err != nil {
 		return
 	}
-<<<<<<< HEAD
 
 	if status == "complete" {
 		mu.Lock()
@@ -178,13 +141,6 @@
 		mu.Unlock()
 		fmt.Println("testData[jobID-1].Status=", "complete", "jobID-1=", jobID-1)
 	}
-=======
-	mu.Lock()
-	if status == "complete" {
-		testData[jobID-1].status = "complete"
-	}
-	mu.Unlock()
->>>>>>> d656c043
 	w.WriteHeader(testData[jobID-1].updateJobRespCode)
 
 	body, err := json.Marshal(struct{}{})
