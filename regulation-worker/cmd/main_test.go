package main_test

import (
	"context"
	"encoding/json"
	"net/http"
	"net/http/httptest"
	"os"
	"strconv"
	"sync"
	"testing"
	"time"

	"github.com/gorilla/mux"
	"github.com/rudderlabs/rudder-server/config"
	backendconfig "github.com/rudderlabs/rudder-server/config/backend-config"
	main "github.com/rudderlabs/rudder-server/regulation-worker/cmd"
	"github.com/rudderlabs/rudder-server/regulation-worker/internal/client"
	"github.com/rudderlabs/rudder-server/regulation-worker/internal/model"
	"github.com/rudderlabs/rudder-server/utils/logger"
	"github.com/stretchr/testify/require"
)

var (
	testData []test
	mu       sync.Mutex
)

func TestMain(m *testing.M) {

	// os.Exit(run(m))
}

func handler() http.Handler {
	srvMux := mux.NewRouter()
	srvMux.HandleFunc("/dataplane/workspaces/{workspace_id}/regulations/workerJobs", getJob).Methods("GET")
	srvMux.HandleFunc("/dataplane/workspaces/{workspace_id}/regulations/workerJobs/{job_id}", updateJobStatus).Methods("PATCH")

	return srvMux
}

func run(m *testing.M) int {
	svr := httptest.NewServer(handler())
	defer svr.Close()
<<<<<<< HEAD

	os.Setenv("CONFIG_BACKEND_URL", "https://api.dev.rudderlabs.com")
	os.Setenv("WORKSPACE_TOKEN", "216Co97d9So9TkqphM0cxBzRxc3")
	os.Setenv("CONFIG_PATH", "./test_config.yaml")
	config.Load()
	logger.Init()
	backendconfig.Init()

	workspaceID := "216Co97d9So9TkqphM0cxBzRxc3"
	_ = os.Setenv("workspaceID", workspaceID)
	_ = os.Setenv("urlPrefix", svr.URL)

	svcCtx, svcCancel := context.WithCancel(context.Background())
	done := make(chan string)

	go func() {

		main.Run(svcCtx)
		fmt.Println("main.run returned")
		done <- "done"

	}()

	code := m.Run()
	svcCancel()
	fmt.Println("svccancel triggered")
	<-done
	return code
=======
	workspaceID := "216Co97d9So9TkqphM0cxBzRxc3"
	svcCtx, svcCancel := context.WithCancel(context.Background())
	code := make(chan int)
	go func() {
		os.Setenv("CONFIG_BACKEND_URL", "https://api.dev.rudderlabs.com")
		os.Setenv("WORKSPACE_TOKEN", "216Co97d9So9TkqphM0cxBzRxc3")
		os.Setenv("CONFIG_PATH", "./test_config.yaml")
		os.Setenv("DEST_TRANSFORM_URL", "http://localhost:9090")
		config.Load()
		logger.Init()
		backendconfig.Init()
		code <- m.Run()
		svcCancel()
	}()
	_ = os.Setenv("workspaceID", workspaceID)
	_ = os.Setenv("urlPrefix", svr.URL)
	main.Run(svcCtx)

	statusCode := <-code
	return statusCode
>>>>>>> a26887ab
}

type test struct {
	respBody          string
	getJobRespCode    int
	updateJobRespCode int
	status            model.JobStatus
}

func TestFlow(t *testing.T) {
	t.Skip()
	t.Run("TestFlow", func(t *testing.T) {
		testData = []test{
			{
				respBody:          `{"jobId":"1","destinationId":"216GUF0fW9z6JfRhW3pvGBEQpyQ","userAttributes":[{"userId":"Jermaine1473336609491897794707338","phone":"6463633841","email":"dorowane8n285680461479465450293436@gmail.com"},{"userId":"Mercie8221821544021583104106123","email":"dshirilad8536019424659691213279980@gmail.com"},{"userId":"Claiborn443446989226249191822329","phone":"8782905113"}]}`,
				getJobRespCode:    200,
				updateJobRespCode: 201,
				status:            "pending",
			},
		}

		require.Eventually(t, func() bool {
			for _, test := range testData {
				mu.Lock()
				status := test.status
				mu.Unlock()
				if status == "pending" && test.getJobRespCode == 200 {
<<<<<<< HEAD

=======
>>>>>>> a26887ab
					return false
				}
			}
			return true
		}, time.Minute*3, time.Second*2)
<<<<<<< HEAD

=======
>>>>>>> a26887ab
	})
}

func getJob(w http.ResponseWriter, r *http.Request) {
	w.Header().Set("Content-Type", "application/json")
	for i, test := range testData {
		status := test.status
		if status == "pending" {
			w.WriteHeader(testData[i].getJobRespCode)
			_, _ = w.Write([]byte(testData[i].respBody))
			return
		}
	}
	//for the time when testData is not initialized.
	w.WriteHeader(404)
}

func updateJobStatus(w http.ResponseWriter, r *http.Request) {
	w.Header().Set("Content-Type", "application/json")
	jobID, _ := strconv.Atoi(mux.Vars(r)["job_id"])
<<<<<<< HEAD
	var status client.StatusJobSchema
	if err := json.NewDecoder(r.Body).Decode(&status); err != nil {
		return
	}
=======
	var status statusJobSchema
	if err := json.NewDecoder(r.Body).Decode(&status); err != nil {
		return
	}

>>>>>>> a26887ab
	if status.Status == "complete" {
		mu.Lock()
		testData[jobID-1].status = "complete"
		mu.Unlock()
	}
	w.WriteHeader(testData[jobID-1].updateJobRespCode)

	body, err := json.Marshal(struct{}{})
	if err != nil {
		http.Error(w, err.Error(), http.StatusInternalServerError)
		return
	}

	_, _ = w.Write(body)
}<|MERGE_RESOLUTION|>--- conflicted
+++ resolved
@@ -15,7 +15,6 @@
 	"github.com/rudderlabs/rudder-server/config"
 	backendconfig "github.com/rudderlabs/rudder-server/config/backend-config"
 	main "github.com/rudderlabs/rudder-server/regulation-worker/cmd"
-	"github.com/rudderlabs/rudder-server/regulation-worker/internal/client"
 	"github.com/rudderlabs/rudder-server/regulation-worker/internal/model"
 	"github.com/rudderlabs/rudder-server/utils/logger"
 	"github.com/stretchr/testify/require"
@@ -42,36 +41,6 @@
 func run(m *testing.M) int {
 	svr := httptest.NewServer(handler())
 	defer svr.Close()
-<<<<<<< HEAD
-
-	os.Setenv("CONFIG_BACKEND_URL", "https://api.dev.rudderlabs.com")
-	os.Setenv("WORKSPACE_TOKEN", "216Co97d9So9TkqphM0cxBzRxc3")
-	os.Setenv("CONFIG_PATH", "./test_config.yaml")
-	config.Load()
-	logger.Init()
-	backendconfig.Init()
-
-	workspaceID := "216Co97d9So9TkqphM0cxBzRxc3"
-	_ = os.Setenv("workspaceID", workspaceID)
-	_ = os.Setenv("urlPrefix", svr.URL)
-
-	svcCtx, svcCancel := context.WithCancel(context.Background())
-	done := make(chan string)
-
-	go func() {
-
-		main.Run(svcCtx)
-		fmt.Println("main.run returned")
-		done <- "done"
-
-	}()
-
-	code := m.Run()
-	svcCancel()
-	fmt.Println("svccancel triggered")
-	<-done
-	return code
-=======
 	workspaceID := "216Co97d9So9TkqphM0cxBzRxc3"
 	svcCtx, svcCancel := context.WithCancel(context.Background())
 	code := make(chan int)
@@ -92,7 +61,6 @@
 
 	statusCode := <-code
 	return statusCode
->>>>>>> a26887ab
 }
 
 type test struct {
@@ -120,19 +88,11 @@
 				status := test.status
 				mu.Unlock()
 				if status == "pending" && test.getJobRespCode == 200 {
-<<<<<<< HEAD
-
-=======
->>>>>>> a26887ab
 					return false
 				}
 			}
 			return true
 		}, time.Minute*3, time.Second*2)
-<<<<<<< HEAD
-
-=======
->>>>>>> a26887ab
 	})
 }
 
@@ -153,18 +113,11 @@
 func updateJobStatus(w http.ResponseWriter, r *http.Request) {
 	w.Header().Set("Content-Type", "application/json")
 	jobID, _ := strconv.Atoi(mux.Vars(r)["job_id"])
-<<<<<<< HEAD
-	var status client.StatusJobSchema
-	if err := json.NewDecoder(r.Body).Decode(&status); err != nil {
-		return
-	}
-=======
 	var status statusJobSchema
 	if err := json.NewDecoder(r.Body).Decode(&status); err != nil {
 		return
 	}
 
->>>>>>> a26887ab
 	if status.Status == "complete" {
 		mu.Lock()
 		testData[jobID-1].status = "complete"
