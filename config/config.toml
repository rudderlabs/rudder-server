# Contains the configuration for the whole server
# Dont set secrets, passwords, api_keys etc. in this file. Use '.env' file for that

maxProcess = 12 # Max number of cpu process to be used by go runtime
gwDBRetention = 0
routerDBRetention = 0
enableProcessor = true
enableRouter = true
enableStats = true

[RateLimit]
eventLimit=1000
rateLimitWindowInMins=60
noOfBucketsInWindow=12

[Gateway]
webPort = 8080
maxDBWriterProcess = 64
CustomVal = "GW"
maxBatchSize = 32
batchTimeoutInMS = 20
maxReqSizeInKB = 100000
enableDedup = false
enableRateLimit = false
dedupWindowInS = 86400

[SourceDebugger]
maxBatchSize = 32
maxRetry = 3
batchTimeoutInS = 2
retrySleepInMS = 100

[JobsDB]
# Migration related parameters
jobDoneMigrateThres = 0.8
jobStatusMigrateThres = 5
maxDSSize = 100000
maxMigrateOnce = 10
maxTableSizeInMB = 150
mainCheckSleepDurationInS = 2
backupCheckSleepDurationIns = 5
enableBackup = true

[Router]
jobQueryBatchSize = 10000
updateStatusBatchSize = 1000
readSleepInMS = 10
noOfWorkers = 64
noOfJobsPerChannel = 1000
ser = 3
maxSleepInS = 60
minSleepInS = 0
maxStatusUpdateWaitInS = 5
randomWorkerAssign = false
useTestSink = false
maxFailedCountForJob = 8
keepOrderOnFailure = true

[BatchRouter]
mainLoopSleepInS = 30
noOfWorkers = 8
jobQueryBatchSize = 100000

[Warehouse]
stagingFilesTable = "wh_staging_files"
loadFilesTable = "wh_load_files"
uploadsTable = "wh_uploads"
schemasTable = "wh_schemas"
uploadFreqInS = 1800
noOfWorkers = 8
mainLoopSleepInS = 60
maxRetry = 3
stagingFilesBatchSize = 100

[Processor]
loopSleepInMS = 10
dbReadBatchSize = 10000
transformBatchSize = 10
userTransformBatchSize = 200
sessionThresholdEvents = 100
sessionInactivityThresholdInS = 120
maxChanSize = 2048
processSessions = false
numTransformWorker = 8
maxRetry = 30
retrySleepInMS = 100

[BackendConfig]
pollIntervalInS = 5


# If the server crashes 'crashThreshold' times in 'durationInS' seconds,
#       then we mark it degraded
# If the server crashes 'degradedCrashThreshold' times in 'degradedDurationInS' seconds in degraded mode,
#       then we mark it maintenance
# If the server crashes 'maintenanceCrashThreshold' times in 'maintenanceDurationInS' seconds in maintenance mode,
#       then we stop the server
# Stores related metadata in storagePath
[recovery]
enabled = true
errorStorePath = "/tmp/error_store.json"
storagePath = "/tmp/recovery_data.json"
    [recovery.normal]
    crashThreshold = 5
    durationInS = 300
    [recovery.degraded]
    crashThreshold = 5
    durationInS = 300
    [recovery.maintenance]
    crashThreshold = 5
    durationInS = 300

<<<<<<< HEAD
[Diagnosis]
enableDiagnosis = true
endpoint = "localhost:8080"
batchRouterTimePeriod = 10
routerTimePeriod = 1
gatewayTimePeriod = 1
=======
# logger configuration
[Logger]
enableConsole=true
enableFile=false
consoleJsonFormat=false
fileJsonFormat=false
logFileLocation="/tmp/rudder_log.log"
logFileSize = 100 # in MB
enableTimestamp=false
enableFileNameInLog=false
enableStackTrace=false
>>>>>>> 58fda0ed
<|MERGE_RESOLUTION|>--- conflicted
+++ resolved
@@ -110,14 +110,6 @@
     crashThreshold = 5
     durationInS = 300
 
-<<<<<<< HEAD
-[Diagnosis]
-enableDiagnosis = true
-endpoint = "localhost:8080"
-batchRouterTimePeriod = 10
-routerTimePeriod = 1
-gatewayTimePeriod = 1
-=======
 # logger configuration
 [Logger]
 enableConsole=true
@@ -129,4 +121,11 @@
 enableTimestamp=false
 enableFileNameInLog=false
 enableStackTrace=false
->>>>>>> 58fda0ed
+
+
+[Diagnosis]
+enableDiagnosis = true
+endpoint = "localhost:8080"
+batchRouterTimePeriod = 10
+routerTimePeriod = 1
+gatewayTimePeriod = 1