--- conflicted
+++ resolved
@@ -1,14 +1,11 @@
 package backendconfig
 
 import (
-<<<<<<< HEAD
 	"bytes"
 	"encoding/json"
 	"fmt"
 	"io/ioutil"
 	"net/http"
-=======
->>>>>>> a3cfff3e
 	"reflect"
 	"sync"
 	"time"
@@ -92,7 +89,6 @@
 	pollInterval = config.GetDuration("BackendConfig.pollIntervalInS", 5) * time.Second
 }
 
-<<<<<<< HEAD
 func GetConfigBackenUrl() string {
 	return configBackendURL
 }
@@ -155,10 +151,6 @@
 		return SourcesT{}, false
 	}
 	return sourcesJSON, true
-=======
-func GetConfigBackendToken() string {
-	return configBackendToken
->>>>>>> a3cfff3e
 }
 
 func init() {
