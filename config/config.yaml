maxProcess: 12
gwDBRetention: 0h
routerDBRetention: 0h
enableProcessor: true
enableRouter: true
enableStats: true
statsTagsFormat: influxdb
Http:
  ReadTimeout: 0s
  ReadHeaderTimeout: 0s
  WriteTimeout: 10s
  IdleTimeout: 720s
  MaxHeaderBytes: 524288
RateLimit:
  eventLimit: 1000
  rateLimitWindow: 60m
  noOfBucketsInWindow: 12
Gateway:
  webPort: 8080
  maxUserWebRequestWorkerProcess: 64
  maxDBWriterProcess: 256
  CustomVal: GW
  maxUserRequestBatchSize: 128
  maxDBBatchSize: 128
  userWebRequestBatchTimeout: 15ms
  dbBatchWriteTimeout: 5ms
  maxReqSizeInKB: 4000
  enableRateLimit: false
  enableSuppressUserFeature: true
  allowPartialWriteWithErrors: true
  allowReqsWithoutUserIDAndAnonymousID: false
  webhook:
    batchTimeout: 20ms
    maxBatchSize: 32
    maxTransformerProcess: 64
    maxRetry: 5
    maxRetryTime: 10s
EventSchemas:
  enableEventSchemasFeature: false
  syncInterval: 240s
  noOfWorkers: 128
Debugger:
  maxBatchSize: 32
  maxESQueueSize: 1024
  maxRetry: 3
  batchTimeout: 2s
  retrySleep: 100ms
SourceDebugger:
  disableEventUploads: false
DestinationDebugger:
  disableEventDeliveryStatusUploads: false
TransformationDebugger:
  disableTransformationStatusUploads: false
Archiver:
  backupRowsBatchSize: 100
JobsDB:
  jobDoneMigrateThres: 0.8
  jobStatusMigrateThres: 5
  maxDSSize: 100000
  maxMigrateOnce: 10
  maxMigrateDSProbe: 10
  maxTableSizeInMB: 300
  migrateDSLoopSleepDuration: 30s
  addNewDSLoopSleepDuration: 5s
  refreshDSListLoopSleepDuration: 5s
  backupCheckSleepDuration: 5s
  backupRowsBatchSize: 1000
  archivalTimeInDays: 10
  archiverTickerTime: 1440m
  backup:
    enabled: true
    gw:
      enabled: true
      pathPrefix: ""
    rt:
      enabled: true
      failedOnly: true
    batch_rt:
      enabled: false
      failedOnly: false
Router:
  jobQueryBatchSize: 10000
  updateStatusBatchSize: 1000
  readSleep: 1000ms
  fixedLoopSleep: 0ms
  noOfJobsPerChannel: 1000
  noOfJobsToBatchInAWorker: 20
  jobsBatchTimeout: 5s
  maxSleep: 60s
  minSleep: 0s
  maxStatusUpdateWait: 5s
  useTestSink: false
  guaranteeUserEventOrder: true
  kafkaWriteTimeout: 2s
  kafkaDialTimeout: 10s
  minRetryBackoff: 10s
  maxRetryBackoff: 300s
  noOfWorkers: 64
  allowAbortedUserJobsCountForProcessing: 1
  maxFailedCountForJob: 3
  retryTimeWindow: 180m
  MARKETO:
    noOfWorkers: 4
  throttler:
    MARKETO:
      limit: 45
      timeWindow: 20s
  BRAZE:
    forceHTTP1: true
    httpTimeout: 120s
    httpMaxIdleConnsPerHost: 32
BatchRouter:
  mainLoopSleep: 2s
  jobQueryBatchSize: 100000
  uploadFreq: 30s
  warehouseServiceMaxRetryTime: 3h
  noOfWorkers: 8
  maxFailedCountForJob: 128
  retryTimeWindow: 180m
Warehouse:
  mode: embedded
  webPort: 8082
  uploadFreq: 1800s
  noOfWorkers: 8
  noOfSlaveWorkerRoutines: 4
  mainLoopSleep: 5s
  minRetryAttempts: 3
  retryTimeWindow: 180m
  minUploadBackoff: 60s
  maxUploadBackoff: 1800s
  warehouseSyncPreFetchCount: 10
  warehouseSyncFreqIgnore: false
  stagingFilesBatchSize: 960
  enableIDResolution: false
  populateHistoricIdentities: false
  redshift:
    maxParallelLoads: 3
    setVarCharMax: false
  snowflake:
    maxParallelLoads: 3
  bigquery:
    maxParallelLoads: 20
  postgres:
    maxParallelLoads: 3
  mssql:
    maxParallelLoads: 3
  azure_synapse:
    maxParallelLoads: 3
  clickhouse:
    maxParallelLoads: 3
    queryDebugLogs: false
    blockSize: 1000000
    poolSize: 100
    disableNullable: false
    enableArraySupport: false
<<<<<<< HEAD
    numLoadFileReadWorkers: 1
    maxLoadFileReadWorkersBatchSize: 0
=======
    numLoadFileDownloadWorkers: 8
>>>>>>> 4943f875
Processor:
  webPort: 8086
  loopSleep: 10ms
  maxLoopSleep: 5000ms
  fixedLoopSleep: 0ms
  maxLoopProcessEvents: 10000
  avgEventsInRequest: 1
  transformBatchSize: 100
  userTransformBatchSize: 200
  maxChanSize: 2048
  numTransformWorker: 8
  maxRetry: 30
  retrySleep: 100ms
  errReadLoopSleep: 30s
  errDBReadBatchSize: 1000
  noOfErrStashWorkers: 2
  maxFailedCountForErrJob: 3
  Stats:
    captureEventName: false
Dedup:
  enableDedup: false
  dedupWindow: 3600s
BackendConfig:
  configFromFile: false
  configJSONPath: /etc/rudderstack/workspaceConfig.json
  pollInterval: 5s
  regulationsPollInterval: 300s
  maxRegulationsPerRequest: 1000
recovery:
  enabled: true
  errorStorePath: /tmp/error_store.json
  storagePath: /tmp/recovery_data.json
  normal:
    crashThreshold: 5
    duration: 300s
Logger:
  enableConsole: true
  enableFile: false
  consoleJsonFormat: false
  fileJsonFormat: false
  logFileLocation: /tmp/rudder_log.log
  logFileSize: 100
  enableTimestamp: true
  enableFileNameInLog: true
  enableStackTrace: false
Diagnostics:
  enableDiagnostics: true
  gatewayTimePeriod: 60s
  routerTimePeriod: 60s
  batchRouterTimePeriod: 6l
  enableServerStartMetric: true
  enableConfigIdentifyMetric: true
  enableServerStartedMetric: true
  enableConfigProcessedMetric: true
  enableGatewayMetric: true
  enableRouterMetric: true
  enableBatchRouterMetric: true
  enableDestinationFailuresMetric: true
RuntimeStats:
  enabled: true
  statsCollectionInterval: 10
  enableCPUStats: true
  enableMemStats: true
  enableGCStats: true
PgNotifier:
  retriggerInterval: 2s
  retriggerCount: 500
  trackBatchInterval: 2s
  maxAttempt: 3<|MERGE_RESOLUTION|>--- conflicted
+++ resolved
@@ -153,12 +153,9 @@
     poolSize: 100
     disableNullable: false
     enableArraySupport: false
-<<<<<<< HEAD
     numLoadFileReadWorkers: 1
     maxLoadFileReadWorkersBatchSize: 0
-=======
     numLoadFileDownloadWorkers: 8
->>>>>>> 4943f875
 Processor:
   webPort: 8086
   loopSleep: 10ms
