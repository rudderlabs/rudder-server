maxProcess: 12
gwDBRetention: 0h
routerDBRetention: 0h
enableProcessor: true
enableRouter: true
enableStats: true
statsTagsFormat: influxdb
Http:
  ReadTimeout: 0s
  ReadHeaderTimeout: 0s
  WriteTimeout: 10s
  IdleTimeout: 720s
  MaxHeaderBytes: 524288
RateLimit:
  eventLimit: 1000
  rateLimitWindow: 60m
  noOfBucketsInWindow: 12
Gateway:
  webPort: 8080
  maxUserWebRequestWorkerProcess: 64
  maxDBWriterProcess: 256
  CustomVal: GW
  maxUserRequestBatchSize: 128
  maxDBBatchSize: 128
  userWebRequestBatchTimeout: 15ms
  dbBatchWriteTimeout: 5ms
  maxReqSizeInKB: 4000
  enableRateLimit: false
  enableSuppressUserFeature: true
  allowPartialWriteWithErrors: true
  allowReqsWithoutUserIDAndAnonymousID: false
  webhook:
    batchTimeout: 20ms
    maxBatchSize: 32
    maxTransformerProcess: 64
    maxRetry: 5
    maxRetryTime: 10s
EventSchemas:
  enableEventSchemasFeature: false
<<<<<<< HEAD
  syncIntervalInS: 240
=======
  syncInterval: 120s
>>>>>>> c38c36a7
  noOfWorkers: 128
Debugger:
  maxBatchSize: 32
  maxESQueueSize: 1024
  maxRetry: 3
  batchTimeout: 2s
  retrySleep: 100ms
SourceDebugger:
  disableEventUploads: false
DestinationDebugger:
  disableEventDeliveryStatusUploads: false
TransformationDebugger:
  disableTransformationStatusUploads: false
Archiver:
  backupRowsBatchSize: 100
JobsDB:
  jobDoneMigrateThres: 0.8
  jobStatusMigrateThres: 5
  maxDSSize: 100000
  maxMigrateOnce: 10
  maxMigrateDSProbe: 10
  maxTableSizeInMB: 300
  migrateDSLoopSleepDuration: 30s
  addNewDSLoopSleepDuration: 5s
  refreshDSListLoopSleepDuration: 5s
  backupCheckSleepDuration: 5s
  backupRowsBatchSize: 1000
  archivalTimeInDays: 10
  archiverTickerTime: 1440m
  backup:
    enabled: true
    gw:
      enabled: true
      pathPrefix: ""
    rt:
      enabled: true
      failedOnly: true
    batch_rt:
      enabled: false
      failedOnly: false
Router:
  jobQueryBatchSize: 10000
  updateStatusBatchSize: 1000
  readSleep: 1000ms
  fixedLoopSleep: 0ms
  noOfJobsPerChannel: 1000
  noOfJobsToBatchInAWorker: 20
  jobsBatchTimeout: 5s
  maxSleep: 60s
  minSleep: 0s
  maxStatusUpdateWait: 5s
  useTestSink: false
  guaranteeUserEventOrder: true
  kafkaWriteTimeout: 2s
  kafkaDialTimeout: 10s
  minRetryBackoff: 10s
  maxRetryBackoff: 300s
  noOfWorkers: 64
  allowAbortedUserJobsCountForProcessing: 1
  maxFailedCountForJob: 3
  retryTimeWindow: 180m
  MARKETO:
    noOfWorkers: 4
  throttler:
    MARKETO:
      limit: 45
      timeWindow: 20s
  BRAZE:
    forceHTTP1: true
    httpTimeout: 120s
    httpMaxIdleConnsPerHost: 32
BatchRouter:
  mainLoopSleep: 2s
  jobQueryBatchSize: 100000
  uploadFreq: 30s
  warehouseServiceMaxRetryTime: 3h
  noOfWorkers: 8
  maxFailedCountForJob: 128
  retryTimeWindow: 180m
Warehouse:
  mode: embedded
  webPort: 8082
  uploadFreq: 1800s
  noOfWorkers: 8
  noOfSlaveWorkerRoutines: 4
  mainLoopSleep: 5s
  minRetryAttempts: 3
  retryTimeWindow: 180m
  minUploadBackoff: 60s
  maxUploadBackoff: 1800s
  warehouseSyncPreFetchCount: 10
  warehouseSyncFreqIgnore: false
  stagingFilesBatchSize: 960
  enableIDResolution: false
  populateHistoricIdentities: false
  redshift:
    maxParallelLoads: 3
    setVarCharMax: false
  snowflake:
    maxParallelLoads: 3
  bigquery:
    maxParallelLoads: 20
  postgres:
    maxParallelLoads: 3
  mssql:
    maxParallelLoads: 3
  azure_synapse:
    maxParallelLoads: 3
  clickhouse:
    maxParallelLoads: 3
    queryDebugLogs: false
    blockSize: 1000
    poolSize: 10
    disableNullable: false
    enableArraySupport: false
Processor:
  webPort: 8086
  loopSleep: 10ms
  maxLoopSleep: 5000ms
  fixedLoopSleep: 0ms
  maxLoopProcessEvents: 10000
  avgEventsInRequest: 1
  transformBatchSize: 100
  userTransformBatchSize: 200
  maxChanSize: 2048
  numTransformWorker: 8
  maxRetry: 30
  retrySleep: 100ms
  errReadLoopSleep: 30s
  errDBReadBatchSize: 1000
  noOfErrStashWorkers: 2
  maxFailedCountForErrJob: 3
  Stats:
    captureEventName: false
Dedup:
  enableDedup: false
  dedupWindow: 3600s
BackendConfig:
  configFromFile: false
  configJSONPath: /etc/rudderstack/workspaceConfig.json
  pollInterval: 5s
  regulationsPollInterval: 300s
  maxRegulationsPerRequest: 1000
recovery:
  enabled: true
  errorStorePath: /tmp/error_store.json
  storagePath: /tmp/recovery_data.json
  normal:
    crashThreshold: 5
    duration: 300s
Logger:
  enableConsole: true
  enableFile: false
  consoleJsonFormat: false
  fileJsonFormat: false
  logFileLocation: /tmp/rudder_log.log
  logFileSize: 100
  enableTimestamp: true
  enableFileNameInLog: true
  enableStackTrace: false
Diagnostics:
  enableDiagnostics: true
  gatewayTimePeriod: 60s
  routerTimePeriod: 60s
  batchRouterTimePeriod: 6l
  enableServerStartMetric: true
  enableConfigIdentifyMetric: true
  enableServerStartedMetric: true
  enableConfigProcessedMetric: true
  enableGatewayMetric: true
  enableRouterMetric: true
  enableBatchRouterMetric: true
  enableDestinationFailuresMetric: true
RuntimeStats:
  enabled: true
  statsCollectionInterval: 10
  enableCPUStats: true
  enableMemStats: true
  enableGCStats: true
PgNotifier:
  retriggerInterval: 2s
  retriggerCount: 500
  trackBatchInterval: 2s
  maxAttempt: 3<|MERGE_RESOLUTION|>--- conflicted
+++ resolved
@@ -37,11 +37,7 @@
     maxRetryTime: 10s
 EventSchemas:
   enableEventSchemasFeature: false
-<<<<<<< HEAD
-  syncIntervalInS: 240
-=======
-  syncInterval: 120s
->>>>>>> c38c36a7
+  syncInterval: 240s
   noOfWorkers: 128
 Debugger:
   maxBatchSize: 32
