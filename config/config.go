--- conflicted
+++ resolved
@@ -156,10 +156,10 @@
 	viper.Set(key, value)
 }
 
-<<<<<<< HEAD
 func SetString(key string, value string) {
 	viper.Set(key, value)
-=======
+}
+
 //GetWorkspaceToken returns the workspace token provided in the environment variables
 //Env variable CONFIG_BACKEND_TOKEN is deprecating soon
 //WORKSPACE_TOKEN is newly introduced. This will override CONFIG_BACKEND_TOKEN
@@ -170,5 +170,4 @@
 	}
 
 	return GetEnv("CONFIG_BACKEND_TOKEN", "")
->>>>>>> 2b18be31
 }