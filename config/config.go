--- conflicted
+++ resolved
@@ -26,11 +26,7 @@
 	MasterSlaveMode   = "master_and_slave"
 	SlaveMode         = "slave"
 	OffMode           = "off"
-<<<<<<< HEAD
-	PooledWHSlaveMode = "pooled_wh_slave"
-=======
 	PooledWHSlaveMode = "embedded_master"
->>>>>>> e4cea6ee
 )
 
 //TransformKey as package method to get the formatted env from a give string
