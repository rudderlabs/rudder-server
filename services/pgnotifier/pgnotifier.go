--- conflicted
+++ resolved
@@ -4,8 +4,9 @@
 	"database/sql"
 	"encoding/json"
 	"fmt"
+	"time"
+
 	"github.com/rudderlabs/rudder-server/utils/misc"
-	"time"
 
 	"github.com/lib/pq"
 	"github.com/rudderlabs/rudder-server/config"
@@ -179,13 +180,8 @@
 									WHEN attempt > %[2]d
 									THEN CAST ( '%[3]s' AS pg_notifier_status_type)
 									ELSE  CAST( '%[4]s' AS pg_notifier_status_type)
-<<<<<<< HEAD
 									END), attempt = attempt + 1, updated_at = '%[5]s', error = '%[6]s'
-									WHERE id = %[7]v`, queueName, maxAttempt, AbortedState, FailedState, GetCurrentSQLTimestamp(), response.Err.Error(), id)
-=======
-									END), updated_at = '%[5]s', error = '%[6]s'
 									WHERE id = %[7]v`, queueName, maxAttempt, AbortedState, FailedState, GetCurrentSQLTimestamp(), misc.QuoteLiteral(response.Err.Error()), id)
->>>>>>> 7bcc8e3a
 			_, err = tx.Exec(stmt)
 		} else {
 			stmt := fmt.Sprintf(`UPDATE %[1]s SET status='%[2]s', updated_at = '%[3]s', payload = '%[4]s' WHERE id = %[5]v`, queueName, SucceededState, GetCurrentSQLTimestamp(), response.Payload, id)
@@ -414,19 +410,11 @@
 		return
 	}
 
-<<<<<<< HEAD
 	// change error type to text
 	sqlStmt = fmt.Sprintf(`ALTER TABLE %s ALTER COLUMN %s TYPE TEXT`, queueName, "error")
 	_, err = notifier.dbHandle.Exec(sqlStmt)
 	if err != nil {
 		panic(err)
-=======
-	// alter error column to text
-	sqlStmt = fmt.Sprintf(`ALTER TABLE %s ALTER COLUMN error TYPE text`, queueName)
-	_, err = notifier.dbHandle.Exec(sqlStmt)
-	if err != nil {
-		return
->>>>>>> 7bcc8e3a
 	}
 
 	// create index on status
