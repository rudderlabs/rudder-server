package pgnotifier

import (
	"context"
	"database/sql"
	"encoding/json"
	"fmt"
	"math/rand"
	"time"

	"github.com/allisson/go-pglock/v2"
	"github.com/gofrs/uuid"
	"github.com/lib/pq"
	"github.com/spaolacci/murmur3"

	"github.com/rudderlabs/rudder-server/config"
	"github.com/rudderlabs/rudder-server/rruntime"
	migrator "github.com/rudderlabs/rudder-server/services/sql-migrator"
	"github.com/rudderlabs/rudder-server/services/stats"
	"github.com/rudderlabs/rudder-server/utils/logger"
	"github.com/rudderlabs/rudder-server/utils/misc"
	whUtils "github.com/rudderlabs/rudder-server/warehouse/utils"
)

var (
	queueName          string
	maxAttempt         int
	trackBatchInterval time.Duration
	maxPollSleep       time.Duration
	jobOrphanTimeout   time.Duration
	pkgLogger          logger.Logger
)

var (
	pgNotifierDBHost, pgNotifierDBUser, pgNotifierDBPassword, pgNotifierDBName, pgNotifierDBSSLMode          string
	pgNotifierDBPort                                                                                         int
	pgNotifierPublish, pgNotifierPublishTime                                                                 stats.Measurement
	pgNotifierClaimSucceeded, pgNotifierClaimSucceededTime, pgNotifierClaimFailed, pgNotifierClaimFailedTime stats.Measurement
	pgNotifierClaimUpdateFailed                                                                              stats.Measurement
)

const (
	WaitingState   = "waiting"
	ExecutingState = "executing"
	SucceededState = "succeeded"
	FailedState    = "failed"
	AbortedState   = "aborted"
)

const (
	AsyncJobType  = "async_job"
	UploadJobType = "upload"
)

func Init() {
	loadPGNotifierConfig()
	queueName = "pg_notifier_queue"
	pkgLogger = logger.NewLogger().Child("warehouse").Child("pgnotifier")
}

type PgNotifierT struct {
	URI                 string
	dbHandle            *sql.DB
	workspaceIdentifier string
}

type JobPayload json.RawMessage

const MaxTrackAsyncBatchRetries = 5

type ResponseT struct {
	JobID   int64
	Status  string
	Output  json.RawMessage
	Error   string
	JobType string
}

type JobsResponse struct {
	Status    string
	Output    json.RawMessage
	Error     string
	JobType   string
	JobRunID  string
	TaskRunID string
}
type ClaimT struct {
	ID        int64
	BatchID   string
	Status    string
	Workspace string
	Payload   json.RawMessage
	Attempt   int
	JobType   string
}

type ClaimResponseT struct {
	Payload json.RawMessage
	Err     error
}

type MessagePayload struct {
	Jobs    []JobPayload
	JobType string
}

func loadPGNotifierConfig() {
	pgNotifierDBHost = config.GetString("PGNOTIFIER_DB_HOST", "localhost")
	pgNotifierDBUser = config.GetString("PGNOTIFIER_DB_USER", "ubuntu")
	pgNotifierDBName = config.GetString("PGNOTIFIER_DB_NAME", "ubuntu")
	pgNotifierDBPort = config.GetInt("PGNOTIFIER_DB_PORT", 5432)
	pgNotifierDBPassword = config.GetString("PGNOTIFIER_DB_PASSWORD", "ubuntu") // Reading secrets from
	pgNotifierDBSSLMode = config.GetString("PGNOTIFIER_DB_SSL_MODE", "disable")
	config.RegisterIntConfigVariable(3, &maxAttempt, false, 1, "PgNotifier.maxAttempt")
	trackBatchInterval = time.Duration(config.GetInt("PgNotifier.trackBatchIntervalInS", 2)) * time.Second
	config.RegisterDurationConfigVariable(5000, &maxPollSleep, true, time.Millisecond, "PgNotifier.maxPollSleep")
	config.RegisterDurationConfigVariable(120, &jobOrphanTimeout, true, time.Second, "PgNotifier.jobOrphanTimeout")
}

// New Given default connection info return pg notifier object from it
func New(workspaceIdentifier, fallbackConnectionInfo string) (notifier PgNotifierT, err error) {
	// by default connection info is fallback connection info
	connectionInfo := fallbackConnectionInfo

	// if PG Notifier variables are defined then use get values provided in env vars
	if CheckForPGNotifierEnvVars() {
		connectionInfo = GetPGNotifierConnectionString()
	}
	pkgLogger.Infof("PgNotifier: Initializing PgNotifier...")
	dbHandle, err := sql.Open("postgres", connectionInfo)
	if err != nil {
		return
	}

	// setup metrics
	pgNotifierModuleTag := whUtils.Tag{Name: "module", Value: "pgnotifier"}
	// publish metrics
	pgNotifierPublish = whUtils.NewCounterStat("pgnotifier_publish", pgNotifierModuleTag)
	pgNotifierPublishTime = whUtils.NewTimerStat("pgnotifier_publish_time", pgNotifierModuleTag)
	// claim metrics
	pgNotifierClaimSucceeded = whUtils.NewCounterStat("pgnotifier_claim", pgNotifierModuleTag, whUtils.Tag{Name: "status", Value: "succeeded"})
	pgNotifierClaimFailed = whUtils.NewCounterStat("pgnotifier_claim", pgNotifierModuleTag, whUtils.Tag{Name: "status", Value: "failed"})
	pgNotifierClaimSucceededTime = whUtils.NewTimerStat("pgnotifier_claim_time", pgNotifierModuleTag, whUtils.Tag{Name: "status", Value: "succeeded"})
	pgNotifierClaimFailedTime = whUtils.NewTimerStat("pgnotifier_claim_time", pgNotifierModuleTag, whUtils.Tag{Name: "status", Value: "failed"})
	pgNotifierClaimUpdateFailed = whUtils.NewCounterStat("pgnotifier_claim_update_failed", pgNotifierModuleTag)

	notifier = PgNotifierT{
		dbHandle:            dbHandle,
		URI:                 connectionInfo,
		workspaceIdentifier: workspaceIdentifier,
	}
	err = notifier.setupQueue()
	return
}

func (notifier PgNotifierT) GetDBHandle() *sql.DB {
	return notifier.dbHandle
}

func (notifier PgNotifierT) ClearJobs(ctx context.Context) (err error) {
	// clean up all jobs in pgnotifier for same workspace
	// additional safety check to not delete all jobs with empty workspaceIdentifier
	if notifier.workspaceIdentifier != "" {
		stmt := fmt.Sprintf(`
			DELETE FROM 
			  %s 
			WHERE 
			  workspace = '%s';
`,
			queueName,
			notifier.workspaceIdentifier,
		)
		pkgLogger.Infof("PgNotifier: Deleting all jobs for workspace: %s", notifier.workspaceIdentifier)
		_, err = notifier.dbHandle.ExecContext(ctx, stmt)
		if err != nil {
			return
		}
	}

	return
}

// CheckForPGNotifierEnvVars Checks if all the required Env Variables for PG Notifier are present
func CheckForPGNotifierEnvVars() bool {
	return config.IsSet("PGNOTIFIER_DB_HOST") &&
		config.IsSet("PGNOTIFIER_DB_USER") &&
		config.IsSet("PGNOTIFIER_DB_NAME") &&
		config.IsSet("PGNOTIFIER_DB_PASSWORD")
}

// GetPGNotifierConnectionString Returns PG Notifier DB Connection Configuration
func GetPGNotifierConnectionString() string {
	pkgLogger.Debugf("WH: All Env variables required for separate PG Notifier are set... Check pg notifier says True...")
	return fmt.Sprintf("host=%s port=%d user=%s "+
		"password=%s dbname=%s sslmode=%s",
		pgNotifierDBHost, pgNotifierDBPort, pgNotifierDBUser,
		pgNotifierDBPassword, pgNotifierDBName, pgNotifierDBSSLMode)
}

// trackUploadBatch tracks the upload batches until they are complete and triggers output through channel of type ResponseT
func (notifier *PgNotifierT) trackUploadBatch(batchID string, ch *chan []ResponseT) {
	rruntime.GoForWarehouse(func() {
		for {
			time.Sleep(trackBatchInterval)
			// keep polling db for batch status
			// or subscribe to triggers
			stmt := fmt.Sprintf(`
				SELECT 
				  count(*) 
				FROM 
				  %s 
				WHERE 
				  batch_id = '%s' 
				  AND status != '%s' 
				  AND status != '%s';
`,
				queueName,
				batchID,
				SucceededState,
				AbortedState,
			)
			var count int
			err := notifier.dbHandle.QueryRow(stmt).Scan(&count)
			if err != nil {
				pkgLogger.Errorf("PgNotifier: Failed to query for tracking jobs by batch_id: %s, connInfo: %s", stmt, notifier.URI)
				panic(err)
			}

			if count == 0 {
				stmt = fmt.Sprintf(`
					SELECT 
					  payload -> 'StagingFileID', 
					  payload -> 'Output', 
					  status, 
					  error 
					FROM 
					  %s 
					WHERE 
					  batch_id = '%s';
`,
					queueName,
					batchID,
				)
				rows, err := notifier.dbHandle.Query(stmt)
				if err != nil {
					panic(err)
				}
				var responses []ResponseT
				for rows.Next() {
					var status, jobError, output sql.NullString
					var jobID int64
					err = rows.Scan(&jobID, &output, &status, &jobError)
					if err != nil {
						panic(fmt.Errorf("Failed to scan result from query: %s\nwith Error : %w", stmt, err))
					}
					responses = append(responses, ResponseT{
						JobID:  jobID,
						Output: []byte(output.String),
						Status: status.String,
						Error:  jobError.String,
					})
				}
				_ = rows.Close()
				*ch <- responses
				pkgLogger.Infof("PgNotifier: Completed processing all files  in batch: %s", batchID)
				stmt = fmt.Sprintf(`
					DELETE FROM 
					  %s 
					WHERE 
					  batch_id = '%s';
`,
					queueName,
					batchID,
				)
				_, err = notifier.dbHandle.Exec(stmt)
				if err != nil {
					pkgLogger.Errorf("PgNotifier: Error deleting from %s for batch_id:%s : %v", queueName, batchID, err)
				}
				break
			}
			pkgLogger.Debugf("PgNotifier: Pending %d files to process in batch: %s", count, batchID)
		}
	})
}

// trackAsyncBatch tracks the upload batches until they are complete and triggers output through channel of type ResponseT
func (notifier *PgNotifierT) trackAsyncBatch(batchID string, ch *chan []ResponseT) {
	rruntime.GoForWarehouse(func() {
		// retry := 0
		var responses []ResponseT
		for {
			time.Sleep(trackBatchInterval)
			// keep polling db for batch status
			// or subscribe to triggers
			stmt := fmt.Sprintf(`SELECT count(*) FROM %s WHERE batch_id=$1 AND status!=$2 AND status!=$3`, queueName)
			var count int
			err := notifier.dbHandle.QueryRow(stmt, batchID, SucceededState, AbortedState).Scan(&count)
			if err != nil {
				*ch <- responses
				pkgLogger.Errorf("PgNotifier: Failed to query for tracking jobs by batch_id: %s, connInfo: %s, error : %s", stmt, notifier.URI, err.Error())
				break
			}

			if count == 0 {
				stmt = fmt.Sprintf(`SELECT payload, status, error FROM %s WHERE batch_id = $1`, queueName)
				rows, err := notifier.dbHandle.Query(stmt, batchID)
				if err != nil {
					*ch <- responses
					pkgLogger.Errorf("PgNotifier: Failed to query for getting jobs for payload, status & error: %s, connInfo: %s, error : %s", stmt, notifier.URI, err.Error())
					break
				}
				for rows.Next() {
					var status, jobError sql.NullString
					var payload json.RawMessage
					err = rows.Scan(&payload, &status, &jobError)
					if err != nil {
						continue
					}
					responses = append(responses, ResponseT{
						JobID:  0, // Not required for this as there is no concept of BatchFileId
						Output: payload,
						Status: status.String,
						Error:  jobError.String,
					})
				}
				_ = rows.Close()
				*ch <- responses
				pkgLogger.Infof("PgNotifier: Completed processing asyncjobs in batch: %s", batchID)
				stmt = fmt.Sprintf(`DELETE FROM %s WHERE batch_id = $1`, queueName)
				pkgLogger.Infof("Query for deleting pgnotifier rows is %s for batchId : %s in queueName: %s", stmt, batchID, queueName)
				_, err = notifier.dbHandle.Exec(stmt, batchID)
				if err != nil {
					pkgLogger.Errorf("PgNotifier: Error deleting from %s for batch_id:%s : %v", queueName, batchID, err)
				}
				break
			}
			pkgLogger.Debugf("PgNotifier: Pending %d files to process in batch: %s", count, batchID)
		}
	})
}

func (notifier *PgNotifierT) UpdateClaimedEvent(claim *ClaimT, response *ClaimResponseT) {
	var err error
	if response.Err != nil {
		pkgLogger.Error(response.Err.Error())
		stmt := fmt.Sprintf(`
			UPDATE 
			  %[1]s 
			SET 
			  status =(
				CASE WHEN attempt > %[2]d THEN CAST (
				  '%[3]s' AS pg_notifier_status_type
				) ELSE CAST(
				  '%[4]s' AS pg_notifier_status_type
				) END
			  ), 
			  attempt = attempt + 1, 
			  updated_at = '%[5]s', 
			  error = %[6]s 
			WHERE 
			  id = %[7]v;
`,
			queueName,
			maxAttempt,
			AbortedState,
			FailedState,
			GetCurrentSQLTimestamp(),
			misc.QuoteLiteral(response.Err.Error()),
			claim.ID,
		)
		_, err = notifier.dbHandle.Exec(stmt)

		// Sending stats when we mark pg_notifier status as aborted.
		if claim.Attempt > maxAttempt {
			stats.Default.NewTaggedStat("pg_notifier_aborted_records", stats.CountType, map[string]string{
				"queueName": queueName,
				"workspace": claim.Workspace,
				"module":    "pg_notifier",
			}).Increment()
		}
	} else {
		stmt := fmt.Sprintf(`
			UPDATE 
			  %[1]s 
			SET 
			  status = '%[2]s', 
			  updated_at = '%[3]s', 
			  payload = $1 
			WHERE 
			  id = %[4]v;
`,
			queueName,
			SucceededState,
			GetCurrentSQLTimestamp(),
			claim.ID,
		)
		_, err = notifier.dbHandle.Exec(stmt, response.Payload)
	}

	if err != nil {
		pgNotifierClaimUpdateFailed.Increment()
		pkgLogger.Errorf("PgNotifier: Failed to update claimed event: %v", err)
	}
}

func (notifier *PgNotifierT) claim(workerID string) (claim ClaimT, err error) {
	claimStartTime := time.Now()
	defer func() {
		if err != nil {
			pgNotifierClaimFailedTime.Since(claimStartTime)
			pgNotifierClaimFailed.Increment()
			return
		}
		pgNotifierClaimSucceededTime.Since(claimStartTime)
		pgNotifierClaimSucceeded.Increment()
	}()
	var claimedID int64
	var attempt int
	var batchID, status, workspace, job_type string
	var payload json.RawMessage
<<<<<<< HEAD

	stmt := fmt.Sprintf(`UPDATE %[1]s SET status='%[2]s',
						updated_at = '%[3]s',
						last_exec_time = '%[3]s',
						worker_id = '%[4]v'
						WHERE id = (
						SELECT id
						FROM %[1]s
						WHERE status='%[5]s' OR status='%[6]s'
						ORDER BY priority ASC, id ASC
						FOR UPDATE SKIP LOCKED
						LIMIT 1
						)
						RETURNING id, batch_id, status, payload, workspace, attempt,job_type;`, queueName, ExecutingState, GetCurrentSQLTimestamp(), workerID, WaitingState, FailedState)
=======
	stmt := fmt.Sprintf(`
		UPDATE 
		  %[1]s 
		SET 
		  status = '%[2]s', 
		  updated_at = '%[3]s', 
		  last_exec_time = '%[3]s', 
		  worker_id = '%[4]v' 
		WHERE 
		  id = (
			SELECT 
			  id 
			FROM 
			  %[1]s 
			WHERE 
			  status = '%[5]s' 
			  OR status = '%[6]s' 
			ORDER BY 
			  priority ASC, 
			  id ASC FOR 
			UPDATE 
			  SKIP LOCKED 
			LIMIT 
			  1
		  ) RETURNING id, 
		  batch_id, 
		  status, 
		  payload, 
		  workspace, 
		  attempt;
`,
		queueName,
		ExecutingState,
		GetCurrentSQLTimestamp(),
		workerID,
		WaitingState,
		FailedState,
	)
>>>>>>> 9b944c91

	tx, err := notifier.dbHandle.Begin()
	if err != nil {
		return
	}
	err = tx.QueryRow(stmt).Scan(&claimedID, &batchID, &status, &payload, &workspace, &attempt, &job_type)
	defer func() {
		if err != nil {
			if rollbackErr := tx.Rollback(); rollbackErr != nil {
				err = fmt.Errorf("%v: %w", err, rollbackErr)
			}
		}
	}()
	if err == sql.ErrNoRows {
		return
	}
	if err != nil {
		pkgLogger.Errorf("PgNotifier: Claim failed: %v, query: %s, connInfo: %s", err, stmt, notifier.URI)
		return
	}

	err = tx.Commit()
	if err != nil {
		pkgLogger.Errorf("PgNotifier: Error committing claim txn: %v", err)
		return
	}

	claim = ClaimT{
		ID:        claimedID,
		BatchID:   batchID,
		Status:    status,
		Payload:   payload,
		Attempt:   attempt,
		Workspace: workspace,
		JobType:   job_type,
	}
	return claim, nil
}

func (notifier *PgNotifierT) Publish(payload MessagePayload, schema *whUtils.SchemaT, priority int) (ch chan []ResponseT, err error) {
	publishStartTime := time.Now()
	jobs := payload.Jobs
	defer func() {
		if err == nil {
			pgNotifierPublishTime.Since(publishStartTime)
			pgNotifierPublish.Increment()
		}
	}()

	ch = make(chan []ResponseT)

	// Using transactions for bulk copying
	txn, err := notifier.dbHandle.Begin()
	if err != nil {
		err = fmt.Errorf("PgNotifier: Failed creating transaction for publishing with error: %w", err)
		return
	}
	defer func() {
		if err != nil {
			if rollbackErr := txn.Rollback(); rollbackErr != nil {
				pkgLogger.Errorf("PgNotifier: Failed rollback transaction for publishing with error: %s", rollbackErr.Error())
			}
		}
	}()

	stmt, err := txn.Prepare(pq.CopyIn(queueName, "batch_id", "status", "payload", "workspace", "priority", "job_type"))
	if err != nil {
		err = fmt.Errorf("PgNotifier: Failed creating prepared statement for publishing with error: %w", err)
		return
	}
	defer stmt.Close()

	batchID := uuid.Must(uuid.NewV4()).String()
	pkgLogger.Infof("PgNotifier: Inserting %d records into %s as batch: %s", len(jobs), queueName, batchID)
	for _, job := range jobs {
		_, err = stmt.Exec(batchID, WaitingState, string(job), notifier.workspaceIdentifier, priority, payload.JobType)
		if err != nil {
			err = fmt.Errorf("PgNotifier: Failed executing prepared statement for publishing with error: %w", err)
			return
		}
	}
	_, err = stmt.Exec()
	if err != nil {
		err = fmt.Errorf("PgNotifier: Failed publishing prepared statement for publishing with error: %w", err)
		return
	}

	uploadSchemaJSON, err := json.Marshal(struct {
		UploadSchema whUtils.SchemaT
	}{
		UploadSchema: *schema,
	})
	if err != nil {
		err = fmt.Errorf("PgNotifier: Failed unmarshalling uploadschema for publishing with error: %w", err)
		return
	}

	sqlStatement := `
		UPDATE
		  pg_notifier_queue
		SET
		  payload = payload || $1
		WHERE
		  batch_id = $2;`
	_, err = txn.Exec(sqlStatement, uploadSchemaJSON, batchID)
	if err != nil {
		err = fmt.Errorf("PgNotifier: Failed updating uploadschema for publishing with error: %w", err)
		return
	}

	err = txn.Commit()
	if err != nil {
		err = fmt.Errorf("PgNotifier: Failed committing transaction for publishing with error: %w", err)
		return
	}

	pkgLogger.Infof("PgNotifier: Inserted %d records into %s as batch: %s", len(jobs), queueName, batchID)
	stats.Default.NewTaggedStat("pg_notifier_insert_records", stats.CountType, map[string]string{
		"queueName": queueName,
		"module":    "pg_notifier",
	}).Count(len(jobs))
	if payload.JobType == AsyncJobType {
		notifier.trackAsyncBatch(batchID, &ch)
		return
	}
	notifier.trackUploadBatch(batchID, &ch)
	return
}

func (notifier *PgNotifierT) Subscribe(ctx context.Context, workerId string, jobsBufferSize int) chan ClaimT {
	jobs := make(chan ClaimT, jobsBufferSize)
	rruntime.GoForWarehouse(func() {
		pollSleep := time.Duration(0)
		defer close(jobs)
		for {
			claimedJob, err := notifier.claim(workerId)
			if err == nil {
				jobs <- claimedJob
				pollSleep = time.Duration(0)
			} else {
				pollSleep = 2*pollSleep + time.Duration(rand.Intn(100))*time.Millisecond
				if pollSleep > maxPollSleep {
					pollSleep = maxPollSleep
				}
			}
			select {
			case <-ctx.Done():
				return
			case <-time.After(pollSleep):
			}
		}
	})
	return jobs
}

func (notifier *PgNotifierT) setupQueue() (err error) {
	pkgLogger.Infof("PgNotifier: Creating Job Queue Tables ")

	m := &migrator.Migrator{
		Handle:                     notifier.dbHandle,
		MigrationsTable:            "pg_notifier_queue_migrations",
		ShouldForceSetLowerVersion: config.GetBool("SQLMigrator.forceSetLowerVersion", true),
	}
	err = m.Migrate("pg_notifier_queue")
	if err != nil {
		panic(fmt.Errorf("could not run pg_notifier_queue migrations: %w", err))
	}

	return
}

// GetCurrentSQLTimestamp to get sql complaint current datetime string
func GetCurrentSQLTimestamp() string {
	const SQLTimeFormat = "2006-01-02 15:04:05"
	return time.Now().Format(SQLTimeFormat)
}

// RunMaintenanceWorker (blocking - to be called from go routine) re-triggers zombie jobs
// which were left behind by dead workers in executing state
func (notifier *PgNotifierT) RunMaintenanceWorker(ctx context.Context) error {
	maintenanceWorkerLockID := murmur3.Sum32([]byte(queueName))
	maintenanceWorkerLock, err := pglock.NewLock(ctx, int64(maintenanceWorkerLockID), notifier.dbHandle)
	if err != nil {
		return err
	}

	var locked bool
	defer func() {
		if locked {
			if err := maintenanceWorkerLock.Unlock(ctx); err != nil {
				pkgLogger.Errorf("Error while unlocking maintenance worker lock: %v", err)
			}
		}
	}()
	for {
		locked, err = maintenanceWorkerLock.Lock(ctx)
		if err != nil {
			pkgLogger.Errorf("Received error trying to acquire maintenance worker lock: %v", err)
		}
		if locked {
			break
		}

		select {
		case <-ctx.Done():
			return nil
		case <-time.After(jobOrphanTimeout / 5):
		}
	}
	for {
		stmt := fmt.Sprintf(`
			UPDATE 
			  %[1]s 
			SET 
			  status = '%[3]s', 
			  updated_at = '%[2]s' 
			WHERE 
			  id IN (
				SELECT 
				  id 
				FROM 
				  %[1]s 
				WHERE 
				  status = '%[4]s' 
				  AND last_exec_time <= NOW() - INTERVAL '%[5]v seconds' FOR 
				UPDATE 
				  SKIP LOCKED
			  ) RETURNING id;
`,
			queueName,
			GetCurrentSQLTimestamp(),
			WaitingState,
			ExecutingState,
			int(jobOrphanTimeout/time.Second),
		)
		pkgLogger.Debugf("PgNotifier: re-triggering zombie jobs: %v", stmt)
		rows, err := notifier.dbHandle.Query(stmt)
		if err != nil {
			panic(err)
		}
		var ids []int64
		for rows.Next() {
			var id int64
			err := rows.Scan(&id)
			if err != nil {
				pkgLogger.Errorf("PgNotifier: Error scanning returned id from re-triggered jobs: %v", err)
				continue
			}
			ids = append(ids, id)
		}
		_ = rows.Close()
		pkgLogger.Debugf("PgNotifier: Re-triggered job ids: %v", ids)

		select {
		case <-ctx.Done():
			return nil
		case <-time.After(jobOrphanTimeout / 5):
		}
	}
}<|MERGE_RESOLUTION|>--- conflicted
+++ resolved
@@ -418,22 +418,6 @@
 	var attempt int
 	var batchID, status, workspace, job_type string
 	var payload json.RawMessage
-<<<<<<< HEAD
-
-	stmt := fmt.Sprintf(`UPDATE %[1]s SET status='%[2]s',
-						updated_at = '%[3]s',
-						last_exec_time = '%[3]s',
-						worker_id = '%[4]v'
-						WHERE id = (
-						SELECT id
-						FROM %[1]s
-						WHERE status='%[5]s' OR status='%[6]s'
-						ORDER BY priority ASC, id ASC
-						FOR UPDATE SKIP LOCKED
-						LIMIT 1
-						)
-						RETURNING id, batch_id, status, payload, workspace, attempt,job_type;`, queueName, ExecutingState, GetCurrentSQLTimestamp(), workerID, WaitingState, FailedState)
-=======
 	stmt := fmt.Sprintf(`
 		UPDATE 
 		  %[1]s 
@@ -472,7 +456,6 @@
 		WaitingState,
 		FailedState,
 	)
->>>>>>> 9b944c91
 
 	tx, err := notifier.dbHandle.Begin()
 	if err != nil {
