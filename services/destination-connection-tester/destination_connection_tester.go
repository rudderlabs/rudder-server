package destination_connection_tester

import (
	"bytes"
	"context"
	"encoding/json"
	"fmt"
	"net/http"
	"os"
	"path/filepath"
	"time"

	uuid "github.com/gofrs/uuid"
	"github.com/rudderlabs/rudder-server/config"
	backendconfig "github.com/rudderlabs/rudder-server/config/backend-config"
	"github.com/rudderlabs/rudder-server/services/filemanager"
	"github.com/rudderlabs/rudder-server/utils/logger"
	"github.com/rudderlabs/rudder-server/utils/misc"
)

var (
	configBackendURL              string
	maxRetry                      int
	retrySleep                    time.Duration
	instanceID                    string
	rudderConnectionTestingFolder string
	pkgLogger                     logger.LoggerI
)

const destinationConnectionTesterEndpoint = "dataplane/testConnectionResponse"
const testPayload = "ok"

type DestinationConnectionTesterResponse struct {
	DestinationId string    `json:"destinationId"`
	InstanceId    string    `json:"instanceId"`
	Error         string    `json:"error"`
	TestedAt      time.Time `json:"testedAt"`
}

func Init() {
	loadConfig()
	pkgLogger = logger.NewLogger().Child("destination-connection-tester")
}

func loadConfig() {
	configBackendURL = config.GetEnv("CONFIG_BACKEND_URL", "https://api.rudderstack.com")
	maxRetry = config.GetInt("DestinationConnectionTester.maxRetry", 3)
	config.RegisterDurationConfigVariable(time.Duration(100), &retrySleep, false, time.Millisecond, []string{"DestinationConnectionTester.retrySleep", "DestinationConnectionTester.retrySleepInMS"}...)
	instanceID = config.GetEnv("INSTANCE_ID", "1")
	rudderConnectionTestingFolder = config.GetEnv("RUDDER_CONNECTION_TESTING_BUCKET_FOLDER_NAME", misc.RudderTestPayload)

}

func UploadDestinationConnectionTesterResponse(testResponse string, destinationId string) {
	payload := DestinationConnectionTesterResponse{
		Error:         testResponse,
		TestedAt:      time.Now(),
		DestinationId: destinationId,
		InstanceId:    instanceID,
	}
	url := fmt.Sprintf("%s/%s", configBackendURL, destinationConnectionTesterEndpoint)
	if err := makePostRequest(url, payload); err != nil {
		pkgLogger.Errorf("failed to send destination connection response: %v", err)
	}
}

func makePostRequest(url string, payload interface{}) error {
	rawJSON, err := json.Marshal(payload)
	if err != nil {
		pkgLogger.Errorf("[Destination Connection Tester] Failed to marshal payload. Err: %v", err)
		return err
	}
	client := &http.Client{}
	retryCount := 0
	var resp *http.Response
	//Sending destination connection test response to Config Backend
	for {
		req, err := http.NewRequest("POST", url, bytes.NewBuffer(rawJSON))
		if err != nil {
			pkgLogger.Errorf("[Destination Connection Tester] Failed to create new request. Err: %v", err)
			return err
		}
		req.Header.Set("Content-Type", "application/json;charset=UTF-8")
		req.SetBasicAuth(config.GetWorkspaceToken(), "")

		resp, err = client.Do(req)
		if err == nil {
			break
		}
		pkgLogger.Errorf("DCT: Config Backend connection error", err)
		if retryCount > maxRetry {
			pkgLogger.Error("DCT: max retries exceeded trying to connect to config backend")
			return err
		}
		retryCount++
		time.Sleep(retrySleep)
	}

	if !(resp.StatusCode == http.StatusOK) {
		pkgLogger.Errorf("DCT: response Error from Config Backend: Status: %v, Body: %v ", resp.StatusCode, resp.Body)
	}
	return nil
}

func createTestFileForBatchDestination(destinationID string) string {
	tmpDirPath, err := misc.CreateTMPDIR()
	if err != nil {
		pkgLogger.Errorf("DCT: Failed to create tmp dir for testing this destination id %s: err %v", destinationID, err)
		panic(err)
	}

	gzipFilePath := fmt.Sprintf("%v/%v/%v.%v.%v.csv.gz", tmpDirPath, rudderConnectionTestingFolder, destinationID, uuid.Must(uuid.NewV4()), time.Now().Unix())
	err = os.MkdirAll(filepath.Dir(gzipFilePath), os.ModePerm)
	if err != nil {
		pkgLogger.Errorf("DCT: Failed to make dir %s for testing this destination id %s: err %v", gzipFilePath, destinationID, err)
		panic(err)
	}
	gzWriter, err := misc.CreateGZ(gzipFilePath)
	if err != nil {
		pkgLogger.Errorf("DCT: Failed to create gzip writer for testing this destination id %s: err %v", gzipFilePath, destinationID, err)
		panic(err)
	}
	gzWriter.WriteGZ(testPayload)
	gzWriter.CloseGZ()
	return gzipFilePath
}

func uploadTestFileForBatchDestination(filename string, keyPrefixes []string, provider string, destination backendconfig.DestinationT) (objectName string, err error) {
	uploader, err := filemanager.New(&filemanager.SettingsT{
		Provider: provider,
		Config: misc.GetObjectStorageConfig(misc.ObjectStorageOptsT{
			Provider:         provider,
			Config:           destination.Config,
			UseRudderStorage: misc.IsConfiguredToUseRudderObjectStorage(destination.Config)}),
	})
	if err != nil {
		pkgLogger.Errorf("DCT: Failed to initiate filemanager config for testing this destination id %s: err %v", destination.ID, err)
		panic(err)
	}
	uploadFile, err := os.Open(filename)
	if err != nil {
		pkgLogger.Errorf("DCT: Failed to open file %s for testing this destination id %s: err %v", filename, destination.ID, err)
		panic(err)
	}
	defer misc.RemoveFilePaths(filename)
	defer uploadFile.Close()
	uploadOutput, err := uploader.Upload(context.TODO(), uploadFile, keyPrefixes...)
	if err != nil {
		pkgLogger.Errorf("DCT: Failed to upload test file %s for testing this destination id %s: err %v", filename, destination.ID, err)
	}
	return uploadOutput.ObjectName, err
}

<<<<<<< HEAD
func downloadTestFileForBatchDestination(testObjectKey string, provider string, destination backendconfig.DestinationT) (err error) {
	downloader, err := filemanager.New(&filemanager.SettingsT{
		Provider: provider,
		Config: misc.GetObjectStorageConfig(misc.ObjectStorageOptsT{
			Provider:         provider,
			Config:           destination.Config,
			UseRudderStorage: misc.IsConfiguredToUseRudderObjectStorage(destination.Config)}),
	})
	if err != nil {
		pkgLogger.Errorf("DCT: Failed to initiate filemanager config for testing this destination id %s: err %v", destination.ID, err)
		panic(err)
	}

	tmpDirPath, err := misc.CreateTMPDIR()
	if err != nil {
		panic(err)
	}
	testFilePath := fmt.Sprintf("%v/%v/%v.%v.%v.csv.gz", tmpDirPath, rudderConnectionTestingFolder, destination.ID, uuid.Must(uuid.NewV4()), time.Now().Unix())
	err = os.MkdirAll(filepath.Dir(testFilePath), os.ModePerm)
	if err != nil {
		pkgLogger.Errorf("DCT: Failed to create directory at path %s: err %v", testFilePath, err)
		panic(err)
	}
	testFile, err := os.Create(testFilePath)
	if err != nil {
		panic(err)
	}
	err = downloader.Download(context.TODO(), testFile, testObjectKey)
	if err != nil {
		pkgLogger.Errorf("DCT: Failed to download test file %s for testing this destination id %s: err %v", testObjectKey, destination.ID, err)
	}
	testFile.Close()
	misc.RemoveFilePaths(testFilePath)
	return err

}

=======
>>>>>>> 2548710a
func TestBatchDestinationConnection(destination backendconfig.DestinationT) string {
	testFileName := createTestFileForBatchDestination(destination.ID)
	keyPrefixes := []string{config.GetEnv("RUDDER_CONNECTION_TESTING_BUCKET_FOLDER_NAME", misc.RudderTestPayload), destination.ID, time.Now().Format("01-02-2006")}
	_, err := uploadTestFileForBatchDestination(testFileName, keyPrefixes, destination.DestinationDefinition.Name, destination)
	var error string
	if err != nil {
		error = err.Error()
	}
	return error
}<|MERGE_RESOLUTION|>--- conflicted
+++ resolved
@@ -151,46 +151,6 @@
 	return uploadOutput.ObjectName, err
 }
 
-<<<<<<< HEAD
-func downloadTestFileForBatchDestination(testObjectKey string, provider string, destination backendconfig.DestinationT) (err error) {
-	downloader, err := filemanager.New(&filemanager.SettingsT{
-		Provider: provider,
-		Config: misc.GetObjectStorageConfig(misc.ObjectStorageOptsT{
-			Provider:         provider,
-			Config:           destination.Config,
-			UseRudderStorage: misc.IsConfiguredToUseRudderObjectStorage(destination.Config)}),
-	})
-	if err != nil {
-		pkgLogger.Errorf("DCT: Failed to initiate filemanager config for testing this destination id %s: err %v", destination.ID, err)
-		panic(err)
-	}
-
-	tmpDirPath, err := misc.CreateTMPDIR()
-	if err != nil {
-		panic(err)
-	}
-	testFilePath := fmt.Sprintf("%v/%v/%v.%v.%v.csv.gz", tmpDirPath, rudderConnectionTestingFolder, destination.ID, uuid.Must(uuid.NewV4()), time.Now().Unix())
-	err = os.MkdirAll(filepath.Dir(testFilePath), os.ModePerm)
-	if err != nil {
-		pkgLogger.Errorf("DCT: Failed to create directory at path %s: err %v", testFilePath, err)
-		panic(err)
-	}
-	testFile, err := os.Create(testFilePath)
-	if err != nil {
-		panic(err)
-	}
-	err = downloader.Download(context.TODO(), testFile, testObjectKey)
-	if err != nil {
-		pkgLogger.Errorf("DCT: Failed to download test file %s for testing this destination id %s: err %v", testObjectKey, destination.ID, err)
-	}
-	testFile.Close()
-	misc.RemoveFilePaths(testFilePath)
-	return err
-
-}
-
-=======
->>>>>>> 2548710a
 func TestBatchDestinationConnection(destination backendconfig.DestinationT) string {
 	testFileName := createTestFileForBatchDestination(destination.ID)
 	keyPrefixes := []string{config.GetEnv("RUDDER_CONNECTION_TESTING_BUCKET_FOLDER_NAME", misc.RudderTestPayload), destination.ID, time.Now().Format("01-02-2006")}
