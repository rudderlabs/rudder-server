--- conflicted
+++ resolved
@@ -197,7 +197,6 @@
 		}
 	}
 
-<<<<<<< HEAD
 	//TODO recoveryModeStat
 	recoveryModeStat := stats.NewStat("recovery.mode_normal", stats.GaugeType)
 	if recoveryData.Mode != normalMode {
@@ -209,8 +208,6 @@
 	} else {
 		recoveryModeStat.Gauge(1)
 	}
-=======
->>>>>>> bff28d02
 	recoveryHandler.RecordAppStart(currTime)
 	saveRecoveryData(recoveryData)
 	recoveryHandler.Handle()
