--- conflicted
+++ resolved
@@ -172,12 +172,8 @@
 	cache    map[string]bool
 }
 
-<<<<<<< HEAD
-func (d *Dedup) GetBatch(kvs []types.KeyValue) (map[types.KeyValue]bool, map[types.KeyValue]int64, error) {
+func (d *Dedup) GetBatch(kvs []types.KeyValue) (map[types.KeyValue]bool, error) {
 	defer d.badgerDB.stats.NewTaggedStat("dedup_get_batch_duration_seconds", stats.TimerType, stats.Tags{"mode": "badger"}).RecordDuration()()
-=======
-func (d *Dedup) GetBatch(kvs []types.KeyValue) (map[types.KeyValue]bool, error) {
->>>>>>> 0d86d83f
 	err := d.badgerDB.init()
 	if err != nil {
 		return nil, err
