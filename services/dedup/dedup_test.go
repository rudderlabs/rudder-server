package dedup_test

import (
	"math/rand"
	"os"
	"os/exec"
	"path"
	"testing"
	"time"

	"github.com/google/uuid"
	"github.com/rudderlabs/rudder-server/config"
	"github.com/rudderlabs/rudder-server/services/dedup"
	"github.com/rudderlabs/rudder-server/utils/logger"
	"github.com/stretchr/testify/require"
)

var letters = []rune("abcdefghijklmnopqrstuvwxyzABCDEFGHIJKLMNOPQRSTUVWXYZ")

func randSeq(n int) string {
	b := make([]rune, n)
	for i := range b {
		b[i] = letters[rand.Intn(len(letters))]
	}
	return string(b)
}

func Test_Dedup(t *testing.T) {
	config.Load()
	logger.Init()

	dbPath := os.TempDir() + "/dedup_test"
	defer func() { _ = os.RemoveAll(dbPath) }()
	_ = os.RemoveAll(dbPath)

	d := dedup.New(dbPath, dedup.WithClearDB(), dedup.WithWindow(time.Hour))
	defer d.Close()

	t.Run("no duplicate if not marked as processed", func(t *testing.T) {
		dups := d.FindDuplicates([]string{"a", "b", "c"}, nil)
		require.Equal(t, []int{}, dups)

		dupsAgain := d.FindDuplicates([]string{"a", "b", "c"}, nil)
		require.Equal(t, []int{}, dupsAgain)
	})

	t.Run("duplicate after marked as processed", func(t *testing.T) {
		err := d.MarkProcessed([]string{"a", "b", "c"})
		require.NoError(t, err)
		dups := d.FindDuplicates([]string{"a", "b", "c"}, nil)
		require.Equal(t, []int{0, 1, 2}, dups)

		dupsOther := d.FindDuplicates([]string{"d", "e"}, nil)
		require.Equal(t, []int{}, dupsOther)
	})

	t.Run("no duplicate if not marked as processed", func(t *testing.T) {
		dups := d.FindDuplicates([]string{"x", "y", "z"}, map[string]struct{}{"x": {}, "z": {}})
		require.Equal(t, []int{0, 2}, dups)

		dupsAgain := d.FindDuplicates([]string{"x", "y", "z"}, nil)
		require.Equal(t, []int{}, dupsAgain)
	})
}

func Test_Dedup_Window(t *testing.T) {
	config.Load()
	logger.Init()

	dbPath := os.TempDir() + "/dedup_test"
	defer func() { _ = os.RemoveAll(dbPath) }()
	_ = os.RemoveAll(dbPath)

	d := dedup.New(dbPath, dedup.WithClearDB(), dedup.WithWindow(time.Second))
	defer d.Close()

	err := d.MarkProcessed([]string{"to be deleted"})
	require.NoError(t, err)

	dups := d.FindDuplicates([]string{"to be deleted"}, nil)
	require.Equal(t, []int{0}, dups)

	require.Eventually(t, func() bool {
		return len(d.FindDuplicates([]string{"to be deleted"}, nil)) == 0
	}, 2*time.Second, 100*time.Millisecond)

	dupsAfter := d.FindDuplicates([]string{"to be deleted"}, nil)
	require.Equal(t, []int{}, dupsAfter)
}

func Test_Dedup_ClearDB(t *testing.T) {
	config.Load()
	logger.Init()

	dbPath := os.TempDir() + "/dedup_test"
	defer func() { _ = os.RemoveAll(dbPath) }()
	_ = os.RemoveAll(dbPath)

	{
		d := dedup.New(dbPath, dedup.WithClearDB(), dedup.WithWindow(time.Hour))
		err := d.MarkProcessed([]string{"a"})
		require.NoError(t, err)
		d.Close()
	}
	{
		dNew := dedup.New(dbPath)
		dupsAgain := dNew.FindDuplicates([]string{"a"}, nil)
		require.Equal(t, []int{0}, dupsAgain)
		dNew.Close()
	}
	{
		dWithClear := dedup.New(dbPath, dedup.WithClearDB())
		dupsAgain := dWithClear.FindDuplicates([]string{"a"}, nil)
		require.Equal(t, []int{}, dupsAgain)
		dWithClear.Close()
	}
}

<<<<<<< HEAD
=======
func Test_Dedup_ErrTxnTooBig(t *testing.T) {
	config.Load()
	logger.Init()

	dbPath := os.TempDir() + "/dedup_test_errtxntoobig"
	defer os.RemoveAll(dbPath)
	os.RemoveAll(dbPath)
	d := dedup.New(dbPath, dedup.WithClearDB(), dedup.WithWindow(time.Hour))
	defer d.Close()

	size := 105_000
	messageIDs := make([]string, size)
	for i := 0; i < size; i++ {
		messageIDs[i] = uuid.New().String()
	}
	err := d.MarkProcessed(messageIDs)
	require.NoError(t, err)
}

var duplicateIndexes []int

>>>>>>> ea839f44
func Benchmark_Dedup(b *testing.B) {
	config.Load()
	logger.Init()
	rand.Seed(time.Now().UnixNano())
	dbPath := path.Join("./testdata", "tmp", randSeq(10), "/DB_Benchmark_Dedup")
	b.Logf("using path %s, since tmpDir has issues in macOS\n", dbPath)
	defer func() { _ = os.RemoveAll(dbPath) }()
	_ = os.MkdirAll(dbPath, 0o750)
	d := dedup.New(dbPath, dedup.WithClearDB(), dedup.WithWindow(time.Minute))

	b.Run("no duplicates 1000 batch unique", func(b *testing.B) {
		batchSize := 1000

		msgIDs := make([]string, batchSize)

		for i := 0; i < b.N; i++ {
			msgIDs[i%batchSize] = uuid.New().String()

			if i%batchSize == batchSize-1 || i == b.N-1 {
<<<<<<< HEAD
				_ = d.FindDuplicates(msgIDs[:i%batchSize], nil)
				d.MarkProcessed(msgIDs[:i%batchSize])
=======
				duplicateIndexes = d.FindDuplicates(msgIDs[:i%batchSize], nil)
				err := d.MarkProcessed(msgIDs[:i%batchSize])
				require.NoError(b, err)
>>>>>>> ea839f44
			}
		}
		b.ReportMetric(float64(b.N), "events")
		b.ReportMetric(float64(b.N*len(uuid.New().String())), "bytes")
	})
	d.Close()

	cmd := exec.Command("du", "-sh", dbPath)
	out, err := cmd.Output()
	if err != nil {
		b.Log(err)
	}

	b.Log("db size:", string(out))
}<|MERGE_RESOLUTION|>--- conflicted
+++ resolved
@@ -116,8 +116,6 @@
 	}
 }
 
-<<<<<<< HEAD
-=======
 func Test_Dedup_ErrTxnTooBig(t *testing.T) {
 	config.Load()
 	logger.Init()
@@ -139,7 +137,6 @@
 
 var duplicateIndexes []int
 
->>>>>>> ea839f44
 func Benchmark_Dedup(b *testing.B) {
 	config.Load()
 	logger.Init()
@@ -159,14 +156,9 @@
 			msgIDs[i%batchSize] = uuid.New().String()
 
 			if i%batchSize == batchSize-1 || i == b.N-1 {
-<<<<<<< HEAD
-				_ = d.FindDuplicates(msgIDs[:i%batchSize], nil)
-				d.MarkProcessed(msgIDs[:i%batchSize])
-=======
 				duplicateIndexes = d.FindDuplicates(msgIDs[:i%batchSize], nil)
 				err := d.MarkProcessed(msgIDs[:i%batchSize])
 				require.NoError(b, err)
->>>>>>> ea839f44
 			}
 		}
 		b.ReportMetric(float64(b.N), "events")
