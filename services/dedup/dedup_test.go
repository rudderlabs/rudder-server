--- conflicted
+++ resolved
@@ -116,11 +116,8 @@
 	config.Reset()
 	logger.Reset()
 	misc.Init()
-<<<<<<< HEAD
-=======
 
->>>>>>> 9e328022
-	dbPath := os.TempDir() + "/dedup_test_errtxntoobig"
+  dbPath := os.TempDir() + "/dedup_test_errtxntoobig"
 	defer os.RemoveAll(dbPath)
 	os.RemoveAll(dbPath)
 	d := dedup.New(dbPath)
