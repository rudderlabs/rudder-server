//go:generate mockgen -destination=../../mocks/services/dedup/mock_dedup.go -package mock_dedup github.com/rudderlabs/rudder-server/services/dedup DedupI

package dedup

import (
	"fmt"
	"sort"
	"time"

	"github.com/dgraph-io/badger/v2"
	"github.com/dgraph-io/badger/v2/options"

	"github.com/rudderlabs/rudder-server/config"
	"github.com/rudderlabs/rudder-server/rruntime"
	"github.com/rudderlabs/rudder-server/services/stats"
	"github.com/rudderlabs/rudder-server/utils/logger"
	"github.com/rudderlabs/rudder-server/utils/misc"
)

type DedupI interface {
	FindDuplicates(messageIDs []string, allMessageIDsSet map[string]struct{}) (duplicateIndexes []int)
	MarkProcessed(messageIDs []string) error
	PrintHistogram()
	Close()
}

var (
	dedupWindow  time.Duration
	memOptimized bool
	pkgLogger    logger.LoggerI
)

func Init() {
	loadConfig()
	pkgLogger = logger.NewLogger().Child("dedup")
}

func loadConfig() {
	// Dedup time window in hours
	config.RegisterDurationConfigVariable(3600, &dedupWindow, true, time.Second, []string{"Dedup.dedupWindow", "Dedup.dedupWindowInS"}...)
	config.RegisterBoolConfigVariable(true, &memOptimized, false, "Dedup.memOptimized")
}

type loggerForBadger struct {
	logger.LoggerI
}

func (l loggerForBadger) Warningf(fmt string, args ...interface{}) {
	l.Warnf(fmt, args...)
}

func DefaultRudderPath() string {
	badgerPathName := "/badgerdbv2"
	tmpDirPath, err := misc.CreateTMPDIR()
	if err != nil {
		panic(err)
	}
	return fmt.Sprintf(`%v%v`, tmpDirPath, badgerPathName)
}

type OptFn func(*DedupHandleT)

func FromConfig() OptFn {
	return func(dht *DedupHandleT) {
		dht.window = &dedupWindow
	}
}

func WithWindow(d time.Duration) OptFn {
	return func(dht *DedupHandleT) {
		dht.window = &d
	}
}

func WithClearDB() OptFn {
	return func(dht *DedupHandleT) {
		dht.clearDB = true
	}
}

type DedupHandleT struct {
	stats    stats.Stats
	logger   loggerForBadger
	badgerDB *badger.DB
	window   *time.Duration
	close    chan struct{}
	gcDone   chan struct{}
	path     string
	clearDB  bool
}

func New(path string, fns ...OptFn) *DedupHandleT {
	d := &DedupHandleT{
		path:   path,
		logger: loggerForBadger{logger.NewLogger().Child("dedup")},
		stats:  stats.DefaultStats,
		gcDone: make(chan struct{}),
		close:  make(chan struct{}),
		window: &dedupWindow,
	}
	for _, fn := range fns {
		fn(d)
	}
	d.openBadger()

	return d
}

func (d *DedupHandleT) openBadger() {
	var err error

	opts := badger.
		DefaultOptions(d.path).
		WithTruncate(true).
		WithLogger(d.logger).
		// Disable compression - Set options.Compression = options.None.
		// This means we won’t allocate memory for decompression
		// (this can be a lot in case of ZSTD decompression).
		// In our case, compression is not useful since we are storing messageIDs with high entropy.
		WithCompression(options.None)

	if memOptimized {
		// Memory usage optimizations:
		// Inspired by https://github.com/dgraph-io/badger/issues/1304#issuecomment-630078745
		// With modifications to ensure no performance degradation for dedup.
		opts.TableLoadingMode = options.FileIO
		opts.ValueLogLoadingMode = options.FileIO
		opts.NumMemtables = 3
		opts.MaxTableSize = 16 << 20
		opts.NumLevelZeroTables = 1
		opts.NumLevelZeroTablesStall = 2
		opts.KeepL0InMemory = false
	}
	d.badgerDB, err = badger.Open(opts)
	if err != nil {
		panic(err)
	}
	if d.clearDB {
		err = d.badgerDB.DropAll()
		if err != nil {
			panic(err)
		}
	}
	rruntime.Go(func() {
		d.gcBadgerDB()
		close(d.gcDone)
	})
}

func (d *DedupHandleT) PrintHistogram() {
	d.badgerDB.PrintHistogram(nil)
}

func (d *DedupHandleT) gcBadgerDB() {
	for {
		select {
		case <-d.close:
			_ = d.badgerDB.RunValueLogGC(0.5)
			return
		case <-time.After(5 * time.Minute):
		}
	again:
		// One call would only result in removal of at max one log file.
		// As an optimization, you could also immediately re-run it whenever it returns nil error
		// (this is why `goto again` is used).
		err := d.badgerDB.RunValueLogGC(0.5)
		if err == nil {
			goto again
		}
	}
}

func (d *DedupHandleT) writeToBadger(messageIDs []string) error {
	txn := d.badgerDB.NewTransaction(true)
	for _, messageID := range messageIDs {
		e := badger.NewEntry([]byte(messageID), nil).WithTTL(*d.window)
<<<<<<< HEAD
		if err := txn.SetEntry(e); err == badger.ErrTxnTooBig {
			if err := txn.Commit(); err != nil {
				return err
			}
			txn = d.badgerDB.NewTransaction(true)
			if err := txn.SetEntry(e); err != nil {
=======
		err := txn.SetEntry(e)
		if err == badger.ErrTxnTooBig {
			if err = txn.Commit(); err != nil {
>>>>>>> d75a63fa
				return err
			}
			txn = d.badgerDB.NewTransaction(true)
			if err = txn.SetEntry(e); err != nil {
				return err
			}
		} else if err != nil {
			return err
		}
	}
	return txn.Commit()
}

// MarkProcessed persist messageIDs in Disk, with expiry time of dedupWindow
// Any message mark here will appear in FindDuplicates() if queried inside the dedupWindow
func (d *DedupHandleT) MarkProcessed(messageIDs []string) error {
	return d.writeToBadger(messageIDs)
}

func (d *DedupHandleT) FindDuplicates(messageIDs []string, allMessageIDsSet map[string]struct{}) (duplicateIndexes []int) {
	toRemoveMessageIndexesSet := make(map[int]struct{})
	// Dedup within events batch in a web request
	messageIDSet := make(map[string]struct{})

	// Eg messageIDs: [m1, m2, m3, m1, m1, m1]
	// Constructing a set out of messageIDs
	for _, messageID := range messageIDs {
		messageIDSet[messageID] = struct{}{}
	}
	// Eg messageIDSet: [m1, m2, m3]
	// In this loop it will remove from set for first occurrence and if not found in set it means it's a duplicate
	for idx, messageID := range messageIDs {
		if _, ok := messageIDSet[messageID]; ok {
			delete(messageIDSet, messageID)
		} else {
			toRemoveMessageIndexesSet[idx] = struct{}{}
		}
	}
	// Dedup within batch of batch jobs
	for idx, messageID := range messageIDs {
		if _, ok := allMessageIDsSet[messageID]; ok {
			toRemoveMessageIndexesSet[idx] = struct{}{}
		}
	}

	// Dedup with badgerDB
	err := d.badgerDB.View(func(txn *badger.Txn) error {
		for idx, messageID := range messageIDs {
			_, err := txn.Get([]byte(messageID))
			if err != badger.ErrKeyNotFound {
				toRemoveMessageIndexesSet[idx] = struct{}{}
			}
		}
		return nil
	})
	if err != nil {
		panic(err)
	}
	toRemoveMessageIndexes := make([]int, 0, len(toRemoveMessageIndexesSet))
	for k := range toRemoveMessageIndexesSet {
		toRemoveMessageIndexes = append(toRemoveMessageIndexes, k)
	}

	sort.Ints(toRemoveMessageIndexes)
	return toRemoveMessageIndexes
}

func (d *DedupHandleT) Close() {
	close(d.close)
	<-d.gcDone
	_ = d.badgerDB.Close()
}<|MERGE_RESOLUTION|>--- conflicted
+++ resolved
@@ -174,18 +174,9 @@
 	txn := d.badgerDB.NewTransaction(true)
 	for _, messageID := range messageIDs {
 		e := badger.NewEntry([]byte(messageID), nil).WithTTL(*d.window)
-<<<<<<< HEAD
-		if err := txn.SetEntry(e); err == badger.ErrTxnTooBig {
-			if err := txn.Commit(); err != nil {
-				return err
-			}
-			txn = d.badgerDB.NewTransaction(true)
-			if err := txn.SetEntry(e); err != nil {
-=======
 		err := txn.SetEntry(e)
 		if err == badger.ErrTxnTooBig {
 			if err = txn.Commit(); err != nil {
->>>>>>> d75a63fa
 				return err
 			}
 			txn = d.badgerDB.NewTransaction(true)
