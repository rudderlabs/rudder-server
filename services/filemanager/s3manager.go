--- conflicted
+++ resolved
@@ -12,11 +12,6 @@
 
 	"github.com/aws/aws-sdk-go/aws"
 	"github.com/aws/aws-sdk-go/aws/awserr"
-<<<<<<< HEAD
-	"github.com/aws/aws-sdk-go/aws/credentials"
-	"github.com/aws/aws-sdk-go/aws/credentials/stscreds"
-=======
->>>>>>> e8dcd87b
 	"github.com/aws/aws-sdk-go/aws/session"
 	"github.com/aws/aws-sdk-go/service/s3"
 	awsS3Manager "github.com/aws/aws-sdk-go/service/s3/s3manager"
@@ -24,8 +19,6 @@
 	appConfig "github.com/rudderlabs/rudder-server/config"
 	"github.com/rudderlabs/rudder-server/utils/awsutils"
 )
-
-const crossAccountSTSRoleSessionName = "rudderstack-s3-access"
 
 // Upload passed in file to s3
 func (manager *S3Manager) Upload(ctx context.Context, file *os.File, prefixes ...string) (UploadOutput, error) {
@@ -199,40 +192,11 @@
 		}
 		manager.Config.Region = aws.String(region)
 	}
-<<<<<<< HEAD
-
-	awsConfig := aws.Config{
-		Region:                        aws.String(region),
-		CredentialsChainVerboseErrors: aws.Bool(true),
-		Endpoint:                      manager.Config.Endpoint,
-		S3ForcePathStyle:              manager.Config.S3ForcePathStyle,
-		DisableSSL:                    manager.Config.DisableSSL, // TODO: get rid of this options as its risky
-	}
-	if manager.Config.AccessKey != "" && manager.Config.AccessKeyID != "" {
-		awsConfig.Credentials = credentials.NewStaticCredentials(manager.Config.AccessKeyID, manager.Config.AccessKey, "")
-	} else if manager.Config.IAMRoleARN != "" {
-		stsSession, err := session.NewSession(&awsConfig)
-		if err != nil {
-			return nil, err
-		}
-		awsConfig.Credentials = stscreds.NewCredentials(stsSession, manager.Config.IAMRoleARN, func(p *stscreds.AssumeRoleProvider) {
-			p.ExternalID = aws.String(manager.Config.ExternalID)
-			p.RoleSessionName = crossAccountSTSRoleSessionName
-		})
-	}
-
-	sess, err := session.NewSession(&awsConfig)
-	if err != nil {
-		return nil, err
-	}
-
-	return sess, nil
-=======
+
 	if manager.Config.Region == nil {
 		return nil, errors.New("no storage bucket region configured")
 	}
 	return awsutils.CreateSession(manager.getSessionConfig())
->>>>>>> e8dcd87b
 }
 
 // IMPT NOTE: `ListFilesWithPrefix` support Continuation Token. So, if you want same set of files (says 1st 1000 again)
@@ -307,134 +271,12 @@
 }
 
 func GetS3Config(config map[string]interface{}) *S3Config {
-<<<<<<< HEAD
-	var bucketName, prefix, accessKeyID, accessKey, startAfter, iamRoleArn, externalId string
-	var continuationToken, endPoint, region *string
-	var enableSSE, ok, useGlue bool
-	var s3ForcePathStyle, disableSSL *bool
-	if config["bucketName"] != nil {
-		tmp, ok := config["bucketName"].(string)
-		if ok {
-			bucketName = tmp
-		}
-	}
-	if config["prefix"] != nil {
-		tmp, ok := config["prefix"].(string)
-		if ok {
-			prefix = tmp
-		}
-	}
-	if config["accessKeyID"] != nil {
-		tmp, ok := config["accessKeyID"].(string)
-		if ok {
-			accessKeyID = tmp
-		}
-	}
-	if config["accessKey"] != nil {
-		tmp, ok := config["accessKey"].(string)
-		if ok {
-			accessKey = tmp
-		}
-	}
-	if config["enableSSE"] != nil {
-		if enableSSE, ok = config["enableSSE"].(bool); !ok {
-			enableSSE = false
-		}
-	}
-	if config["useGlue"] != nil {
-		tmp, ok := config["useGlue"].(bool)
-		if ok {
-			useGlue = tmp
-		}
-	}
-	if config["startAfter"] != nil {
-		tmp, ok := config["startAfter"].(string)
-		if ok {
-			startAfter = tmp
-		}
-	}
-	if config["endPoint"] != nil {
-		tmp, ok := config["endPoint"].(string)
-		if ok {
-			endPoint = &tmp
-		}
-	}
-	if config["s3ForcePathStyle"] != nil {
-		tmp, ok := config["s3ForcePathStyle"].(bool)
-		if ok {
-			s3ForcePathStyle = &tmp
-		}
-	}
-	if config["disableSSL"] != nil {
-		tmp, ok := config["disableSSL"].(bool)
-		if ok {
-			disableSSL = &tmp
-		}
-	}
-	if config["region"] != nil {
-		tmp, ok := config["region"].(string)
-		if ok {
-			region = &tmp
-		}
-=======
 	var s3Config S3Config
 	if err := mapstructure.Decode(config, &s3Config); err != nil {
 		pkgLogger.Errorf("unable to code config into S3Config: %w", err)
 		s3Config = S3Config{}
->>>>>>> e8dcd87b
-	}
-	if config["iamRoleArn"] != nil {
-		tmp, ok := config["iamRoleArn"].(string)
-		if ok {
-			iamRoleArn = tmp
-		}
-	}
-	if config["externalId"] != nil {
-		tmp, ok := config["externalId"].(string)
-		if ok {
-			externalId = tmp
-		}
 	}
 	regionHint := appConfig.GetEnv("AWS_S3_REGION_HINT", "us-east-1")
-<<<<<<< HEAD
-	return &S3Config{
-		Endpoint:          endPoint,
-		Bucket:            bucketName,
-		Prefix:            prefix,
-		AccessKeyID:       accessKeyID,
-		AccessKey:         accessKey,
-		EnableSSE:         enableSSE,
-		Region:            region,
-		RegionHint:        regionHint,
-		ContinuationToken: continuationToken,
-		StartAfter:        startAfter,
-		IsTruncated:       true,
-		S3ForcePathStyle:  s3ForcePathStyle,
-		DisableSSL:        disableSSL,
-		UseGlue:           useGlue,
-		IAMRoleARN:        iamRoleArn,
-		ExternalID:        externalId,
-	}
-}
-
-type S3Config struct {
-	Bucket            string
-	Prefix            string
-	AccessKeyID       string
-	AccessKey         string
-	EnableSSE         bool
-	Region            *string
-	RegionHint        string
-	ContinuationToken *string
-	StartAfter        string
-	IsTruncated       bool
-	Endpoint          *string
-	S3ForcePathStyle  *bool
-	DisableSSL        *bool
-	UseGlue           bool
-	IAMRoleARN        string
-	ExternalID        string
-=======
 	s3Config.RegionHint = regionHint
 	s3Config.IsTruncated = true
 
@@ -458,5 +300,4 @@
 	StartAfter        string  `mapstructure:"startAfter"`
 	IsTruncated       bool    `mapstructure:"isTruncated"`
 	UseGlue           bool    `mapstructure:"useGlue"`
->>>>>>> e8dcd87b
 }