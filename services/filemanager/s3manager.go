package filemanager

import (
	"errors"
	"fmt"
	"net/url"
	"os"
	"strings"

	"github.com/aws/aws-sdk-go/aws"
	"github.com/aws/aws-sdk-go/aws/awserr"
	"github.com/aws/aws-sdk-go/aws/credentials"
	"github.com/aws/aws-sdk-go/aws/session"
	"github.com/aws/aws-sdk-go/service/s3"
	"github.com/aws/aws-sdk-go/service/s3/s3manager"
	awsS3Manager "github.com/aws/aws-sdk-go/service/s3/s3manager"
	appConfig "github.com/rudderlabs/rudder-server/config"
)

// Upload passed in file to s3
func (manager *S3Manager) Upload(file *os.File, prefixes ...string) (UploadOutput, error) {
<<<<<<< HEAD
	uploadSession, err := manager.getSession()
	if err != nil {
		return UploadOutput{}, fmt.Errorf(`error starting S3 session: %v`, err)
	}
	s3manager := awsS3Manager.NewUploader(uploadSession)
=======
>>>>>>> 3be20bb0
	splitFileName := strings.Split(file.Name(), "/")
	fileName := ""

	if len(prefixes) > 0 {
		fileName = strings.Join(prefixes[:], "/") + "/"
	}
	fileName += splitFileName[len(splitFileName)-1]
	if manager.Config.Prefix != "" {
		if manager.Config.Prefix[len(manager.Config.Prefix)-1:] == "/" {
			fileName = manager.Config.Prefix + fileName
		} else {
			fileName = manager.Config.Prefix + "/" + fileName
		}
	}

	uploadInput := &awsS3Manager.UploadInput{
		ACL:    aws.String("bucket-owner-full-control"),
		Bucket: aws.String(manager.Config.Bucket),
		Key:    aws.String(fileName),
		Body:   file,
	}
	if manager.Config.EnableSSE {
		uploadInput.ServerSideEncryption = aws.String("AES256")
	}

	uploadSession, err := manager.getSession()
	if err != nil {
		return UploadOutput{}, fmt.Errorf(`error starting S3 session: %v`, err)
	}
	s3manager := awsS3Manager.NewUploader(uploadSession)
	output, err := s3manager.Upload(uploadInput)
	if err != nil {
		if awsError, ok := err.(awserr.Error); ok && awsError.Code() == "MissingRegion" {
			err = fmt.Errorf(fmt.Sprintf(`Bucket '%s' not found.`, manager.Config.Bucket))
		}
		return UploadOutput{}, err
	}

	return UploadOutput{Location: output.Location, ObjectName: fileName}, err
}

func (manager *S3Manager) Download(output *os.File, key string) error {
	sess, err := manager.getSession()
	if err != nil {
		return fmt.Errorf(`error starting S3 session: %v`, err)
	}

	downloader := s3manager.NewDownloader(sess)

	_, err = downloader.Download(output,
		&s3.GetObjectInput{
			Bucket: aws.String(manager.Config.Bucket),
			Key:    aws.String(key),
		})
	if err != nil {
		if aerr, ok := err.(awserr.Error); ok && aerr.Code() == ErrKeyNotFound.Error() {
			return ErrKeyNotFound
		}
		return err
	}
	return nil
}

/*
GetObjectNameFromLocation gets the object name/key name from the object location url
	https://bucket-name.s3.amazonaws.com/key - >> key
*/
<<<<<<< HEAD

=======
>>>>>>> 3be20bb0
func (manager *S3Manager) GetObjectNameFromLocation(location string) (string, error) {
	parsedUrl, err := url.Parse(location)
	if err != nil {
		return "", err
	}
	trimedUrl := strings.TrimLeft(parsedUrl.Path, "/")
<<<<<<< HEAD
	if manager.Config.S3ForcePathStyle != nil && *manager.Config.S3ForcePathStyle {
		return strings.TrimPrefix(trimedUrl, fmt.Sprintf(`%s/`, manager.Config.Bucket)), nil
	}
	return trimedUrl, nil
=======
	if (manager.Config.S3ForcePathStyle != nil && *manager.Config.S3ForcePathStyle) || (!strings.Contains(parsedUrl.Host, manager.Config.Bucket)) {
		return strings.TrimPrefix(trimedUrl, fmt.Sprintf(`%s/`, manager.Config.Bucket)), nil
	}
	return trimedUrl, nil

>>>>>>> 3be20bb0
}

func (manager *S3Manager) GetDownloadKeyFromFileLocation(location string) string {
	parsedUrl, err := url.Parse(location)
	if err != nil {
		fmt.Println("error while parsing location url: ", err)
	}
	trimedUrl := strings.TrimLeft(parsedUrl.Path, "/")
<<<<<<< HEAD
	if manager.Config.S3ForcePathStyle != nil && *manager.Config.S3ForcePathStyle {
=======
	if (manager.Config.S3ForcePathStyle != nil && *manager.Config.S3ForcePathStyle) || (!strings.Contains(parsedUrl.Host, manager.Config.Bucket)) {
>>>>>>> 3be20bb0
		return strings.TrimPrefix(trimedUrl, fmt.Sprintf(`%s/`, manager.Config.Bucket))
	}
	return trimedUrl
}

func (manager *S3Manager) DeleteObjects(keys []string) (err error) {
	sess, err := manager.getSession()
	if err != nil {
		return fmt.Errorf(`error starting S3 session: %v`, err)
	}

	var objects []*s3.ObjectIdentifier
	for _, key := range keys {
		objects = append(objects, &s3.ObjectIdentifier{Key: aws.String(key)})
	}

	svc := s3.New(sess)

	batchSize := 1000 // max accepted by DeleteObjects API
	for i := 0; i < len(objects); i += batchSize {
		j := i + batchSize
		if j > len(objects) {
			j = len(objects)
		}
		input := &s3.DeleteObjectsInput{
			Bucket: aws.String(manager.Config.Bucket),
			Delete: &s3.Delete{
				Objects: objects[i:j],
			},
		}
		_, err := svc.DeleteObjects(input)
		if err != nil {
			if aerr, ok := err.(awserr.Error); ok {
				switch aerr.Code() {
				default:
					pkgLogger.Errorf(`Error while deleting S3 objects: %v, error code: %v`, aerr.Error(), aerr.Code())
				}
			} else {
				// Print the error, cast err to awserr.Error to get the Code and
				// Message from an error.
				pkgLogger.Errorf(`Error while deleting S3 objects: %v`, aerr.Error())
			}
			return err
		}
	}
	return nil
}

func (manager *S3Manager) getSession() (*session.Session, error) {
	if manager.session != nil {
		return manager.session, nil
	}

	if manager.Config.Bucket == "" {
		return nil, errors.New("no storage bucket configured to downloader")
	}
	var region string
	var err error
	if manager.Config.Region == nil {
		getRegionSession := session.Must(session.NewSession())
		region, err = awsS3Manager.GetBucketRegion(aws.BackgroundContext(), getRegionSession, manager.Config.Bucket, manager.Config.RegionHint)
		if err != nil {
			pkgLogger.Errorf("Failed to fetch AWS region for bucket %s. Error %v", manager.Config.Bucket, err)
			/// Failed to Get Region probably due to VPC restrictions, Will proceed to try with AccessKeyID and AccessKey
		}
	} else {
		region = *manager.Config.Region
	}
	var sess *session.Session
	if manager.Config.AccessKeyID == "" || manager.Config.AccessKey == "" {
		pkgLogger.Debug("Credentials not found in the destination's config. Using the host credentials instead")
		sess = session.Must(session.NewSession(&aws.Config{
			Region:                        aws.String(region),
			CredentialsChainVerboseErrors: aws.Bool(true),
			Endpoint:                      manager.Config.Endpoint,
			S3ForcePathStyle:              manager.Config.S3ForcePathStyle,
			DisableSSL:                    manager.Config.DisableSSL,
		}))
	} else {
		pkgLogger.Debug("Credentials found in the destination's config.")
		sess = session.Must(session.NewSession(&aws.Config{
			Region:                        aws.String(region),
			Credentials:                   credentials.NewStaticCredentials(manager.Config.AccessKeyID, manager.Config.AccessKey, ""),
			CredentialsChainVerboseErrors: aws.Bool(true),
			Endpoint:                      manager.Config.Endpoint,
			S3ForcePathStyle:              manager.Config.S3ForcePathStyle,
			DisableSSL:                    manager.Config.DisableSSL,
		}))
	}
	return sess, nil
}

//IMPT NOTE: `ListFilesWithPrefix` support Continuation Token. So, if you want same set of files (says 1st 1000 again)
//then create a new S3Manager & not use the existing one. Since, using the existing one will by default return next 1000 files.
func (manager *S3Manager) ListFilesWithPrefix(prefix string, maxItems int64) (fileObjects []*FileObject, err error) {
	if !manager.Config.IsTruncated {
		return
	}
	fileObjects = make([]*FileObject, 0)

	sess, err := manager.getSession()
	if err != nil {
		return []*FileObject{}, fmt.Errorf(`error starting S3 session: %v`, err)
	}
	// Create S3 service client
	svc := s3.New(sess)
	listObjectsV2Input := s3.ListObjectsV2Input{
		Bucket:  aws.String(manager.Config.Bucket),
		Prefix:  aws.String(prefix),
		MaxKeys: &maxItems,
		// Delimiter: aws.String("/"),
	}
	//startAfter is to resume a paused task.
	if manager.Config.StartAfter != "" {
		listObjectsV2Input.StartAfter = aws.String(manager.Config.StartAfter)
	}
	listObjectsV2Input.ContinuationToken = manager.Config.ContinuationToken
	// Get the list of items
	resp, err := svc.ListObjectsV2(&listObjectsV2Input)
	if err != nil {
		return
	}
	if resp.IsTruncated != nil {
		manager.Config.IsTruncated = *resp.IsTruncated
	}
	manager.Config.IsTruncated = *resp.IsTruncated
	manager.Config.ContinuationToken = resp.NextContinuationToken
	for _, item := range resp.Contents {
		fileObjects = append(fileObjects, &FileObject{*item.Key, *item.LastModified})
	}
	return
}

func (manager *S3Manager) GetConfiguredPrefix() string {
	return manager.Config.Prefix
}

type S3Manager struct {
	Config  *S3Config
	session *session.Session
}

func GetS3Config(config map[string]interface{}) *S3Config {
	var bucketName, prefix, accessKeyID, accessKey, startAfter string
	var continuationToken, endPoint, region *string
	var enableSSE, ok bool
	var s3ForcePathStyle, disableSSL *bool
	if config["bucketName"] != nil {
		tmp, ok := config["bucketName"].(string)
		if ok {
			bucketName = tmp
		}
	}
	if config["prefix"] != nil {
		tmp, ok := config["prefix"].(string)
		if ok {
			prefix = tmp
		}
	}
	if config["accessKeyID"] != nil {
		tmp, ok := config["accessKeyID"].(string)
		if ok {
			accessKeyID = tmp
		}
	}
	if config["accessKey"] != nil {
		tmp, ok := config["accessKey"].(string)
		if ok {
			accessKey = tmp
		}
	}
	if config["enableSSE"] != nil {
		if enableSSE, ok = config["enableSSE"].(bool); !ok {
			enableSSE = false
		}
	}
	if config["startAfter"] != nil {
		tmp, ok := config["startAfter"].(string)
		if ok {
			startAfter = tmp
		}
	}
	if config["endPoint"] != nil {
		tmp, ok := config["endPoint"].(string)
		if ok {
			endPoint = &tmp
		}
	}
	if config["s3ForcePathStyle"] != nil {
		tmp, ok := config["s3ForcePathStyle"].(bool)
		if ok {
			s3ForcePathStyle = &tmp
		}
	}
	if config["disableSSL"] != nil {
		tmp, ok := config["disableSSL"].(bool)
		if ok {
			disableSSL = &tmp
		}
	}
	if config["region"] != nil {
		tmp, ok := config["region"].(string)
		if ok {
			region = &tmp
		}
	}
<<<<<<< HEAD
	if config["endPoint"] != nil {
		tmp := config["endPoint"].(string)
		endPoint = &tmp
	}
	if config["s3ForcePathStyle"] != nil {
		tmp := config["s3ForcePathStyle"].(bool)
		s3ForcePathStyle = &tmp
	}
	if config["disableSSL"] != nil {
		tmp := config["disableSSL"].(bool)
		disableSSL = &tmp
	}
	if config["region"] != nil {
		tmp := config["region"].(string)
		region = &tmp
	}
=======
>>>>>>> 3be20bb0
	regionHint := appConfig.GetEnv("AWS_S3_REGION_HINT", "us-east-1")
	return &S3Config{
		Endpoint:          endPoint,
		Bucket:            bucketName,
		Prefix:            prefix,
		AccessKeyID:       accessKeyID,
		AccessKey:         accessKey,
		EnableSSE:         enableSSE,
		Region:            region,
		RegionHint:        regionHint,
		ContinuationToken: continuationToken,
		StartAfter:        startAfter,
		IsTruncated:       true,
		S3ForcePathStyle:  s3ForcePathStyle,
		DisableSSL:        disableSSL,
	}
}

type S3Config struct {
	Bucket            string
	Prefix            string
	AccessKeyID       string
	AccessKey         string
	EnableSSE         bool
	Region            *string
	RegionHint        string
	ContinuationToken *string
	StartAfter        string
	IsTruncated       bool
	Endpoint          *string
	S3ForcePathStyle  *bool
	DisableSSL        *bool
}<|MERGE_RESOLUTION|>--- conflicted
+++ resolved
@@ -19,14 +19,6 @@
 
 // Upload passed in file to s3
 func (manager *S3Manager) Upload(file *os.File, prefixes ...string) (UploadOutput, error) {
-<<<<<<< HEAD
-	uploadSession, err := manager.getSession()
-	if err != nil {
-		return UploadOutput{}, fmt.Errorf(`error starting S3 session: %v`, err)
-	}
-	s3manager := awsS3Manager.NewUploader(uploadSession)
-=======
->>>>>>> 3be20bb0
 	splitFileName := strings.Split(file.Name(), "/")
 	fileName := ""
 
@@ -94,28 +86,17 @@
 GetObjectNameFromLocation gets the object name/key name from the object location url
 	https://bucket-name.s3.amazonaws.com/key - >> key
 */
-<<<<<<< HEAD
-
-=======
->>>>>>> 3be20bb0
 func (manager *S3Manager) GetObjectNameFromLocation(location string) (string, error) {
 	parsedUrl, err := url.Parse(location)
 	if err != nil {
 		return "", err
 	}
 	trimedUrl := strings.TrimLeft(parsedUrl.Path, "/")
-<<<<<<< HEAD
-	if manager.Config.S3ForcePathStyle != nil && *manager.Config.S3ForcePathStyle {
-		return strings.TrimPrefix(trimedUrl, fmt.Sprintf(`%s/`, manager.Config.Bucket)), nil
-	}
-	return trimedUrl, nil
-=======
 	if (manager.Config.S3ForcePathStyle != nil && *manager.Config.S3ForcePathStyle) || (!strings.Contains(parsedUrl.Host, manager.Config.Bucket)) {
 		return strings.TrimPrefix(trimedUrl, fmt.Sprintf(`%s/`, manager.Config.Bucket)), nil
 	}
 	return trimedUrl, nil
 
->>>>>>> 3be20bb0
 }
 
 func (manager *S3Manager) GetDownloadKeyFromFileLocation(location string) string {
@@ -124,11 +105,7 @@
 		fmt.Println("error while parsing location url: ", err)
 	}
 	trimedUrl := strings.TrimLeft(parsedUrl.Path, "/")
-<<<<<<< HEAD
-	if manager.Config.S3ForcePathStyle != nil && *manager.Config.S3ForcePathStyle {
-=======
 	if (manager.Config.S3ForcePathStyle != nil && *manager.Config.S3ForcePathStyle) || (!strings.Contains(parsedUrl.Host, manager.Config.Bucket)) {
->>>>>>> 3be20bb0
 		return strings.TrimPrefix(trimedUrl, fmt.Sprintf(`%s/`, manager.Config.Bucket))
 	}
 	return trimedUrl
@@ -335,7 +312,6 @@
 			region = &tmp
 		}
 	}
-<<<<<<< HEAD
 	if config["endPoint"] != nil {
 		tmp := config["endPoint"].(string)
 		endPoint = &tmp
@@ -352,8 +328,6 @@
 		tmp := config["region"].(string)
 		region = &tmp
 	}
-=======
->>>>>>> 3be20bb0
 	regionHint := appConfig.GetEnv("AWS_S3_REGION_HINT", "us-east-1")
 	return &S3Config{
 		Endpoint:          endPoint,
