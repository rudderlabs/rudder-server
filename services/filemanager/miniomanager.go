--- conflicted
+++ resolved
@@ -91,8 +91,6 @@
 	}
 	trimedUrl := strings.TrimLeft(parsedUrl.Path, "/")
 	return strings.TrimPrefix(trimedUrl, fmt.Sprintf(`%s/`, manager.Config.Bucket))
-<<<<<<< HEAD
-=======
 }
 
 func (manager *MinioManager) DeleteObjects(keys []string) (err error) {
@@ -145,7 +143,6 @@
 
 func (manager *MinioManager) GetConfiguredPrefix() string {
 	return manager.Config.Prefix
->>>>>>> 3be20bb0
 }
 
 func GetMinioConfig(config map[string]interface{}) *MinioConfig {
@@ -197,24 +194,6 @@
 	}
 }
 
-<<<<<<< HEAD
-func (manager *MinioManager) DeleteObjects(keys []string) (err error) {
-	minioClient, err := minio.New(manager.Config.EndPoint, manager.Config.AccessKeyID, manager.Config.SecretAccessKey, manager.Config.UseSSL)
-	if err != nil {
-		return err
-	}
-
-	objectChannel := make(chan string, len(keys))
-	for _, key := range keys {
-		objectChannel <- key
-	}
-	close(objectChannel)
-	tmp := <-minioClient.RemoveObjects(manager.Config.Bucket, objectChannel)
-	return tmp.Err
-}
-
-=======
->>>>>>> 3be20bb0
 type MinioManager struct {
 	Config *MinioConfig
 	client *minio.Client
