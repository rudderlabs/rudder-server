--- conflicted
+++ resolved
@@ -117,14 +117,10 @@
 	return trimedUrl, nil
 }
 
-<<<<<<< HEAD
-func (manager *DOSpacesManager) ListFilesWithPrefix(ctx context.Context, prefix string, maxItems int64) (fileObjects []*FileObject, err error) {
+func (manager *DOSpacesManager) ListFilesWithPrefix(ctx context.Context, startAfter, prefix string, maxItems int64) (fileObjects []*FileObject, err error) {
 	if !manager.Config.IsTruncated {
 		return
 	}
-=======
-func (manager *DOSpacesManager) ListFilesWithPrefix(ctx context.Context, startAfter, prefix string, maxItems int64) (fileObjects []*FileObject, err error) {
->>>>>>> 41a2cfaa
 	fileObjects = make([]*FileObject, 0)
 
 	sess, err := manager.getSession()
