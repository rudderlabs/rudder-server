--- conflicted
+++ resolved
@@ -77,17 +77,16 @@
 	return err
 }
 
-<<<<<<< HEAD
 func (manager *GCSManager) GetObjectNameFromLocation(location string) string {
 	var baseUrl string
 	baseUrl += "https://storage.googleapis.com" + "/"
 	baseUrl += manager.Config.Bucket + "/"
 	return location[len(baseUrl):]
-=======
+}
+
 //TODO complete this
 func (manager *GCSManager) GetDownloadKeyFromFileLocation(location string) string {
 	return location
->>>>>>> dbb8045b
 }
 
 type GCSManager struct {
