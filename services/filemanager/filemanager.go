--- conflicted
+++ resolved
@@ -4,14 +4,12 @@
 
 import (
 	"errors"
-<<<<<<< HEAD
-=======
 	"fmt"
->>>>>>> 4ba5ff45
 	"os"
 	"time"
 
 	"github.com/rudderlabs/rudder-server/config"
+	"github.com/rudderlabs/rudder-server/router/rterror"
 )
 
 var (
@@ -85,11 +83,7 @@
 			Config: GetDOSpacesConfig(settings.Config),
 		}, nil
 	}
-<<<<<<< HEAD
-	return nil, errors.New("no provider configured for FileManager")
-=======
 	return nil, fmt.Errorf("%w: %s", rterror.InvalidServiceProvider, settings.Provider)
->>>>>>> 4ba5ff45
 }
 
 // GetProviderConfigFromEnv returns the provider config
