package filemanager

import (
	"errors"
	"io/ioutil"
	"os"

	"github.com/rudderlabs/rudder-server/config"
)

type UploadOutput struct {
	Location   string
	ObjectName string
}

// FileManager inplements all upload methods
type FileManager interface {
	Upload(*os.File, ...string) (UploadOutput, error)
	Download(*os.File, string) error
<<<<<<< HEAD
	GetObjectNameFromLocation(string) string
=======
	GetDownloadKeyFromFileLocation(location string) string
>>>>>>> dbb8045b
}

// SettingsT sets configuration for FileManager
type SettingsT struct {
	Provider string
	Config   map[string]interface{}
}

// New returns FileManager backed by configured privider
func New(settings *SettingsT) (FileManager, error) {
	switch settings.Provider {
	case "S3":
		return &S3Manager{
			Config: GetS3Config(settings.Config),
		}, nil
	case "GCS":
		return &GCSManager{
			Config: GetGCSConfig(settings.Config),
		}, nil
	case "AZURE_BLOB":
		return &AzureBlobStorageManager{
			Config: GetAzureBlogStorageConfig(settings.Config),
		}, nil
	case "MINIO":
		return &MinioManager{
			Config: GetMinioConfig(settings.Config),
		}, nil
	}
	return nil, errors.New("No provider configured for FileManager")
}

// GetProviderConfigFromEnv returns the provider config
func GetProviderConfigFromEnv() map[string]interface{} {
	providerConfig := make(map[string]interface{})
	provider := config.GetEnv("JOBS_BACKUP_STORAGE_PROVIDER", "S3")
	switch provider {
	case "S3":
		providerConfig["bucketName"] = config.GetEnv("JOBS_BACKUP_BUCKET", "")
		providerConfig["prefix"] = config.GetEnv("JOBS_BACKUP_PREFIX", "")
		providerConfig["accessKeyID"] = config.GetEnv("AWS_ACCESS_KEY_ID", "")
		providerConfig["accessKey"] = config.GetEnv("AWS_SECRET_ACCESS_KEY", "")
	case "GCS":
		providerConfig["bucketName"] = config.GetEnv("JOBS_BACKUP_BUCKET", "")
		providerConfig["prefix"] = config.GetEnv("JOBS_BACKUP_PREFIX", "")
		credentials, err := ioutil.ReadFile(config.GetEnv("GOOGLE_APPLICATION_CREDENTIALS", ""))
		if err == nil {
			providerConfig["credentials"] = string(credentials)
		}
	case "AZURE_BLOB":
		providerConfig["containerName"] = config.GetEnv("JOBS_BACKUP_BUCKET", "")
		providerConfig["prefix"] = config.GetEnv("JOBS_BACKUP_PREFIX", "")
		providerConfig["accountName"] = config.GetEnv("AZURE_STORAGE_ACCOUNT", "")
		providerConfig["accountKey"] = config.GetEnv("AZURE_STORAGE_ACCESS_KEY", "")
	case "MINIO":
		providerConfig["bucketName"] = config.GetEnv("JOBS_BACKUP_BUCKET", "")
		providerConfig["prefix"] = config.GetEnv("JOBS_BACKUP_PREFIX", "")
		providerConfig["endPoint"] = config.GetEnv("MINIO_ENDPOINT", "localhost:9000")
		providerConfig["accessKeyID"] = config.GetEnv("MINIO_ACCESS_KEY_ID", "minioadmin")
		providerConfig["secretAccessKey"] = config.GetEnv("MINIO_SECRET_ACCESS_KEY", "minioadmin")
		providerConfig["useSSL"] = config.GetEnvAsBool("MINIO_SSL", false)
	}
	return providerConfig
}<|MERGE_RESOLUTION|>--- conflicted
+++ resolved
@@ -17,11 +17,8 @@
 type FileManager interface {
 	Upload(*os.File, ...string) (UploadOutput, error)
 	Download(*os.File, string) error
-<<<<<<< HEAD
 	GetObjectNameFromLocation(string) string
-=======
 	GetDownloadKeyFromFileLocation(location string) string
->>>>>>> dbb8045b
 }
 
 // SettingsT sets configuration for FileManager
