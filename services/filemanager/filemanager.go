--- conflicted
+++ resolved
@@ -4,12 +4,10 @@
 
 import (
 	"errors"
-	"fmt"
 	"os"
 	"time"
 
 	"github.com/rudderlabs/rudder-server/config"
-	"github.com/rudderlabs/rudder-server/router/rterror"
 )
 
 var (
@@ -83,11 +81,7 @@
 			Config: GetDOSpacesConfig(settings.Config),
 		}, nil
 	}
-<<<<<<< HEAD
-	return nil, fmt.Errorf("%w: %s", rterror.InvalidServiceProvider, settings.Provider)
-=======
 	return nil, errors.New("no provider configured for FileManager")
->>>>>>> 8be0be22
 }
 
 // GetProviderConfigFromEnv returns the provider config
