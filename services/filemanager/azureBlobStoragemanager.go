package filemanager

import (
	"bytes"
	"context"
	"errors"
	"fmt"
	"net/url"
	"os"
	"strings"

	"github.com/Azure/azure-storage-blob-go/azblob"
	"github.com/rudderlabs/rudder-server/utils/logger"
)

func supressMinorErrors(err error) error {
	if err != nil {
		if serr, ok := err.(azblob.StorageError); ok { // This error is a Service-specific
			switch serr.ServiceCode() { // Compare serviceCode to ServiceCodeXxx constants
			case azblob.ServiceCodeContainerAlreadyExists:
				logger.Debug("Received 409. Container already exists")
				return nil
			}
		}
	}
	return err
}

func (manager *AzureBlobStorageManager) getContainerURL() (azblob.ContainerURL, error) {
	if manager.Config.Container == "" {
		return azblob.ContainerURL{}, errors.New("no container configured")
	}

	accountName, accountKey := manager.Config.AccountName, manager.Config.AccountKey
	if len(accountName) == 0 || len(accountKey) == 0 {
		return azblob.ContainerURL{}, errors.New("Either the AccountName or AccountKey is not correct")
	}

	// Create a default request pipeline using your storage account name and account key.
	credential, err := azblob.NewSharedKeyCredential(accountName, accountKey)
	if err != nil {
		return azblob.ContainerURL{}, err
	}
	p := azblob.NewPipeline(credential, azblob.PipelineOptions{})

	// From the Azure portal, get your storage account blob service URL endpoint.
	URL, _ := url.Parse(
		fmt.Sprintf("https://%s.blob.core.windows.net/%s", accountName, manager.Config.Container))

	containerURL := azblob.NewContainerURL(*URL, p)

	return containerURL, nil
}

// Upload passed in file to Azure Blob Storage
func (manager *AzureBlobStorageManager) Upload(file *os.File, prefixes ...string) (UploadOutput, error) {
	containerURL, err := manager.getContainerURL()
	if err != nil {
		return UploadOutput{}, err
	}

	ctx := context.Background()
	_, err = containerURL.Create(ctx, azblob.Metadata{}, azblob.PublicAccessNone)
	err = supressMinorErrors(err)

	if err != nil {
		return UploadOutput{}, err
	}

	splitFileName := strings.Split(file.Name(), "/")
	fileName := ""
	if len(prefixes) > 0 {
		fileName = strings.Join(prefixes[:], "/") + "/"
	}
	fileName += splitFileName[len(splitFileName)-1]
	if manager.Config.Prefix != "" {
		if manager.Config.Prefix[len(manager.Config.Prefix)-1:] == "/" {
			fileName = manager.Config.Prefix + fileName
		} else {
			fileName = manager.Config.Prefix + "/" + fileName
		}
	}
	// Here's how to upload a blob.
	blobURL := containerURL.NewBlockBlobURL(fileName)

	_, err = azblob.UploadFileToBlockBlob(ctx, file, blobURL, azblob.UploadToBlockBlobOptions{
		BlockSize:   4 * 1024 * 1024,
		Parallelism: 16})

	if err != nil {
		return UploadOutput{}, err
	}

	return UploadOutput{Location: blobURL.String(), ObjectName: fileName}, nil
}

func (manager *AzureBlobStorageManager) Download(output *os.File, key string) error {
	containerURL, err := manager.getContainerURL()
	if err != nil {
		return err
	}

	blobURL := containerURL.NewBlockBlobURL(key)
	ctx := context.Background()
	// Here's how to download the blob
	downloadResponse, err := blobURL.Download(ctx, 0, azblob.CountToEnd, azblob.BlobAccessConditions{}, false)
	if err != nil {
		return err
	}

	// NOTE: automatically retries are performed if the connection fails
	bodyStream := downloadResponse.Body(azblob.RetryReaderOptions{MaxRetryRequests: 20})

	// read the body into a buffer
	downloadedData := bytes.Buffer{}
	_, err = downloadedData.ReadFrom(bodyStream)
	if err != nil {
		return err
	}

	_, err = output.Write(downloadedData.Bytes())
	return err
}

<<<<<<< HEAD
func (manager *AzureBlobStorageManager) GetObjectNameFromLocation(location string) string {
	var baseUrl string
	baseUrl += "https://"
	baseUrl += manager.Config.AccountName + ".blob.core.windows.net/"
	baseUrl += manager.Config.Container + "/"
	return location[len(baseUrl):]
=======
//TODO complete this
func (manager *AzureBlobStorageManager) GetDownloadKeyFromFileLocation(location string) string {
	return location
>>>>>>> dbb8045b
}

type AzureBlobStorageManager struct {
	Config *AzureBlobStorageConfig
}

func GetAzureBlogStorageConfig(config map[string]interface{}) *AzureBlobStorageConfig {
	var containerName, accountName, accountKey, prefix string
	if config["containerName"] != nil {
		containerName = config["containerName"].(string)
	}
	if config["prefix"] != nil {
		prefix = config["prefix"].(string)
	}
	if config["accountName"] != nil {
		accountName = config["accountName"].(string)
	}
	if config["accountKey"] != nil {
		accountKey = config["accountKey"].(string)
	}
	return &AzureBlobStorageConfig{
		Container:   containerName,
		Prefix:      prefix,
		AccountName: accountName,
		AccountKey:  accountKey,
	}
}

type AzureBlobStorageConfig struct {
	Container   string
	Prefix      string
	AccountName string
	AccountKey  string
}<|MERGE_RESOLUTION|>--- conflicted
+++ resolved
@@ -122,18 +122,17 @@
 	return err
 }
 
-<<<<<<< HEAD
 func (manager *AzureBlobStorageManager) GetObjectNameFromLocation(location string) string {
 	var baseUrl string
 	baseUrl += "https://"
 	baseUrl += manager.Config.AccountName + ".blob.core.windows.net/"
 	baseUrl += manager.Config.Container + "/"
 	return location[len(baseUrl):]
-=======
+}
+
 //TODO complete this
 func (manager *AzureBlobStorageManager) GetDownloadKeyFromFileLocation(location string) string {
 	return location
->>>>>>> dbb8045b
 }
 
 type AzureBlobStorageManager struct {
