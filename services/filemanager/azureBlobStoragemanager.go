package filemanager

import (
	"bytes"
	"context"
	"errors"
	"fmt"
	"net/url"
	"os"
	"path"
	"strings"
	"time"

	"github.com/Azure/azure-storage-blob-go/azblob"
)

func suppressMinorErrors(err error) error {
	if err != nil {
		if storageError, ok := err.(azblob.StorageError); ok { // This error is a Service-specific
			switch storageError.ServiceCode() { // Compare serviceCode to ServiceCodeXxx constants
			case azblob.ServiceCodeContainerAlreadyExists:
				pkgLogger.Debug("Received 409. Container already exists")
				return nil
			}
		}
	}
	return err
}

func (manager *AzureBlobStorageManager) getBaseURL() *url.URL {
	protocol := "https"
	if manager.Config.DisableSSL != nil && *manager.Config.DisableSSL {
		protocol = "http"
	}

	endpoint := "blob.core.windows.net"
	if manager.Config.EndPoint != nil && *manager.Config.EndPoint != "" {
		endpoint = *manager.Config.EndPoint
	}

	baseURL := url.URL{
		Scheme: protocol,
		Host:   fmt.Sprintf("%s.%s", manager.Config.AccountName, endpoint),
	}

	if manager.Config.UseSASTokens {
		baseURL.RawQuery = manager.Config.SASToken
	}

	if manager.Config.ForcePathStyle != nil && *manager.Config.ForcePathStyle {
		baseURL.Host = endpoint
		baseURL.Path = fmt.Sprintf("/%s/", manager.Config.AccountName)
	}

	return &baseURL
}

func (manager *AzureBlobStorageManager) getContainerURL() (azblob.ContainerURL, error) {
	if manager.Config.Container == "" {
		return azblob.ContainerURL{}, errors.New("no container configured")
	}

	credential, err := manager.getCredentials()
	if err != nil {
		return azblob.ContainerURL{}, err
	}

	p := azblob.NewPipeline(credential, azblob.PipelineOptions{})

	// From the Azure portal, get your storage account blob service URL endpoint.
	baseURL := manager.getBaseURL()
	serviceURL := azblob.NewServiceURL(*baseURL, p)
	containerURL := serviceURL.NewContainerURL(manager.Config.Container)

	return containerURL, nil
}

func (manager *AzureBlobStorageManager) getCredentials() (azblob.Credential, error) {
	if manager.Config.UseSASTokens {
		return azblob.NewAnonymousCredential(), nil
	}

	accountName, accountKey := manager.Config.AccountName, manager.Config.AccountKey
	if accountName == "" || accountKey == "" {
		return nil, errors.New("either accountName or accountKey is empty")
	}

	// Create a default request pipeline using your storage account name and account key.
	return azblob.NewSharedKeyCredential(accountName, accountKey)
}

// Upload passed in file to Azure Blob Storage
func (manager *AzureBlobStorageManager) Upload(ctx context.Context, file *os.File, prefixes ...string) (UploadOutput, error) {
	containerURL, err := manager.getContainerURL()
	if err != nil {
		return UploadOutput{}, err
	}

	ctx, cancel := context.WithTimeout(ctx, manager.getTimeout())
	defer cancel()

	if manager.createContainer() {
		_, err = containerURL.Create(ctx, azblob.Metadata{}, azblob.PublicAccessNone)
		err = suppressMinorErrors(err)
		if err != nil {
			return UploadOutput{}, err
		}
	}

	fileName := path.Join(manager.Config.Prefix, path.Join(prefixes...), path.Base(file.Name()))

	// Here's how to upload a blob.
	blobURL := containerURL.NewBlockBlobURL(fileName)
	_, err = azblob.UploadFileToBlockBlob(ctx, file, blobURL, azblob.UploadToBlockBlobOptions{
		BlockSize:   4 * 1024 * 1024,
		Parallelism: 16,
	})
	if err != nil {
		return UploadOutput{}, err
	}

	return UploadOutput{Location: manager.blobLocation(&blobURL), ObjectName: fileName}, nil
}

func (manager *AzureBlobStorageManager) createContainer() bool {
	return !manager.Config.UseSASTokens
}

func (manager *AzureBlobStorageManager) blobLocation(blobURL *azblob.BlockBlobURL) string {
	if !manager.Config.UseSASTokens {
		return blobURL.String()
	}

	// Reset SAS Query parameters
	blobURLParts := azblob.NewBlobURLParts(blobURL.URL())
	blobURLParts.SAS = azblob.SASQueryParameters{}
	newBlobURL := blobURLParts.URL()
	return newBlobURL.String()
}

func (manager *AzureBlobStorageManager) ListFilesWithPrefix(ctx context.Context, _, prefix string, maxItems int64) (fileObjects []*FileObject, err error) {
	containerURL, err := manager.getContainerURL()
	if err != nil {
		return []*FileObject{}, err
	}

	blobListingDetails := azblob.BlobListingDetails{
		Metadata: true,
	}
	segmentOptions := azblob.ListBlobsSegmentOptions{
		Details:    blobListingDetails,
		Prefix:     prefix,
		MaxResults: int32(maxItems),
	}

	ctx, cancel := context.WithTimeout(ctx, manager.getTimeout())
	defer cancel()

	// List the blobs in the container
	var response *azblob.ListBlobsFlatSegmentResponse

	// Checking if maxItems > 0 to avoid function calls which expect only maxItems to be returned and not more in the code
	for maxItems > 0 && manager.Config.Marker.NotDone() {
		response, err = containerURL.ListBlobsFlatSegment(ctx, manager.Config.Marker, segmentOptions)
		if err != nil {
			return
		}
		manager.Config.Marker = response.NextMarker

		fileObjects = make([]*FileObject, 0)
		for idx := range response.Segment.BlobItems {
			if strings.Compare(response.Segment.BlobItems[idx].Name, startAfter) > 0 {
				fileObjects = append(fileObjects, &FileObject{response.Segment.BlobItems[idx].Name, response.Segment.BlobItems[idx].Properties.LastModified})
				maxItems--
			}
		}
	}
	return
}

func (manager *AzureBlobStorageManager) Download(ctx context.Context, output *os.File, key string) error {
	containerURL, err := manager.getContainerURL()
	if err != nil {
		return err
	}

	blobURL := containerURL.NewBlockBlobURL(key)

	ctx, cancel := context.WithTimeout(ctx, manager.getTimeout())
	defer cancel()

	// Here's how to download the blob
	downloadResponse, err := blobURL.Download(ctx, 0, azblob.CountToEnd, azblob.BlobAccessConditions{}, false, azblob.ClientProvidedKeyOptions{})
	if err != nil {
		return err
	}

	// NOTE: automatically retries are performed if the connection fails
	bodyStream := downloadResponse.Body(azblob.RetryReaderOptions{MaxRetryRequests: 20})

	// read the body into a buffer
	downloadedData := bytes.Buffer{}
	_, err = downloadedData.ReadFrom(bodyStream)
	if err != nil {
		return err
	}

	_, err = output.Write(downloadedData.Bytes())
	return err
}

/*
GetObjectNameFromLocation gets the object name/key name from the object location url

	https://account-name.blob.core.windows.net/container-name/key - >> key
*/
func (manager *AzureBlobStorageManager) GetObjectNameFromLocation(location string) (string, error) {
	strToken := strings.Split(location, fmt.Sprintf("%s/", manager.Config.Container))
	return strToken[len(strToken)-1], nil
}

func (manager *AzureBlobStorageManager) GetDownloadKeyFromFileLocation(location string) string {
	str := strings.Split(location, fmt.Sprintf("%s/", manager.Config.Container))
	return str[len(str)-1]
}

type AzureBlobStorageManager struct {
	Config  *AzureBlobStorageConfig
	timeout time.Duration
}

func (manager *AzureBlobStorageManager) SetTimeout(timeout time.Duration) {
	manager.timeout = timeout
}

func (manager *AzureBlobStorageManager) getTimeout() time.Duration {
	if manager.timeout > 0 {
		return manager.timeout
	}

	return getBatchRouterTimeoutConfig("AZURE_BLOB")
}

func GetAzureBlogStorageConfig(config map[string]interface{}) *AzureBlobStorageConfig {
	var containerName, accountName, accountKey, sasToken, prefix string
	var endPoint *string
	var marker azblob.Marker
	var forcePathStyle, disableSSL *bool
	var useSASTokens bool
	if config["containerName"] != nil {
		tmp, ok := config["containerName"].(string)
		if ok {
			containerName = tmp
		}
	}
	if config["prefix"] != nil {
		tmp, ok := config["prefix"].(string)
		if ok {
			prefix = tmp
		}
	}
	if config["accountName"] != nil {
		tmp, ok := config["accountName"].(string)
		if ok {
			accountName = tmp
		}
	}
	if config["useSASTokens"] != nil {
		tmp, ok := config["useSASTokens"].(bool)
		if ok {
			useSASTokens = tmp
		}
	}
	if config["sasToken"] != nil {
		tmp, ok := config["sasToken"].(string)
		if ok {
			sasToken = strings.TrimPrefix(tmp, "?")
		}
	}
	if config["accountKey"] != nil {
		tmp, ok := config["accountKey"].(string)
		if ok {
			accountKey = tmp
		}
	}
	if config["endPoint"] != nil {
		tmp, ok := config["endPoint"].(string)
		if ok {
			endPoint = &tmp
		}
	}
	if config["forcePathStyle"] != nil {
		tmp, ok := config["forcePathStyle"].(bool)
		if ok {
			forcePathStyle = &tmp
		}
	}
	if config["disableSSL"] != nil {
		tmp, ok := config["disableSSL"].(bool)
		if ok {
			disableSSL = &tmp
		}
	}
	return &AzureBlobStorageConfig{
		Container:      containerName,
		Prefix:         prefix,
		AccountName:    accountName,
		AccountKey:     accountKey,
		UseSASTokens:   useSASTokens,
		SASToken:       sasToken,
		EndPoint:       endPoint,
		ForcePathStyle: forcePathStyle,
		DisableSSL:     disableSSL,
		Marker:         marker,
	}
}

type AzureBlobStorageConfig struct {
	Container      string
	Prefix         string
	AccountName    string
	AccountKey     string
	SASToken       string
	EndPoint       *string
	ForcePathStyle *bool
	DisableSSL     *bool
<<<<<<< HEAD
	Marker         azblob.Marker
=======
	UseSASTokens   bool
>>>>>>> 45936bb7
}

func (manager *AzureBlobStorageManager) DeleteObjects(ctx context.Context, keys []string) (err error) {
	containerURL, err := manager.getContainerURL()
	if err != nil {
		return err
	}

	for _, key := range keys {
		blobURL := containerURL.NewBlockBlobURL(key)

		_ctx, cancel := context.WithTimeout(ctx, manager.getTimeout())
		_, err := blobURL.Delete(_ctx, azblob.DeleteSnapshotsOptionNone, azblob.BlobAccessConditions{})
		if err != nil {
			cancel()
			return err
		}
		cancel()
	}
	return
}

func (manager *AzureBlobStorageManager) GetConfiguredPrefix() string {
	return manager.Config.Prefix
}<|MERGE_RESOLUTION|>--- conflicted
+++ resolved
@@ -324,11 +324,8 @@
 	EndPoint       *string
 	ForcePathStyle *bool
 	DisableSSL     *bool
-<<<<<<< HEAD
 	Marker         azblob.Marker
-=======
 	UseSASTokens   bool
->>>>>>> 45936bb7
 }
 
 func (manager *AzureBlobStorageManager) DeleteObjects(ctx context.Context, keys []string) (err error) {
