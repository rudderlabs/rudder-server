package stats

import (
	"fmt"
	"strings"
	"sync"
	"time"

	"github.com/rudderlabs/rudder-server/config"
	"github.com/rudderlabs/rudder-server/rruntime"
	"github.com/rudderlabs/rudder-server/utils/logger"
	"gopkg.in/alexcesaro/statsd.v2"
)

const (
	CountType = "count"
	TimerType = "timer"
	GaugeType = "gauge"
)

var client *statsd.Client
var taggedClientsMap = make(map[string]*statsd.Client)
var statsEnabled bool
var statsdServerURL string
var instanceID string
var kubeNamespace string
var conn statsd.Option
var taggedClientsMapLock sync.RWMutex
var enabled bool
var statsCollectionInterval int64
var enableCPUStats bool
var enableMemStats bool
var enableGCStats bool
var rc runtimeStatsCollector
var pkgLogger logger.LoggerI
var statsSamplingRate float32

// DefaultStats is a common implementation of StatsD stats managements
var DefaultStats Stats

func init() {
	statsEnabled = config.GetBool("enableStats", false)
	statsdServerURL = config.GetEnv("STATSD_SERVER_URL", "localhost:8125")
	instanceID = config.GetEnv("INSTANCE_ID", "")
	kubeNamespace = config.GetEnv("KUBE_NAMESPACE", "default")
	enabled = config.GetBool("RuntimeStats.enabled", true)
	statsCollectionInterval = config.GetInt64("RuntimeStats.statsCollectionInterval", 10)
	enableCPUStats = config.GetBool("RuntimeStats.enableCPUStats", true)
	enableMemStats = config.GetBool("RuntimeStats.enabledMemStats", true)
	enableGCStats = config.GetBool("RuntimeStats.enableGCStats", true)
	statsSamplingRate = float32(config.GetFloat64("statsSamplingRate", 1))

	pkgLogger = logger.NewLogger().Child("stats")

}

type Tags map[string]string

// Stats manages provisioning of RudderStats
type Stats interface {
	NewStat(Name string, StatType string) (rStats RudderStats)
	NewTaggedStat(Name string, StatType string, tags Tags) RudderStats
	NewSampledTaggedStat(Name string, StatType string, tags Tags) RudderStats
}

// HandleT is the default implementation of Stats
type HandleT struct {
}

// RudderStats provides functions to interact with StatsD stats
type RudderStats interface {
	Count(n int)
	Increment()

	Gauge(value interface{})

	Start()
	End()
	DeferredTimer()
	SendTiming(duration time.Duration)
}

// RudderStatsT is the default implementation of a StatsD stat
type RudderStatsT struct {
	Name        string
	StatType    string
	Timing      statsd.Timing
	DestID      string
	Client      *statsd.Client
	dontProcess bool
}

//Setup creates a new statsd client
func Setup() {
	var err error
	conn = statsd.Address(statsdServerURL)
<<<<<<< HEAD

=======
>>>>>>> e4cea6ee
	//TODO: Add tags by calling a function...
	client, err = statsd.New(conn, statsd.TagsFormat(statsd.InfluxDB), defaultTags())
	if err != nil {
		// If nothing is listening on the target port, an error is returned and
		// the returned client does nothing but is still usable. So we can
		// just log the error and go on.
		pkgLogger.Error(err)
	}
	if client != nil {
		rruntime.Go(func() {
			collectRuntimeStats(client)
		})
	}

	DefaultStats = &HandleT{}
}

// NewStat creates a new RudderStats with provided Name and Type
func (s *HandleT) NewStat(Name string, StatType string) (rStats RudderStats) {
	return &RudderStatsT{
		Name:     Name,
		StatType: StatType,
		Client:   client,
	}
}

// NewStat creates a new RudderStats with provided Name and Type
// Deprecated: Use DefaultStats for managing stats instead
func NewStat(Name string, StatType string) (rStats RudderStats) {
	return DefaultStats.NewStat(Name, StatType)
}

func (s *HandleT) NewTaggedStat(Name string, StatType string, tags Tags) (rStats RudderStats) {
	return newTaggedStat(Name, StatType, tags, 1)
}

func (s *HandleT) NewSampledTaggedStat(Name string, StatType string, tags Tags) (rStats RudderStats) {
	return newTaggedStat(Name, StatType, tags, statsSamplingRate)
}

func newTaggedStat(Name string, StatType string, tags Tags, samplingRate float32) (rStats RudderStats) {
	tagStr := StatType
<<<<<<< HEAD
	tags["instanceName"] = instanceID
	tags["namespace"] = kubeNamespace
=======
>>>>>>> e4cea6ee
	for tagName, tagVal := range tags {
		tagName = strings.ReplaceAll(tagName, ":", "-")
		tagStr += fmt.Sprintf(`|%s|%s`, tagName, tagVal)
	}

	taggedClientsMapLock.RLock()
	taggedClient, found := taggedClientsMap[tagStr]
	taggedClientsMapLock.RUnlock()

	if !found {
		taggedClientsMapLock.Lock()
		tagVals := make([]string, 0, len(tags)*2)
		for tagName, tagVal := range tags {
			tagName = strings.ReplaceAll(tagName, ":", "-")
			tagVal = strings.ReplaceAll(tagVal, ":", "-")
			tagVals = append(tagVals, tagName, tagVal)
		}
		var err error
		taggedClient, err = statsd.New(conn, statsd.TagsFormat(statsd.InfluxDB), defaultTags(), statsd.Tags(tagVals...), statsd.SampleRate(samplingRate))
		taggedClientsMap[tagStr] = taggedClient
		taggedClientsMapLock.Unlock()
		if err != nil {
			pkgLogger.Error(err)
		}
	}

	return &RudderStatsT{
		Name:        Name,
		StatType:    StatType,
		Client:      taggedClient,
		dontProcess: false,
	}
}

func NewTaggedStat(Name string, StatType string, tags Tags) (rStats RudderStats) {
	return DefaultStats.NewTaggedStat(Name, StatType, tags)
}

// Count increases the stat by n. Only applies to CountType stats
func (rStats *RudderStatsT) Count(n int) {
	if !statsEnabled || rStats.dontProcess {
		return
	}
	if rStats.StatType != CountType {
		panic(fmt.Errorf("rStats.StatType:%s is not count", rStats.StatType))
	}
	rStats.Client.Count(rStats.Name, n)
}

// Increment increases the stat by 1. Is the Equivalent of Count(1). Only applies to CountType stats
func (rStats *RudderStatsT) Increment() {
	if !statsEnabled || rStats.dontProcess {
		return
	}
	if rStats.StatType != CountType {
		panic(fmt.Errorf("rStats.StatType:%s is not count", rStats.StatType))
	}
	rStats.Client.Increment(rStats.Name)
}

// Gauge records an absolute value for this stat. Only applies to GaugeType stats
func (rStats *RudderStatsT) Gauge(value interface{}) {
	if !statsEnabled || rStats.dontProcess {
		return
	}
	if rStats.StatType != GaugeType {
		panic(fmt.Errorf("rStats.StatType:%s is not gauge", rStats.StatType))
	}
	rStats.Client.Gauge(rStats.Name, value)
}

// Start starts a new timing for this stat. Only applies to TimerType stats
func (rStats *RudderStatsT) Start() {
	if !statsEnabled || rStats.dontProcess {
		return
	}
	if rStats.StatType != TimerType {
		panic(fmt.Errorf("rStats.StatType:%s is not timer", rStats.StatType))
	}
	rStats.Timing = rStats.Client.NewTiming()
}

// End send the time elapsed since the Start()  call of this stat. Only applies to TimerType stats
func (rStats *RudderStatsT) End() {
	if !statsEnabled || rStats.dontProcess {
		return
	}
	if rStats.StatType != TimerType {
		panic(fmt.Errorf("rStats.StatType:%s is not timer", rStats.StatType))
	}
	rStats.Timing.Send(rStats.Name)
}

func (rStats *RudderStatsT) DeferredTimer() {
	if !statsEnabled || rStats.dontProcess {
		return
	}
	rStats.Client.NewTiming().Send(rStats.Name)
}

// Timing sends a timing for this stat. Only applies to TimerType stats
func (rStats *RudderStatsT) SendTiming(duration time.Duration) {
	if !statsEnabled || rStats.dontProcess {
		return
	}
	if rStats.StatType != TimerType {
		panic(fmt.Errorf("rStats.StatType:%s is not timer", rStats.StatType))
	}
	rStats.Client.Timing(rStats.Name, int(duration/time.Millisecond))
}

func collectRuntimeStats(client *statsd.Client) {
	gaugeFunc := func(key string, val uint64) {
		client.Gauge("runtime_"+key, val)
	}
	rc = newRuntimeStatsCollector(gaugeFunc)
	rc.PauseDur = time.Duration(statsCollectionInterval) * time.Second
	rc.EnableCPU = enableCPUStats
	rc.EnableMem = enableMemStats
	rc.EnableGC = enableGCStats
	if enabled {
		rc.run()
	}

}

// StopRuntimeStats stops collection of runtime stats.
func StopRuntimeStats() {
	close(rc.Done)
}

// returns value stored in KUBE_NAMESPACE env var
func getKubeNamespace() string {
	return config.GetEnv("KUBE_NAMESPACE", "")
}

// returns default Tags to the telegraf request
func defaultTags() statsd.Option {
	if len(getKubeNamespace()) > 0 {
		return statsd.Tags("instanceName", instanceID, "namespace", getKubeNamespace())
	}
	return statsd.Tags("instanceName", instanceID)
}<|MERGE_RESOLUTION|>--- conflicted
+++ resolved
@@ -94,11 +94,6 @@
 func Setup() {
 	var err error
 	conn = statsd.Address(statsdServerURL)
-<<<<<<< HEAD
-
-=======
->>>>>>> e4cea6ee
-	//TODO: Add tags by calling a function...
 	client, err = statsd.New(conn, statsd.TagsFormat(statsd.InfluxDB), defaultTags())
 	if err != nil {
 		// If nothing is listening on the target port, an error is returned and
@@ -140,11 +135,6 @@
 
 func newTaggedStat(Name string, StatType string, tags Tags, samplingRate float32) (rStats RudderStats) {
 	tagStr := StatType
-<<<<<<< HEAD
-	tags["instanceName"] = instanceID
-	tags["namespace"] = kubeNamespace
-=======
->>>>>>> e4cea6ee
 	for tagName, tagVal := range tags {
 		tagName = strings.ReplaceAll(tagName, ":", "-")
 		tagStr += fmt.Sprintf(`|%s|%s`, tagName, tagVal)
