package stats

//go:generate mockgen -destination=../../mocks/stats/mock_stats.go -package=mocks_stats github.com/rudderlabs/rudder-server/services/stats Stats
//go:generate mockgen -destination=../../mocks/stats/mock_rudderstats.go -package=mocks_stats github.com/rudderlabs/rudder-server/services/stats RudderStats

import (
	"fmt"
	"sync"
	"time"

	"github.com/rudderlabs/rudder-server/config"
	"github.com/rudderlabs/rudder-server/rruntime"
	"github.com/rudderlabs/rudder-server/utils/logger"
	"gopkg.in/alexcesaro/statsd.v2"
)

const (
	CountType = "count"
	TimerType = "timer"
	GaugeType = "gauge"
)

var client *statsd.Client
var writeKeyClientsMap = make(map[string]*statsd.Client)
var batchDestClientsMap = make(map[string]*statsd.Client)
var destClientsMap = make(map[string]*statsd.Client)
var jobsdbClientsMap = make(map[string]*statsd.Client)
var migratorsMap = make(map[string]*statsd.Client)
var statsEnabled bool
var statsdServerURL string
var instanceID string
var conn statsd.Option
var writeKeyClientsMapLock sync.Mutex
var batchDestClientsMapLock sync.Mutex
var destClientsMapLock sync.Mutex
var jobsdbClientsMapLock sync.Mutex
var migratorsMapLock sync.Mutex
var enabled bool
var statsCollectionInterval int64
var enableCPUStats bool
var enableMemStats bool
var enableGCStats bool
var rc runtimeStatsCollector

// DefaultStats is a common implementation of StatsD stats managements
var DefaultStats Stats

func init() {
	config.Initialize()
	statsEnabled = config.GetBool("enableStats", false)
	statsdServerURL = config.GetEnv("STATSD_SERVER_URL", "localhost:8125")
	instanceID = config.GetEnv("INSTANCE_ID", "")
	enabled = config.GetBool("RuntimeStats.enabled", true)
	statsCollectionInterval = config.GetInt64("RuntimeStats.statsCollectionInterval", 10)
	enableCPUStats = config.GetBool("RuntimeStats.enableCPUStats", true)
	enableMemStats = config.GetBool("RuntimeStats.enabledMemStats", true)
	enableGCStats = config.GetBool("RuntimeStats.enableGCStats", true)
}

// Stats manages provisioning of RudderStats
type Stats interface {
	NewStat(Name string, StatType string) (rStats RudderStats)
	NewWriteKeyStat(Name string, StatType string, writeKey string) (rStats RudderStats)
	NewBatchDestStat(Name string, StatType string, destID string) RudderStats
	NewDestStat(Name string, StatType string, destID string) RudderStats
	NewJobsDBStat(Name string, StatType string, customVal string) RudderStats
}

// HandleT is the default implementation of Stats
type HandleT struct {
}

// RudderStats provides functions to interact with StatsD stats
type RudderStats interface {
	Count(n int)
	Increment()

	Gauge(value interface{})

	Start()
	End()
	DeferredTimer()
}

// RudderStatsT is the default implementation of a StatsD stat
type RudderStatsT struct {
	Name        string
	StatType    string
	Timing      statsd.Timing
	writeKey    string
	DestID      string
	Client      *statsd.Client
	dontProcess bool
}

//Setup creates a new statsd client
func Setup() {
	var err error
	conn = statsd.Address(statsdServerURL)
	client, err = statsd.New(conn, statsd.TagsFormat(statsd.InfluxDB), statsd.Tags("instanceName", instanceID))
	if err != nil {
		// If nothing is listening on the target port, an error is returned and
		// the returned client does nothing but is still usable. So we can
		// just log the error and go on.
		logger.Error(err)
	}
	if client != nil {
		rruntime.Go(func() {
			collectRuntimeStats(client)
		})
	}

	DefaultStats = &HandleT{}
}

// NewStat creates a new RudderStats with provided Name and Type
func (s *HandleT) NewStat(Name string, StatType string) (rStats RudderStats) {
	return &RudderStatsT{
		Name:     Name,
		StatType: StatType,
		Client:   client,
	}
}

// NewStat creates a new RudderStats with provided Name and Type
// Deprecated: Use DefaultStats for managing stats instead
func NewStat(Name string, StatType string) (rStats RudderStats) {
	return DefaultStats.NewStat(Name, StatType)
}

/*
NewWriteKeyStat is used to create new writekey specific stat.
Writekey is added as the value of 'writekey' tags in this case.
If writekey has been used on this function before, a RudderStats with the same underlying client will be returned.
*/
func (s *HandleT) NewWriteKeyStat(Name string, StatType string, writeKey string) (rStats RudderStats) {
	writeKeyClientsMapLock.Lock()
	defer writeKeyClientsMapLock.Unlock()
	if _, found := writeKeyClientsMap[writeKey]; !found {
		var err error
		writeKeyClientsMap[writeKey], err = statsd.New(conn, statsd.TagsFormat(statsd.InfluxDB), statsd.Tags("instanceName", instanceID, "writekey", writeKey))
		if err != nil {
			// If nothing is listening on the target port, an error is returned and
			// the returned client does nothing but is still usable. So we can
			// just log the error and go on.
			logger.Error(err)
		}
	}
	return &RudderStatsT{
		Name:     Name,
		StatType: StatType,
		writeKey: writeKey,
		Client:   writeKeyClientsMap[writeKey],
	}
}

// NewWriteKeyStat is used to create new writekey specific stat.
// Deprecated: Use DefaultStats for managing stats instead
func NewWriteKeyStat(Name string, StatType string, writeKey string) (rStats RudderStats) {
	return DefaultStats.NewWriteKeyStat(Name, StatType, writeKey)
}

/*
NewBatchDestStat is used to create new destination specific stat.
Destination id Writekey is added as the value of 'destID' tag in this case.
If destination id has been used on this function before, a RudderStats with the same underlying client will be returned.
*/
func (s *HandleT) NewBatchDestStat(Name string, StatType string, destID string) RudderStats {
	batchDestClientsMapLock.Lock()
	defer batchDestClientsMapLock.Unlock()
	if _, found := batchDestClientsMap[destID]; !found {
		var err error
		batchDestClientsMap[destID], err = statsd.New(conn, statsd.TagsFormat(statsd.InfluxDB), statsd.Tags("instanceName", instanceID, "destID", destID))
		if err != nil {
			logger.Error(err)
		}
	}
	return &RudderStatsT{
		Name:     Name,
		StatType: StatType,
		DestID:   destID,
		Client:   batchDestClientsMap[destID],
	}
}

// NewBatchDestStat is used to create new destination specific stat.
// Deprecated: Use DefaultStats for managing stats instead
func NewBatchDestStat(Name string, StatType string, destID string) RudderStats {
	return DefaultStats.NewBatchDestStat(Name, StatType, destID)
}

/*
NewDestStat is used to create new destination specific stat.
Destination id Writekey is added as the value of 'destID' tag in this case.
If destination id has been used on this function before, a RudderStats with the same underlying client will be returned.
*/
func (s *HandleT) NewDestStat(Name string, StatType string, destID string) RudderStats {
	destClientsMapLock.Lock()
	defer destClientsMapLock.Unlock()
	if _, found := destClientsMap[destID]; !found {
		var err error
		destClientsMap[destID], err = statsd.New(conn, statsd.TagsFormat(statsd.InfluxDB), statsd.Tags("instanceName", instanceID, "destID", destID))
		if err != nil {
			logger.Error(err)
		}
	}
	return &RudderStatsT{
		Name:        Name,
		StatType:    StatType,
		DestID:      destID,
		Client:      destClientsMap[destID],
		dontProcess: false,
	}
}

// NewDestStat is used to create new destination specific stat.
// Deprecated: Use DefaultStats for managing stats instead
func NewDestStat(Name string, StatType string, destID string) RudderStats {
	return DefaultStats.NewDestStat(Name, StatType, destID)
}

/*
NewJobsDBStat is used to create new JobsDB specific stat.
JobsDB customVal is added as the value of 'customVal' tag in this case.
If customVal has been used on this function before, a RudderStats with the same underlying client will be returned.
*/
func (s *HandleT) NewJobsDBStat(Name string, StatType string, customVal string) RudderStats {
	jobsdbClientsMapLock.Lock()
	defer jobsdbClientsMapLock.Unlock()
	if _, found := jobsdbClientsMap[customVal]; !found {
		var err error
		jobsdbClientsMap[customVal], err = statsd.New(conn, statsd.TagsFormat(statsd.InfluxDB), statsd.Tags("instanceName", instanceID, "customVal", customVal))
		if err != nil {
			logger.Error(err)
		}
	}
	return &RudderStatsT{
		Name:     Name,
		StatType: StatType,
		Client:   jobsdbClientsMap[customVal],
	}
}

// NewJobsDBStat is used to create new JobsDB specific stat.
// Deprecated: Use DefaultStats for managing stats instead
func NewJobsDBStat(Name string, StatType string, customVal string) RudderStats {
	return DefaultStats.NewJobsDBStat(Name, StatType, customVal)
}

<<<<<<< HEAD
func NewMigratorStat(Name string, StatType string, customVal string) *RudderStats {
	migratorsMapLock.Lock()
	defer migratorsMapLock.Unlock()
	if _, found := migratorsMap[customVal]; !found {
		var err error
		migratorsMap[customVal], err = statsd.New(conn, statsd.TagsFormat(statsd.InfluxDB), statsd.Tags("instanceName", instanceID, "customVal", customVal))
		if err != nil {
			logger.Error(err)
		}
	}
	return &RudderStats{
		Name:     Name,
		StatType: StatType,
		Client:   migratorsMap[customVal],
	}

}

func (rStats *RudderStats) Count(n int) {
=======
// Count increases the stat by n. Only applies to CountType stats
func (rStats *RudderStatsT) Count(n int) {
>>>>>>> 4bd136c1
	if !statsEnabled || rStats.dontProcess {
		return
	}
	if rStats.StatType != CountType {
		panic(fmt.Errorf("rStats.StatType:%s is not count", rStats.StatType))
	}
	rStats.Client.Count(rStats.Name, n)
}

// Increment increases the stat by 1. Is the Equivalent of Count(1). Only applies to CountType stats
func (rStats *RudderStatsT) Increment() {
	if !statsEnabled || rStats.dontProcess {
		return
	}
	if rStats.StatType != CountType {
		panic(fmt.Errorf("rStats.StatType:%s is not count", rStats.StatType))
	}
	rStats.Client.Increment(rStats.Name)
}

// Gauge records an absolute value for this stat. Only applies to GaugeType stats
func (rStats *RudderStatsT) Gauge(value interface{}) {
	if !statsEnabled || rStats.dontProcess {
		return
	}
	if rStats.StatType != GaugeType {
		panic(fmt.Errorf("rStats.StatType:%s is not gauge", rStats.StatType))
	}
	rStats.Client.Gauge(rStats.Name, value)
}

// Start starts a new timing for this stat. Only applies to TimerType stats
func (rStats *RudderStatsT) Start() {
	if !statsEnabled || rStats.dontProcess {
		return
	}
	if rStats.StatType != TimerType {
		panic(fmt.Errorf("rStats.StatType:%s is not timer", rStats.StatType))
	}
	rStats.Timing = rStats.Client.NewTiming()
}

// End send the time elapsed since the Start()  call of this stat. Only applies to TimerType stats
func (rStats *RudderStatsT) End() {
	if !statsEnabled || rStats.dontProcess {
		return
	}
	if rStats.StatType != TimerType {
		panic(fmt.Errorf("rStats.StatType:%s is not timer", rStats.StatType))
	}
	rStats.Timing.Send(rStats.Name)
}

func (rStats *RudderStatsT) DeferredTimer() {
	if !statsEnabled || rStats.dontProcess {
		return
	}
	rStats.Client.NewTiming().Send(rStats.Name)
}

func collectRuntimeStats(client *statsd.Client) {
	gaugeFunc := func(key string, val uint64) {
		client.Gauge("runtime_"+key, val)
	}
	rc = newRuntimeStatsCollector(gaugeFunc)
	rc.PauseDur = time.Duration(statsCollectionInterval) * time.Second
	rc.EnableCPU = enableCPUStats
	rc.EnableMem = enableMemStats
	rc.EnableGC = enableGCStats
	if enabled {
		rc.run()
	}

}

// StopRuntimeStats stops collection of runtime stats.
func StopRuntimeStats() {
	close(rc.Done)
}<|MERGE_RESOLUTION|>--- conflicted
+++ resolved
@@ -64,6 +64,7 @@
 	NewBatchDestStat(Name string, StatType string, destID string) RudderStats
 	NewDestStat(Name string, StatType string, destID string) RudderStats
 	NewJobsDBStat(Name string, StatType string, customVal string) RudderStats
+	NewMigratorStat(Name string, StatType string, customVal string) RudderStats
 }
 
 // HandleT is the default implementation of Stats
@@ -247,8 +248,12 @@
 	return DefaultStats.NewJobsDBStat(Name, StatType, customVal)
 }
 
-<<<<<<< HEAD
-func NewMigratorStat(Name string, StatType string, customVal string) *RudderStats {
+/*
+NewMigratorStat is used to create new Migrator specific stat.
+Migrator customVal is added as the value of 'customVal' tag in this case.
+If customVal has been used on this function before, a RudderStats with the same underlying client will be returned.
+*/
+func (s *HandleT) NewMigratorStat(Name string, StatType string, customVal string) RudderStats {
 	migratorsMapLock.Lock()
 	defer migratorsMapLock.Unlock()
 	if _, found := migratorsMap[customVal]; !found {
@@ -258,7 +263,7 @@
 			logger.Error(err)
 		}
 	}
-	return &RudderStats{
+	return &RudderStatsT{
 		Name:     Name,
 		StatType: StatType,
 		Client:   migratorsMap[customVal],
@@ -266,11 +271,14 @@
 
 }
 
-func (rStats *RudderStats) Count(n int) {
-=======
+// NewJobsDBStat is used to create new JobsDB specific stat.
+// Deprecated: Use DefaultStats for managing stats instead
+func NewMigratorStat(Name string, StatType string, customVal string) RudderStats {
+	return DefaultStats.NewMigratorStat(Name, StatType, customVal)
+}
+
 // Count increases the stat by n. Only applies to CountType stats
 func (rStats *RudderStatsT) Count(n int) {
->>>>>>> 4bd136c1
 	if !statsEnabled || rStats.dontProcess {
 		return
 	}
