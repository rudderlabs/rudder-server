--- conflicted
+++ resolved
@@ -94,12 +94,9 @@
 func Setup() {
 	var err error
 	conn = statsd.Address(statsdServerURL)
-<<<<<<< HEAD
-	client, err = statsd.New(conn, statsd.TagsFormat(statsd.InfluxDB), statsd.Tags("instanceName", instanceID, "namespace", kubeNamespace))
-=======
+
 	//TODO: Add tags by calling a function...
 	client, err = statsd.New(conn, statsd.TagsFormat(statsd.InfluxDB), defaultTags())
->>>>>>> 2ff10cb7
 	if err != nil {
 		// If nothing is listening on the target port, an error is returned and
 		// the returned client does nothing but is still usable. So we can
@@ -140,11 +137,8 @@
 
 func newTaggedStat(Name string, StatType string, tags Tags, samplingRate float32) (rStats RudderStats) {
 	tagStr := StatType
-<<<<<<< HEAD
 	tags["instanceName"] = instanceID
 	tags["namespace"] = kubeNamespace
-=======
->>>>>>> 2ff10cb7
 	for tagName, tagVal := range tags {
 		tagName = strings.ReplaceAll(tagName, ":", "-")
 		tagStr += fmt.Sprintf(`|%s|%s`, tagName, tagVal)
