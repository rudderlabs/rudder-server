--- conflicted
+++ resolved
@@ -1,15 +1,6 @@
 package distributed
 
 import (
-<<<<<<< HEAD
-	"time"
-
-	"github.com/rudderlabs/rudder-server/rruntime"
-	"github.com/rudderlabs/rudder-server/utils/misc"
-)
-
-func GetCustomerList() []string {
-=======
 	"sync"
 	"time"
 
@@ -20,7 +11,6 @@
 )
 
 func GetCustomerList() []CustomerT {
->>>>>>> 74d19364
 	return customers
 }
 
@@ -57,7 +47,6 @@
 		prepareComputeConfig()
 	})
 }
-<<<<<<< HEAD
 
 func prepareComputeConfig() {
 	//TODO clean up
@@ -82,44 +71,5 @@
 			Pghost:       "127.0.0.1",
 			ComputeShare: 1,
 		}
-=======
-
-func prepareComputeConfig() {
-	//TODO clean up
-	time.Sleep(5 * time.Second)
-	configReceivedLock.Lock()
-	defer configReceivedLock.Unlock()
-	configReceived = true
-
-	if misc.IsMultiTenant() {
-		customers = []CustomerT{{Name: "acorns", WorkspaceID: config.GetWorkspaceID()}, {Name: "joybird", WorkspaceID: config.GetWorkspaceID()}}
-		customerComputeConfigs["acorns"] = CustomerComputeConfig{
-			Pghost:       "127.0.0.1",
-			ComputeShare: 0.9,
-		}
-		customerComputeConfigs["joybird"] = CustomerComputeConfig{
-			Pghost:       "127.0.0.1",
-			ComputeShare: 0.1,
-		}
-	} else {
-		customers = []CustomerT{{Name: "acorns", WorkspaceID: config.GetWorkspaceID()}}
-		customerComputeConfigs["acorns"] = CustomerComputeConfig{
-			Pghost:       "127.0.0.1",
-			ComputeShare: 0.9,
-		}
-	}
-}
-
-func WaitForComputeConfig() {
-	for {
-		configReceivedLock.RLock()
-		if configReceived {
-			configReceivedLock.RUnlock()
-			break
-		}
-		configReceivedLock.RUnlock()
-		pkgLogger.Info("Waiting for preparing compute config")
-		time.Sleep(time.Second * 5)
->>>>>>> 74d19364
 	}
 }