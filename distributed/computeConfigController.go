package distributed

import (
	"sync"
	"time"

	"github.com/rudderlabs/rudder-server/config"
	"github.com/rudderlabs/rudder-server/rruntime"
	"github.com/rudderlabs/rudder-server/utils/logger"
	"github.com/rudderlabs/rudder-server/utils/misc"
)

func GetCustomerList() []CustomerT {
	return customers
}

type CustomerT struct {
	Name        string
	WorkspaceID string
}

type CustomerComputeConfig struct {
	Pghost       string
	ComputeShare float32
}

var customerComputeConfigs map[string]CustomerComputeConfig
var customers []CustomerT
var (
	configReceived     bool
	configReceivedLock sync.RWMutex
	pkgLogger          logger.LoggerI = logger.NewLogger().Child("compute-config")
)

func GetComputeConfig(customer string) CustomerComputeConfig {
	return customerComputeConfigs[customer]

}

func GetAllCustomersComputeConfig() map[string]CustomerComputeConfig {
	return customerComputeConfigs
}

func Setup() {
	customerComputeConfigs = make(map[string]CustomerComputeConfig)
<<<<<<< HEAD

	customers = []string{"workspaceID"}
	customerComputeConfigs["workspaceID"] = CustomerComputeConfig{
		Pghost:       "127.0.0.1",
		ComputeShare: 1,
	}
=======
	rruntime.Go(func() {
		prepareComputeConfig()
	})
}

func prepareComputeConfig() {
	//TODO clean up
	time.Sleep(5 * time.Second)
	configReceivedLock.Lock()
	defer configReceivedLock.Unlock()
	configReceived = true

	if misc.IsMultiTenant() {
		customers = []CustomerT{{Name: "acorns", WorkspaceID: config.GetWorkspaceID()}, {Name: "joybird", WorkspaceID: config.GetWorkspaceID()}}
		customerComputeConfigs["acorns"] = CustomerComputeConfig{
			Pghost:       "127.0.0.1",
			ComputeShare: 0.9,
		}
		customerComputeConfigs["joybird"] = CustomerComputeConfig{
			Pghost:       "127.0.0.1",
			ComputeShare: 0.1,
		}
	} else {
		customers = []CustomerT{{Name: "acorns", WorkspaceID: config.GetWorkspaceID()}}
		customerComputeConfigs["acorns"] = CustomerComputeConfig{
			Pghost:       "127.0.0.1",
			ComputeShare: 0.9,
		}
	}
}

func WaitForComputeConfig() {
	for {
		configReceivedLock.RLock()
		if configReceived {
			configReceivedLock.RUnlock()
			break
		}
		configReceivedLock.RUnlock()
		pkgLogger.Info("Waiting for preparing compute config")
		time.Sleep(time.Second * 5)
	}
>>>>>>> b878d675
}<|MERGE_RESOLUTION|>--- conflicted
+++ resolved
@@ -43,14 +43,6 @@
 
 func Setup() {
 	customerComputeConfigs = make(map[string]CustomerComputeConfig)
-<<<<<<< HEAD
-
-	customers = []string{"workspaceID"}
-	customerComputeConfigs["workspaceID"] = CustomerComputeConfig{
-		Pghost:       "127.0.0.1",
-		ComputeShare: 1,
-	}
-=======
 	rruntime.Go(func() {
 		prepareComputeConfig()
 	})
@@ -93,5 +85,4 @@
 		pkgLogger.Info("Waiting for preparing compute config")
 		time.Sleep(time.Second * 5)
 	}
->>>>>>> b878d675
 }