--- conflicted
+++ resolved
@@ -174,14 +174,11 @@
 		jobsdb.WithDSLimit(&a.config.processorDSLimit),
 		jobsdb.WithFileUploaderProvider(fileUploaderProvider),
 	)
-	schemasDB := jobsdb.NewForReadWrite(
-		"event_schema",
-		jobsdb.WithClearDB(options.ClearDB),
-		jobsdb.WithPreBackupHandlers(prebackupHandlers),
+	schemaDB := jobsdb.NewForReadWrite(
+		"esch",
+		jobsdb.WithClearDB(options.ClearDB),
 		jobsdb.WithDSLimit(&a.config.processorDSLimit),
-		jobsdb.WithFileUploaderProvider(fileUploaderProvider),
-	)
-	defer schemasDB.Close()
+	)
 
 	var tenantRouterDB jobsdb.MultiTenantJobsDB
 	var multitenantStats multitenant.MultiTenantI
@@ -198,7 +195,6 @@
 			"batch_rt": &jobsdb.MultiTenantLegacy{HandleT: batchRouterDB},
 		}))
 	}
-<<<<<<< HEAD
 	config := config.New()
 	var jobsForwarder jobs_forwarder.Forwarder
 	if config.GetBool("JobsForwarder.enabled", false) {
@@ -207,25 +203,17 @@
 			return err
 		}
 		defer client.Close()
-		jobsForwarder, err = jobs_forwarder.SetupJobsForwarder(ctx, g, schemasDB, &client, backendconfig.DefaultBackendConfig, logger.NewLogger().Child("jobs_forwarder"), config)
+		jobsForwarder, err = jobs_forwarder.SetupJobsForwarder(ctx, g, schemaDB, &client, backendconfig.DefaultBackendConfig, logger.NewLogger().Child("jobs_forwarder"), config)
 		if err != nil {
 			return err
 		}
 	} else {
-		jobsForwarder, err = jobs_forwarder.SetupAbortForwarder(ctx, g, schemasDB, logger.NewLogger().Child("jobs_forwarder"), config)
+		jobsForwarder, err = jobs_forwarder.SetupAbortForwarder(ctx, g, schemaDB, logger.NewLogger().Child("jobs_forwarder"), config)
 		if err != nil {
 			return err
 		}
 	}
-=======
-
-	schemaDB := jobsdb.NewForReadWrite(
-		"esch",
-		jobsdb.WithClearDB(options.ClearDB),
-		jobsdb.WithDSLimit(&a.config.processorDSLimit),
-	)
-
->>>>>>> 5a69ce97
+
 	modeProvider, err := resolveModeProvider(a.log, deploymentType)
 	if err != nil {
 		return err
@@ -286,12 +274,8 @@
 		RouterDB:         routerDB,
 		BatchRouterDB:    batchRouterDB,
 		ErrorDB:          errDB,
-<<<<<<< HEAD
-		EventSchemasDB:   schemasDB,
 		JobsForwarder:    jobsForwarder,
-=======
 		EventSchemaDB:    schemaDB,
->>>>>>> 5a69ce97
 		Processor:        p,
 		Router:           rt,
 		MultiTenantStat:  multitenantStats,
