--- conflicted
+++ resolved
@@ -76,12 +76,8 @@
 	routerDB := &mockLifecycle{status: "", callCount: &callCount}
 	batchRouterDB := &mockLifecycle{status: "", callCount: &callCount}
 	errorDB := &mockLifecycle{status: "", callCount: &callCount}
-<<<<<<< HEAD
-	schemasDB := &mockLifecycle{status: "", callCount: &callCount}
 	jobsForwarder := mock_jobs_forwarder.NewMockForwarder(gomock.NewController(t))
-=======
 	eschDB := &mockLifecycle{status: "", callCount: &callCount}
->>>>>>> 5a69ce97
 
 	processor := &mockLifecycle{status: "", callCount: &callCount}
 	router := &mockLifecycle{status: "", callCount: &callCount}
@@ -95,19 +91,11 @@
 	dc := cluster.Dynamic{
 		Provider: provider,
 
-<<<<<<< HEAD
-		GatewayDB:      gatewayDB,
-		RouterDB:       routerDB,
-		BatchRouterDB:  batchRouterDB,
-		ErrorDB:        errorDB,
-		EventSchemasDB: schemasDB,
-=======
 		GatewayDB:     gatewayDB,
 		RouterDB:      routerDB,
 		BatchRouterDB: batchRouterDB,
 		ErrorDB:       errorDB,
 		EventSchemaDB: eschDB,
->>>>>>> 5a69ce97
 
 		Processor:     processor,
 		Router:        router,
