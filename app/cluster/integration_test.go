package cluster_test

import (
	"context"
	"database/sql"
	"flag"
	"fmt"
	"log"
	"os"
	"os/signal"
	"syscall"
	"testing"
	"time"

	mock_jobs_forwarder "github.com/rudderlabs/rudder-server/mocks/jobs-forwarder"
	transformationdebugger "github.com/rudderlabs/rudder-server/services/debugger/transformation"

	destinationdebugger "github.com/rudderlabs/rudder-server/services/debugger/destination"

	"github.com/golang/mock/gomock"
	"github.com/google/uuid"
	"github.com/ory/dockertest/v3"
	"github.com/stretchr/testify/require"

	"github.com/rudderlabs/rudder-server/enterprise/reporting"
	"github.com/rudderlabs/rudder-server/services/fileuploader"
	"github.com/rudderlabs/rudder-server/services/rsources"
	"github.com/rudderlabs/rudder-server/services/transientsource"

	"github.com/rudderlabs/rudder-go-kit/config"
	"github.com/rudderlabs/rudder-go-kit/logger"
	"github.com/rudderlabs/rudder-server/admin"
	"github.com/rudderlabs/rudder-server/app/cluster"
	backendConfig "github.com/rudderlabs/rudder-server/backend-config"
	"github.com/rudderlabs/rudder-server/jobsdb"
	mocksBackendConfig "github.com/rudderlabs/rudder-server/mocks/backend-config"
	mocksTransformer "github.com/rudderlabs/rudder-server/mocks/processor/transformer"
	mock_tenantstats "github.com/rudderlabs/rudder-server/mocks/services/multitenant"
	"github.com/rudderlabs/rudder-server/processor"
	"github.com/rudderlabs/rudder-server/processor/stash"
	"github.com/rudderlabs/rudder-server/router"
	"github.com/rudderlabs/rudder-server/router/batchrouter"
	routermanager "github.com/rudderlabs/rudder-server/router/manager"
	"github.com/rudderlabs/rudder-server/services/archiver"
	"github.com/rudderlabs/rudder-server/services/multitenant"
	"github.com/rudderlabs/rudder-server/utils/pubsub"
	"github.com/rudderlabs/rudder-server/utils/types/servermode"
)

var (
	hold   bool
	DB_DSN = "root@tcp(127.0.0.1:3306)/service"
	db     *sql.DB
)

func TestMain(m *testing.M) {
	flag.BoolVar(&hold, "hold", false, "hold environment clean-up after test execution until Ctrl+C is provided")
	flag.Parse()

	// hack to make defer work, without being affected by the os.Exit in TestMain
	os.Exit(run(m))
}

func run(m *testing.M) int {
	// uses a sensible default on windows (tcp/http) and linux/osx (socket)
	pool, err := dockertest.NewPool("")
	if err != nil {
		log.Printf("Could not connect to docker: %s", err)
		return 1
	}

	database := "jobsdb"
	// pulls an image, creates a container based on it and runs it
	resourcePostgres, err := pool.Run("postgres", "15-alpine", []string{
		"POSTGRES_PASSWORD=password",
		"POSTGRES_DB=" + database,
		"POSTGRES_USER=rudder",
	})
	if err != nil {
		log.Printf("Could not start resource: %s", err)
		return 1
	}

	DB_DSN = fmt.Sprintf("postgres://rudder:password@localhost:%s/%s?sslmode=disable", resourcePostgres.GetPort("5432/tcp"), database)
	fmt.Println("DB_DSN:", DB_DSN)
	os.Setenv("JOBS_DB_DB_NAME", database)
	os.Setenv("JOBS_DB_HOST", "localhost")
	os.Setenv("JOBS_DB_NAME", "jobsdb")
	os.Setenv("JOBS_DB_USER", "rudder")
	os.Setenv("JOBS_DB_PASSWORD", "password")
	os.Setenv("JOBS_DB_PORT", resourcePostgres.GetPort("5432/tcp"))

	// exponential backoff-retry, because the application in the container might not be ready to accept connections yet
	if err := pool.Retry(func() error {
		var err error
		db, err = sql.Open("postgres", DB_DSN)
		if err != nil {
			return err
		}
		return db.Ping()
	}); err != nil {
		log.Printf("Could not connect to docker: %s", err)
		return 1
	}

	defer func() {
		if err := pool.Purge(resourcePostgres); err != nil {
			log.Printf("Could not purge resource: %s \n", err)
		}
	}()

	code := m.Run()
	blockOnHold()

	return code
}

func blockOnHold() {
	if !hold {
		return
	}

	fmt.Println("Test on hold, before cleanup")
	fmt.Println("Press Ctrl+C to exit")

	c := make(chan os.Signal, 1)
	signal.Notify(c, os.Interrupt, syscall.SIGTERM)

	<-c
}

const (
	WriteKeyEnabled           = "enabled-write-key"
	SourceIDEnabled           = "enabled-source"
	GADestinationID           = "did1"
	GADestinationDefinitionID = "gaid1"
)

var (
	workspaceID             = uuid.New().String()
	gaDestinationDefinition = backendConfig.DestinationDefinitionT{
		ID: GADestinationDefinitionID, Name: "GA",
		DisplayName: "Google Analytics", Config: nil, ResponseRules: nil,
	}
	sampleBackendConfig = backendConfig.ConfigT{
		WorkspaceID: workspaceID,
		Sources: []backendConfig.SourceT{
			{
				WorkspaceID: workspaceID,
				ID:          SourceIDEnabled,
				WriteKey:    WriteKeyEnabled,
				Enabled:     true,
				Destinations: []backendConfig.DestinationT{{
					ID: GADestinationID, Name: "ga dest",
					DestinationDefinition: gaDestinationDefinition, Enabled: true, IsProcessorEnabled: true,
				}},
			},
		},
	}
)

func initJobsDB() {
	config.Reset()
	logger.Reset()
	stash.Init()
	admin.Init()
	jobsdb.Init()
	jobsdb.Init2()
	archiver.Init()
	router.Init()
	batchrouter.Init()
	Init()
}

func TestDynamicClusterManager(t *testing.T) {
	initJobsDB()

	mockCtrl := gomock.NewController(t)
	mockMTI := mock_tenantstats.NewMockMultiTenantI(mockCtrl)
	mockBackendConfig := mocksBackendConfig.NewMockBackendConfig(mockCtrl)
	mockTransformer := mocksTransformer.NewMockTransformer(mockCtrl)
	mockRsourcesService := rsources.NewMockJobService(mockCtrl)

	gwDB := jobsdb.NewForReadWrite("gw")
	defer gwDB.TearDown()
	eschDB := jobsdb.NewForReadWrite("esch")
	defer eschDB.TearDown()
	rtDB := jobsdb.NewForReadWrite("rt")
	defer rtDB.TearDown()
	brtDB := jobsdb.NewForReadWrite("batch_rt")
	defer brtDB.TearDown()
	errDB := jobsdb.NewForReadWrite("proc_error")
	defer errDB.TearDown()
	schemasDB := jobsdb.NewForReadWrite("event_schemas")
	defer schemasDB.TearDown()

	clearDb := false
	ctx := context.Background()
	mtStat := multitenant.NewStats(map[string]jobsdb.MultiTenantJobsDB{
		"rt":       &jobsdb.MultiTenantHandleT{HandleT: rtDB},
		"batch_rt": &jobsdb.MultiTenantLegacy{HandleT: brtDB},
	})

<<<<<<< HEAD
	jobsForwarder := mock_jobs_forwarder.NewMockForwarder(gomock.NewController(t))

	processor := processor.New(ctx, &clearDb, gwDB, rtDB, brtDB, errDB, mockMTI, &reporting.NOOP{}, transientsource.NewEmptyService(), fileuploader.NewDefaultProvider(), rsources.NewNoOpService(), destinationdebugger.NewNoOpService(), transformationdebugger.NewNoOpService(),
=======
	processor := processor.New(
		ctx,
		&clearDb,
		gwDB,
		rtDB,
		brtDB,
		errDB,
		eschDB,
		mockMTI,
		&reporting.NOOP{},
		transientsource.NewEmptyService(),
		fileuploader.NewDefaultProvider(),
		rsources.NewNoOpService(),
		destinationdebugger.NewNoOpService(),
		transformationdebugger.NewNoOpService(),
>>>>>>> 5a69ce97
		processor.WithFeaturesRetryMaxAttempts(0))
	processor.BackendConfig = mockBackendConfig
	processor.Transformer = mockTransformer
	mockBackendConfig.EXPECT().WaitForConfig(gomock.Any()).Times(1)
	mockTransformer.EXPECT().Setup().Times(1)

	tDb := &jobsdb.MultiTenantHandleT{HandleT: rtDB}
	rtFactory := &router.Factory{
		Reporting:        &reporting.NOOP{},
		Multitenant:      mockMTI,
		BackendConfig:    mockBackendConfig,
		RouterDB:         tDb,
		ProcErrorDB:      errDB,
		TransientSources: transientsource.NewEmptyService(),
		RsourcesService:  mockRsourcesService,
	}
	brtFactory := &batchrouter.Factory{
		Reporting:        &reporting.NOOP{},
		Multitenant:      mockMTI,
		BackendConfig:    mockBackendConfig,
		RouterDB:         brtDB,
		ProcErrorDB:      errDB,
		TransientSources: transientsource.NewEmptyService(),
		RsourcesService:  mockRsourcesService,
	}
	router := routermanager.New(rtFactory, brtFactory, mockBackendConfig)

	mockBackendConfig.EXPECT().Subscribe(gomock.Any(), gomock.Any()).DoAndReturn(func(
		ctx context.Context, topic backendConfig.Topic,
	) pubsub.DataChannel {
		ch := make(chan pubsub.DataEvent, 1)
		ch <- pubsub.DataEvent{Data: map[string]backendConfig.ConfigT{workspaceID: sampleBackendConfig}, Topic: string(topic)}

		go func() {
			<-ctx.Done()
			close(ch)
		}()

		return ch
	}).AnyTimes()
	mockMTI.EXPECT().UpdateWorkspaceLatencyMap(gomock.Any(), gomock.Any(), gomock.Any()).AnyTimes()
	mockMTI.EXPECT().GetRouterPickupJobs(gomock.Any(), gomock.Any(), gomock.Any(), gomock.Any()).AnyTimes()
	jobsForwarder.EXPECT().Start().Return().AnyTimes()
	jobsForwarder.EXPECT().Stop().AnyTimes()

	provider := &mockModeProvider{modeCh: make(chan servermode.ChangeEvent)}
	dCM := &cluster.Dynamic{
<<<<<<< HEAD
		GatewayDB:      gwDB,
		RouterDB:       rtDB,
		BatchRouterDB:  brtDB,
		ErrorDB:        errDB,
		EventSchemasDB: schemasDB,
		JobsForwarder:  jobsForwarder,
=======
		GatewayDB:     gwDB,
		RouterDB:      rtDB,
		BatchRouterDB: brtDB,
		ErrorDB:       errDB,
		EventSchemaDB: eschDB,
>>>>>>> 5a69ce97

		Processor:       processor,
		Router:          router,
		Provider:        provider,
		MultiTenantStat: mtStat,
	}

	ctx, cancel := context.WithCancel(context.Background())
	defer cancel()

	go func() {
		err := dCM.Run(ctx)
		if err != nil {
			t.Logf("cluster runner stopped: %v", err)
		}
	}()

	chACK := make(chan bool)
	provider.sendMode(servermode.NewChangeEvent(servermode.NormalMode, func(_ context.Context) error {
		return nil
	}))
	require.Eventually(t, func() bool {
		return dCM.Mode() == servermode.NormalMode
	}, 5*time.Second, time.Millisecond)

	provider.sendMode(servermode.NewChangeEvent(servermode.DegradedMode, func(_ context.Context) error {
		close(chACK)
		return nil
	}))

	require.Eventually(t, func() bool {
		if dCM.Mode() != servermode.DegradedMode {
			return false
		}
		select {
		case <-chACK:
			return true
		default:
			return false
		}
	}, 30*time.Second, time.Millisecond)
}<|MERGE_RESOLUTION|>--- conflicted
+++ resolved
@@ -201,11 +201,8 @@
 		"batch_rt": &jobsdb.MultiTenantLegacy{HandleT: brtDB},
 	})
 
-<<<<<<< HEAD
 	jobsForwarder := mock_jobs_forwarder.NewMockForwarder(gomock.NewController(t))
 
-	processor := processor.New(ctx, &clearDb, gwDB, rtDB, brtDB, errDB, mockMTI, &reporting.NOOP{}, transientsource.NewEmptyService(), fileuploader.NewDefaultProvider(), rsources.NewNoOpService(), destinationdebugger.NewNoOpService(), transformationdebugger.NewNoOpService(),
-=======
 	processor := processor.New(
 		ctx,
 		&clearDb,
@@ -221,7 +218,6 @@
 		rsources.NewNoOpService(),
 		destinationdebugger.NewNoOpService(),
 		transformationdebugger.NewNoOpService(),
->>>>>>> 5a69ce97
 		processor.WithFeaturesRetryMaxAttempts(0))
 	processor.BackendConfig = mockBackendConfig
 	processor.Transformer = mockTransformer
@@ -269,20 +265,11 @@
 
 	provider := &mockModeProvider{modeCh: make(chan servermode.ChangeEvent)}
 	dCM := &cluster.Dynamic{
-<<<<<<< HEAD
-		GatewayDB:      gwDB,
-		RouterDB:       rtDB,
-		BatchRouterDB:  brtDB,
-		ErrorDB:        errDB,
-		EventSchemasDB: schemasDB,
-		JobsForwarder:  jobsForwarder,
-=======
 		GatewayDB:     gwDB,
 		RouterDB:      rtDB,
 		BatchRouterDB: brtDB,
 		ErrorDB:       errDB,
 		EventSchemaDB: eschDB,
->>>>>>> 5a69ce97
 
 		Processor:       processor,
 		Router:          router,
