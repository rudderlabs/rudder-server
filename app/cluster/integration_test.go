package cluster_test

import (
	"context"
	"database/sql"
	"flag"
	"fmt"
	"log"
	"os"
	"os/signal"
	"syscall"
	"testing"
	"time"

	"github.com/gofrs/uuid"
	"github.com/golang/mock/gomock"
	"github.com/ory/dockertest/v3"
	"github.com/stretchr/testify/require"

	"github.com/rudderlabs/rudder-server/enterprise/reporting"
	"github.com/rudderlabs/rudder-server/services/rsources"
	"github.com/rudderlabs/rudder-server/services/transientsource"

	"github.com/rudderlabs/rudder-server/admin"
	"github.com/rudderlabs/rudder-server/app/cluster"
	"github.com/rudderlabs/rudder-server/config"
	backendConfig "github.com/rudderlabs/rudder-server/config/backend-config"
	"github.com/rudderlabs/rudder-server/jobsdb"
	mocksBackendConfig "github.com/rudderlabs/rudder-server/mocks/config/backend-config"
	mocksTransformer "github.com/rudderlabs/rudder-server/mocks/processor/transformer"
	mock_tenantstats "github.com/rudderlabs/rudder-server/mocks/services/multitenant"
	"github.com/rudderlabs/rudder-server/processor"
	"github.com/rudderlabs/rudder-server/processor/stash"
	"github.com/rudderlabs/rudder-server/router"
	"github.com/rudderlabs/rudder-server/router/batchrouter"
	routermanager "github.com/rudderlabs/rudder-server/router/manager"
	"github.com/rudderlabs/rudder-server/services/archiver"
	"github.com/rudderlabs/rudder-server/services/multitenant"
	"github.com/rudderlabs/rudder-server/services/stats"
	"github.com/rudderlabs/rudder-server/utils/logger"
	"github.com/rudderlabs/rudder-server/utils/pubsub"
	"github.com/rudderlabs/rudder-server/utils/types/servermode"
)

var (
	hold   bool
	DB_DSN = "root@tcp(127.0.0.1:3306)/service"
	db     *sql.DB
)

func TestMain(m *testing.M) {
	flag.BoolVar(&hold, "hold", false, "hold environment clean-up after test execution until Ctrl+C is provided")
	flag.Parse()

	// hack to make defer work, without being affected by the os.Exit in TestMain
	os.Exit(run(m))
}

func run(m *testing.M) int {
	// uses a sensible default on windows (tcp/http) and linux/osx (socket)
	pool, err := dockertest.NewPool("")
	if err != nil {
		log.Printf("Could not connect to docker: %s", err)
		return 1
	}

	database := "jobsdb"
	// pulls an image, creates a container based on it and runs it
	resourcePostgres, err := pool.Run("postgres", "11-alpine", []string{
		"POSTGRES_PASSWORD=password",
		"POSTGRES_DB=" + database,
		"POSTGRES_USER=rudder",
	})
	if err != nil {
		log.Printf("Could not start resource: %s", err)
		return 1
	}

	DB_DSN = fmt.Sprintf("postgres://rudder:password@localhost:%s/%s?sslmode=disable", resourcePostgres.GetPort("5432/tcp"), database)
	fmt.Println("DB_DSN:", DB_DSN)
	os.Setenv("JOBS_DB_DB_NAME", database)
	os.Setenv("JOBS_DB_HOST", "localhost")
	os.Setenv("JOBS_DB_NAME", "jobsdb")
	os.Setenv("JOBS_DB_USER", "rudder")
	os.Setenv("JOBS_DB_PASSWORD", "password")
	os.Setenv("JOBS_DB_PORT", resourcePostgres.GetPort("5432/tcp"))

	// exponential backoff-retry, because the application in the container might not be ready to accept connections yet
	if err := pool.Retry(func() error {
		var err error
		db, err = sql.Open("postgres", DB_DSN)
		if err != nil {
			return err
		}
		return db.Ping()
	}); err != nil {
		log.Printf("Could not connect to docker: %s", err)
		return 1
	}

	defer func() {
		if err := pool.Purge(resourcePostgres); err != nil {
			log.Printf("Could not purge resource: %s \n", err)
		}
	}()

	code := m.Run()
	blockOnHold()

	return code
}

func blockOnHold() {
	if !hold {
		return
	}

	fmt.Println("Test on hold, before cleanup")
	fmt.Println("Press Ctrl+C to exit")

	c := make(chan os.Signal, 1)
	signal.Notify(c, os.Interrupt, syscall.SIGTERM)

	<-c
}

<<<<<<< HEAD
type reportingNOOP struct{}

func (*reportingNOOP) WaitForSetup(_ context.Context, _ string) {
}

func (*reportingNOOP) Report(_ []*utilTypes.PUReportedMetric, _ *sql.Tx) {
}

func (*reportingNOOP) AddClient(_ context.Context, _ utilTypes.Config) {
}

=======
>>>>>>> cbe74b66
const (
	WriteKeyEnabled           = "enabled-write-key"
	SourceIDEnabled           = "enabled-source"
	GADestinationID           = "did1"
	GADestinationDefinitionID = "gaid1"
)

var (
	workspaceID             = uuid.Must(uuid.NewV4()).String()
	gaDestinationDefinition = backendConfig.DestinationDefinitionT{
		ID: GADestinationDefinitionID, Name: "GA",
		DisplayName: "Google Analytics", Config: nil, ResponseRules: nil,
	}
	sampleBackendConfig = backendConfig.ConfigT{
		Sources: []backendConfig.SourceT{
			{
				WorkspaceID: workspaceID,
				ID:          SourceIDEnabled,
				WriteKey:    WriteKeyEnabled,
				Enabled:     true,
				Destinations: []backendConfig.DestinationT{{
					ID: GADestinationID, Name: "ga dest",
					DestinationDefinition: gaDestinationDefinition, Enabled: true, IsProcessorEnabled: true,
				}},
			},
		},
	}
)

func initJobsDB() {
	config.Load()
	logger.Init()
	stash.Init()
	admin.Init()
	jobsdb.Init()
	jobsdb.Init2()
	jobsdb.Init3()
	archiver.Init()
	stats.Setup()
	router.Init()
	router.InitRouterAdmin()
	batchrouter.Init()
	batchrouter.Init2()
	processor.Init()
	Init()
}

func TestDynamicClusterManager(t *testing.T) {
	initJobsDB()

	processor.SetFeaturesRetryAttempts(0)

	mockCtrl := gomock.NewController(t)
	mockMTI := mock_tenantstats.NewMockMultiTenantI(mockCtrl)
	mockBackendConfig := mocksBackendConfig.NewMockBackendConfig(mockCtrl)
	mockTransformer := mocksTransformer.NewMockTransformer(mockCtrl)
	mockRsourcesService := rsources.NewMockJobService(mockCtrl)

	gwDB := jobsdb.NewForReadWrite("gw")
	defer gwDB.TearDown()
	rtDB := jobsdb.NewForReadWrite("rt")
	defer rtDB.TearDown()
	brtDB := jobsdb.NewForReadWrite("batch_rt")
	defer brtDB.TearDown()
	errDB := jobsdb.NewForReadWrite("proc_error")
	defer errDB.TearDown()

	clearDb := false
	ctx := context.Background()
	mtStat := multitenant.NewStats(map[string]jobsdb.MultiTenantJobsDB{
		"rt":       &jobsdb.MultiTenantHandleT{HandleT: rtDB},
		"batch_rt": &jobsdb.MultiTenantLegacy{HandleT: brtDB},
	})

	processor := processor.New(ctx, &clearDb, gwDB, rtDB, brtDB, errDB, mockMTI, &reporting.NOOP{}, transientsource.NewEmptyService(), rsources.NewNoOpService())
	processor.BackendConfig = mockBackendConfig
	processor.Transformer = mockTransformer
	mockBackendConfig.EXPECT().WaitForConfig(gomock.Any()).Times(1)
	mockTransformer.EXPECT().Setup().Times(1)

	tDb := &jobsdb.MultiTenantHandleT{HandleT: rtDB}
	rtFactory := &router.Factory{
		Reporting:        &reporting.NOOP{},
		Multitenant:      mockMTI,
		BackendConfig:    mockBackendConfig,
		RouterDB:         tDb,
		ProcErrorDB:      errDB,
		TransientSources: transientsource.NewEmptyService(),
		RsourcesService:  mockRsourcesService,
	}
	brtFactory := &batchrouter.Factory{
		Reporting:        &reporting.NOOP{},
		Multitenant:      mockMTI,
		BackendConfig:    mockBackendConfig,
		RouterDB:         brtDB,
		ProcErrorDB:      errDB,
		TransientSources: transientsource.NewEmptyService(),
		RsourcesService:  mockRsourcesService,
	}
	router := routermanager.New(rtFactory, brtFactory, mockBackendConfig)

	mockBackendConfig.EXPECT().Subscribe(gomock.Any(), gomock.Any()).DoAndReturn(func(
		ctx context.Context, topic backendConfig.Topic,
	) pubsub.DataChannel {
		ch := make(chan pubsub.DataEvent, 1)
		ch <- pubsub.DataEvent{Data: sampleBackendConfig, Topic: string(topic)}

		go func() {
			<-ctx.Done()
			close(ch)
		}()

		return ch
	}).AnyTimes()
	mockMTI.EXPECT().UpdateWorkspaceLatencyMap(gomock.Any(), gomock.Any(), gomock.Any()).AnyTimes()
	mockMTI.EXPECT().GetRouterPickupJobs(gomock.Any(), gomock.Any(), gomock.Any(), gomock.Any(),
		gomock.Any()).AnyTimes()

	provider := &mockModeProvider{modeCh: make(chan servermode.ChangeEvent)}
	dCM := &cluster.Dynamic{
		GatewayDB:     gwDB,
		RouterDB:      rtDB,
		BatchRouterDB: brtDB,
		ErrorDB:       errDB,

		Processor:       processor,
		Router:          router,
		Provider:        provider,
		MultiTenantStat: mtStat,
	}

	ctx, cancel := context.WithCancel(context.Background())
	defer cancel()

	go func() {
		err := dCM.Run(ctx)
		if err != nil {
			t.Logf("cluster runner stopped: %v", err)
		}
	}()

	chACK := make(chan bool)
	provider.sendMode(servermode.NewChangeEvent(servermode.NormalMode, func(_ context.Context) error {
		return nil
	}))
	require.Eventually(t, func() bool {
		return dCM.Mode() == servermode.NormalMode
	}, 5*time.Second, time.Millisecond)

	provider.sendMode(servermode.NewChangeEvent(servermode.DegradedMode, func(_ context.Context) error {
		close(chACK)
		return nil
	}))

	require.Eventually(t, func() bool {
		if dCM.Mode() != servermode.DegradedMode {
			return false
		}
		select {
		case <-chACK:
			return true
		default:
			return false
		}
	}, 30*time.Second, time.Millisecond)
}<|MERGE_RESOLUTION|>--- conflicted
+++ resolved
@@ -124,20 +124,6 @@
 	<-c
 }
 
-<<<<<<< HEAD
-type reportingNOOP struct{}
-
-func (*reportingNOOP) WaitForSetup(_ context.Context, _ string) {
-}
-
-func (*reportingNOOP) Report(_ []*utilTypes.PUReportedMetric, _ *sql.Tx) {
-}
-
-func (*reportingNOOP) AddClient(_ context.Context, _ utilTypes.Config) {
-}
-
-=======
->>>>>>> cbe74b66
 const (
 	WriteKeyEnabled           = "enabled-write-key"
 	SourceIDEnabled           = "enabled-source"
