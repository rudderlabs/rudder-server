package state_test

import (
	"context"
	"flag"
	"fmt"
	"log"
	"os"
	"os/signal"
	"syscall"
	"testing"
	"time"

	"github.com/ory/dockertest"
	"github.com/rudderlabs/rudder-server/app/cluster/state"
	"github.com/rudderlabs/rudder-server/utils/types/servermode"
	"github.com/stretchr/testify/require"
	etcd "go.etcd.io/etcd/client/v3"
	etcdClientv3 "go.etcd.io/etcd/client/v3"
	"google.golang.org/grpc"
)

var (
	hold       bool
	etcdHosts  = []string{"http://localhost:2379"}
	etcdClient *etcd.Client
)

func TestMain(m *testing.M) {
	flag.BoolVar(&hold, "hold", false, "hold environment clean-up after test execution until Ctrl+C is provided")
	flag.Parse()

	// hack to make defer work, without being affected by the os.Exit in TestMain
	os.Exit(run(m))
}

func run(m *testing.M) int {
	pool, err := dockertest.NewPool("")
	if err != nil {
		log.Printf("Could not connect to docker: %s \n", err)
		return 1
	}

	container, err := pool.Run("bitnami/etcd", "3.4", []string{
		"ALLOW_NONE_AUTHENTICATION=yes",
	})
	if err != nil {
		log.Printf("Could not start resource: %s", err)
		return 1
	}

	defer func() {
		if err := pool.Purge(container); err != nil {
			log.Printf("Could not purge resource: %s \n", err)
		}
	}()

	etcdHosts = []string{"http://localhost:" + container.GetPort("2379/tcp")}
	if err := pool.Retry(func() error {
		var err error

<<<<<<< HEAD
		etcdClient, err = etcd.New(etcdClientv3.Config{
=======
		etcdClient, err = etcd.New(etcd.Config{
>>>>>>> 7264e2d5
			Endpoints: etcdHosts,
			DialOptions: []grpc.DialOption{
				grpc.WithBlock(), // block until the underlying connection is up
			},
		})
		if err != nil {
			return err
		}

		return nil
	}); err != nil {
		log.Printf("Could not connect to dockerized etcd: %s \n", err)
		return 1
	}

	code := m.Run()
	blockOnHold()

	return code
}

func blockOnHold() {
	if !hold {
		return
	}

	fmt.Println("Test on hold, before cleanup")
	fmt.Println("Press Ctrl+C to exit")

	c := make(chan os.Signal, 1)
	signal.Notify(c, os.Interrupt, syscall.SIGTERM)

	<-c
}

func Test_Ping(t *testing.T) {
	etcd := state.ETCDManager{
		Config: &state.ETCDConfig{
			Endpoints: etcdHosts,
		},
	}

	err := etcd.Ping()
	require.NoError(t, err)

	etcd.Close()
}

func Test_ServerMode(t *testing.T) {
	provider := state.ETCDManager{
		Config: &state.ETCDConfig{
			Endpoints:   etcdHosts,
			ReleaseName: "test",
			ServerIndex: "0",
		},
	}
	modeRequestKey := fmt.Sprintf("/%s/server/%s/mode", provider.Config.ReleaseName, provider.Config.ServerIndex)
	defer provider.Close()

	ctx, cancel := context.WithTimeout(context.Background(), time.Second*5)
	defer cancel()

	etcdClient.Put(ctx, modeRequestKey, `{"mode": "DEGRADED", "ack_key": "test-ack/1"}`)

	ch := provider.ServerMode(ctx)

	t.Log("Should get initial state")
	{
		m, ok := <-ch
		require.True(t, ok)
		require.NoError(t, m.Err())
		require.Equal(t, servermode.DegradedMode, m.Mode())
		m.Ack()

		resp, err := etcdClient.Get(ctx, "test-ack/1")
		require.NoError(t, err)
		require.JSONEq(t, `{"status":"DEGRADED"}`, string(resp.Kvs[0].Value))
	}

	t.Log("update should be received")
	{
		etcdClient.Put(ctx, modeRequestKey, `{"mode": "NORMAL", "ack_key": "test-ack/2"}`)

		m, ok := <-ch
		require.True(t, ok)
		require.NoError(t, m.Err())
		require.Equal(t, servermode.NormalMode, m.Mode())
		m.Ack()

		resp, err := etcdClient.Get(ctx, "test-ack/2")
		require.NoError(t, err)
		require.JSONEq(t, `{"status":"NORMAL"}`, string(resp.Kvs[0].Value))
	}

	t.Log("update with invalid JSON should return error")
	{
		etcdClient.Put(ctx, modeRequestKey, `{"mode''`)

		m, ok := <-ch
		require.True(t, ok)
		require.Error(t, m.Err())
	}

	t.Log("update with invalid mode should return error")
	{
		etcdClient.Put(ctx, modeRequestKey, `{"mode": "NOT_A_MODE", "ack_key": "test-ack/2"}`)

		m, ok := <-ch
		require.True(t, ok)
		require.Error(t, m.Err())
	}

	t.Log("delete key should return error")
	{
		etcdClient.Delete(ctx, modeRequestKey)

		m, ok := <-ch
		require.True(t, ok)
		require.Error(t, m.Err())
	}

	t.Log("channel should close after context cancelation")
	cancel()
	{
		_, ok := <-ch
		require.False(t, ok)
	}

	t.Log("error if key is missing")
	{
		ctx, cancel := context.WithCancel(context.Background())
		ch := provider.ServerMode(ctx)
		m, ok := <-ch
		require.True(t, ok)
		require.Error(t, m.Err())
		cancel()
	}

}

func Test_Workspaces(t *testing.T) {
	provider := state.ETCDManager{
		Config: &state.ETCDConfig{
			Endpoints:   etcdHosts,
			ReleaseName: "test",
			ServerIndex: "0",
		},
	}
	requestKey := fmt.Sprintf("/%s/server/%s/workspaces", provider.Config.ReleaseName, provider.Config.ServerIndex)
	defer provider.Close()

	ctx, cancel := context.WithTimeout(context.Background(), time.Second*5)
	defer cancel()

	etcdClient.Put(ctx, requestKey, `{"workspaces": "1,2", "ack_key": "test-ack/1"}`)

	ch := provider.WorkspaceIDs(ctx)

	t.Log("Should get initial state")
	{
		m, ok := <-ch
		require.True(t, ok)
		require.NoError(t, m.Err())
		require.Equal(t, []string{"1", "2"}, m.WorkspaceIDs())
		m.Ack()

		resp, err := etcdClient.Get(ctx, "test-ack/1")
		require.NoError(t, err)
		require.JSONEq(t, `{"status":"RELOADED"}`, string(resp.Kvs[0].Value))
	}

	t.Log("update should be received")
	{
		etcdClient.Put(ctx, requestKey, `{"workspaces": "1,2,5", "ack_key": "test-ack/2"}`)

		m, ok := <-ch
		require.True(t, ok)
		require.NoError(t, m.Err())
		require.Equal(t, []string{"1", "2", "5"}, m.WorkspaceIDs())
		m.Ack()

		resp, err := etcdClient.Get(ctx, "test-ack/2")
		require.NoError(t, err)
		require.JSONEq(t, `{"status":"RELOADED"}`, string(resp.Kvs[0].Value))
	}

	t.Log("error if update with invalid JSON ")
	{
		etcdClient.Put(ctx, requestKey, `{"mode''`)

		m, ok := <-ch
		require.True(t, ok)
		require.Error(t, m.Err())
	}

	t.Log("error if key is deleted")
	{
		etcdClient.Delete(ctx, requestKey)

		m, ok := <-ch
		require.True(t, ok)
		require.Error(t, m.Err())
	}

	t.Log("channel should close after context cancelation")
	cancel()
	{
		_, ok := <-ch
		require.False(t, ok)
	}

	t.Log("error if key is missing")
	{
		ctx, cancel := context.WithCancel(context.Background())
		ch := provider.WorkspaceIDs(ctx)
		m, ok := <-ch
		require.True(t, ok)
		require.Error(t, m.Err())
		cancel()
	}

}<|MERGE_RESOLUTION|>--- conflicted
+++ resolved
@@ -16,7 +16,6 @@
 	"github.com/rudderlabs/rudder-server/utils/types/servermode"
 	"github.com/stretchr/testify/require"
 	etcd "go.etcd.io/etcd/client/v3"
-	etcdClientv3 "go.etcd.io/etcd/client/v3"
 	"google.golang.org/grpc"
 )
 
@@ -59,11 +58,7 @@
 	if err := pool.Retry(func() error {
 		var err error
 
-<<<<<<< HEAD
-		etcdClient, err = etcd.New(etcdClientv3.Config{
-=======
 		etcdClient, err = etcd.New(etcd.Config{
->>>>>>> 7264e2d5
 			Endpoints: etcdHosts,
 			DialOptions: []grpc.DialOption{
 				grpc.WithBlock(), // block until the underlying connection is up
