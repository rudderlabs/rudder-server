package gateway

import (
	"bytes"
	"context"
	"encoding/base64"
	"encoding/json"
	"errors"
	"fmt"
	"io"
	"net/http"
	"net/http/httptest"
	"net/url"
	"reflect"
	"strconv"
	"testing"
	"time"

	kithelper "github.com/rudderlabs/rudder-go-kit/testhelper"

	"github.com/golang/mock/gomock"
	"github.com/google/uuid"
	. "github.com/onsi/ginkgo/v2"
	. "github.com/onsi/gomega"
	"github.com/stretchr/testify/require"
	"github.com/tidwall/gjson"
	"github.com/tidwall/sjson"

	"github.com/rudderlabs/rudder-go-kit/config"
	"github.com/rudderlabs/rudder-go-kit/logger"
	"github.com/rudderlabs/rudder-go-kit/stats"
	"github.com/rudderlabs/rudder-go-kit/stats/memstats"
	"github.com/rudderlabs/rudder-server/admin"
	"github.com/rudderlabs/rudder-server/app"
	backendconfig "github.com/rudderlabs/rudder-server/backend-config"
	"github.com/rudderlabs/rudder-server/enterprise/suppress-user/model"
	gwtypes "github.com/rudderlabs/rudder-server/gateway/internal/types"
	"github.com/rudderlabs/rudder-server/gateway/response"
	webhookModel "github.com/rudderlabs/rudder-server/gateway/webhook/model"
	"github.com/rudderlabs/rudder-server/jobsdb"
	mocksApp "github.com/rudderlabs/rudder-server/mocks/app"
	mocksBackendConfig "github.com/rudderlabs/rudder-server/mocks/backend-config"
	mockGateway "github.com/rudderlabs/rudder-server/mocks/gateway"
	mocksJobsDB "github.com/rudderlabs/rudder-server/mocks/jobsdb"
	mocksTypes "github.com/rudderlabs/rudder-server/mocks/utils/types"
	sourcedebugger "github.com/rudderlabs/rudder-server/services/debugger/source"
	"github.com/rudderlabs/rudder-server/services/rsources"
	"github.com/rudderlabs/rudder-server/utils/misc"
	"github.com/rudderlabs/rudder-server/utils/pubsub"
	testutils "github.com/rudderlabs/rudder-server/utils/tests"
)

const (
	WriteKeyEnabled           = "enabled-write-key"
	WriteKeyDisabled          = "disabled-write-key"
	WriteKeyInvalid           = "invalid-write-key"
	WriteKeyEmpty             = ""
	SourceIDEnabled           = "enabled-source"
	ReplaySourceID            = "replay-source"
	ReplayWriteKey            = "replay-source"
	SourceIDDisabled          = "disabled-source"
	TestRemoteAddressWithPort = "test.com:80"
	TestRemoteAddress         = "test.com"

	SuppressedUserID = "suppressed-user-2"
	NormalUserID     = "normal-user-1"
	WorkspaceID      = "workspace"
	sourceType1      = "sourceType1"
	sourceType2      = "webhook"
	sdkLibrary       = "sdkLibrary"
	sdkVersion       = "v1.2.3"
)

var (
	rCtxEnabled = &gwtypes.AuthRequestContext{
		WriteKey:       WriteKeyEnabled,
		SourceID:       SourceIDEnabled,
		WorkspaceID:    WorkspaceID,
		SourceCategory: sourceType2,
	}
	testTimeout = 15 * time.Second
	sdkContext  = fmt.Sprintf(
		`"context":{"library":{"name": %[1]q, "version":%[2]q}}`,
		sdkLibrary,
		sdkVersion,
	)
	sdkStatTag = fmt.Sprintf(
		`%[1]s/%[2]s`,
		sdkLibrary,
		sdkVersion,
	)
)

// This configuration is assumed by all gateway tests and, is returned on Subscribe of mocked backend config
var sampleBackendConfig = backendconfig.ConfigT{
	WorkspaceID: WorkspaceID,
	Sources: []backendconfig.SourceT{
		{
			ID:       SourceIDDisabled,
			WriteKey: WriteKeyDisabled,
			Enabled:  false,
			SourceDefinition: backendconfig.SourceDefinitionT{
				Name:     SourceIDDisabled,
				Category: sourceType1,
			},
		},
		{
			ID:       SourceIDEnabled,
			WriteKey: WriteKeyEnabled,
			Enabled:  true,
			SourceDefinition: backendconfig.SourceDefinitionT{
				Name:     SourceIDEnabled,
<<<<<<< HEAD
				Category: sourceType2,
			},
			WorkspaceID: WorkspaceID,
		},
		{
			ID:             ReplaySourceID,
			WriteKey:       ReplayWriteKey,
			Enabled:        true,
			IsReplaySource: true,
			SourceDefinition: backendconfig.SourceDefinitionT{
				Name:     SourceIDEnabled,
=======
>>>>>>> 264c52ae
				Category: sourceType2,
			},
			WorkspaceID: WorkspaceID,
		},
	},
}

type testContext struct {
	asyncHelper testutils.AsyncTestHelper

	mockCtrl           *gomock.Controller
	mockJobsDB         *mocksJobsDB.MockJobsDB
	mockErrJobsDB      *mocksJobsDB.MockJobsDB
	mockBackendConfig  *mocksBackendConfig.MockBackendConfig
	mockRateLimiter    *mockGateway.MockThrottler
	mockApp            *mocksApp.MockApp
	mockWebhook        *mockGateway.MockWebhook
	mockVersionHandler func(w http.ResponseWriter, r *http.Request)

	// Enterprise mocks
	mockSuppressUser        *mocksTypes.MockUserSuppression
	mockSuppressUserFeature *mocksApp.MockSuppressUserFeature
}

func (c *testContext) initializeAppFeatures() {
	c.mockApp.EXPECT().Features().Return(&app.Features{}).AnyTimes()
}

func (c *testContext) initializeEnterpriseAppFeatures() {
	enterpriseFeatures := &app.Features{
		SuppressUser: c.mockSuppressUserFeature,
	}
	c.mockApp.EXPECT().Features().Return(enterpriseFeatures).AnyTimes()
}

// Initialise mocks and common expectations
func (c *testContext) Setup() {
	c.asyncHelper.Setup()
	c.mockCtrl = gomock.NewController(GinkgoT())
	c.mockJobsDB = mocksJobsDB.NewMockJobsDB(c.mockCtrl)
	c.mockErrJobsDB = mocksJobsDB.NewMockJobsDB(c.mockCtrl)
	c.mockBackendConfig = mocksBackendConfig.NewMockBackendConfig(c.mockCtrl)
	c.mockApp = mocksApp.NewMockApp(c.mockCtrl)
	c.mockRateLimiter = mockGateway.NewMockThrottler(c.mockCtrl)
	c.mockWebhook = mockGateway.NewMockWebhook(c.mockCtrl)
	c.mockWebhook.EXPECT().Shutdown().AnyTimes()
	c.mockBackendConfig.EXPECT().Subscribe(gomock.Any(), backendconfig.TopicProcessConfig).
		DoAndReturn(func(ctx context.Context, topic backendconfig.Topic) pubsub.DataChannel {
			ch := make(chan pubsub.DataEvent, 1)
			ch <- pubsub.DataEvent{Data: map[string]backendconfig.ConfigT{WorkspaceID: sampleBackendConfig}, Topic: string(topic)}
			// on Subscribe, emulate a backend configuration event
			go func() {
				<-ctx.Done()
				close(ch)
			}()
			return ch
		})
	c.mockVersionHandler = func(w http.ResponseWriter, r *http.Request) {}
}

func (c *testContext) Finish() {
	c.asyncHelper.WaitWithTimeout(testTimeout)
	c.mockCtrl.Finish()
}

func initGW() {
	config.Reset()
	admin.Init()
	logger.Reset()
	misc.Init()
}

var _ = Describe("Reconstructing JSON for ServerSide SDK", func() {
	_ = DescribeTable("newDSIdx tests",
		func(inputKey, value string) {
			testValidBody := `{"batch":[
		                {"anonymousId":"anon_id_1","event":"event_1_1"},
		                {"anonymousId":"anon_id_2","event":"event_2_1"},
		                {"anonymousId":"anon_id_3","event":"event_3_1"},
		                {"anonymousId":"anon_id_1","event":"event_1_2"},
		                {"anonymousId":"anon_id_2","event":"event_2_2"},
		                {"anonymousId":"anon_id_1","event":"event_1_3"}
		            ]}`
			response, payloadError := getUsersPayload([]byte(testValidBody))
			key, err := misc.GetMD5UUID(inputKey)
			Expect(string(response[key.String()])).To(Equal(value))
			Expect(err).To(BeNil())
			Expect(payloadError).To(BeNil())
		},
		Entry("Expected JSON for Key 1 Test 1 : ", ":anon_id_1", `{"batch":[{"anonymousId":"anon_id_1","event":"event_1_1"},{"anonymousId":"anon_id_1","event":"event_1_2"},{"anonymousId":"anon_id_1","event":"event_1_3"}]}`),
		Entry("Expected JSON for Key 2 Test 1 : ", ":anon_id_2", `{"batch":[{"anonymousId":"anon_id_2","event":"event_2_1"},{"anonymousId":"anon_id_2","event":"event_2_2"}]}`),
		Entry("Expected JSON for Key 3 Test 1 : ", ":anon_id_3", `{"batch":[{"anonymousId":"anon_id_3","event":"event_3_1"}]}`),
	)
})

var _ = Describe("Gateway Enterprise", func() {
	initGW()

	var (
		c          *testContext
		gateway    *Handle
		statsStore *memstats.Store
		conf       *config.Config
	)

	BeforeEach(func() {
		c = &testContext{}
		c.Setup()

		c.mockSuppressUser = mocksTypes.NewMockUserSuppression(c.mockCtrl)
		c.mockSuppressUserFeature = mocksApp.NewMockSuppressUserFeature(c.mockCtrl)
		c.initializeEnterpriseAppFeatures()

		c.mockSuppressUserFeature.EXPECT().Setup(gomock.Any(), gomock.Any()).AnyTimes().Return(c.mockSuppressUser, nil)
		c.mockSuppressUser.EXPECT().GetSuppressedUser(WorkspaceID, NormalUserID, SourceIDEnabled).Return(nil).AnyTimes()
		c.mockSuppressUser.EXPECT().GetSuppressedUser(WorkspaceID, SuppressedUserID, SourceIDEnabled).Return(&model.Metadata{
			CreatedAt: time.Now(),
		}).AnyTimes()

		conf = config.New()
		conf.Set("Gateway.enableRateLimit", false)
		conf.Set("Gateway.enableSuppressUserFeature", true)
		conf.Set("Gateway.enableEventSchemasFeature", false)
	})

	AfterEach(func() {
		c.Finish()
	})

	Context("Suppress users", func() {
		BeforeEach(func() {
			gateway = &Handle{}
			err := gateway.Setup(context.Background(), conf, logger.NOP, stats.Default, c.mockApp, c.mockBackendConfig, c.mockJobsDB, c.mockErrJobsDB, nil, c.mockVersionHandler, rsources.NewNoOpService(), sourcedebugger.NewNoOpService())
			Expect(err).To(BeNil())
			statsStore = memstats.New()
			gateway.stats = statsStore
			waitForBackendConfigInit(gateway)
		})

		AfterEach(func() {
			err := gateway.Shutdown()
			Expect(err).To(BeNil())
		})

		It("should not accept events from suppress users", func() {
			suppressedUserEventData := fmt.Sprintf(`{"batch":[{"userId":%q}]}`, SuppressedUserID)
			// Why GET
<<<<<<< HEAD
			expectHandlerResponse(gateway.webBatchHandler(), authorizedRequest(WriteKeyEnabled, bytes.NewBufferString(suppressedUserEventData)), http.StatusOK, "OK", "batch")
=======
			expectHandlerResponse((gateway.webBatchHandler()), authorizedRequest(WriteKeyEnabled, bytes.NewBufferString(suppressedUserEventData)), http.StatusOK, "OK", "batch")
>>>>>>> 264c52ae
			Eventually(
				func() bool {
					stat := statsStore.Get(
						"gateway.write_key_suppressed_requests",
						map[string]string{
							"source":      rCtxEnabled.SourceTag(),
							"sourceID":    rCtxEnabled.SourceID,
							"workspaceId": rCtxEnabled.WorkspaceID,
							"writeKey":    rCtxEnabled.WriteKey,
							"reqType":     "batch",
							"sourceType":  rCtxEnabled.SourceCategory,
							"sdkVersion":  "",
						},
					)
					return stat != nil && stat.LastValue() == float64(1)
				},
				1*time.Second,
			).Should(BeTrue())
			// stat should be present for user suppression
			Eventually(
				func() bool {
					stat := statsStore.Get(
						"gateway.user_suppression_age",
						map[string]string{
							"sourceID":    rCtxEnabled.SourceID,
							"workspaceId": rCtxEnabled.WorkspaceID,
						},
					)
					return stat != nil
				},
				1*time.Second,
			).Should(BeTrue())
		})

		It("should accept events from normal users", func() {
			allowedUserEventData := fmt.Sprintf(
				`{"batch":[{"userId":%[1]q,%[2]s}]}`,
				NormalUserID,
				sdkContext,
			)
			c.mockJobsDB.EXPECT().WithStoreSafeTx(
				gomock.Any(),
				gomock.Any(),
			).Times(1).Do(func(ctx context.Context, f func(tx jobsdb.StoreSafeTx) error) {
				_ = f(jobsdb.EmptyStoreSafeTx())
			}).Return(nil)
			mockCall := c.mockJobsDB.EXPECT().StoreEachBatchRetryInTx(
				gomock.Any(),
				gomock.Any(),
				gomock.Any(),
			).DoAndReturn(jobsToEmptyErrors).Times(1)
			tFunc := c.asyncHelper.ExpectAndNotifyCallbackWithName("store-job")
			mockCall.Do(func(context.Context, interface{}, interface{}) { tFunc() })

			// Why GET
			expectHandlerResponse(
				gateway.webBatchHandler(),
				authorizedRequest(
					WriteKeyEnabled,
					bytes.NewBufferString(allowedUserEventData),
				),
				http.StatusOK,
				"OK",
				"batch",
			)
			Eventually(
				func() bool {
					stat := statsStore.Get(
						"gateway.write_key_successful_requests",
						map[string]string{
							"source":      rCtxEnabled.SourceTag(),
							"sourceID":    rCtxEnabled.SourceID,
							"workspaceId": rCtxEnabled.WorkspaceID,
							"writeKey":    rCtxEnabled.WriteKey,
							"reqType":     "batch",
							"sourceType":  rCtxEnabled.SourceCategory,
							"sdkVersion":  sdkStatTag,
						},
					)
					return stat != nil && stat.LastValue() == float64(1)
				},
				1*time.Second,
			).Should(BeTrue())
			// stat should not be present for normal user
			stat := statsStore.Get(
				"gateway.user_suppression_age",
				map[string]string{
					"sourceID":    rCtxEnabled.SourceID,
					"workspaceId": rCtxEnabled.WorkspaceID,
				},
			)
			Expect(stat).To(BeNil())
		})
	})
})

var _ = Describe("Gateway", func() {
	initGW()

	var (
		conf *config.Config
		c    *testContext
	)

	BeforeEach(func() {
		conf = config.New()
		conf.Set("Gateway.enableRateLimit", false)
		conf.Set("Gateway.enableEventSchemasFeature", false)
		c = &testContext{}
		c.Setup()
		c.initializeAppFeatures()
	})

	AfterEach(func() {
		c.Finish()
	})

	Context("Initialization", func() {
		It("should wait for backend config", func() {
			gateway := &Handle{}
			err := gateway.Setup(context.Background(), conf, logger.NOP, stats.Default, c.mockApp, c.mockBackendConfig, c.mockJobsDB, c.mockErrJobsDB, nil, c.mockVersionHandler, rsources.NewNoOpService(), sourcedebugger.NewNoOpService())
			Expect(err).To(BeNil())
			waitForBackendConfigInit(gateway)
			err = gateway.Shutdown()
			Expect(err).To(BeNil())
		})
	})

	Context("Test All endpoints", func() {
		var (
			gateway    *Handle
			statsStore *memstats.Store
			whServer   *httptest.Server
			serverURL  string
		)

		BeforeEach(func() {
			whServer = httptest.NewServer(http.HandlerFunc(func(w http.ResponseWriter, r *http.Request) {
				w.WriteHeader(http.StatusOK)
				_, _ = io.WriteString(w, "OK")
			}))
			WHURL := whServer.URL
			parsedURL, err := url.Parse(WHURL)
			Expect(err).To(BeNil())
			whPort := parsedURL.Port()
			GinkgoT().Setenv("RSERVER_WAREHOUSE_WEB_PORT", whPort)

			serverPort, err := kithelper.GetFreePort()
			Expect(err).To(BeNil())
			serverURL = fmt.Sprintf("http://localhost:%d", serverPort)
			GinkgoT().Setenv("RSERVER_GATEWAY_WEB_PORT", strconv.Itoa(serverPort))

			gateway = &Handle{}
			err = gateway.Setup(context.Background(), conf, logger.NOP, stats.Default, c.mockApp, c.mockBackendConfig, c.mockJobsDB, c.mockErrJobsDB, nil, c.mockVersionHandler, rsources.NewNoOpService(), sourcedebugger.NewNoOpService())
			Expect(err).To(BeNil())
			waitForBackendConfigInit(gateway)
			gateway.irh = mockRequestHandler{}
			gateway.rrh = mockRequestHandler{}
			gateway.webhook = c.mockWebhook
			statsStore = memstats.New()
			gateway.stats = statsStore
		})
		AfterEach(func() {
			err := gateway.Shutdown()
			Expect(err).To(BeNil())
			whServer.Close()
		})

		createValidBody := func(customProperty, customValue string) []byte {
			validData := fmt.Sprintf(
				`{"userId":"dummyId","data":{"string":"valid-json","nested":{"child":1}},%s}`,
				sdkContext,
			)
			validDataWithProperty, _ := sjson.SetBytes([]byte(validData), customProperty, customValue)

			return validDataWithProperty
		}
		verifyEndpoint := func(endpoints []string, method string) {
			client := &http.Client{}
			for _, ep := range endpoints {
				url := fmt.Sprintf("%s%s", serverURL, ep)
				var req *http.Request
				var err error
				if ep == "/beacon/v1/batch" {
					url = url + "?writeKey=" + WriteKeyEnabled
				}

				if method == http.MethodGet {
					req, err = http.NewRequest(method, url, nil)
				} else {
					req, err = http.NewRequest(method, url, bytes.NewBuffer(createValidBody("custom-property", "custom-value")))
				}
				Expect(err).To(BeNil())
				req.Header.Set("Content-Type", "application/json")
				if ep == "/internal/v1/replay" {
					req.Header.Set("X-Rudder-Source-Id", ReplaySourceID)
				} else {
					req.Header.Set("Authorization", "Basic "+base64.StdEncoding.EncodeToString([]byte(WriteKeyEnabled+":")))
				}
				resp, err := client.Do(req)
				Expect(err).To(BeNil())
				Expect(resp.StatusCode).To(SatisfyAny(Equal(http.StatusOK), Equal(http.StatusNoContent)), "endpoint: "+ep)

			}
		}
		It("should be able to hit all the handlers", func() {
			c.mockWebhook.EXPECT().RequestHandler(gomock.Any(), gomock.Any()).AnyTimes().DoAndReturn(func(w http.ResponseWriter, r *http.Request) {
				w.WriteHeader(http.StatusOK)
				_, _ = io.WriteString(w, "OK")
			})
			c.mockBackendConfig.EXPECT().WaitForConfig(gomock.Any()).AnyTimes()
			var err error
			wait := make(chan struct{})
			ctx, cancel := context.WithCancel(context.Background())
			go func() {
				err = gateway.StartWebHandler(ctx)
				Expect(err).To(BeNil())
				close(wait)
			}()
			Eventually(func() bool {
				resp, err := http.Get(fmt.Sprintf("%s/version", serverURL))
				if err != nil {
					return false
				}
				return resp.StatusCode == http.StatusOK
			}, time.Second*10, time.Second).Should(BeTrue())

			getEndpoint, postEndpoints, deleteEndpoints := endpointsToVerify()
			verifyEndpoint(getEndpoint, http.MethodGet)
			verifyEndpoint(postEndpoints, http.MethodPost)
			verifyEndpoint(deleteEndpoints, http.MethodDelete)
			cancel()
			<-wait
		})
	})

	Context("Valid requests", func() {
		var (
			gateway    *Handle
			statsStore *memstats.Store
		)

		BeforeEach(func() {
			gateway = &Handle{}
			err := gateway.Setup(context.Background(), conf, logger.NOP, stats.Default, c.mockApp, c.mockBackendConfig, c.mockJobsDB, c.mockErrJobsDB, nil, c.mockVersionHandler, rsources.NewNoOpService(), sourcedebugger.NewNoOpService())
			Expect(err).To(BeNil())
			waitForBackendConfigInit(gateway)
			statsStore = memstats.New()
			gateway.stats = statsStore
		})

		AfterEach(func() {
			err := gateway.Shutdown()
			Expect(err).To(BeNil())
		})

		assertJobMetadata := func(job *jobsdb.JobT) {
			Expect(misc.IsValidUUID(job.UUID.String())).To(Equal(true))

			var paramsMap, expectedParamsMap map[string]interface{}
			_ = json.Unmarshal(job.Parameters, &paramsMap)
			expectedStr := []byte(fmt.Sprintf(`{"source_id": "%v", "source_job_run_id": "", "source_task_run_id": ""}`, SourceIDEnabled))
			_ = json.Unmarshal(expectedStr, &expectedParamsMap)
			equals := reflect.DeepEqual(paramsMap, expectedParamsMap)
			Expect(equals).To(Equal(true))

			Expect(job.CustomVal).To(Equal(customVal))

			responseData := []byte(job.EventPayload)
			receivedAt := gjson.GetBytes(responseData, "receivedAt")
			writeKey := gjson.GetBytes(responseData, "writeKey")
			requestIP := gjson.GetBytes(responseData, "requestIP")
			batch := gjson.GetBytes(responseData, "batch")

			Expect(time.Parse(misc.RFC3339Milli, receivedAt.String())).To(BeTemporally("~", time.Now(), 100*time.Millisecond))
			Expect(writeKey.String()).To(Equal(WriteKeyEnabled))
			Expect(requestIP.String()).To(Equal(TestRemoteAddress))
			Expect(batch.Array()).To(HaveLen(1)) // each batch split into multiple batches of 1 event
		}

		createValidBody := func(customProperty, customValue string) []byte {
			validData := fmt.Sprintf(
				`{"userId":"dummyId","data":{"string":"valid-json","nested":{"child":1}},%s}`,
				sdkContext,
			)
			validDataWithProperty, _ := sjson.SetBytes([]byte(validData), customProperty, customValue)

			return validDataWithProperty
		}

		assertJobBatchItem := func(payload gjson.Result) {
			messageID := payload.Get("messageId")
			messageType := payload.Get("type")

			// Assertions regarding batch message
			Expect(messageID.Exists()).To(BeTrue())
			Expect(messageID.String()).To(testutils.BeValidUUID())
			Expect(messageType.Exists()).To(BeTrue())
		}

		stripJobPayload := func(payload gjson.Result) string {
			strippedPayload, _ := sjson.Delete(payload.String(), "messageId")
			strippedPayload, _ = sjson.Delete(strippedPayload, "rudderId")
			strippedPayload, _ = sjson.Delete(strippedPayload, "type")

			return strippedPayload
		}

		// common tests for all web handlers
		It("should accept valid requests on a single endpoint (except batch), and store to jobsdb", func() {
			for handlerType, handler := range allHandlers(gateway) {
				if !(handlerType == "batch" || handlerType == "import") {

					validBody := createValidBody("custom-property", "custom-value")

					c.mockJobsDB.EXPECT().WithStoreSafeTx(
						gomock.Any(),
						gomock.Any()).Times(1).Do(func(
						ctx context.Context,
						f func(tx jobsdb.StoreSafeTx) error,
					) {
						_ = f(jobsdb.EmptyStoreSafeTx())
					}).Return(nil)
					c.mockJobsDB.
						EXPECT().StoreEachBatchRetryInTx(
						gomock.Any(),
						gomock.Any(),
						gomock.Any(),
					).
						DoAndReturn(
							func(
								ctx context.Context,
								tx jobsdb.StoreSafeTx,
								jobBatches [][]*jobsdb.JobT,
							) (map[uuid.UUID]string, error) {
								for _, batch := range jobBatches {
									for _, job := range batch {
										// each call should be included in a separate batch, with a separate batch_id
										assertJobMetadata(job)

										responseData := []byte(job.EventPayload)
										payload := gjson.GetBytes(responseData, "batch.0")

										assertJobBatchItem(payload)

										messageType := payload.Get("type")
										Expect(messageType.String()).To(Equal(handlerType))
										Expect(stripJobPayload(payload)).To(MatchJSON(validBody))
									}
								}
								c.asyncHelper.ExpectAndNotifyCallbackWithName("jobsdb_store")()

								return jobsToEmptyErrors(ctx, tx, jobBatches)
							}).
						Times(1)

					expectHandlerResponse(
						handler,
						authorizedRequest(
							WriteKeyEnabled,
							bytes.NewBuffer(validBody)),
						http.StatusOK,
						"OK",
						handlerType,
					)
					Eventually(
						func() bool {
							stat := statsStore.Get(
								"gateway.write_key_successful_requests",
								map[string]string{
									"source":      rCtxEnabled.SourceTag(),
									"sourceID":    rCtxEnabled.SourceID,
									"workspaceId": rCtxEnabled.WorkspaceID,
									"writeKey":    rCtxEnabled.WriteKey,
									"reqType":     handlerType,
									"sourceType":  rCtxEnabled.SourceCategory,
									"sdkVersion":  sdkStatTag,
								},
							)
							return stat != nil && stat.LastValue() == float64(1)
						},
						1*time.Second,
					).Should(BeTrue())
				}
			}
		})
	})

	Context("Bots", func() {
		var (
			gateway    *Handle
			statsStore *memstats.Store
		)

		BeforeEach(func() {
			gateway = &Handle{}

			err := gateway.Setup(context.Background(), conf, logger.NOP, stats.Default, c.mockApp, c.mockBackendConfig, c.mockJobsDB, c.mockErrJobsDB, c.mockRateLimiter, c.mockVersionHandler, rsources.NewNoOpService(), sourcedebugger.NewNoOpService())
			Expect(err).To(BeNil())
			waitForBackendConfigInit(gateway)

			statsStore = memstats.New()
			gateway.stats = statsStore
		})

		AfterEach(func() {
			Expect(gateway.Shutdown()).To(BeNil())
		})

		It("should send bots information", func() {
			c.mockJobsDB.EXPECT().WithStoreSafeTx(gomock.Any(), gomock.Any()).Times(1).Do(func(ctx context.Context, f func(tx jobsdb.StoreSafeTx) error) {
				_ = f(jobsdb.EmptyStoreSafeTx())
			}).Return(nil)

			mockCall := c.mockJobsDB.EXPECT().StoreEachBatchRetryInTx(gomock.Any(), gomock.Any(), gomock.Any()).DoAndReturn(jobsToEmptyErrors).Times(1)
			mockCall.Do(func(context.Context, interface{}, interface{}) {
				c.asyncHelper.ExpectAndNotifyCallbackWithName("")()
			})

			expectHandlerResponse(
				gateway.webBatchHandler(),
				authorizedRequest(
					WriteKeyEnabled,
					bytes.NewBufferString(
						fmt.Sprintf(`{
						  "batch": [
							{
							  "userId": "dummyId",
							  "context": {
								"userAgent": "Mozilla/5.0 (compatible; Googlebot/2.1; +http://www.google.com/bot.html)",
								"library": {
								  "name": %[1]q,
								  "version": %[2]q
								}
							  }
							},
							{
							  "userId": "dummyId",
							  "context": {
								"userAgent": "Mozilla/5.0 (Macintosh; Intel Mac OS X 10_15_7) AppleWebKit/537.36 (KHTML, like Gecko) Chrome/91.0.4472.114 Safari/537.36",
								"library": {
								  "name": %[1]q,
								  "version": %[2]q
								}
							  }
							}
						  ]
						}
					`,
							sdkLibrary,
							sdkVersion,
						),
					),
				),
				http.StatusOK,
				"OK",
				"batch",
			)

			tags := stats.Tags{
				"source":      rCtxEnabled.SourceTag(),
				"sourceID":    rCtxEnabled.SourceID,
				"workspaceId": rCtxEnabled.WorkspaceID,
				"writeKey":    rCtxEnabled.WriteKey,
				"reqType":     "batch",
				"sourceType":  rCtxEnabled.SourceCategory,
				"sdkVersion":  sdkStatTag,
			}
			GinkgoWriter.Println("tags: %v", tags)

			Eventually(
				func() bool {
					stat := statsStore.Get(
						"gateway.write_key_events",
						tags,
					)
					GinkgoWriter.Println("stat: %v", stat)
					return stat != nil && stat.LastValue() == float64(2)
				},
			).Should(BeTrue())

			Eventually(
				func() bool {
					stat := statsStore.Get(
						"gateway.write_key_bot_events",
						tags,
					)
					return stat != nil && stat.LastValue() == float64(1)
				},
			).Should(BeTrue())
		})
	})

	Context("Rate limits", func() {
		var (
			gateway    *Handle
			statsStore *memstats.Store
		)

		BeforeEach(func() {
			gateway = &Handle{}
			conf.Set("Gateway.enableRateLimit", true)
			err := gateway.Setup(context.Background(), conf, logger.NOP, stats.Default, c.mockApp, c.mockBackendConfig, c.mockJobsDB, c.mockErrJobsDB, c.mockRateLimiter, c.mockVersionHandler, rsources.NewNoOpService(), sourcedebugger.NewNoOpService())
			Expect(err).To(BeNil())
			waitForBackendConfigInit(gateway)

			statsStore = memstats.New()
			gateway.stats = statsStore
		})

		AfterEach(func() {
			err := gateway.Shutdown()
			Expect(err).To(BeNil())
		})

		It("should store messages successfully if rate limit is not reached for workspace", func() {
			c.mockRateLimiter.EXPECT().CheckLimitReached(gomock.Any(), gomock.Any()).Return(false, nil).Times(1)
			c.mockJobsDB.EXPECT().WithStoreSafeTx(gomock.Any(), gomock.Any()).Times(1).Do(func(ctx context.Context, f func(tx jobsdb.StoreSafeTx) error) {
				_ = f(jobsdb.EmptyStoreSafeTx())
			}).Return(nil)
			mockCall := c.mockJobsDB.EXPECT().StoreEachBatchRetryInTx(gomock.Any(), gomock.Any(), gomock.Any()).DoAndReturn(jobsToEmptyErrors).Times(1)
			tFunc := c.asyncHelper.ExpectAndNotifyCallbackWithName("")
			mockCall.Do(func(context.Context, interface{}, interface{}) { tFunc() })

			expectHandlerResponse(
				gateway.webAliasHandler(),
				authorizedRequest(
					WriteKeyEnabled,
					bytes.NewBufferString(
						fmt.Sprintf(`{"userId":"dummyId",%s}`, sdkContext),
					),
				),
				http.StatusOK,
				"OK",
				"alias",
			)
			Eventually(
				func() bool {
					stat := statsStore.Get(
						"gateway.write_key_successful_requests",
						map[string]string{
							"source":      rCtxEnabled.SourceTag(),
							"sourceID":    rCtxEnabled.SourceID,
							"workspaceId": rCtxEnabled.WorkspaceID,
							"writeKey":    rCtxEnabled.WriteKey,
							"reqType":     "alias",
							"sourceType":  rCtxEnabled.SourceCategory,
							"sdkVersion":  sdkStatTag,
						},
					)
					return stat != nil && stat.LastValue() == float64(1)
				},
			).Should(BeTrue())
		})

		It("should reject messages if rate limit is reached for workspace", func() {
			c.mockRateLimiter.EXPECT().CheckLimitReached(gomock.Any(), gomock.Any()).Return(true, nil).Times(1)
			expectHandlerResponse(
				gateway.webAliasHandler(),
				authorizedRequest(WriteKeyEnabled, bytes.NewBufferString("{}")),
				http.StatusTooManyRequests,
				response.TooManyRequests+"\n",
				"alias",
			)
			Eventually(
				func() bool {
					stat := statsStore.Get(
						"gateway.write_key_dropped_requests",
						map[string]string{
							"source":      rCtxEnabled.SourceTag(),
							"sourceID":    rCtxEnabled.SourceID,
							"workspaceId": rCtxEnabled.WorkspaceID,
							"writeKey":    rCtxEnabled.WriteKey,
							"reqType":     "alias",
							"sourceType":  rCtxEnabled.SourceCategory,
							"sdkVersion":  "",
						},
					)
					return stat != nil && stat.LastValue() == float64(1)
				},
				1*time.Second,
			).Should(BeTrue())
		})
	})

	Context("Invalid requests", func() {
		var (
			gateway    *Handle
			statsStore *memstats.Store
		)

		BeforeEach(func() {
			gateway = &Handle{}
			err := gateway.Setup(context.Background(), conf, logger.NOP, stats.Default, c.mockApp, c.mockBackendConfig, c.mockJobsDB, c.mockErrJobsDB, nil, c.mockVersionHandler, rsources.NewNoOpService(), sourcedebugger.NewNoOpService())
			Expect(err).To(BeNil())
			waitForBackendConfigInit(gateway)

			statsStore = memstats.New()
			gateway.stats = statsStore
		})

		AfterEach(func() {
			err := gateway.Shutdown()
			Expect(err).To(BeNil())
		})

		createJSONBody := func(customProperty, customValue string) []byte {
			validData := fmt.Sprintf(
				`{"userId":"dummyId","data":{"string":"valid-json","nested":{"child":1}},%s}`,
				sdkContext,
			)
			validDataWithProperty, _ := sjson.SetBytes([]byte(validData), customProperty, customValue)

			return validDataWithProperty
		}

		// common tests for all web handlers
		It("should reject requests without Authorization header", func() {
			for reqType, handler := range allHandlers(gateway) {
				expectHandlerResponse(
					handler,
					unauthorizedRequest(nil),
					http.StatusUnauthorized,
					response.NoWriteKeyInBasicAuth+"\n",
					reqType,
				)
				Eventually(
					func() bool {
						stat := statsStore.Get(
							"gateway.write_key_failed_requests",
							map[string]string{
								"source":      "noWriteKey",
								"sourceID":    "noWriteKey",
								"workspaceId": "",
								"writeKey":    "noWriteKey",
								"reqType":     reqType,
								"reason":      "noWriteKeyInBasicAuth",
								"sourceType":  "",
								"sdkVersion":  "",
							},
						)
						return stat != nil && stat.LastValue() == float64(1)
					},
				).Should(BeTrue())
			}
			gateway.stats = stats.Default
		})

		It("should reject requests without username in Authorization header", func() {
			for reqType, handler := range allHandlers(gateway) {
				expectHandlerResponse(
					handler,
					authorizedRequest(WriteKeyEmpty, nil),
					http.StatusUnauthorized,
					response.NoWriteKeyInBasicAuth+"\n",
					reqType,
				)
				Eventually(
					func() bool {
						stat := statsStore.Get(
							"gateway.write_key_failed_requests",
							map[string]string{
								"source":      "noWriteKey",
								"sourceID":    "noWriteKey",
								"workspaceId": "",
								"writeKey":    "noWriteKey",
								"reqType":     reqType,
								"reason":      "noWriteKeyInBasicAuth",
								"sourceType":  "",
								"sdkVersion":  "",
							},
						)
						return stat != nil && stat.LastValue() == float64(1)
					},
				).Should(BeTrue())
			}
		})

		It("should reject requests without valid rudder event in request body", func() {
			conf.Set("Gateway.allowReqsWithoutUserIDAndAnonymousID", true)
			Eventually(func() bool { return gateway.conf.allowReqsWithoutUserIDAndAnonymousID }).Should(BeTrue())
			for handlerType, handler := range allHandlers(gateway) {
				reqType := handlerType
				notRudderEvent := `[{"data": "valid-json","foo":"bar"}]`
				if handlerType == "batch" || handlerType == "import" {
					notRudderEvent = `{"batch": [[{"data": "valid-json","foo":"bar"}]]}`
					reqType = "batch"
				}
				expectHandlerResponse(
					handler,
					authorizedRequest(
						WriteKeyEnabled,
						bytes.NewBufferString(notRudderEvent),
					),
					http.StatusBadRequest,
					response.NotRudderEvent+"\n",
					handlerType,
				)
				Eventually(
					func() bool {
						stat := statsStore.Get(
							"gateway.write_key_failed_requests",
							map[string]string{
								"source":      rCtxEnabled.SourceTag(),
								"sourceID":    rCtxEnabled.SourceID,
								"workspaceId": rCtxEnabled.WorkspaceID,
								"writeKey":    rCtxEnabled.WriteKey,
								"reqType":     reqType,
								"reason":      response.NotRudderEvent,
								"sourceType":  rCtxEnabled.SourceCategory,
								"sdkVersion":  "",
							},
						)
						return stat != nil && stat.LastValue() == float64(1)
					},
				).Should(BeTrue())
			}
		})

		It("should reject requests with both userId and anonymousId not present", func() {
			for handlerType, handler := range allHandlers(gateway) {
				reqType := handlerType
				validBody := `{"data": "valid-json"}`
				if handlerType == "batch" || handlerType == "import" {
					validBody = `{"batch": [{"data": "valid-json"}]}`
					reqType = "batch"
				}
				if handlerType != "extract" {
					expectHandlerResponse(
						handler,
						authorizedRequest(
							WriteKeyEnabled,
							bytes.NewBufferString(validBody),
						),
						http.StatusBadRequest,
						response.NonIdentifiableRequest+"\n",
						handlerType,
					)
					Eventually(
						func() bool {
							stat := statsStore.Get(
								"gateway.write_key_failed_requests",
								map[string]string{
									"source":      rCtxEnabled.SourceTag(),
									"sourceID":    rCtxEnabled.SourceID,
									"workspaceId": rCtxEnabled.WorkspaceID,
									"writeKey":    rCtxEnabled.WriteKey,
									"reqType":     reqType,
									"reason":      response.NonIdentifiableRequest,
									"sourceType":  rCtxEnabled.SourceCategory,
									"sdkVersion":  "",
								},
							)
							return stat != nil && stat.LastValue() == float64(1)
						},
					).Should(BeTrue())
				}
			}
		})

		It("should allow requests with both userId and anonymousId absent in case of extract events", func() {
			extractHandlers := map[string]http.HandlerFunc{
				"batch":   gateway.webBatchHandler(),
				"import":  gateway.webImportHandler(),
				"extract": gateway.webExtractHandler(),
			}
			c.mockJobsDB.EXPECT().WithStoreSafeTx(gomock.Any(), gomock.Any()).AnyTimes().Do(func(ctx context.Context, f func(tx jobsdb.StoreSafeTx) error) {
				_ = f(jobsdb.EmptyStoreSafeTx())
			}).Return(nil)
			c.mockJobsDB.EXPECT().StoreEachBatchRetryInTx(gomock.Any(), gomock.Any(), gomock.Any()).Times(3)

			for handlerType, handler := range extractHandlers {
				var body string
				switch handlerType {
				case "extract":
					body = `{"data": "valid-json", "type": "extract"}`
				default:
					body = `{"batch": [{"data": "valid-json", "type": "extract"}]}`
				}
				expectHandlerResponse(
					handler,
					authorizedRequest(
						WriteKeyEnabled,
						bytes.NewBufferString(body),
					),
					http.StatusOK,
					"OK",
					handlerType,
				)
			}
		})

		It("should reject requests without request body", func() {
			for handlerType, handler := range allHandlers(gateway) {
				expectHandlerResponse(handler, authorizedRequest(WriteKeyEnabled, nil), http.StatusBadRequest, response.RequestBodyNil+"\n", handlerType)
			}
		})

		It("should reject requests without valid json in request body", func() {
			for handlerType, handler := range allHandlers(gateway) {
				invalidBody := "not-a-valid-json"
				expectHandlerResponse(handler, authorizedRequest(WriteKeyEnabled, bytes.NewBufferString(invalidBody)), http.StatusBadRequest, response.InvalidJSON+"\n", handlerType)
			}
		})

		It("should reject requests with request bodies larger than configured limit", func() {
			for handlerType, handler := range allHandlers(gateway) {
				data := make([]byte, gateway.conf.maxReqSize)
				for i := range data {
					data[i] = 'a'
				}
				body := `{
			                "anonymousId": "anon_id"
			              }`
				body, _ = sjson.Set(body, "properties", data)
				if handlerType == "batch" || handlerType == "import" {
					body = fmt.Sprintf(`{"batch":[%s]}`, body)
				}
				if handlerType != "audiencelist" {
					expectHandlerResponse(handler, authorizedRequest(WriteKeyEnabled, bytes.NewBufferString(body)), http.StatusRequestEntityTooLarge, response.RequestBodyTooLarge+"\n", handlerType)
				}
			}
		})

		It("should reject requests with invalid write keys", func() {
			for handlerType, handler := range allHandlers(gateway) {
				validBody := `{"data":"valid-json"}`
				if handlerType == "batch" || handlerType == "import" {
					validBody = `{"batch":[{"data":"valid-json"}]}`
				}
				expectHandlerResponse(handler, authorizedRequest(WriteKeyInvalid, bytes.NewBufferString(validBody)), http.StatusUnauthorized, response.InvalidWriteKey+"\n", handlerType)
			}
		})

		It("should reject requests with disabled write keys (source)", func() {
			for handlerType, handler := range allHandlers(gateway) {
				validBody := `{"data":"valid-json"}`
				if handlerType == "batch" || handlerType == "import" {
					validBody = `{"batch":[{"data":"valid-json"}]}`
				}
				expectHandlerResponse(handler, authorizedRequest(WriteKeyDisabled, bytes.NewBufferString(validBody)), http.StatusNotFound, response.SourceDisabled+"\n", handlerType)
			}
		})

		It("should reject requests with 500 if jobsdb store returns an error", func() {
			for handlerType, handler := range allHandlers(gateway) {
				if !(handlerType == "batch" || handlerType == "import") {
					validBody := createJSONBody("custom-property", "custom-value")

					c.mockJobsDB.EXPECT().WithStoreSafeTx(gomock.Any(), gomock.Any()).Times(1).Do(func(ctx context.Context, f func(tx jobsdb.StoreSafeTx) error) {
						_ = f(jobsdb.EmptyStoreSafeTx())
					}).Return(nil)
					c.mockJobsDB.
						EXPECT().StoreEachBatchRetryInTx(gomock.Any(), gomock.Any(), gomock.Any()).
						DoAndReturn(jobsToJobsdbErrors).
						Times(1)

					expectHandlerResponse(
						handler,
						authorizedRequest(
							WriteKeyEnabled,
							bytes.NewBuffer(validBody),
						),
						http.StatusInternalServerError,
						"tx error"+"\n",
						handlerType,
					)
					Eventually(
						func() bool {
							stat := statsStore.Get(
								"gateway.write_key_failed_requests",
								map[string]string{
									"source":      rCtxEnabled.SourceTag(),
									"sourceID":    rCtxEnabled.SourceID,
									"workspaceId": rCtxEnabled.WorkspaceID,
									"writeKey":    rCtxEnabled.WriteKey,
									"reqType":     handlerType,
									"reason":      "storeFailed",
									"sourceType":  rCtxEnabled.SourceCategory,
									"sdkVersion":  sdkStatTag,
								},
							)
							return stat != nil && stat.LastValue() == float64(1)
						},
					).Should(BeTrue())
				}
			}
		})
	})

	Context("Robots", func() {
		var gateway *Handle

		BeforeEach(func() {
			gateway = &Handle{}
			err := gateway.Setup(context.Background(), conf, logger.NOP, stats.Default, c.mockApp, c.mockBackendConfig, c.mockJobsDB, c.mockErrJobsDB, nil, c.mockVersionHandler, rsources.NewNoOpService(), sourcedebugger.NewNoOpService())
			Expect(err).To(BeNil())
			waitForBackendConfigInit(gateway)
		})

		AfterEach(func() {
			err := gateway.Shutdown()
			Expect(err).To(BeNil())
		})

		It("should return a robots.txt", func() {
			req := httptest.NewRequest("GET", "/robots.txt", nil)
			expectHandlerResponse(gateway.robotsHandler, req, http.StatusOK, "User-agent: * \nDisallow: / \n", "robots")
		})
	})

	Context("jobDataFromRequest", func() {
		var (
			gateway *Handle
			arctx   = &gwtypes.AuthRequestContext{
				WriteKey: "someWriteKey",
			}
			userIDHeader = "userIDHeader"
		)
		BeforeEach(func() {
			gateway = &Handle{}
			err := gateway.Setup(context.Background(), conf, logger.NOP, stats.Default, c.mockApp, c.mockBackendConfig, c.mockJobsDB, c.mockErrJobsDB, nil, c.mockVersionHandler, rsources.NewNoOpService(), sourcedebugger.NewNoOpService())
			Expect(err).To(BeNil())
			waitForBackendConfigInit(gateway)
		})

		AfterEach(func() {
			err := gateway.Shutdown()
			Expect(err).To(BeNil())
		})

		It("returns invalid JSON in case of invalid JSON payload", func() {
			req := &webRequestT{
				reqType:        "batch",
				authContext:    arctx,
				done:           make(chan<- string),
				userIDHeader:   userIDHeader,
				requestPayload: []byte(``),
			}
			jobData, err := gateway.getJobDataFromRequest(req)
			Expect(errors.New(response.InvalidJSON)).To(Equal(err))
			Expect(jobData.jobs).To(BeNil())
		})

		It("drops non-identifiable requests if userID and anonID are not present in the request payload", func() {
			req := &webRequestT{
				reqType:        "batch",
				authContext:    rCtxEnabled,
				done:           make(chan<- string),
				userIDHeader:   userIDHeader,
				requestPayload: []byte(`{"batch": [{"type": "track"}]}`),
			}
			jobData, err := gateway.getJobDataFromRequest(req)
			Expect(err).To(Equal(errors.New(response.NonIdentifiableRequest)))
			Expect(jobData.jobs).To(BeNil())
		})

		It("accepts events with non-string type anonymousId and/or userId", func() {
			// map type usreId
			payloadMap := map[string]interface{}{
				"batch": []interface{}{
					map[string]interface{}{
						"type":   "track",
						"userId": map[string]interface{}{"id": 456},
					},
				},
			}
			payload, err := json.Marshal(payloadMap)
			Expect(err).To(BeNil())
			req := &webRequestT{
				reqType:        "batch",
				authContext:    rCtxEnabled,
				done:           make(chan<- string),
				userIDHeader:   userIDHeader,
				requestPayload: payload,
			}
			_, err = gateway.getJobDataFromRequest(req)
			Expect(err).To(BeNil())

			// int type anonymousId
			payloadMap = map[string]interface{}{
				"batch": []interface{}{
					map[string]interface{}{
						"type":   "track",
						"userId": 456,
					},
				},
			}
			payload, err = json.Marshal(payloadMap)
			Expect(err).To(BeNil())
			Expect(err).To(BeNil())
			req = &webRequestT{
				reqType:        "batch",
				authContext:    rCtxEnabled,
				done:           make(chan<- string),
				userIDHeader:   userIDHeader,
				requestPayload: payload,
			}
			_, err = gateway.getJobDataFromRequest(req)
			Expect(err).To(BeNil())
		})

		It("allows extract events even if userID and anonID are not present in the request payload", func() {
			req := &webRequestT{
				reqType:        "batch",
				authContext:    rCtxEnabled,
				done:           make(chan<- string),
				userIDHeader:   userIDHeader,
				requestPayload: []byte(`{"batch": [{"type": "extract"}]}`),
			}
			_, err := gateway.getJobDataFromRequest(req)
			Expect(err).To(BeNil())
		})
	})

	Context("SaveWebhookFailures", func() {
		var gateway *Handle
		BeforeEach(func() {
			gateway = &Handle{}
			err := gateway.Setup(context.Background(), conf, logger.NOP, stats.Default, c.mockApp, c.mockBackendConfig, c.mockJobsDB, c.mockErrJobsDB, nil, c.mockVersionHandler, rsources.NewNoOpService(), sourcedebugger.NewNoOpService())
			Expect(err).To(BeNil())
			waitForBackendConfigInit(gateway)
		})

		AfterEach(func() {
			err := gateway.Shutdown()
			Expect(err).To(BeNil())
		})

		It("should save failures to error db", func() {
			c.mockErrJobsDB.
				EXPECT().Store(
				gomock.Any(),
				gomock.Any(),
			).
				DoAndReturn(
					func(
						ctx context.Context,
						jobs []*jobsdb.JobT,
					) error {
						for idx, job := range jobs {
							Expect(misc.IsValidUUID(job.UUID.String())).To(Equal(true))
							Expect(job.CustomVal).To(Equal("WEBHOOK"))

							var paramsMap, expectedParamsMap map[string]interface{}
							var expectedStr []byte

							switch idx {
							case 0:
								Expect(job.EventPayload).To(Equal(json.RawMessage(`{"a1": "b1"}`)))
								expectedStr = []byte(fmt.Sprintf(`{"source_id": "%v", "stage": "webhook", "source_type": "cio", "reason": "err1"}`, SourceIDEnabled))
							case 1:
								Expect(job.EventPayload).To(Equal(json.RawMessage(`{"a2": "b2"}`)))
								expectedStr = []byte(fmt.Sprintf(`{"source_id": "%v", "stage": "webhook", "source_type": "af", "reason": "err2"}`, SourceIDEnabled))
							}

							_ = json.Unmarshal(job.Parameters, &paramsMap)
							_ = json.Unmarshal(expectedStr, &expectedParamsMap)
							equals := reflect.DeepEqual(paramsMap, expectedParamsMap)
							Expect(equals).To(Equal(true))
						}
						return nil
					}).
				Times(1)

			reqs := make([]*webhookModel.FailedWebhookPayload, 2)
			reqs[0] = &webhookModel.FailedWebhookPayload{
				RequestContext: rCtxEnabled,
				Payload:        []byte(`{"a1": "b1"}`),
				SourceType:     "cio",
				Reason:         "err1",
			}
			reqs[1] = &webhookModel.FailedWebhookPayload{
				RequestContext: rCtxEnabled,
				Payload:        []byte(`{"a2": "b2"}`),
				SourceType:     "af",
				Reason:         "err2",
			}
			err := gateway.SaveWebhookFailures(reqs)
			Expect(err).To(BeNil())
		})
	})
})

func unauthorizedRequest(body io.Reader) *http.Request {
	req, err := http.NewRequest("GET", "", body)
	if err != nil {
		panic(err)
	}

	return req
}

func authorizedRequest(username string, body io.Reader) *http.Request {
	req := unauthorizedRequest(body)

	basicAuth := base64.StdEncoding.EncodeToString([]byte(fmt.Sprintf("%s:password-should-be-ignored", username)))

	req.Header.Set("Authorization", fmt.Sprintf("Basic %s", basicAuth))
	// set anonymousId header to ensure everything goes into same batch
	req.Header.Set("AnonymousId", "094985f8-b4eb-43c3-bc8a-e8b75aae9c7c")
	req.RemoteAddr = TestRemoteAddressWithPort
	return req
}

func expectHandlerResponse(handler http.HandlerFunc, req *http.Request, responseStatus int, responseBody, reqType string) {
	var body string
	Eventually(func() int {
		rr := httptest.NewRecorder()
		handler.ServeHTTP(rr, req.Clone(context.Background()))
		if rr.Body != nil {
			bodyBytes, _ := io.ReadAll(rr.Body)
			body = string(bodyBytes)
		} else {
			body = ""
		}
		return rr.Result().StatusCode
	}).Should(Equal(responseStatus), fmt.Sprintf("reqType: %s", reqType))
	Expect(body).To(Equal(responseBody), fmt.Sprintf("reqType: %s", reqType))
}

// return all endpoints as key and method as value
func endpointsToVerify() ([]string, []string, []string) {
	getEndpoints := []string{
		"/version",
		"/robots.txt",
		"/pixel/v1/track",
		"/pixel/v1/page",
		"/v1/webhook",
		"/v1/job-status/123",
		"/v1/job-status/123/failed-records",
		"/v1/warehouse/jobs/status",
		// TODO: Remove this endpoint once sources change is released
		"/v1/warehouse/fetch-tables",
		"/internal/v1/warehouse/fetch-tables",
	}

	postEndpoints := []string{
		"/v1/batch",
		"/v1/identify",
		"/v1/track",
		"/v1/page",
		"/v1/screen",
		"/v1/alias",
		"/v1/merge",
		"/v1/group",
		"/v1/import",
		"/v1/audiencelist", // Get rid of this over time and use the /internal endpoint
		"/v1/webhook",
		"/beacon/v1/batch",
		"/internal/v1/extract",
		"/internal/v1/replay",
		"/internal/v1/audiencelist",
		"/v1/warehouse/pending-events",
		"/v1/warehouse/trigger-upload",
		"/v1/warehouse/jobs",
	}

	deleteEndpoints := []string{
		"/v1/job-status/1234",
	}
	return getEndpoints, postEndpoints, deleteEndpoints
}

func allHandlers(gw *Handle) map[string]http.HandlerFunc {
	return map[string]http.HandlerFunc{
		"alias":        gw.webAliasHandler(),
		"batch":        gw.webBatchHandler(),
		"group":        gw.webGroupHandler(),
		"identify":     gw.webIdentifyHandler(),
		"page":         gw.webPageHandler(),
		"screen":       gw.webScreenHandler(),
		"track":        gw.webTrackHandler(),
		"import":       gw.webImportHandler(),
		"audiencelist": gw.webAudienceListHandler(),
		"extract":      gw.webExtractHandler(),
	}
}

// converts a job list to a map of empty errors, to emulate a successful jobsdb.Store response
func jobsToEmptyErrors(_ context.Context, _ jobsdb.StoreSafeTx, _ [][]*jobsdb.JobT) (map[uuid.UUID]string, error) {
	return make(map[uuid.UUID]string), nil
}

// converts a job list to a map of empty errors, to emulate a successful jobsdb.Store response
func jobsToJobsdbErrors(_ context.Context, _ jobsdb.StoreSafeTx, jobs [][]*jobsdb.JobT) (map[uuid.UUID]string, error) {
	errorsMap := make(map[uuid.UUID]string, len(jobs))
	for _, batch := range jobs {
		errorsMap[batch[0].UUID] = "tx error"
	}

	return errorsMap, nil
}

func TestContentTypeFunction(t *testing.T) {
	expectedContentType := "application/json; charset=utf-8"
	expectedStatus := http.StatusOK
	nextHandler := http.HandlerFunc(func(w http.ResponseWriter, r *http.Request) {
		// setting it custom to verify that next handler is called
		w.WriteHeader(expectedStatus)
	})
	handlerToTest := withContentType(expectedContentType, nextHandler)
	respRecorder := httptest.NewRecorder()
	req := httptest.NewRequest("GET", "http://testing", nil)

	handlerToTest.ServeHTTP(respRecorder, req)
	receivedContentType := respRecorder.Header()["Content-Type"][0]
	require.Equal(t, expectedContentType, receivedContentType, "actual content type different than expected.")
	require.Equal(t, expectedStatus, respRecorder.Code, "actual response code different than expected.")
}

type mockRequestHandler struct{}

func (mockRequestHandler) ProcessRequest(_ *http.ResponseWriter, _ *http.Request, _ string, _ []byte, _ *gwtypes.AuthRequestContext) string {
	return ""
}

func waitForBackendConfigInit(gw *Handle) {
	Eventually(
		func() bool {
			select {
			case <-gw.backendConfigInitialisedChan:
				return true
			default:
				return false
			}
		},
		2*time.Second,
	).Should(BeTrue())
}<|MERGE_RESOLUTION|>--- conflicted
+++ resolved
@@ -110,7 +110,6 @@
 			Enabled:  true,
 			SourceDefinition: backendconfig.SourceDefinitionT{
 				Name:     SourceIDEnabled,
-<<<<<<< HEAD
 				Category: sourceType2,
 			},
 			WorkspaceID: WorkspaceID,
@@ -121,10 +120,7 @@
 			Enabled:        true,
 			IsReplaySource: true,
 			SourceDefinition: backendconfig.SourceDefinitionT{
-				Name:     SourceIDEnabled,
-=======
->>>>>>> 264c52ae
-				Category: sourceType2,
+				Name: SourceIDEnabled,
 			},
 			WorkspaceID: WorkspaceID,
 		},
@@ -271,11 +267,7 @@
 		It("should not accept events from suppress users", func() {
 			suppressedUserEventData := fmt.Sprintf(`{"batch":[{"userId":%q}]}`, SuppressedUserID)
 			// Why GET
-<<<<<<< HEAD
 			expectHandlerResponse(gateway.webBatchHandler(), authorizedRequest(WriteKeyEnabled, bytes.NewBufferString(suppressedUserEventData)), http.StatusOK, "OK", "batch")
-=======
-			expectHandlerResponse((gateway.webBatchHandler()), authorizedRequest(WriteKeyEnabled, bytes.NewBufferString(suppressedUserEventData)), http.StatusOK, "OK", "batch")
->>>>>>> 264c52ae
 			Eventually(
 				func() bool {
 					stat := statsStore.Get(
