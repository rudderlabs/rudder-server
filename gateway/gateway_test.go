package gateway

import (
	"bytes"
	"encoding/base64"
	"encoding/json"
	"fmt"
	"io"
	"io/ioutil"
	"net/http"
	"net/http/httptest"
	"reflect"
	"time"

	"github.com/golang/mock/gomock"
	. "github.com/onsi/ginkgo"
	. "github.com/onsi/ginkgo/extensions/table"
	. "github.com/onsi/gomega"
	uuid "github.com/satori/go.uuid"
	"github.com/tidwall/gjson"
	"github.com/tidwall/sjson"

	"github.com/rudderlabs/rudder-server/admin"
	"github.com/rudderlabs/rudder-server/app"
	"github.com/rudderlabs/rudder-server/config"
	backendconfig "github.com/rudderlabs/rudder-server/config/backend-config"
	"github.com/rudderlabs/rudder-server/gateway/response"
	"github.com/rudderlabs/rudder-server/jobsdb"
	mocksApp "github.com/rudderlabs/rudder-server/mocks/app"
	mocksBackendConfig "github.com/rudderlabs/rudder-server/mocks/config/backend-config"
	mocksJobsDB "github.com/rudderlabs/rudder-server/mocks/jobsdb"
	mocksRateLimiter "github.com/rudderlabs/rudder-server/mocks/rate-limiter"
	mocksTypes "github.com/rudderlabs/rudder-server/mocks/utils/types"
	"github.com/rudderlabs/rudder-server/services/stats"
	"github.com/rudderlabs/rudder-server/utils"
	"github.com/rudderlabs/rudder-server/utils/logger"
	"github.com/rudderlabs/rudder-server/utils/misc"
	testutils "github.com/rudderlabs/rudder-server/utils/tests"
)

const (
	WriteKeyEnabled           = "enabled-write-key"
	WriteKeyDisabled          = "disabled-write-key"
	WriteKeyInvalid           = "invalid-write-key"
	WriteKeyEmpty             = ""
	SourceIDEnabled           = "enabled-source"
	SourceIDDisabled          = "disabled-source"
	TestRemoteAddressWithPort = "test.com:80"
	TestRemoteAddress         = "test.com"

	// CurrentWorkspaceID        = "workspace-id"
	// WorkspaceSuppressedUserID = "suppressed-user-1"
	SuppressedUserID = "suppressed-user-2"
	NormalUserID     = "normal-user-1"
	// SecondEnabledSourceID     = "enabled-source-2"
	// SecondEnabledWriteKey     = "enabled-write-key-2"
)

var testTimeout = 15 * time.Second

// This configuration is assumed by all gateway tests and, is returned on Subscribe of mocked backend config
var sampleBackendConfig = backendconfig.ConfigT{
	Sources: []backendconfig.SourceT{
		{
			ID:       SourceIDDisabled,
			WriteKey: WriteKeyDisabled,
			Enabled:  false,
		},
		{
			ID:       SourceIDEnabled,
			WriteKey: WriteKeyEnabled,
			Enabled:  true,
		},
		// {
		// 	ID:       SecondEnabledSourceID,
		// 	WriteKey: SecondEnabledWriteKey,
		// 	Enabled:  true,
		// },
	},
}

// var sampleRegulationsConfig = backendconfig.RegulationsT{
// 	WorkspaceRegulations: []backendconfig.WorkspaceRegulationT{
// 		ID: "1",
// 		RegulationType: "Suppress",
// 		WorkspaceID: CurrentWorkspaceID,
// 		UserID: WorkspaceSuppressedUserID
// 	},
// 	SourceRegulations: []backendconfig.SourceRegulationT{
// 		ID: "2",
// 		RegulationType: "Suppress",
// 		WorkspaceID: CurrentWorkspaceID,
// 		SourceID: SourceIDEnabled,
// 		UserID: SourceSuppressedUserID
// 	},
// }

type testContext struct {
	asyncHelper testutils.AsyncTestHelper

	mockCtrl          *gomock.Controller
	mockJobsDB        *mocksJobsDB.MockJobsDB
	mockBackendConfig *mocksBackendConfig.MockBackendConfig
	mockApp           *mocksApp.MockInterface
	mockRateLimiter   *mocksRateLimiter.MockRateLimiter

	mockVersionHandler func(w http.ResponseWriter, r *http.Request)

	//Enterprise mocks
	mockSuppressUser        *mocksTypes.MockSuppressUserI
	mockSuppressUserFeature *mocksApp.MockSuppressUserFeature
}

func (c *testContext) initializeAppFeatures() {
	c.mockApp.EXPECT().Features().Return(&app.Features{}).AnyTimes()
}

func (c *testContext) initializeEnterprizeAppFeatures() {
	enterpriseFeatures := &app.Features{
		SuppressUser: c.mockSuppressUserFeature,
	}
	c.mockApp.EXPECT().Features().Return(enterpriseFeatures).AnyTimes()
}

// Initiaze mocks and common expectations
func (c *testContext) Setup() {
	c.asyncHelper.Setup()
	c.mockCtrl = gomock.NewController(GinkgoT())
	c.mockJobsDB = mocksJobsDB.NewMockJobsDB(c.mockCtrl)
	c.mockBackendConfig = mocksBackendConfig.NewMockBackendConfig(c.mockCtrl)
	c.mockApp = mocksApp.NewMockInterface(c.mockCtrl)
	c.mockRateLimiter = mocksRateLimiter.NewMockRateLimiter(c.mockCtrl)

	// During Setup, gateway subscribes to backend config and waits until it is received.
	c.mockBackendConfig.EXPECT().WaitForConfig().Return().Times(1).Do(c.asyncHelper.ExpectAndNotifyCallbackWithName("wait_for_config"))
	c.mockBackendConfig.EXPECT().Subscribe(gomock.Any(), backendconfig.TopicProcessConfig).
		Do(func(channel chan utils.DataEvent, topic backendconfig.Topic) {
			// on Subscribe, emulate a backend configuration event
			go func() { channel <- utils.DataEvent{Data: sampleBackendConfig, Topic: string(topic)} }()
		}).
		Do(c.asyncHelper.ExpectAndNotifyCallbackWithName("process_config")).
		Return().Times(1)
	c.mockVersionHandler = func(w http.ResponseWriter, r *http.Request) {}
}

func (c *testContext) Finish() {
	c.asyncHelper.WaitWithTimeout(testTimeout)
	c.mockCtrl.Finish()
}

var _ = Describe("Reconstructing JSON for ServerSide SDK", func() {
	var (
		gateway = &HandleT{}
	)
	var _ = DescribeTable("newDSIdx tests",
		func(inputKey, value string) {
			testValidBody := `{"batch":[{"anonymousId":"anon_id_1","event":"event_1_1"},{"anonymousId":"anon_id_2","event":"event_2_1"},{"anonymousId":"anon_id_3","event":"event_3_1"},{"anonymousId":"anon_id_1","event":"event_1_2"},{"anonymousId":"anon_id_2","event":"event_2_2"},{"anonymousId":"anon_id_1","event":"event_1_3"}]}`
			response, payloadError := gateway.getUsersPayload([]byte(testValidBody))
			key, err := misc.GetMD5UUID((inputKey))
			Expect(string(response[key.String()])).To(Equal(value))
			Expect(err).To(BeNil())
			Expect(payloadError).To(BeNil())
		},
		Entry("Expected JSON for Key 1 Test 1 : ", ":anon_id_1", `{"batch":[{"anonymousId":"anon_id_1","event":"event_1_1"},{"anonymousId":"anon_id_1","event":"event_1_2"},{"anonymousId":"anon_id_1","event":"event_1_3"}]}`),
		Entry("Expected JSON for Key 2 Test 1 : ", ":anon_id_2", `{"batch":[{"anonymousId":"anon_id_2","event":"event_2_1"},{"anonymousId":"anon_id_2","event":"event_2_2"}]}`),
		Entry("Expected JSON for Key 3 Test 1 : ", ":anon_id_3", `{"batch":[{"anonymousId":"anon_id_3","event":"event_3_1"}]}`),
	)
})

func initGW() {
	config.Load()
	admin.Init()
	logger.Init()
	misc.Init()
	Init()
}

var _ = Describe("Gateway Enterprise", func() {
<<<<<<< HEAD
	var c *testContext
=======
	initGW()

	var c *context
>>>>>>> 61c5e753

	BeforeEach(func() {
		c = &testContext{}
		c.Setup()

		c.mockSuppressUser = mocksTypes.NewMockSuppressUserI(c.mockCtrl)
		c.mockSuppressUserFeature = mocksApp.NewMockSuppressUserFeature(c.mockCtrl)
		c.initializeEnterprizeAppFeatures()

		c.mockSuppressUserFeature.EXPECT().Setup(gomock.Any()).AnyTimes().Return(c.mockSuppressUser)
		c.mockSuppressUser.EXPECT().IsSuppressedUser(NormalUserID, SourceIDEnabled, WriteKeyEnabled).Return(false).AnyTimes()
		c.mockSuppressUser.EXPECT().IsSuppressedUser(SuppressedUserID, SourceIDEnabled, WriteKeyEnabled).Return(true).AnyTimes()

		// setup static requirements of dependencies
		stats.Setup()

		// setup common environment, override in BeforeEach when required
		SetEnableRateLimit(false)
		SetEnableSuppressUserFeature(true)
		SetEnableEventSchemasFeature(false)
		// SetUserWebRequestBatchTimeout(time.Second)
		// SetMaxDBBatchSize(1)
	})

	AfterEach(func() {
		c.Finish()
	})

	Context("Suppress users", func() {
		gateway := &HandleT{}

		BeforeEach(func() {
			gateway.Setup(c.mockApp, c.mockBackendConfig, c.mockJobsDB, nil, c.mockVersionHandler)
		})

		It("should not accept events from suppress users", func() {
			suppressedUserEventData := fmt.Sprintf("{\"batch\":[{\"userId\": \"%s\"}]}", SuppressedUserID)
			// Why GET
			expectHandlerResponse(gateway.webBatchHandler, authorizedRequest(WriteKeyEnabled, bytes.NewBufferString(suppressedUserEventData)), 200, "OK")
		})

		It("should accept events from normal users", func() {
			allowedUserEventData := fmt.Sprintf("{\"batch\":[{\"userId\": \"%s\"}]}", NormalUserID)

			c.mockJobsDB.EXPECT().StoreWithRetryEach(gomock.Any()).DoAndReturn(jobsToEmptyErrors).Times(1).Do(c.asyncHelper.ExpectAndNotifyCallbackWithName("store-job"))

			// Why GET
			expectHandlerResponse(gateway.webBatchHandler, authorizedRequest(WriteKeyEnabled, bytes.NewBufferString(allowedUserEventData)), 200, "OK")
		})
	})

})

var _ = Describe("Gateway", func() {
<<<<<<< HEAD
	var c *testContext
=======
	initGW()

	var c *context
>>>>>>> 61c5e753

	BeforeEach(func() {
		c = &testContext{}
		c.Setup()
		c.initializeAppFeatures()

		// setup static requirements of dependencies
		stats.Setup()

		// setup common environment, override in BeforeEach when required
		SetEnableRateLimit(false)
		SetEnableEventSchemasFeature(false)
	})

	AfterEach(func() {
		c.Finish()
	})

	Context("Initialization", func() {
		gateway := &HandleT{}

		It("should wait for backend config", func() {
			gateway.Setup(c.mockApp, c.mockBackendConfig, c.mockJobsDB, nil, c.mockVersionHandler)
		})
	})

	Context("Valid requests", func() {
		var (
			gateway               = &HandleT{}
			gatewayBatchCalls int = 1
		)

		// tracks expected batch_id
		nextBatchID := func() (batchID int) {
			batchID = gatewayBatchCalls
			gatewayBatchCalls++
			return
		}

		BeforeEach(func() {
			gateway.Setup(c.mockApp, c.mockBackendConfig, c.mockJobsDB, nil, c.mockVersionHandler)
		})

		assertJobMetadata := func(job *jobsdb.JobT, batchLength int, batchId int) {
			Expect(misc.IsValidUUID(job.UUID.String())).To(Equal(true))

			var paramsMap, expectedParamsMap map[string]interface{}
			json.Unmarshal(job.Parameters, &paramsMap)
			expectedStr := []byte(fmt.Sprintf(`{"source_id": "%v", "batch_id": %d, "source_job_run_id": ""}`, SourceIDEnabled, batchId))
			json.Unmarshal(expectedStr, &expectedParamsMap)
			equals := reflect.DeepEqual(paramsMap, expectedParamsMap)
			Expect(equals).To(Equal(true))

			Expect(job.CustomVal).To(Equal(CustomVal))

			responseData := []byte(job.EventPayload)
			receivedAt := gjson.GetBytes(responseData, "receivedAt")
			writeKey := gjson.GetBytes(responseData, "writeKey")
			requestIP := gjson.GetBytes(responseData, "requestIP")
			batch := gjson.GetBytes(responseData, "batch")

			Expect(time.Parse(misc.RFC3339Milli, receivedAt.String())).To(BeTemporally("~", time.Now(), 100*time.Millisecond))
			Expect(writeKey.String()).To(Equal(WriteKeyEnabled))
			Expect(requestIP.String()).To(Equal(TestRemoteAddress))
			Expect(batch.Array()).To(HaveLen(batchLength))
		}

		createValidBody := func(customProperty string, customValue string) []byte {
			validData := `{"userId":"dummyId","data":{"string":"valid-json","nested":{"child":1}}}`
			validDataWithProperty, _ := sjson.SetBytes([]byte(validData), customProperty, customValue)

			return validDataWithProperty
		}

		assertJobBatchItem := func(payload gjson.Result) {
			messageID := payload.Get("messageId")
			messageType := payload.Get("type")

			// Assertions regarding batch message
			Expect(messageID.Exists()).To(BeTrue())
			Expect(messageID.String()).To(testutils.BeValidUUID())
			Expect(messageType.Exists()).To(BeTrue())
		}

		stripJobPayload := func(payload gjson.Result) string {
			strippedPayload, _ := sjson.Delete(payload.String(), "messageId")
			strippedPayload, _ = sjson.Delete(strippedPayload, "rudderId")
			strippedPayload, _ = sjson.Delete(strippedPayload, "type")

			return strippedPayload
		}

		// common tests for all web handlers
		assertSingleMessageHandler := func(handlerType string, handler http.HandlerFunc) {
			It("should accept valid requests on a single endpoint (except batch), and store to jobsdb", func() {
				validBody := createValidBody("custom-property", "custom-value")

				c.mockJobsDB.
					EXPECT().StoreWithRetryEach(gomock.Any()).
					DoAndReturn(func(jobs []*jobsdb.JobT) map[uuid.UUID]string {
						for _, job := range jobs {
							// each call should be included in a separate batch, with a separate batch_id
							expectedBatchID := nextBatchID()
							assertJobMetadata(job, 1, expectedBatchID)

							responseData := []byte(job.EventPayload)
							payload := gjson.GetBytes(responseData, "batch.0")

							assertJobBatchItem(payload)

							messageType := payload.Get("type")
							Expect(messageType.String()).To(Equal(handlerType))
							Expect(stripJobPayload(payload)).To(MatchJSON(validBody))
						}
						c.asyncHelper.ExpectAndNotifyCallbackWithName("jobsdb_store")()

						return jobsToEmptyErrors(jobs)
					}).
					Times(1)

				expectHandlerResponse(handler, authorizedRequest(WriteKeyEnabled, bytes.NewBuffer(validBody)), 200, "OK")
			})
		}

		for handlerType, handler := range allHandlers(gateway) {
			if !(handlerType == "batch" || handlerType == "import") {
				assertSingleMessageHandler(handlerType, handler)
			}
		}

		//Commenting the following test
		//This will be fixed and uncommented in user based request routing tests
		// It("should process multiple requests to all endpoints (except batch) in a batch", func() {
		// 	handlers := map[string]http.HandlerFunc{
		// 		"alias":    gateway.webAliasHandler,
		// 		"group":    gateway.webGroupHandler,
		// 		"identify": gateway.webIdentifyHandler,
		// 		"page":     gateway.webPageHandler,
		// 	}

		// 	handlerExpectation := func(handlerType string, handler http.HandlerFunc) *RequestExpectation {
		// 		// we add the handler type in custom property of request's body, to check that the type field is set correctly while batching
		// 		validBody := createValidBody("custom-property-type", handlerType)
		// 		validRequest := authorizedRequest(WriteKeyEnabled, bytes.NewBuffer(validBody))

		// 		return &RequestExpectation{
		// 			request:        validRequest,
		// 			handler:        handler,
		// 			responseStatus: 200,
		// 			responseBody:   "OK",
		// 		}
		// 	}

		// 	callStore := c.mockJobsDB.
		// 		EXPECT().StoreWithRetryEach(gomock.Any()).
		// 		DoAndReturn(func(jobs []*jobsdb.JobT) map[uuid.UUID]string {
		// 			// will collect all message handler types, found in jobs send to Store function
		// 			typesFound := make(map[string]bool, 4)

		// 			// All jobs should belong to the same batchId
		// 			expectedBatchID := nextBatchID()

		// 			for _, job := range jobs {
		// 				assertJobMetadata(job, 1, expectedBatchID)

		// 				responseData := []byte(job.EventPayload)
		// 				payload := gjson.GetBytes(responseData, "batch.0")

		// 				assertJobBatchItem(payload)

		// 				messageType := payload.Get("type").String()
		// 				Expect(stripJobPayload(payload)).To(MatchJSON(createValidBody("custom-property-type", messageType)))

		// 				typesFound[messageType] = true
		// 			}

		// 			// ensure all message handler types appear in jobs
		// 			for t := range handlers {
		// 				if t != "batch" {
		// 					_, found := typesFound[t]
		// 					Expect(found).To(BeTrue())
		// 				}
		// 			}

		// 			c.asyncHelper.ExpectAndNotifyCallbackWithName("")()

		// 			return jobsToEmptyErrors(jobs)
		// 		}).
		// 		Times(1)

		// 	expectations := []*RequestExpectation{}
		// 	for t, h := range handlers {
		// 		if t != "batch" {
		// 			expectations = append(expectations, handlerExpectation(t, h))
		// 		}
		// 	}

		// 	expectBatch(expectations)
		// })
	})

	Context("Rate limits", func() {
		var (
			gateway = &HandleT{}
		)

		BeforeEach(func() {
			SetEnableRateLimit(true)
			gateway.Setup(c.mockApp, c.mockBackendConfig, c.mockJobsDB, c.mockRateLimiter, c.mockVersionHandler)
		})

		It("should store messages successfuly if rate limit is not reached for workspace", func() {
			workspaceID := "some-workspace-id"

			c.mockBackendConfig.EXPECT().GetWorkspaceIDForWriteKey(WriteKeyEnabled).Return(workspaceID).AnyTimes().Do(c.asyncHelper.ExpectAndNotifyCallbackWithName(""))
			c.mockRateLimiter.EXPECT().LimitReached(workspaceID).Return(false).Times(1).Do(c.asyncHelper.ExpectAndNotifyCallbackWithName(""))
			c.mockJobsDB.EXPECT().StoreWithRetryEach(gomock.Any()).DoAndReturn(jobsToEmptyErrors).Times(1).Do(c.asyncHelper.ExpectAndNotifyCallbackWithName(""))

			expectHandlerResponse(gateway.webAliasHandler, authorizedRequest(WriteKeyEnabled, bytes.NewBufferString(`{"userId":"dummyId"}`)), 200, "OK")
		})

		It("should reject messages if rate limit is reached for workspace", func() {
			workspaceID := "some-workspace-id"

			c.mockBackendConfig.EXPECT().GetWorkspaceIDForWriteKey(WriteKeyEnabled).Return(workspaceID).AnyTimes().Do(c.asyncHelper.ExpectAndNotifyCallbackWithName(""))
			c.mockRateLimiter.EXPECT().LimitReached(workspaceID).Return(true).Times(1).Do(c.asyncHelper.ExpectAndNotifyCallbackWithName(""))

			expectHandlerResponse(gateway.webAliasHandler, authorizedRequest(WriteKeyEnabled, bytes.NewBufferString("{}")), 400, response.TooManyRequests+"\n")
		})
	})

	Context("Invalid requests", func() {
		var (
			gateway = &HandleT{}
		)

		BeforeEach(func() {
			gateway.Setup(c.mockApp, c.mockBackendConfig, c.mockJobsDB, nil, c.mockVersionHandler)
		})

		// common tests for all web handlers
		assertHandler := func(handlerType string, handler http.HandlerFunc) {
			It("should reject requests without Authorization header", func() {
				expectHandlerResponse(handler, unauthorizedRequest(nil), 400, response.NoWriteKeyInBasicAuth+"\n")
			})

			It("should reject requests without username in Authorization header", func() {
				expectHandlerResponse(handler, authorizedRequest(WriteKeyEmpty, nil), 400, response.NoWriteKeyInBasicAuth+"\n")
			})

			It("should reject requests with both userId and anonymousId not present", func() {
				validBody := `{"data": "valid-json"}`
				if handlerType == "batch" || handlerType == "import" {
					validBody = `{"batch": [{"data": "valid-json"}]}`
				}
				expectHandlerResponse(handler, authorizedRequest(WriteKeyEnabled, bytes.NewBufferString(validBody)), 400, response.NonIdentifiableRequest+"\n")
			})

			It("should reject requests without request body", func() {
				expectHandlerResponse(handler, authorizedRequest(WriteKeyInvalid, nil), 400, response.RequestBodyNil+"\n")
			})

			It("should reject requests without valid json in request body", func() {
				invalidBody := "not-a-valid-json"
				expectHandlerResponse(handler, authorizedRequest(WriteKeyInvalid, bytes.NewBufferString(invalidBody)), 400, response.InvalidJSON+"\n")
			})

			It("should reject requests with request bodies larger than configured limit", func() {
				data := make([]byte, gateway.MaxReqSize())
				for i := range data {
					data[i] = 'a'
				}
				body := `{
					"anonymousId": "anon_id"
				  }`
				body, _ = sjson.Set(body, "properties", data)
				if handlerType == "batch" || handlerType == "import" {
					body = fmt.Sprintf(`{"batch":[%s]}`, body)
				}
				if handlerType != "audiencelist" {
					expectHandlerResponse(handler, authorizedRequest(WriteKeyEnabled, bytes.NewBufferString(body)), 400, response.RequestBodyTooLarge+"\n")
				}
			})

			It("should reject requests with invalid write keys", func() {
				validBody := `{"data":"valid-json"}`
				if handlerType == "batch" || handlerType == "import" {
					validBody = `{"batch":[{"data":"valid-json"}]}`
				}
				expectHandlerResponse(handler, authorizedRequest(WriteKeyInvalid, bytes.NewBufferString(validBody)), 400, response.InvalidWriteKey+"\n")
			})

			It("should reject requests with disabled write keys", func() {
				validBody := `{"data":"valid-json"}`
				if handlerType == "batch" || handlerType == "import" {
					validBody = `{"batch":[{"data":"valid-json"}]}`
				}
				expectHandlerResponse(handler, authorizedRequest(WriteKeyDisabled, bytes.NewBufferString(validBody)), 400, response.InvalidWriteKey+"\n")
			})
		}

		for handlerType, handler := range allHandlers(gateway) {
			assertHandler(handlerType, handler)
		}
	})
})

func unauthorizedRequest(body io.Reader) *http.Request {
	req, err := http.NewRequest("GET", "", body)
	if err != nil {
		panic(err)
	}

	return req
}

func authorizedRequest(username string, body io.Reader) *http.Request {
	req := unauthorizedRequest(body)

	basicAuth := base64.StdEncoding.EncodeToString([]byte(fmt.Sprintf("%s:password-should-be-ignored", username)))

	req.Header.Set("Authorization", fmt.Sprintf("Basic %s", basicAuth))
	// set anonymousId header to ensure everything goes into same batch
	req.Header.Set("AnonymousId", "094985f8-b4eb-43c3-bc8a-e8b75aae9c7c")
	req.RemoteAddr = TestRemoteAddressWithPort
	return req
}

func expectHandlerResponse(handler http.HandlerFunc, req *http.Request, responseStatus int, responseBody string) {
	testutils.RunTestWithTimeout(func() {
		rr := httptest.NewRecorder()
		handler.ServeHTTP(rr, req)

		bodyBytes, _ := ioutil.ReadAll(rr.Body)
		body := string(bodyBytes)

		Expect(rr.Result().StatusCode).To(Equal(responseStatus))
		Expect(body).To(Equal(responseBody))
	}, testTimeout)
}

type RequestExpectation struct {
	request        *http.Request
	handler        http.HandlerFunc
	responseStatus int
	responseBody   string
}

func expectBatch(expectations []*RequestExpectation) {
	c := make(chan struct{})

	for _, x := range expectations {
		go func(e *RequestExpectation) {
			defer GinkgoRecover()
			expectHandlerResponse(e.handler, e.request, e.responseStatus, e.responseBody)
			c <- struct{}{}
		}(x)
	}

	misc.RunWithTimeout(func() {
		for range expectations {
			<-c
		}
	}, func() {
		Fail("Not all batch requests responded on time")
	}, testTimeout)
}

func allHandlers(gateway *HandleT) map[string]http.HandlerFunc {
	return map[string]http.HandlerFunc{
		"alias":        gateway.webAliasHandler,
		"batch":        gateway.webBatchHandler,
		"group":        gateway.webGroupHandler,
		"identify":     gateway.webIdentifyHandler,
		"page":         gateway.webPageHandler,
		"screen":       gateway.webScreenHandler,
		"track":        gateway.webTrackHandler,
		"import":       gateway.webImportHandler,
		"audiencelist": gateway.webAudienceListHandler,
	}
}

// converts a job list to a map of empty errors, to emulate a successful jobsdb.Store response
func jobsToEmptyErrors(jobs []*jobsdb.JobT) map[uuid.UUID]string {
	return make(map[uuid.UUID]string)
}<|MERGE_RESOLUTION|>--- conflicted
+++ resolved
@@ -176,13 +176,9 @@
 }
 
 var _ = Describe("Gateway Enterprise", func() {
-<<<<<<< HEAD
+	initGW()
+
 	var c *testContext
-=======
-	initGW()
-
-	var c *context
->>>>>>> 61c5e753
 
 	BeforeEach(func() {
 		c = &testContext{}
@@ -237,13 +233,9 @@
 })
 
 var _ = Describe("Gateway", func() {
-<<<<<<< HEAD
+	initGW()
+
 	var c *testContext
-=======
-	initGW()
-
-	var c *context
->>>>>>> 61c5e753
 
 	BeforeEach(func() {
 		c = &testContext{}
