--- conflicted
+++ resolved
@@ -28,13 +28,8 @@
 
 func (bt *batchWebhookTransformerT) markRepsonseFail(reason string) transformerResponseT {
 	resp := transformerResponseT{
-<<<<<<< HEAD
 		Err:        response.GetStatus(reason),
-		StatusCode: response.GetStatusCode(reason),
-=======
-		err:        response.GetStatus(reason),
-		statusCode: response.GetErrorStatusCode(reason),
->>>>>>> 41a2cfaa
+		StatusCode: response.GetErrorStatusCode(reason),
 	}
 	bt.stats.failedStat.Count(1)
 	return resp
@@ -102,7 +97,7 @@
 		pkgLogger.Errorf("source rudder-transformer response size does not equal sent events size")
 		return transformerBatchResponseT{
 			batchError: errors.New(response.GetStatus(response.SourceTransformerInvalidResponseFormat)),
-			statusCode: response.GetStatusCode(response.SourceTransformerInvalidResponseFormat),
+			statusCode: response.GetErrorStatusCode(response.SourceTransformerInvalidResponseFormat),
 		}
 	}
 
