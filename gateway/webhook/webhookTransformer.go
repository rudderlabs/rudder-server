--- conflicted
+++ resolved
@@ -7,7 +7,6 @@
 	"fmt"
 	"io"
 	"net/http"
-	"strconv"
 	"strings"
 
 	"github.com/rudderlabs/rudder-server/gateway/response"
@@ -36,23 +35,13 @@
 }
 
 func (bt *batchWebhookTransformerT) markResponseFail(sourceType, reason string) transformerResponse {
-<<<<<<< HEAD
 	statusCode := response.GetErrorStatusCode(reason)
-=======
->>>>>>> 74bf2b7d
 	resp := transformerResponse{
 		Err:        response.GetStatus(reason),
 		StatusCode: statusCode,
 	}
 	bt.stats.failedStat.Count(1)
-<<<<<<< HEAD
 	countWebhookErrors(sourceType, statusCode, 1)
-=======
-	stats.Default.NewTaggedStat("source_transform_failed_jobs", stats.CountType, stats.Tags{
-		"sourceType": sourceType,
-		"statusCode": strconv.Itoa(response.GetErrorStatusCode(reason)),
-	}).Count(1)
->>>>>>> 74bf2b7d
 	return resp
 }
 
