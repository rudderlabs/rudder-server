package webhook

import (
	"bytes"
	"context"
	"encoding/json"
	"errors"
	"fmt"
	"io"
	"mime/multipart"
	"net/http"
	"net/url"
	"strconv"
	"strings"
	"sync"
	"sync/atomic"
	"time"

	"github.com/hashicorp/go-retryablehttp"
	"github.com/samber/lo"
	"golang.org/x/exp/slices"

	"github.com/rudderlabs/rudder-go-kit/logger"
	"github.com/rudderlabs/rudder-go-kit/stats"
	gwtypes "github.com/rudderlabs/rudder-server/gateway/internal/types"
	"github.com/rudderlabs/rudder-server/gateway/response"
	"github.com/rudderlabs/rudder-server/gateway/webhook/model"
	"github.com/rudderlabs/rudder-server/utils/misc"
)

type webhookT struct {
	request     *http.Request
	writer      http.ResponseWriter
	done        chan<- transformerResponse
	sourceType  string
	authContext *gwtypes.AuthRequestContext
}

type batchWebhookT struct {
	batchRequest []*webhookT
	sourceType   string
}

//go:generate mockgen -destination=../../mocks/gateway/webhook.go -package=mocks_gateway github.com/rudderlabs/rudder-server/gateway/webhook Webhook
type Webhook interface {
	RequestHandler(w http.ResponseWriter, r *http.Request)
	Register(name string)
	Shutdown() error
}

type HandleT struct {
	logger        logger.Logger
	requestQMu    sync.RWMutex
	requestQ      map[string]chan *webhookT
	batchRequestQ chan *batchWebhookT
	netClient     *retryablehttp.Client
	gwHandle      Gateway
	stats         stats.Stats
	ackCount      uint64
	recvCount     uint64

	batchRequestsWg  sync.WaitGroup
	backgroundWait   func() error
	backgroundCancel context.CancelFunc

	config struct {
		webhookBatchTimeout        misc.ValueLoader[time.Duration]
		maxWebhookBatchSize        misc.ValueLoader[int]
		sourceListForParsingParams []string
	}
}

type webhookSourceStatT struct {
	id              string
	numEvents       stats.Measurement
	numOutputEvents stats.Measurement
	sourceTransform stats.Measurement
}

type webhookStatsT struct {
	sentStat           stats.Measurement
	receivedStat       stats.Measurement
	failedStat         stats.Measurement
	transformTimerStat stats.Measurement
	sourceStats        map[string]*webhookSourceStatT
}

type batchWebhookTransformerT struct {
	webhook              *HandleT
	stats                *webhookStatsT
	sourceTransformerURL string
}

type batchTransformerOption func(bt *batchWebhookTransformerT)

func (webhook *HandleT) failRequest(w http.ResponseWriter, r *http.Request, reason string, code int) {
	statusCode := http.StatusBadRequest
	if code != 0 {
		statusCode = code
	}
	webhook.logger.Infof("IP: %s -- %s -- Response: %d, %s", misc.GetIPFromReq(r), r.URL.Path, code, reason)
	http.Error(w, reason, statusCode)
}

func (webhook *HandleT) RequestHandler(w http.ResponseWriter, r *http.Request) {
	reqType := r.Context().Value(gwtypes.CtxParamCallType).(string)
	arctx := r.Context().Value(gwtypes.CtxParamAuthRequestContext).(*gwtypes.AuthRequestContext)
	webhook.logger.LogRequest(r)
	atomic.AddUint64(&webhook.recvCount, 1)
	sourceDefName := arctx.SourceDefName
	var postFrom url.Values
	var multipartForm *multipart.Form

	if r.Method == "GET" {
		return
	}
	contentType := r.Header.Get("Content-Type")
	if strings.Contains(strings.ToLower(contentType), "application/x-www-form-urlencoded") {
		if err := r.ParseForm(); err != nil {
			stat := webhook.gwHandle.NewSourceStat(arctx, reqType)
			stat.RequestFailed("couldNotParseForm")
			stat.Report(webhook.stats)

			webhook.failRequest(
				w,
				r,
				response.GetStatus(response.ErrorInParseForm),
				response.GetErrorStatusCode(response.ErrorInParseForm),
			)
			atomic.AddUint64(&webhook.ackCount, 1)
			return
		}
		postFrom = r.PostForm
	} else if strings.Contains(strings.ToLower(contentType), "multipart/form-data") {
		if err := r.ParseMultipartForm(32 << 20); err != nil {
			stat := webhook.gwHandle.NewSourceStat(arctx, reqType)
			stat.RequestFailed("couldNotParseMultiform")
			stat.Report(webhook.stats)

			webhook.failRequest(
				w,
				r,
				response.GetStatus(response.ErrorInParseMultiform),
				response.GetErrorStatusCode(response.ErrorInParseMultiform),
			)
			atomic.AddUint64(&webhook.ackCount, 1)
			return
		}
		multipartForm = r.MultipartForm
	}

	var jsonByte []byte
	var err error

	if r.MultipartForm != nil {
		jsonByte, err = json.Marshal(multipartForm)
		if err != nil {
			stat := webhook.gwHandle.NewSourceStat(arctx, reqType)
			stat.RequestFailed("couldNotMarshal")
			stat.Report(webhook.stats)
			webhook.failRequest(
				w,
				r,
				response.GetStatus(response.ErrorInMarshal),
				response.GetErrorStatusCode(response.ErrorInMarshal),
			)
			atomic.AddUint64(&webhook.ackCount, 1)
			return
		}
	} else if len(postFrom) != 0 {
		jsonByte, err = json.Marshal(postFrom)
		if err != nil {
			stat := webhook.gwHandle.NewSourceStat(arctx, reqType)
			stat.RequestFailed("couldNotMarshal")
			stat.Report(webhook.stats)
			webhook.failRequest(
				w,
				r,
				response.GetStatus(response.ErrorInMarshal),
				response.GetErrorStatusCode(response.ErrorInMarshal),
			)
			atomic.AddUint64(&webhook.ackCount, 1)
			return
		}
	}

	if len(jsonByte) != 0 {
		r.Body = io.NopCloser(bytes.NewReader(jsonByte))
		r.Header.Set("Content-Type", "application/json")
	}

	done := make(chan transformerResponse)
	req := webhookT{request: r, writer: w, done: done, sourceType: sourceDefName, authContext: arctx}
	webhook.requestQMu.RLock()
	requestQ := webhook.requestQ[sourceDefName]
	requestQ <- &req
	webhook.requestQMu.RUnlock()

	// Wait for batcher process to be done
	resp := <-done
	atomic.AddUint64(&webhook.ackCount, 1)
	webhook.gwHandle.TrackRequestMetrics(resp.Err)

	ss := webhook.gwHandle.NewSourceStat(arctx, reqType)

	if resp.Err != "" {
		code := http.StatusBadRequest
		if resp.StatusCode != 0 {
			code = resp.StatusCode
		}
		webhook.logger.Infof("IP: %s -- %s -- Response: %d, %s", misc.GetIPFromReq(r), r.URL.Path, code, resp.Err)
		http.Error(w, resp.Err, code)
		ss.RequestFailed("error")
		ss.Report(webhook.stats)
		return
	}

	payload := []byte(response.Ok)
	if resp.OutputToSource != nil {
		payload = resp.OutputToSource.Body
		w.Header().Set("Content-Type", resp.OutputToSource.ContentType)
	}
	webhook.logger.Debugf("IP: %s -- %s -- Response: 200, %s", misc.GetIPFromReq(r), r.URL.Path, response.GetStatus(response.Ok))
	_, _ = w.Write(payload)
	ss.RequestSucceeded()
	ss.Report(webhook.stats)
}

func (webhook *HandleT) batchRequests(sourceDef string, requestQ chan *webhookT) {
	reqBuffer := make([]*webhookT, 0)
	timeout := time.After(webhook.config.webhookBatchTimeout.Load())
	for {
		select {
		case req, hasMore := <-requestQ:
			if !hasMore {
				if len(reqBuffer) > 0 {
					// If there are requests in the buffer, send them to the batcher
					breq := batchWebhookT{batchRequest: reqBuffer, sourceType: sourceDef}
					webhook.batchRequestQ <- &breq
				}
				return
			}

			// Append to request buffer
			reqBuffer = append(reqBuffer, req)
			if len(reqBuffer) == webhook.config.maxWebhookBatchSize.Load() {
				breq := batchWebhookT{batchRequest: reqBuffer, sourceType: sourceDef}
				webhook.batchRequestQ <- &breq
				reqBuffer = make([]*webhookT, 0)
			}
		case <-timeout:
			timeout = time.After(webhook.config.webhookBatchTimeout.Load())
			if len(reqBuffer) > 0 {
				breq := batchWebhookT{batchRequest: reqBuffer, sourceType: sourceDef}
				webhook.batchRequestQ <- &breq
				reqBuffer = make([]*webhookT, 0)
			}
		}
	}
}

// TODO : return back immediately for blank request body. its waiting till timeout
func (bt *batchWebhookTransformerT) batchTransformLoop() {
	for breq := range bt.webhook.batchRequestQ {
		var payloadWithSourceArr [][]byte
		var payloadArr [][]byte
		var webRequests []*webhookT
		for _, req := range breq.batchRequest {
			// GetSource from gateway using sourceId
			sourceId := req.authContext.SourceID
			source, err := bt.webhook.gwHandle.GetSource(sourceId)

			body, err := io.ReadAll(req.request.Body)
			_ = req.request.Body.Close()

			if err != nil {
				req.done <- transformerResponse{Err: response.GetStatus(response.RequestBodyReadFailed)}
				continue
			}

			if slices.Contains(bt.webhook.config.sourceListForParsingParams, strings.ToLower(breq.sourceType)) {
				queryParams := req.request.URL.Query()
				paramsBytes, err := json.Marshal(queryParams)
				if err != nil {
					req.done <- transformerResponse{Err: response.GetStatus(response.ErrorInMarshal)}
					continue
				}

				closingBraceIdx := bytes.LastIndexByte(body, '}')
				if closingBraceIdx == -1 {
					req.done <- transformerResponse{Err: response.GetStatus(response.InvalidJSON)}
					continue
				}
				appendData := []byte(`, "query_parameters": `)
				appendData = append(appendData, paramsBytes...)
				body = append(body[:closingBraceIdx], appendData...)
				body = append(body, '}')
			}

			if !json.Valid(body) {
				req.done <- transformerResponse{Err: response.GetStatus(response.InvalidJSON)}
				continue
			}
			marshalledSource, err := json.Marshal(source)
			format := "{\"body\": %s, \"source\": %s}"
			eventToSource := fmt.Sprintf(format, body, marshalledSource)
			// Convert the formatted string to a []byte.
			eventToSourceBytes := []byte(eventToSource)

			// eventToSource = {event: body, sourceConfig: Config}
			payloadWithSourceArr = append(payloadWithSourceArr, eventToSourceBytes)
			payloadArr = append(payloadArr, body)
			webRequests = append(webRequests, req)
		}

		if len(payloadWithSourceArr) == 0 {
			continue
		}

		if _, ok := bt.stats.sourceStats[breq.sourceType]; !ok {
			bt.stats.sourceStats[breq.sourceType] = newWebhookStat(breq.sourceType)
		}

		// stats
		bt.stats.sourceStats[breq.sourceType].numEvents.Count(len(payloadWithSourceArr))

		transformStart := time.Now()
		batchResponse := bt.transform(payloadWithSourceArr, payloadArr, breq.sourceType, "v1")

		// stats
		bt.stats.sourceStats[breq.sourceType].sourceTransform.Since(transformStart)

		var reason string
		if batchResponse.batchError == nil && len(batchResponse.responses) != len(payloadWithSourceArr) {
			batchResponse.batchError = errors.New("webhook batch transform response events size does not equal sent events size")
			reason = "in out mismatch"
			bt.webhook.logger.Errorf("%w", batchResponse.batchError)
		}
		if batchResponse.batchError != nil {
			if reason == "" {
				reason = "batch response error"
			}
			statusCode := http.StatusInternalServerError
			if batchResponse.statusCode != 0 {
				statusCode = batchResponse.statusCode
			}
			bt.webhook.logger.Errorf("webhook %s source transformation failed with error: %w and status code: %s", breq.sourceType, batchResponse.batchError, statusCode)
			bt.webhook.recordWebhookErrors(breq.sourceType, reason, webRequests, statusCode)

			for _, req := range breq.batchRequest {
				req.done <- transformerResponse{StatusCode: statusCode, Err: batchResponse.batchError.Error()}
			}

			// Saving failures to errors jobsdb
			failedWebhookPayloads := make([]*model.FailedWebhookPayload, len(webRequests))
			for i, webRequest := range webRequests {
				failedWebhookPayloads[i] = &model.FailedWebhookPayload{
					RequestContext: webRequest.authContext,
					Payload:        payloadWithSourceArr[i],
					SourceType:     breq.sourceType,
					Reason:         batchResponse.batchError.Error(),
				}
			}
			if err := bt.webhook.gwHandle.SaveWebhookFailures(failedWebhookPayloads); err != nil {
				bt.webhook.logger.Errorf("Saving webhook failures of sourceType: %s, failed. Error: %s", breq.sourceType, err.Error())
			}

			continue
		}

		failedWebhookPayloads := make([]*model.FailedWebhookPayload, 0)
		bt.stats.sourceStats[breq.sourceType].numOutputEvents.Count(len(batchResponse.responses))

		for idx, resp := range batchResponse.responses {
			webRequest := webRequests[idx]
			if resp.Err == "" && resp.Output != nil {
				var errMessage, reason string
				outputPayload, err := json.Marshal(resp.Output)
				if err != nil {
					errMessage = response.SourceTransformerInvalidOutputFormatInResponse
					reason = "marshal error"
				} else {
					errMessage = bt.webhook.enqueueInGateway(webRequest, outputPayload)
					reason = "enqueueInGateway failed"
				}
				if errMessage != "" {
					bt.webhook.logger.Errorf("webhook %s source transformation failed: %s", breq.sourceType, errMessage)
					bt.webhook.countWebhookErrors(breq.sourceType, webRequest.authContext, reason, response.GetErrorStatusCode(errMessage), 1)
					failedWebhookPayloads = append(failedWebhookPayloads, &model.FailedWebhookPayload{RequestContext: webRequest.authContext, Payload: payloadWithSourceArr[idx], SourceType: breq.sourceType, Reason: errMessage})
					webRequest.done <- bt.markResponseFail(errMessage)
					continue
				}
			} else if resp.StatusCode != http.StatusOK {
<<<<<<< HEAD
				failedWebhookPayloads = append(failedWebhookPayloads, &model.FailedWebhookPayload{RequestContext: webRequest.authContext, Payload: payloadWithSourceArr[idx], SourceType: breq.sourceType, Reason: resp.Err})
				pkgLogger.Errorf("webhook %s source transformation failed with error: %s and status code: %s", breq.sourceType, resp.Err, resp.StatusCode)
=======
				failedWebhookPayloads = append(failedWebhookPayloads, &model.FailedWebhookPayload{RequestContext: webRequest.authContext, Payload: payloadArr[idx], SourceType: breq.sourceType, Reason: resp.Err})
				bt.webhook.logger.Errorf("webhook %s source transformation failed with error: %s and status code: %s", breq.sourceType, resp.Err, resp.StatusCode)
>>>>>>> 741fd74b
				bt.webhook.countWebhookErrors(breq.sourceType, webRequest.authContext, "non 200 response", resp.StatusCode, 1)
			}

			webRequest.done <- resp
		}

		// Saving failures to errors jobsdb
		if len(failedWebhookPayloads) > 0 {
			if err := bt.webhook.gwHandle.SaveWebhookFailures(failedWebhookPayloads); err != nil {
				bt.webhook.logger.Errorf("Saving webhook failures of sourceType: %s, failed. Error: %s", breq.sourceType, err.Error())
			}
		}
	}
}

func (webhook *HandleT) enqueueInGateway(req *webhookT, payload []byte) string {
	// replace body with transformed event (it comes in a batch format)
	req.request.Body = io.NopCloser(bytes.NewReader(payload))
	payload, err := io.ReadAll(req.request.Body)
	_ = req.request.Body.Close()
	if err != nil {
		return err.Error()
	}
	return webhook.gwHandle.ProcessWebRequest(&req.writer, req.request, "batch", payload, req.authContext)
}

func (webhook *HandleT) Register(name string) {
	webhook.requestQMu.Lock()
	defer webhook.requestQMu.Unlock()
	if _, ok := webhook.requestQ[name]; !ok {
		requestQ := make(chan *webhookT)
		webhook.requestQ[name] = requestQ

		webhook.batchRequestsWg.Add(1)
		go (func() {
			defer webhook.batchRequestsWg.Done()
			webhook.batchRequests(name, requestQ)
		})()
	}
}

func (webhook *HandleT) Shutdown() error {
	webhook.backgroundCancel()
	webhook.requestQMu.Lock()
	defer webhook.requestQMu.Unlock()
	for _, q := range webhook.requestQ {
		close(q)
	}
	webhook.batchRequestsWg.Wait()
	close(webhook.batchRequestQ)
	webhook.requestQ = make(map[string]chan *webhookT)

	return webhook.backgroundWait()
}

func (webhook *HandleT) countWebhookErrors(sourceType string, arctx *gwtypes.AuthRequestContext, reason string, statusCode, count int) {
	stat := webhook.gwHandle.NewSourceStat(arctx, "webhook")
	webhook.stats.NewTaggedStat("webhook_num_errors", stats.CountType, stats.Tags{
		"writeKey":    arctx.WriteKey,
		"workspaceId": stat.WorkspaceID,
		"sourceID":    stat.SourceID,
		"statusCode":  strconv.Itoa(statusCode),
		"sourceType":  sourceType,
		"reason":      reason,
	}).Count(count)
}

func (webhook *HandleT) recordWebhookErrors(sourceType, reason string, reqs []*webhookT, statusCode int) {
	reqsGroupedBySource := lo.GroupBy(reqs, func(request *webhookT) gwtypes.AuthRequestContext {
		return *request.authContext
	})

	for si, reqs := range reqsGroupedBySource {
		webhook.countWebhookErrors(sourceType, &si, reason, statusCode, len(reqs))
	}
}

// TODO: Check if correct
func newWebhookStat(sourceType string) *webhookSourceStatT {
	tags := map[string]string{
		"sourceType": sourceType,
	}
	numEvents := stats.Default.NewTaggedStat("webhook_num_events", stats.CountType, tags)
	numOutputEvents := stats.Default.NewTaggedStat("webhook_num_output_events", stats.CountType, tags)
	sourceTransform := stats.Default.NewTaggedStat("webhook_dest_transform", stats.TimerType, tags)
	return &webhookSourceStatT{
		id:              sourceType,
		numEvents:       numEvents,
		numOutputEvents: numOutputEvents,
		sourceTransform: sourceTransform,
	}
}

func (webhook *HandleT) printStats(ctx context.Context) {
	var lastRecvCount, lastAckCount uint64
	for {
		if lastRecvCount != webhook.recvCount || lastAckCount != webhook.ackCount {
			lastRecvCount = webhook.recvCount
			lastAckCount = webhook.ackCount
			webhook.logger.Debug("Webhook Recv/Ack ", webhook.recvCount, webhook.ackCount)
		}

		select {
		case <-ctx.Done():
			return
		case <-time.After(10 * time.Second):
		}
	}
}<|MERGE_RESOLUTION|>--- conflicted
+++ resolved
@@ -391,13 +391,8 @@
 					continue
 				}
 			} else if resp.StatusCode != http.StatusOK {
-<<<<<<< HEAD
 				failedWebhookPayloads = append(failedWebhookPayloads, &model.FailedWebhookPayload{RequestContext: webRequest.authContext, Payload: payloadWithSourceArr[idx], SourceType: breq.sourceType, Reason: resp.Err})
 				pkgLogger.Errorf("webhook %s source transformation failed with error: %s and status code: %s", breq.sourceType, resp.Err, resp.StatusCode)
-=======
-				failedWebhookPayloads = append(failedWebhookPayloads, &model.FailedWebhookPayload{RequestContext: webRequest.authContext, Payload: payloadArr[idx], SourceType: breq.sourceType, Reason: resp.Err})
-				bt.webhook.logger.Errorf("webhook %s source transformation failed with error: %s and status code: %s", breq.sourceType, resp.Err, resp.StatusCode)
->>>>>>> 741fd74b
 				bt.webhook.countWebhookErrors(breq.sourceType, webRequest.authContext, "non 200 response", resp.StatusCode, 1)
 			}
 
