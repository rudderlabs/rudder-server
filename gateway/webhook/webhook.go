package webhook

import (
	"bytes"
	"context"
	"encoding/json"
	"io"
	"mime/multipart"
	"net/http"
	"net/url"
	"strings"
	"sync"
	"sync/atomic"
	"time"

	"github.com/hashicorp/go-retryablehttp"
	"github.com/rudderlabs/rudder-server/gateway/response"
	"github.com/rudderlabs/rudder-server/rruntime"
	"github.com/rudderlabs/rudder-server/services/stats"
	"github.com/rudderlabs/rudder-server/utils/logger"
	"github.com/rudderlabs/rudder-server/utils/misc"
)

var (
	sourceTransformerURL       string
	webhookBatchTimeout        time.Duration
	maxTransformerProcess      int
	maxWebhookBatchSize        int
	webhookRetryMax            int
	webhookRetryWaitMax        time.Duration
	webhookRetryWaitMin        time.Duration
	pkgLogger                  logger.LoggerI
	sourceListForParsingParams []string
)

func Init() {
	loadConfig()
	pkgLogger = logger.NewLogger().Child("gateway").Child("webhook")
}

type webhookT struct {
	request    *http.Request
	writer     *http.ResponseWriter
	done       chan<- webhookErrorRespT
	sourceType string
	writeKey   string
}

type batchWebhookT struct {
	batchRequest []*webhookT
	sourceType   string
}

type HandleT struct {
	requestQ      map[string]chan *webhookT
	batchRequestQ chan *batchWebhookT
	netClient     *retryablehttp.Client
	gwHandle      GatewayI
	ackCount      uint64
	recvCount     uint64

	batchRequestsWg  sync.WaitGroup
	backgroundWait   func() error
	backgroundCancel context.CancelFunc
}

type webhookSourceStatT struct {
	id              string
	numEvents       stats.RudderStats
	numOutputEvents stats.RudderStats
	sourceTransform stats.RudderStats
}

type webhookStatsT struct {
	sentStat           stats.RudderStats
	receivedStat       stats.RudderStats
	failedStat         stats.RudderStats
	transformTimerStat stats.RudderStats
	sourceStats        map[string]*webhookSourceStatT
}

type batchWebhookTransformerT struct {
	webhook *HandleT
	stats   *webhookStatsT
}

type webhookErrorRespT struct {
	err        string
	statusCode int
}

func parseWriteKey(req *http.Request) (writeKey string, found bool) {
	queryParams := req.URL.Query()
	writeKeys, found := queryParams["writeKey"]
	if found && writeKeys[0] != "" {
		writeKey = writeKeys[0]
	} else {
		writeKey, _, found = req.BasicAuth()
	}
	return
}

func (webhook *HandleT) failRequest(w http.ResponseWriter, r *http.Request, reason string, code int, stat string) {
	var writeKeyFailStats = make(map[string]int)
	misc.IncrementMapByKey(writeKeyFailStats, stat, 1)
	webhook.gwHandle.UpdateSourceStats(writeKeyFailStats, "gateway.write_key_failed_requests", map[string]string{stat: stat, "reqType": "webhook"})
	statusCode := 400
	if code != 0 {
		statusCode = code
	}
	pkgLogger.Infof("IP: %s -- %s -- Response: %d, %s", misc.GetIPFromReq(r), r.URL.Path, code, reason)
	http.Error(w, reason, statusCode)
	webhook.gwHandle.IncrementAckCount(1)
}

func (webhook *HandleT) RequestHandler(w http.ResponseWriter, r *http.Request) {
	pkgLogger.LogRequest(r)
	webhook.gwHandle.IncrementRecvCount(1)
	atomic.AddUint64(&webhook.recvCount, 1)

	writeKey, ok := parseWriteKey(r)
	if !ok {
		webhook.failRequest(w, r, response.GetStatus(response.NoWriteKeyInQueryParams), response.GetStatusCode(response.NoWriteKeyInQueryParams), "noWriteKey")
		atomic.AddUint64(&webhook.ackCount, 1)
		return
	}

	sourceDefName, ok := webhook.gwHandle.GetWebhookSourceDefName(writeKey)
	if !ok {
		webhook.failRequest(w, r, response.GetStatus(response.InvalidWriteKey), response.GetStatusCode(response.InvalidWriteKey), writeKey)
		atomic.AddUint64(&webhook.ackCount, 1)
		return
	}

	var postFrom url.Values
	var multipartForm *multipart.Form

	if r.Method == "GET" {
		return
	}
	contentType := r.Header.Get("Content-Type")
	if strings.Contains(strings.ToLower(contentType), "application/x-www-form-urlencoded") {
		if err := r.ParseForm(); err != nil {
			webhook.failRequest(w, r, response.GetStatus(response.ErrorInParseForm), response.GetStatusCode(response.ErrorInParseForm), "couldNotParseForm")
			atomic.AddUint64(&webhook.ackCount, 1)
			return
		}
		postFrom = r.PostForm
	} else if strings.Contains(strings.ToLower(contentType), "multipart/form-data") {
		if err := r.ParseMultipartForm(32 << 20); err != nil {
			webhook.failRequest(w, r, response.GetStatus(response.ErrorInParseMultiform), response.GetStatusCode(response.ErrorInParseMultiform), "couldNotParseMultiform")
			atomic.AddUint64(&webhook.ackCount, 1)
			return
		}
		multipartForm = r.MultipartForm
	}

	var jsonByte []byte
	var err error

	if r.MultipartForm != nil {
		jsonByte, err = json.Marshal(multipartForm)
		if err != nil {
			webhook.failRequest(w, r, response.GetStatus(response.ErrorInMarshal), response.GetStatusCode(response.ErrorInMarshal), "couldNotMarshal")
			atomic.AddUint64(&webhook.ackCount, 1)
			return
		}
	} else if len(postFrom) != 0 {
		jsonByte, err = json.Marshal(postFrom)
		if err != nil {
			webhook.failRequest(w, r, response.GetStatus(response.ErrorInMarshal), response.GetStatusCode(response.ErrorInMarshal), "couldNotMarshal")
			atomic.AddUint64(&webhook.ackCount, 1)
			return
		}
	}

	if len(jsonByte) != 0 {
		r.Body = io.NopCloser(bytes.NewReader(jsonByte))
		r.Header.Set("Content-Type", "application/json")
	}

	done := make(chan webhookErrorRespT)
	req := webhookT{request: r, writer: &w, done: done, sourceType: sourceDefName, writeKey: writeKey}
	webhook.requestQ[sourceDefName] <- &req

	//Wait for batcher process to be done
	resp := <-done
	webhook.gwHandle.IncrementAckCount(1)
	atomic.AddUint64(&webhook.ackCount, 1)
	webhook.gwHandle.TrackRequestMetrics(resp.err)
	if resp.err != "" {
		code := 400
		if resp.statusCode != 0 {
			code = resp.statusCode
		}
<<<<<<< HEAD
		pkgLogger.Info(resp.err)
=======
		pkgLogger.Infof("IP: %s -- %s -- Response: %d, %s", misc.GetIPFromReq(r), r.URL.Path, code, resp.err)
>>>>>>> 3d222abe
		http.Error(w, resp.err, code)
	} else {
		pkgLogger.Debugf("IP: %s -- %s -- Response: 200, %s", misc.GetIPFromReq(r), r.URL.Path, response.GetStatus(response.Ok))
		w.Write([]byte(response.GetStatus(response.Ok)))
	}
}

func (webhook *HandleT) batchRequests(sourceDef string) {
	var reqBuffer = make([]*webhookT, 0)
	timeout := time.After(webhookBatchTimeout)
	for {
		select {
		case req, hasMore := <-webhook.requestQ[sourceDef]:
			if !hasMore {
				if len(reqBuffer) > 0 {
					//If there are requests in the buffer, send them to the batcher
					breq := batchWebhookT{batchRequest: reqBuffer, sourceType: sourceDef}
					webhook.batchRequestQ <- &breq
				}
				return
			}

			//Append to request buffer
			reqBuffer = append(reqBuffer, req)
			if len(reqBuffer) == maxWebhookBatchSize {
				breq := batchWebhookT{batchRequest: reqBuffer, sourceType: sourceDef}
				webhook.batchRequestQ <- &breq
				reqBuffer = make([]*webhookT, 0)
			}
		case <-timeout:
			timeout = time.After(webhookBatchTimeout)
			if len(reqBuffer) > 0 {
				breq := batchWebhookT{batchRequest: reqBuffer, sourceType: sourceDef}
				webhook.batchRequestQ <- &breq
				reqBuffer = make([]*webhookT, 0)
			}
		}
	}
}

// TODO : return back immediately for blank request body. its waiting till timeout
func (bt *batchWebhookTransformerT) batchTransformLoop() {
	for breq := range bt.webhook.batchRequestQ {
		payloadArr := [][]byte{}
		webRequests := []*webhookT{}
		for _, req := range breq.batchRequest {
			body, err := io.ReadAll(req.request.Body)
			req.request.Body.Close()

			if err != nil {
				req.done <- webhookErrorRespT{err: response.GetStatus(response.RequestBodyReadFailed)}
				continue
			}

			if misc.ContainsString(sourceListForParsingParams, strings.ToLower(breq.sourceType)) {
				queryParams := req.request.URL.Query()
				paramsBytes, err := json.Marshal(queryParams)

				if err != nil {
					req.done <- webhookErrorRespT{err: response.GetStatus(response.ErrorInMarshal)}
					continue
				}

				closingBraceIdx := bytes.LastIndexByte(body, '}')
				appendData := []byte(`, "query_parameters": `)
				appendData = append(appendData, paramsBytes...)
				body = append(body[:closingBraceIdx], appendData...)
				body = append(body, '}')
			}

			if !json.Valid(body) {
				req.done <- webhookErrorRespT{err: response.GetStatus(response.InvalidJSON)}
				continue
			}

			payloadArr = append(payloadArr, body)
			webRequests = append(webRequests, req)
		}

		if len(payloadArr) == 0 {
			continue
		}

		if _, ok := bt.stats.sourceStats[breq.sourceType]; !ok {
			bt.stats.sourceStats[breq.sourceType] = newWebhookStat(breq.sourceType)
		}

		// stats
		bt.stats.sourceStats[breq.sourceType].numEvents.Count(len(payloadArr))
		bt.stats.sourceStats[breq.sourceType].sourceTransform.Start()

		batchResponse := bt.transform(payloadArr, breq.sourceType)

		// stats
		bt.stats.sourceStats[breq.sourceType].sourceTransform.End()

		if batchResponse.batchError != nil {
			statusCode := 500
			if batchResponse.statusCode != 0 {
				statusCode = batchResponse.statusCode
			}
			for _, req := range breq.batchRequest {
				req.done <- webhookErrorRespT{statusCode: statusCode, err: batchResponse.batchError.Error()}
			}
			continue
		}

		if len(batchResponse.responses) != len(payloadArr) {
			panic("webhook batchtransform response events size does not equal sent events size")
		}

		bt.stats.sourceStats[breq.sourceType].numOutputEvents.Count(len(batchResponse.responses))

		for idx, resp := range batchResponse.responses {
			webRequest := webRequests[idx]
			output := resp.output
			if resp.err != "" {
				webRequests[idx].done <- webhookErrorRespT{err: resp.err, statusCode: resp.statusCode}
				continue
			}
			rruntime.Go(func() {
				bt.webhook.enqueueInGateway(webRequest, output)
			})
		}
	}
}

func (webhook *HandleT) enqueueInGateway(req *webhookT, payload []byte) {
	// replace body with transformed event (it comes in a batch format)
	req.request.Body = io.NopCloser(bytes.NewReader(payload))
	// set write key in basic auth header
	req.request.SetBasicAuth(req.writeKey, "")
	var errorMessage = ""
	payload, err := io.ReadAll(req.request.Body)
	req.request.Body.Close()
	if err == nil {
		errorMessage = webhook.gwHandle.ProcessWebRequest(req.writer, req.request, "batch", payload, req.writeKey)
	} else {
		errorMessage = err.Error()
	}

	//Wait for batcher process to be done
	req.done <- webhookErrorRespT{err: errorMessage}
}

func (webhook *HandleT) Register(name string) {
	if _, ok := webhook.requestQ[name]; !ok {
		webhook.requestQ[name] = make(chan *webhookT)

		webhook.batchRequestsWg.Add(1)
		go (func() {
			defer webhook.batchRequestsWg.Done()
			webhook.batchRequests(name)
		})()
	}
}

func (webhook *HandleT) Shutdown() {
	webhook.backgroundCancel()
	for _, q := range webhook.requestQ {
		close(q)
	}
	webhook.batchRequestsWg.Wait()
	close(webhook.batchRequestQ)

	webhook.backgroundWait()
}

//TODO: Check if correct
func newWebhookStat(sourceType string) *webhookSourceStatT {
	tags := map[string]string{
		"sourceType": sourceType,
	}
	numEvents := stats.NewTaggedStat("webhook_num_events", stats.CountType, tags)
	numOutputEvents := stats.NewTaggedStat("webhook_num_output_events", stats.CountType, tags)
	sourceTransform := stats.NewTaggedStat("webhook_dest_transform", stats.TimerType, tags)
	return &webhookSourceStatT{
		id:              sourceType,
		numEvents:       numEvents,
		numOutputEvents: numOutputEvents,
		sourceTransform: sourceTransform,
	}
}

func (webhook *HandleT) printStats(ctx context.Context) {
	var lastRecvCount, lastackCount uint64
	for {
		if lastRecvCount != webhook.recvCount || lastackCount != webhook.ackCount {
			lastRecvCount = webhook.recvCount
			lastackCount = webhook.ackCount
			pkgLogger.Debug("Webhook Recv/Ack ", webhook.recvCount, webhook.ackCount)
		}

		select {
		case <-ctx.Done():
			return
		case <-time.After(10 * time.Second):
		}
	}
}<|MERGE_RESOLUTION|>--- conflicted
+++ resolved
@@ -193,12 +193,8 @@
 		if resp.statusCode != 0 {
 			code = resp.statusCode
 		}
-<<<<<<< HEAD
-		pkgLogger.Info(resp.err)
-=======
 		pkgLogger.Infof("IP: %s -- %s -- Response: %d, %s", misc.GetIPFromReq(r), r.URL.Path, code, resp.err)
->>>>>>> 3d222abe
-		http.Error(w, resp.err, code)
+    http.Error(w, resp.err, code)
 	} else {
 		pkgLogger.Debugf("IP: %s -- %s -- Response: 200, %s", misc.GetIPFromReq(r), r.URL.Path, response.GetStatus(response.Ok))
 		w.Write([]byte(response.GetStatus(response.Ok)))
