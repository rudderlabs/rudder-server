--- conflicted
+++ resolved
@@ -321,48 +321,11 @@
 		var payloadArr [][]byte
 		var webRequests []*webhookT
 		for _, req := range breq.batchRequest {
-<<<<<<< HEAD
 			body, err := prepareRequestBody(req.request, slices.Contains(bt.webhook.config.sourceListForParsingParams, strings.ToLower(breq.sourceType)), breq.sourceType, bt.webhook.config.sourceListForParsingParams)
 			if err != nil {
 				req.done <- transformerResponse{Err: response.GetStatus(response.RequestBodyReadFailed)}
 				continue
 			}
-
-=======
-			body, err := io.ReadAll(req.request.Body)
-			_ = req.request.Body.Close()
-
-			if err != nil {
-				req.done <- transformerResponse{Err: response.GetStatus(response.RequestBodyReadFailed)}
-				continue
-			}
-
-			jsonBody := "{}" // Default to an empty JSON object if no body is present
-			if len(body) > 0 {
-				if !json.Valid(body) {
-					req.done <- transformerResponse{Err: response.GetStatus(response.InvalidJSON)}
-					continue
-				}
-				jsonBody = string(body)
-			}
-
-			if slices.Contains(bt.webhook.config.sourceListForParsingParams, strings.ToLower(breq.sourceType)) {
-				queryParams := req.request.URL.Query()
-				paramsBytes, err := json.Marshal(queryParams)
-				if err != nil {
-					req.done <- transformerResponse{Err: response.GetStatus(response.ErrorInMarshal)}
-					continue
-				}
-
-				jsonBody, err = sjson.SetRaw(jsonBody, "query_parameters", string(paramsBytes))
-				if err != nil {
-					req.done <- transformerResponse{Err: response.GetStatus(response.ErrorInMarshal)}
-					continue
-				}
-				body = []byte(jsonBody)
-			}
-
->>>>>>> 81e806ca
 			if !json.Valid(body) {
 				req.done <- transformerResponse{Err: response.GetStatus(response.InvalidJSON)}
 				continue
