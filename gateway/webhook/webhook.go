package webhook

import (
	"bytes"
	"context"
	"encoding/json"
	"errors"
	"io"
	"mime/multipart"
	"net/http"
	"net/url"
	"strings"
	"sync"
	"sync/atomic"
	"time"

	"github.com/hashicorp/go-retryablehttp"
	"github.com/rudderlabs/rudder-server/gateway/response"
	"github.com/rudderlabs/rudder-server/services/stats"
	"github.com/rudderlabs/rudder-server/utils/logger"
	"github.com/rudderlabs/rudder-server/utils/misc"
)

var (
	sourceTransformerURL       string
	webhookBatchTimeout        time.Duration
	maxTransformerProcess      int
	maxWebhookBatchSize        int
	webhookRetryMax            int
	webhookRetryWaitMax        time.Duration
	webhookRetryWaitMin        time.Duration
	pkgLogger                  logger.LoggerI
	sourceListForParsingParams []string
)

func Init() {
	loadConfig()
	pkgLogger = logger.NewLogger().Child("gateway").Child("webhook")
}

type webhookT struct {
	request    *http.Request
	writer     *http.ResponseWriter
	done       chan<- transformerResponseT
	sourceType string
	writeKey   string
}

type batchWebhookT struct {
	batchRequest []*webhookT
	sourceType   string
}

type HandleT struct {
	requestQ      map[string]chan *webhookT
	batchRequestQ chan *batchWebhookT
	netClient     *retryablehttp.Client
	gwHandle      GatewayI
	ackCount      uint64
	recvCount     uint64

	batchRequestsWg  sync.WaitGroup
	backgroundWait   func() error
	backgroundCancel context.CancelFunc
}

type webhookSourceStatT struct {
	id              string
	numEvents       stats.RudderStats
	numOutputEvents stats.RudderStats
	sourceTransform stats.RudderStats
}

type webhookStatsT struct {
	sentStat           stats.RudderStats
	receivedStat       stats.RudderStats
	failedStat         stats.RudderStats
	transformTimerStat stats.RudderStats
	sourceStats        map[string]*webhookSourceStatT
}

type batchWebhookTransformerT struct {
	webhook *HandleT
	stats   *webhookStatsT
}

type webhookErrorRespT struct {
	err        string
	statusCode int
}

func parseWriteKey(req *http.Request) (writeKey string, found bool) {
	queryParams := req.URL.Query()
	writeKeys, found := queryParams["writeKey"]
	if found && writeKeys[0] != "" {
		writeKey = writeKeys[0]
	} else {
		writeKey, _, found = req.BasicAuth()
	}
	return
}

func (webhook *HandleT) failRequest(w http.ResponseWriter, r *http.Request, reason string, code int, stat string) {
	writeKeyFailStats := make(map[string]int)
	misc.IncrementMapByKey(writeKeyFailStats, stat, 1)
	webhook.gwHandle.UpdateSourceStats(writeKeyFailStats, "gateway.write_key_failed_requests", map[string]string{stat: stat, "reqType": "webhook"})
	statusCode := http.StatusBadRequest
	if code != 0 {
		statusCode = code
	}
	pkgLogger.Infof("IP: %s -- %s -- Response: %d, %s", misc.GetIPFromReq(r), r.URL.Path, code, reason)
	http.Error(w, reason, statusCode)
	webhook.gwHandle.IncrementAckCount(1)
}

func (webhook *HandleT) RequestHandler(w http.ResponseWriter, r *http.Request) {
	pkgLogger.LogRequest(r)
	webhook.gwHandle.IncrementRecvCount(1)
	atomic.AddUint64(&webhook.recvCount, 1)

	writeKey, ok := parseWriteKey(r)
	if !ok {
		webhook.failRequest(w, r, response.GetStatus(response.NoWriteKeyInQueryParams), response.GetErrorStatusCode(response.NoWriteKeyInQueryParams), "noWriteKey")
		atomic.AddUint64(&webhook.ackCount, 1)
		return
	}

	sourceDefName, ok := webhook.gwHandle.GetWebhookSourceDefName(writeKey)
	if !ok {
		webhook.failRequest(w, r, response.GetStatus(response.InvalidWriteKey), response.GetErrorStatusCode(response.InvalidWriteKey), writeKey)
		atomic.AddUint64(&webhook.ackCount, 1)
		return
	}

	var postFrom url.Values
	var multipartForm *multipart.Form

	if r.Method == "GET" {
		return
	}
	contentType := r.Header.Get("Content-Type")
	if strings.Contains(strings.ToLower(contentType), "application/x-www-form-urlencoded") {
		if err := r.ParseForm(); err != nil {
			webhook.failRequest(w, r, response.GetStatus(response.ErrorInParseForm), response.GetErrorStatusCode(response.ErrorInParseForm), "couldNotParseForm")
			atomic.AddUint64(&webhook.ackCount, 1)
			return
		}
		postFrom = r.PostForm
	} else if strings.Contains(strings.ToLower(contentType), "multipart/form-data") {
		if err := r.ParseMultipartForm(32 << 20); err != nil {
			webhook.failRequest(w, r, response.GetStatus(response.ErrorInParseMultiform), response.GetErrorStatusCode(response.ErrorInParseMultiform), "couldNotParseMultiform")
			atomic.AddUint64(&webhook.ackCount, 1)
			return
		}
		multipartForm = r.MultipartForm
	}

	var jsonByte []byte
	var err error

	if r.MultipartForm != nil {
		jsonByte, err = json.Marshal(multipartForm)
		if err != nil {
			webhook.failRequest(w, r, response.GetStatus(response.ErrorInMarshal), response.GetErrorStatusCode(response.ErrorInMarshal), "couldNotMarshal")
			atomic.AddUint64(&webhook.ackCount, 1)
			return
		}
	} else if len(postFrom) != 0 {
		jsonByte, err = json.Marshal(postFrom)
		if err != nil {
			webhook.failRequest(w, r, response.GetStatus(response.ErrorInMarshal), response.GetErrorStatusCode(response.ErrorInMarshal), "couldNotMarshal")
			atomic.AddUint64(&webhook.ackCount, 1)
			return
		}
	}

	if len(jsonByte) != 0 {
		r.Body = io.NopCloser(bytes.NewReader(jsonByte))
		r.Header.Set("Content-Type", "application/json")
	}

	done := make(chan transformerResponseT)
	req := webhookT{request: r, writer: &w, done: done, sourceType: sourceDefName, writeKey: writeKey}
	webhook.requestQ[sourceDefName] <- &req

	// Wait for batcher process to be done
	resp := <-done
	webhook.gwHandle.IncrementAckCount(1)
	atomic.AddUint64(&webhook.ackCount, 1)
<<<<<<< HEAD
	webhook.gwHandle.TrackRequestMetrics(resp.Err)

	if resp.Err != "" {
		code := 400
		if resp.StatusCode != 0 {
			code = resp.StatusCode
=======
	webhook.gwHandle.TrackRequestMetrics(resp.err)
	if resp.err != "" {
		code := http.StatusBadRequest
		if resp.statusCode != 0 {
			code = resp.statusCode
>>>>>>> 41a2cfaa
		}
		pkgLogger.Infof("IP: %s -- %s -- Response: %d, %s", misc.GetIPFromReq(r), r.URL.Path, code, resp.Err)
		http.Error(w, resp.Err, code)
	} else {
		payload := []byte(response.GetStatus(response.Ok))
		if resp.OutputToSource != nil {
			payload, err = json.Marshal(resp.OutputToSource)
			if err != nil {
				pkgLogger.Errorf("failed to marshal output to source: %w", err)
				http.Error(w, response.GetStatus(response.SourceTransformerInvalidOutputFormatInResponse),
					response.GetStatusCode(response.SourceTransformerInvalidOutputFormatInResponse))
				return
			}
		}
		pkgLogger.Debugf("IP: %s -- %s -- Response: 200, %s", misc.GetIPFromReq(r), r.URL.Path, response.GetStatus(response.Ok))
		_, _ = w.Write(payload)
	}
}

func (webhook *HandleT) batchRequests(sourceDef string) {
	reqBuffer := make([]*webhookT, 0)
	timeout := time.After(webhookBatchTimeout)
	for {
		select {
		case req, hasMore := <-webhook.requestQ[sourceDef]:
			if !hasMore {
				if len(reqBuffer) > 0 {
					// If there are requests in the buffer, send them to the batcher
					breq := batchWebhookT{batchRequest: reqBuffer, sourceType: sourceDef}
					webhook.batchRequestQ <- &breq
				}
				return
			}

			// Append to request buffer
			reqBuffer = append(reqBuffer, req)
			if len(reqBuffer) == maxWebhookBatchSize {
				breq := batchWebhookT{batchRequest: reqBuffer, sourceType: sourceDef}
				webhook.batchRequestQ <- &breq
				reqBuffer = make([]*webhookT, 0)
			}
		case <-timeout:
			timeout = time.After(webhookBatchTimeout)
			if len(reqBuffer) > 0 {
				breq := batchWebhookT{batchRequest: reqBuffer, sourceType: sourceDef}
				webhook.batchRequestQ <- &breq
				reqBuffer = make([]*webhookT, 0)
			}
		}
	}
}

// TODO : return back immediately for blank request body. its waiting till timeout
func (bt *batchWebhookTransformerT) batchTransformLoop() {
	for breq := range bt.webhook.batchRequestQ {
		payloadArr := [][]byte{}
		webRequests := []*webhookT{}
		for _, req := range breq.batchRequest {
			body, err := io.ReadAll(req.request.Body)
			req.request.Body.Close()

			if err != nil {
				req.done <- transformerResponseT{Err: response.GetStatus(response.RequestBodyReadFailed)}
				continue
			}

			if misc.ContainsString(sourceListForParsingParams, strings.ToLower(breq.sourceType)) {
				queryParams := req.request.URL.Query()
				paramsBytes, err := json.Marshal(queryParams)
				if err != nil {
					req.done <- transformerResponseT{Err: response.GetStatus(response.ErrorInMarshal)}
					continue
				}

				closingBraceIdx := bytes.LastIndexByte(body, '}')
				appendData := []byte(`, "query_parameters": `)
				appendData = append(appendData, paramsBytes...)
				body = append(body[:closingBraceIdx], appendData...)
				body = append(body, '}')
			}

			if !json.Valid(body) {
				req.done <- transformerResponseT{Err: response.GetStatus(response.InvalidJSON)}
				continue
			}

			payloadArr = append(payloadArr, body)
			webRequests = append(webRequests, req)
		}

		if len(payloadArr) == 0 {
			continue
		}

		if _, ok := bt.stats.sourceStats[breq.sourceType]; !ok {
			bt.stats.sourceStats[breq.sourceType] = newWebhookStat(breq.sourceType)
		}

		// stats
		bt.stats.sourceStats[breq.sourceType].numEvents.Count(len(payloadArr))
		bt.stats.sourceStats[breq.sourceType].sourceTransform.Start()

		batchResponse := bt.transform(payloadArr, breq.sourceType)

		// stats
		bt.stats.sourceStats[breq.sourceType].sourceTransform.End()

		if len(batchResponse.responses) != len(payloadArr) {
			batchResponse.batchError = errors.New("webhook batchtransform response events size does not equal sent events size")
			pkgLogger.Errorf("%w", batchResponse.batchError)
		}
		if batchResponse.batchError != nil {
			statusCode := http.StatusInternalServerError
			if batchResponse.statusCode != 0 {
				statusCode = batchResponse.statusCode
			}
			for _, req := range breq.batchRequest {
				req.done <- transformerResponseT{StatusCode: statusCode, Err: batchResponse.batchError.Error()}
			}
			continue
		}

		bt.stats.sourceStats[breq.sourceType].numOutputEvents.Count(len(batchResponse.responses))

		for idx, resp := range batchResponse.responses {
			webRequest := webRequests[idx]
			if resp.Err == "" && resp.Output != nil {
				outputPayload, err := json.Marshal(resp.Output)
				if err != nil {
					webRequests[idx].done <- bt.markRepsonseFail(response.SourceTransformerInvalidOutputFormatInResponse)
					continue
				}
				errorMessage := bt.webhook.enqueueInGateway(webRequest, outputPayload)
				if errorMessage != "" {
					webRequest.done <- transformerResponseT{Err: errorMessage}
					continue
				}
			}
			webRequest.done <- resp
		}
	}
}

func (webhook *HandleT) enqueueInGateway(req *webhookT, payload []byte) string {
	// replace body with transformed event (it comes in a batch format)
	req.request.Body = io.NopCloser(bytes.NewReader(payload))
	// set write key in basic auth header
	req.request.SetBasicAuth(req.writeKey, "")
	payload, err := io.ReadAll(req.request.Body)
	req.request.Body.Close()
	if err != nil {
		return err.Error()
	}
	return webhook.gwHandle.ProcessWebRequest(req.writer, req.request, "batch", payload, req.writeKey)
}

func (webhook *HandleT) Register(name string) {
	if _, ok := webhook.requestQ[name]; !ok {
		webhook.requestQ[name] = make(chan *webhookT)

		webhook.batchRequestsWg.Add(1)
		go (func() {
			defer webhook.batchRequestsWg.Done()
			webhook.batchRequests(name)
		})()
	}
}

func (webhook *HandleT) Shutdown() error {
	webhook.backgroundCancel()
	for _, q := range webhook.requestQ {
		close(q)
	}
	webhook.batchRequestsWg.Wait()
	close(webhook.batchRequestQ)

	return webhook.backgroundWait()
}

// TODO: Check if correct
func newWebhookStat(sourceType string) *webhookSourceStatT {
	tags := map[string]string{
		"sourceType": sourceType,
	}
	numEvents := stats.NewTaggedStat("webhook_num_events", stats.CountType, tags)
	numOutputEvents := stats.NewTaggedStat("webhook_num_output_events", stats.CountType, tags)
	sourceTransform := stats.NewTaggedStat("webhook_dest_transform", stats.TimerType, tags)
	return &webhookSourceStatT{
		id:              sourceType,
		numEvents:       numEvents,
		numOutputEvents: numOutputEvents,
		sourceTransform: sourceTransform,
	}
}

func (webhook *HandleT) printStats(ctx context.Context) {
	var lastRecvCount, lastackCount uint64
	for {
		if lastRecvCount != webhook.recvCount || lastackCount != webhook.ackCount {
			lastRecvCount = webhook.recvCount
			lastackCount = webhook.ackCount
			pkgLogger.Debug("Webhook Recv/Ack ", webhook.recvCount, webhook.ackCount)
		}

		select {
		case <-ctx.Done():
			return
		case <-time.After(10 * time.Second):
		}
	}
}<|MERGE_RESOLUTION|>--- conflicted
+++ resolved
@@ -187,20 +187,12 @@
 	resp := <-done
 	webhook.gwHandle.IncrementAckCount(1)
 	atomic.AddUint64(&webhook.ackCount, 1)
-<<<<<<< HEAD
 	webhook.gwHandle.TrackRequestMetrics(resp.Err)
 
 	if resp.Err != "" {
-		code := 400
+		code := http.StatusBadRequest
 		if resp.StatusCode != 0 {
 			code = resp.StatusCode
-=======
-	webhook.gwHandle.TrackRequestMetrics(resp.err)
-	if resp.err != "" {
-		code := http.StatusBadRequest
-		if resp.statusCode != 0 {
-			code = resp.statusCode
->>>>>>> 41a2cfaa
 		}
 		pkgLogger.Infof("IP: %s -- %s -- Response: %d, %s", misc.GetIPFromReq(r), r.URL.Path, code, resp.Err)
 		http.Error(w, resp.Err, code)
@@ -211,7 +203,7 @@
 			if err != nil {
 				pkgLogger.Errorf("failed to marshal output to source: %w", err)
 				http.Error(w, response.GetStatus(response.SourceTransformerInvalidOutputFormatInResponse),
-					response.GetStatusCode(response.SourceTransformerInvalidOutputFormatInResponse))
+					response.GetErrorStatusCode(response.SourceTransformerInvalidOutputFormatInResponse))
 				return
 			}
 		}
