package gateway

import (
	"bytes"
	"errors"
	"fmt"
	"io/ioutil"
	"log"
	"math"
	"net/http"
	"net/url"
	"regexp"
	"runtime"
	"sort"
	"strconv"
	"strings"
	"sync"
	"sync/atomic"
	"time"

	"github.com/rudderlabs/rudder-server/admin"
	"github.com/rudderlabs/rudder-server/app"
	"github.com/rudderlabs/rudder-server/services/diagnostics"

	"github.com/bugsnag/bugsnag-go"
	"github.com/dgraph-io/badger"
	. "github.com/onsi/ginkgo"
	"github.com/rs/cors"
	"github.com/rudderlabs/rudder-server/config"
	backendconfig "github.com/rudderlabs/rudder-server/config/backend-config"
	"github.com/rudderlabs/rudder-server/jobsdb"
	ratelimiter "github.com/rudderlabs/rudder-server/rate-limiter"
	"github.com/rudderlabs/rudder-server/rruntime"
	"github.com/rudderlabs/rudder-server/services/db"
	sourcedebugger "github.com/rudderlabs/rudder-server/services/source-debugger"
	"github.com/rudderlabs/rudder-server/services/stats"
	"github.com/rudderlabs/rudder-server/utils"
	"github.com/rudderlabs/rudder-server/utils/logger"
	"github.com/rudderlabs/rudder-server/utils/misc"
	"github.com/rudderlabs/rudder-server/utils/types"
	uuid "github.com/satori/go.uuid"
	"github.com/tidwall/gjson"
	"github.com/tidwall/sjson"
)

/*
 * The gateway module handles incoming requests from client devices.
 * It batches web requests and writes to DB in bulk to improce I/O.
 * Only after the request payload is persisted, an ACK is sent to
 * the client.
 */

type webRequestT struct {
	request *http.Request
	writer  *http.ResponseWriter
	done    chan<- string
	reqType string
}

type batchWebRequestT struct {
	batchRequest []*webRequestT
}

var (
	webPort, maxUserWebRequestWorkerProcess, maxDBWriterProcess int
	maxUserWebRequestBatchSize, maxDBBatchSize                  int
	userWebRequestBatchTimeout, dbBatchWriteTimeout             time.Duration
	enabledWriteKeysSourceMap                                   map[string]string
	enabledWriteKeyWebhookMap                                   map[string]string
	configSubscriberLock                                        sync.RWMutex
	maxReqSize                                                  int
	enableDedup                                                 bool
	enableRateLimit                                             bool
	enableSuppressUserFeature                                   bool
	dedupWindow, diagnosisTickerTime                            time.Duration
)

// CustomVal is used as a key in the jobsDB customval column
var CustomVal string

var BatchEvent = []byte(`
	{
		"batch": [
		]
	}
`)

func init() {
	loadConfig()
	loadStatusMap()
}

type userWorkerBatchRequestT struct {
	jobList          []*jobsdb.JobT
	allMessageIdsSet map[string]struct{}
	respChannel      chan map[uuid.UUID]string
}

type batchUserWorkerBatchRequestT struct {
	batchUserWorkerBatchRequest []*userWorkerBatchRequestT
}

type userWebRequestWorkerT struct {
	webRequestQ   chan *webRequestT
	batchRequestQ chan *batchWebRequestT
	reponseQ      chan map[uuid.UUID]string
	workerID      int
	batchTimeStat stats.RudderStats
}

//HandleT is the struct returned by the Setup call
type HandleT struct {
	application                  app.Interface
	webRequestQ                  chan *webRequestT
	userWorkerBatchRequestQ      chan *userWorkerBatchRequestT
	batchUserWorkerBatchRequestQ chan *batchUserWorkerBatchRequestT
	jobsDB                       jobsdb.JobsDB
	badgerDB                     *badger.DB
	ackCount                     uint64
	recvCount                    uint64
	backendConfig                backendconfig.BackendConfig
	rateLimiter                  ratelimiter.RateLimiter
	stats                        stats.Stats
	batchSizeStat                stats.RudderStats
	trackSuccessCount            int
	trackFailureCount            int
	requestMetricLock            sync.RWMutex
	diagnosisTicker              *time.Ticker
	webRequestBatchCount         uint64
	userWebRequestWorkers        []*userWebRequestWorkerT
	webhookHandler               types.WebHookI
	suppressUserHandler          types.SuppressUserI
	versionHandler               func(w http.ResponseWriter, r *http.Request)
}

func (gateway *HandleT) updateWriteKeyStats(writeKeyStats map[string]int, bucket string) {
	for writeKey, count := range writeKeyStats {
		writeKeyStatsD := gateway.stats.NewWriteKeyStat(bucket, stats.CountType, writeKey)
		writeKeyStatsD.Count(count)
	}
}

func (gateway *HandleT) initUserWebRequestWorkers() {
	gateway.userWebRequestWorkers = make([]*userWebRequestWorkerT, maxUserWebRequestWorkerProcess)
	for i := 0; i < maxUserWebRequestWorkerProcess; i++ {
		logger.Debug("User Web Request Worker Started", i)
		var userWebRequestWorker *userWebRequestWorkerT
		userWebRequestWorker = &userWebRequestWorkerT{
			webRequestQ:   make(chan *webRequestT),
			batchRequestQ: make(chan *batchWebRequestT),
			reponseQ:      make(chan map[uuid.UUID]string),
			workerID:      i,
			batchTimeStat: gateway.stats.NewBatchStat("gateway.batch_time", stats.TimerType, i),
		}
		gateway.userWebRequestWorkers[i] = userWebRequestWorker
		rruntime.Go(func() {
			gateway.userWebRequestWorkerProcess(userWebRequestWorker)
		})

		rruntime.Go(func() {
			gateway.userWebRequestBatcher(userWebRequestWorker)
		})
	}

}

func (gateway *HandleT) initDBWriterWorkers() {
	for i := 0; i < maxDBWriterProcess; i++ {
		logger.Debug("DB Writer Worker Started", i)
		j := i
		rruntime.Go(func() {
			gateway.dbWriterWorkerProcess(j)
		})
	}
}

func (gateway *HandleT) userWorkerRequestBatcher() {
	var userWorkerBatchRequestBuffer = make([]*userWorkerBatchRequestT, 0)
	timeout := time.After(dbBatchWriteTimeout)
	for {
		select {
		case userWorkerBatchRequest := <-gateway.userWorkerBatchRequestQ:

			//Append to request buffer
			userWorkerBatchRequestBuffer = append(userWorkerBatchRequestBuffer, userWorkerBatchRequest)
			if len(userWorkerBatchRequestBuffer) == maxDBBatchSize {
				breq := batchUserWorkerBatchRequestT{batchUserWorkerBatchRequest: userWorkerBatchRequestBuffer}
				gateway.batchUserWorkerBatchRequestQ <- &breq
				userWorkerBatchRequestBuffer = nil
				userWorkerBatchRequestBuffer = make([]*userWorkerBatchRequestT, 0)
			}
		case <-timeout:
			timeout = time.After(dbBatchWriteTimeout)
			if len(userWorkerBatchRequestBuffer) > 0 {
				breq := batchUserWorkerBatchRequestT{batchUserWorkerBatchRequest: userWorkerBatchRequestBuffer}
				gateway.batchUserWorkerBatchRequestQ <- &breq
				userWorkerBatchRequestBuffer = nil
				userWorkerBatchRequestBuffer = make([]*userWorkerBatchRequestT, 0)
			}
		}
	}
}

func (gateway *HandleT) dbWriterWorkerProcess(process int) {
	for breq := range gateway.batchUserWorkerBatchRequestQ {
		for _, userWorkerBatchRequest := range breq.batchUserWorkerBatchRequest {
			var errorMessagesMap map[uuid.UUID]string
			gwAllowPartialWriteWithErrors := config.GetBool("Gateway.allowPartialWriteWithErrors", true)
			switch gwAllowPartialWriteWithErrors {
			case true:
				errorMessagesMap = gateway.jobsDB.StoreWithRetryEach(userWorkerBatchRequest.jobList)
			case false:
				gateway.jobsDB.Store(userWorkerBatchRequest.jobList)
			}

			gateway.writeToBadger(userWorkerBatchRequest.allMessageIdsSet)
			userWorkerBatchRequest.respChannel <- errorMessagesMap
		}
	}
}

func (gateway *HandleT) findUserWebRequestWorker(userID string) *userWebRequestWorkerT {

	index := int(math.Abs(float64(misc.GetHash(userID) % maxUserWebRequestWorkerProcess)))

	userWebRequestWorker := gateway.userWebRequestWorkers[index]
	if userWebRequestWorker == nil {
		panic(fmt.Errorf("worker is nil"))
	}

	return userWebRequestWorker
}

//Function to process the batch requests. It saves data in DB and
//sends and ACK on the done channel which unblocks the HTTP handler
func (gateway *HandleT) userWebRequestBatcher(userWebRequestWorker *userWebRequestWorkerT) {
	var reqBuffer = make([]*webRequestT, 0)
	timeout := time.After(userWebRequestBatchTimeout)
	for {
		select {
		case req := <-userWebRequestWorker.webRequestQ:

			//Append to request buffer
			reqBuffer = append(reqBuffer, req)
			if len(reqBuffer) == maxUserWebRequestBatchSize {
				breq := batchWebRequestT{batchRequest: reqBuffer}
				userWebRequestWorker.batchRequestQ <- &breq
				reqBuffer = nil
				reqBuffer = make([]*webRequestT, 0)
			}
		case <-timeout:
			timeout = time.After(userWebRequestBatchTimeout)
			if len(reqBuffer) > 0 {
				breq := batchWebRequestT{batchRequest: reqBuffer}
				userWebRequestWorker.batchRequestQ <- &breq
				reqBuffer = nil
				reqBuffer = make([]*webRequestT, 0)
			}
		}
	}
}

func (gateway *HandleT) userWebRequestWorkerProcess(userWebRequestWorker *userWebRequestWorkerT) {
	defer GinkgoRecover()
	for breq := range userWebRequestWorker.batchRequestQ {
		counter := atomic.AddUint64(&gateway.webRequestBatchCount, 1)
		var jobList []*jobsdb.JobT
		var jobIDReqMap = make(map[uuid.UUID]*webRequestT)
		var jobWriteKeyMap = make(map[uuid.UUID]string)
		var jobEventCountMap = make(map[uuid.UUID]int)
		var writeKeyStats = make(map[string]int)
		var writeKeyEventStats = make(map[string]int)
		var writeKeyDupStats = make(map[string]int)
		var writeKeySuccessStats = make(map[string]int)
		var writeKeySuccessEventStats = make(map[string]int)
		var writeKeyFailStats = make(map[string]int)
		var writeKeyFailEventStats = make(map[string]int)
		var workspaceDropRequestStats = make(map[string]int)
		var preDbStoreCount int
		//Saving the event data read from req.request.Body to the splice.
		//Using this to send event schema to the config backend.
		var eventBatchesToRecord []string
		userWebRequestWorker.batchTimeStat.Start()
		allMessageIdsSet := make(map[string]struct{})
		for _, req := range breq.batchRequest {
			writeKey, _, ok := req.request.BasicAuth()
			misc.IncrementMapByKey(writeKeyStats, writeKey, 1)
			if !ok || writeKey == "" {
				req.done <- GetStatus(NoWriteKeyInBasicAuth)
				preDbStoreCount++
				misc.IncrementMapByKey(writeKeyFailStats, "noWriteKey", 1)
				continue
			}

			ipAddr := misc.GetIPFromReq(req.request)
			if req.request.Body == nil {
				req.done <- GetStatus(RequestBodyNil)
				preDbStoreCount++
				continue
			}
			body, err := ioutil.ReadAll(req.request.Body)
			req.request.Body.Close()

			if enableRateLimit {
				//In case of "batch" requests, if ratelimiter returns true for LimitReached, just drop the event batch and continue.
				restrictorKey := gateway.backendConfig.GetWorkspaceIDForWriteKey(writeKey)
				if gateway.rateLimiter.LimitReached(restrictorKey) {
					req.done <- GetStatus(TooManyRequests)
					preDbStoreCount++
					misc.IncrementMapByKey(workspaceDropRequestStats, restrictorKey, 1)
					continue
				}
			}

			if err != nil {
				req.done <- GetStatus(RequestBodyReadFailed)
				preDbStoreCount++
				misc.IncrementMapByKey(writeKeyFailStats, writeKey, 1)
				continue
			}
			if !gjson.ValidBytes(body) {
				req.done <- GetStatus(InvalidJSON)
				preDbStoreCount++
				misc.IncrementMapByKey(writeKeyFailStats, writeKey, 1)
				continue
			}
			totalEventsInReq := len(gjson.GetBytes(body, "batch").Array())
			misc.IncrementMapByKey(writeKeyEventStats, writeKey, totalEventsInReq)
			if len(body) > maxReqSize {
				req.done <- GetStatus(RequestBodyTooLarge)
				preDbStoreCount++
				misc.IncrementMapByKey(writeKeyFailStats, writeKey, 1)
				misc.IncrementMapByKey(writeKeyFailEventStats, writeKey, totalEventsInReq)
				continue
			}

			// store sourceID before call made to check if source is enabled
			// this prevents not setting sourceID in gw job if disabled before setting it
			sourceID := gateway.getSourceIDForWriteKey(writeKey)
			if !gateway.isWriteKeyEnabled(writeKey) {
				req.done <- GetStatus(InvalidWriteKey)
				preDbStoreCount++
				misc.IncrementMapByKey(writeKeyFailStats, writeKey, 1)
				misc.IncrementMapByKey(writeKeyFailEventStats, writeKey, totalEventsInReq)
				continue
			}

			if req.reqType != "batch" {
				body, _ = sjson.SetBytes(body, "type", req.reqType)
				body, _ = sjson.SetRawBytes(BatchEvent, "batch.0", body)
			}

			// set anonymousId if not set in payload
			var index int
			result := gjson.GetBytes(body, "batch")
			newAnonymousID := uuid.NewV4().String()
			var reqMessageIDs []string
			result.ForEach(func(_, _ gjson.Result) bool {
				if strings.TrimSpace(gjson.GetBytes(body, fmt.Sprintf(`batch.%v.anonymousId`, index)).String()) == "" {
					body, _ = sjson.SetBytes(body, fmt.Sprintf(`batch.%v.anonymousId`, index), newAnonymousID)
				}
				if strings.TrimSpace(gjson.GetBytes(body, fmt.Sprintf(`batch.%v.messageId`, index)).String()) == "" {
					body, _ = sjson.SetBytes(body, fmt.Sprintf(`batch.%v.messageId`, index), uuid.NewV4().String())
				}
				if enableDedup {
					reqMessageIDs = append(reqMessageIDs, gjson.GetBytes(body, fmt.Sprintf(`batch.%v.messageId`, index)).String())
				}
				index++
				return true // keep iterating
			})

			if enableDedup {
				gateway.dedup(&body, reqMessageIDs, allMessageIdsSet, writeKey, writeKeyDupStats)
				addToSet(allMessageIdsSet, reqMessageIDs)
				if len(gjson.GetBytes(body, "batch").Array()) == 0 {
					req.done <- ""
					preDbStoreCount++
					misc.IncrementMapByKey(writeKeySuccessEventStats, writeKey, totalEventsInReq)
					continue
				}
			}

			if enableSuppressUserFeature && gateway.suppressUserHandler != nil {
				userID := gjson.GetBytes(body, "batch.0.userId").String()
				if gateway.suppressUserHandler.IsSuppressedUser(userID, gateway.getSourceIDForWriteKey(writeKey), writeKey) {
					req.done <- ""
					preDbStoreCount++
					continue
				}
			}

			logger.Debug("IP address is ", ipAddr)
			body, _ = sjson.SetBytes(body, "requestIP", ipAddr)
			body, _ = sjson.SetBytes(body, "writeKey", writeKey)
			body, _ = sjson.SetBytes(body, "receivedAt", time.Now().Format(misc.RFC3339Milli))
			eventBatchesToRecord = append(eventBatchesToRecord, fmt.Sprintf("%s", body))

			id := uuid.NewV4()
			//Should be function of body
			newJob := jobsdb.JobT{
				UUID:         id,
				UserID:       gjson.GetBytes(body, "batch.0.anonymousId").Str,
<<<<<<< HEAD
				Parameters:   []byte(fmt.Sprintf(`{"source_id": "%v", "batch_id": %d}`, sourceID, counter)),
=======
				Parameters:   []byte(fmt.Sprintf(`{"source_id": "%v", "batch_id": %d}`, gateway.getSourceIDForWriteKey(writeKey), counter)),
>>>>>>> 141523e7
				CustomVal:    CustomVal,
				EventPayload: []byte(body),
			}
			jobList = append(jobList, &newJob)

			jobIDReqMap[newJob.UUID] = req
			jobWriteKeyMap[newJob.UUID] = writeKey
			jobEventCountMap[newJob.UUID] = totalEventsInReq
		}

		gateway.userWorkerBatchRequestQ <- &userWorkerBatchRequestT{jobList: jobList,
			allMessageIdsSet: allMessageIdsSet,
			respChannel:      userWebRequestWorker.reponseQ,
		}

		errorMessagesMap := <-userWebRequestWorker.reponseQ

		if preDbStoreCount+len(jobList) != len(breq.batchRequest) {
			panic(fmt.Errorf("preDbStoreCount:%d+len(errorMessagesMap):%d != len(breq.batchRequest):%d",
				preDbStoreCount, len(jobList), len(breq.batchRequest)))
		}
		for _, job := range jobList {
			err, found := errorMessagesMap[job.UUID]
			if found {
				misc.IncrementMapByKey(writeKeyFailStats, jobWriteKeyMap[job.UUID], 1)
				misc.IncrementMapByKey(writeKeyFailEventStats, jobWriteKeyMap[job.UUID], jobEventCountMap[job.UUID])
			} else {
				misc.IncrementMapByKey(writeKeySuccessStats, jobWriteKeyMap[job.UUID], 1)
				misc.IncrementMapByKey(writeKeySuccessEventStats, jobWriteKeyMap[job.UUID], jobEventCountMap[job.UUID])
			}
			jobIDReqMap[job.UUID].done <- err
		}
		//Sending events to config backend
		for _, event := range eventBatchesToRecord {
			sourcedebugger.RecordEvent(gjson.Get(event, "writeKey").Str, event)
		}

		userWebRequestWorker.batchTimeStat.End()
		gateway.batchSizeStat.Count(len(breq.batchRequest))
		// update stats request wise
		gateway.updateWriteKeyStats(writeKeyStats, "gateway.write_key_requests")
		gateway.updateWriteKeyStats(writeKeySuccessStats, "gateway.write_key_successful_requests")
		gateway.updateWriteKeyStats(writeKeyFailStats, "gateway.write_key_failed_requests")
		if enableRateLimit {
			gateway.updateWriteKeyStats(workspaceDropRequestStats, "gateway.work_space_dropped_requests")
		}
		// update stats event wise
		gateway.updateWriteKeyStats(writeKeyEventStats, "gateway.write_key_events")
		gateway.updateWriteKeyStats(writeKeySuccessEventStats, "gateway.write_key_successful_events")
		gateway.updateWriteKeyStats(writeKeyFailEventStats, "gateway.write_key_failed_events")
		if enableDedup {
			gateway.updateWriteKeyStats(writeKeyDupStats, "gateway.write_key_duplicate_events")
		}
	}
}

func addToSet(set map[string]struct{}, elements []string) {
	for _, element := range elements {
		set[element] = struct{}{}
	}
}

func (gateway *HandleT) dedup(body *[]byte, messageIDs []string, allMessageIDsSet map[string]struct{}, writeKey string, writeKeyDupStats map[string]int) {
	toRemoveMessageIndexesSet := make(map[int]struct{})
	//Dedup within events batch in a web request
	messageIDSet := make(map[string]struct{})

	// Eg messageIDs: [m1, m2, m3, m1, m1, m1]
	//Constructing a set out of messageIDs
	for _, messageID := range messageIDs {
		messageIDSet[messageID] = struct{}{}
	}
	// Eg messagIDSet: [m1, m2, m3]
	//In this loop it will remove from set for first occurance and if not found in set it means its a duplicate
	for idx, messageID := range messageIDs {
		if _, ok := messageIDSet[messageID]; ok {
			delete(messageIDSet, messageID)
		} else {
			toRemoveMessageIndexesSet[idx] = struct{}{}
		}
	}

	//Dedup within batch of web requests
	for idx, messageID := range messageIDs {
		if _, ok := allMessageIDsSet[messageID]; ok {
			toRemoveMessageIndexesSet[idx] = struct{}{}
		}
	}

	//Dedup with badgerDB
	err := gateway.badgerDB.View(func(txn *badger.Txn) error {
		for idx, messageID := range messageIDs {
			_, err := txn.Get([]byte(messageID))
			if err != badger.ErrKeyNotFound {
				toRemoveMessageIndexesSet[idx] = struct{}{}
			}
		}
		return nil
	})
	if err != nil {
		panic(err)
	}

	toRemoveMessageIndexes := make([]int, 0, len(toRemoveMessageIndexesSet))
	for k := range toRemoveMessageIndexesSet {
		toRemoveMessageIndexes = append(toRemoveMessageIndexes, k)
	}

	sort.Ints(toRemoveMessageIndexes)
	count := 0
	for _, idx := range toRemoveMessageIndexes {
		logger.Debugf("Dropping event with duplicate messageId: %s", messageIDs[idx])
		misc.IncrementMapByKey(writeKeyDupStats, writeKey, 1)
		*body, err = sjson.DeleteBytes(*body, fmt.Sprintf(`batch.%v`, idx-count))
		if err != nil {
			panic(err)
		}
		count++
	}
}

func (gateway *HandleT) writeToBadger(set map[string]struct{}) {
	messageIDs := make([]string, 0, len(set))
	for k := range set {
		messageIDs = append(messageIDs, k)
	}

	if enableDedup {
		err := gateway.badgerDB.Update(func(txn *badger.Txn) error {
			for _, messageID := range messageIDs {
				e := badger.NewEntry([]byte(messageID), nil).WithTTL(dedupWindow * time.Second)
				if err := txn.SetEntry(e); err == badger.ErrTxnTooBig {
					_ = txn.Commit()
					txn = gateway.badgerDB.NewTransaction(true)
					_ = txn.SetEntry(e)
				}
			}
			return nil
		})
		if err != nil {
			panic(err)
		}
	}
}

func (gateway *HandleT) isWriteKeyEnabled(writeKey string) bool {
	configSubscriberLock.RLock()
	defer configSubscriberLock.RUnlock()
	if !misc.Contains(enabledWriteKeysSourceMap, writeKey) {
		return false
	}
	return true
}

func (gateway *HandleT) getSourceIDForWriteKey(writeKey string) string {
	configSubscriberLock.RLock()
	defer configSubscriberLock.RUnlock()

	if _, ok := enabledWriteKeysSourceMap[writeKey]; ok {
		return enabledWriteKeysSourceMap[writeKey]
	}

	return ""
}

//Function to route incoming web requests to userWebRequestBatcher
func (gateway *HandleT) webRequestRouter() {
	for req := range gateway.webRequestQ {
		userIDHeader := req.request.Header.Get("AnonymousId")
		//If necessary fetch userID from request body.
		if userIDHeader == "" {
			//If the request comes through proxy, proxy would already send this. So this shouldn't be happening in that case
			userIDHeader = uuid.NewV4().String()
		}
		userWebRequestWorker := gateway.findUserWebRequestWorker(userIDHeader)
		userWebRequestWorker.webRequestQ <- req
	}
}

func (gateway *HandleT) printStats() {
	for {
		time.Sleep(10 * time.Second)
		recvCount := atomic.LoadUint64(&gateway.recvCount)
		ackCount := atomic.LoadUint64(&gateway.ackCount)
		logger.Debug("Gateway Recv/Ack ", recvCount, ackCount)
	}
}

func (gateway *HandleT) stat(wrappedFunc func(http.ResponseWriter, *http.Request)) func(http.ResponseWriter, *http.Request) {
	return func(w http.ResponseWriter, r *http.Request) {
		latencyStat := gateway.stats.NewLatencyStat("gateway.response_time", stats.TimerType)
		latencyStat.Start()
		wrappedFunc(w, r)
		latencyStat.End()
	}
}

func (gateway *HandleT) webBatchHandler(w http.ResponseWriter, r *http.Request) {
	gateway.webHandler(w, r, "batch")
}

func (gateway *HandleT) webIdentifyHandler(w http.ResponseWriter, r *http.Request) {
	gateway.webHandler(w, r, "identify")
}

func (gateway *HandleT) webTrackHandler(w http.ResponseWriter, r *http.Request) {
	gateway.webHandler(w, r, "track")
}

func (gateway *HandleT) webPageHandler(w http.ResponseWriter, r *http.Request) {
	gateway.webHandler(w, r, "page")
}

func (gateway *HandleT) webScreenHandler(w http.ResponseWriter, r *http.Request) {
	gateway.webHandler(w, r, "screen")
}

func (gateway *HandleT) webAliasHandler(w http.ResponseWriter, r *http.Request) {
	gateway.webHandler(w, r, "alias")
}

func (gateway *HandleT) webGroupHandler(w http.ResponseWriter, r *http.Request) {
	gateway.webHandler(w, r, "group")
}

func (gateway *HandleT) pixelPageHandler(w http.ResponseWriter, r *http.Request) {
	gateway.pixelHandler(w, r, "page")
}

func (gateway *HandleT) pixelTrackHandler(w http.ResponseWriter, r *http.Request) {
	gateway.pixelHandler(w, r, "track")
}

func (gateway *HandleT) webHandler(w http.ResponseWriter, r *http.Request, reqType string) {
	logger.LogRequest(r)
	atomic.AddUint64(&gateway.recvCount, 1)
	done := make(chan string)
	req := webRequestT{request: r, writer: &w, done: done, reqType: reqType}
	gateway.webRequestQ <- &req

	//Wait for batcher process to be done
	errorMessage := <-done
	atomic.AddUint64(&gateway.ackCount, 1)
	gateway.trackRequestMetrics(errorMessage)
	if errorMessage != "" {
		logger.Debug(errorMessage)
		http.Error(w, errorMessage, 400)
	} else {
		logger.Debug(GetStatus(Ok))
		w.Write([]byte(GetStatus(Ok)))
	}
}

func (gateway *HandleT) trackRequestMetrics(errorMessage string) {
	if diagnostics.EnableGatewayMetric {
		gateway.requestMetricLock.Lock()
		defer gateway.requestMetricLock.Unlock()
		if errorMessage != "" {
			gateway.trackFailureCount = gateway.trackFailureCount + 1
		} else {
			gateway.trackSuccessCount = gateway.trackSuccessCount + 1
		}
	}
}

func (gateway *HandleT) collectMetrics() {
	if diagnostics.EnableGatewayMetric {
		for {
			select {
			case _ = <-gateway.diagnosisTicker.C:
				gateway.requestMetricLock.RLock()
				if gateway.trackSuccessCount > 0 || gateway.trackFailureCount > 0 {
					diagnostics.Track(diagnostics.GatewayEvents, map[string]interface{}{
						diagnostics.GatewaySuccess: gateway.trackSuccessCount,
						diagnostics.GatewayFailure: gateway.trackFailureCount,
					})
					gateway.trackSuccessCount = 0
					gateway.trackFailureCount = 0
				}
				gateway.requestMetricLock.RUnlock()
			}
		}
	}
}

func (gateway *HandleT) setWebPayload(r *http.Request, qp url.Values, reqType string) error {
	// add default fields to body
	body := []byte(`{"channel": "web","integrations": {"All": true}}`)
	currentTime := time.Now()
	body, _ = sjson.SetBytes(body, "originalTimestamp", currentTime)
	body, _ = sjson.SetBytes(body, "sentAt", currentTime)

	// make sure anonymousId is in correct format
	if anonymousID, ok := qp["anonymousId"]; ok {
		qp["anonymousId"][0] = regexp.MustCompile(`^"(.*)"$`).ReplaceAllString(anonymousID[0], `$1`)
	}

	// add queryParams to body
	for key := range qp {
		body, _ = sjson.SetBytes(body, key, qp[key][0])
	}

	// add request specific fields to body
	body, _ = sjson.SetBytes(body, "type", reqType)
	switch reqType {
	case "page":
		if pageName, ok := qp["name"]; ok {
			if pageName[0] == "" {
				pageName[0] = "Unknown Page"
			}
			body, _ = sjson.SetBytes(body, "name", pageName[0])
		}
	case "track":
		if evName, ok := qp["event"]; ok {
			if evName[0] == "" {
				return errors.New("track: Mandatory field 'event' missing")
			}
			body, _ = sjson.SetBytes(body, "event", evName[0])
		}
	}
	// add body to request
	r.Body = ioutil.NopCloser(bytes.NewReader(body))
	return nil
}

func (gateway *HandleT) pixelHandler(w http.ResponseWriter, r *http.Request, reqType string) {
	if r.Method == http.MethodGet {
		queryParams := r.URL.Query()
		if writeKey, present := queryParams["writeKey"]; present && writeKey[0] != "" {
			// make a new request
			req, _ := http.NewRequest(http.MethodPost, "", nil)

			// set basic auth header
			req.SetBasicAuth(writeKey[0], "")
			delete(queryParams, "writeKey")

			// set X-Forwarded-For header
			req.Header.Add("X-Forwarded-For", r.Header.Get("X-Forwarded-For"))

			// convert the pixel request(r) to a web request(req)
			err := gateway.setWebPayload(req, queryParams, reqType)
			if err != nil {
				http.Error(w, err.Error(), http.StatusBadRequest)
				return
			}

			// send req to webHandler
			gateway.webHandler(w, req, reqType)
		} else {
			http.Error(w, NoWriteKeyInQueryParams, http.StatusUnauthorized)
		}
	} else {
		http.Error(w, InvalidRequestMethod, http.StatusBadRequest)
	}
}

func (gateway *HandleT) healthHandler(w http.ResponseWriter, r *http.Request) {
	var dbService string = "UP"
	var enabledRouter string = "TRUE"
	var backendConfigMode string = "API"
	if !gateway.jobsDB.CheckPGHealth() {
		dbService = "DOWN"
	}
	if !config.GetBool("enableRouter", true) {
		enabledRouter = "FALSE"
	}
	if config.GetBool("BackendConfig.configFromFile", false) {
		backendConfigMode = "JSON"
	}

	healthVal := fmt.Sprintf(`{"server":"UP", "db":"%s","acceptingEvents":"TRUE","routingEvents":"%s","mode":"%s","goroutines":"%d", "backendConfigMode": "%s", "lastSync":"%s", "lastRegulationSync":"%s"}`, dbService, enabledRouter, strings.ToUpper(db.CurrentMode), runtime.NumGoroutine(), backendConfigMode, backendconfig.LastSync, backendconfig.LastRegulationSync)
	w.Write([]byte(healthVal))
}

func reflectOrigin(origin string) bool {
	return true
}

/*
StartWebHandler starts all gateway web handlers, listening on gateway port.
Supports CORS from all origins.
This function will block.
*/
func (gateway *HandleT) StartWebHandler() {

	logger.Infof("Starting in %d", webPort)
	srvMux := http.NewServeMux()
	srvMux.HandleFunc("/v1/batch", gateway.stat(gateway.webBatchHandler))
	srvMux.HandleFunc("/v1/identify", gateway.stat(gateway.webIdentifyHandler))
	srvMux.HandleFunc("/v1/track", gateway.stat(gateway.webTrackHandler))
	srvMux.HandleFunc("/v1/page", gateway.stat(gateway.webPageHandler))
	srvMux.HandleFunc("/v1/screen", gateway.stat(gateway.webScreenHandler))
	srvMux.HandleFunc("/v1/alias", gateway.stat(gateway.webAliasHandler))
	srvMux.HandleFunc("/v1/group", gateway.stat(gateway.webGroupHandler))
	srvMux.HandleFunc("/health", gateway.healthHandler)
	srvMux.HandleFunc("/pixel/v1/track", gateway.stat(gateway.pixelTrackHandler))
	srvMux.HandleFunc("/pixel/v1/page", gateway.stat(gateway.pixelPageHandler))
	srvMux.HandleFunc("/version", gateway.versionHandler)

	if gateway.application.Features().Webhook != nil {
		srvMux.HandleFunc("/v1/webhook", gateway.stat(gateway.webhookHandler.RequestHandler))
	}

	c := cors.New(cors.Options{
		AllowOriginFunc:  reflectOrigin,
		AllowCredentials: true,
		AllowedHeaders:   []string{"*"},
	})
	if diagnostics.EnableServerStartedMetric {
		diagnostics.Track(diagnostics.ServerStarted, map[string]interface{}{
			diagnostics.ServerStarted: time.Now(),
		})
	}
	srv := &http.Server{
		Addr:              ":" + strconv.Itoa(webPort),
		Handler:           c.Handler(bugsnag.Handler(srvMux)),
		ReadTimeout:       config.GetDuration("ReadTimeOutInSec", 0*time.Second),
		ReadHeaderTimeout: config.GetDuration("ReadHeaderTimeoutInSec", 0*time.Second),
		WriteTimeout:      config.GetDuration("WriteTimeOutInSec", 10*time.Second),
		IdleTimeout:       config.GetDuration("IdleTimeoutInSec", 720*time.Second),
		MaxHeaderBytes:    config.GetInt("MaxHeaderBytes", 524288),
	}
	log.Fatal(srv.ListenAndServe())
}

// Gets the config from config backend and extracts enabled writekeys
func (gateway *HandleT) backendConfigSubscriber() {
	ch := make(chan utils.DataEvent)
	gateway.backendConfig.Subscribe(ch, backendconfig.TopicProcessConfig)
	for {
		config := <-ch
		configSubscriberLock.Lock()
		enabledWriteKeysSourceMap = map[string]string{}
		enabledWriteKeyWebhookMap = map[string]string{}
		sources := config.Data.(backendconfig.SourcesT)
		for _, source := range sources.Sources {
			if source.Enabled {
				enabledWriteKeysSourceMap[source.WriteKey] = source.ID
				if gateway.application.Features().Webhook != nil && source.SourceDefinition.Category == "webhook" {
					enabledWriteKeyWebhookMap[source.WriteKey] = source.SourceDefinition.Name
					gateway.webhookHandler.Register(source.SourceDefinition.Name)
				}
			}
		}
		configSubscriberLock.Unlock()
	}
}

func (gateway *HandleT) gcBadgerDB() {
	ticker := time.NewTicker(5 * time.Minute)
	defer ticker.Stop()
	for range ticker.C {
	again:
		err := gateway.badgerDB.RunValueLogGC(0.5)
		if err == nil {
			goto again
		}
	}
}

func (gateway *HandleT) openBadger(clearDB *bool) {
	var err error
	badgerPathName := "/badgerdb"
	tmpDirPath, err := misc.CreateTMPDIR()
	if err != nil {
		panic(err)
	}
	path := fmt.Sprintf(`%v%v`, tmpDirPath, badgerPathName)
	gateway.badgerDB, err = badger.Open(badger.DefaultOptions(path))
	if err != nil {
		panic(err)
	}
	if *clearDB {
		err = gateway.badgerDB.DropAll()
		if err != nil {
			panic(err)
		}
	}
	rruntime.Go(func() {
		gateway.gcBadgerDB()
	})
}

/*
Public methods on GatewayWebhookI
*/

// AddToWebRequestQ provides access to add a request to the gateway's webRequestQ
func (gateway *HandleT) AddToWebRequestQ(req *http.Request, writer *http.ResponseWriter, done chan string, reqType string) {
	webReq := webRequestT{request: req, writer: writer, done: done, reqType: reqType}
	gateway.webRequestQ <- &webReq
}

// IncrementRecvCount increments the received count for gateway requests
func (gateway *HandleT) IncrementRecvCount(count uint64) {
	atomic.AddUint64(&gateway.recvCount, count)
}

// IncrementAckCount increments the acknowledged count for gateway requests
func (gateway *HandleT) IncrementAckCount(count uint64) {
	atomic.AddUint64(&gateway.ackCount, count)
}

// UpdateWriteKeyStats creates a new stat for every writekey and updates it with the corresponding count
func (gateway *HandleT) UpdateWriteKeyStats(writeKeyStats map[string]int, bucket string) {
	gateway.updateWriteKeyStats(writeKeyStats, bucket)
}

// TrackRequestMetrics provides access to add request success/failure telemetry
func (gateway *HandleT) TrackRequestMetrics(errorMessage string) {
	gateway.trackRequestMetrics(errorMessage)
}

// GetWebhookSourceDefName returns the webhook source definition name by write key
func (gateway *HandleT) GetWebhookSourceDefName(writeKey string) (name string, ok bool) {
	configSubscriberLock.RLock()
	defer configSubscriberLock.RUnlock()
	name, ok = enabledWriteKeyWebhookMap[writeKey]
	return
}

/*
Setup initializes this module:
- Monitors backend config for changes.
- Starts web request batching goroutine, that batches incoming messages.
- Starts web request batch db writer goroutine, that writes incoming batches to JobsDB.
- Starts debugging goroutine that prints gateway stats.

This function will block until backend config is initialy received.
*/
func (gateway *HandleT) Setup(application app.Interface, backendConfig backendconfig.BackendConfig, jobsDB jobsdb.JobsDB, rateLimiter ratelimiter.RateLimiter, s stats.Stats, clearDB *bool, versionHandler func(w http.ResponseWriter, r *http.Request)) {
	gateway.application = application
	gateway.stats = s

	gateway.diagnosisTicker = time.NewTicker(diagnosisTickerTime)

	gateway.batchSizeStat = gateway.stats.NewStat("gateway.batch_size", stats.CountType)

	if enableDedup {
		gateway.openBadger(clearDB)
	}
	gateway.backendConfig = backendConfig
	gateway.rateLimiter = rateLimiter
	gateway.webRequestQ = make(chan *webRequestT)
	gateway.userWorkerBatchRequestQ = make(chan *userWorkerBatchRequestT)
	gateway.batchUserWorkerBatchRequestQ = make(chan *batchUserWorkerBatchRequestT)
	gateway.jobsDB = jobsDB

	gateway.versionHandler = versionHandler

	admin.RegisterStatusHandler("Gateway", &GatewayAdmin{handle: gateway})

	//gateway.webhookHandler should be initialised before workspace config fetch.
	if gateway.application.Features().Webhook != nil {
		gateway.webhookHandler = application.Features().Webhook.Setup(gateway)
	}

	features1 := gateway.application.Features()
	if features1.SuppressUser != nil {
		gateway.suppressUserHandler = application.Features().SuppressUser.Setup(gateway.backendConfig)
	}

	rruntime.Go(func() {
		gateway.webRequestRouter()
	})
	rruntime.Go(func() {
		gateway.backendConfigSubscriber()
	})

	gateway.initUserWebRequestWorkers()
	gateway.initDBWriterWorkers()
	rruntime.Go(func() {
		gateway.userWorkerRequestBatcher()
	})

	gateway.backendConfig.WaitForConfig()
	rruntime.Go(func() {
		gateway.printStats()
	})
	rruntime.Go(func() {
		gateway.collectMetrics()
	})
}<|MERGE_RESOLUTION|>--- conflicted
+++ resolved
@@ -400,11 +400,7 @@
 			newJob := jobsdb.JobT{
 				UUID:         id,
 				UserID:       gjson.GetBytes(body, "batch.0.anonymousId").Str,
-<<<<<<< HEAD
 				Parameters:   []byte(fmt.Sprintf(`{"source_id": "%v", "batch_id": %d}`, sourceID, counter)),
-=======
-				Parameters:   []byte(fmt.Sprintf(`{"source_id": "%v", "batch_id": %d}`, gateway.getSourceIDForWriteKey(writeKey), counter)),
->>>>>>> 141523e7
 				CustomVal:    CustomVal,
 				EventPayload: []byte(body),
 			}
