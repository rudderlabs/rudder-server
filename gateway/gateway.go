package gateway

import (
	"fmt"
	"io/ioutil"
	"log"
	"net/http"
	"runtime"
	"strconv"
	"strings"
	"sync"
	"sync/atomic"
	"time"

	"github.com/rudderlabs/rudder-server/services/diagnostics"

	"github.com/bugsnag/bugsnag-go"
	"github.com/dgraph-io/badger"
	"github.com/rs/cors"
	"github.com/rudderlabs/rudder-server/config"
	backendconfig "github.com/rudderlabs/rudder-server/config/backend-config"
	"github.com/rudderlabs/rudder-server/jobsdb"
	ratelimiter "github.com/rudderlabs/rudder-server/rate-limiter"
	"github.com/rudderlabs/rudder-server/rruntime"
	"github.com/rudderlabs/rudder-server/services/db"
	sourcedebugger "github.com/rudderlabs/rudder-server/services/source-debugger"
	"github.com/rudderlabs/rudder-server/services/stats"
	"github.com/rudderlabs/rudder-server/utils"
	"github.com/rudderlabs/rudder-server/utils/logger"
	"github.com/rudderlabs/rudder-server/utils/misc"
	uuid "github.com/satori/go.uuid"
	"github.com/tidwall/gjson"
	"github.com/tidwall/sjson"
)

/*
 * The gateway module handles incoming requests from client devices.
 * It batches web requests and writes to DB in bulk to improce I/O.
 * Only after the request payload is persisted, an ACK is sent to
 * the client.
 */

type webRequestT struct {
	request *http.Request
	writer  *http.ResponseWriter
	done    chan<- string
	reqType string
}

type batchWebRequestT struct {
	batchRequest []*webRequestT
}

var (
	webPort, maxBatchSize, maxDBWriterProcess int
	batchTimeout                              time.Duration
	enabledWriteKeysSourceMap                 map[string]string
	configSubscriberLock                      sync.RWMutex
	maxReqSize                                int
	enableDedup                               bool
	enableRateLimit                           bool
	dedupWindow                               time.Duration
	trackSuccessCount                         int
	trackFailureCount                         int
	gatewayRequestMetricLock                  sync.Mutex
	diagnosisTicker                           *time.Ticker
)

// CustomVal is used as a key in the jobsDB customval column
var CustomVal string

var batchEvent = []byte(`
	{
		"batch": [
		]
	}
`)

func loadConfig() {
	//Port where GW is running
	webPort = config.GetInt("Gateway.webPort", 8080)
	//Number of incoming requests that are batched before initiating write
	maxBatchSize = config.GetInt("Gateway.maxBatchSize", 32)
	//Timeout after which batch is formed anyway with whatever requests
	//are available
	batchTimeout = (config.GetDuration("Gateway.batchTimeoutInMS", time.Duration(20)) * time.Millisecond)
	//Multiple DB writers are used to write data to DB
	maxDBWriterProcess = config.GetInt("Gateway.maxDBWriterProcess", 4)
	// CustomVal is used as a key in the jobsDB customval column
	CustomVal = config.GetString("Gateway.CustomVal", "GW")
	// Maximum request size to gateway
	maxReqSize = config.GetInt("Gateway.maxReqSizeInKB", 100000) * 1000
	// Enable dedup of incoming events by default
	enableDedup = config.GetBool("Gateway.enableDedup", false)
	// Dedup time window in hours
	dedupWindow = config.GetDuration("Gateway.dedupWindowInS", time.Duration(86400))
	// Enable rate limit on incoming events. false by default
	enableRateLimit = config.GetBool("Gateway.enableRateLimit", false)
	diagnosisTicker = time.NewTicker(config.GetDuration("Diagnosis.gatewayTimePeriodInS", 60) * time.Second)
}

func init() {
	config.Initialize()
	loadConfig()
	loadStatusMap()
}

//HandleT is the struct returned by the Setup call
type HandleT struct {
	webRequestQ                               chan *webRequestT
	batchRequestQ                             chan *batchWebRequestT
	jobsDB                                    *jobsdb.HandleT
	badgerDB                                  *badger.DB
	ackCount                                  uint64
	recvCount                                 uint64
	rateLimiter                               *ratelimiter.HandleT
	batchSizeStat, batchTimeStat, latencyStat *stats.RudderStats
}

func updateWriteKeyStats(writeKeyStats map[string]int, bucket string) {
	for writeKey, count := range writeKeyStats {
		writeKeyStatsD := stats.NewWriteKeyStat(bucket, stats.CountType, writeKey)
		writeKeyStatsD.Count(count)
	}
}

//Function to process the batch requests. It saves data in DB and
//sends and ACK on the done channel which unblocks the HTTP handler
func (gateway *HandleT) webRequestBatchDBWriter(process int) {
	for breq := range gateway.batchRequestQ {
		var jobList []*jobsdb.JobT
		var jobIDReqMap = make(map[uuid.UUID]*webRequestT)
		var jobWriteKeyMap = make(map[uuid.UUID]string)
		var jobEventCountMap = make(map[uuid.UUID]int)
		var writeKeyStats = make(map[string]int)
		var writeKeyEventStats = make(map[string]int)
		var writeKeyDupStats = make(map[string]int)
		var writeKeySuccessStats = make(map[string]int)
		var writeKeySuccessEventStats = make(map[string]int)
		var writeKeyFailStats = make(map[string]int)
		var writeKeyFailEventStats = make(map[string]int)
		var workspaceDropRequestStats = make(map[string]int)
		var preDbStoreCount int
		//Saving the event data read from req.request.Body to the splice.
		//Using this to send event schema to the config backend.
		var eventBatchesToRecord []string
		gateway.batchTimeStat.Start()
		var allMessageIds [][]byte
		for _, req := range breq.batchRequest {
			writeKey, _, ok := req.request.BasicAuth()
			misc.IncrementMapByKey(writeKeyStats, writeKey, 1)
			if !ok || writeKey == "" {
				req.done <- getStatus(NoWriteKeyInBasicAuth)
				preDbStoreCount++
				misc.IncrementMapByKey(writeKeyFailStats, "noWriteKey", 1)
				continue
			}

			ipAddr := misc.GetIPFromReq(req.request)
			if req.request.Body == nil {
				req.done <- getStatus(RequestBodyNil)
				preDbStoreCount++
				continue
			}
			body, err := ioutil.ReadAll(req.request.Body)
			req.request.Body.Close()

			if enableRateLimit {
				//If ratelimiter returns true for LimitReached, Just drop the event batch and continue.
				restrictorKey := backendconfig.GetWorkspaceIDForWriteKey(writeKey)
				if gateway.rateLimiter.LimitReached(restrictorKey) {
					req.done <- getStatus(TooManyRequests)
					preDbStoreCount++
					misc.IncrementMapByKey(workspaceDropRequestStats, restrictorKey, 1)
					continue
				}
			}

			if err != nil {
				req.done <- getStatus(RequestBodyReadFailed)
				preDbStoreCount++
				misc.IncrementMapByKey(writeKeyFailStats, writeKey, 1)
				continue
			}
			if !gjson.ValidBytes(body) {
				req.done <- getStatus(InvalidJson)
				preDbStoreCount++
				misc.IncrementMapByKey(writeKeyFailStats, writeKey, 1)
				continue
			}
			totalEventsInReq := len(gjson.GetBytes(body, "batch").Array())
			misc.IncrementMapByKey(writeKeyEventStats, writeKey, totalEventsInReq)
			if len(body) > maxReqSize {
				req.done <- getStatus(RequestBodyTooLarge)
				preDbStoreCount++
				misc.IncrementMapByKey(writeKeyFailStats, writeKey, 1)
				misc.IncrementMapByKey(writeKeyFailEventStats, writeKey, totalEventsInReq)
				continue
			}
			if !gateway.isWriteKeyEnabled(writeKey) {
				req.done <- getStatus(InvalidWriteKey)
				preDbStoreCount++
				misc.IncrementMapByKey(writeKeyFailStats, writeKey, 1)
				misc.IncrementMapByKey(writeKeyFailEventStats, writeKey, totalEventsInReq)
				continue
			}

			if req.reqType != "batch" {
				body, _ = sjson.SetBytes(body, "type", req.reqType)
				body, _ = sjson.SetRawBytes(batchEvent, "batch.0", body)
			}

			// set anonymousId if not set in payload
			var index int
			result := gjson.GetBytes(body, "batch")
			newAnonymousID := uuid.NewV4().String()
			var reqMessageIDs [][]byte
			result.ForEach(func(_, _ gjson.Result) bool {
				if !gjson.GetBytes(body, fmt.Sprintf(`batch.%v.anonymousId`, index)).Exists() {
					body, _ = sjson.SetBytes(body, fmt.Sprintf(`batch.%v.anonymousId`, index), newAnonymousID)
				}
				if !gjson.GetBytes(body, fmt.Sprintf(`batch.%v.messageId`, index)).Exists() {
					body, _ = sjson.SetBytes(body, fmt.Sprintf(`batch.%v.messageId`, index), uuid.NewV4().String())
				}
				if enableDedup {
					reqMessageIDs = append(reqMessageIDs, []byte(gjson.GetBytes(body, fmt.Sprintf(`batch.%v.messageId`, index)).String()))
				}
				index++
				return true // keep iterating
			})

			if enableDedup {
				allMessageIds = append(allMessageIds, reqMessageIDs...)
				gateway.dedupWithBadger(&body, reqMessageIDs, writeKey, writeKeyDupStats)
				if len(gjson.GetBytes(body, "batch").Array()) == 0 {
					req.done <- ""
					preDbStoreCount++
					misc.IncrementMapByKey(writeKeySuccessEventStats, writeKey, totalEventsInReq)
					continue
				}
			}

			logger.Debug("IP address is ", ipAddr)
			body, _ = sjson.SetBytes(body, "requestIP", ipAddr)
			body, _ = sjson.SetBytes(body, "writeKey", writeKey)
			body, _ = sjson.SetBytes(body, "receivedAt", time.Now().Format(misc.RFC3339Milli))
			eventBatchesToRecord = append(eventBatchesToRecord, fmt.Sprintf("%s", body))

			id := uuid.NewV4()
			//Should be function of body
			newJob := jobsdb.JobT{
				UUID:         id,
				Parameters:   []byte(fmt.Sprintf(`{"source_id": "%v"}`, enabledWriteKeysSourceMap[writeKey])),
				CustomVal:    CustomVal,
				EventPayload: []byte(body),
			}
			jobList = append(jobList, &newJob)
			jobIDReqMap[newJob.UUID] = req
			jobWriteKeyMap[newJob.UUID] = writeKey
			jobEventCountMap[newJob.UUID] = totalEventsInReq
		}

		errorMessagesMap := gateway.jobsDB.Store(jobList)

		gateway.writeToBadger(allMessageIds)

		if preDbStoreCount+len(errorMessagesMap) != len(breq.batchRequest) {
			panic(fmt.Errorf("preDbStoreCount:%d+len(errorMessagesMap):%d != len(breq.batchRequest):%d",
				preDbStoreCount, len(errorMessagesMap), len(breq.batchRequest)))
		}
		for uuid, err := range errorMessagesMap {
			if err != "" {
				misc.IncrementMapByKey(writeKeyFailStats, jobWriteKeyMap[uuid], 1)
				misc.IncrementMapByKey(writeKeyFailEventStats, jobWriteKeyMap[uuid], jobEventCountMap[uuid])
			} else {
				misc.IncrementMapByKey(writeKeySuccessStats, jobWriteKeyMap[uuid], 1)
				misc.IncrementMapByKey(writeKeySuccessEventStats, jobWriteKeyMap[uuid], jobEventCountMap[uuid])
			}
			jobIDReqMap[uuid].done <- err
		}
		//Sending events to config backend
		for _, event := range eventBatchesToRecord {
			sourcedebugger.RecordEvent(gjson.Get(event, "writeKey").Str, event)

<<<<<<< HEAD
		}
		batchTimeStat.End()
		batchSizeStat.Count(len(breq.batchRequest))
=======
		gateway.batchTimeStat.End()
		gateway.batchSizeStat.Count(len(breq.batchRequest))
>>>>>>> 22549ec6
		// update stats request wise
		updateWriteKeyStats(writeKeyStats, "gateway.write_key_requests")
		updateWriteKeyStats(writeKeySuccessStats, "gateway.write_key_successful_requests")
		updateWriteKeyStats(writeKeyFailStats, "gateway.write_key_failed_requests")
		if enableRateLimit {
			updateWriteKeyStats(workspaceDropRequestStats, "gateway.work_space_dropped_requests")
		}
		// update stats event wise
		updateWriteKeyStats(writeKeyEventStats, "gateway.write_key_events")
		updateWriteKeyStats(writeKeySuccessEventStats, "gateway.write_key_successful_events")
		updateWriteKeyStats(writeKeyFailEventStats, "gateway.write_key_failed_events")
		if enableDedup {
			updateWriteKeyStats(writeKeyDupStats, "gateway.write_key_duplicate_events")
		}
	}
}

func (gateway *HandleT) dedupWithBadger(body *[]byte, messageIDs [][]byte, writeKey string, writeKeyDupStats map[string]int) {
	var toRemoveMessageIndexes []int
	err := gateway.badgerDB.View(func(txn *badger.Txn) error {
		for idx, messageID := range messageIDs {
			_, err := txn.Get([]byte(messageID))
			if err != badger.ErrKeyNotFound {
				toRemoveMessageIndexes = append(toRemoveMessageIndexes, idx)
			}
		}
		return nil
	})
	if err != nil {
		panic(err)
	}

	count := 0
	for _, idx := range toRemoveMessageIndexes {
		logger.Debugf("Dropping event with duplicate messageId: %s", messageIDs[idx])
		misc.IncrementMapByKey(writeKeyDupStats, writeKey, 1)
		*body, err = sjson.DeleteBytes(*body, fmt.Sprintf(`batch.%v`, idx-count))
		if err != nil {
			panic(err)
		}
		count++
	}
}

func (gateway *HandleT) writeToBadger(messageIDs [][]byte) {
	if enableDedup {
		err := gateway.badgerDB.Update(func(txn *badger.Txn) error {
			// Your code here…
			for _, messageID := range messageIDs {
				e := badger.NewEntry([]byte(messageID), nil).WithTTL(dedupWindow * time.Second)
				if err := txn.SetEntry(e); err == badger.ErrTxnTooBig {
					_ = txn.Commit()
					txn = gateway.badgerDB.NewTransaction(true)
					_ = txn.SetEntry(e)
				}
			}
			return nil
		})
		if err != nil {
			panic(err)
		}
	}
}

func (gateway *HandleT) isWriteKeyEnabled(writeKey string) bool {
	configSubscriberLock.RLock()
	defer configSubscriberLock.RUnlock()
	if !misc.Contains(enabledWriteKeysSourceMap, writeKey) {
		return false
	}
	return true
}

//Function to batch incoming web requests
func (gateway *HandleT) webRequestBatcher() {
	var reqBuffer = make([]*webRequestT, 0)
	timeout := time.After(batchTimeout)
	for {
		select {
		case req := <-gateway.webRequestQ:
			//Append to request buffer
			reqBuffer = append(reqBuffer, req)
			if len(reqBuffer) == maxBatchSize {
				breq := batchWebRequestT{batchRequest: reqBuffer}
				gateway.batchRequestQ <- &breq
				reqBuffer = nil
				reqBuffer = make([]*webRequestT, 0)
			}
		case <-timeout:
			timeout = time.After(batchTimeout)
			if len(reqBuffer) > 0 {
				breq := batchWebRequestT{batchRequest: reqBuffer}
				gateway.batchRequestQ <- &breq
				reqBuffer = nil
				reqBuffer = make([]*webRequestT, 0)
			}
		}
	}
}

func (gateway *HandleT) printStats() {
	for {
		time.Sleep(10 * time.Second)
		logger.Info("Gateway Recv/Ack ", gateway.recvCount, gateway.ackCount)
	}
}

func (gateway *HandleT) stat(wrappedFunc func(http.ResponseWriter, *http.Request)) func(http.ResponseWriter, *http.Request) {
	return func(w http.ResponseWriter, r *http.Request) {
		gateway.latencyStat.Start()
		wrappedFunc(w, r)
		gateway.latencyStat.End()
	}
}

func (gateway *HandleT) webBatchHandler(w http.ResponseWriter, r *http.Request) {
	gateway.webHandler(w, r, "batch")
}

func (gateway *HandleT) webIdentifyHandler(w http.ResponseWriter, r *http.Request) {
	gateway.webHandler(w, r, "identify")
}

func (gateway *HandleT) webTrackHandler(w http.ResponseWriter, r *http.Request) {
	gateway.webHandler(w, r, "track")
}

func (gateway *HandleT) webPageHandler(w http.ResponseWriter, r *http.Request) {
	gateway.webHandler(w, r, "page")
}

func (gateway *HandleT) webScreenHandler(w http.ResponseWriter, r *http.Request) {
	gateway.webHandler(w, r, "screen")
}

func (gateway *HandleT) webAliasHandler(w http.ResponseWriter, r *http.Request) {
	gateway.webHandler(w, r, "alias")
}

func (gateway *HandleT) webGroupHandler(w http.ResponseWriter, r *http.Request) {
	gateway.webHandler(w, r, "group")
}

func (gateway *HandleT) webHandler(w http.ResponseWriter, r *http.Request, reqType string) {
	logger.LogRequest(r)
	atomic.AddUint64(&gateway.recvCount, 1)
	done := make(chan string)
	req := webRequestT{request: r, writer: &w, done: done, reqType: reqType}
	gateway.webRequestQ <- &req
	//Wait for batcher process to be done
	errorMessage := <-done
	atomic.AddUint64(&gateway.ackCount, 1)
	trackRequestMetrics(errorMessage)
	if errorMessage != "" {
		logger.Debug(errorMessage)
		http.Error(w, errorMessage, 400)
	} else {
		logger.Debug(getStatus(Ok))
		w.Write([]byte(getStatus(Ok)))
	}
}

func trackRequestMetrics(errorMessage string) {
	if diagnostics.EnableGatewayMetric {
		gatewayRequestMetricLock.Lock()
		defer gatewayRequestMetricLock.Unlock()
		if errorMessage != "" {
			trackFailureCount = trackFailureCount + 1
		} else {
			trackSuccessCount = trackSuccessCount + 1
		}
	}
}

func collectMetrics() {
	if diagnostics.EnableGatewayMetric {
		for {
			select {
			case _ = <-diagnosisTicker.C:
				gatewayRequestMetricLock.Lock()
				diagnostics.Track(diagnostics.GatewayEvents, map[string]interface{}{
					diagnostics.GatewaySuccess: trackSuccessCount,
					diagnostics.GatewayFailure: trackFailureCount,
				})
				trackSuccessCount = 0
				trackFailureCount = 0
				gatewayRequestMetricLock.Unlock()
			}
		}
	}
}

func (gateway *HandleT) healthHandler(w http.ResponseWriter, r *http.Request) {
	var dbService string = "UP"
	var enabledRouter string = "TRUE"
	if !gateway.jobsDB.CheckPGHealth() {
		dbService = "DOWN"
	}
	if !config.GetBool("enableRouter", true) {
		enabledRouter = "FALSE"
	}
	healthVal := fmt.Sprintf(`{"server":"UP", "db":"%s","acceptingEvents":"TRUE","routingEvents":"%s","mode":"%s","goroutines":"%d"}`, dbService, enabledRouter, strings.ToUpper(db.CurrentMode), runtime.NumGoroutine())
	w.Write([]byte(healthVal))
}

func reflectOrigin(origin string) bool {
	return true
}

func (gateway *HandleT) startWebHandler() {

	logger.Infof("Starting in %d", webPort)

	http.HandleFunc("/v1/batch", gateway.stat(gateway.webBatchHandler))
	http.HandleFunc("/v1/identify", gateway.stat(gateway.webIdentifyHandler))
	http.HandleFunc("/v1/track", gateway.stat(gateway.webTrackHandler))
	http.HandleFunc("/v1/page", gateway.stat(gateway.webPageHandler))
	http.HandleFunc("/v1/screen", gateway.stat(gateway.webScreenHandler))
	http.HandleFunc("/v1/alias", gateway.stat(gateway.webAliasHandler))
	http.HandleFunc("/v1/group", gateway.stat(gateway.webGroupHandler))
	http.HandleFunc("/health", gateway.healthHandler)

	c := cors.New(cors.Options{
		AllowOriginFunc:  reflectOrigin,
		AllowCredentials: true,
		AllowedHeaders:   []string{"*"},
	})
	if diagnostics.EnableServerStartedMetric {
		diagnostics.Track(diagnostics.ServerStarted, map[string]interface{}{
			diagnostics.ServerStarted: time.Now(),
		})
	}
	log.Fatal(http.ListenAndServe(":"+strconv.Itoa(webPort), c.Handler(bugsnag.Handler(nil))))
}

// Gets the config from config backend and extracts enabled writekeys
func backendConfigSubscriber() {
	ch := make(chan utils.DataEvent)
	backendconfig.Subscribe(ch, "processConfig")
	for {
		config := <-ch
		configSubscriberLock.Lock()
		enabledWriteKeysSourceMap = map[string]string{}
		sources := config.Data.(backendconfig.SourcesT)
		for _, source := range sources.Sources {
			if source.Enabled {
				enabledWriteKeysSourceMap[source.WriteKey] = source.ID
			}
		}
		configSubscriberLock.Unlock()
	}
}

func (gateway *HandleT) gcBadgerDB() {
	ticker := time.NewTicker(5 * time.Minute)
	defer ticker.Stop()
	for range ticker.C {
	again:
		err := gateway.badgerDB.RunValueLogGC(0.5)
		if err == nil {
			goto again
		}
	}
}

func (gateway *HandleT) openBadger(clearDB *bool) {
	var err error
	badgerPathName := "/badgerdb"
	tmpDirPath, err := misc.CreateTMPDIR()
	if err != nil {
		panic(err)
	}
	path := fmt.Sprintf(`%v%v`, tmpDirPath, badgerPathName)
	gateway.badgerDB, err = badger.Open(badger.DefaultOptions(path))
	if err != nil {
		panic(err)
	}
	if *clearDB {
		err = gateway.badgerDB.DropAll()
		if err != nil {
			panic(err)
		}
	}
	rruntime.Go(func() {
		gateway.gcBadgerDB()
	})
}

//Setup initializes this module
func (gateway *HandleT) Setup(jobsDB *jobsdb.HandleT, rateLimiter *ratelimiter.HandleT, clearDB *bool) {
	gateway.latencyStat = stats.NewStat("gateway.response_time", stats.TimerType)
	gateway.batchSizeStat = stats.NewStat("gateway.batch_size", stats.CountType)
	gateway.batchTimeStat = stats.NewStat("gateway.batch_time", stats.TimerType)

	if enableDedup {
		gateway.openBadger(clearDB)
		defer gateway.badgerDB.Close()
	}
	gateway.rateLimiter = rateLimiter
	gateway.webRequestQ = make(chan *webRequestT)
	gateway.batchRequestQ = make(chan *batchWebRequestT)
	gateway.jobsDB = jobsDB
<<<<<<< HEAD
	go gateway.webRequestBatcher()
	go gateway.printStats()
	go backendConfigSubscriber()
	go collectMetrics()
=======
	rruntime.Go(func() {
		gateway.webRequestBatcher()
	})
	rruntime.Go(func() {
		backendConfigSubscriber()
	})
>>>>>>> 22549ec6
	for i := 0; i < maxDBWriterProcess; i++ {
		j := i
		rruntime.Go(func() {
			gateway.webRequestBatchDBWriter(j)
		})
	}
	backendconfig.WaitForConfig()
	rruntime.Go(func() {
		gateway.printStats()
	})
	gateway.startWebHandler()
}<|MERGE_RESOLUTION|>--- conflicted
+++ resolved
@@ -281,15 +281,10 @@
 		//Sending events to config backend
 		for _, event := range eventBatchesToRecord {
 			sourcedebugger.RecordEvent(gjson.Get(event, "writeKey").Str, event)
-
-<<<<<<< HEAD
-		}
-		batchTimeStat.End()
-		batchSizeStat.Count(len(breq.batchRequest))
-=======
+		}
+
 		gateway.batchTimeStat.End()
 		gateway.batchSizeStat.Count(len(breq.batchRequest))
->>>>>>> 22549ec6
 		// update stats request wise
 		updateWriteKeyStats(writeKeyStats, "gateway.write_key_requests")
 		updateWriteKeyStats(writeKeySuccessStats, "gateway.write_key_successful_requests")
@@ -592,19 +587,12 @@
 	gateway.webRequestQ = make(chan *webRequestT)
 	gateway.batchRequestQ = make(chan *batchWebRequestT)
 	gateway.jobsDB = jobsDB
-<<<<<<< HEAD
-	go gateway.webRequestBatcher()
-	go gateway.printStats()
-	go backendConfigSubscriber()
-	go collectMetrics()
-=======
 	rruntime.Go(func() {
 		gateway.webRequestBatcher()
 	})
 	rruntime.Go(func() {
 		backendConfigSubscriber()
 	})
->>>>>>> 22549ec6
 	for i := 0; i < maxDBWriterProcess; i++ {
 		j := i
 		rruntime.Go(func() {
@@ -615,5 +603,8 @@
 	rruntime.Go(func() {
 		gateway.printStats()
 	})
+	rruntime.Go(func() {
+		collectMetrics()
+	})
 	gateway.startWebHandler()
 }