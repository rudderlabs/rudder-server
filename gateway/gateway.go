--- conflicted
+++ resolved
@@ -370,17 +370,20 @@
 	toRemoveMessageIndexesSet := make(map[int]struct{})
 	//Dedup within events batch in a web request
 	messageIDSet := make(map[string]struct{})
+
+	// Eg messageIDs: [m1, m2, m3, m1, m1, m1]
 	//Constructing a set out of messageIDs
 	for _, messageID := range messageIDs {
 		messageIDSet[messageID] = struct{}{}
 	}
+	// Eg messagIDSet: [m1, m2, m3]
 	//In this loop it will remove from set for first occurance and if not found in set it means its a duplicate
 	for idx, messageID := range messageIDs {
-		if _, ok := messageIDSet[messageID]; !ok {
+		if _, ok := messageIDSet[messageID]; ok {
+			delete(messageIDSet, messageID)
+		} else {
 			toRemoveMessageIndexesSet[idx] = struct{}{}
-			continue
-		}
-		delete(messageIDSet, messageID)
+		}
 	}
 
 	//Dedup within batch of web requests
@@ -840,22 +843,12 @@
 	rruntime.Go(func() {
 		gateway.backendConfigSubscriber()
 	})
-<<<<<<< HEAD
 
 	gateway.initDBWorkers()
 
-	gateway.webhookHandler = application.Features().Webhook.Setup(gateway)
-=======
-	for i := 0; i < maxDBWriterProcess; i++ {
-		j := i
-		rruntime.Go(func() {
-			gateway.webRequestBatchDBWriter(j)
-		})
-	}
 	if gateway.application.Features().Webhook != nil {
 		gateway.webhookHandler = application.Features().Webhook.Setup(gateway)
 	}
->>>>>>> 7536dfce
 	gateway.backendConfig.WaitForConfig()
 	rruntime.Go(func() {
 		gateway.printStats()
