package gateway

import (
	"bytes"
	"errors"
	"fmt"
	"io/ioutil"
	"log"
	"math"
	"net/http"
	"net/url"
	"regexp"
	"runtime"
	"strconv"
	"strings"
	"sync"
	"sync/atomic"
	"time"

	"github.com/rudderlabs/rudder-server/app"
	"github.com/rudderlabs/rudder-server/services/diagnostics"

	"github.com/bugsnag/bugsnag-go"
	"github.com/dgraph-io/badger"
	"github.com/rs/cors"
	"github.com/rudderlabs/rudder-server/config"
	backendconfig "github.com/rudderlabs/rudder-server/config/backend-config"
	"github.com/rudderlabs/rudder-server/jobsdb"
	ratelimiter "github.com/rudderlabs/rudder-server/rate-limiter"
	"github.com/rudderlabs/rudder-server/rruntime"
	"github.com/rudderlabs/rudder-server/services/db"
	sourcedebugger "github.com/rudderlabs/rudder-server/services/source-debugger"
	"github.com/rudderlabs/rudder-server/services/stats"
	"github.com/rudderlabs/rudder-server/utils"
	"github.com/rudderlabs/rudder-server/utils/logger"
	"github.com/rudderlabs/rudder-server/utils/misc"
	"github.com/rudderlabs/rudder-server/utils/types"
	uuid "github.com/satori/go.uuid"
	"github.com/tidwall/gjson"
	"github.com/tidwall/sjson"
)

/*
 * The gateway module handles incoming requests from client devices.
 * It batches web requests and writes to DB in bulk to improce I/O.
 * Only after the request payload is persisted, an ACK is sent to
 * the client.
 */

type webRequestT struct {
	request *http.Request
	writer  *http.ResponseWriter
	done    chan<- string
	reqType string
}

type batchWebRequestT struct {
	batchRequest []*webRequestT
}

var (
	webPort, maxBatchSize, maxDBWriterProcess int
	batchTimeout                              time.Duration
	enabledWriteKeysSourceMap                 map[string]string
	enabledWriteKeyWebhookMap                 map[string]string
	configSubscriberLock                      sync.RWMutex
	maxReqSize                                int
	enableDedup                               bool
	enableRateLimit                           bool
	dedupWindow, diagnosisTickerTime          time.Duration
)

// CustomVal is used as a key in the jobsDB customval column
var CustomVal string

var BatchEvent = []byte(`
	{
		"batch": [
		]
	}
`)

func init() {
	loadConfig()
	loadStatusMap()
}

//HandleT is the struct returned by the Setup call
type HandleT struct {
	application                               app.Interface
	webRequestQ                               chan *webRequestT
	jobsDB                                    jobsdb.JobsDB
	badgerDB                                  *badger.DB
	ackCount                                  uint64
	recvCount                                 uint64
	backendConfig                             backendconfig.BackendConfig
	rateLimiter                               ratelimiter.RateLimiter
	stats                                     stats.Stats
	batchSizeStat, batchTimeStat, latencyStat stats.RudderStats
	trackSuccessCount                         int
	trackFailureCount                         int
	requestMetricLock                         sync.RWMutex
	diagnosisTicker                           *time.Ticker
<<<<<<< HEAD
	webRequestBatchCount                      uint64
	dbWriterWorkers                           []*dbWriterWorkerT
=======
	webhookHandler                            types.WebHookI
>>>>>>> ccbcc500
}

func (gateway *HandleT) updateWriteKeyStats(writeKeyStats map[string]int, bucket string) {
	for writeKey, count := range writeKeyStats {
		writeKeyStatsD := gateway.stats.NewWriteKeyStat(bucket, stats.CountType, writeKey)
		writeKeyStatsD.Count(count)
	}
}

type dbWriterWorkerT struct {
	webRequestQ   chan *webRequestT
	batchRequestQ chan *batchWebRequestT
	workerID      int
}

func (gateway *HandleT) initDBWorkers() {
	gateway.dbWriterWorkers = make([]*dbWriterWorkerT, maxDBWriterProcess)
	for i := 0; i < maxDBWriterProcess; i++ {
		logger.Debug("DB Writer Worker Started", i)
		var dbWriterWorker *dbWriterWorkerT
		dbWriterWorker = &dbWriterWorkerT{
			webRequestQ:   make(chan *webRequestT),
			batchRequestQ: make(chan *batchWebRequestT),
			workerID:      i}
		gateway.dbWriterWorkers[i] = dbWriterWorker
		rruntime.Go(func() {
			gateway.userWebRequestBatchDBWriter(dbWriterWorker)
		})

		rruntime.Go(func() {
			gateway.userWebRequestBatcher(dbWriterWorker)
		})
	}

}

func (gateway *HandleT) findWorker(userID string) *dbWriterWorkerT {

	index := int(math.Abs(float64(misc.GetHash(userID) % maxDBWriterProcess)))

	dbWriterWorker := gateway.dbWriterWorkers[index]
	if dbWriterWorker == nil {
		panic(fmt.Errorf("worker is nil"))
	}

	return dbWriterWorker
}

//Function to process the batch requests. It saves data in DB and
//sends and ACK on the done channel which unblocks the HTTP handler
func (gateway *HandleT) userWebRequestBatcher(dbWriterWorker *dbWriterWorkerT) {
	var reqBuffer = make([]*webRequestT, 0)
	timeout := time.After(batchTimeout)
	for {
		select {
		case req := <-dbWriterWorker.webRequestQ:

			//Append to request buffer
			reqBuffer = append(reqBuffer, req)
			if len(reqBuffer) == maxBatchSize {
				breq := batchWebRequestT{batchRequest: reqBuffer}
				dbWriterWorker.batchRequestQ <- &breq
				reqBuffer = nil
				reqBuffer = make([]*webRequestT, 0)
			}
		case <-timeout:
			timeout = time.After(batchTimeout)
			if len(reqBuffer) > 0 {
				breq := batchWebRequestT{batchRequest: reqBuffer}
				dbWriterWorker.batchRequestQ <- &breq
				reqBuffer = nil
				reqBuffer = make([]*webRequestT, 0)
			}
		}
	}
}

func (gateway *HandleT) userWebRequestBatchDBWriter(dbWriterWorker *dbWriterWorkerT) {
	for breq := range dbWriterWorker.batchRequestQ {
		//TODO check if this assignment is atomic
		counter := atomic.AddUint64(&gateway.webRequestBatchCount, 1)
		var jobList []*jobsdb.JobT
		var jobIDReqMap = make(map[uuid.UUID]*webRequestT)
		var jobWriteKeyMap = make(map[uuid.UUID]string)
		var jobEventCountMap = make(map[uuid.UUID]int)
		var writeKeyStats = make(map[string]int)
		var writeKeyEventStats = make(map[string]int)
		var writeKeyDupStats = make(map[string]int)
		var writeKeySuccessStats = make(map[string]int)
		var writeKeySuccessEventStats = make(map[string]int)
		var writeKeyFailStats = make(map[string]int)
		var writeKeyFailEventStats = make(map[string]int)
		var workspaceDropRequestStats = make(map[string]int)
		var preDbStoreCount int
		//Saving the event data read from req.request.Body to the splice.
		//Using this to send event schema to the config backend.
		var eventBatchesToRecord []string
		gateway.batchTimeStat.Start()
		allMessageIdsSet := make(map[string]struct{})
		for _, req := range breq.batchRequest {
			writeKey, _, ok := req.request.BasicAuth()
			misc.IncrementMapByKey(writeKeyStats, writeKey, 1)
			if !ok || writeKey == "" {
				req.done <- GetStatus(NoWriteKeyInBasicAuth)
				preDbStoreCount++
				misc.IncrementMapByKey(writeKeyFailStats, "noWriteKey", 1)
				continue
			}

			ipAddr := misc.GetIPFromReq(req.request)
			if req.request.Body == nil {
				req.done <- GetStatus(RequestBodyNil)
				preDbStoreCount++
				continue
			}
			body, err := ioutil.ReadAll(req.request.Body)
			req.request.Body.Close()

			if enableRateLimit {
				//In case of "batch" requests, if ratelimiter returns true for LimitReached, just drop the event batch and continue.
				restrictorKey := gateway.backendConfig.GetWorkspaceIDForWriteKey(writeKey)
				if gateway.rateLimiter.LimitReached(restrictorKey) {
					req.done <- GetStatus(TooManyRequests)
					preDbStoreCount++
					misc.IncrementMapByKey(workspaceDropRequestStats, restrictorKey, 1)
					continue
				}
			}

			if err != nil {
				req.done <- GetStatus(RequestBodyReadFailed)
				preDbStoreCount++
				misc.IncrementMapByKey(writeKeyFailStats, writeKey, 1)
				continue
			}
			if !gjson.ValidBytes(body) {
				req.done <- GetStatus(InvalidJSON)
				preDbStoreCount++
				misc.IncrementMapByKey(writeKeyFailStats, writeKey, 1)
				continue
			}
			totalEventsInReq := len(gjson.GetBytes(body, "batch").Array())
			misc.IncrementMapByKey(writeKeyEventStats, writeKey, totalEventsInReq)
			if len(body) > maxReqSize {
				req.done <- GetStatus(RequestBodyTooLarge)
				preDbStoreCount++
				misc.IncrementMapByKey(writeKeyFailStats, writeKey, 1)
				misc.IncrementMapByKey(writeKeyFailEventStats, writeKey, totalEventsInReq)
				continue
			}
			if !gateway.isWriteKeyEnabled(writeKey) {
				req.done <- GetStatus(InvalidWriteKey)
				preDbStoreCount++
				misc.IncrementMapByKey(writeKeyFailStats, writeKey, 1)
				misc.IncrementMapByKey(writeKeyFailEventStats, writeKey, totalEventsInReq)
				continue
			}

			if req.reqType != "batch" {
				body, _ = sjson.SetBytes(body, "type", req.reqType)
				body, _ = sjson.SetRawBytes(BatchEvent, "batch.0", body)
			}

			// set anonymousId if not set in payload
			var index int
			result := gjson.GetBytes(body, "batch")
			newAnonymousID := uuid.NewV4().String()
			var reqMessageIDs []string
			result.ForEach(func(_, _ gjson.Result) bool {
				if strings.TrimSpace(gjson.GetBytes(body, fmt.Sprintf(`batch.%v.anonymousId`, index)).String()) == "" {
					body, _ = sjson.SetBytes(body, fmt.Sprintf(`batch.%v.anonymousId`, index), newAnonymousID)
				}
				if strings.TrimSpace(gjson.GetBytes(body, fmt.Sprintf(`batch.%v.messageId`, index)).String()) == "" {
					body, _ = sjson.SetBytes(body, fmt.Sprintf(`batch.%v.messageId`, index), uuid.NewV4().String())
				}
				if enableDedup {
					reqMessageIDs = append(reqMessageIDs, gjson.GetBytes(body, fmt.Sprintf(`batch.%v.messageId`, index)).String())
				}
				index++
				return true // keep iterating
			})

			if enableDedup {
				gateway.dedup(&body, reqMessageIDs, allMessageIdsSet, writeKey, writeKeyDupStats)
				appendToSet(allMessageIdsSet, reqMessageIDs)
				if len(gjson.GetBytes(body, "batch").Array()) == 0 {
					req.done <- ""
					preDbStoreCount++
					misc.IncrementMapByKey(writeKeySuccessEventStats, writeKey, totalEventsInReq)
					continue
				}
			}

			logger.Debug("IP address is ", ipAddr)
			body, _ = sjson.SetBytes(body, "requestIP", ipAddr)
			body, _ = sjson.SetBytes(body, "writeKey", writeKey)
			body, _ = sjson.SetBytes(body, "receivedAt", time.Now().Format(misc.RFC3339Milli))
			eventBatchesToRecord = append(eventBatchesToRecord, fmt.Sprintf("%s", body))

			id := uuid.NewV4()
			//Should be function of body
			newJob := jobsdb.JobT{
				UUID:         id,
				UserID:       gjson.GetBytes(body, "batch.0.anonymousId").Str,
				Parameters:   []byte(fmt.Sprintf(`{"source_id": "%v", "batch_id": %d}`, enabledWriteKeysSourceMap[writeKey], counter)),
				CustomVal:    CustomVal,
				EventPayload: []byte(body),
			}
			jobList = append(jobList, &newJob)

			jobIDReqMap[newJob.UUID] = req
			jobWriteKeyMap[newJob.UUID] = writeKey
			jobEventCountMap[newJob.UUID] = totalEventsInReq
		}

		errorMessagesMap := gateway.jobsDB.Store(jobList)

		gateway.writeToBadger(allMessageIdsSet)

		if preDbStoreCount+len(errorMessagesMap) != len(breq.batchRequest) {
			panic(fmt.Errorf("preDbStoreCount:%d+len(errorMessagesMap):%d != len(breq.batchRequest):%d",
				preDbStoreCount, len(errorMessagesMap), len(breq.batchRequest)))
		}
		for uuid, err := range errorMessagesMap {
			if err != "" {
				misc.IncrementMapByKey(writeKeyFailStats, jobWriteKeyMap[uuid], 1)
				misc.IncrementMapByKey(writeKeyFailEventStats, jobWriteKeyMap[uuid], jobEventCountMap[uuid])
			} else {
				misc.IncrementMapByKey(writeKeySuccessStats, jobWriteKeyMap[uuid], 1)
				misc.IncrementMapByKey(writeKeySuccessEventStats, jobWriteKeyMap[uuid], jobEventCountMap[uuid])
			}
			jobIDReqMap[uuid].done <- err
		}
		//Sending events to config backend
		for _, event := range eventBatchesToRecord {
			sourcedebugger.RecordEvent(gjson.Get(event, "writeKey").Str, event)
		}

		gateway.batchTimeStat.End()
		gateway.batchSizeStat.Count(len(breq.batchRequest))
		// update stats request wise
		gateway.updateWriteKeyStats(writeKeyStats, "gateway.write_key_requests")
		gateway.updateWriteKeyStats(writeKeySuccessStats, "gateway.write_key_successful_requests")
		gateway.updateWriteKeyStats(writeKeyFailStats, "gateway.write_key_failed_requests")
		if enableRateLimit {
			gateway.updateWriteKeyStats(workspaceDropRequestStats, "gateway.work_space_dropped_requests")
		}
		// update stats event wise
		gateway.updateWriteKeyStats(writeKeyEventStats, "gateway.write_key_events")
		gateway.updateWriteKeyStats(writeKeySuccessEventStats, "gateway.write_key_successful_events")
		gateway.updateWriteKeyStats(writeKeyFailEventStats, "gateway.write_key_failed_events")
		if enableDedup {
			gateway.updateWriteKeyStats(writeKeyDupStats, "gateway.write_key_duplicate_events")
		}
	}
}

func appendToSet(set map[string]struct{}, elements []string) {
	for _, element := range elements {
		set[element] = struct{}{}
	}
}

func (gateway *HandleT) dedup(body *[]byte, messageIDs []string, allMessageIDsSet map[string]struct{}, writeKey string, writeKeyDupStats map[string]int) {
	toRemoveMessageIndexesSet := make(map[int]struct{})
	//Dedup within events batch in a web request
	for idx, messageID := range messageIDs {
		for i := 0; i < idx; i++ {
			if messageID == messageIDs[i] {
				toRemoveMessageIndexesSet[idx] = struct{}{}
				break
			}
		}
	}

	//Dedup within batch of web requests
	for idx, messageID := range messageIDs {
		if _, ok := allMessageIDsSet[messageID]; ok {
			toRemoveMessageIndexesSet[idx] = struct{}{}
		}
	}

	//Dedup with badgerDB
	err := gateway.badgerDB.View(func(txn *badger.Txn) error {
		for idx, messageID := range messageIDs {
			_, err := txn.Get([]byte(messageID))
			if err != badger.ErrKeyNotFound {
				toRemoveMessageIndexesSet[idx] = struct{}{}
			}
		}
		return nil
	})
	if err != nil {
		panic(err)
	}

	toRemoveMessageIndexes := make([]int, 0, len(toRemoveMessageIndexesSet))
	for k := range toRemoveMessageIndexesSet {
		toRemoveMessageIndexes = append(toRemoveMessageIndexes, k)
	}

	count := 0
	for _, idx := range toRemoveMessageIndexes {
		logger.Debugf("Dropping event with duplicate messageId: %s", messageIDs[idx])
		misc.IncrementMapByKey(writeKeyDupStats, writeKey, 1)
		*body, err = sjson.DeleteBytes(*body, fmt.Sprintf(`batch.%v`, idx-count))
		if err != nil {
			panic(err)
		}
		count++
	}
}

func (gateway *HandleT) writeToBadger(set map[string]struct{}) {
	messageIDs := make([]string, 0, len(set))
	for k := range set {
		messageIDs = append(messageIDs, k)
	}

	if enableDedup {
		err := gateway.badgerDB.Update(func(txn *badger.Txn) error {
			// Your code here…
			for _, messageID := range messageIDs {
				e := badger.NewEntry([]byte(messageID), nil).WithTTL(dedupWindow * time.Second)
				if err := txn.SetEntry(e); err == badger.ErrTxnTooBig {
					_ = txn.Commit()
					txn = gateway.badgerDB.NewTransaction(true)
					_ = txn.SetEntry(e)
				}
			}
			return nil
		})
		if err != nil {
			panic(err)
		}
	}
}

func (gateway *HandleT) isWriteKeyEnabled(writeKey string) bool {
	configSubscriberLock.RLock()
	defer configSubscriberLock.RUnlock()
	if !misc.Contains(enabledWriteKeysSourceMap, writeKey) {
		return false
	}
	return true
}

//Function to route incoming web requests to userWebRequestBatcher
func (gateway *HandleT) webRequestRouter() {
	for req := range gateway.webRequestQ {
		userIDHeader := req.request.Header.Get("anonymousId")
		//If necessary fetch userID from request body.
		if userIDHeader == "" {
			userIDHeader = uuid.NewV4().String()
		}
		dbWriterWorker := gateway.findWorker(userIDHeader)
		dbWriterWorker.webRequestQ <- req
	}
}

func (gateway *HandleT) printStats() {
	for {
		time.Sleep(10 * time.Second)
		logger.Info("Gateway Recv/Ack ", gateway.recvCount, gateway.ackCount)
	}
}

func (gateway *HandleT) stat(wrappedFunc func(http.ResponseWriter, *http.Request)) func(http.ResponseWriter, *http.Request) {
	return func(w http.ResponseWriter, r *http.Request) {
		gateway.latencyStat.Start()
		wrappedFunc(w, r)
		gateway.latencyStat.End()
	}
}

func (gateway *HandleT) webBatchHandler(w http.ResponseWriter, r *http.Request) {
	gateway.webHandler(w, r, "batch")
}

func (gateway *HandleT) webIdentifyHandler(w http.ResponseWriter, r *http.Request) {
	gateway.webHandler(w, r, "identify")
}

func (gateway *HandleT) webTrackHandler(w http.ResponseWriter, r *http.Request) {
	gateway.webHandler(w, r, "track")
}

func (gateway *HandleT) webPageHandler(w http.ResponseWriter, r *http.Request) {
	gateway.webHandler(w, r, "page")
}

func (gateway *HandleT) webScreenHandler(w http.ResponseWriter, r *http.Request) {
	gateway.webHandler(w, r, "screen")
}

func (gateway *HandleT) webAliasHandler(w http.ResponseWriter, r *http.Request) {
	gateway.webHandler(w, r, "alias")
}

func (gateway *HandleT) webGroupHandler(w http.ResponseWriter, r *http.Request) {
	gateway.webHandler(w, r, "group")
}

func (gateway *HandleT) pixelPageHandler(w http.ResponseWriter, r *http.Request) {
	gateway.pixelHandler(w, r, "page")
}

func (gateway *HandleT) pixelTrackHandler(w http.ResponseWriter, r *http.Request) {
	gateway.pixelHandler(w, r, "track")
}

func (gateway *HandleT) webHandler(w http.ResponseWriter, r *http.Request, reqType string) {
	logger.LogRequest(r)
	atomic.AddUint64(&gateway.recvCount, 1)
	done := make(chan string)
	req := webRequestT{request: r, writer: &w, done: done, reqType: reqType}
	gateway.webRequestQ <- &req

	//Wait for batcher process to be done
	errorMessage := <-done
	atomic.AddUint64(&gateway.ackCount, 1)
	gateway.trackRequestMetrics(errorMessage)
	if errorMessage != "" {
		logger.Debug(errorMessage)
		http.Error(w, errorMessage, 400)
	} else {
		logger.Debug(GetStatus(Ok))
		w.Write([]byte(GetStatus(Ok)))
	}
}

func (gateway *HandleT) trackRequestMetrics(errorMessage string) {
	if diagnostics.EnableGatewayMetric {
		gateway.requestMetricLock.Lock()
		defer gateway.requestMetricLock.Unlock()
		if errorMessage != "" {
			gateway.trackFailureCount = gateway.trackFailureCount + 1
		} else {
			gateway.trackSuccessCount = gateway.trackSuccessCount + 1
		}
	}
}

func (gateway *HandleT) collectMetrics() {
	if diagnostics.EnableGatewayMetric {
		for {
			select {
			case _ = <-gateway.diagnosisTicker.C:
				gateway.requestMetricLock.RLock()
				if gateway.trackSuccessCount > 0 || gateway.trackFailureCount > 0 {
					diagnostics.Track(diagnostics.GatewayEvents, map[string]interface{}{
						diagnostics.GatewaySuccess: gateway.trackSuccessCount,
						diagnostics.GatewayFailure: gateway.trackFailureCount,
					})
					gateway.trackSuccessCount = 0
					gateway.trackFailureCount = 0
				}
				gateway.requestMetricLock.RUnlock()
			}
		}
	}
}

func (gateway *HandleT) setWebPayload(r *http.Request, qp url.Values, reqType string) error {
	// add default fields to body
	body := []byte(`{"channel": "web","integrations": {"All": true}}`)
	currentTime := time.Now()
	body, _ = sjson.SetBytes(body, "originalTimestamp", currentTime)
	body, _ = sjson.SetBytes(body, "sentAt", currentTime)

	// make sure anonymousId is in correct format
	if anonymousID, ok := qp["anonymousId"]; ok {
		qp["anonymousId"][0] = regexp.MustCompile(`^"(.*)"$`).ReplaceAllString(anonymousID[0], `$1`)
	}

	// add queryParams to body
	for key := range qp {
		body, _ = sjson.SetBytes(body, key, qp[key][0])
	}

	// add request specific fields to body
	body, _ = sjson.SetBytes(body, "type", reqType)
	switch reqType {
	case "page":
		if pageName, ok := qp["name"]; ok {
			if pageName[0] == "" {
				pageName[0] = "Unknown Page"
			}
			body, _ = sjson.SetBytes(body, "name", pageName[0])
		}
	case "track":
		if evName, ok := qp["event"]; ok {
			if evName[0] == "" {
				return errors.New("track: Mandatory field 'event' missing")
			}
			body, _ = sjson.SetBytes(body, "event", evName[0])
		}
	}
	// add body to request
	r.Body = ioutil.NopCloser(bytes.NewReader(body))
	return nil
}

func (gateway *HandleT) pixelHandler(w http.ResponseWriter, r *http.Request, reqType string) {
	if r.Method == http.MethodGet {
		queryParams := r.URL.Query()
		if writeKey, present := queryParams["writeKey"]; present && writeKey[0] != "" {
			// make a new request
			req, _ := http.NewRequest(http.MethodPost, "", nil)

			// set basic auth header
			req.SetBasicAuth(writeKey[0], "")
			delete(queryParams, "writeKey")

			// set X-Forwarded-For header
			req.Header.Add("X-Forwarded-For", r.Header.Get("X-Forwarded-For"))

			// convert the pixel request(r) to a web request(req)
			err := gateway.setWebPayload(req, queryParams, reqType)
			if err != nil {
				http.Error(w, err.Error(), http.StatusBadRequest)
				return
			}

			// send req to webHandler
			gateway.webHandler(w, req, reqType)
		} else {
			http.Error(w, NoWriteKeyInQueryParams, http.StatusUnauthorized)
		}
	} else {
		http.Error(w, InvalidRequestMethod, http.StatusBadRequest)
	}
}

func (gateway *HandleT) healthHandler(w http.ResponseWriter, r *http.Request) {
	var dbService string = "UP"
	var enabledRouter string = "TRUE"
	var backendConfigMode string = "API"
	if !gateway.jobsDB.CheckPGHealth() {
		dbService = "DOWN"
	}
	if !config.GetBool("enableRouter", true) {
		enabledRouter = "FALSE"
	}
	if config.GetBool("BackendConfig.configFromFile", false) {
		backendConfigMode = "JSON"
	}

	healthVal := fmt.Sprintf(`{"server":"UP", "db":"%s","acceptingEvents":"TRUE","routingEvents":"%s","mode":"%s","goroutines":"%d", "backendConfigMode": "%s", "lastSync":"%s"}`, dbService, enabledRouter, strings.ToUpper(db.CurrentMode), runtime.NumGoroutine(), backendConfigMode, backendconfig.LastSync)
	w.Write([]byte(healthVal))
}

func (gateway *HandleT) printStackHandler(w http.ResponseWriter, r *http.Request) {
	byteArr := make([]byte, 2048*1024)
	_ = runtime.Stack(byteArr, true)
	// stackTrace := string(byteArr[:n])
	// fmt.Println(stackTrace)
	w.Write(byteArr)

	// n := runtime.Stack(byteArr, true)
	// stackTrace := string(byteArr[:n])
	// instanceID := misc.GetNodeID()
	// w.Write([]byte(fmt.Sprintf(`{"instance": "%s", "stack": "%s"}`, instanceID, stackTrace)))
}

func reflectOrigin(origin string) bool {
	return true
}

/*
StartWebHandler starts all gateway web handlers, listening on gateway port.
Supports CORS from all origins.
This function will block.
*/
func (gateway *HandleT) StartWebHandler() {

	logger.Infof("Starting in %d", webPort)

	http.HandleFunc("/v1/batch", gateway.stat(gateway.webBatchHandler))
	http.HandleFunc("/v1/identify", gateway.stat(gateway.webIdentifyHandler))
	http.HandleFunc("/v1/track", gateway.stat(gateway.webTrackHandler))
	http.HandleFunc("/v1/page", gateway.stat(gateway.webPageHandler))
	http.HandleFunc("/v1/screen", gateway.stat(gateway.webScreenHandler))
	http.HandleFunc("/v1/alias", gateway.stat(gateway.webAliasHandler))
	http.HandleFunc("/v1/group", gateway.stat(gateway.webGroupHandler))
	http.HandleFunc("/health", gateway.healthHandler)
	http.HandleFunc("/debugStack", gateway.printStackHandler)
	http.HandleFunc("/pixel/v1/track", gateway.stat(gateway.pixelTrackHandler))
	http.HandleFunc("/pixel/v1/page", gateway.stat(gateway.pixelPageHandler))

	if gateway.application.Features().Webhook != nil {
		http.HandleFunc("/v1/webhook", gateway.stat(gateway.webhookHandler.RequestHandler))
	}

	c := cors.New(cors.Options{
		AllowOriginFunc:  reflectOrigin,
		AllowCredentials: true,
		AllowedHeaders:   []string{"*"},
	})
	if diagnostics.EnableServerStartedMetric {
		diagnostics.Track(diagnostics.ServerStarted, map[string]interface{}{
			diagnostics.ServerStarted: time.Now(),
		})
	}
	log.Fatal(http.ListenAndServe(":"+strconv.Itoa(webPort), c.Handler(bugsnag.Handler(nil))))
}

// Gets the config from config backend and extracts enabled writekeys
func (gateway *HandleT) backendConfigSubscriber() {
	ch := make(chan utils.DataEvent)
	gateway.backendConfig.Subscribe(ch, backendconfig.TopicProcessConfig)
	for {
		config := <-ch
		configSubscriberLock.Lock()
		enabledWriteKeysSourceMap = map[string]string{}
		enabledWriteKeyWebhookMap = map[string]string{}
		sources := config.Data.(backendconfig.SourcesT)
		for _, source := range sources.Sources {
			if source.Enabled {
				enabledWriteKeysSourceMap[source.WriteKey] = source.ID
				if source.SourceDefinition.Category == "webhook" {
					enabledWriteKeyWebhookMap[source.WriteKey] = source.SourceDefinition.Name
					gateway.webhookHandler.Register(source.SourceDefinition.Name)
				}
			}
		}
		configSubscriberLock.Unlock()
	}
}

func (gateway *HandleT) gcBadgerDB() {
	ticker := time.NewTicker(5 * time.Minute)
	defer ticker.Stop()
	for range ticker.C {
	again:
		err := gateway.badgerDB.RunValueLogGC(0.5)
		if err == nil {
			goto again
		}
	}
}

func (gateway *HandleT) openBadger(clearDB *bool) {
	var err error
	badgerPathName := "/badgerdb"
	tmpDirPath, err := misc.CreateTMPDIR()
	if err != nil {
		panic(err)
	}
	path := fmt.Sprintf(`%v%v`, tmpDirPath, badgerPathName)
	gateway.badgerDB, err = badger.Open(badger.DefaultOptions(path))
	if err != nil {
		panic(err)
	}
	if *clearDB {
		err = gateway.badgerDB.DropAll()
		if err != nil {
			panic(err)
		}
	}
	rruntime.Go(func() {
		gateway.gcBadgerDB()
	})
}

/*
Public methods on GatewayWebhookI
*/

// AddToWebRequestQ provides access to add a request to the gateway's webRequestQ
func (gateway *HandleT) AddToWebRequestQ(req *http.Request, writer *http.ResponseWriter, done chan string, reqType string) {
	webReq := webRequestT{request: req, writer: writer, done: done, reqType: reqType}
	gateway.webRequestQ <- &webReq
}

// IncrementRecvCount increments the received count for gateway requests
func (gateway *HandleT) IncrementRecvCount(count uint64) {
	atomic.AddUint64(&gateway.ackCount, count)
}

// IncrementAckCount increments the acknowledged count for gateway requests
func (gateway *HandleT) IncrementAckCount(count uint64) {
	atomic.AddUint64(&gateway.recvCount, count)
}

// UpdateWriteKeyStats creates a new stat for every writekey and updates it with the corresponding count
func (gateway *HandleT) UpdateWriteKeyStats(writeKeyStats map[string]int, bucket string) {
	gateway.updateWriteKeyStats(writeKeyStats, bucket)
}

// TrackRequestMetrics provides access to add request success/failure telemetry
func (gateway *HandleT) TrackRequestMetrics(errorMessage string) {
	gateway.trackRequestMetrics(errorMessage)
}

// GetWebhookSourceDefName returns the webhook source definition name by write key
func (gateway *HandleT) GetWebhookSourceDefName(writeKey string) (name string, ok bool) {
	configSubscriberLock.RLock()
	defer configSubscriberLock.RUnlock()
	name, ok = enabledWriteKeyWebhookMap[writeKey]
	return
}

/*
Setup initializes this module:
- Monitors backend config for changes.
- Starts web request batching goroutine, that batches incoming messages.
- Starts web request batch db writer goroutine, that writes incoming batches to JobsDB.
- Starts debugging goroutine that prints gateway stats.

This function will block until backend config is initialy received.
*/
func (gateway *HandleT) Setup(application app.Interface, backendConfig backendconfig.BackendConfig, jobsDB jobsdb.JobsDB, rateLimiter ratelimiter.RateLimiter, s stats.Stats, clearDB *bool) {
	gateway.application = application
	gateway.stats = s

	gateway.diagnosisTicker = time.NewTicker(diagnosisTickerTime)

	gateway.latencyStat = gateway.stats.NewStat("gateway.response_time", stats.TimerType)
	gateway.batchSizeStat = gateway.stats.NewStat("gateway.batch_size", stats.CountType)
	gateway.batchTimeStat = gateway.stats.NewStat("gateway.batch_time", stats.TimerType)

	if enableDedup {
		gateway.openBadger(clearDB)
		defer gateway.badgerDB.Close()
	}
	gateway.backendConfig = backendConfig
	gateway.rateLimiter = rateLimiter
	gateway.webRequestQ = make(chan *webRequestT)
	gateway.jobsDB = jobsDB
	rruntime.Go(func() {
		gateway.webRequestRouter()
	})
	rruntime.Go(func() {
		gateway.backendConfigSubscriber()
	})
<<<<<<< HEAD

	gateway.initDBWorkers()

=======
	for i := 0; i < maxDBWriterProcess; i++ {
		j := i
		rruntime.Go(func() {
			gateway.webRequestBatchDBWriter(j)
		})
	}
	gateway.webhookHandler = application.Features().Webhook.Setup(gateway)
>>>>>>> ccbcc500
	gateway.backendConfig.WaitForConfig()
	rruntime.Go(func() {
		gateway.printStats()
	})
	rruntime.Go(func() {
		gateway.collectMetrics()
	})
}<|MERGE_RESOLUTION|>--- conflicted
+++ resolved
@@ -101,12 +101,9 @@
 	trackFailureCount                         int
 	requestMetricLock                         sync.RWMutex
 	diagnosisTicker                           *time.Ticker
-<<<<<<< HEAD
 	webRequestBatchCount                      uint64
 	dbWriterWorkers                           []*dbWriterWorkerT
-=======
 	webhookHandler                            types.WebHookI
->>>>>>> ccbcc500
 }
 
 func (gateway *HandleT) updateWriteKeyStats(writeKeyStats map[string]int, bucket string) {
@@ -843,19 +840,10 @@
 	rruntime.Go(func() {
 		gateway.backendConfigSubscriber()
 	})
-<<<<<<< HEAD
 
 	gateway.initDBWorkers()
 
-=======
-	for i := 0; i < maxDBWriterProcess; i++ {
-		j := i
-		rruntime.Go(func() {
-			gateway.webRequestBatchDBWriter(j)
-		})
-	}
 	gateway.webhookHandler = application.Features().Webhook.Setup(gateway)
->>>>>>> ccbcc500
 	gateway.backendConfig.WaitForConfig()
 	rruntime.Go(func() {
 		gateway.printStats()
