--- conflicted
+++ resolved
@@ -90,21 +90,16 @@
 	badgerDB                                  *badger.DB
 	ackCount                                  uint64
 	recvCount                                 uint64
-<<<<<<< HEAD
-	pf                                        pathfinder.PathfinderT
-	rateLimiter                               *ratelimiter.HandleT
-	batchSizeStat, batchTimeStat, latencyStat *stats.RudderStats
-=======
 	backendConfig                             backendconfig.BackendConfig
 	rateLimiter                               ratelimiter.RateLimiter
 	stats                                     stats.Stats
 	batchSizeStat, batchTimeStat, latencyStat stats.RudderStats
->>>>>>> 4bd136c1
 	trackSuccessCount                         int
 	trackFailureCount                         int
 	requestMetricLock                         sync.RWMutex
 	diagnosisTicker                           *time.Ticker
 	webRequestBatchCount                      uint64
+	pf                                        pathfinder.PathfinderT
 }
 
 func (gateway *HandleT) updateWriteKeyStats(writeKeyStats map[string]int, bucket string) {
@@ -611,17 +606,15 @@
 
 func (gateway *HandleT) printStackHandler(w http.ResponseWriter, r *http.Request) {
 	byteArr := make([]byte, 2048*1024)
-<<<<<<< HEAD
-	n := runtime.Stack(byteArr, true)
-	stackTrace := string(byteArr[:n])
-	instanceID := misc.GetNodeID()
-	w.Write([]byte(fmt.Sprintf(`{"instance": "%s", "stack": "%s"}`, instanceID, stackTrace)))
-=======
 	_ = runtime.Stack(byteArr, true)
 	// stackTrace := string(byteArr[:n])
 	// fmt.Println(stackTrace)
 	w.Write(byteArr)
->>>>>>> 4bd136c1
+
+	// n := runtime.Stack(byteArr, true)
+	// stackTrace := string(byteArr[:n])
+	// instanceID := misc.GetNodeID()
+	// w.Write([]byte(fmt.Sprintf(`{"instance": "%s", "stack": "%s"}`, instanceID, stackTrace)))
 }
 
 func reflectOrigin(origin string) bool {
@@ -646,11 +639,8 @@
 	http.HandleFunc("/v1/group", gateway.stat(gateway.webGroupHandler))
 	http.HandleFunc("/health", gateway.healthHandler)
 	http.HandleFunc("/debugStack", gateway.printStackHandler)
-<<<<<<< HEAD
-=======
 	http.HandleFunc("/pixel/v1/track", gateway.stat(gateway.pixelTrackHandler))
 	http.HandleFunc("/pixel/v1/page", gateway.stat(gateway.pixelPageHandler))
->>>>>>> 4bd136c1
 
 	c := cors.New(cors.Options{
 		AllowOriginFunc:  reflectOrigin,
@@ -732,17 +722,11 @@
 
 	gateway.diagnosisTicker = time.NewTicker(diagnosisTickerTime)
 
-<<<<<<< HEAD
-	gateway.latencyStat = stats.NewStat("gateway.response_time", stats.TimerType)
-	gateway.batchSizeStat = stats.NewStat("gateway.batch_size", stats.CountType)
-	gateway.batchTimeStat = stats.NewStat("gateway.batch_time", stats.TimerType)
-	gateway.pf = pathfinder.Default()
-=======
 	gateway.latencyStat = gateway.stats.NewStat("gateway.response_time", stats.TimerType)
 	gateway.batchSizeStat = gateway.stats.NewStat("gateway.batch_size", stats.CountType)
 	gateway.batchTimeStat = gateway.stats.NewStat("gateway.batch_time", stats.TimerType)
-
->>>>>>> 4bd136c1
+	gateway.pf = pathfinder.Default()
+
 	if enableDedup {
 		gateway.openBadger(clearDB)
 		defer gateway.badgerDB.Close()
