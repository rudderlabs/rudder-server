--- conflicted
+++ resolved
@@ -3,13 +3,10 @@
 import (
 	"context"
 	"net/http"
-<<<<<<< HEAD
 	"strconv"
+	"time"
 
 	"github.com/go-chi/chi/v5"
-=======
-	"time"
->>>>>>> 7dc7747e
 
 	"github.com/rudderlabs/rudder-go-kit/stats"
 	gwtypes "github.com/rudderlabs/rudder-server/gateway/internal/types"
