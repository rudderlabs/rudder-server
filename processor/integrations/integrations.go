--- conflicted
+++ resolved
@@ -59,13 +59,9 @@
 }
 
 type DeliveryResponseT struct {
-<<<<<<< HEAD
 	Status  int64           `json:"status"`
-	Body    string          `json:"dResponse"`
+	Body    string          `json:"responseBody"`
 	Payload PostParametersT `json:"payload"`
-=======
-	Status int64  `json:"status"`
-	Body   string `json:"responseBody"`
 }
 
 // This struct represents the datastructure present in Transformer network layer Error builder
@@ -78,6 +74,8 @@
 	Metadata                 map[string]interface{} `json:"metadata"`
 	ResponseTransformFailure bool                   `json:"responseTransformFailure"`
 	FailureAt                string                 `json:"failureAt"`
+	AuthErrorCategory        string                 `json:"authErrorCategory"`
+	AccessToken              string                 `json:"accessToken"`
 }
 
 type TransErrorT struct {
@@ -105,7 +103,6 @@
 		}
 	}
 
->>>>>>> de93c85a
 }
 
 // GetPostInfo parses the transformer response
