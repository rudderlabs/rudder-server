--- conflicted
+++ resolved
@@ -4,7 +4,6 @@
 	"bytes"
 	"encoding/json"
 	"fmt"
-	"github.com/rudderlabs/rudder-server/misc"
 	"io"
 	"io/ioutil"
 	"log"
@@ -12,6 +11,8 @@
 	"sort"
 	"sync"
 	"time"
+
+	"github.com/rudderlabs/rudder-server/misc"
 )
 
 //Structure which is used to pass message to the transformer workers
@@ -46,11 +47,7 @@
 		//We should rarely have error communicating with our JS
 		for {
 			resp, err = client.Post(job.url, "application/json; charset=utf-8",
-<<<<<<< HEAD
-				postData)
-=======
 				bytes.NewBuffer(rawJSON))
->>>>>>> 43084bf2
 			if err != nil {
 				log.Println("JS HTTP connection error", err)
 				fmt.Println("JS HTTP connection error", err)
@@ -70,15 +67,11 @@
 
 		var toSendData interface{}
 		if resp.StatusCode == http.StatusOK {
-<<<<<<< HEAD
-			respData, err = ioutil.ReadAll(resp.Body)
-=======
 			respData, err := ioutil.ReadAll(resp.Body)
 			misc.AssertError(err)
 			err = json.Unmarshal(respData, &toSendData)
 			//This is returned by our JS engine so should  be parsable
 			//but still handling it
->>>>>>> 43084bf2
 			misc.AssertError(err)
 		} else {
 			io.Copy(ioutil.Discard, resp.Body)
@@ -124,22 +117,12 @@
 	resQ := trans.responseQ
 
 	trans.perfStats.Start()
-<<<<<<< HEAD
-	var rawJSON json.RawMessage
-
-	for {
-		var err error
-		//The channel is still live and the last batch has been sent
-		//Construct the next batch
-		if reqQ != nil && rawJSON == nil {
-=======
 	var toSendData interface{}
 
 	for {
 		//The channel is still live and the last batch has been sent
 		//Construct the next batch
 		if reqQ != nil && toSendData == nil {
->>>>>>> 43084bf2
 			if batchSize > 0 {
 				clientBatch := make([]interface{}, 0)
 				batchCount := 0
@@ -151,31 +134,17 @@
 					batchCount++
 					inputIdx++
 				}
-<<<<<<< HEAD
-				rawJSON, err = json.Marshal(clientBatch)
-				misc.AssertError(err)
-			} else {
-				rawJSON, err = json.Marshal(clientEvents[inputIdx])
-				misc.AssertError(err)
-=======
 				toSendData = clientBatch
 			} else {
 				toSendData = clientEvents[inputIdx]
->>>>>>> 43084bf2
 				inputIdx++
 			}
 		}
 		select {
 		//In case of batch event, index is the next Index
-<<<<<<< HEAD
-		case reqQ <- &transformMessageT{index: inputIdx, data: rawJSON, url: url}:
-			totalSent++
-			rawJSON = nil
-=======
 		case reqQ <- &transformMessageT{index: inputIdx, data: toSendData, url: url}:
 			totalSent++
 			toSendData = nil
->>>>>>> 43084bf2
 			if inputIdx == len(clientEvents) {
 				reqQ = nil
 			}
@@ -205,28 +174,14 @@
 	outClientEvents := make([]interface{}, 0)
 
 	for _, resp := range transformResponse {
-<<<<<<< HEAD
-		var respObj interface{}
-=======
->>>>>>> 43084bf2
 		if resp.data == nil {
 			if !oneToMany {
 				outClientEvents = append(outClientEvents, nil)
 			}
 			continue
 		}
-<<<<<<< HEAD
-		err := json.Unmarshal(resp.data, &respObj)
-		//This is returned by our JS engine so should  be parsable
-		//but still handling it
-		misc.AssertError(err)
-
-		if oneToMany {
-			respArray, ok := respObj.([]interface{})
-=======
 		if oneToMany {
 			respArray, ok := resp.data.([]interface{})
->>>>>>> 43084bf2
 			misc.Assert(ok)
 			//Transform is one to many mapping so returned
 			//response for each is an array. We flatten it out
