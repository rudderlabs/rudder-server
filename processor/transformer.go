package processor

import (
	"bytes"
	"encoding/json"
	"fmt"
	"io"
	"io/ioutil"
	"net/http"
	"sort"
	"sync"
	"time"

	backendconfig "github.com/rudderlabs/rudder-server/config/backend-config"
	"github.com/rudderlabs/rudder-server/services/stats"
	"github.com/rudderlabs/rudder-server/utils/logger"
	"github.com/rudderlabs/rudder-server/utils/misc"
)

//Structure which is used to pass message to the transformer workers
type transformMessageT struct {
	index int
	data  interface{}
	url   string
}

//HandleT is the handle for this class
type transformerHandleT struct {
	requestQ     chan *transformMessageT
	responseQ    chan *transformMessageT
	accessLock   sync.Mutex
	perfStats    *misc.PerfStats
	sentStat     *stats.RudderStats
	receivedStat *stats.RudderStats
	failedStat   *stats.RudderStats
}

var (
	maxChanSize, numTransformWorker, maxRetry int
	retrySleep                                time.Duration
)

func (trans *transformerHandleT) transformWorker() {
	tr := &http.Transport{}
	client := &http.Client{Transport: tr}
	for job := range trans.requestQ {
		//Call remote transformation
		rawJSON, err := json.Marshal(job.data)
		misc.AssertError(err)
		retryCount := 0
		var resp *http.Response
		//We should rarely have error communicating with our JS
		for {
			resp, err = client.Post(job.url, "application/json; charset=utf-8",
				bytes.NewBuffer(rawJSON))
			if err != nil {
				logger.Error("JS HTTP connection error", err)
				if retryCount > maxRetry {
					misc.Assert(false)
				}
				retryCount++
				time.Sleep(retrySleep)
				//Refresh the connection
				continue
			}
			break
		}

		// Remove Assertion?
		misc.Assert(resp.StatusCode == http.StatusOK ||
			resp.StatusCode == http.StatusBadRequest ||
			resp.StatusCode == http.StatusNotFound)

		var toSendData interface{}
		if resp.StatusCode == http.StatusOK {
			respData, err := ioutil.ReadAll(resp.Body)
			misc.AssertError(err)
			err = json.Unmarshal(respData, &toSendData)
			//This is returned by our JS engine so should  be parsable
			//but still handling it
			misc.AssertError(err)
		} else {
			io.Copy(ioutil.Discard, resp.Body)
		}
		resp.Body.Close()

		trans.responseQ <- &transformMessageT{data: toSendData, index: job.index}
	}
}

//Setup initializes this class
func (trans *transformerHandleT) Setup() {
	trans.requestQ = make(chan *transformMessageT, maxChanSize)
	trans.responseQ = make(chan *transformMessageT, maxChanSize)
	trans.sentStat = stats.NewStat("processor.transformer_sent", stats.CountType)
	trans.receivedStat = stats.NewStat("processor.transformer_received", stats.CountType)
	trans.failedStat = stats.NewStat("processor.transformer_failed", stats.CountType)
	trans.perfStats = &misc.PerfStats{}
	trans.perfStats.Setup("JS Call")
	for i := 0; i < numTransformWorker; i++ {
		logger.Info("Starting transformer worker", i)
		go trans.transformWorker()
	}
}

type ResponseT struct {
<<<<<<< HEAD
	Events            []interface{}
	Success           bool
	SourceIDList      []string
	DestinationIDList []string
=======
	Events  []interface{}
	Success bool
>>>>>>> a3cfff3e
}

//Transform function is used to invoke transformer API
//Transformer is not thread safe. If performance becomes
//an issue we can create multiple transformer instances
//but given that they are hitting the same NodeJS
//process it may not be an issue if batch sizes (len clientEvents)
//are big enough to saturate NodeJS. Right now the transformer
//instance is shared between both user specific transformation
//code and destination transformation code.
func (trans *transformerHandleT) Transform(clientEvents []interface{},
	url string, batchSize int) ResponseT {

	trans.accessLock.Lock()
	defer trans.accessLock.Unlock()

	var transformResponse = make([]*transformMessageT, 0)
	//Enqueue all the jobs
	inputIdx := 0
	outputIdx := 0
	totalSent := 0
	reqQ := trans.requestQ
	resQ := trans.responseQ

	trans.perfStats.Start()
	var toSendData interface{}
<<<<<<< HEAD
	sourceIDList := []string{}
	destinationIDList := []string{}
	for _, clientEvent := range clientEvents {
		sourceIDList = append(sourceIDList, clientEvent.(map[string]interface{})["message"].(map[string]interface{})["source_id"].(string))
		destinationIDList = append(destinationIDList, clientEvent.(map[string]interface{})["destination"].(backendconfig.DestinationT).ID)
	}
=======
>>>>>>> a3cfff3e

	for {
		//The channel is still live and the last batch has been sent
		//Construct the next batch
		if reqQ != nil && toSendData == nil {
			if batchSize > 0 {
				clientBatch := make([]interface{}, 0)
				batchCount := 0
				for {
					if batchCount >= batchSize || inputIdx >= len(clientEvents) {
						break
					}
					clientBatch = append(clientBatch, clientEvents[inputIdx])
					batchCount++
					inputIdx++
				}
				toSendData = clientBatch
				trans.sentStat.Count(len(clientBatch))
			} else {
				toSendData = clientEvents[inputIdx]
				trans.sentStat.Increment()
				inputIdx++
			}
		}

		select {
		//In case of batch event, index is the next Index
		case reqQ <- &transformMessageT{index: inputIdx, data: toSendData, url: url}:
			totalSent++
			toSendData = nil
			if inputIdx == len(clientEvents) {
				reqQ = nil
			}
		case data := <-resQ:
			transformResponse = append(transformResponse, data)
			outputIdx++
			//If all was sent and all was received we are done
			if reqQ == nil && outputIdx == totalSent {
				resQ = nil
			}
		}
		if reqQ == nil && resQ == nil {
			break
		}
	}
	misc.Assert(inputIdx == len(clientEvents) && outputIdx == totalSent)

	//Sort the responses in the same order as input
	sort.Slice(transformResponse, func(i, j int) bool {
		return transformResponse[i].index < transformResponse[j].index
	})

	//Some sanity checks
	misc.Assert(batchSize > 0 || transformResponse[0].index == 1)
	misc.Assert(transformResponse[len(transformResponse)-1].index == len(clientEvents))

	outClientEvents := make([]interface{}, 0)
<<<<<<< HEAD
	outClientEventsSourceIDs := []string{}
	outClientEventsDestinationIDs := []string{}
=======
>>>>>>> a3cfff3e

	for _, resp := range transformResponse {
		if resp.data == nil {
			continue
		}
		respArray, ok := resp.data.([]interface{})
		misc.Assert(ok)
		//Transform is one to many mapping so returned
		//response for each is an array. We flatten it out
		for idx, respElem := range respArray {
			respElemMap, castOk := respElem.(map[string]interface{})
			if castOk {
				if statusCode, ok := respElemMap["statusCode"]; ok && fmt.Sprintf("%v", statusCode) == "400" {
					// TODO: Log errored resposnes to file
					trans.failedStat.Increment()
					continue
				}
			}
			outClientEvents = append(outClientEvents, respElem)
<<<<<<< HEAD
			outClientEventsSourceIDs = append(outClientEventsSourceIDs, sourceIDList[idx])
			outClientEventsDestinationIDs = append(outClientEventsDestinationIDs, destinationIDList[idx])
=======
>>>>>>> a3cfff3e
		}

	}

	trans.receivedStat.Count(len(outClientEvents))
	trans.perfStats.End(len(clientEvents))
	trans.perfStats.Print()

	return ResponseT{
<<<<<<< HEAD
		Events:            outClientEvents,
		Success:           true,
		SourceIDList:      outClientEventsSourceIDs,
		DestinationIDList: outClientEventsDestinationIDs,
=======
		Events:  outClientEvents,
		Success: true,
>>>>>>> a3cfff3e
	}
}<|MERGE_RESOLUTION|>--- conflicted
+++ resolved
@@ -11,7 +11,6 @@
 	"sync"
 	"time"
 
-	backendconfig "github.com/rudderlabs/rudder-server/config/backend-config"
 	"github.com/rudderlabs/rudder-server/services/stats"
 	"github.com/rudderlabs/rudder-server/utils/logger"
 	"github.com/rudderlabs/rudder-server/utils/misc"
@@ -104,15 +103,8 @@
 }
 
 type ResponseT struct {
-<<<<<<< HEAD
-	Events            []interface{}
-	Success           bool
-	SourceIDList      []string
-	DestinationIDList []string
-=======
 	Events  []interface{}
 	Success bool
->>>>>>> a3cfff3e
 }
 
 //Transform function is used to invoke transformer API
@@ -139,15 +131,6 @@
 
 	trans.perfStats.Start()
 	var toSendData interface{}
-<<<<<<< HEAD
-	sourceIDList := []string{}
-	destinationIDList := []string{}
-	for _, clientEvent := range clientEvents {
-		sourceIDList = append(sourceIDList, clientEvent.(map[string]interface{})["message"].(map[string]interface{})["source_id"].(string))
-		destinationIDList = append(destinationIDList, clientEvent.(map[string]interface{})["destination"].(backendconfig.DestinationT).ID)
-	}
-=======
->>>>>>> a3cfff3e
 
 	for {
 		//The channel is still live and the last batch has been sent
@@ -205,11 +188,6 @@
 	misc.Assert(transformResponse[len(transformResponse)-1].index == len(clientEvents))
 
 	outClientEvents := make([]interface{}, 0)
-<<<<<<< HEAD
-	outClientEventsSourceIDs := []string{}
-	outClientEventsDestinationIDs := []string{}
-=======
->>>>>>> a3cfff3e
 
 	for _, resp := range transformResponse {
 		if resp.data == nil {
@@ -219,7 +197,7 @@
 		misc.Assert(ok)
 		//Transform is one to many mapping so returned
 		//response for each is an array. We flatten it out
-		for idx, respElem := range respArray {
+		for _, respElem := range respArray {
 			respElemMap, castOk := respElem.(map[string]interface{})
 			if castOk {
 				if statusCode, ok := respElemMap["statusCode"]; ok && fmt.Sprintf("%v", statusCode) == "400" {
@@ -229,11 +207,6 @@
 				}
 			}
 			outClientEvents = append(outClientEvents, respElem)
-<<<<<<< HEAD
-			outClientEventsSourceIDs = append(outClientEventsSourceIDs, sourceIDList[idx])
-			outClientEventsDestinationIDs = append(outClientEventsDestinationIDs, destinationIDList[idx])
-=======
->>>>>>> a3cfff3e
 		}
 
 	}
@@ -243,14 +216,7 @@
 	trans.perfStats.Print()
 
 	return ResponseT{
-<<<<<<< HEAD
-		Events:            outClientEvents,
-		Success:           true,
-		SourceIDList:      outClientEventsSourceIDs,
-		DestinationIDList: outClientEventsDestinationIDs,
-=======
 		Events:  outClientEvents,
 		Success: true,
->>>>>>> a3cfff3e
 	}
 }