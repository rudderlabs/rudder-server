package eventfilter

import (
	"strings"

	"golang.org/x/exp/slices"

	"github.com/rudderlabs/rudder-go-kit/logger"
	backendconfig "github.com/rudderlabs/rudder-server/backend-config"
	"github.com/rudderlabs/rudder-server/processor/transformer"
	"github.com/rudderlabs/rudder-server/utils/misc"
	"github.com/rudderlabs/rudder-server/utils/types"
)

const (
	hybridModeEventsFilterKey = "hybridModeCloudEventsFilter"
	hybridMode                = "hybrid"
)

var pkgLogger = logger.NewLogger().Child("eventfilter")

// GetSupportedMessageTypes returns the supported message types for the given event, based on configuration.
// If no relevant configuration is found, returns false
func GetSupportedMessageTypes(destination *backendconfig.DestinationT) ([]string, bool) {
	var supportedMessageTypes []string
	if supportedTypes, ok := destination.DestinationDefinition.Config["supportedMessageTypes"]; ok {
		if supportedTypeInterface, ok := supportedTypes.([]interface{}); ok {
			supportedTypesArr := misc.ConvertInterfaceToStringArray(supportedTypeInterface)
			for _, supportedType := range supportedTypesArr {
				var skip bool
				switch supportedType {
				case "identify":
					skip = identifyDisabled(destination)
				default:
				}
				if !skip {
					supportedMessageTypes = append(supportedMessageTypes, supportedType)
				}
			}
			return supportedMessageTypes, true
		}
	}
	return nil, false
}

func identifyDisabled(destination *backendconfig.DestinationT) bool {
	if serverSideIdentify, flag := destination.Config["enableServerSideIdentify"]; flag {
		if v, ok := serverSideIdentify.(bool); ok {
			return !v
		}
	}
	return false
}

// GetSupportedEvents returns the supported message events for the given destination, based on configuration.
// If no relevant configuration is found, returns false
func GetSupportedMessageEvents(destination *backendconfig.DestinationT) ([]string, bool) {
	// "listOfConversions": [
	//  	{
	//  		"conversions": "Credit Card Added"
	//  	},
	//  	{
	//  		"conversions": "Credit Card Removed"
	//	    }
	// ]
	if supportedEventsI, ok := destination.Config["listOfConversions"]; ok {
		if supportedEvents, ok := supportedEventsI.([]interface{}); ok {
			var supportedMessageEvents []string
			for _, supportedEvent := range supportedEvents {
				if supportedEventMap, ok := supportedEvent.(map[string]interface{}); ok {
					if conversions, ok := supportedEventMap["conversions"]; ok {
						if supportedMessageEvent, ok := conversions.(string); ok {
							supportedMessageEvents = append(supportedMessageEvents, supportedMessageEvent)
						}
					}
				}
			}
			if len(supportedMessageEvents) != len(supportedEvents) {
				return nil, false
			}
			return supportedMessageEvents, true
		}
	}
	return nil, false
}

type AllowTransformerEventParams struct {
	TransformerEvent      *transformer.TransformerEvent
	SupportedMessageTypes []string
}

type EventParams struct {
	MessageType string
}

type ConnectionModeFilterParams struct {
	Destination      *backendconfig.DestinationT
	SrcType          string
	Event            *EventParams
	DefaultBehaviour bool
}

func getMessageType(event *types.SingularEventT) string {
	eventMessageTypeI := misc.MapLookup(*event, "type")
	if eventMessageTypeI == nil {
		pkgLogger.Error("Message type is not being sent for the event")
		return ""
	}
	eventMessageType, isEventTypeString := eventMessageTypeI.(string)
	if !isEventTypeString {
		pkgLogger.Errorf("Invalid message type: type assertion failed: %v", eventMessageTypeI)
		return ""
	}
	return eventMessageType
}

/*
AllowEventToDestTransformation lets the caller know if we need to allow the event to proceed to destination transformation.

Currently this method supports below validations(executed in the same order):

1. Validate if messageType sent in event is included in SupportedMessageTypes

2. Validate if the event is sendable to destination based on connectionMode, sourceType & messageType
*/
func AllowEventToDestTransformation(transformerEvent *transformer.TransformerEvent, supportedMsgTypes []string) (bool, *transformer.TransformerResponse) {
	// MessageType filtering -- STARTS
	messageType := strings.TrimSpace(strings.ToLower(getMessageType(&transformerEvent.Message)))
	if messageType == "" {
		// We will abort the event
		errMessage := "Invalid message type. Type assertion failed"
		resp := &transformer.TransformerResponse{
			Output: transformerEvent.Message, StatusCode: 400,
			Metadata: transformerEvent.Metadata,
			Error:    errMessage,
		}
		return false, resp
	}

	isSupportedMsgType := slices.Contains(supportedMsgTypes, messageType)
	if !isSupportedMsgType {
<<<<<<< HEAD
		pkgLogger.Debugf("event filtered out due to unsupported msg types [%+v]: %q", supportedMsgTypes, messageType)
=======
		pkgLogger.Debugw("event filtered out due to unsupported msg types",
			"supportedMsgTypes", supportedMsgTypes, "messageType", messageType,
		)
>>>>>>> fcd66760
		// We will not allow the event
		return false, nil
	}
	// MessageType filtering -- ENDS

	// hybridModeCloudEventsFilter.srcType.[eventProperty] filtering -- STARTS
	allow, failedResponse := FilterEventsForHybridMode(ConnectionModeFilterParams{
		Destination: &transformerEvent.Destination,
		SrcType:     transformerEvent.Metadata.SourceDefinitionType,
		Event:       &EventParams{MessageType: messageType},
		// Default behavior
		// When something is missing in "supportedConnectionModes" or if "supportedConnectionModes" is not defined
		// We would be checking for below things
		// 1. Check if the event.type value is present in destination.DestinationDefinition.Config["supportedMessageTypes"]
		// 2. Check if the connectionMode of destination is cloud or hybrid(evaluated through `IsProcessorEnabled`)
		// Only when 1 & 2 are true, we would allow the event to flow through to server
		// As when this will be called, we would have already checked if event.type in supportedMessageTypes
		DefaultBehaviour: transformerEvent.Destination.IsProcessorEnabled && isSupportedMsgType,
	})

	if !allow {
		return allow, failedResponse
	}
	// hybridModeCloudEventsFilter.srcType.[eventProperty] filtering -- ENDS

	return true, nil
}

/*
FilterEventsForHybridMode lets the caller know if the event is allowed to flow through server for a `specific destination`
Introduced to support hybrid-mode event filtering on cloud-side

The template inside `destinationDefinition.Config.hybridModeCloudEventsFilter` would look like this
```

	[sourceType]: {
		[eventProperty]: [...supportedEventPropertyValues]
	}

```

Example:

		{
			...
			"hybridModeCloudEventsFilter": {
	      "web": {
	        "messageType": ["track", "page"]
	      }
	    },
			...
		}
*/
func FilterEventsForHybridMode(connectionModeFilterParams ConnectionModeFilterParams) (bool, *transformer.TransformerResponse) {
	destination := connectionModeFilterParams.Destination
	srcType := strings.TrimSpace(connectionModeFilterParams.SrcType)
	messageType := connectionModeFilterParams.Event.MessageType
	evaluatedDefaultBehaviour := connectionModeFilterParams.DefaultBehaviour

	if srcType == "" {
		pkgLogger.Debug("sourceType is empty string, filtering event based on default behaviour")
		return evaluatedDefaultBehaviour, nil
	}

	destConnModeI := misc.MapLookup(destination.Config, "connectionMode")
	if destConnModeI == nil {
		pkgLogger.Debug("connectionMode not present, filtering event based on default behaviour")
		return evaluatedDefaultBehaviour, nil
	}
	destConnectionMode, isDestConnModeString := destConnModeI.(string)
	if !isDestConnModeString || destConnectionMode != hybridMode {
		pkgLogger.Debugf("Provided connectionMode(%v) is in wrong format or the mode is not %q, filtering event based on default behaviour", destConnModeI, hybridMode)
		return evaluatedDefaultBehaviour, nil
	}

	sourceEventPropertiesI := misc.MapLookup(destination.DestinationDefinition.Config, hybridModeEventsFilterKey, srcType)
	if sourceEventPropertiesI == nil {
		pkgLogger.Debugf("Destination definition config doesn't contain proper values for %[1]v or %[1]v.%[2]v", hybridModeEventsFilterKey, srcType)
		return evaluatedDefaultBehaviour, nil
	}
	eventProperties, isOk := sourceEventPropertiesI.(map[string]interface{})

	if !isOk || len(eventProperties) == 0 {
		pkgLogger.Debugf("'%v.%v' is not correctly defined", hybridModeEventsFilterKey, srcType)
		return evaluatedDefaultBehaviour, nil
	}

	// Flag indicating to let the event pass through
	allowEvent := evaluatedDefaultBehaviour
	for eventProperty, supportedEventVals := range eventProperties {

		if !allowEvent {
			pkgLogger.Debugf("Previous evaluation of allowAll is false or type assertion failed for an event property(%v), filtering event based on default behaviour", eventProperty)
			allowEvent = evaluatedDefaultBehaviour
			break
		}
		if eventProperty == "messageType" {
			messageTypes := ConvertToArrayOfType[string](supportedEventVals)
			if len(messageTypes) == 0 {
				pkgLogger.Debug("Problem with message type event property map, filtering event based on default behaviour")
				allowEvent = evaluatedDefaultBehaviour
				continue
			}

			pkgLogger.Debugf("MessageTypes allowed: %v -- MessageType from event: %v\n", messageTypes, messageType)

			allowEvent = slices.Contains(messageTypes, messageType) && evaluatedDefaultBehaviour
		}
	}
	return allowEvent, nil
}

type EventPropsTypes interface {
	~string
}

/*
* Converts interface{} to []T if the go type-assertion allows it
 */
func ConvertToArrayOfType[T EventPropsTypes](data interface{}) []T {
	switch value := data.(type) {
	case []T:
		return value
	case []interface{}:
		result := make([]T, len(value))
		for i, v := range value {
			var ok bool
			result[i], ok = v.(T)
			if !ok {
				return []T{}
			}
		}
		return result
	}
	return []T{}
}<|MERGE_RESOLUTION|>--- conflicted
+++ resolved
@@ -139,13 +139,9 @@
 
 	isSupportedMsgType := slices.Contains(supportedMsgTypes, messageType)
 	if !isSupportedMsgType {
-<<<<<<< HEAD
-		pkgLogger.Debugf("event filtered out due to unsupported msg types [%+v]: %q", supportedMsgTypes, messageType)
-=======
 		pkgLogger.Debugw("event filtered out due to unsupported msg types",
 			"supportedMsgTypes", supportedMsgTypes, "messageType", messageType,
 		)
->>>>>>> fcd66760
 		// We will not allow the event
 		return false, nil
 	}
