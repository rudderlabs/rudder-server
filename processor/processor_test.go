package processor

import (
	"context"
	"encoding/json"
	"fmt"
	"reflect"
	"slices"
	"sort"
	"strings"
	"sync"
	"testing"
	"time"

	reportingtypes "github.com/rudderlabs/rudder-server/utils/types"

	"github.com/google/uuid"
	. "github.com/onsi/ginkgo/v2"
	. "github.com/onsi/gomega"
	"github.com/onsi/gomega/format"
	"github.com/samber/lo"
	"github.com/stretchr/testify/require"
	"github.com/tidwall/gjson"
	"github.com/tidwall/sjson"
	"go.uber.org/mock/gomock"

	"github.com/rudderlabs/rudder-go-kit/config"
	"github.com/rudderlabs/rudder-go-kit/logger"
	"github.com/rudderlabs/rudder-go-kit/stats"
	"github.com/rudderlabs/rudder-go-kit/stats/memstats"

	"github.com/rudderlabs/rudder-server/admin"
	backendconfig "github.com/rudderlabs/rudder-server/backend-config"
	"github.com/rudderlabs/rudder-server/enterprise/trackedusers"
	"github.com/rudderlabs/rudder-server/internal/enricher"
	"github.com/rudderlabs/rudder-server/jobsdb"
	"github.com/rudderlabs/rudder-server/jsonrs"
	mocksBackendConfig "github.com/rudderlabs/rudder-server/mocks/backend-config"
	mocksJobsDB "github.com/rudderlabs/rudder-server/mocks/jobsdb"
	mocksTransformer "github.com/rudderlabs/rudder-server/mocks/processor/transformer"
	mockDedup "github.com/rudderlabs/rudder-server/mocks/services/dedup"
	mock_features "github.com/rudderlabs/rudder-server/mocks/services/transformer"
	mockreportingtypes "github.com/rudderlabs/rudder-server/mocks/utils/types"
	"github.com/rudderlabs/rudder-server/processor/isolation"
	"github.com/rudderlabs/rudder-server/processor/types"
	destinationdebugger "github.com/rudderlabs/rudder-server/services/debugger/destination"
	transformationdebugger "github.com/rudderlabs/rudder-server/services/debugger/transformation"
	dedupTypes "github.com/rudderlabs/rudder-server/services/dedup/types"
	"github.com/rudderlabs/rudder-server/services/fileuploader"
	"github.com/rudderlabs/rudder-server/services/rsources"
	transformerFeaturesService "github.com/rudderlabs/rudder-server/services/transformer"
	"github.com/rudderlabs/rudder-server/services/transientsource"
	"github.com/rudderlabs/rudder-server/utils/misc"
	"github.com/rudderlabs/rudder-server/utils/pubsub"
	testutils "github.com/rudderlabs/rudder-server/utils/tests"
	. "github.com/rudderlabs/rudder-server/utils/tx" //nolint:staticcheck
)

type mockObserver struct {
	calls []struct {
		source *backendconfig.SourceT
		events []types.TransformerEvent
	}
}

func (m *mockObserver) ObserveSourceEvents(source *backendconfig.SourceT, events []types.TransformerEvent) {
	m.calls = append(m.calls, struct {
		source *backendconfig.SourceT
		events []types.TransformerEvent
	}{source: source, events: events})
}

type mockTrackedUsersReporter struct {
	generateCalls []struct {
		jobs []*jobsdb.JobT
	}
	reportCalls []struct {
		reportedReports []*trackedusers.UsersReport
	}
}

func (m *mockTrackedUsersReporter) ReportUsers(_ context.Context, reports []*trackedusers.UsersReport, _ *Tx) error {
	m.reportCalls = append(m.reportCalls, struct {
		reportedReports []*trackedusers.UsersReport
	}{reportedReports: reports})
	return nil
}

func (m *mockTrackedUsersReporter) GenerateReportsFromJobs(jobs []*jobsdb.JobT, _ map[string]bool) []*trackedusers.UsersReport {
	m.generateCalls = append(m.generateCalls, struct {
		jobs []*jobsdb.JobT
	}{jobs: jobs})
	return lo.FilterMap(jobs, func(job *jobsdb.JobT, _ int) (*trackedusers.UsersReport, bool) {
		return &trackedusers.UsersReport{
			WorkspaceID: job.WorkspaceId,
			SourceID:    gjson.GetBytes(job.Parameters, "source_id").String(),
		}, true
	})
}

type testContext struct {
	mockCtrl                 *gomock.Controller
	mockBackendConfig        *mocksBackendConfig.MockBackendConfig
	mockGatewayJobsDB        *mocksJobsDB.MockJobsDB
	mockRouterJobsDB         *mocksJobsDB.MockJobsDB
	mockBatchRouterJobsDB    *mocksJobsDB.MockJobsDB
	mockReadProcErrorsDB     *mocksJobsDB.MockJobsDB
	mockWriteProcErrorsDB    *mocksJobsDB.MockJobsDB
	mockEventSchemasDB       *mocksJobsDB.MockJobsDB
	mockArchivalDB           *mocksJobsDB.MockJobsDB
	MockReportingI           *mockreportingtypes.MockReporting
	MockDedup                *mockDedup.MockDedup
	MockObserver             *mockObserver
	MockRsourcesService      *rsources.MockJobService
	mockTrackedUsersReporter *mockTrackedUsersReporter
}

func (c *testContext) Setup() {
	c.mockCtrl = gomock.NewController(GinkgoT())
	c.mockBackendConfig = mocksBackendConfig.NewMockBackendConfig(c.mockCtrl)
	c.mockGatewayJobsDB = mocksJobsDB.NewMockJobsDB(c.mockCtrl)
	c.mockRouterJobsDB = mocksJobsDB.NewMockJobsDB(c.mockCtrl)
	c.mockBatchRouterJobsDB = mocksJobsDB.NewMockJobsDB(c.mockCtrl)
	c.mockReadProcErrorsDB = mocksJobsDB.NewMockJobsDB(c.mockCtrl)
	c.mockWriteProcErrorsDB = mocksJobsDB.NewMockJobsDB(c.mockCtrl)
	c.mockEventSchemasDB = mocksJobsDB.NewMockJobsDB(c.mockCtrl)
	c.mockArchivalDB = mocksJobsDB.NewMockJobsDB(c.mockCtrl)
	c.MockRsourcesService = rsources.NewMockJobService(c.mockCtrl)

	c.mockBackendConfig.EXPECT().Subscribe(gomock.Any(), backendconfig.TopicProcessConfig).
		DoAndReturn(func(ctx context.Context, topic backendconfig.Topic) pubsub.DataChannel {
			ch := make(chan pubsub.DataEvent, 1)
			ch <- pubsub.DataEvent{
				Data: map[string]backendconfig.ConfigT{
					sampleWorkspaceID: sampleBackendConfig,
				},
				Topic: string(topic),
			}
			close(ch)
			return ch
		})
	c.MockReportingI = mockreportingtypes.NewMockReporting(c.mockCtrl)
	c.MockDedup = mockDedup.NewMockDedup(c.mockCtrl)
	c.MockObserver = &mockObserver{}
	c.mockTrackedUsersReporter = &mockTrackedUsersReporter{}
}

func (c *testContext) Finish() {
	c.mockCtrl.Finish()
}

const (
	WriteKeyEnabled           = "enabled-write-key"
	WriteKeyEnabledNoUT       = "enabled-write-key-no-ut"
	WriteKeyEnabledTp         = "enabled-write-key-tp"
	WriteKeyEnabledNoUT2      = "enabled-write-key-no-ut2"
	WriteKeyEnabledOnlyUT     = "enabled-write-key-only-ut"
	SourceIDEnabled           = "enabled-source"
	SourceIDEnabledName       = "SourceIDEnabled"
	SourceIDTransient         = "transient-source"
	SourceIDTransientName     = "SourceIDTransient"
	WriteKeyTransient         = "transient-write-key"
	SourceIDEnabledNoUT       = "enabled-source-no-ut"
	SourceIDEnabledNoUTName   = "SourceIDEnabledNoUT"
	SourceIDEnabledTp         = "enabled-source-tp"
	SourceIDEnabledTpName     = "SourceIDEnabledTp"
	SourceIDEnabledOnlyUT     = "enabled-source-only-ut"
	SourceIDEnabledOnlyUTName = "SourceIDEnabledOnlyUT"
	SourceIDEnabledNoUT2      = "enabled-source-no-ut2"
	SourceIDEnabledNoUT2Name  = "SourceIDEnabledNoUT2"
	SourceIDDisabled          = "disabled-source"
	SourceIDDisabledName      = "SourceIDDisabled"
	DestinationIDEnabledA     = "enabled-destination-a" // test destination router
	DestinationIDEnabledB     = "enabled-destination-b" // test destination batch router
	DestinationIDEnabledC     = "enabled-destination-c"
	DestinationIDDisabled     = "disabled-destination"

	SourceIDOneTrustConsent     = "source-id-oneTrust-consent"
	SourceIDOneTrustConsentName = "SourceIDOneTrustConsent"
	SourceIDGCM                 = "source-id-gcm"
	SourceIDGCMName             = "SourceIDGCM"
	WriteKeyOneTrustConsent     = "write-key-oneTrust-consent"
	WriteKeyGCM                 = "write-key-gcm"

	SourceIDKetchConsent     = "source-id-ketch-consent"
	SourceIDKetchConsentName = "SourceIDKetchConsent"
	WriteKeyKetchConsent     = "write-key-ketch-consent"
)

var (
	gatewayCustomVal = []string{"GW"}
	emptyJobsList    []*jobsdb.JobT

	sourceIDToName = map[string]string{
		SourceIDEnabled:         SourceIDEnabledName,
		SourceIDEnabledNoUT:     SourceIDEnabledNoUTName,
		SourceIDEnabledOnlyUT:   SourceIDEnabledOnlyUTName,
		SourceIDEnabledNoUT2:    SourceIDEnabledNoUT2Name,
		SourceIDDisabled:        SourceIDDisabledName,
		SourceIDOneTrustConsent: SourceIDOneTrustConsentName,
		SourceIDGCM:             SourceIDGCMName,
		SourceIDKetchConsent:    SourceIDKetchConsentName,
		SourceIDTransient:       SourceIDTransientName,
		SourceIDEnabledTp:       SourceIDEnabledTpName,
	}
)

// SetDisableDedupFeature overrides SetDisableDedupFeature configuration and returns previous value
func setDisableDedupFeature(proc *Handle, b bool) bool {
	prev := proc.config.enableDedup
	proc.config.enableDedup = b
	return prev
}

func setMainLoopTimeout(proc *Handle, timeout time.Duration) {
	proc.config.mainLoopTimeout = timeout
}

var sampleWorkspaceID = "some-workspace-id"

// This configuration is assumed by all processor tests and, is returned on Subscribe of mocked backend config
var sampleBackendConfig = backendconfig.ConfigT{
	WorkspaceID: sampleWorkspaceID,
	Sources: []backendconfig.SourceT{
		{
			ID:       SourceIDDisabled,
			Name:     SourceIDDisabledName,
			WriteKey: WriteKeyEnabled,
			Enabled:  false,
		},
		{
			ID:       SourceIDEnabled,
			Name:     SourceIDEnabledName,
			WriteKey: WriteKeyEnabled,
			Enabled:  true,
			Destinations: []backendconfig.DestinationT{
				{
					ID:                 DestinationIDEnabledA,
					Name:               "A",
					Enabled:            true,
					IsProcessorEnabled: true,
					DestinationDefinition: backendconfig.DestinationDefinitionT{
						ID:          "enabled-destination-a-definition-id",
						Name:        "enabled-destination-a-definition-name",
						DisplayName: "enabled-destination-a-definition-display-name",
						Config:      map[string]interface{}{},
					},
				},
				{
					ID:                 DestinationIDEnabledB,
					Name:               "B",
					Enabled:            true,
					IsProcessorEnabled: true,
					DestinationDefinition: backendconfig.DestinationDefinitionT{
						ID:          "enabled-destination-b-definition-id",
						Name:        "MINIO",
						DisplayName: "enabled-destination-b-definition-display-name",
						Config:      map[string]interface{}{},
					},
					Transformations: []backendconfig.TransformationT{
						{
							VersionID: "transformation-version-id",
						},
					},
				},
				{
					ID:                 DestinationIDEnabledC,
					Name:               "C",
					Enabled:            true,
					IsProcessorEnabled: true,
					DestinationDefinition: backendconfig.DestinationDefinitionT{
						ID:          "enabled-destination-c-definition-id",
						Name:        "WEBHOOK",
						DisplayName: "enabled-destination-c-definition-display-name",
						Config:      map[string]interface{}{"transformAtV1": "none"},
					},
				},
				// This destination should receive no events
				{
					ID:                 DestinationIDDisabled,
					Name:               "C",
					Enabled:            false,
					IsProcessorEnabled: true,
					DestinationDefinition: backendconfig.DestinationDefinitionT{
						ID:          "destination-definition-disabled",
						Name:        "destination-definition-name-disabled",
						DisplayName: "destination-definition-display-name-disabled",
						Config:      map[string]interface{}{},
					},
				},
			},
		},
		{
			ID:       SourceIDEnabledNoUT,
			Name:     SourceIDEnabledNoUTName,
			WriteKey: WriteKeyEnabledNoUT,
			Enabled:  true,
			SourceDefinition: backendconfig.SourceDefinitionT{
				Category: "webhook",
			},
			Destinations: []backendconfig.DestinationT{
				{
					ID:                 DestinationIDEnabledA,
					Name:               "A",
					Enabled:            true,
					IsProcessorEnabled: true,
					DestinationDefinition: backendconfig.DestinationDefinitionT{
						ID:          "enabled-destination-a-definition-id",
						Name:        "enabled-destination-a-definition-name",
						DisplayName: "enabled-destination-a-definition-display-name",
						Config:      map[string]interface{}{},
					},
				},
				// This destination should receive no events
				{
					ID:                 DestinationIDDisabled,
					Name:               "C",
					Enabled:            false,
					IsProcessorEnabled: true,
					DestinationDefinition: backendconfig.DestinationDefinitionT{
						ID:          "destination-definition-disabled",
						Name:        "destination-definition-name-disabled",
						DisplayName: "destination-definition-display-name-disabled",
						Config:      map[string]interface{}{},
					},
				},
			},
		},
		{
			ID:       SourceIDEnabledOnlyUT,
			Name:     SourceIDEnabledOnlyUTName,
			WriteKey: WriteKeyEnabledOnlyUT,
			Enabled:  true,
			Destinations: []backendconfig.DestinationT{
				{
					ID:                 DestinationIDEnabledB,
					Name:               "B",
					Enabled:            true,
					IsProcessorEnabled: true,
					DestinationDefinition: backendconfig.DestinationDefinitionT{
						ID:          "enabled-destination-b-definition-id",
						Name:        "MINIO",
						DisplayName: "enabled-destination-b-definition-display-name",
						Config:      map[string]interface{}{},
					},
					Transformations: []backendconfig.TransformationT{
						{
							VersionID: "transformation-version-id",
						},
					},
				},
			},
		},
		{
			ID:       SourceIDEnabledNoUT2,
			Name:     SourceIDEnabledNoUT2Name,
			WriteKey: WriteKeyEnabledNoUT2,
			Enabled:  true,
			Destinations: []backendconfig.DestinationT{
				{
					ID:                 DestinationIDEnabledA,
					Name:               "A",
					Enabled:            true,
					IsProcessorEnabled: true,
					Config: map[string]interface{}{
						"enableServerSideIdentify": false,
					},
					DestinationDefinition: backendconfig.DestinationDefinitionT{
						ID:          "enabled-destination-a-definition-id",
						Name:        "enabled-destination-a-definition-name",
						DisplayName: "enabled-destination-a-definition-display-name",
						Config: map[string]interface{}{
							"supportedMessageTypes": []interface{}{"identify", "track"},
						},
					},
				},
				// This destination should receive no events
				{
					ID:                 DestinationIDDisabled,
					Name:               "C",
					Enabled:            false,
					IsProcessorEnabled: true,
					DestinationDefinition: backendconfig.DestinationDefinitionT{
						ID:          "destination-definition-disabled",
						Name:        "destination-definition-name-disabled",
						DisplayName: "destination-definition-display-name-disabled",
						Config:      map[string]interface{}{},
					},
				},
			},
		},
		{
			ID:          SourceIDOneTrustConsent,
			Name:        SourceIDOneTrustConsentName,
			WriteKey:    WriteKeyOneTrustConsent,
			WorkspaceID: sampleWorkspaceID,
			Enabled:     true,
			Destinations: []backendconfig.DestinationT{
				{
					ID:                 "dest-id-1",
					Name:               "D1",
					Enabled:            true,
					IsProcessorEnabled: true,
					Config: map[string]interface{}{
						"oneTrustCookieCategories": []interface{}{
							map[string]interface{}{"oneTrustCookieCategory": "category1"},
							map[string]interface{}{"oneTrustCookieCategory": "category2"},
						},
						"enableServerSideIdentify": false,
					},
					DestinationDefinition: backendconfig.DestinationDefinitionT{
						ID:          "destination-definition-enabled",
						Name:        "destination-definition-name-enabled",
						DisplayName: "destination-definition-display-name-enabled",
						Config:      map[string]interface{}{},
					},
				},
				{
					ID:                 "dest-id-2",
					Name:               "D2",
					Enabled:            true,
					IsProcessorEnabled: true,
					Config: map[string]interface{}{
						"oneTrustCookieCategories": []interface{}{
							map[string]interface{}{"oneTrustCookieCategory": ""},
						},
						"enableServerSideIdentify": false,
					},
					DestinationDefinition: backendconfig.DestinationDefinitionT{
						ID:          "destination-definition-enabled",
						Name:        "destination-definition-name-enabled",
						DisplayName: "destination-definition-display-name-enabled",
						Config:      map[string]interface{}{},
					},
				},
				{
					ID:                 "dest-id-3",
					Name:               "D3",
					Enabled:            true,
					IsProcessorEnabled: true,
					Config: map[string]interface{}{
						"oneTrustCookieCategories": []interface{}{
							map[string]interface{}{"oneTrustCookieCategory": "category1"},
							map[string]interface{}{"oneTrustCookieCategory": "someOtherCategory"},
							map[string]interface{}{"oneTrustCookieCategory": "someOtherCategory2"},
						},
						"enableServerSideIdentify": false,
					},
					DestinationDefinition: backendconfig.DestinationDefinitionT{
						ID:          "destination-definition-enabled",
						Name:        "destination-definition-name-enabled",
						DisplayName: "destination-definition-display-name-enabled",
						Config:      map[string]interface{}{},
					},
				},
				{
					ID:                 "dest-id-4",
					Name:               "D4",
					Enabled:            true,
					IsProcessorEnabled: true,
					Config: map[string]interface{}{
						"oneTrustCookieCategories": []interface{}{
							map[string]interface{}{"oneTrustCookieCategory": "category2"},
							map[string]interface{}{"oneTrustCookieCategory": ""},
						},
						"enableServerSideIdentify": false,
					},
					DestinationDefinition: backendconfig.DestinationDefinitionT{
						ID:          "destination-definition-enabled",
						Name:        "destination-definition-name-enabled",
						DisplayName: "destination-definition-display-name-enabled",
						Config:      map[string]interface{}{},
					},
				},
				{
					ID:                 "dest-id-5",
					Name:               "D5",
					Enabled:            true,
					IsProcessorEnabled: true,
					Config: map[string]interface{}{
						"enableServerSideIdentify": false,
					},
					DestinationDefinition: backendconfig.DestinationDefinitionT{
						ID:          "destination-definition-enabled",
						Name:        "destination-definition-name-enabled",
						DisplayName: "destination-definition-display-name-enabled",
						Config:      map[string]interface{}{},
					},
				},
			},
		},
		{
			ID:          SourceIDGCM,
			Name:        SourceIDGCMName,
			WriteKey:    WriteKeyGCM,
			WorkspaceID: sampleWorkspaceID,
			Enabled:     true,
			Destinations: []backendconfig.DestinationT{
				{
					ID:                 "gcm-dest-id-6",
					Name:               "D6",
					Enabled:            true,
					IsProcessorEnabled: true,
					Config: map[string]interface{}{
						"consentManagement": []interface{}{
							map[string]interface{}{
								"provider": "oneTrust",
								"consents": []map[string]interface{}{
									{"consent": "consent category 2"},
									{"consent": "someOtherCategory"},
								},
							},
							map[string]interface{}{
								"provider": "ketch",
								"consents": []map[string]interface{}{
									{"consent": "purpose 4"},
									{"consent": "purpose 2"},
								},
							},
							map[string]interface{}{
								"provider":           "custom",
								"resolutionStrategy": "or",
								"consents": []map[string]interface{}{
									{"consent": "custom consent category 1"},
									{"consent": "custom consent category 2"},
								},
							},
						},
						"enableServerSideIdentify": false,
					},
					DestinationDefinition: backendconfig.DestinationDefinitionT{
						ID:          "destination-definition-enabled",
						Name:        "destination-definition-name-enabled",
						DisplayName: "destination-definition-display-name-enabled",
						Config:      map[string]interface{}{},
					},
				},
				{
					ID:                 "gcm-dest-id-7",
					Name:               "D7",
					Enabled:            true,
					IsProcessorEnabled: true,
					Config: map[string]interface{}{
						"oneTrustCookieCategories": []interface{}{
							map[string]interface{}{"oneTrustCookieCategory": "consent category 1"},
						},
						"consentManagement": []interface{}{
							map[string]interface{}{
								"provider": "oneTrust",
								"consents": []map[string]interface{}{
									{"consent": "consent category 1"},
									{"consent": "consent category 2"},
								},
							},
							map[string]interface{}{
								"provider": "ketch",
								"consents": []map[string]interface{}{
									{"consent": "purpose 1"},
									{"consent": "purpose 3"},
								},
							},
						},
						"enableServerSideIdentify": false,
					},
					DestinationDefinition: backendconfig.DestinationDefinitionT{
						ID:          "destination-definition-enabled",
						Name:        "destination-definition-name-enabled",
						DisplayName: "destination-definition-display-name-enabled",
						Config:      map[string]interface{}{},
					},
				},
				{
					ID:                 "gcm-dest-id-8",
					Name:               "D8",
					Enabled:            true,
					IsProcessorEnabled: true,
					Config: map[string]interface{}{
						"consentManagement": []interface{}{
							map[string]interface{}{
								"provider": "oneTrust",
								"consents": []map[string]interface{}{
									{"consent": "consent category 3"},
								},
							},
						},
						"enableServerSideIdentify": false,
					},
					DestinationDefinition: backendconfig.DestinationDefinitionT{
						ID:          "destination-definition-enabled",
						Name:        "destination-definition-name-enabled",
						DisplayName: "destination-definition-display-name-enabled",
						Config:      map[string]interface{}{},
					},
				},
				{
					ID:                 "dest-id-9",
					Name:               "D9",
					Enabled:            true,
					IsProcessorEnabled: true,
					Config: map[string]interface{}{
						"consentManagement": []interface{}{
							map[string]interface{}{
								"provider": "oneTrust",
								"consents": []map[string]interface{}{},
							},
						},
						"enableServerSideIdentify": false,
					},
					DestinationDefinition: backendconfig.DestinationDefinitionT{
						ID:          "destination-definition-enabled",
						Name:        "destination-definition-name-enabled",
						DisplayName: "destination-definition-display-name-enabled",
						Config:      map[string]interface{}{},
					},
				},
				{
					ID:                 "gcm-dest-id-10",
					Name:               "D10",
					Enabled:            true,
					IsProcessorEnabled: true,
					Config: map[string]interface{}{
						"enableServerSideIdentify": false,
					},
					DestinationDefinition: backendconfig.DestinationDefinitionT{
						ID:          "destination-definition-enabled",
						Name:        "destination-definition-name-enabled",
						DisplayName: "destination-definition-display-name-enabled",
						Config:      map[string]interface{}{},
					},
				},
				{
					ID:                 "gcm-dest-id-11",
					Name:               "D11",
					Enabled:            true,
					IsProcessorEnabled: true,
					Config: map[string]interface{}{
						"consentManagement": []interface{}{
							map[string]interface{}{
								"provider": "ketch",
								"consents": []map[string]interface{}{
									{"consent": "purpose 1"},
									{"consent": "purpose 2"},
								},
							},
						},
						"enableServerSideIdentify": false,
					},
					DestinationDefinition: backendconfig.DestinationDefinitionT{
						ID:          "destination-definition-enabled",
						Name:        "destination-definition-name-enabled",
						DisplayName: "destination-definition-display-name-enabled",
						Config:      map[string]interface{}{},
					},
				},
				{
					ID:                 "gcm-dest-id-12",
					Name:               "D12",
					Enabled:            true,
					IsProcessorEnabled: true,
					Config: map[string]interface{}{
						"consentManagement": []interface{}{
							map[string]interface{}{
								"provider":           "custom",
								"resolutionStrategy": "or",
								"consents": []map[string]interface{}{
									{"consent": "consent category 2"},
									{"consent": "someOtherCategory"},
								},
							},
						},
						"enableServerSideIdentify": false,
					},
					DestinationDefinition: backendconfig.DestinationDefinitionT{
						ID:          "destination-definition-enabled",
						Name:        "destination-definition-name-enabled",
						DisplayName: "destination-definition-display-name-enabled",
						Config:      map[string]interface{}{},
					},
				},
				{
					ID:                 "dest-id-13",
					Name:               "D13",
					Enabled:            true,
					IsProcessorEnabled: true,
					Config: map[string]interface{}{
						"consentManagement": []interface{}{
							map[string]interface{}{
								"provider": "custom",
								"consents": []map[string]interface{}{
									{"consent": "someOtherCategory"},
									{"consent": "consent category 4"},
								},
							},
						},
						"enableServerSideIdentify": false,
					},
					DestinationDefinition: backendconfig.DestinationDefinitionT{
						ID:          "destination-definition-enabled",
						Name:        "destination-definition-name-enabled",
						DisplayName: "destination-definition-display-name-enabled",
						Config:      map[string]interface{}{},
					},
				},
				{
					ID:                 "dest-id-14",
					Name:               "D14",
					Enabled:            true,
					IsProcessorEnabled: true,
					Config: map[string]interface{}{
						"consentManagement": []interface{}{
							map[string]interface{}{
								"provider":           "custom",
								"resolutionStrategy": "and",
								"consents": []map[string]interface{}{
									{"consent": "custom consent category 3"},
									{"consent": "consent category 4"},
								},
							},
						},
						"enableServerSideIdentify": false,
					},
					DestinationDefinition: backendconfig.DestinationDefinitionT{
						ID:          "destination-definition-enabled",
						Name:        "destination-definition-name-enabled",
						DisplayName: "destination-definition-display-name-enabled",
						Config:      map[string]interface{}{},
					},
				},
			},
		},
		{
			ID:          SourceIDKetchConsent,
			Name:        SourceIDKetchConsentName,
			WriteKey:    WriteKeyKetchConsent,
			WorkspaceID: sampleWorkspaceID,
			Enabled:     true,
			Destinations: []backendconfig.DestinationT{
				{
					ID:                 "dest-id-5",
					Name:               "D5",
					Enabled:            true,
					IsProcessorEnabled: true,
					Config: map[string]interface{}{
						"ketchConsentPurposes": []interface{}{
							map[string]interface{}{"purpose": "purpose1"},
							map[string]interface{}{"purpose": "purpose2"},
						},
						"enableServerSideIdentify": false,
					},
					DestinationDefinition: backendconfig.DestinationDefinitionT{
						ID:          "destination-definition-enabled",
						Name:        "destination-definition-name-enabled",
						DisplayName: "destination-definition-display-name-enabled",
						Config:      map[string]interface{}{},
					},
				},
				{
					ID:                 "dest-id-6",
					Name:               "D6",
					Enabled:            true,
					IsProcessorEnabled: true,
					Config: map[string]interface{}{
						"ketchConsentPurposes": []interface{}{
							map[string]interface{}{"purpose": ""},
						},
						"enableServerSideIdentify": false,
					},
					DestinationDefinition: backendconfig.DestinationDefinitionT{
						ID:          "destination-definition-enabled",
						Name:        "destination-definition-name-enabled",
						DisplayName: "destination-definition-display-name-enabled",
						Config:      map[string]interface{}{},
					},
				},
				{
					ID:                 "dest-id-7",
					Name:               "D7",
					Enabled:            true,
					IsProcessorEnabled: true,
					Config: map[string]interface{}{
						"enableServerSideIdentify": false,
					},
					DestinationDefinition: backendconfig.DestinationDefinitionT{
						ID:          "destination-definition-enabled",
						Name:        "destination-definition-name-enabled",
						DisplayName: "destination-definition-display-name-enabled",
						Config:      map[string]interface{}{},
					},
				},
				{
					ID:                 "dest-id-8",
					Name:               "D8",
					Enabled:            true,
					IsProcessorEnabled: true,
					Config: map[string]interface{}{
						"ketchConsentPurposes": []interface{}{
							map[string]interface{}{"purpose": "purpose3"},
						},
						"enableServerSideIdentify": false,
					},
					DestinationDefinition: backendconfig.DestinationDefinitionT{
						ID:          "destination-definition-enabled",
						Name:        "destination-definition-name-enabled",
						DisplayName: "destination-definition-display-name-enabled",
						Config:      map[string]interface{}{},
					},
				},
				{
					ID:                 "dest-id-9",
					Name:               "D9",
					Enabled:            true,
					IsProcessorEnabled: true,
					Config: map[string]interface{}{
						"ketchConsentPurposes": []interface{}{
							map[string]interface{}{"purpose": "purpose1"},
							map[string]interface{}{"purpose": "purpose3"},
						},
						"enableServerSideIdentify": false,
					},
					DestinationDefinition: backendconfig.DestinationDefinitionT{
						ID:          "destination-definition-enabled",
						Name:        "destination-definition-name-enabled",
						DisplayName: "destination-definition-display-name-enabled",
						Config:      map[string]interface{}{},
					},
				},
			},
		},
		{
			ID:        SourceIDTransient,
			Name:      SourceIDTransientName,
			WriteKey:  WriteKeyTransient,
			Enabled:   true,
			Transient: true,
			Destinations: []backendconfig.DestinationT{
				{
					ID:                 DestinationIDEnabledA,
					Name:               "A",
					Enabled:            true,
					IsProcessorEnabled: true,
					DestinationDefinition: backendconfig.DestinationDefinitionT{
						ID:          "enabled-destination-a-definition-id",
						Name:        "enabled-destination-a-definition-name",
						DisplayName: "enabled-destination-a-definition-display-name",
						Config:      map[string]interface{}{},
					},
				},
				{
					ID:                 DestinationIDEnabledB,
					Name:               "B",
					Enabled:            true,
					IsProcessorEnabled: true,
					DestinationDefinition: backendconfig.DestinationDefinitionT{
						ID:          "enabled-destination-b-definition-id",
						Name:        "MINIO",
						DisplayName: "enabled-destination-b-definition-display-name",
						Config:      map[string]interface{}{},
					},
					Transformations: []backendconfig.TransformationT{
						{
							VersionID: "transformation-version-id",
						},
					},
				},
				{
					ID:                 DestinationIDEnabledC,
					Name:               "C",
					Enabled:            true,
					IsProcessorEnabled: true,
					DestinationDefinition: backendconfig.DestinationDefinitionT{
						ID:          "enabled-destination-c-definition-id",
						Name:        "WEBHOOK",
						DisplayName: "enabled-destination-c-definition-display-name",
						Config:      map[string]interface{}{"transformAtV1": "none"},
					},
				},
				// This destination should receive no events
				{
					ID:                 DestinationIDDisabled,
					Name:               "C",
					Enabled:            false,
					IsProcessorEnabled: true,
					DestinationDefinition: backendconfig.DestinationDefinitionT{
						ID:          "destination-definition-disabled",
						Name:        "destination-definition-name-disabled",
						DisplayName: "destination-definition-display-name-disabled",
						Config:      map[string]interface{}{},
					},
				},
			},
		},
		{
			ID:       SourceIDEnabledTp,
			Name:     SourceIDEnabledTpName,
			WriteKey: WriteKeyEnabledTp,
			Enabled:  true,
			SourceDefinition: backendconfig.SourceDefinitionT{
				Category: "webhook",
			},
			Destinations: []backendconfig.DestinationT{
				{
					ID:                 DestinationIDEnabledA,
					Name:               "A",
					Enabled:            true,
					IsProcessorEnabled: true,
					DestinationDefinition: backendconfig.DestinationDefinitionT{
						ID:          "enabled-destination-a-definition-id",
						Name:        "enabled-destination-a-definition-name",
						DisplayName: "enabled-destination-a-definition-display-name",
						Config:      map[string]interface{}{},
					},
				},
			},
			DgSourceTrackingPlanConfig: backendconfig.DgSourceTrackingPlanConfigT{
				SourceId: SourceIDEnabledTp,
				TrackingPlan: backendconfig.TrackingPlanT{
					Id:      "tracking-plan-id",
					Version: 100,
				},
			},
		},
	},
	Settings: backendconfig.Settings{
		EventAuditEnabled: true,
	},
}

func initProcessor() {
	config.Reset()
	logger.Reset()
	admin.Init()
	misc.Init()
	format.MaxLength = 100000
	format.MaxDepth = 10
}

var _ = Describe("Tracking Plan Validation", Ordered, func() {
	initProcessor()

	var c *testContext
	BeforeEach(func() {
		c = &testContext{}
		c.Setup()
		c.mockGatewayJobsDB.EXPECT().DeleteExecuting().Times(1) // crash recovery check
	})
	AfterEach(func() {
		c.Finish()
	})

	Context("RudderTyper", func() {
		It("Tracking plan id and version from DgSourceTrackingPlanConfig", func() {
			mockTransformer := mocksTransformer.NewMockTransformer(c.mockCtrl)
			mockTransformer.EXPECT().Validate(gomock.Any(), gomock.Any(), gomock.Any()).Times(1).Return(types.Response{})

			isolationStrategy, err := isolation.GetStrategy(isolation.ModeNone)
			Expect(err).To(BeNil())

			processor := NewHandle(config.Default, mockTransformer)
			processor.isolationStrategy = isolationStrategy
			processor.config.archivalEnabled = config.SingleValueLoader(false)
			Setup(processor, c, false, false)

			ctx, cancel := context.WithTimeout(context.Background(), 30*time.Second)
			defer cancel()

			Expect(processor.config.asyncInit.WaitContext(ctx)).To(BeNil())
			GinkgoT().Log("Processor setup and init done")

			preTransMessage, err := processor.processJobsForDest(
				"",
				subJob{
					subJobs: []*jobsdb.JobT{
						{
							UUID:      uuid.New(),
							JobID:     1,
							CreatedAt: time.Date(2020, 0o4, 28, 23, 26, 0o0, 0o0, time.UTC),
							ExpireAt:  time.Date(2020, 0o4, 28, 23, 26, 0o0, 0o0, time.UTC),
							CustomVal: gatewayCustomVal[0],
							EventPayload: createBatchPayload(
								WriteKeyEnabledTp,
								"2001-01-02T02:23:45.000Z",
								[]mockEventData{
									{
										id:                        "1",
										jobid:                     1,
										originalTimestamp:         "2000-01-02T01:23:45",
										expectedOriginalTimestamp: "2000-01-02T01:23:45.000Z",
										sentAt:                    "2000-01-02 01:23",
										expectedSentAt:            "2000-01-02T01:23:00.000Z",
										expectedReceivedAt:        "2001-01-02T02:23:45.000Z",
									},
								},
								func(e mockEventData) string {
									return fmt.Sprintf(`
										{
										  "rudderId": "some-rudder-id",
										  "messageId": "message-%[1]s",
										  "some-property": "property-%[1]s",
										  "originalTimestamp": %[2]q,
										  "sentAt": %[3]q
										}
									`,
										e.id,
										e.originalTimestamp,
										e.sentAt,
									)
								},
							),
							EventCount:    1,
							LastJobStatus: jobsdb.JobStatusT{},
							Parameters:    createBatchParameters(SourceIDEnabledTp),
							WorkspaceId:   sampleWorkspaceID,
						},
					},
				},
			)
			Expect(err).To(BeNil())
			_, _ = processor.generateTransformationMessage(preTransMessage)

			Expect(c.MockObserver.calls).To(HaveLen(1))
			for _, v := range c.MockObserver.calls {
				for _, e := range v.events {
					Expect(e.Metadata.TrackingPlanID).To(BeEquivalentTo("tracking-plan-id"))
					Expect(e.Metadata.TrackingPlanVersion).To(BeEquivalentTo(100)) // from DgSourceTrackingPlanConfig
				}
			}
		})
		It("Tracking plan version override from context.ruddertyper", func() {
			mockTransformer := mocksTransformer.NewMockTransformer(c.mockCtrl)
			mockTransformer.EXPECT().Validate(gomock.Any(), gomock.Any(), gomock.Any()).Times(1).Return(types.Response{})

			isolationStrategy, err := isolation.GetStrategy(isolation.ModeNone)
			Expect(err).To(BeNil())

			processor := NewHandle(config.Default, mockTransformer)
			processor.isolationStrategy = isolationStrategy
			processor.config.archivalEnabled = config.SingleValueLoader(false)
			Setup(processor, c, false, false)

			ctx, cancel := context.WithTimeout(context.Background(), 30*time.Second)
			defer cancel()

			Expect(processor.config.asyncInit.WaitContext(ctx)).To(BeNil())
			GinkgoT().Log("Processor setup and init done")

			preTransMessage, err := processor.processJobsForDest(
				"",
				subJob{
					subJobs: []*jobsdb.JobT{
						{
							UUID:      uuid.New(),
							JobID:     1,
							CreatedAt: time.Date(2020, 0o4, 28, 23, 26, 0o0, 0o0, time.UTC),
							ExpireAt:  time.Date(2020, 0o4, 28, 23, 26, 0o0, 0o0, time.UTC),
							CustomVal: gatewayCustomVal[0],
							EventPayload: createBatchPayload(
								WriteKeyEnabledTp,
								"2001-01-02T02:23:45.000Z",
								[]mockEventData{
									{
										id:                        "1",
										jobid:                     1,
										originalTimestamp:         "2000-01-02T01:23:45",
										expectedOriginalTimestamp: "2000-01-02T01:23:45.000Z",
										sentAt:                    "2000-01-02 01:23",
										expectedSentAt:            "2000-01-02T01:23:00.000Z",
										expectedReceivedAt:        "2001-01-02T02:23:45.000Z",
									},
								},
								func(e mockEventData) string {
									return fmt.Sprintf(`
										{
										  "rudderId": "some-rudder-id",
										  "messageId": "message-%[1]s",
										  "some-property": "property-%[1]s",
										  "originalTimestamp": %[2]q,
										  "sentAt": %[3]q,
										  "context": {
											"ruddertyper": {
                                              "trackingPlanId": "tracking-plan-id",
											  "trackingPlanVersion": 123
											}
										  }
										}
									`,
										e.id,
										e.originalTimestamp,
										e.sentAt,
									)
								},
							),
							EventCount:    1,
							LastJobStatus: jobsdb.JobStatusT{},
							Parameters:    createBatchParameters(SourceIDEnabledTp),
							WorkspaceId:   sampleWorkspaceID,
						},
					},
				},
			)
			Expect(err).To(BeNil())
			_, _ = processor.generateTransformationMessage(preTransMessage)

			Expect(c.MockObserver.calls).To(HaveLen(1))
			for _, v := range c.MockObserver.calls {
				for _, e := range v.events {
					Expect(e.Metadata.TrackingPlanID).To(BeEquivalentTo("tracking-plan-id"))
					Expect(e.Metadata.TrackingPlanVersion).To(BeEquivalentTo(123)) // Overridden happens when tracking plan id is same in context.ruddertyper and DgSourceTrackingPlanConfig
				}
			}
		})
	})
})

var _ = Describe("Processor with event schemas v2", Ordered, func() {
	initProcessor()

	var c *testContext

	prepareHandle := func(proc *Handle) *Handle {
		proc.eventSchemaDB = c.mockEventSchemasDB
		proc.config.eventSchemaV2Enabled = true
		isolationStrategy, err := isolation.GetStrategy(isolation.ModeNone)
		Expect(err).To(BeNil())
		proc.isolationStrategy = isolationStrategy
		return proc
	}

	BeforeEach(func() {
		c = &testContext{}
		c.Setup()
		// crash recovery check
		c.mockGatewayJobsDB.EXPECT().DeleteExecuting().Times(1)
	})

	AfterEach(func() {
		c.Finish()
	})

	Context("event schemas DB", func() {
		It("should process events and write to event schemas DB", func() {
			messages := map[string]mockEventData{
				// this message should be delivered only to destination A
				"message-1": {
					id:                        "1",
					jobid:                     1010,
					originalTimestamp:         "2000-01-02T01:23:45",
					expectedOriginalTimestamp: "2000-01-02T01:23:45.000Z",
					sentAt:                    "2000-01-02 01:23",
					expectedSentAt:            "2000-01-02T01:23:00.000Z",
					expectedReceivedAt:        "2001-01-02T02:23:45.000Z",
					integrations:              map[string]bool{"All": false, "enabled-destination-a-definition-display-name": true},
				},
				// this message should not be delivered to destination A
				"message-2": {
					id:                        "2",
					jobid:                     1010,
					originalTimestamp:         "2000-02-02T01:23:45",
					expectedOriginalTimestamp: "2000-02-02T01:23:45.000Z",
					expectedReceivedAt:        "2001-01-02T02:23:45.000Z",
					integrations:              map[string]bool{"All": true, "enabled-destination-a-definition-display-name": false},
				},
				// this message should be delivered to all destinations
				"message-3": {
					id:                 "3",
					jobid:              2010,
					originalTimestamp:  "malformed timestamp",
					sentAt:             "2000-03-02T01:23:15",
					expectedSentAt:     "2000-03-02T01:23:15.000Z",
					expectedReceivedAt: "2002-01-02T02:23:45.000Z",
					integrations:       map[string]bool{"All": true},
				},
				// this message should be delivered to all destinations (default All value)
				"message-4": {
					id:                        "4",
					jobid:                     2010,
					originalTimestamp:         "2000-04-02T02:23:15.000Z", // missing sentAt
					expectedOriginalTimestamp: "2000-04-02T02:23:15.000Z",
					expectedReceivedAt:        "2002-01-02T02:23:45.000Z",
					integrations:              map[string]bool{},
				},
				// this message should not be delivered to any destination
				"message-5": {
					id:                 "5",
					jobid:              2010,
					expectedReceivedAt: "2002-01-02T02:23:45.000Z",
					integrations:       map[string]bool{"All": false},
				},
			}

			unprocessedJobsList := []*jobsdb.JobT{
				{
					UUID:          uuid.New(),
					JobID:         1002,
					CreatedAt:     time.Date(2020, 0o4, 28, 23, 27, 0o0, 0o0, time.UTC),
					ExpireAt:      time.Date(2020, 0o4, 28, 23, 27, 0o0, 0o0, time.UTC),
					CustomVal:     gatewayCustomVal[0],
					EventPayload:  nil,
					EventCount:    1,
					LastJobStatus: jobsdb.JobStatusT{},
					Parameters:    createBatchParameters(SourceIDEnabled),
					WorkspaceId:   sampleWorkspaceID,
				},
				{
					UUID:      uuid.New(),
					JobID:     1010,
					CreatedAt: time.Date(2020, 0o4, 28, 23, 26, 0o0, 0o0, time.UTC),
					ExpireAt:  time.Date(2020, 0o4, 28, 23, 26, 0o0, 0o0, time.UTC),
					CustomVal: gatewayCustomVal[0],
					EventPayload: createBatchPayload(
						WriteKeyEnabledNoUT,
						"2001-01-02T02:23:45.000Z",
						[]mockEventData{
							messages["message-1"],
							messages["message-2"],
						},
						createMessagePayloadWithoutSources,
					),
					EventCount:    2,
					LastJobStatus: jobsdb.JobStatusT{},
					Parameters:    createBatchParameters(SourceIDEnabledNoUT),
					WorkspaceId:   sampleWorkspaceID,
				},
				{
					UUID:          uuid.New(),
					JobID:         2002,
					CreatedAt:     time.Date(2020, 0o4, 28, 13, 27, 0o0, 0o0, time.UTC),
					ExpireAt:      time.Date(2020, 0o4, 28, 13, 27, 0o0, 0o0, time.UTC),
					CustomVal:     gatewayCustomVal[0],
					EventPayload:  nil,
					EventCount:    1,
					LastJobStatus: jobsdb.JobStatusT{},
					Parameters:    createBatchParameters(SourceIDEnabled),
					WorkspaceId:   sampleWorkspaceID,
				},
				{
					UUID:          uuid.New(),
					JobID:         2003,
					CreatedAt:     time.Date(2020, 0o4, 28, 13, 28, 0o0, 0o0, time.UTC),
					ExpireAt:      time.Date(2020, 0o4, 28, 13, 28, 0o0, 0o0, time.UTC),
					CustomVal:     gatewayCustomVal[0],
					EventPayload:  nil,
					EventCount:    1,
					LastJobStatus: jobsdb.JobStatusT{},
					Parameters:    createBatchParameters(SourceIDEnabled),
					WorkspaceId:   sampleWorkspaceID,
				},
				{
					UUID:      uuid.New(),
					JobID:     2010,
					CreatedAt: time.Date(2020, 0o4, 28, 13, 26, 0o0, 0o0, time.UTC),
					ExpireAt:  time.Date(2020, 0o4, 28, 13, 26, 0o0, 0o0, time.UTC),
					CustomVal: gatewayCustomVal[0],
					EventPayload: createBatchPayload(
						WriteKeyEnabledNoUT,
						"2002-01-02T02:23:45.000Z",
						[]mockEventData{
							messages["message-3"],
							messages["message-4"],
							messages["message-5"],
						},
						createMessagePayload,
					),
					EventCount:  3,
					Parameters:  createBatchParametersWithSources(SourceIDEnabledNoUT),
					WorkspaceId: sampleWorkspaceID,
				},
			}
			mockTransformer := mocksTransformer.NewMockTransformer(c.mockCtrl)

			c.mockEventSchemasDB.EXPECT().
				WithStoreSafeTx(
					gomock.Any(),
					gomock.Any(),
				).Times(1).
				Do(func(ctx context.Context, f func(tx jobsdb.StoreSafeTx) error) {
					_ = f(jobsdb.EmptyStoreSafeTx())
				}).Return(nil)
			c.mockEventSchemasDB.EXPECT().
				StoreInTx(gomock.Any(), gomock.Any(), gomock.Any()).
				Times(1).
				Do(func(ctx context.Context, tx jobsdb.StoreSafeTx, jobs []*jobsdb.JobT) {
					Expect(jobs).To(HaveLen(2))
				})

			c.mockArchivalDB.EXPECT().
				WithStoreSafeTx(
					gomock.Any(),
					gomock.Any(),
				).Times(1)
			c.mockArchivalDB.EXPECT().
				StoreInTx(gomock.Any(), gomock.Any(), gomock.Any()).
				Times(0)

			processor := prepareHandle(NewHandle(config.Default, mockTransformer))

			Setup(processor, c, false, false)
			ctx, cancel := context.WithTimeout(context.Background(), 30*time.Second)
			defer cancel()
			Expect(processor.config.asyncInit.WaitContext(ctx)).To(BeNil())
			GinkgoT().Log("Processor setup and init done")
			preTransMessage, err := processor.processJobsForDest(
				"",
				subJob{
					subJobs: unprocessedJobsList,
				},
			)
			Expect(err).To(BeNil())
			_, _ = processor.generateTransformationMessage(preTransMessage)

			Expect(c.MockObserver.calls).To(HaveLen(1))
		})

		It("should process events and write to event schemas DB with enableParallelScan", func() {
			messages := map[string]mockEventData{
				// this message should be delivered only to destination A
				"message-1": {
					id:                        "1",
					jobid:                     1010,
					originalTimestamp:         "2000-01-02T01:23:45",
					expectedOriginalTimestamp: "2000-01-02T01:23:45.000Z",
					sentAt:                    "2000-01-02 01:23",
					expectedSentAt:            "2000-01-02T01:23:00.000Z",
					expectedReceivedAt:        "2001-01-02T02:23:45.000Z",
					integrations:              map[string]bool{"All": false, "enabled-destination-a-definition-display-name": true},
				},
				// this message should not be delivered to destination A
				"message-2": {
					id:                        "2",
					jobid:                     1010,
					originalTimestamp:         "2000-02-02T01:23:45",
					expectedOriginalTimestamp: "2000-02-02T01:23:45.000Z",
					expectedReceivedAt:        "2001-01-02T02:23:45.000Z",
					integrations:              map[string]bool{"All": true, "enabled-destination-a-definition-display-name": false},
				},
				// this message should be delivered to all destinations
				"message-3": {
					id:                 "3",
					jobid:              2010,
					originalTimestamp:  "malformed timestamp",
					sentAt:             "2000-03-02T01:23:15",
					expectedSentAt:     "2000-03-02T01:23:15.000Z",
					expectedReceivedAt: "2002-01-02T02:23:45.000Z",
					integrations:       map[string]bool{"All": true},
				},
				// this message should be delivered to all destinations (default All value)
				"message-4": {
					id:                        "4",
					jobid:                     2010,
					originalTimestamp:         "2000-04-02T02:23:15.000Z", // missing sentAt
					expectedOriginalTimestamp: "2000-04-02T02:23:15.000Z",
					expectedReceivedAt:        "2002-01-02T02:23:45.000Z",
					integrations:              map[string]bool{},
				},
				// this message should not be delivered to any destination
				"message-5": {
					id:                 "5",
					jobid:              2010,
					expectedReceivedAt: "2002-01-02T02:23:45.000Z",
					integrations:       map[string]bool{"All": false},
				},
			}

			unprocessedJobsList := []*jobsdb.JobT{
				{
					UUID:          uuid.New(),
					JobID:         1002,
					CreatedAt:     time.Date(2020, 0o4, 28, 23, 27, 0o0, 0o0, time.UTC),
					ExpireAt:      time.Date(2020, 0o4, 28, 23, 27, 0o0, 0o0, time.UTC),
					CustomVal:     gatewayCustomVal[0],
					EventPayload:  nil,
					EventCount:    1,
					LastJobStatus: jobsdb.JobStatusT{},
					Parameters:    createBatchParameters(SourceIDEnabled),
					WorkspaceId:   sampleWorkspaceID,
				},
				{
					UUID:      uuid.New(),
					JobID:     1010,
					CreatedAt: time.Date(2020, 0o4, 28, 23, 26, 0o0, 0o0, time.UTC),
					ExpireAt:  time.Date(2020, 0o4, 28, 23, 26, 0o0, 0o0, time.UTC),
					CustomVal: gatewayCustomVal[0],
					EventPayload: createBatchPayload(
						WriteKeyEnabledNoUT,
						"2001-01-02T02:23:45.000Z",
						[]mockEventData{
							messages["message-1"],
							messages["message-2"],
						},
						createMessagePayloadWithoutSources,
					),
					EventCount:    2,
					LastJobStatus: jobsdb.JobStatusT{},
					Parameters:    createBatchParameters(SourceIDEnabledNoUT),
					WorkspaceId:   sampleWorkspaceID,
				},
				{
					UUID:          uuid.New(),
					JobID:         2002,
					CreatedAt:     time.Date(2020, 0o4, 28, 13, 27, 0o0, 0o0, time.UTC),
					ExpireAt:      time.Date(2020, 0o4, 28, 13, 27, 0o0, 0o0, time.UTC),
					CustomVal:     gatewayCustomVal[0],
					EventPayload:  nil,
					EventCount:    1,
					LastJobStatus: jobsdb.JobStatusT{},
					Parameters:    createBatchParameters(SourceIDEnabled),
					WorkspaceId:   sampleWorkspaceID,
				},
				{
					UUID:          uuid.New(),
					JobID:         2003,
					CreatedAt:     time.Date(2020, 0o4, 28, 13, 28, 0o0, 0o0, time.UTC),
					ExpireAt:      time.Date(2020, 0o4, 28, 13, 28, 0o0, 0o0, time.UTC),
					CustomVal:     gatewayCustomVal[0],
					EventPayload:  nil,
					EventCount:    1,
					LastJobStatus: jobsdb.JobStatusT{},
					Parameters:    createBatchParameters(SourceIDEnabled),
					WorkspaceId:   sampleWorkspaceID,
				},
				{
					UUID:      uuid.New(),
					JobID:     2010,
					CreatedAt: time.Date(2020, 0o4, 28, 13, 26, 0o0, 0o0, time.UTC),
					ExpireAt:  time.Date(2020, 0o4, 28, 13, 26, 0o0, 0o0, time.UTC),
					CustomVal: gatewayCustomVal[0],
					EventPayload: createBatchPayload(
						WriteKeyEnabledNoUT,
						"2002-01-02T02:23:45.000Z",
						[]mockEventData{
							messages["message-3"],
							messages["message-4"],
							messages["message-5"],
						},
						createMessagePayload,
					),
					EventCount:  3,
					Parameters:  createBatchParametersWithSources(SourceIDEnabledNoUT),
					WorkspaceId: sampleWorkspaceID,
				},
			}
			mockTransformer := mocksTransformer.NewMockTransformer(c.mockCtrl)

			c.mockEventSchemasDB.EXPECT().
				WithStoreSafeTx(
					gomock.Any(),
					gomock.Any(),
				).Times(1).
				Do(func(ctx context.Context, f func(tx jobsdb.StoreSafeTx) error) {
					_ = f(jobsdb.EmptyStoreSafeTx())
				}).Return(nil)
			c.mockEventSchemasDB.EXPECT().
				StoreInTx(gomock.Any(), gomock.Any(), gomock.Any()).
				Times(1).
				Do(func(ctx context.Context, tx jobsdb.StoreSafeTx, jobs []*jobsdb.JobT) {
					Expect(jobs).To(HaveLen(2))
				})

			c.mockArchivalDB.EXPECT().
				WithStoreSafeTx(
					gomock.Any(),
					gomock.Any(),
				).Times(1)
			c.mockArchivalDB.EXPECT().
				StoreInTx(gomock.Any(), gomock.Any(), gomock.Any()).
				Times(0)

			processor := prepareHandle(NewHandle(config.Default, mockTransformer))

			Setup(processor, c, false, false)
			ctx, cancel := context.WithTimeout(context.Background(), 30*time.Second)
			defer cancel()
			Expect(processor.config.asyncInit.WaitContext(ctx)).To(BeNil())
			GinkgoT().Log("Processor setup and init done")
			preTransMessage, err := processor.processJobsForDest(
				"",
				subJob{
					subJobs: unprocessedJobsList,
				},
			)
			Expect(err).To(BeNil())
			_, _ = processor.generateTransformationMessage(preTransMessage)

			Expect(c.MockObserver.calls).To(HaveLen(1))
		})
	})
})

var _ = Describe("Processor with ArchivalV2 enabled", Ordered, func() {
	initProcessor()

	var c *testContext

	prepareHandle := func(proc *Handle) *Handle {
		proc.archivalDB = c.mockArchivalDB
		proc.config.archivalEnabled = config.SingleValueLoader(true)
		isolationStrategy, err := isolation.GetStrategy(isolation.ModeNone)
		Expect(err).To(BeNil())
		proc.isolationStrategy = isolationStrategy
		return proc
	}

	BeforeEach(func() {
		c = &testContext{}
		c.Setup()
		// crash recovery check
		c.mockGatewayJobsDB.EXPECT().DeleteExecuting().Times(1)
	})

	AfterEach(func() {
		c.Finish()
	})

	Context("archival DB", func() {
		It("should process events and write to archival DB", func() {
			messages := map[string]mockEventData{
				// this message should be delivered only to destination A
				"message-1": {
					id:                        "1",
					jobid:                     1010,
					originalTimestamp:         "2000-01-02T01:23:45",
					expectedOriginalTimestamp: "2000-01-02T01:23:45.000Z",
					sentAt:                    "2000-01-02 01:23",
					expectedSentAt:            "2000-01-02T01:23:00.000Z",
					expectedReceivedAt:        "2001-01-02T02:23:45.000Z",
					integrations:              map[string]bool{"All": false, "enabled-destination-a-definition-display-name": true},
				},
				// this message should not be delivered to destination A
				"message-2": {
					id:                        "2",
					jobid:                     1010,
					originalTimestamp:         "2000-02-02T01:23:45",
					expectedOriginalTimestamp: "2000-02-02T01:23:45.000Z",
					expectedReceivedAt:        "2001-01-02T02:23:45.000Z",
					integrations:              map[string]bool{"All": true, "enabled-destination-a-definition-display-name": false},
				},
				// this message should be delivered to all destinations
				"message-3": {
					id:                 "3",
					jobid:              2010,
					originalTimestamp:  "malformed timestamp",
					sentAt:             "2000-03-02T01:23:15",
					expectedSentAt:     "2000-03-02T01:23:15.000Z",
					expectedReceivedAt: "2002-01-02T02:23:45.000Z",
					integrations:       map[string]bool{"All": true},
				},
				// this message should be delivered to all destinations (default All value)
				"message-4": {
					id:                        "4",
					jobid:                     2010,
					originalTimestamp:         "2000-04-02T02:23:15.000Z", // missing sentAt
					expectedOriginalTimestamp: "2000-04-02T02:23:15.000Z",
					expectedReceivedAt:        "2002-01-02T02:23:45.000Z",
					integrations:              map[string]bool{},
				},
				// this message should not be delivered to any destination
				"message-5": {
					id:                 "5",
					jobid:              2010,
					expectedReceivedAt: "2002-01-02T02:23:45.000Z",
					integrations:       map[string]bool{"All": false},
				},
			}

			unprocessedJobsList := []*jobsdb.JobT{
				{
					UUID:          uuid.New(),
					JobID:         1002,
					CreatedAt:     time.Date(2020, 0o4, 28, 23, 27, 0o0, 0o0, time.UTC),
					ExpireAt:      time.Date(2020, 0o4, 28, 23, 27, 0o0, 0o0, time.UTC),
					CustomVal:     gatewayCustomVal[0],
					EventPayload:  nil,
					EventCount:    1,
					LastJobStatus: jobsdb.JobStatusT{},
					Parameters:    createBatchParameters(SourceIDEnabled),
				},
				{
					UUID:      uuid.New(),
					JobID:     1010,
					CreatedAt: time.Date(2020, 0o4, 28, 23, 26, 0o0, 0o0, time.UTC),
					ExpireAt:  time.Date(2020, 0o4, 28, 23, 26, 0o0, 0o0, time.UTC),
					CustomVal: gatewayCustomVal[0],
					EventPayload: createBatchPayload(
						WriteKeyEnabledNoUT,
						"2001-01-02T02:23:45.000Z",
						[]mockEventData{
							messages["message-1"],
							messages["message-2"],
						},
						createMessagePayloadWithoutSources, // should be stored
					),
					EventCount:    2,
					LastJobStatus: jobsdb.JobStatusT{},
					Parameters:    createBatchParameters(SourceIDEnabledNoUT),
				},
				{
					UUID:          uuid.New(),
					JobID:         2002,
					CreatedAt:     time.Date(2020, 0o4, 28, 13, 27, 0o0, 0o0, time.UTC),
					ExpireAt:      time.Date(2020, 0o4, 28, 13, 27, 0o0, 0o0, time.UTC),
					CustomVal:     gatewayCustomVal[0],
					EventPayload:  nil,
					EventCount:    1,
					LastJobStatus: jobsdb.JobStatusT{},
					Parameters:    createBatchParameters(SourceIDEnabled),
				},
				{
					UUID:          uuid.New(),
					JobID:         2003,
					CreatedAt:     time.Date(2020, 0o4, 28, 13, 28, 0o0, 0o0, time.UTC),
					ExpireAt:      time.Date(2020, 0o4, 28, 13, 28, 0o0, 0o0, time.UTC),
					CustomVal:     gatewayCustomVal[0],
					EventPayload:  nil,
					EventCount:    1,
					LastJobStatus: jobsdb.JobStatusT{},
					Parameters:    createBatchParameters(SourceIDEnabled),
				},
				{
					UUID:      uuid.New(),
					JobID:     2010,
					CreatedAt: time.Date(2020, 0o4, 28, 13, 26, 0o0, 0o0, time.UTC),
					ExpireAt:  time.Date(2020, 0o4, 28, 13, 26, 0o0, 0o0, time.UTC),
					CustomVal: gatewayCustomVal[0],
					EventPayload: createBatchPayload(
						WriteKeyEnabledNoUT,
						"2002-01-02T02:23:45.000Z",
						[]mockEventData{
							messages["message-3"],
							messages["message-4"],
							messages["message-5"],
						},
						createMessagePayload, // shouldn't be stored to archivedb
					),
					EventCount: 3,
					Parameters: createBatchParametersWithSources(SourceIDEnabledNoUT),
				},
			}
			mockTransformer := mocksTransformer.NewMockTransformer(c.mockCtrl)

			c.mockArchivalDB.EXPECT().
				WithStoreSafeTx(
					gomock.Any(),
					gomock.Any(),
				).Times(1).
				Do(func(ctx context.Context, f func(tx jobsdb.StoreSafeTx) error) {
					_ = f(jobsdb.EmptyStoreSafeTx())
				}).Return(nil)
			c.mockArchivalDB.EXPECT().
				StoreInTx(gomock.Any(), gomock.Any(), gomock.Any()).
				Times(1).
				Do(func(ctx context.Context, tx jobsdb.StoreSafeTx, jobs []*jobsdb.JobT) {
					Expect(jobs).To(HaveLen(2))
				})

			processor := prepareHandle(NewHandle(config.Default, mockTransformer))

			Setup(processor, c, false, false)
			ctx, cancel := context.WithTimeout(context.Background(), 30*time.Second)
			defer cancel()
			Expect(processor.config.asyncInit.WaitContext(ctx)).To(BeNil())
			GinkgoT().Log("Processor setup and init done")
			preTransMessage, err := processor.processJobsForDest(
				"",
				subJob{
					subJobs: unprocessedJobsList,
				},
			)
			Expect(err).To(BeNil())
			_, _ = processor.generateTransformationMessage(preTransMessage)

			Expect(c.MockObserver.calls).To(HaveLen(1))
		})

		It("should process events and write to archival DB with parallelScan", func() {
			messages := map[string]mockEventData{
				// this message should be delivered only to destination A
				"message-1": {
					id:                        "1",
					jobid:                     1010,
					originalTimestamp:         "2000-01-02T01:23:45",
					expectedOriginalTimestamp: "2000-01-02T01:23:45.000Z",
					sentAt:                    "2000-01-02 01:23",
					expectedSentAt:            "2000-01-02T01:23:00.000Z",
					expectedReceivedAt:        "2001-01-02T02:23:45.000Z",
					integrations:              map[string]bool{"All": false, "enabled-destination-a-definition-display-name": true},
				},
				// this message should not be delivered to destination A
				"message-2": {
					id:                        "2",
					jobid:                     1010,
					originalTimestamp:         "2000-02-02T01:23:45",
					expectedOriginalTimestamp: "2000-02-02T01:23:45.000Z",
					expectedReceivedAt:        "2001-01-02T02:23:45.000Z",
					integrations:              map[string]bool{"All": true, "enabled-destination-a-definition-display-name": false},
				},
				// this message should be delivered to all destinations
				"message-3": {
					id:                 "3",
					jobid:              2010,
					originalTimestamp:  "malformed timestamp",
					sentAt:             "2000-03-02T01:23:15",
					expectedSentAt:     "2000-03-02T01:23:15.000Z",
					expectedReceivedAt: "2002-01-02T02:23:45.000Z",
					integrations:       map[string]bool{"All": true},
				},
				// this message should be delivered to all destinations (default All value)
				"message-4": {
					id:                        "4",
					jobid:                     2010,
					originalTimestamp:         "2000-04-02T02:23:15.000Z", // missing sentAt
					expectedOriginalTimestamp: "2000-04-02T02:23:15.000Z",
					expectedReceivedAt:        "2002-01-02T02:23:45.000Z",
					integrations:              map[string]bool{},
				},
				// this message should not be delivered to any destination
				"message-5": {
					id:                 "5",
					jobid:              2010,
					expectedReceivedAt: "2002-01-02T02:23:45.000Z",
					integrations:       map[string]bool{"All": false},
				},
			}

			unprocessedJobsList := []*jobsdb.JobT{
				{
					UUID:          uuid.New(),
					JobID:         1002,
					CreatedAt:     time.Date(2020, 0o4, 28, 23, 27, 0o0, 0o0, time.UTC),
					ExpireAt:      time.Date(2020, 0o4, 28, 23, 27, 0o0, 0o0, time.UTC),
					CustomVal:     gatewayCustomVal[0],
					EventPayload:  nil,
					EventCount:    1,
					LastJobStatus: jobsdb.JobStatusT{},
					Parameters:    createBatchParameters(SourceIDEnabled),
				},
				{
					UUID:      uuid.New(),
					JobID:     1010,
					CreatedAt: time.Date(2020, 0o4, 28, 23, 26, 0o0, 0o0, time.UTC),
					ExpireAt:  time.Date(2020, 0o4, 28, 23, 26, 0o0, 0o0, time.UTC),
					CustomVal: gatewayCustomVal[0],
					EventPayload: createBatchPayload(
						WriteKeyEnabledNoUT,
						"2001-01-02T02:23:45.000Z",
						[]mockEventData{
							messages["message-1"],
							messages["message-2"],
						},
						createMessagePayloadWithoutSources, // should be stored
					),
					EventCount:    2,
					LastJobStatus: jobsdb.JobStatusT{},
					Parameters:    createBatchParameters(SourceIDEnabledNoUT),
				},
				{
					UUID:          uuid.New(),
					JobID:         2002,
					CreatedAt:     time.Date(2020, 0o4, 28, 13, 27, 0o0, 0o0, time.UTC),
					ExpireAt:      time.Date(2020, 0o4, 28, 13, 27, 0o0, 0o0, time.UTC),
					CustomVal:     gatewayCustomVal[0],
					EventPayload:  nil,
					EventCount:    1,
					LastJobStatus: jobsdb.JobStatusT{},
					Parameters:    createBatchParameters(SourceIDEnabled),
				},
				{
					UUID:          uuid.New(),
					JobID:         2003,
					CreatedAt:     time.Date(2020, 0o4, 28, 13, 28, 0o0, 0o0, time.UTC),
					ExpireAt:      time.Date(2020, 0o4, 28, 13, 28, 0o0, 0o0, time.UTC),
					CustomVal:     gatewayCustomVal[0],
					EventPayload:  nil,
					EventCount:    1,
					LastJobStatus: jobsdb.JobStatusT{},
					Parameters:    createBatchParameters(SourceIDEnabled),
				},
				{
					UUID:      uuid.New(),
					JobID:     2010,
					CreatedAt: time.Date(2020, 0o4, 28, 13, 26, 0o0, 0o0, time.UTC),
					ExpireAt:  time.Date(2020, 0o4, 28, 13, 26, 0o0, 0o0, time.UTC),
					CustomVal: gatewayCustomVal[0],
					EventPayload: createBatchPayload(
						WriteKeyEnabledNoUT,
						"2002-01-02T02:23:45.000Z",
						[]mockEventData{
							messages["message-3"],
							messages["message-4"],
							messages["message-5"],
						},
						createMessagePayload, // shouldn't be stored to archivedb
					),
					EventCount: 3,
					Parameters: createBatchParametersWithSources(SourceIDEnabledNoUT),
				},
			}
			mockTransformer := mocksTransformer.NewMockTransformer(c.mockCtrl)

			c.mockArchivalDB.EXPECT().
				WithStoreSafeTx(
					gomock.Any(),
					gomock.Any(),
				).Times(1).
				Do(func(ctx context.Context, f func(tx jobsdb.StoreSafeTx) error) {
					_ = f(jobsdb.EmptyStoreSafeTx())
				}).Return(nil)
			c.mockArchivalDB.EXPECT().
				StoreInTx(gomock.Any(), gomock.Any(), gomock.Any()).
				Times(1).
				Do(func(ctx context.Context, tx jobsdb.StoreSafeTx, jobs []*jobsdb.JobT) {
					Expect(jobs).To(HaveLen(2))
				})

			processor := prepareHandle(NewHandle(config.Default, mockTransformer))

			Setup(processor, c, false, false)
			ctx, cancel := context.WithTimeout(context.Background(), 30*time.Second)
			defer cancel()
			Expect(processor.config.asyncInit.WaitContext(ctx)).To(BeNil())
			GinkgoT().Log("Processor setup and init done")
			preTransMessage, err := processor.processJobsForDest(
				"",
				subJob{
					subJobs: unprocessedJobsList,
				},
			)
			Expect(err).To(BeNil())
			_, _ = processor.generateTransformationMessage(preTransMessage)

			Expect(c.MockObserver.calls).To(HaveLen(1))
		})

		It("should skip writing events belonging to transient sources in archival DB", func() {
			messages := map[string]mockEventData{
				// this message should be delivered only to destination A
				"message-1": {
					id:                        "1",
					jobid:                     1010,
					originalTimestamp:         "2000-01-02T01:23:45",
					expectedOriginalTimestamp: "2000-01-02T01:23:45.000Z",
					sentAt:                    "2000-01-02 01:23",
					expectedSentAt:            "2000-01-02T01:23:00.000Z",
					expectedReceivedAt:        "2001-01-02T02:23:45.000Z",
					integrations:              map[string]bool{"All": false, "enabled-destination-a-definition-display-name": true},
				},
				// this message should not be delivered to destination A
				"message-2": {
					id:                        "2",
					jobid:                     1010,
					originalTimestamp:         "2000-02-02T01:23:45",
					expectedOriginalTimestamp: "2000-02-02T01:23:45.000Z",
					expectedReceivedAt:        "2001-01-02T02:23:45.000Z",
					integrations:              map[string]bool{"All": true, "enabled-destination-a-definition-display-name": false},
				},
				// this message should be delivered to all destinations
				"message-3": {
					id:                 "3",
					jobid:              2010,
					originalTimestamp:  "malformed timestamp",
					sentAt:             "2000-03-02T01:23:15",
					expectedSentAt:     "2000-03-02T01:23:15.000Z",
					expectedReceivedAt: "2002-01-02T02:23:45.000Z",
					integrations:       map[string]bool{"All": true},
				},
				// this message should be delivered to all destinations (default All value)
				"message-4": {
					id:                        "4",
					jobid:                     2010,
					originalTimestamp:         "2000-04-02T02:23:15.000Z", // missing sentAt
					expectedOriginalTimestamp: "2000-04-02T02:23:15.000Z",
					expectedReceivedAt:        "2002-01-02T02:23:45.000Z",
					integrations:              map[string]bool{},
				},
				// this message should not be delivered to any destination
				"message-5": {
					id:                 "5",
					jobid:              2010,
					expectedReceivedAt: "2002-01-02T02:23:45.000Z",
					integrations:       map[string]bool{"All": false},
				},
			}

			unprocessedJobsList := []*jobsdb.JobT{
				{
					UUID:          uuid.New(),
					JobID:         1002,
					CreatedAt:     time.Date(2020, 0o4, 28, 23, 27, 0o0, 0o0, time.UTC),
					ExpireAt:      time.Date(2020, 0o4, 28, 23, 27, 0o0, 0o0, time.UTC),
					CustomVal:     gatewayCustomVal[0],
					EventPayload:  nil,
					EventCount:    1,
					LastJobStatus: jobsdb.JobStatusT{},
					Parameters:    createBatchParameters(SourceIDEnabled),
				},
				{
					UUID:      uuid.New(),
					JobID:     1010,
					CreatedAt: time.Date(2020, 0o4, 28, 23, 26, 0o0, 0o0, time.UTC),
					ExpireAt:  time.Date(2020, 0o4, 28, 23, 26, 0o0, 0o0, time.UTC),
					CustomVal: gatewayCustomVal[0],
					EventPayload: createBatchPayload(
						WriteKeyTransient,
						"2001-01-02T02:23:45.000Z",
						[]mockEventData{
							messages["message-1"],
							messages["message-2"],
						},
						createMessagePayloadWithoutSources,
					),
					EventCount:    2,
					LastJobStatus: jobsdb.JobStatusT{},
					Parameters:    createBatchParameters(SourceIDTransient),
				},
				{
					UUID:          uuid.New(),
					JobID:         2002,
					CreatedAt:     time.Date(2020, 0o4, 28, 13, 27, 0o0, 0o0, time.UTC),
					ExpireAt:      time.Date(2020, 0o4, 28, 13, 27, 0o0, 0o0, time.UTC),
					CustomVal:     gatewayCustomVal[0],
					EventPayload:  nil,
					EventCount:    1,
					LastJobStatus: jobsdb.JobStatusT{},
					Parameters:    createBatchParameters(SourceIDEnabled),
				},
				{
					UUID:          uuid.New(),
					JobID:         2003,
					CreatedAt:     time.Date(2020, 0o4, 28, 13, 28, 0o0, 0o0, time.UTC),
					ExpireAt:      time.Date(2020, 0o4, 28, 13, 28, 0o0, 0o0, time.UTC),
					CustomVal:     gatewayCustomVal[0],
					EventPayload:  nil,
					EventCount:    1,
					LastJobStatus: jobsdb.JobStatusT{},
					Parameters:    createBatchParameters(SourceIDEnabled),
				},
				{
					UUID:      uuid.New(),
					JobID:     2010,
					CreatedAt: time.Date(2020, 0o4, 28, 13, 26, 0o0, 0o0, time.UTC),
					ExpireAt:  time.Date(2020, 0o4, 28, 13, 26, 0o0, 0o0, time.UTC),
					CustomVal: gatewayCustomVal[0],
					EventPayload: createBatchPayload(
						WriteKeyTransient,
						"2002-01-02T02:23:45.000Z",
						[]mockEventData{
							messages["message-3"],
							messages["message-4"],
							messages["message-5"],
						},
						createMessagePayload,
					),
					EventCount: 3,
					Parameters: createBatchParameters(SourceIDTransient),
				},
			}
			mockTransformer := mocksTransformer.NewMockTransformer(c.mockCtrl)

			c.mockArchivalDB.EXPECT().
				WithStoreSafeTx(
					gomock.Any(),
					gomock.Any(),
				).Times(0)
			c.mockArchivalDB.EXPECT().
				StoreInTx(gomock.Any(), gomock.Any(), gomock.Any()).
				Times(0)

			processor := prepareHandle(NewHandle(config.Default, mockTransformer))

			Setup(processor, c, false, false)
			ctx, cancel := context.WithTimeout(context.Background(), 30*time.Second)
			defer cancel()
			Expect(processor.config.asyncInit.WaitContext(ctx)).To(BeNil())
			GinkgoT().Log("Processor setup and init done")
			preTransMessage, err := processor.processJobsForDest(
				"",
				subJob{
					subJobs: unprocessedJobsList,
				},
			)
			Expect(err).To(BeNil())
			_, _ = processor.generateTransformationMessage(preTransMessage)

			Expect(c.MockObserver.calls).To(HaveLen(1))
		})
	})
})

var _ = Describe("Processor with trackedUsers feature enabled", Ordered, func() {
	initProcessor()

	var c *testContext

	prepareHandle := func(proc *Handle) *Handle {
		isolationStrategy, err := isolation.GetStrategy(isolation.ModeNone)
		Expect(err).To(BeNil())
		proc.isolationStrategy = isolationStrategy
		return proc
	}
	BeforeEach(func() {
		c = &testContext{}
		c.Setup()
	})

	AfterEach(func() {
		c.Finish()
	})

	Context("trackedUsers", func() {
		BeforeEach(func() {
			// crash recovery check
			c.mockGatewayJobsDB.EXPECT().DeleteExecuting().Times(1)
		})

		It("should track Users from unprocessed jobs ", func() {
			messages := map[string]mockEventData{
				// this message should be delivered only to destination A
				"message-1": {
					id:                        "1",
					jobid:                     1010,
					originalTimestamp:         "2000-01-02T01:23:45",
					expectedOriginalTimestamp: "2000-01-02T01:23:45.000Z",
					sentAt:                    "2000-01-02 01:23",
					expectedSentAt:            "2000-01-02T01:23:00.000Z",
					expectedReceivedAt:        "2001-01-02T02:23:45.000Z",
					integrations:              map[string]bool{"All": false, "enabled-destination-a-definition-display-name": true},
					params:                    map[string]string{"source_id": "enabled-source-no-ut"},
				},
				// this message should not be delivered to destination A
				"message-2": {
					id:                        "2",
					jobid:                     1010,
					originalTimestamp:         "2000-02-02T01:23:45",
					expectedOriginalTimestamp: "2000-02-02T01:23:45.000Z",
					expectedReceivedAt:        "2001-01-02T02:23:45.000Z",
					integrations:              map[string]bool{"All": true, "enabled-destination-a-definition-display-name": false},
					params:                    map[string]string{"source_id": "enabled-source-no-ut"},
				},
				// this message should be delivered to all destinations
				"message-3": {
					id:                 "3",
					jobid:              2010,
					originalTimestamp:  "malformed timestamp",
					sentAt:             "2000-03-02T01:23:15",
					expectedSentAt:     "2000-03-02T01:23:15.000Z",
					expectedReceivedAt: "2002-01-02T02:23:45.000Z",
					integrations:       map[string]bool{"All": true},
					params:             map[string]string{"source_id": "enabled-source-no-ut", "source_job_run_id": "job_run_id_1", "source_task_run_id": "task_run_id_1"},
				},
				// this message should be delivered to all destinations (default All value)
				"message-4": {
					id:                        "4",
					jobid:                     2010,
					originalTimestamp:         "2000-04-02T02:23:15.000Z", // missing sentAt
					expectedOriginalTimestamp: "2000-04-02T02:23:15.000Z",
					expectedReceivedAt:        "2002-01-02T02:23:45.000Z",
					integrations:              map[string]bool{},
					params:                    map[string]string{"source_id": "enabled-source-no-ut", "source_job_run_id": "job_run_id_1", "source_task_run_id": "task_run_id_1"},
				},
				// this message should not be delivered to any destination
				"message-5": {
					id:                 "5",
					jobid:              2010,
					expectedReceivedAt: "2002-01-02T02:23:45.000Z",
					integrations:       map[string]bool{"All": false},
					params:             map[string]string{"source_id": "enabled-source-no-ut", "source_job_run_id": "job_run_id_1", "source_task_run_id": "task_run_id_1"},
				},
			}

			unprocessedJobsList := []*jobsdb.JobT{
				{
					UUID:          uuid.New(),
					JobID:         1002,
					CreatedAt:     time.Date(2020, 0o4, 28, 23, 27, 0o0, 0o0, time.UTC),
					ExpireAt:      time.Date(2020, 0o4, 28, 23, 27, 0o0, 0o0, time.UTC),
					CustomVal:     gatewayCustomVal[0],
					EventPayload:  nil,
					EventCount:    1,
					LastJobStatus: jobsdb.JobStatusT{},
					Parameters:    createBatchParameters(SourceIDEnabled),
				},
				{
					UUID:      uuid.New(),
					JobID:     1010,
					CreatedAt: time.Date(2020, 0o4, 28, 23, 26, 0o0, 0o0, time.UTC),
					ExpireAt:  time.Date(2020, 0o4, 28, 23, 26, 0o0, 0o0, time.UTC),
					CustomVal: gatewayCustomVal[0],
					EventPayload: createBatchPayload(
						WriteKeyEnabledNoUT,
						"2001-01-02T02:23:45.000Z",
						[]mockEventData{
							messages["message-1"],
							messages["message-2"],
						}, createMessagePayloadWithoutSources,
					),
					EventCount:    2,
					LastJobStatus: jobsdb.JobStatusT{},
					Parameters:    createBatchParameters(SourceIDEnabledNoUT),
				},
				{
					UUID:          uuid.New(),
					JobID:         2002,
					CreatedAt:     time.Date(2020, 0o4, 28, 13, 27, 0o0, 0o0, time.UTC),
					ExpireAt:      time.Date(2020, 0o4, 28, 13, 27, 0o0, 0o0, time.UTC),
					CustomVal:     gatewayCustomVal[0],
					EventPayload:  nil,
					EventCount:    1,
					LastJobStatus: jobsdb.JobStatusT{},
					Parameters:    createBatchParameters(SourceIDEnabled),
				},
				{
					UUID:          uuid.New(),
					JobID:         2003,
					CreatedAt:     time.Date(2020, 0o4, 28, 13, 28, 0o0, 0o0, time.UTC),
					ExpireAt:      time.Date(2020, 0o4, 28, 13, 28, 0o0, 0o0, time.UTC),
					CustomVal:     gatewayCustomVal[0],
					EventPayload:  nil,
					EventCount:    1,
					LastJobStatus: jobsdb.JobStatusT{},
					Parameters:    createBatchParameters(SourceIDEnabled),
				},
				{
					UUID:      uuid.New(),
					JobID:     2010,
					CreatedAt: time.Date(2020, 0o4, 28, 13, 26, 0o0, 0o0, time.UTC),
					ExpireAt:  time.Date(2020, 0o4, 28, 13, 26, 0o0, 0o0, time.UTC),
					CustomVal: gatewayCustomVal[0],
					EventPayload: createBatchPayload(
						WriteKeyEnabledNoUT,
						"2002-01-02T02:23:45.000Z",
						[]mockEventData{
							messages["message-3"],
							messages["message-4"],
							messages["message-5"],
						},
						createMessagePayloadWithoutSources,
					),
					EventCount: 3,
					Parameters: createBatchParametersWithSources(SourceIDEnabledNoUT),
				},
			}
			mockTransformer := mocksTransformer.NewMockTransformer(c.mockCtrl)

			processor := prepareHandle(NewHandle(config.Default, mockTransformer))
			processor.trackedUsersReporter = c.mockTrackedUsersReporter

			callUnprocessed := c.mockGatewayJobsDB.EXPECT().GetUnprocessed(
				gomock.Any(),
				jobsdb.GetQueryParams{
					CustomValFilters: gatewayCustomVal,
					JobsLimit:        processor.config.maxEventsToProcess.Load(),
					EventsLimit:      processor.config.maxEventsToProcess.Load(),
					PayloadSizeLimit: processor.payloadLimit.Load(),
				}).Return(jobsdb.JobsResult{Jobs: unprocessedJobsList}, nil).Times(1)

			transformExpectations := map[string]transformExpectation{
				DestinationIDEnabledA: {
					events:                    3,
					messageIds:                "message-1,message-3,message-4",
					receiveMetadata:           true,
					destinationDefinitionName: "enabled-destination-a-definition-name",
				},
			}

			// We expect one transform call to destination A, after callUnprocessed.
			mockTransformer.EXPECT().Transform(
				gomock.Any(),
				gomock.Any(),
				gomock.Any(),
			).Times(1).After(callUnprocessed).
				DoAndReturn(assertDestinationTransform(
					messages,
					SourceIDEnabledNoUT,
					DestinationIDEnabledA,
					transformExpectations[DestinationIDEnabledA],
				))

			assertStoreJob := func(job *jobsdb.JobT, i int, destination string) {
				Expect(job.UUID.String()).To(testutils.BeValidUUID())
				Expect(job.JobID).To(Equal(int64(0)))
				Expect(job.CreatedAt).To(BeTemporally("~", time.Now(), 200*time.Millisecond))
				Expect(job.ExpireAt).To(BeTemporally("~", time.Now(), 200*time.Millisecond))
				Expect(string(job.EventPayload)).To(Equal(fmt.Sprintf(`{"int-value":%d,"string-value":%q}`, i, destination)))
				Expect(len(job.LastJobStatus.JobState)).To(Equal(0))
				require.JSONEq(GinkgoT(), fmt.Sprintf(`{
					"source_id":"source-from-transformer",
					"source_name": "%s",
					"destination_id":"destination-from-transformer",
					"received_at":"",
					"transform_at":"processor",
					"message_id":"",
					"gateway_job_id":0,
					"source_task_run_id":"",
					"source_job_id":"",
					"source_job_run_id":"",
					"event_name":"",
					"event_type":"",
					"source_definition_id":"",
					"destination_definition_id":"",
					"source_category":"",
					"record_id":null,
					"workspaceId":"",
					"traceparent":""
				}`, sourceIDToName[SourceIDEnabledNoUT]), string(job.Parameters))
			}
			// One Store call is expected for all events
			c.mockRouterJobsDB.EXPECT().WithStoreSafeTx(gomock.Any(), gomock.Any()).Times(1).Do(func(ctx context.Context, f func(tx jobsdb.StoreSafeTx) error) {
				_ = f(jobsdb.EmptyStoreSafeTx())
			}).Return(nil)

			callStoreRouter := c.mockRouterJobsDB.EXPECT().StoreInTx(gomock.Any(), gomock.Any(), gomock.Any()).Times(1).
				Do(func(ctx context.Context, tx jobsdb.StoreSafeTx, jobs []*jobsdb.JobT) {
					Expect(jobs).To(HaveLen(2))
					for i, job := range jobs {
						assertStoreJob(job, i, "value-enabled-destination-a")
					}
				})

			c.MockRsourcesService.EXPECT().
				IncrementStats(
					gomock.Any(),
					gomock.Any(),
					"job_run_id_1",
					rsources.JobTargetKey{
						TaskRunID: "task_run_id_1",
						SourceID:  "enabled-source-no-ut",
					},
					rsources.Stats{In: 2, Failed: 2},
				).Times(1).Return(nil)

			c.MockRsourcesService.EXPECT().
				IncrementStats(
					gomock.Any(),
					gomock.Any(),
					"job_run_id_1",
					rsources.JobTargetKey{
						TaskRunID: "task_run_id_1",
						SourceID:  "enabled-source-no-ut",
					},
					rsources.Stats{Out: 1},
				).Times(1).Return(nil)

			c.mockArchivalDB.EXPECT().
				WithStoreSafeTx(
					gomock.Any(),
					gomock.Any(),
				).Times(1).
				Do(func(ctx context.Context, f func(tx jobsdb.StoreSafeTx) error) {
					_ = f(jobsdb.EmptyStoreSafeTx())
				}).Return(nil)
			c.mockArchivalDB.EXPECT().
				StoreInTx(gomock.Any(), gomock.Any(), gomock.Any()).
				Times(1).
				Do(func(ctx context.Context, tx jobsdb.StoreSafeTx, jobs []*jobsdb.JobT) {
					Expect(jobs).To(HaveLen(2))
				})

			c.mockGatewayJobsDB.EXPECT().WithUpdateSafeTx(gomock.Any(), gomock.Any()).Do(func(ctx context.Context, f func(tx jobsdb.UpdateSafeTx) error) {
				_ = f(jobsdb.EmptyUpdateSafeTx())
			}).Return(nil).Times(1)
			c.mockGatewayJobsDB.EXPECT().UpdateJobStatusInTx(gomock.Any(), gomock.Any(), gomock.Len(len(unprocessedJobsList)), gatewayCustomVal, nil).Times(1).After(callStoreRouter).
				Do(func(ctx context.Context, txn jobsdb.UpdateSafeTx, statuses []*jobsdb.JobStatusT, _, _ interface{}) {
					// jobs should be sorted by jobid, so order of statuses is different from order of jobs
					for i := range unprocessedJobsList {
						assertJobStatus(unprocessedJobsList[i], statuses[i], jobsdb.Succeeded.State)
					}
				})

			trackerUsersReports := []*trackedusers.UsersReport{
				{
					SourceID: SourceIDEnabled,
				},
				{
					SourceID: SourceIDEnabledNoUT,
				},
				{
					SourceID: SourceIDEnabled,
				},
				{
					SourceID: SourceIDEnabled,
				},
				{
					SourceID: SourceIDEnabledNoUT,
				},
			}
			Setup(processor, c, false, false)
			processor.trackedUsersReporter = c.mockTrackedUsersReporter
			ctx, cancel := context.WithTimeout(context.Background(), 30*time.Second)
			defer cancel()
			Expect(processor.config.asyncInit.WaitContext(ctx)).To(BeNil())
			GinkgoT().Log("Processor setup and init done")
			handlePendingGatewayJobs(processor)
			Expect(c.mockTrackedUsersReporter.generateCalls).To(HaveLen(1))
			Expect(c.mockTrackedUsersReporter.generateCalls[0].jobs).Should(Equal(unprocessedJobsList))
			Expect(c.mockTrackedUsersReporter.reportCalls).To(HaveLen(1))
			Expect(c.mockTrackedUsersReporter.reportCalls[0].reportedReports).Should(Equal(trackerUsersReports))
		})

		It("should track Users from unprocessed jobs with parallelScan", func() {
			messages := map[string]mockEventData{
				// this message should be delivered only to destination A
				"message-1": {
					id:                        "1",
					jobid:                     1010,
					originalTimestamp:         "2000-01-02T01:23:45",
					expectedOriginalTimestamp: "2000-01-02T01:23:45.000Z",
					sentAt:                    "2000-01-02 01:23",
					expectedSentAt:            "2000-01-02T01:23:00.000Z",
					expectedReceivedAt:        "2001-01-02T02:23:45.000Z",
					integrations:              map[string]bool{"All": false, "enabled-destination-a-definition-display-name": true},
					params:                    map[string]string{"source_id": "enabled-source-no-ut"},
				},
				// this message should not be delivered to destination A
				"message-2": {
					id:                        "2",
					jobid:                     1010,
					originalTimestamp:         "2000-02-02T01:23:45",
					expectedOriginalTimestamp: "2000-02-02T01:23:45.000Z",
					expectedReceivedAt:        "2001-01-02T02:23:45.000Z",
					integrations:              map[string]bool{"All": true, "enabled-destination-a-definition-display-name": false},
					params:                    map[string]string{"source_id": "enabled-source-no-ut"},
				},
				// this message should be delivered to all destinations
				"message-3": {
					id:                 "3",
					jobid:              2010,
					originalTimestamp:  "malformed timestamp",
					sentAt:             "2000-03-02T01:23:15",
					expectedSentAt:     "2000-03-02T01:23:15.000Z",
					expectedReceivedAt: "2002-01-02T02:23:45.000Z",
					integrations:       map[string]bool{"All": true},
					params:             map[string]string{"source_id": "enabled-source-no-ut", "source_job_run_id": "job_run_id_1", "source_task_run_id": "task_run_id_1"},
				},
				// this message should be delivered to all destinations (default All value)
				"message-4": {
					id:                        "4",
					jobid:                     2010,
					originalTimestamp:         "2000-04-02T02:23:15.000Z", // missing sentAt
					expectedOriginalTimestamp: "2000-04-02T02:23:15.000Z",
					expectedReceivedAt:        "2002-01-02T02:23:45.000Z",
					integrations:              map[string]bool{},
					params:                    map[string]string{"source_id": "enabled-source-no-ut", "source_job_run_id": "job_run_id_1", "source_task_run_id": "task_run_id_1"},
				},
				// this message should not be delivered to any destination
				"message-5": {
					id:                 "5",
					jobid:              2010,
					expectedReceivedAt: "2002-01-02T02:23:45.000Z",
					integrations:       map[string]bool{"All": false},
					params:             map[string]string{"source_id": "enabled-source-no-ut", "source_job_run_id": "job_run_id_1", "source_task_run_id": "task_run_id_1"},
				},
			}

			unprocessedJobsList := []*jobsdb.JobT{
				{
					UUID:          uuid.New(),
					JobID:         1002,
					CreatedAt:     time.Date(2020, 0o4, 28, 23, 27, 0o0, 0o0, time.UTC),
					ExpireAt:      time.Date(2020, 0o4, 28, 23, 27, 0o0, 0o0, time.UTC),
					CustomVal:     gatewayCustomVal[0],
					EventPayload:  nil,
					EventCount:    1,
					LastJobStatus: jobsdb.JobStatusT{},
					Parameters:    createBatchParameters(SourceIDEnabled),
				},
				{
					UUID:      uuid.New(),
					JobID:     1010,
					CreatedAt: time.Date(2020, 0o4, 28, 23, 26, 0o0, 0o0, time.UTC),
					ExpireAt:  time.Date(2020, 0o4, 28, 23, 26, 0o0, 0o0, time.UTC),
					CustomVal: gatewayCustomVal[0],
					EventPayload: createBatchPayload(
						WriteKeyEnabledNoUT,
						"2001-01-02T02:23:45.000Z",
						[]mockEventData{
							messages["message-1"],
							messages["message-2"],
						}, createMessagePayloadWithoutSources,
					),
					EventCount:    2,
					LastJobStatus: jobsdb.JobStatusT{},
					Parameters:    createBatchParameters(SourceIDEnabledNoUT),
				},
				{
					UUID:          uuid.New(),
					JobID:         2002,
					CreatedAt:     time.Date(2020, 0o4, 28, 13, 27, 0o0, 0o0, time.UTC),
					ExpireAt:      time.Date(2020, 0o4, 28, 13, 27, 0o0, 0o0, time.UTC),
					CustomVal:     gatewayCustomVal[0],
					EventPayload:  nil,
					EventCount:    1,
					LastJobStatus: jobsdb.JobStatusT{},
					Parameters:    createBatchParameters(SourceIDEnabled),
				},
				{
					UUID:          uuid.New(),
					JobID:         2003,
					CreatedAt:     time.Date(2020, 0o4, 28, 13, 28, 0o0, 0o0, time.UTC),
					ExpireAt:      time.Date(2020, 0o4, 28, 13, 28, 0o0, 0o0, time.UTC),
					CustomVal:     gatewayCustomVal[0],
					EventPayload:  nil,
					EventCount:    1,
					LastJobStatus: jobsdb.JobStatusT{},
					Parameters:    createBatchParameters(SourceIDEnabled),
				},
				{
					UUID:      uuid.New(),
					JobID:     2010,
					CreatedAt: time.Date(2020, 0o4, 28, 13, 26, 0o0, 0o0, time.UTC),
					ExpireAt:  time.Date(2020, 0o4, 28, 13, 26, 0o0, 0o0, time.UTC),
					CustomVal: gatewayCustomVal[0],
					EventPayload: createBatchPayload(
						WriteKeyEnabledNoUT,
						"2002-01-02T02:23:45.000Z",
						[]mockEventData{
							messages["message-3"],
							messages["message-4"],
							messages["message-5"],
						},
						createMessagePayloadWithoutSources,
					),
					EventCount: 3,
					Parameters: createBatchParametersWithSources(SourceIDEnabledNoUT),
				},
			}
			mockTransformer := mocksTransformer.NewMockTransformer(c.mockCtrl)

			processor := prepareHandle(NewHandle(config.Default, mockTransformer))
			processor.trackedUsersReporter = c.mockTrackedUsersReporter

			callUnprocessed := c.mockGatewayJobsDB.EXPECT().GetUnprocessed(
				gomock.Any(),
				jobsdb.GetQueryParams{
					CustomValFilters: gatewayCustomVal,
					JobsLimit:        processor.config.maxEventsToProcess.Load(),
					EventsLimit:      processor.config.maxEventsToProcess.Load(),
					PayloadSizeLimit: processor.payloadLimit.Load(),
				}).Return(jobsdb.JobsResult{Jobs: unprocessedJobsList}, nil).Times(1)

			transformExpectations := map[string]transformExpectation{
				DestinationIDEnabledA: {
					events:                    3,
					messageIds:                "message-1,message-3,message-4",
					receiveMetadata:           true,
					destinationDefinitionName: "enabled-destination-a-definition-name",
				},
			}

			// We expect one transform call to destination A, after callUnprocessed.
			mockTransformer.EXPECT().Transform(
				gomock.Any(),
				gomock.Any(),
				gomock.Any(),
			).Times(1).After(callUnprocessed).
				DoAndReturn(assertDestinationTransform(
					messages,
					SourceIDEnabledNoUT,
					DestinationIDEnabledA,
					transformExpectations[DestinationIDEnabledA],
				))

			assertStoreJob := func(job *jobsdb.JobT, i int, destination string) {
				Expect(job.UUID.String()).To(testutils.BeValidUUID())
				Expect(job.JobID).To(Equal(int64(0)))
				Expect(job.CreatedAt).To(BeTemporally("~", time.Now(), 200*time.Millisecond))
				Expect(job.ExpireAt).To(BeTemporally("~", time.Now(), 200*time.Millisecond))
				Expect(string(job.EventPayload)).To(Equal(fmt.Sprintf(`{"int-value":%d,"string-value":%q}`, i, destination)))
				Expect(len(job.LastJobStatus.JobState)).To(Equal(0))
				require.JSONEq(GinkgoT(), fmt.Sprintf(`{
					"source_id":"source-from-transformer",
					"source_name": "%s",
					"destination_id":"destination-from-transformer",
					"received_at":"",
					"transform_at":"processor",
					"message_id":"",
					"gateway_job_id":0,
					"source_task_run_id":"",
					"source_job_id":"",
					"source_job_run_id":"",
					"event_name":"",
					"event_type":"",
					"source_definition_id":"",
					"destination_definition_id":"",
					"source_category":"",
					"record_id":null,
					"workspaceId":"",
					"traceparent":""
				}`, sourceIDToName[SourceIDEnabledNoUT]), string(job.Parameters))
			}
			// One Store call is expected for all events
			c.mockRouterJobsDB.EXPECT().WithStoreSafeTx(gomock.Any(), gomock.Any()).Times(1).Do(func(ctx context.Context, f func(tx jobsdb.StoreSafeTx) error) {
				_ = f(jobsdb.EmptyStoreSafeTx())
			}).Return(nil)

			callStoreRouter := c.mockRouterJobsDB.EXPECT().StoreInTx(gomock.Any(), gomock.Any(), gomock.Any()).Times(1).
				Do(func(ctx context.Context, tx jobsdb.StoreSafeTx, jobs []*jobsdb.JobT) {
					Expect(jobs).To(HaveLen(2))
					for i, job := range jobs {
						assertStoreJob(job, i, "value-enabled-destination-a")
					}
				})

			c.MockRsourcesService.EXPECT().
				IncrementStats(
					gomock.Any(),
					gomock.Any(),
					"job_run_id_1",
					rsources.JobTargetKey{
						TaskRunID: "task_run_id_1",
						SourceID:  "enabled-source-no-ut",
					},
					rsources.Stats{In: 2, Failed: 2},
				).Times(1).Return(nil)

			c.MockRsourcesService.EXPECT().
				IncrementStats(
					gomock.Any(),
					gomock.Any(),
					"job_run_id_1",
					rsources.JobTargetKey{
						TaskRunID: "task_run_id_1",
						SourceID:  "enabled-source-no-ut",
					},
					rsources.Stats{Out: 1},
				).Times(1).Return(nil)

			c.mockArchivalDB.EXPECT().
				WithStoreSafeTx(
					gomock.Any(),
					gomock.Any(),
				).Times(1).
				Do(func(ctx context.Context, f func(tx jobsdb.StoreSafeTx) error) {
					_ = f(jobsdb.EmptyStoreSafeTx())
				}).Return(nil)
			c.mockArchivalDB.EXPECT().
				StoreInTx(gomock.Any(), gomock.Any(), gomock.Any()).
				Times(1).
				Do(func(ctx context.Context, tx jobsdb.StoreSafeTx, jobs []*jobsdb.JobT) {
					Expect(jobs).To(HaveLen(2))
				})

			c.mockGatewayJobsDB.EXPECT().WithUpdateSafeTx(gomock.Any(), gomock.Any()).Do(func(ctx context.Context, f func(tx jobsdb.UpdateSafeTx) error) {
				_ = f(jobsdb.EmptyUpdateSafeTx())
			}).Return(nil).Times(1)
			c.mockGatewayJobsDB.EXPECT().UpdateJobStatusInTx(gomock.Any(), gomock.Any(), gomock.Len(len(unprocessedJobsList)), gatewayCustomVal, nil).Times(1).After(callStoreRouter).
				Do(func(ctx context.Context, txn jobsdb.UpdateSafeTx, statuses []*jobsdb.JobStatusT, _, _ interface{}) {
					// jobs should be sorted by jobid, so order of statuses is different from order of jobs
					for i := range unprocessedJobsList {
						assertJobStatus(unprocessedJobsList[i], statuses[i], jobsdb.Succeeded.State)
					}
				})

			trackerUsersReports := []*trackedusers.UsersReport{
				{
					SourceID: SourceIDEnabled,
				},
				{
					SourceID: SourceIDEnabledNoUT,
				},
				{
					SourceID: SourceIDEnabled,
				},
				{
					SourceID: SourceIDEnabled,
				},
				{
					SourceID: SourceIDEnabledNoUT,
				},
			}
			Setup(processor, c, false, false)
			processor.trackedUsersReporter = c.mockTrackedUsersReporter
			ctx, cancel := context.WithTimeout(context.Background(), 30*time.Second)
			defer cancel()
			Expect(processor.config.asyncInit.WaitContext(ctx)).To(BeNil())
			GinkgoT().Log("Processor setup and init done")
			handlePendingGatewayJobs(processor)
			Expect(c.mockTrackedUsersReporter.generateCalls).To(HaveLen(1))
			Expect(c.mockTrackedUsersReporter.generateCalls[0].jobs).Should(Equal(unprocessedJobsList))
			Expect(c.mockTrackedUsersReporter.reportCalls).To(HaveLen(1))
			Expect(c.mockTrackedUsersReporter.reportCalls[0].reportedReports).Should(Equal(trackerUsersReports))
		})
	})
})

var _ = Describe("Processor", Ordered, func() {
	initProcessor()

	var c *testContext

	prepareHandle := func(proc *Handle) *Handle {
		isolationStrategy, err := isolation.GetStrategy(isolation.ModeNone)
		Expect(err).To(BeNil())
		proc.isolationStrategy = isolationStrategy
		return proc
	}
	BeforeEach(func() {
		c = &testContext{}
		c.Setup()
	})

	AfterEach(func() {
		c.Finish()
	})

	Context("Initialization", func() {
		It("should initialize (no jobs to recover)", func() {
			mockTransformer := mocksTransformer.NewMockTransformer(c.mockCtrl)

			processor := prepareHandle(NewHandle(config.Default, mockTransformer))

			// crash recover returns empty list
			c.mockGatewayJobsDB.EXPECT().DeleteExecuting().Times(1)

			err := processor.Setup(
				c.mockBackendConfig,
				c.mockGatewayJobsDB,
				c.mockRouterJobsDB,
				c.mockBatchRouterJobsDB,
				c.mockReadProcErrorsDB,
				c.mockWriteProcErrorsDB,
				nil,
				nil,
				nil,
				transientsource.NewEmptyService(),
				fileuploader.NewDefaultProvider(),
				c.MockRsourcesService,
				transformerFeaturesService.NewNoOpService(),
				destinationdebugger.NewNoOpService(),
				transformationdebugger.NewNoOpService(),
				[]enricher.PipelineEnricher{},
				trackedusers.NewNoopDataCollector(),
			)
			Expect(err).To(BeNil())
			ctx, cancel := context.WithTimeout(context.Background(), 10*time.Second)
			defer cancel()
			Expect(processor.config.asyncInit.WaitContext(ctx)).To(BeNil())
		})

		It("should recover after crash", func() {
			mockTransformer := mocksTransformer.NewMockTransformer(c.mockCtrl)

			processor := prepareHandle(NewHandle(config.Default, mockTransformer))

			c.mockGatewayJobsDB.EXPECT().DeleteExecuting().Times(1)

			err := processor.Setup(
				c.mockBackendConfig,
				c.mockGatewayJobsDB,
				c.mockRouterJobsDB,
				c.mockBatchRouterJobsDB,
				c.mockReadProcErrorsDB,
				c.mockWriteProcErrorsDB,
				nil,
				nil,
				nil,
				transientsource.NewEmptyService(),
				fileuploader.NewDefaultProvider(),
				c.MockRsourcesService,
				transformerFeaturesService.NewNoOpService(),
				destinationdebugger.NewNoOpService(),
				transformationdebugger.NewNoOpService(),
				[]enricher.PipelineEnricher{},
				trackedusers.NewNoopDataCollector(),
			)
			Expect(err).To(BeNil())
			ctx, cancel := context.WithTimeout(context.Background(), 10*time.Second)
			defer cancel()
			Expect(processor.config.asyncInit.WaitContext(ctx)).To(BeNil())
		})
	})

	Context("normal operation", func() {
		BeforeEach(func() {
			// crash recovery check
			c.mockGatewayJobsDB.EXPECT().DeleteExecuting().Times(1)
		})

		It("should only send proper stats, if not pending jobs are returned", func() {
			mockTransformer := mocksTransformer.NewMockTransformer(c.mockCtrl)

			processor := prepareHandle(NewHandle(config.Default, mockTransformer))

			err := processor.Setup(
				c.mockBackendConfig,
				c.mockGatewayJobsDB,
				c.mockRouterJobsDB,
				c.mockBatchRouterJobsDB,
				c.mockReadProcErrorsDB,
				c.mockWriteProcErrorsDB,
				nil,
				nil,
				c.MockReportingI,
				transientsource.NewEmptyService(),
				fileuploader.NewDefaultProvider(),
				c.MockRsourcesService,
				transformerFeaturesService.NewNoOpService(),
				destinationdebugger.NewNoOpService(),
				transformationdebugger.NewNoOpService(),
				[]enricher.PipelineEnricher{},
				trackedusers.NewNoopDataCollector(),
			)
			Expect(err).To(BeNil())
			ctx, cancel := context.WithTimeout(context.Background(), 10*time.Second)
			defer cancel()
			Expect(processor.config.asyncInit.WaitContext(ctx)).To(BeNil())

			c.mockGatewayJobsDB.EXPECT().GetUnprocessed(
				gomock.Any(),
				jobsdb.GetQueryParams{
					CustomValFilters: gatewayCustomVal,
					JobsLimit:        processor.config.maxEventsToProcess.Load(),
					EventsLimit:      processor.config.maxEventsToProcess.Load(),
					PayloadSizeLimit: processor.payloadLimit.Load(),
				}).Return(jobsdb.JobsResult{Jobs: emptyJobsList}, nil).Times(1)

			didWork := processor.handlePendingGatewayJobs("")
			Expect(didWork).To(Equal(false))
		})

		It("should process unprocessed jobs to destination without user transformation", func() {
			messages := map[string]mockEventData{
				// this message should be delivered only to destination A
				"message-1": {
					id:                        "1",
					jobid:                     1010,
					originalTimestamp:         "2000-01-02T01:23:45",
					expectedOriginalTimestamp: "2000-01-02T01:23:45.000Z",
					sentAt:                    "2000-01-02 01:23",
					expectedSentAt:            "2000-01-02T01:23:00.000Z",
					expectedReceivedAt:        "2001-01-02T02:23:45.000Z",
					integrations:              map[string]bool{"All": false, "enabled-destination-a-definition-display-name": true},
					params:                    map[string]string{"source_id": "enabled-source-no-ut"},
				},
				// this message should not be delivered to destination A
				"message-2": {
					id:                        "2",
					jobid:                     1010,
					originalTimestamp:         "2000-02-02T01:23:45",
					expectedOriginalTimestamp: "2000-02-02T01:23:45.000Z",
					expectedReceivedAt:        "2001-01-02T02:23:45.000Z",
					integrations:              map[string]bool{"All": true, "enabled-destination-a-definition-display-name": false},
					params:                    map[string]string{"source_id": "enabled-source-no-ut"},
				},
				// this message should be delivered to all destinations
				"message-3": {
					id:                 "3",
					jobid:              2010,
					originalTimestamp:  "malformed timestamp",
					sentAt:             "2000-03-02T01:23:15",
					expectedSentAt:     "2000-03-02T01:23:15.000Z",
					expectedReceivedAt: "2002-01-02T02:23:45.000Z",
					integrations:       map[string]bool{"All": true},
					params:             map[string]string{"source_id": "enabled-source-no-ut", "source_job_run_id": "job_run_id_1", "source_task_run_id": "task_run_id_1"},
				},
				// this message should be delivered to all destinations (default All value)
				"message-4": {
					id:                        "4",
					jobid:                     2010,
					originalTimestamp:         "2000-04-02T02:23:15.000Z", // missing sentAt
					expectedOriginalTimestamp: "2000-04-02T02:23:15.000Z",
					expectedReceivedAt:        "2002-01-02T02:23:45.000Z",
					integrations:              map[string]bool{},
					params:                    map[string]string{"source_id": "enabled-source-no-ut", "source_job_run_id": "job_run_id_1", "source_task_run_id": "task_run_id_1"},
				},
				// this message should not be delivered to any destination
				"message-5": {
					id:                 "5",
					jobid:              2010,
					expectedReceivedAt: "2002-01-02T02:23:45.000Z",
					integrations:       map[string]bool{"All": false},
					params:             map[string]string{"source_id": "enabled-source-no-ut", "source_job_run_id": "job_run_id_1", "source_task_run_id": "task_run_id_1"},
				},
			}

			unprocessedJobsList := []*jobsdb.JobT{
				{
					UUID:          uuid.New(),
					JobID:         1002,
					CreatedAt:     time.Date(2020, 0o4, 28, 23, 27, 0o0, 0o0, time.UTC),
					ExpireAt:      time.Date(2020, 0o4, 28, 23, 27, 0o0, 0o0, time.UTC),
					CustomVal:     gatewayCustomVal[0],
					EventPayload:  nil,
					EventCount:    1,
					LastJobStatus: jobsdb.JobStatusT{},
					Parameters:    createBatchParameters(SourceIDEnabled),
				},
				{
					UUID:      uuid.New(),
					JobID:     1010,
					CreatedAt: time.Date(2020, 0o4, 28, 23, 26, 0o0, 0o0, time.UTC),
					ExpireAt:  time.Date(2020, 0o4, 28, 23, 26, 0o0, 0o0, time.UTC),
					CustomVal: gatewayCustomVal[0],
					EventPayload: createBatchPayload(
						WriteKeyEnabledNoUT,
						"2001-01-02T02:23:45.000Z",
						[]mockEventData{
							messages["message-1"],
							messages["message-2"],
						}, createMessagePayloadWithoutSources,
					),
					EventCount:    2,
					LastJobStatus: jobsdb.JobStatusT{},
					Parameters:    createBatchParameters(SourceIDEnabledNoUT),
				},
				{
					UUID:          uuid.New(),
					JobID:         2002,
					CreatedAt:     time.Date(2020, 0o4, 28, 13, 27, 0o0, 0o0, time.UTC),
					ExpireAt:      time.Date(2020, 0o4, 28, 13, 27, 0o0, 0o0, time.UTC),
					CustomVal:     gatewayCustomVal[0],
					EventPayload:  nil,
					EventCount:    1,
					LastJobStatus: jobsdb.JobStatusT{},
					Parameters:    createBatchParameters(SourceIDEnabled),
				},
				{
					UUID:          uuid.New(),
					JobID:         2003,
					CreatedAt:     time.Date(2020, 0o4, 28, 13, 28, 0o0, 0o0, time.UTC),
					ExpireAt:      time.Date(2020, 0o4, 28, 13, 28, 0o0, 0o0, time.UTC),
					CustomVal:     gatewayCustomVal[0],
					EventPayload:  nil,
					EventCount:    1,
					LastJobStatus: jobsdb.JobStatusT{},
					Parameters:    createBatchParameters(SourceIDEnabled),
				},
				{
					UUID:      uuid.New(),
					JobID:     2010,
					CreatedAt: time.Date(2020, 0o4, 28, 13, 26, 0o0, 0o0, time.UTC),
					ExpireAt:  time.Date(2020, 0o4, 28, 13, 26, 0o0, 0o0, time.UTC),
					CustomVal: gatewayCustomVal[0],
					EventPayload: createBatchPayload(
						WriteKeyEnabledNoUT,
						"2002-01-02T02:23:45.000Z",
						[]mockEventData{
							messages["message-3"],
							messages["message-4"],
							messages["message-5"],
						},
						createMessagePayloadWithoutSources,
					),
					EventCount: 3,
					Parameters: createBatchParametersWithSources(SourceIDEnabledNoUT),
				},
			}
			mockTransformer := mocksTransformer.NewMockTransformer(c.mockCtrl)

			processor := prepareHandle(NewHandle(config.Default, mockTransformer))
			callUnprocessed := c.mockGatewayJobsDB.EXPECT().GetUnprocessed(
				gomock.Any(),
				jobsdb.GetQueryParams{
					CustomValFilters: gatewayCustomVal,
					JobsLimit:        processor.config.maxEventsToProcess.Load(),
					EventsLimit:      processor.config.maxEventsToProcess.Load(),
					PayloadSizeLimit: processor.payloadLimit.Load(),
				}).Return(jobsdb.JobsResult{Jobs: unprocessedJobsList}, nil).Times(1)

			transformExpectations := map[string]transformExpectation{
				DestinationIDEnabledA: {
					events:                    3,
					messageIds:                "message-1,message-3,message-4",
					receiveMetadata:           true,
					destinationDefinitionName: "enabled-destination-a-definition-name",
				},
			}

			// We expect one transform call to destination A, after callUnprocessed.
			mockTransformer.EXPECT().Transform(
				gomock.Any(),
				gomock.Any(),
				gomock.Any(),
			).Times(1).After(callUnprocessed).
				DoAndReturn(assertDestinationTransform(
					messages,
					SourceIDEnabledNoUT,
					DestinationIDEnabledA,
					transformExpectations[DestinationIDEnabledA],
				))

			assertStoreJob := func(job *jobsdb.JobT, i int, destination string) {
				Expect(job.UUID.String()).To(testutils.BeValidUUID())
				Expect(job.JobID).To(Equal(int64(0)))
				Expect(job.CreatedAt).To(BeTemporally("~", time.Now(), 200*time.Millisecond))
				Expect(job.ExpireAt).To(BeTemporally("~", time.Now(), 200*time.Millisecond))
				Expect(string(job.EventPayload)).To(Equal(fmt.Sprintf(`{"int-value":%d,"string-value":%q}`, i, destination)))
				Expect(len(job.LastJobStatus.JobState)).To(Equal(0))
				require.JSONEq(GinkgoT(), fmt.Sprintf(`{
					"source_id":"source-from-transformer",
					"source_name": "%s",
					"destination_id":"destination-from-transformer",
					"received_at":"",
					"transform_at":"processor",
					"message_id":"",
					"gateway_job_id":0,
					"source_task_run_id":"",
					"source_job_id":"",
					"source_job_run_id":"",
					"event_name":"",
					"event_type":"",
					"source_definition_id":"",
					"destination_definition_id":"",
					"source_category":"",
					"record_id":null,
					"workspaceId":"",
					"traceparent":""
				}`, sourceIDToName[SourceIDEnabledNoUT]), string(job.Parameters))
			}
			// One Store call is expected for all events
			c.mockRouterJobsDB.EXPECT().WithStoreSafeTx(gomock.Any(), gomock.Any()).Times(1).Do(func(ctx context.Context, f func(tx jobsdb.StoreSafeTx) error) {
				_ = f(jobsdb.EmptyStoreSafeTx())
			}).Return(nil)

			callStoreRouter := c.mockRouterJobsDB.EXPECT().StoreInTx(gomock.Any(), gomock.Any(), gomock.Any()).Times(1).
				Do(func(ctx context.Context, tx jobsdb.StoreSafeTx, jobs []*jobsdb.JobT) {
					Expect(jobs).To(HaveLen(2))
					for i, job := range jobs {
						assertStoreJob(job, i, "value-enabled-destination-a")
					}
				})

			c.MockRsourcesService.EXPECT().
				IncrementStats(
					gomock.Any(),
					gomock.Any(),
					"job_run_id_1",
					rsources.JobTargetKey{
						TaskRunID: "task_run_id_1",
						SourceID:  "enabled-source-no-ut",
					},
					rsources.Stats{In: 2, Failed: 2},
				).Times(1).Return(nil)

			c.MockRsourcesService.EXPECT().
				IncrementStats(
					gomock.Any(),
					gomock.Any(),
					"job_run_id_1",
					rsources.JobTargetKey{
						TaskRunID: "task_run_id_1",
						SourceID:  "enabled-source-no-ut",
					},
					rsources.Stats{Out: 1},
				).Times(1).Return(nil)

			c.mockArchivalDB.EXPECT().
				WithStoreSafeTx(
					gomock.Any(),
					gomock.Any(),
				).Times(1).
				Do(func(ctx context.Context, f func(tx jobsdb.StoreSafeTx) error) {
					_ = f(jobsdb.EmptyStoreSafeTx())
				}).Return(nil)
			c.mockArchivalDB.EXPECT().
				StoreInTx(gomock.Any(), gomock.Any(), gomock.Any()).
				Times(1).
				Do(func(ctx context.Context, tx jobsdb.StoreSafeTx, jobs []*jobsdb.JobT) {
					Expect(jobs).To(HaveLen(2))
				})

			c.mockGatewayJobsDB.EXPECT().WithUpdateSafeTx(gomock.Any(), gomock.Any()).Do(func(ctx context.Context, f func(tx jobsdb.UpdateSafeTx) error) {
				_ = f(jobsdb.EmptyUpdateSafeTx())
			}).Return(nil).Times(1)
			c.mockGatewayJobsDB.EXPECT().UpdateJobStatusInTx(gomock.Any(), gomock.Any(), gomock.Len(len(unprocessedJobsList)), gatewayCustomVal, nil).Times(1).After(callStoreRouter).
				Do(func(ctx context.Context, txn jobsdb.UpdateSafeTx, statuses []*jobsdb.JobStatusT, _, _ interface{}) {
					// jobs should be sorted by jobid, so order of statuses is different from order of jobs
					for i := range unprocessedJobsList {
						assertJobStatus(unprocessedJobsList[i], statuses[i], jobsdb.Succeeded.State)
					}
				})

			processorSetupAndAssertJobHandling(processor, c)
		})

		It("should process unprocessed jobs to destination with only user transformation", func() {
			messages := map[string]mockEventData{
				// this message should only be delivered to destination B
				"message-1": {
					id:                        "1",
					jobid:                     1010,
					originalTimestamp:         "2000-01-02T01:23:45",
					expectedOriginalTimestamp: "2000-01-02T01:23:45.000Z",
					sentAt:                    "2000-01-02 01:23",
					expectedSentAt:            "2000-01-02T01:23:00.000Z",
					expectedReceivedAt:        "2001-01-02T02:23:45.000Z",
					integrations:              map[string]bool{"All": false, "enabled-destination-b-definition-display-name": true},
				},
				// this message should not be delivered to destination B
				"message-2": {
					id:                        "2",
					jobid:                     1010,
					originalTimestamp:         "2000-02-02T01:23:45",
					expectedOriginalTimestamp: "2000-02-02T01:23:45.000Z",
					expectedReceivedAt:        "2001-01-02T02:23:45.000Z",
					integrations:              map[string]bool{"All": true, "enabled-destination-b-definition-display-name": false},
				},
				// this message should be delivered to all destinations
				"message-3": {
					id:                 "3",
					jobid:              2010,
					originalTimestamp:  "malformed timestamp",
					sentAt:             "2000-03-02T01:23:15",
					expectedSentAt:     "2000-03-02T01:23:15.000Z",
					expectedReceivedAt: "2002-01-02T02:23:45.000Z",
					integrations:       map[string]bool{"All": true},
				},
				// this message should be delivered to all destinations (default All value)
				"message-4": {
					id:                        "4",
					jobid:                     2010,
					originalTimestamp:         "2000-04-02T02:23:15.000Z", // missing sentAt
					expectedOriginalTimestamp: "2000-04-02T02:23:15.000Z",
					expectedReceivedAt:        "2002-01-02T02:23:45.000Z",
					integrations:              map[string]bool{},
				},
				// this message should not be delivered to any destination
				"message-5": {
					id:                 "5",
					jobid:              2010,
					expectedReceivedAt: "2002-01-02T02:23:45.000Z",
					integrations:       map[string]bool{"All": false},
				},
			}

			unprocessedJobsList := []*jobsdb.JobT{
				{
					UUID:          uuid.New(),
					JobID:         1002,
					CreatedAt:     time.Date(2020, 0o4, 28, 23, 27, 0o0, 0o0, time.UTC),
					ExpireAt:      time.Date(2020, 0o4, 28, 23, 27, 0o0, 0o0, time.UTC),
					CustomVal:     gatewayCustomVal[0],
					EventPayload:  nil,
					EventCount:    1,
					LastJobStatus: jobsdb.JobStatusT{},
					Parameters:    createBatchParameters(SourceIDEnabled),
				},
				{
					UUID:      uuid.New(),
					JobID:     1010,
					CreatedAt: time.Date(2020, 0o4, 28, 23, 26, 0o0, 0o0, time.UTC),
					ExpireAt:  time.Date(2020, 0o4, 28, 23, 26, 0o0, 0o0, time.UTC),
					CustomVal: gatewayCustomVal[0],
					EventPayload: createBatchPayload(
						WriteKeyEnabledOnlyUT,
						"2001-01-02T02:23:45.000Z",
						[]mockEventData{
							messages["message-1"],
							messages["message-2"],
						},
						createMessagePayloadWithoutSources,
					),
					EventCount:    1,
					LastJobStatus: jobsdb.JobStatusT{},
					Parameters:    createBatchParameters(SourceIDEnabledOnlyUT),
				},
				{
					UUID:         uuid.New(),
					JobID:        2002,
					CreatedAt:    time.Date(2020, 0o4, 28, 13, 27, 0o0, 0o0, time.UTC),
					ExpireAt:     time.Date(2020, 0o4, 28, 13, 27, 0o0, 0o0, time.UTC),
					CustomVal:    gatewayCustomVal[0],
					EventPayload: nil,
					EventCount:   1,
					Parameters:   createBatchParameters(SourceIDEnabled),
				},
				{
					UUID:         uuid.New(),
					JobID:        2003,
					CreatedAt:    time.Date(2020, 0o4, 28, 13, 28, 0o0, 0o0, time.UTC),
					ExpireAt:     time.Date(2020, 0o4, 28, 13, 28, 0o0, 0o0, time.UTC),
					CustomVal:    gatewayCustomVal[0],
					EventPayload: nil,
					EventCount:   1,
					Parameters:   createBatchParameters(SourceIDEnabled),
				},
				{
					UUID:      uuid.New(),
					JobID:     2010,
					CreatedAt: time.Date(2020, 0o4, 28, 13, 26, 0o0, 0o0, time.UTC),
					ExpireAt:  time.Date(2020, 0o4, 28, 13, 26, 0o0, 0o0, time.UTC),
					CustomVal: gatewayCustomVal[0],
					EventPayload: createBatchPayload(
						WriteKeyEnabledOnlyUT,
						"2002-01-02T02:23:45.000Z",
						[]mockEventData{
							messages["message-3"],
							messages["message-4"],
							messages["message-5"],
						},
						createMessagePayloadWithoutSources,
					),
					EventCount: 1,
					Parameters: createBatchParameters(SourceIDEnabledOnlyUT),
				},
			}

			mockTransformer := mocksTransformer.NewMockTransformer(c.mockCtrl)

			processor := prepareHandle(NewHandle(config.Default, mockTransformer))

			callUnprocessed := c.mockGatewayJobsDB.EXPECT().GetUnprocessed(gomock.Any(), jobsdb.GetQueryParams{
				CustomValFilters: gatewayCustomVal,
				JobsLimit:        processor.config.maxEventsToProcess.Load(),
				EventsLimit:      processor.config.maxEventsToProcess.Load(),
				PayloadSizeLimit: processor.payloadLimit.Load(),
			}).Return(jobsdb.JobsResult{Jobs: unprocessedJobsList}, nil).Times(1)

			transformExpectations := map[string]transformExpectation{
				DestinationIDEnabledB: {
					events:                    3,
					messageIds:                "message-1,message-3,message-4",
					destinationDefinitionName: "minio",
				},
			}

			// We expect one call to user transform for destination B
			callUserTransform := mockTransformer.EXPECT().UserTransform(gomock.Any(), gomock.Any(), gomock.Any()).Times(1).After(callUnprocessed).
				DoAndReturn(func(ctx context.Context, clientEvents []types.TransformerEvent, batchSize int) types.Response {
					defer GinkgoRecover()

					outputEvents := make([]types.TransformerResponse, 0)

					for _, event := range clientEvents {
						event.Message["user-transform"] = "value"
						outputEvents = append(outputEvents, types.TransformerResponse{
							Output: event.Message,
						})
					}

					return types.Response{
						Events: outputEvents,
					}
				})

			// We expect one transform call to destination B, after user transform for destination B.
			mockTransformer.EXPECT().Transform(gomock.Any(), gomock.Any(), gomock.Any()).Times(1).
				After(callUserTransform).DoAndReturn(assertDestinationTransform(messages, SourceIDEnabledOnlyUT, DestinationIDEnabledB, transformExpectations[DestinationIDEnabledB]))

			assertStoreJob := func(job *jobsdb.JobT, i int, destination string) {
				Expect(job.UUID.String()).To(testutils.BeValidUUID())
				Expect(job.JobID).To(Equal(int64(0)))
				Expect(job.CreatedAt).To(BeTemporally("~", time.Now(), 200*time.Millisecond))
				Expect(job.ExpireAt).To(BeTemporally("~", time.Now(), 200*time.Millisecond))
				// Expect(job.CustomVal).To(Equal("destination-definition-name-a"))
				Expect(string(job.EventPayload)).To(Equal(fmt.Sprintf(`{"int-value":%d,"string-value":%q}`, i, destination)))
				Expect(len(job.LastJobStatus.JobState)).To(Equal(0))
				require.JSONEq(GinkgoT(), fmt.Sprintf(`{
					"source_id": "source-from-transformer",
					"source_name": "%s",
					"destination_id": "destination-from-transformer",
					"received_at": "",
					"transform_at": "processor",
					"message_id": "",
					"gateway_job_id": 0,
					"source_task_run_id": "",
					"source_job_id": "",
					"source_job_run_id": "",
					"event_name": "",
					"event_type": "",
					"source_definition_id": "",
					"destination_definition_id": "",
					"source_category": "",
					"record_id": null,
					"workspaceId": "",
					"traceparent": ""
				}`, sourceIDToName[SourceIDEnabledOnlyUT]), string(job.Parameters))
			}

			c.mockBatchRouterJobsDB.EXPECT().WithStoreSafeTx(gomock.Any(), gomock.Any()).Times(1).Do(func(ctx context.Context, f func(tx jobsdb.StoreSafeTx) error) {
				_ = f(jobsdb.EmptyStoreSafeTx())
			}).Return(nil)
			callStoreBatchRouter := c.mockBatchRouterJobsDB.EXPECT().StoreInTx(gomock.Any(), gomock.Any(), gomock.Any()).Times(1).
				Do(func(ctx context.Context, tx jobsdb.StoreSafeTx, jobs []*jobsdb.JobT) {
					Expect(jobs).To(HaveLen(2))
					for i, job := range jobs {
						assertStoreJob(job, i, "value-enabled-destination-b")
					}
				})

			c.mockArchivalDB.EXPECT().WithStoreSafeTx(gomock.Any(), gomock.Any()).AnyTimes().Do(func(ctx context.Context, f func(tx jobsdb.StoreSafeTx) error) {
				_ = f(jobsdb.EmptyStoreSafeTx())
			}).Return(nil)

			c.mockArchivalDB.EXPECT().
				StoreInTx(gomock.Any(), gomock.Any(), gomock.Any()).
				AnyTimes()
			c.mockGatewayJobsDB.EXPECT().WithUpdateSafeTx(gomock.Any(), gomock.Any()).Do(func(ctx context.Context, f func(tx jobsdb.UpdateSafeTx) error) {
				_ = f(jobsdb.EmptyUpdateSafeTx())
			}).Return(nil).Times(1)
			c.mockGatewayJobsDB.EXPECT().UpdateJobStatusInTx(gomock.Any(), gomock.Any(), gomock.Len(len(unprocessedJobsList)), gatewayCustomVal, nil).Times(1).After(callStoreBatchRouter).
				Do(func(ctx context.Context, txn jobsdb.UpdateSafeTx, statuses []*jobsdb.JobStatusT, _, _ interface{}) {
					for i := range unprocessedJobsList {
						assertJobStatus(unprocessedJobsList[i], statuses[i], jobsdb.Succeeded.State)
					}
				})

			processorSetupAndAssertJobHandling(processor, c)
		})

		It("should process unprocessed jobs to destination without user transformation with enabled Dedup", func() {
			messages := map[string]mockEventData{
				// this message should be delivered only to destination A
				"message-some-id-1": {
					id:                        "some-id",
					jobid:                     2010,
					originalTimestamp:         "2000-01-02T01:23:45",
					expectedOriginalTimestamp: "2000-01-02T01:23:45.000Z",
					sentAt:                    "2000-01-02 01:23",
					expectedSentAt:            "2000-03-02T01:23:15.000Z",
					expectedReceivedAt:        "2002-01-02T02:23:45.000Z",
					integrations:              map[string]bool{"All": false, "enabled-destination-c-definition-display-name": true},
				},
				// this message should not be delivered to destination A
				"message-some-id-2": {
					id:                        "some-id",
					jobid:                     1010,
					originalTimestamp:         "2000-02-02T01:23:45",
					expectedOriginalTimestamp: "2000-02-02T01:23:45.000Z",
					expectedReceivedAt:        "2001-01-02T02:23:45.000Z",
					integrations:              map[string]bool{"All": false, "enabled-destination-c-definition-display-name": true},
				},
				"message-some-id-3": {
					id:                        "some-id",
					jobid:                     3010,
					originalTimestamp:         "2000-01-02T01:23:45",
					expectedOriginalTimestamp: "2000-01-02T01:23:45.000Z",
					sentAt:                    "2000-01-02 01:23",
					expectedSentAt:            "2000-03-02T01:23:15.000Z",
					expectedReceivedAt:        "2002-01-02T02:23:45.000Z",
					integrations:              map[string]bool{"All": false, "enabled-destination-c-definition-display-name": true},
				},
			}

			unprocessedJobsList := []*jobsdb.JobT{
				{
					UUID:      uuid.New(),
					JobID:     1010,
					CreatedAt: time.Date(2020, 0o4, 28, 23, 26, 0o0, 0o0, time.UTC),
					ExpireAt:  time.Date(2020, 0o4, 28, 23, 26, 0o0, 0o0, time.UTC),
					CustomVal: gatewayCustomVal[0],
					EventPayload: createBatchPayload(
						WriteKeyEnabled,
						"2001-01-02T02:23:45.000Z",
						[]mockEventData{
							messages["message-some-id-2"],
							messages["message-some-id-1"],
						},
						createMessagePayloadWithSameMessageId,
					),
					EventCount:    2,
					LastJobStatus: jobsdb.JobStatusT{},
					Parameters:    createBatchParameters(SourceIDEnabled),
				},
				{
					UUID:      uuid.New(),
					JobID:     2010,
					CreatedAt: time.Date(2020, 0o4, 28, 13, 26, 0o0, 0o0, time.UTC),
					ExpireAt:  time.Date(2020, 0o4, 28, 13, 26, 0o0, 0o0, time.UTC),
					CustomVal: gatewayCustomVal[0],
					EventPayload: createBatchPayload(
						WriteKeyEnabled,
						"2002-01-02T02:23:45.000Z",
						[]mockEventData{
							messages["message-some-id-3"],
						},
						createMessagePayloadWithSameMessageId,
					),
					EventCount: 1,
					Parameters: createBatchParameters(SourceIDEnabled),
				},
			}

			mockTransformer := mocksTransformer.NewMockTransformer(c.mockCtrl)

			callUnprocessed := c.mockGatewayJobsDB.EXPECT().GetUnprocessed(gomock.Any(), gomock.Any()).Return(jobsdb.JobsResult{Jobs: unprocessedJobsList}, nil).Times(1)
			c.MockDedup.EXPECT().GetBatch(gomock.Any()).Return(map[dedupTypes.KeyValue]bool{
				{Key: "message-some-id", JobID: 1010, WorkspaceID: ""}: true,
				{Key: "message-some-id", JobID: 2010, WorkspaceID: ""}: true,
			}, nil).After(callUnprocessed).AnyTimes()
			c.MockDedup.EXPECT().Commit(gomock.Any()).Times(1)

			// We expect one transform call to destination A, after callUnprocessed.
			mockTransformer.EXPECT().Transform(gomock.Any(), gomock.Any(), gomock.Any()).Times(0).After(callUnprocessed)
			// One Store call is expected for all events
			c.mockRouterJobsDB.EXPECT().WithStoreSafeTx(gomock.Any(), gomock.Any()).Do(func(ctx context.Context, f func(tx jobsdb.StoreSafeTx) error) {
				_ = f(jobsdb.EmptyStoreSafeTx())
			}).Return(nil).Times(1)
			callStoreRouter := c.mockRouterJobsDB.EXPECT().StoreInTx(gomock.Any(), gomock.Any(), gomock.Len(3)).Times(1)

			c.mockArchivalDB.EXPECT().WithStoreSafeTx(gomock.Any(), gomock.Any()).AnyTimes().Do(func(ctx context.Context, f func(tx jobsdb.StoreSafeTx) error) {
				_ = f(jobsdb.EmptyStoreSafeTx())
			}).Return(nil)

			c.mockArchivalDB.EXPECT().
				StoreInTx(gomock.Any(), gomock.Any(), gomock.Any()).
				AnyTimes()

			c.mockGatewayJobsDB.EXPECT().WithUpdateSafeTx(gomock.Any(), gomock.Any()).Do(func(ctx context.Context, f func(tx jobsdb.UpdateSafeTx) error) {
				_ = f(jobsdb.EmptyUpdateSafeTx())
			}).Return(nil).Times(1)
			c.mockGatewayJobsDB.EXPECT().UpdateJobStatusInTx(gomock.Any(), gomock.Any(), gomock.Len(len(unprocessedJobsList)), gatewayCustomVal, nil).Times(1).After(callStoreRouter)
			processor := prepareHandle(NewHandle(config.Default, mockTransformer))

			Setup(processor, c, true, false)

			ctx, cancel := context.WithTimeout(context.Background(), 30*time.Second)
			defer cancel()
			Expect(processor.config.asyncInit.WaitContext(ctx)).To(BeNil())

			processor.dedup = c.MockDedup
			handlePendingGatewayJobs(processor)
		})

		It("should process unprocessed jobs to destination without user transformation and parallelScan", func() {
			messages := map[string]mockEventData{
				// this message should be delivered only to destination A
				"message-1": {
					id:                        "1",
					jobid:                     1010,
					originalTimestamp:         "2000-01-02T01:23:45",
					expectedOriginalTimestamp: "2000-01-02T01:23:45.000Z",
					sentAt:                    "2000-01-02 01:23",
					expectedSentAt:            "2000-01-02T01:23:00.000Z",
					expectedReceivedAt:        "2001-01-02T02:23:45.000Z",
					integrations:              map[string]bool{"All": false, "enabled-destination-a-definition-display-name": true},
					params:                    map[string]string{"source_id": "enabled-source-no-ut"},
				},
				// this message should not be delivered to destination A
				"message-2": {
					id:                        "2",
					jobid:                     1010,
					originalTimestamp:         "2000-02-02T01:23:45",
					expectedOriginalTimestamp: "2000-02-02T01:23:45.000Z",
					expectedReceivedAt:        "2001-01-02T02:23:45.000Z",
					integrations:              map[string]bool{"All": true, "enabled-destination-a-definition-display-name": false},
					params:                    map[string]string{"source_id": "enabled-source-no-ut"},
				},
				// this message should be delivered to all destinations
				"message-3": {
					id:                 "3",
					jobid:              2010,
					originalTimestamp:  "malformed timestamp",
					sentAt:             "2000-03-02T01:23:15",
					expectedSentAt:     "2000-03-02T01:23:15.000Z",
					expectedReceivedAt: "2002-01-02T02:23:45.000Z",
					integrations:       map[string]bool{"All": true},
					params:             map[string]string{"source_id": "enabled-source-no-ut", "source_job_run_id": "job_run_id_1", "source_task_run_id": "task_run_id_1"},
				},
				// this message should be delivered to all destinations (default All value)
				"message-4": {
					id:                        "4",
					jobid:                     2010,
					originalTimestamp:         "2000-04-02T02:23:15.000Z", // missing sentAt
					expectedOriginalTimestamp: "2000-04-02T02:23:15.000Z",
					expectedReceivedAt:        "2002-01-02T02:23:45.000Z",
					integrations:              map[string]bool{},
					params:                    map[string]string{"source_id": "enabled-source-no-ut", "source_job_run_id": "job_run_id_1", "source_task_run_id": "task_run_id_1"},
				},
				// this message should not be delivered to any destination
				"message-5": {
					id:                 "5",
					jobid:              2010,
					expectedReceivedAt: "2002-01-02T02:23:45.000Z",
					integrations:       map[string]bool{"All": false},
					params:             map[string]string{"source_id": "enabled-source-no-ut", "source_job_run_id": "job_run_id_1", "source_task_run_id": "task_run_id_1"},
				},
			}

			unprocessedJobsList := []*jobsdb.JobT{
				{
					UUID:          uuid.New(),
					JobID:         1002,
					CreatedAt:     time.Date(2020, 0o4, 28, 23, 27, 0o0, 0o0, time.UTC),
					ExpireAt:      time.Date(2020, 0o4, 28, 23, 27, 0o0, 0o0, time.UTC),
					CustomVal:     gatewayCustomVal[0],
					EventPayload:  nil,
					EventCount:    1,
					LastJobStatus: jobsdb.JobStatusT{},
					Parameters:    createBatchParameters(SourceIDEnabled),
				},
				{
					UUID:      uuid.New(),
					JobID:     1010,
					CreatedAt: time.Date(2020, 0o4, 28, 23, 26, 0o0, 0o0, time.UTC),
					ExpireAt:  time.Date(2020, 0o4, 28, 23, 26, 0o0, 0o0, time.UTC),
					CustomVal: gatewayCustomVal[0],
					EventPayload: createBatchPayload(
						WriteKeyEnabledNoUT,
						"2001-01-02T02:23:45.000Z",
						[]mockEventData{
							messages["message-1"],
							messages["message-2"],
						}, createMessagePayloadWithoutSources,
					),
					EventCount:    2,
					LastJobStatus: jobsdb.JobStatusT{},
					Parameters:    createBatchParameters(SourceIDEnabledNoUT),
				},
				{
					UUID:          uuid.New(),
					JobID:         2002,
					CreatedAt:     time.Date(2020, 0o4, 28, 13, 27, 0o0, 0o0, time.UTC),
					ExpireAt:      time.Date(2020, 0o4, 28, 13, 27, 0o0, 0o0, time.UTC),
					CustomVal:     gatewayCustomVal[0],
					EventPayload:  nil,
					EventCount:    1,
					LastJobStatus: jobsdb.JobStatusT{},
					Parameters:    createBatchParameters(SourceIDEnabled),
				},
				{
					UUID:          uuid.New(),
					JobID:         2003,
					CreatedAt:     time.Date(2020, 0o4, 28, 13, 28, 0o0, 0o0, time.UTC),
					ExpireAt:      time.Date(2020, 0o4, 28, 13, 28, 0o0, 0o0, time.UTC),
					CustomVal:     gatewayCustomVal[0],
					EventPayload:  nil,
					EventCount:    1,
					LastJobStatus: jobsdb.JobStatusT{},
					Parameters:    createBatchParameters(SourceIDEnabled),
				},
				{
					UUID:      uuid.New(),
					JobID:     2010,
					CreatedAt: time.Date(2020, 0o4, 28, 13, 26, 0o0, 0o0, time.UTC),
					ExpireAt:  time.Date(2020, 0o4, 28, 13, 26, 0o0, 0o0, time.UTC),
					CustomVal: gatewayCustomVal[0],
					EventPayload: createBatchPayload(
						WriteKeyEnabledNoUT,
						"2002-01-02T02:23:45.000Z",
						[]mockEventData{
							messages["message-3"],
							messages["message-4"],
							messages["message-5"],
						},
						createMessagePayloadWithoutSources,
					),
					EventCount: 3,
					Parameters: createBatchParametersWithSources(SourceIDEnabledNoUT),
				},
			}
			mockTransformer := mocksTransformer.NewMockTransformer(c.mockCtrl)

			processor := prepareHandle(NewHandle(config.Default, mockTransformer))
			callUnprocessed := c.mockGatewayJobsDB.EXPECT().GetUnprocessed(
				gomock.Any(),
				jobsdb.GetQueryParams{
					CustomValFilters: gatewayCustomVal,
					JobsLimit:        processor.config.maxEventsToProcess.Load(),
					EventsLimit:      processor.config.maxEventsToProcess.Load(),
					PayloadSizeLimit: processor.payloadLimit.Load(),
				}).Return(jobsdb.JobsResult{Jobs: unprocessedJobsList}, nil).Times(1)

			transformExpectations := map[string]transformExpectation{
				DestinationIDEnabledA: {
					events:                    3,
					messageIds:                "message-1,message-3,message-4",
					receiveMetadata:           true,
					destinationDefinitionName: "enabled-destination-a-definition-name",
				},
			}

			// We expect one transform call to destination A, after callUnprocessed.
			mockTransformer.EXPECT().Transform(
				gomock.Any(),
				gomock.Any(),
				gomock.Any(),
			).Times(1).After(callUnprocessed).
				DoAndReturn(assertDestinationTransform(
					messages,
					SourceIDEnabledNoUT,
					DestinationIDEnabledA,
					transformExpectations[DestinationIDEnabledA],
				))

			assertStoreJob := func(job *jobsdb.JobT, i int, destination string) {
				Expect(job.UUID.String()).To(testutils.BeValidUUID())
				Expect(job.JobID).To(Equal(int64(0)))
				Expect(job.CreatedAt).To(BeTemporally("~", time.Now(), 200*time.Millisecond))
				Expect(job.ExpireAt).To(BeTemporally("~", time.Now(), 200*time.Millisecond))
				Expect(string(job.EventPayload)).To(Equal(fmt.Sprintf(`{"int-value":%d,"string-value":%q}`, i, destination)))
				Expect(len(job.LastJobStatus.JobState)).To(Equal(0))
				require.JSONEq(GinkgoT(), fmt.Sprintf(`{
					"source_id":"source-from-transformer",
					"source_name": "%s",
					"destination_id":"destination-from-transformer",
					"received_at":"",
					"transform_at":"processor",
					"message_id":"",
					"gateway_job_id":0,
					"source_task_run_id":"",
					"source_job_id":"",
					"source_job_run_id":"",
					"event_name":"",
					"event_type":"",
					"source_definition_id":"",
					"destination_definition_id":"",
					"source_category":"",
					"record_id":null,
					"workspaceId":"",
					"traceparent":""
				}`, sourceIDToName[SourceIDEnabledNoUT]), string(job.Parameters))
			}
			// One Store call is expected for all events
			c.mockRouterJobsDB.EXPECT().WithStoreSafeTx(gomock.Any(), gomock.Any()).Times(1).Do(func(ctx context.Context, f func(tx jobsdb.StoreSafeTx) error) {
				_ = f(jobsdb.EmptyStoreSafeTx())
			}).Return(nil)

			callStoreRouter := c.mockRouterJobsDB.EXPECT().StoreInTx(gomock.Any(), gomock.Any(), gomock.Any()).Times(1).
				Do(func(ctx context.Context, tx jobsdb.StoreSafeTx, jobs []*jobsdb.JobT) {
					Expect(jobs).To(HaveLen(2))
					for i, job := range jobs {
						assertStoreJob(job, i, "value-enabled-destination-a")
					}
				})

			c.MockRsourcesService.EXPECT().
				IncrementStats(
					gomock.Any(),
					gomock.Any(),
					"job_run_id_1",
					rsources.JobTargetKey{
						TaskRunID: "task_run_id_1",
						SourceID:  "enabled-source-no-ut",
					},
					rsources.Stats{In: 2, Failed: 2},
				).Times(1).Return(nil)

			c.MockRsourcesService.EXPECT().
				IncrementStats(
					gomock.Any(),
					gomock.Any(),
					"job_run_id_1",
					rsources.JobTargetKey{
						TaskRunID: "task_run_id_1",
						SourceID:  "enabled-source-no-ut",
					},
					rsources.Stats{Out: 1},
				).Times(1).Return(nil)

			c.mockArchivalDB.EXPECT().
				WithStoreSafeTx(
					gomock.Any(),
					gomock.Any(),
				).Times(1).
				Do(func(ctx context.Context, f func(tx jobsdb.StoreSafeTx) error) {
					_ = f(jobsdb.EmptyStoreSafeTx())
				}).Return(nil)
			c.mockArchivalDB.EXPECT().
				StoreInTx(gomock.Any(), gomock.Any(), gomock.Any()).
				Times(1).
				Do(func(ctx context.Context, tx jobsdb.StoreSafeTx, jobs []*jobsdb.JobT) {
					Expect(jobs).To(HaveLen(2))
				})

			c.mockGatewayJobsDB.EXPECT().WithUpdateSafeTx(gomock.Any(), gomock.Any()).Do(func(ctx context.Context, f func(tx jobsdb.UpdateSafeTx) error) {
				_ = f(jobsdb.EmptyUpdateSafeTx())
			}).Return(nil).Times(1)
			c.mockGatewayJobsDB.EXPECT().UpdateJobStatusInTx(gomock.Any(), gomock.Any(), gomock.Len(len(unprocessedJobsList)), gatewayCustomVal, nil).Times(1).After(callStoreRouter).
				Do(func(ctx context.Context, txn jobsdb.UpdateSafeTx, statuses []*jobsdb.JobStatusT, _, _ interface{}) {
					// jobs should be sorted by jobid, so order of statuses is different from order of jobs
					for i := range unprocessedJobsList {
						assertJobStatus(unprocessedJobsList[i], statuses[i], jobsdb.Succeeded.State)
					}
				})

			processorSetupAndAssertJobHandling(processor, c)
		})

		It("should process unprocessed jobs to destination with only user transformation and parallelScan", func() {
			messages := map[string]mockEventData{
				// this message should only be delivered to destination B
				"message-1": {
					id:                        "1",
					jobid:                     1010,
					originalTimestamp:         "2000-01-02T01:23:45",
					expectedOriginalTimestamp: "2000-01-02T01:23:45.000Z",
					sentAt:                    "2000-01-02 01:23",
					expectedSentAt:            "2000-01-02T01:23:00.000Z",
					expectedReceivedAt:        "2001-01-02T02:23:45.000Z",
					integrations:              map[string]bool{"All": false, "enabled-destination-b-definition-display-name": true},
				},
				// this message should not be delivered to destination B
				"message-2": {
					id:                        "2",
					jobid:                     1010,
					originalTimestamp:         "2000-02-02T01:23:45",
					expectedOriginalTimestamp: "2000-02-02T01:23:45.000Z",
					expectedReceivedAt:        "2001-01-02T02:23:45.000Z",
					integrations:              map[string]bool{"All": true, "enabled-destination-b-definition-display-name": false},
				},
				// this message should be delivered to all destinations
				"message-3": {
					id:                 "3",
					jobid:              2010,
					originalTimestamp:  "malformed timestamp",
					sentAt:             "2000-03-02T01:23:15",
					expectedSentAt:     "2000-03-02T01:23:15.000Z",
					expectedReceivedAt: "2002-01-02T02:23:45.000Z",
					integrations:       map[string]bool{"All": true},
				},
				// this message should be delivered to all destinations (default All value)
				"message-4": {
					id:                        "4",
					jobid:                     2010,
					originalTimestamp:         "2000-04-02T02:23:15.000Z", // missing sentAt
					expectedOriginalTimestamp: "2000-04-02T02:23:15.000Z",
					expectedReceivedAt:        "2002-01-02T02:23:45.000Z",
					integrations:              map[string]bool{},
				},
				// this message should not be delivered to any destination
				"message-5": {
					id:                 "5",
					jobid:              2010,
					expectedReceivedAt: "2002-01-02T02:23:45.000Z",
					integrations:       map[string]bool{"All": false},
				},
			}

			unprocessedJobsList := []*jobsdb.JobT{
				{
					UUID:          uuid.New(),
					JobID:         1002,
					CreatedAt:     time.Date(2020, 0o4, 28, 23, 27, 0o0, 0o0, time.UTC),
					ExpireAt:      time.Date(2020, 0o4, 28, 23, 27, 0o0, 0o0, time.UTC),
					CustomVal:     gatewayCustomVal[0],
					EventPayload:  nil,
					EventCount:    1,
					LastJobStatus: jobsdb.JobStatusT{},
					Parameters:    createBatchParameters(SourceIDEnabled),
				},
				{
					UUID:      uuid.New(),
					JobID:     1010,
					CreatedAt: time.Date(2020, 0o4, 28, 23, 26, 0o0, 0o0, time.UTC),
					ExpireAt:  time.Date(2020, 0o4, 28, 23, 26, 0o0, 0o0, time.UTC),
					CustomVal: gatewayCustomVal[0],
					EventPayload: createBatchPayload(
						WriteKeyEnabledOnlyUT,
						"2001-01-02T02:23:45.000Z",
						[]mockEventData{
							messages["message-1"],
							messages["message-2"],
						},
						createMessagePayloadWithoutSources,
					),
					EventCount:    1,
					LastJobStatus: jobsdb.JobStatusT{},
					Parameters:    createBatchParameters(SourceIDEnabledOnlyUT),
				},
				{
					UUID:         uuid.New(),
					JobID:        2002,
					CreatedAt:    time.Date(2020, 0o4, 28, 13, 27, 0o0, 0o0, time.UTC),
					ExpireAt:     time.Date(2020, 0o4, 28, 13, 27, 0o0, 0o0, time.UTC),
					CustomVal:    gatewayCustomVal[0],
					EventPayload: nil,
					EventCount:   1,
					Parameters:   createBatchParameters(SourceIDEnabled),
				},
				{
					UUID:         uuid.New(),
					JobID:        2003,
					CreatedAt:    time.Date(2020, 0o4, 28, 13, 28, 0o0, 0o0, time.UTC),
					ExpireAt:     time.Date(2020, 0o4, 28, 13, 28, 0o0, 0o0, time.UTC),
					CustomVal:    gatewayCustomVal[0],
					EventPayload: nil,
					EventCount:   1,
					Parameters:   createBatchParameters(SourceIDEnabled),
				},
				{
					UUID:      uuid.New(),
					JobID:     2010,
					CreatedAt: time.Date(2020, 0o4, 28, 13, 26, 0o0, 0o0, time.UTC),
					ExpireAt:  time.Date(2020, 0o4, 28, 13, 26, 0o0, 0o0, time.UTC),
					CustomVal: gatewayCustomVal[0],
					EventPayload: createBatchPayload(
						WriteKeyEnabledOnlyUT,
						"2002-01-02T02:23:45.000Z",
						[]mockEventData{
							messages["message-3"],
							messages["message-4"],
							messages["message-5"],
						},
						createMessagePayloadWithoutSources,
					),
					EventCount: 1,
					Parameters: createBatchParameters(SourceIDEnabledOnlyUT),
				},
			}

			mockTransformer := mocksTransformer.NewMockTransformer(c.mockCtrl)

			processor := prepareHandle(NewHandle(config.Default, mockTransformer))

			callUnprocessed := c.mockGatewayJobsDB.EXPECT().GetUnprocessed(gomock.Any(), jobsdb.GetQueryParams{
				CustomValFilters: gatewayCustomVal,
				JobsLimit:        processor.config.maxEventsToProcess.Load(),
				EventsLimit:      processor.config.maxEventsToProcess.Load(),
				PayloadSizeLimit: processor.payloadLimit.Load(),
			}).Return(jobsdb.JobsResult{Jobs: unprocessedJobsList}, nil).Times(1)

			transformExpectations := map[string]transformExpectation{
				DestinationIDEnabledB: {
					events:                    3,
					messageIds:                "message-1,message-3,message-4",
					destinationDefinitionName: "minio",
				},
			}

			// We expect one call to user transform for destination B
			callUserTransform := mockTransformer.EXPECT().UserTransform(gomock.Any(), gomock.Any(), gomock.Any()).Times(1).After(callUnprocessed).
				DoAndReturn(func(ctx context.Context, clientEvents []types.TransformerEvent, batchSize int) types.Response {
					defer GinkgoRecover()

					outputEvents := make([]types.TransformerResponse, 0)

					for _, event := range clientEvents {
						event.Message["user-transform"] = "value"
						outputEvents = append(outputEvents, types.TransformerResponse{
							Output: event.Message,
						})
					}

					return types.Response{
						Events: outputEvents,
					}
				})

			// We expect one transform call to destination B, after user transform for destination B.
			mockTransformer.EXPECT().Transform(gomock.Any(), gomock.Any(), gomock.Any()).Times(1).
				After(callUserTransform).DoAndReturn(assertDestinationTransform(messages, SourceIDEnabledOnlyUT, DestinationIDEnabledB, transformExpectations[DestinationIDEnabledB]))

			assertStoreJob := func(job *jobsdb.JobT, i int, destination string) {
				Expect(job.UUID.String()).To(testutils.BeValidUUID())
				Expect(job.JobID).To(Equal(int64(0)))
				Expect(job.CreatedAt).To(BeTemporally("~", time.Now(), 200*time.Millisecond))
				Expect(job.ExpireAt).To(BeTemporally("~", time.Now(), 200*time.Millisecond))
				// Expect(job.CustomVal).To(Equal("destination-definition-name-a"))
				Expect(string(job.EventPayload)).To(Equal(fmt.Sprintf(`{"int-value":%d,"string-value":%q}`, i, destination)))
				Expect(len(job.LastJobStatus.JobState)).To(Equal(0))
				require.JSONEq(GinkgoT(), fmt.Sprintf(`{
					"source_id": "source-from-transformer",
					"source_name": "%s",
					"destination_id": "destination-from-transformer",
					"received_at": "",
					"transform_at": "processor",
					"message_id": "",
					"gateway_job_id": 0,
					"source_task_run_id": "",
					"source_job_id": "",
					"source_job_run_id": "",
					"event_name": "",
					"event_type": "",
					"source_definition_id": "",
					"destination_definition_id": "",
					"source_category": "",
					"record_id": null,
					"workspaceId": "",
					"traceparent": ""
				}`, sourceIDToName[SourceIDEnabledOnlyUT]), string(job.Parameters))
			}

			c.mockBatchRouterJobsDB.EXPECT().WithStoreSafeTx(gomock.Any(), gomock.Any()).Times(1).Do(func(ctx context.Context, f func(tx jobsdb.StoreSafeTx) error) {
				_ = f(jobsdb.EmptyStoreSafeTx())
			}).Return(nil)
			callStoreBatchRouter := c.mockBatchRouterJobsDB.EXPECT().StoreInTx(gomock.Any(), gomock.Any(), gomock.Any()).Times(1).
				Do(func(ctx context.Context, tx jobsdb.StoreSafeTx, jobs []*jobsdb.JobT) {
					Expect(jobs).To(HaveLen(2))
					for i, job := range jobs {
						assertStoreJob(job, i, "value-enabled-destination-b")
					}
				})

			c.mockArchivalDB.EXPECT().WithStoreSafeTx(gomock.Any(), gomock.Any()).AnyTimes().Do(func(ctx context.Context, f func(tx jobsdb.StoreSafeTx) error) {
				_ = f(jobsdb.EmptyStoreSafeTx())
			}).Return(nil)

			c.mockArchivalDB.EXPECT().
				StoreInTx(gomock.Any(), gomock.Any(), gomock.Any()).
				AnyTimes()
			c.mockGatewayJobsDB.EXPECT().WithUpdateSafeTx(gomock.Any(), gomock.Any()).Do(func(ctx context.Context, f func(tx jobsdb.UpdateSafeTx) error) {
				_ = f(jobsdb.EmptyUpdateSafeTx())
			}).Return(nil).Times(1)
			c.mockGatewayJobsDB.EXPECT().UpdateJobStatusInTx(gomock.Any(), gomock.Any(), gomock.Len(len(unprocessedJobsList)), gatewayCustomVal, nil).Times(1).After(callStoreBatchRouter).
				Do(func(ctx context.Context, txn jobsdb.UpdateSafeTx, statuses []*jobsdb.JobStatusT, _, _ interface{}) {
					for i := range unprocessedJobsList {
						assertJobStatus(unprocessedJobsList[i], statuses[i], jobsdb.Succeeded.State)
					}
				})

			processorSetupAndAssertJobHandling(processor, c)
		})
	})

	Context("transformations", func() {
		It("messages should be skipped on destination transform failures, without failing the job", func() {
			messages := map[string]mockEventData{
				"message-1": {
					id:                        "1",
					jobid:                     1010,
					originalTimestamp:         "2000-01-02T01:23:45",
					expectedOriginalTimestamp: "2000-01-02T01:23:45.000Z",
					sentAt:                    "2000-01-02 01:23",
					expectedSentAt:            "2000-01-02T01:23:00.000Z",
					expectedReceivedAt:        "2001-01-02T02:23:45.000Z",
					integrations:              map[string]bool{"All": false, "enabled-destination-a-definition-display-name": true},
				},
				"message-2": {
					id:                        "2",
					jobid:                     1011,
					originalTimestamp:         "2000-01-02T01:23:45",
					expectedOriginalTimestamp: "2000-01-02T01:23:45.000Z",
					sentAt:                    "2000-01-02 01:23",
					expectedSentAt:            "2000-01-02T01:23:00.000Z",
					expectedReceivedAt:        "2001-01-02T02:23:45.000Z",
					integrations:              map[string]bool{"All": false, "enabled-destination-a-definition-display-name": true},
				},
			}

			unprocessedJobsList := []*jobsdb.JobT{
				{
					UUID:      uuid.New(),
					JobID:     1010,
					CreatedAt: time.Date(2020, 0o4, 28, 23, 26, 0o0, 0o0, time.UTC),
					ExpireAt:  time.Date(2020, 0o4, 28, 23, 26, 0o0, 0o0, time.UTC),
					CustomVal: gatewayCustomVal[0],
					EventPayload: createBatchPayload(
						WriteKeyEnabled, "2001-01-02T02:23:45.000Z",
						[]mockEventData{
							messages["message-1"],
							messages["message-2"],
						},
						createMessagePayload,
					),
					LastJobStatus: jobsdb.JobStatusT{},
					Parameters:    createBatchParameters(SourceIDEnabled),
				},
			}

			transformerResponses := []types.TransformerResponse{
				{
					Metadata: types.Metadata{
						MessageID: "message-1",
					},
					StatusCode: 400,
					Error:      "error-1",
				},
				{
					Metadata: types.Metadata{
						MessageID: "message-2",
					},
					StatusCode: 400,
					Error:      "error-2",
				},
			}

			assertErrStoreJob := func(job *jobsdb.JobT, i int) {
				Expect(job.UUID.String()).To(testutils.BeValidUUID())
				Expect(job.JobID).To(Equal(int64(0)))
				Expect(job.CreatedAt).To(BeTemporally("~", time.Now(), 200*time.Millisecond))
				Expect(job.ExpireAt).To(BeTemporally("~", time.Now(), 200*time.Millisecond))
				Expect(job.CustomVal).To(Equal("enabled-destination-a-definition-name"))
				Expect(len(job.LastJobStatus.JobState)).To(Equal(0))

				var paramsMap, expectedParamsMap map[string]interface{}
				err := jsonrs.Unmarshal(job.Parameters, &paramsMap)
				Expect(err).To(BeNil())
				expectedStr := []byte(fmt.Sprintf(`{"source_id": "%v", "destination_id": "enabled-destination-a", "source_job_run_id": "", "error": "error-%v", "status_code": 400, "stage": "dest_transformer", "source_task_run_id": "", "record_id": null}`, SourceIDEnabled, i+1))
				err = jsonrs.Unmarshal(expectedStr, &expectedParamsMap)
				Expect(err).To(BeNil())
				equals := reflect.DeepEqual(paramsMap, expectedParamsMap)
				Expect(equals).To(Equal(true))

				// compare payloads
				var payload []map[string]interface{}
				err = jsonrs.Unmarshal(job.EventPayload, &payload)
				Expect(err).To(BeNil())
				Expect(len(payload)).To(Equal(1))
				message := messages[fmt.Sprintf(`message-%v`, i+1)]
				Expect(fmt.Sprintf(`message-%s`, message.id)).To(Equal(payload[0]["messageId"]))
				Expect(payload[0]["some-property"]).To(Equal(fmt.Sprintf(`property-%s`, message.id)))
				Expect(message.expectedOriginalTimestamp).To(Equal(payload[0]["originalTimestamp"]))
			}

			c.mockGatewayJobsDB.EXPECT().DeleteExecuting().Times(1)

			mockTransformer := mocksTransformer.NewMockTransformer(c.mockCtrl)

			processor := prepareHandle(NewHandle(config.Default, mockTransformer))

			c.mockGatewayJobsDB.EXPECT().GetUnprocessed(gomock.Any(), jobsdb.GetQueryParams{
				CustomValFilters: gatewayCustomVal,
				JobsLimit:        processor.config.maxEventsToProcess.Load(),
				EventsLimit:      processor.config.maxEventsToProcess.Load(),
				PayloadSizeLimit: processor.payloadLimit.Load(),
			}).Return(jobsdb.JobsResult{Jobs: unprocessedJobsList}, nil).Times(1)
			// Test transformer failure
			mockTransformer.EXPECT().Transform(gomock.Any(), gomock.Any(), gomock.Any()).Times(1).
				Return(types.Response{
					Events:       []types.TransformerResponse{},
					FailedEvents: transformerResponses,
				})

			c.mockGatewayJobsDB.EXPECT().WithUpdateSafeTx(gomock.Any(), gomock.Any()).Do(func(ctx context.Context, f func(tx jobsdb.UpdateSafeTx) error) {
				_ = f(jobsdb.EmptyUpdateSafeTx())
			}).Return(nil).Times(1)
			c.mockGatewayJobsDB.EXPECT().UpdateJobStatusInTx(gomock.Any(), gomock.Any(), gomock.Len(len(unprocessedJobsList)), gatewayCustomVal, nil).Times(1).
				Do(func(ctx context.Context, txn jobsdb.UpdateSafeTx, statuses []*jobsdb.JobStatusT, _, _ interface{}) {
					// job should be marked as successful regardless of transformer response
					assertJobStatus(unprocessedJobsList[0], statuses[0], jobsdb.Succeeded.State)
				})

			c.mockArchivalDB.EXPECT().WithStoreSafeTx(gomock.Any(), gomock.Any()).AnyTimes().Do(func(ctx context.Context, f func(tx jobsdb.StoreSafeTx) error) {
				_ = f(jobsdb.EmptyStoreSafeTx())
			}).Return(nil)

			c.mockArchivalDB.EXPECT().
				StoreInTx(gomock.Any(), gomock.Any(), gomock.Any()).
				AnyTimes()

			// One Store call is expected for all events
			c.mockWriteProcErrorsDB.EXPECT().Store(gomock.Any(), gomock.Any()).Times(1).
				Do(func(ctx context.Context, jobs []*jobsdb.JobT) {
					Expect(jobs).To(HaveLen(2))
					for i, job := range jobs {
						assertErrStoreJob(job, i)
					}
				})

			processorSetupAndAssertJobHandling(processor, c)
		})

		It("messages should be skipped on user transform failures, without failing the job", func() {
			messages := map[string]mockEventData{
				"message-1": {
					id:                        "1",
					jobid:                     1010,
					originalTimestamp:         "2000-01-02T01:23:45",
					expectedOriginalTimestamp: "2000-01-02T01:23:45.000Z",
					sentAt:                    "2000-01-02 01:23",
					expectedSentAt:            "2000-01-02T01:23:00.000Z",
					expectedReceivedAt:        "2001-01-02T02:23:45.000Z",
					integrations:              map[string]bool{"All": false, "enabled-destination-b-definition-display-name": true},
				},
				"message-2": {
					id:                        "2",
					jobid:                     1011,
					originalTimestamp:         "2000-01-02T01:23:45",
					expectedOriginalTimestamp: "2000-01-02T01:23:45.000Z",
					sentAt:                    "2000-01-02 01:23",
					expectedSentAt:            "2000-01-02T01:23:00.000Z",
					expectedReceivedAt:        "2001-01-02T02:23:45.000Z",
					integrations:              map[string]bool{"All": false, "enabled-destination-b-definition-display-name": true},
				},
			}

			unprocessedJobsList := []*jobsdb.JobT{
				{
					UUID:      uuid.New(),
					JobID:     1010,
					CreatedAt: time.Date(2020, 0o4, 28, 23, 26, 0o0, 0o0, time.UTC),
					ExpireAt:  time.Date(2020, 0o4, 28, 23, 26, 0o0, 0o0, time.UTC),
					CustomVal: gatewayCustomVal[0],
					EventPayload: createBatchPayload(
						WriteKeyEnabled,
						"2001-01-02T02:23:45.000Z",
						[]mockEventData{
							messages["message-1"],
							messages["message-2"],
						},
						createMessagePayload,
					),
					LastJobStatus: jobsdb.JobStatusT{},
					Parameters:    createBatchParameters(SourceIDEnabled),
				},
			}

			transformerResponses := []types.TransformerResponse{
				{
					Metadata: types.Metadata{
						MessageIDs: []string{"message-1", "message-2"},
					},
					StatusCode: 400,
					Error:      "error-combined",
				},
			}

			assertErrStoreJob := func(job *jobsdb.JobT) {
				Expect(job.UUID.String()).To(testutils.BeValidUUID())
				Expect(job.JobID).To(Equal(int64(0)))
				Expect(job.CreatedAt).To(BeTemporally("~", time.Now(), 200*time.Millisecond))
				Expect(job.ExpireAt).To(BeTemporally("~", time.Now(), 200*time.Millisecond))
				Expect(job.CustomVal).To(Equal("MINIO"))
				Expect(len(job.LastJobStatus.JobState)).To(Equal(0))

				var paramsMap, expectedParamsMap map[string]interface{}
				err := jsonrs.Unmarshal(job.Parameters, &paramsMap)
				Expect(err).To(BeNil())
				expectedStr := []byte(fmt.Sprintf(`{"source_id": "%v", "destination_id": "enabled-destination-b", "source_job_run_id": "", "error": "error-combined", "status_code": 400, "stage": "user_transformer", "source_task_run_id":"", "record_id": null}`, SourceIDEnabled))
				err = jsonrs.Unmarshal(expectedStr, &expectedParamsMap)
				Expect(err).To(BeNil())
				equals := reflect.DeepEqual(paramsMap, expectedParamsMap)
				Expect(equals).To(Equal(true))

				// compare payloads
				var payload []map[string]interface{}
				err = jsonrs.Unmarshal(job.EventPayload, &payload)
				Expect(err).To(BeNil())
				Expect(len(payload)).To(Equal(2))
				message1 := messages[fmt.Sprintf(`message-%v`, 1)]
				Expect(fmt.Sprintf(`message-%s`, message1.id)).To(Equal(payload[0]["messageId"]))
				Expect(payload[0]["some-property"]).To(Equal(fmt.Sprintf(`property-%s`, message1.id)))
				Expect(message1.expectedOriginalTimestamp).To(Equal(payload[0]["originalTimestamp"]))
				message2 := messages[fmt.Sprintf(`message-%v`, 2)]
				Expect(fmt.Sprintf(`message-%s`, message2.id)).To(Equal(payload[1]["messageId"]))
				Expect(payload[1]["some-property"]).To(Equal(fmt.Sprintf(`property-%s`, message2.id)))
				Expect(message2.expectedOriginalTimestamp).To(Equal(payload[1]["originalTimestamp"]))
			}

			var toRetryJobsList []*jobsdb.JobT

			c.mockGatewayJobsDB.EXPECT().DeleteExecuting().Times(1)

			mockTransformer := mocksTransformer.NewMockTransformer(c.mockCtrl)

			processor := prepareHandle(NewHandle(config.Default, mockTransformer))

			c.mockGatewayJobsDB.EXPECT().GetUnprocessed(gomock.Any(), jobsdb.GetQueryParams{
				CustomValFilters: gatewayCustomVal,
				JobsLimit:        processor.config.maxEventsToProcess.Load(),
				EventsLimit:      processor.config.maxEventsToProcess.Load(),
				PayloadSizeLimit: processor.payloadLimit.Load(),
			}).Return(jobsdb.JobsResult{Jobs: unprocessedJobsList}, nil).Times(1)

			// Test transformer failure
			mockTransformer.EXPECT().UserTransform(gomock.Any(), gomock.Any(), gomock.Any()).Times(1).
				Return(types.Response{
					Events:       []types.TransformerResponse{},
					FailedEvents: transformerResponses,
				})

			c.mockArchivalDB.EXPECT().WithStoreSafeTx(gomock.Any(), gomock.Any()).AnyTimes().Do(func(ctx context.Context, f func(tx jobsdb.StoreSafeTx) error) {
				_ = f(jobsdb.EmptyStoreSafeTx())
			}).Return(nil)

			c.mockArchivalDB.EXPECT().
				StoreInTx(gomock.Any(), gomock.Any(), gomock.Any()).
				AnyTimes()

			c.mockGatewayJobsDB.EXPECT().WithUpdateSafeTx(gomock.Any(), gomock.Any()).Do(func(ctx context.Context, f func(tx jobsdb.UpdateSafeTx) error) {
				_ = f(jobsdb.EmptyUpdateSafeTx())
			}).Return(nil).Times(1)
			c.mockGatewayJobsDB.EXPECT().UpdateJobStatusInTx(gomock.Any(), gomock.Any(), gomock.Len(len(toRetryJobsList)+len(unprocessedJobsList)), gatewayCustomVal, nil).Times(1).
				Do(func(ctx context.Context, txn jobsdb.UpdateSafeTx, statuses []*jobsdb.JobStatusT, _, _ interface{}) {
					// job should be marked as successful regardless of transformer response
					assertJobStatus(unprocessedJobsList[0], statuses[0], jobsdb.Succeeded.State)
				})

			// One Store call is expected for all events
			c.mockWriteProcErrorsDB.EXPECT().Store(gomock.Any(), gomock.Any()).Times(1).
				Do(func(ctx context.Context, jobs []*jobsdb.JobT) {
					Expect(jobs).To(HaveLen(1))
					for _, job := range jobs {
						assertErrStoreJob(job)
					}
				})

			processorSetupAndAssertJobHandling(processor, c)
		})

		It("should drop messages that the destination doesn't support", func() {
			messages := map[string]mockEventData{
				"message-1": {
					id:                        "1",
					jobid:                     1010,
					originalTimestamp:         "2000-01-02T01:23:45",
					expectedOriginalTimestamp: "2000-01-02T01:23:45.000Z",
					sentAt:                    "2000-01-02 01:23",
					expectedSentAt:            "2000-01-02T01:23:00.000Z",
					expectedReceivedAt:        "2001-01-02T02:23:45.000Z",
					integrations:              map[string]bool{"All": false, "enabled-destination-a-definition-display-name": true},
				},
			}
			payload := createBatchPayload(
				WriteKeyEnabledNoUT2,
				"2001-01-02T02:23:45.000Z",
				[]mockEventData{
					messages["message-1"],
				},
				createMessagePayload,
			)
			payload, _ = sjson.SetBytes(payload, "batch.0.type", "identify")

			unprocessedJobsList := []*jobsdb.JobT{
				{
					UUID:          uuid.New(),
					JobID:         1010,
					CreatedAt:     time.Date(2020, 0o4, 28, 23, 26, 0o0, 0o0, time.UTC),
					ExpireAt:      time.Date(2020, 0o4, 28, 23, 26, 0o0, 0o0, time.UTC),
					CustomVal:     gatewayCustomVal[0],
					EventPayload:  payload,
					LastJobStatus: jobsdb.JobStatusT{},
					Parameters:    createBatchParameters(SourceIDEnabledNoUT2),
				},
			}

			var toRetryJobsList []*jobsdb.JobT

			c.mockGatewayJobsDB.EXPECT().DeleteExecuting().Times(1)

			mockTransformer := mocksTransformer.NewMockTransformer(c.mockCtrl)

			processor := prepareHandle(NewHandle(config.Default, mockTransformer))

			c.mockGatewayJobsDB.EXPECT().GetUnprocessed(gomock.Any(), jobsdb.GetQueryParams{
				CustomValFilters: gatewayCustomVal,
				JobsLimit:        processor.config.maxEventsToProcess.Load(),
				EventsLimit:      processor.config.maxEventsToProcess.Load(),
				PayloadSizeLimit: processor.payloadLimit.Load(),
			}).Return(jobsdb.JobsResult{Jobs: unprocessedJobsList}, nil).Times(1)

			// Test transformer failure
			mockTransformer.EXPECT().Transform(gomock.Any(), gomock.Len(0), gomock.Any()).Times(0)

			c.mockGatewayJobsDB.EXPECT().WithUpdateSafeTx(gomock.Any(), gomock.Any()).Do(func(ctx context.Context, f func(tx jobsdb.UpdateSafeTx) error) {
				_ = f(jobsdb.EmptyUpdateSafeTx())
			}).Return(nil).Times(1)
			c.mockGatewayJobsDB.EXPECT().UpdateJobStatusInTx(gomock.Any(), gomock.Any(), gomock.Len(len(toRetryJobsList)+len(unprocessedJobsList)), gatewayCustomVal, nil).Times(1).
				Do(func(ctx context.Context, txn jobsdb.UpdateSafeTx, statuses []*jobsdb.JobStatusT, _, _ interface{}) {
					// job should be marked as successful regardless of transformer response
					assertJobStatus(unprocessedJobsList[0], statuses[0], jobsdb.Succeeded.State)
				})

			c.mockArchivalDB.EXPECT().WithStoreSafeTx(gomock.Any(), gomock.Any()).AnyTimes().Do(func(ctx context.Context, f func(tx jobsdb.StoreSafeTx) error) {
				_ = f(jobsdb.EmptyStoreSafeTx())
			}).Return(nil)

			c.mockArchivalDB.EXPECT().
				StoreInTx(gomock.Any(), gomock.Any(), gomock.Any()).
				AnyTimes()

			c.mockWriteProcErrorsDB.EXPECT().WithTx(gomock.Any()).Do(func(f func(tx *Tx) error) {
				_ = f(&Tx{})
			}).Return(nil).Times(0)

			// One Store call is expected for all events
			c.mockWriteProcErrorsDB.EXPECT().Store(gomock.Any(), gomock.Any()).Times(0).
				Do(func(ctx context.Context, jobs []*jobsdb.JobT) {})

			processorSetupAndAssertJobHandling(processor, c)
		})

		It("should drop messages where jobRunID is cancelled", func() {
			messages := map[string]mockEventData{
				"message-1": {
					id:                        "1",
					jobid:                     1010,
					originalTimestamp:         "2000-01-02T01:23:45",
					expectedOriginalTimestamp: "2000-01-02T01:23:45.000Z",
					sentAt:                    "2000-01-02 01:23",
					expectedSentAt:            "2000-01-02T01:23:00.000Z",
					expectedReceivedAt:        "2001-01-02T02:23:45.000Z",
					integrations:              map[string]bool{"All": false, "enabled-destination-a-definition-display-name": true},
				},
			}
			payload := createBatchPayload(
				WriteKeyEnabledNoUT2,
				"2001-01-02T02:23:45.000Z",
				[]mockEventData{
					messages["message-1"],
				},
				createMessagePayload,
			)
			payload, _ = sjson.SetBytes(payload, "batch.0.type", "identify")

			unprocessedJobsList := []*jobsdb.JobT{
				{
					UUID:          uuid.New(),
					JobID:         1010,
					CreatedAt:     time.Date(2020, 0o4, 28, 23, 26, 0o0, 0o0, time.UTC),
					ExpireAt:      time.Date(2020, 0o4, 28, 23, 26, 0o0, 0o0, time.UTC),
					CustomVal:     gatewayCustomVal[0],
					EventPayload:  payload,
					LastJobStatus: jobsdb.JobStatusT{},
					Parameters:    createBatchParametersWithSources(SourceIDEnabledNoUT2),
				},
			}

			var toRetryJobsList []*jobsdb.JobT

			c.mockGatewayJobsDB.EXPECT().DeleteExecuting().Times(1)

			mockTransformer := mocksTransformer.NewMockTransformer(c.mockCtrl)

			processor := prepareHandle(NewHandle(config.Default, mockTransformer))

			c.mockGatewayJobsDB.EXPECT().GetUnprocessed(gomock.Any(), jobsdb.GetQueryParams{
				CustomValFilters: gatewayCustomVal,
				JobsLimit:        processor.config.maxEventsToProcess.Load(),
				EventsLimit:      processor.config.maxEventsToProcess.Load(),
				PayloadSizeLimit: processor.payloadLimit.Load(),
			}).Return(jobsdb.JobsResult{Jobs: unprocessedJobsList}, nil).Times(1)

			// Test transformer failure
			mockTransformer.EXPECT().Transform(gomock.Any(), gomock.Len(0), gomock.Any()).Times(0)

			c.mockGatewayJobsDB.EXPECT().WithUpdateSafeTx(gomock.Any(), gomock.Any()).Do(func(ctx context.Context, f func(tx jobsdb.UpdateSafeTx) error) {
				_ = f(jobsdb.EmptyUpdateSafeTx())
			}).Return(nil).Times(1)
			c.mockGatewayJobsDB.EXPECT().UpdateJobStatusInTx(gomock.Any(), gomock.Any(), gomock.Len(len(toRetryJobsList)+len(unprocessedJobsList)), gatewayCustomVal, nil).Times(1).
				Do(func(ctx context.Context, txn jobsdb.UpdateSafeTx, statuses []*jobsdb.JobStatusT, _, _ interface{}) {
					// job should be marked as successful regardless of transformer response
					assertJobStatus(unprocessedJobsList[0], statuses[0], jobsdb.Succeeded.State)
				})

			c.MockRsourcesService.EXPECT().
				IncrementStats(
					gomock.Any(),
					gomock.Any(),
					"job_run_id_1",
					rsources.JobTargetKey{
						TaskRunID: "task_run_id_1",
						SourceID:  "enabled-source-no-ut2",
					},
					rsources.Stats{Out: 1},
				).Times(1)
			c.MockRsourcesService.EXPECT().
				IncrementStats(
					gomock.Any(),
					gomock.Any(),
					"job_run_id_1",
					rsources.JobTargetKey{
						TaskRunID: "task_run_id_1",
						SourceID:  "enabled-source-no-ut2",
					},
					rsources.Stats{In: 1, Failed: 1},
				).Times(1)

			c.mockArchivalDB.EXPECT().WithStoreSafeTx(gomock.Any(), gomock.Any()).AnyTimes().Do(func(ctx context.Context, f func(tx jobsdb.StoreSafeTx) error) {
				_ = f(jobsdb.EmptyStoreSafeTx())
			}).Return(nil)

			c.mockArchivalDB.EXPECT().
				StoreInTx(gomock.Any(), gomock.Any(), gomock.Any()).
				Times(0)

			c.mockWriteProcErrorsDB.EXPECT().WithTx(gomock.Any()).Return(nil).Times(0)

			// One Store call is expected for all events
			c.mockWriteProcErrorsDB.EXPECT().Store(gomock.Any(), gomock.Any()).Times(1).
				Do(func(ctx context.Context, jobs []*jobsdb.JobT) {
					Expect(jobs).To(HaveLen(1))
				})

			config.Set("drain.jobRunIDs", "job_run_id_1")
			defer config.Reset()
			processorSetupAndAssertJobHandling(processor, c)
		})
	})

	Context("MainLoop Tests", func() {
		It("Should not handle jobs when transformer features are not set", func() {
			mockTransformer := mocksTransformer.NewMockTransformer(c.mockCtrl)
			mockTransformerFeaturesService := mock_features.NewMockFeaturesService(c.mockCtrl)
			mockTransformerFeaturesService.EXPECT().Wait().Return(make(chan struct{})).AnyTimes()
			processor := prepareHandle(NewHandle(config.Default, mockTransformer))

			// crash recover returns empty list
			c.mockGatewayJobsDB.EXPECT().DeleteExecuting().Times(1)
			err := processor.Setup(
				c.mockBackendConfig,
				c.mockGatewayJobsDB,
				c.mockRouterJobsDB,
				c.mockBatchRouterJobsDB,
				c.mockReadProcErrorsDB,
				c.mockWriteProcErrorsDB,
				nil,
				nil,
				nil,
				transientsource.NewEmptyService(),
				fileuploader.NewDefaultProvider(),
				c.MockRsourcesService,
				mockTransformerFeaturesService,
				destinationdebugger.NewNoOpService(),
				transformationdebugger.NewNoOpService(),
				[]enricher.PipelineEnricher{},
				trackedusers.NewNoopDataCollector(),
			)
			Expect(err).To(BeNil())
			setMainLoopTimeout(processor, 1*time.Second)

			ctx, cancel := context.WithTimeout(context.Background(), 3*time.Second)
			defer cancel()

			c.mockBackendConfig.EXPECT().WaitForConfig(gomock.Any()).Times(1)
			c.mockReadProcErrorsDB.EXPECT().FailExecuting().Times(1)
			c.mockReadProcErrorsDB.EXPECT().GetJobs(gomock.Any(), []string{jobsdb.Failed.State, jobsdb.Unprocessed.State}, gomock.Any()).AnyTimes()
			c.mockRouterJobsDB.EXPECT().GetPileUpCounts(gomock.Any()).AnyTimes()
			c.mockBatchRouterJobsDB.EXPECT().GetPileUpCounts(gomock.Any()).AnyTimes()

			var wg sync.WaitGroup
			wg.Add(1)
			go func() {
				err := processor.Start(ctx)
				Expect(err).To(BeNil())
				wg.Done()
			}()

			Consistently(func() bool {
				select {
				case <-processor.transformerFeaturesService.Wait():
					return true
				default:
					return false
				}
			}, 2*time.Second, 10*time.Millisecond).Should(BeFalse())
			wg.Wait()
		})
	})

	Context("ProcessorLoop Tests", func() {
		It("Should not handle jobs when transformer features are not set", func() {
			mockTransformer := mocksTransformer.NewMockTransformer(c.mockCtrl)

			processor := prepareHandle(NewHandle(config.Default, mockTransformer))

			// crash recover returns empty list
			c.mockGatewayJobsDB.EXPECT().DeleteExecuting().Times(1)
			err := processor.Setup(
				c.mockBackendConfig,
				c.mockGatewayJobsDB,
				c.mockRouterJobsDB,
				c.mockBatchRouterJobsDB,
				c.mockReadProcErrorsDB,
				c.mockWriteProcErrorsDB,
				nil,
				nil,
				c.MockReportingI,
				transientsource.NewEmptyService(),
				fileuploader.NewDefaultProvider(),
				c.MockRsourcesService,
				transformerFeaturesService.NewNoOpService(),
				destinationdebugger.NewNoOpService(),
				transformationdebugger.NewNoOpService(),
				[]enricher.PipelineEnricher{},
				trackedusers.NewNoopDataCollector(),
			)
			Expect(err).To(BeNil())
			defer processor.Shutdown()

			processor.config.readLoopSleep = config.SingleValueLoader(time.Millisecond)

			c.mockReadProcErrorsDB.EXPECT().FailExecuting()
			c.mockReadProcErrorsDB.EXPECT().GetJobs(gomock.Any(), []string{jobsdb.Failed.State, jobsdb.Unprocessed.State}, gomock.Any()).AnyTimes()
			c.mockBackendConfig.EXPECT().WaitForConfig(gomock.Any()).Times(1)
			c.mockRouterJobsDB.EXPECT().GetPileUpCounts(gomock.Any()).AnyTimes()
			c.mockBatchRouterJobsDB.EXPECT().GetPileUpCounts(gomock.Any()).AnyTimes()

			c.mockGatewayJobsDB.EXPECT().GetUnprocessed(gomock.Any(), gomock.Any()).Times(0)
			ctx, cancel := context.WithTimeout(context.Background(), 10*time.Millisecond)
			defer cancel()

			Expect(processor.Start(ctx)).To(BeNil())
		})
	})

	Context("getConsentFilteredDestinations", func() {
		It("should filter based on oneTrust consent management preferences", func() {
			eventWithDeniedConsents := types.SingularEventT{
				"originalTimestamp": "2019-03-10T10:10:10.10Z",
				"event":             "Demo Track",
				"sentAt":            "2019-03-10T10:10:10.10Z",
				"context": map[string]interface{}{
					"consentManagement": map[string]interface{}{
						"deniedConsentIds": []interface{}{"category1", "someOtherCategory"},
					},
				},
				"type":      "track",
				"channel":   "mobile",
				"rudderId":  "90ca6da0-292e-4e79-9880-f8009e0ae4a3",
				"messageId": "f9b9b8f0-c8e9-4f7b-b8e8-f8f8f8f8f8f8",
				"properties": map[string]interface{}{
					"label":    "",
					"value":    float64(1),
					"testMap":  nil,
					"category": "",
					"floatVal": 4.51,
				},
				"integrations": map[string]interface{}{
					"All": true,
				},
			}
			_, err1 := jsonrs.Marshal(eventWithDeniedConsents)
			Expect(err1).To(BeNil())

			eventWithoutDeniedConsents := types.SingularEventT{
				"originalTimestamp": "2019-03-10T10:10:10.10Z",
				"event":             "Demo Track",
				"sentAt":            "2019-03-10T10:10:10.10Z",
				"context": map[string]interface{}{
					"consentManagement": map[string]interface{}{
						"deniedConsentIds": []interface{}{},
					},
				},
				"type":      "track",
				"channel":   "mobile",
				"rudderId":  "90ca6da0-292e-4e79-9880-f8009e0ae4a3",
				"messageId": "f9b9b8f0-c8e9-4f7b-b8e8-f8f8f8f8f8f8",
				"properties": map[string]interface{}{
					"label":    "",
					"value":    float64(1),
					"testMap":  nil,
					"category": "",
					"floatVal": 4.51,
				},
				"integrations": map[string]interface{}{
					"All": true,
				},
			}
			_, err2 := jsonrs.Marshal(eventWithoutDeniedConsents)
			Expect(err2).To(BeNil())

			eventWithoutConsentManagementData := types.SingularEventT{
				"originalTimestamp": "2019-03-10T10:10:10.10Z",
				"event":             "Demo Track",
				"sentAt":            "2019-03-10T10:10:10.10Z",
				"context":           map[string]interface{}{},
				"type":              "track",
				"channel":           "mobile",
				"rudderId":          "90ca6da0-292e-4e79-9880-f8009e0ae4a3",
				"messageId":         "f9b9b8f0-c8e9-4f7b-b8e8-f8f8f8f8f8f8",
				"properties": map[string]interface{}{
					"label":    "",
					"value":    float64(1),
					"testMap":  nil,
					"category": "",
					"floatVal": 4.51,
				},
				"integrations": map[string]interface{}{
					"All": true,
				},
			}
			_, err3 := jsonrs.Marshal(eventWithoutConsentManagementData)
			Expect(err3).To(BeNil())

			c.mockGatewayJobsDB.EXPECT().DeleteExecuting().Times(1)

			mockTransformer := mocksTransformer.NewMockTransformer(c.mockCtrl)

			processor := prepareHandle(NewHandle(config.Default, mockTransformer))

			Setup(processor, c, false, false)
			ctx, cancel := context.WithTimeout(context.Background(), 30*time.Second)
			defer cancel()
			Expect(processor.config.asyncInit.WaitContext(ctx)).To(BeNil())

			Expect(processor.isDestinationAvailable(eventWithDeniedConsents, SourceIDOneTrustConsent, "")).To(BeTrue())
			Expect(
				len(processor.getConsentFilteredDestinations(
					eventWithDeniedConsents,
					processor.getEnabledDestinations(
						SourceIDOneTrustConsent,
						"destination-definition-name-enabled",
					),
				)),
			).To(Equal(3)) // all except D1 and D3

			Expect(processor.isDestinationAvailable(eventWithoutDeniedConsents, SourceIDOneTrustConsent, "")).To(BeTrue())
			Expect(
				len(processor.getConsentFilteredDestinations(
					eventWithoutDeniedConsents,
					processor.getEnabledDestinations(
						SourceIDOneTrustConsent,
						"destination-definition-name-enabled",
					),
				)),
			).To(Equal(5)) // all

			Expect(processor.isDestinationAvailable(eventWithoutConsentManagementData, SourceIDOneTrustConsent, "")).To(BeTrue())
			Expect(
				len(processor.getConsentFilteredDestinations(
					eventWithoutConsentManagementData,
					processor.getEnabledDestinations(
						SourceIDOneTrustConsent,
						"destination-definition-name-enabled",
					),
				)),
			).To(Equal(5)) // all

			Expect(processor.isDestinationAvailable(eventWithoutConsentManagementData, SourceIDOneTrustConsent, "dest-id-1")).To(BeTrue())
			Expect(
				len(processor.getConsentFilteredDestinations(
					eventWithoutConsentManagementData,
					processor.getEnabledDestinations(
						SourceIDOneTrustConsent,
						"destination-definition-name-enabled",
					),
				)),
			).To(Equal(5)) // all
		})

		It("should filter based on ketch consent management preferences", func() {
			event := types.SingularEventT{
				"originalTimestamp": "2019-03-10T10:10:10.10Z",
				"event":             "Demo Track",
				"sentAt":            "2019-03-10T10:10:10.10Z",
				"context": map[string]interface{}{
					"consentManagement": map[string]interface{}{
						"deniedConsentIds": []interface{}{"purpose1", "purpose2", "someOtherCategory"},
					},
				},
				"type":      "track",
				"channel":   "android-srk",
				"rudderId":  "90ca6da0-292e-4e79-9880-f8009e0ae4a3",
				"messageId": "f9b9b8f0-c8e9-4f7b-b8e8-f8f8f8f8f8f8",
				"properties": map[string]interface{}{
					"lbael":    "",
					"value":    float64(1),
					"testMap":  nil,
					"category": "",
					"floatVal": 4.51,
				},
				"integrations": map[string]interface{}{
					"All": true,
				},
			}
			_, err := jsonrs.Marshal(event)
			Expect(err).To(BeNil())

			c.mockGatewayJobsDB.EXPECT().DeleteExecuting().Times(1)

			processor := prepareHandle(NewHandle(config.Default, mocksTransformer.NewMockTransformer(c.mockCtrl)))

			Setup(processor, c, false, false)

			ctx, cancel := context.WithTimeout(context.Background(), 30*time.Second)
			defer cancel()

			Expect(processor.config.asyncInit.WaitContext(ctx)).To(BeNil())

			filteredDestinations := processor.getConsentFilteredDestinations(
				event,
				processor.getEnabledDestinations(
					SourceIDKetchConsent,
					"destination-definition-name-enabled",
				),
			)
			Expect(len(filteredDestinations)).To(Equal(4)) // all except dest-id-5 since both purpose1 and purpose2 are denied
			Expect(processor.isDestinationAvailable(event, SourceIDKetchConsent, "")).To(BeTrue())
		})

		It("should filter based on generic consent management preferences", func() {
			eventWithoutConsentManagementData := types.SingularEventT{
				"originalTimestamp": "2019-03-10T10:10:10.10Z",
				"event":             "Demo Track",
				"sentAt":            "2019-03-10T10:10:10.10Z",
				"context":           map[string]interface{}{},
				"type":              "track",
				"channel":           "mobile",
				"rudderId":          "90ca6da0-292e-4e79-9880-f8009e0ae4a3",
				"messageId":         "f9b9b8f0-c8e9-4f7b-b8e8-f8f8f8f8f8f8",
				"properties": map[string]interface{}{
					"label":    "",
					"value":    float64(1),
					"testMap":  nil,
					"category": "",
					"floatVal": 4.51,
				},
				"integrations": map[string]interface{}{
					"All": true,
				},
			}
			_, err3 := jsonrs.Marshal(eventWithoutConsentManagementData)
			Expect(err3).To(BeNil())

			eventWithDeniedConsentsGCM := types.SingularEventT{
				"originalTimestamp": "2019-03-10T10:10:10.10Z",
				"event":             "Demo Track",
				"sentAt":            "2019-03-10T10:10:10.10Z",
				"context": map[string]interface{}{
					"consentManagement": map[string]interface{}{
						"provider":           "oneTrust",
						"resolutionStrategy": "and",
						"allowedConsentIds":  []interface{}{"consent category 1"},
						"deniedConsentIds":   []interface{}{"consent category 2", "someOtherCategory"},
					},
				},
				"type":      "track",
				"channel":   "mobile",
				"rudderId":  "90ca6da0-292e-4e79-9880-f8009e0ae4a3",
				"messageId": "f9b9b8f0-c8e9-4f7b-b8e8-f8f8f8f8f8f8",
				"properties": map[string]interface{}{
					"label":    "",
					"value":    float64(1),
					"testMap":  nil,
					"category": "",
					"floatVal": 4.51,
				},
				"integrations": map[string]interface{}{
					"All": true,
				},
			}
			_, err4 := jsonrs.Marshal(eventWithDeniedConsentsGCM)
			Expect(err4).To(BeNil())

			eventWithoutDeniedConsentsGCM := types.SingularEventT{
				"originalTimestamp": "2019-03-10T10:10:10.10Z",
				"event":             "Demo Track",
				"sentAt":            "2019-03-10T10:10:10.10Z",
				"context": map[string]interface{}{
					"consentManagement": map[string]interface{}{
						"provider":           "oneTrust",
						"resolutionStrategy": "and",
						"allowedConsentIds":  []interface{}{"consent category 1", "consent category 2", "someOtherCategory", "consent category 3"},
						"deniedConsentIds":   []interface{}{},
					},
				},
				"type":      "track",
				"channel":   "mobile",
				"rudderId":  "90ca6da0-292e-4e79-9880-f8009e0ae4a3",
				"messageId": "f9b9b8f0-c8e9-4f7b-b8e8-f8f8f8f8f8f8",
				"properties": map[string]interface{}{
					"label":    "",
					"value":    float64(1),
					"testMap":  nil,
					"category": "",
					"floatVal": 4.51,
				},
				"integrations": map[string]interface{}{
					"All": true,
				},
			}
			_, err5 := jsonrs.Marshal(eventWithoutDeniedConsentsGCM)
			Expect(err5).To(BeNil())

			eventWithCustomConsentsGCM := types.SingularEventT{
				"originalTimestamp": "2019-03-10T10:10:10.10Z",
				"event":             "Demo Track",
				"sentAt":            "2019-03-10T10:10:10.10Z",
				"context": map[string]interface{}{
					"consentManagement": map[string]interface{}{
						"provider":          "custom",
						"allowedConsentIds": []interface{}{"consent category 1", "consent category 2"},
						"deniedConsentIds":  []interface{}{"someOtherCategory", "consent category 3"},
					},
				},
				"type":      "track",
				"channel":   "mobile",
				"rudderId":  "90ca6da0-292e-4e79-9880-f8009e0ae4a3",
				"messageId": "f9b9b8f0-c8e9-4f7b-b8e8-f8f8f8f8f8f8",
				"properties": map[string]interface{}{
					"label":    "",
					"value":    float64(1),
					"testMap":  nil,
					"category": "",
					"floatVal": 4.51,
				},
				"integrations": map[string]interface{}{
					"All": true,
				},
			}
			_, err6 := jsonrs.Marshal(eventWithCustomConsentsGCM)
			Expect(err6).To(BeNil())

			eventWithDeniedConsentsGCMKetch := types.SingularEventT{
				"originalTimestamp": "2019-03-10T10:10:10.10Z",
				"event":             "Demo Track",
				"sentAt":            "2019-03-10T10:10:10.10Z",
				"context": map[string]interface{}{
					"consentManagement": map[string]interface{}{
						"provider":           "ketch",
						"resolutionStrategy": "or",
						"allowedConsentIds":  []interface{}{"consent category 2"},
						"deniedConsentIds":   []interface{}{"purpose 1", "purpose 3"},
					},
				},
				"type":      "track",
				"channel":   "mobile",
				"rudderId":  "90ca6da0-292e-4e79-9880-f8009e0ae4a3",
				"messageId": "f9b9b8f0-c8e9-4f7b-b8e8-f8f8f8f8f8f8",
				"properties": map[string]interface{}{
					"label":    "",
					"value":    float64(1),
					"testMap":  nil,
					"category": "",
					"floatVal": 4.51,
				},
				"integrations": map[string]interface{}{
					"All": true,
				},
			}
			_, err7 := jsonrs.Marshal(eventWithDeniedConsentsGCMKetch)
			Expect(err7).To(BeNil())

			c.mockGatewayJobsDB.EXPECT().DeleteExecuting().Times(1)

			mockTransformer := mocksTransformer.NewMockTransformer(c.mockCtrl)

			processor := prepareHandle(NewHandle(config.Default, mockTransformer))

			Setup(processor, c, false, false)
			ctx, cancel := context.WithTimeout(context.Background(), 30*time.Second)
			defer cancel()
			Expect(processor.config.asyncInit.WaitContext(ctx)).To(BeNil())

			Expect(processor.isDestinationAvailable(eventWithoutConsentManagementData, SourceIDGCM, "")).To(BeTrue())
			Expect(
				len(processor.getConsentFilteredDestinations(
					eventWithoutConsentManagementData,
					processor.getEnabledDestinations(
						SourceIDGCM,
						"destination-definition-name-enabled",
					),
				)),
			).To(Equal(9)) // all

			Expect(processor.isDestinationAvailable(eventWithoutDeniedConsentsGCM, SourceIDGCM, "")).To(BeTrue())
			Expect(
				len(processor.getConsentFilteredDestinations(
					eventWithoutDeniedConsentsGCM,
					processor.getEnabledDestinations(
						SourceIDGCM,
						"destination-definition-name-enabled",
					),
				)),
			).To(Equal(9)) // all

			Expect(processor.isDestinationAvailable(eventWithCustomConsentsGCM, SourceIDGCM, "")).To(BeTrue())
			Expect(
				len(processor.getConsentFilteredDestinations(
					eventWithCustomConsentsGCM,
					processor.getEnabledDestinations(
						SourceIDGCM,
						"destination-definition-name-enabled",
					),
				)),
			).To(Equal(8)) // all except D13

			Expect(processor.isDestinationAvailable(eventWithDeniedConsentsGCM, SourceIDGCM, "")).To(BeTrue())
			Expect(
				len(processor.getConsentFilteredDestinations(
					eventWithDeniedConsentsGCM,
					processor.getEnabledDestinations(
						SourceIDGCM,
						"destination-definition-name-enabled",
					),
				)),
			).To(Equal(7)) // all except D6 and D7

			Expect(processor.isDestinationAvailable(eventWithDeniedConsentsGCMKetch, SourceIDGCM, "")).To(BeTrue())
			Expect(
				len(processor.getConsentFilteredDestinations(
					eventWithDeniedConsentsGCMKetch,
					processor.getEnabledDestinations(
						SourceIDGCM,
						"destination-definition-name-enabled",
					),
				)),
			).To(Equal(8)) // all except D7

			// some unknown destination ID is passed destination will be unavailable
			Expect(processor.isDestinationAvailable(eventWithDeniedConsentsGCMKetch, SourceIDGCM, "unknown-destination")).To(BeFalse())

			// known destination ID is passed and destination is enabled
			Expect(processor.isDestinationAvailable(eventWithDeniedConsentsGCMKetch, SourceIDTransient, DestinationIDEnabledA)).To(BeTrue())

			// know destination ID is passed and destination is not enabled
			Expect(processor.isDestinationAvailable(eventWithDeniedConsentsGCMKetch, SourceIDTransient, DestinationIDDisabled)).To(BeFalse())
		})
	})

	Context("getNonSuccessfulMetrics", func() {
		It("getNonSuccessfulMetrics", func() {
			event1 := types.SingularEventT{
				"event":     "Demo Track1",
				"messageId": "msg1",
			}
			event2 := types.SingularEventT{
				"event":     "Demo Track2",
				"messageId": "msg2",
			}
			event3 := types.SingularEventT{
				"event":     "Demo Track3",
				"messageId": "msg3",
			}

			c.mockGatewayJobsDB.EXPECT().DeleteExecuting().Times(1)

			mockTransformer := mocksTransformer.NewMockTransformer(c.mockCtrl)

			processor := prepareHandle(NewHandle(config.Default, mockTransformer))

			Setup(processor, c, false, true)
			ctx, cancel := context.WithTimeout(context.Background(), 30*time.Second)
			defer cancel()
			Expect(processor.config.asyncInit.WaitContext(ctx)).To(BeNil())

			commonMetadata := types.Metadata{SourceID: SourceIDEnabled, DestinationID: DestinationIDEnabledA}
			singularEventWithReceivedAt1 := types.SingularEventWithReceivedAt{
				SingularEvent: event1,
				ReceivedAt:    time.Now(),
			}
			singularEventWithReceivedAt2 := types.SingularEventWithReceivedAt{
				SingularEvent: event2,
				ReceivedAt:    time.Now(),
			}
			singularEventWithReceivedAt3 := types.SingularEventWithReceivedAt{
				SingularEvent: event3,
				ReceivedAt:    time.Now(),
			}
			eventsByMessageID := map[string]types.SingularEventWithReceivedAt{
				"msg1": singularEventWithReceivedAt1,
				"msg2": singularEventWithReceivedAt2,
				"msg3": singularEventWithReceivedAt3,
			}
			metadata1 := commonMetadata
			metadata1.MessageID = "msg1"
			metadata2 := commonMetadata
			metadata2.MessageID = "msg2"
			metadata3 := commonMetadata
			metadata3.MessageID = "msg3"

			FailedEvents := []types.TransformerResponse{
				{StatusCode: 400, Metadata: metadata1, Output: event1},
				{StatusCode: 298, Metadata: metadata2, Output: event2},
				{StatusCode: 299, Metadata: metadata3, Output: event2},
			}

			transformerResponse := types.Response{
				Events:       []types.TransformerResponse{},
				FailedEvents: FailedEvents,
			}

			m := processor.getNonSuccessfulMetrics(transformerResponse,
				&commonMetadata,
				eventsByMessageID,
				reportingtypes.EVENT_FILTER,
				reportingtypes.DEST_TRANSFORMER,
			)

			key := strings.Join([]string{
				commonMetadata.SourceID,
				commonMetadata.DestinationID,
				commonMetadata.SourceJobRunID,
				commonMetadata.EventName,
				commonMetadata.EventType,
			}, "!<<#>>!")

			Expect(len(m.failedJobs)).To(Equal(2))
			Expect(len(m.failedMetrics)).To(Equal(2))
			slices.SortFunc(m.failedMetrics, func(a, b *reportingtypes.PUReportedMetric) int {
				return a.StatusDetail.StatusCode - b.StatusDetail.StatusCode
			})
			Expect(m.failedMetrics[0].StatusDetail.StatusCode).To(Equal(299))
			Expect(m.failedMetrics[1].StatusDetail.StatusCode).To(Equal(400))
			Expect(int(m.failedCountMap[key])).To(Equal(2))

			Expect(len(m.filteredJobs)).To(Equal(1))
			Expect(len(m.filteredMetrics)).To(Equal(1))
			Expect(int(m.filteredCountMap[key])).To(Equal(1))
		})
	})
})

var _ = Describe("Static Function Tests", func() {
	initProcessor()

	Context("TransformerFormatResponse Tests", func() {
		It("Should match ConvertToTransformerResponse without filtering", func() {
			events := []types.TransformerEvent{
				{
					Metadata: types.Metadata{
						MessageID: "message-1",
					},
					Message: map[string]interface{}{
						"some-key-1": "some-value-1",
					},
				},
				{
					Metadata: types.Metadata{
						MessageID: "message-2",
					},
					Message: map[string]interface{}{
						"some-key-2": "some-value-2",
					},
				},
			}
			expectedResponses := types.Response{
				Events: []types.TransformerResponse{
					{
						Output: map[string]interface{}{
							"some-key-1": "some-value-1",
						},
						StatusCode: 200,
						Metadata: types.Metadata{
							MessageID: "message-1",
						},
					},
					{
						Output: map[string]interface{}{
							"some-key-2": "some-value-2",
						},
						StatusCode: 200,
						Metadata: types.Metadata{
							MessageID: "message-2",
						},
					},
				},
			}
			response := ConvertToFilteredTransformerResponse(events, false, func(event types.TransformerEvent) (bool, string) { return false, "" })
			Expect(response.Events[0].StatusCode).To(Equal(expectedResponses.Events[0].StatusCode))
			Expect(response.Events[0].Metadata.MessageID).To(Equal(expectedResponses.Events[0].Metadata.MessageID))
			Expect(response.Events[0].Output["some-key-1"]).To(Equal(expectedResponses.Events[0].Output["some-key-1"]))
			Expect(response.Events[1].StatusCode).To(Equal(expectedResponses.Events[1].StatusCode))
			Expect(response.Events[1].Metadata.MessageID).To(Equal(expectedResponses.Events[1].Metadata.MessageID))
			Expect(response.Events[1].Output["some-key-2"]).To(Equal(expectedResponses.Events[1].Output["some-key-2"]))
		})
	})

	Context("getDiffMetrics Tests", func() {
		It("Should match diffMetrics response for Empty Inputs", func() {
			response := getDiffMetrics(
				"some-string-1",
				"some-string-2",
				map[string]MetricMetadata{},
				map[string]MetricMetadata{},
				map[string]int64{},
				map[string]int64{},
				map[string]int64{},
				map[string]int64{},
				stats.NOP,
				false,
			)
			Expect(len(response)).To(Equal(0))
		})

		It("Should match diffMetrics response for Valid Inputs", func() {
			inCountMetadataMap := map[string]MetricMetadata{
				"some-key-1": {
					sourceID:        "some-source-id-1",
					destinationID:   "some-destination-id-1",
					sourceJobRunID:  "some-source-job-run-id-1",
					sourceJobID:     "some-source-job-id-1",
					sourceTaskRunID: "some-source-task-run-id-1",
				},
				"some-key-2": {
					sourceID:        "some-source-id-2",
					destinationID:   "some-destination-id-2",
					sourceJobRunID:  "some-source-job-run-id-2",
					sourceJobID:     "some-source-job-id-2",
					sourceTaskRunID: "some-source-task-run-id-2",
				},
			}

			inCountMap := map[string]int64{
				"some-key-1": 3,
				"some-key-2": 4,
			}
			successCountMap := map[string]int64{
				"some-key-1": 5,
				"some-key-2": 6,
			}
			failedCountMap := map[string]int64{
				"some-key-1": 1,
				"some-key-2": 2,
			}
			filteredCountMap := map[string]int64{
				"some-key-1": 2,
				"some-key-2": 3,
			}

			expectedResponse := []*reportingtypes.PUReportedMetric{
				{
					ConnectionDetails: reportingtypes.ConnectionDetails{
						SourceID:        "some-source-id-1",
						DestinationID:   "some-destination-id-1",
						SourceTaskRunID: "some-source-task-run-id-1",
						SourceJobID:     "some-source-job-id-1",
						SourceJobRunID:  "some-source-job-run-id-1",
					},
					PUDetails: reportingtypes.PUDetails{
						InPU:       "some-string-1",
						PU:         "some-string-2",
						TerminalPU: false,
						InitialPU:  false,
					},
					StatusDetail: &reportingtypes.StatusDetail{
						Status:         "diff",
						Count:          5,
						StatusCode:     0,
						SampleResponse: "",
						SampleEvent:    `{}`,
					},
				},
				{
					ConnectionDetails: reportingtypes.ConnectionDetails{
						SourceID:        "some-source-id-2",
						DestinationID:   "some-destination-id-2",
						SourceTaskRunID: "some-source-task-run-id-2",
						SourceJobID:     "some-source-job-id-2",
						SourceJobRunID:  "some-source-job-run-id-2",
					},
					PUDetails: reportingtypes.PUDetails{
						InPU:       "some-string-1",
						PU:         "some-string-2",
						TerminalPU: false,
						InitialPU:  false,
					},
					StatusDetail: &reportingtypes.StatusDetail{
						Status:         "diff",
						Count:          7,
						StatusCode:     0,
						SampleResponse: "",
						SampleEvent:    `{}`,
					},
				},
			}

			statsStore, err := memstats.New()
			Expect(err).To(BeNil())
			response := getDiffMetrics(
				"some-string-1",
				"some-string-2",
				inCountMetadataMap,
				map[string]MetricMetadata{},
				inCountMap,
				successCountMap,
				failedCountMap,
				filteredCountMap,
				statsStore,
				false,
			)
			Expect(statsStore.Get("processor_diff_count", stats.Tags{
				"stage":         "some-string-2",
				"sourceId":      "some-source-id-1",
				"destinationId": "some-destination-id-1",
			}).LastValue()).To(Equal(float64(5)))
			Expect(statsStore.Get("processor_diff_count", stats.Tags{
				"stage":         "some-string-2",
				"sourceId":      "some-source-id-2",
				"destinationId": "some-destination-id-2",
			}).LastValue()).To(Equal(float64(7)))
			assertReportMetric(expectedResponse, response)
		})

		It("Should match diffMetrics response for Valid Inputs with useOutputMetricsInDiffState enabled", func() {
			// Case 1: Event name transformation (10 in -> 10 transformed)
			key1Input := strings.Join([]string{
				"source1", "dest1", "", "event1", "track",
			}, "!<<#>>!")
			key1Output := strings.Join([]string{
				"source1", "dest1", "", "updated_event1", "track",
			}, "!<<#>>!")

			// Case 2: Event splitting (10 in -> 10 original + 10 new)
			key2Input := strings.Join([]string{
				"source2", "dest2", "", "event2", "track",
			}, "!<<#>>!")
			key2NewEvent := strings.Join([]string{
				"source2", "dest2", "", "new_event2", "track",
			}, "!<<#>>!")

			// Case 3: Event with losses (10 in -> 7 success, 2 filtered, 1 dropped)
			key3 := strings.Join([]string{
				"source3", "dest3", "", "event3", "track",
			}, "!<<#>>!")

			inCountMetadataMap := map[string]MetricMetadata{
				key1Input: {
					sourceID:      "source1",
					destinationID: "dest1",
				},
				key2Input: {
					sourceID:      "source2",
					destinationID: "dest2",
				},
				key3: {
					sourceID:      "source3",
					destinationID: "dest3",
				},
			}

			successCountMetadataMap := map[string]MetricMetadata{
				key1Output: {
					sourceID:      "source1",
					destinationID: "dest1",
				},
				key2Input: {
					sourceID:      "source2",
					destinationID: "dest2",
				},
				key2NewEvent: {
					sourceID:      "source2",
					destinationID: "dest2",
				},
				key3: {
					sourceID:      "source3",
					destinationID: "dest3",
				},
			}

			inCountMap := map[string]int64{
				key1Input: 10, // Case 1: 10 input events
				key2Input: 10, // Case 2: 10 input events
				key3:      10, // Case 3: 10 input events
			}

			successCountMap := map[string]int64{
				key1Output:   10, // Case 1: 10 transformed events
				key2Input:    10, // Case 2: 10 original events
				key2NewEvent: 10, // Case 2: 10 new events
				key3:         7,  // Case 3: 7 successful events
			}

			failedCountMap := map[string]int64{
				key1Input: 0,
				key2Input: 0,
				key3:      1, // Case 3: 1 dropped event
			}

			filteredCountMap := map[string]int64{
				key1Input: 0,
				key2Input: 0,
				key3:      2, // Case 3: 2 filtered events
			}

			statsStore, err := memstats.New()
			Expect(err).To(BeNil())
			response := getDiffMetrics(
				"inPU",
				"outPU",
				inCountMetadataMap,
				successCountMetadataMap,
				inCountMap,
				successCountMap,
				failedCountMap,
				filteredCountMap,
				statsStore,
				true,
			)

			// Sort the response for consistent testing
			sort.Slice(response, func(i, j int) bool {
				if response[i].ConnectionDetails.SourceID == response[j].ConnectionDetails.SourceID {
					return response[i].StatusDetail.EventName < response[j].StatusDetail.EventName
				}
				return response[i].ConnectionDetails.SourceID < response[j].ConnectionDetails.SourceID
			})

			// Should include metrics for all cases
			Expect(len(response)).To(Equal(3))

			// Case 1: Event name transformation
			diffMetric1Input := response[0]
			Expect(diffMetric1Input.ConnectionDetails.SourceID).To(Equal("source1"))
			Expect(diffMetric1Input.StatusDetail.EventName).To(Equal("event1"))
			Expect(diffMetric1Input.StatusDetail.Count).To(Equal(int64(-10))) // All input events transformed

			diffMetric1Output := response[1]
			Expect(diffMetric1Output.ConnectionDetails.SourceID).To(Equal("source1"))
			Expect(diffMetric1Output.StatusDetail.EventName).To(Equal("updated_event1"))
			Expect(diffMetric1Output.StatusDetail.Count).To(Equal(int64(10))) // All events transformed to new name

			// Case 2: Event splitting
			diffMetric2New := response[2]
			Expect(diffMetric2New.ConnectionDetails.SourceID).To(Equal("source2"))
			Expect(diffMetric2New.StatusDetail.EventName).To(Equal("new_event2"))
			Expect(diffMetric2New.StatusDetail.Count).To(Equal(int64(10))) // 10 new events added

			// Verify stats were recorded
			Expect(statsStore.Get("processor_diff_count", stats.Tags{
				"stage":         "outPU",
				"sourceId":      "source1",
				"destinationId": "dest1",
			}).LastValue()).To(Equal(float64(0))) // Net change is 0 for transformation

			Expect(statsStore.Get("processor_diff_count", stats.Tags{
				"stage":         "outPU",
				"sourceId":      "source2",
				"destinationId": "dest2",
			}).LastValue()).To(Equal(float64(10))) // Net addition of 10 new events
		})
	})

	Context("updateMetricMaps Tests", func() {
		It("Should update metric maps", func() {
			proc := NewHandle(config.Default, nil)
			proc.reportingEnabled = true
			proc.reporting = &mockreportingtypes.MockReporting{}

			inputEvent := &types.TransformerResponse{
				Metadata: types.Metadata{
					SourceID:         "source-id-1",
					DestinationID:    "destination-id-1",
					TransformationID: "transformation-id-1",
					TrackingPlanID:   "tracking-plan-id-1",
					EventName:        "event-name-1",
					EventType:        "event-type-1",
				},
				StatusCode: 200,
				Error:      "",
				ValidationErrors: []types.ValidationError{
					{
						Type:    "type-1",
						Message: "message-1",
					},
					{
						Type:    "type-1",
						Message: "message-2",
					},
					{
						Type:    "type-2",
						Message: "message-1",
					},
				},
			}
			expectedMetricMetadata := MetricMetadata{
				sourceID:                inputEvent.Metadata.SourceID,
				destinationID:           inputEvent.Metadata.DestinationID,
				sourceJobRunID:          inputEvent.Metadata.SourceJobRunID,
				sourceJobID:             inputEvent.Metadata.SourceJobID,
				sourceTaskRunID:         inputEvent.Metadata.SourceTaskRunID,
				sourceDefinitionID:      inputEvent.Metadata.SourceDefinitionID,
				destinationDefinitionID: inputEvent.Metadata.DestinationDefinitionID,
				sourceCategory:          inputEvent.Metadata.SourceCategory,
				transformationID:        inputEvent.Metadata.TransformationID,
				transformationVersionID: inputEvent.Metadata.TransformationVersionID,
				trackingPlanID:          inputEvent.Metadata.TrackingPlanID,
				trackingPlanVersion:     inputEvent.Metadata.TrackingPlanVersion,
			}
			expectedConnectionDetails := &reportingtypes.ConnectionDetails{
				SourceID:                inputEvent.Metadata.SourceID,
				DestinationID:           inputEvent.Metadata.DestinationID,
				SourceJobRunID:          inputEvent.Metadata.SourceJobRunID,
				SourceJobID:             inputEvent.Metadata.SourceJobID,
				SourceTaskRunID:         inputEvent.Metadata.SourceTaskRunID,
				SourceDefinitionID:      inputEvent.Metadata.SourceDefinitionID,
				DestinationDefinitionID: inputEvent.Metadata.DestinationDefinitionID,
				SourceCategory:          inputEvent.Metadata.SourceCategory,
				TransformationID:        inputEvent.Metadata.TransformationID,
				TransformationVersionID: inputEvent.Metadata.TransformationVersionID,
				TrackingPlanID:          inputEvent.Metadata.TrackingPlanID,
				TrackingPlanVersion:     inputEvent.Metadata.TrackingPlanVersion,
			}
			connectionDetailsMap := make(map[string]*reportingtypes.ConnectionDetails)
			statusDetailsMap := make(map[string]map[string]*reportingtypes.StatusDetail)
			countMap := make(map[string]int64)
			countMetadataMap := make(map[string]MetricMetadata)
			// update metric maps
<<<<<<< HEAD
			proc.updateMetricMaps(countMetadataMap, countMap, connectionDetailsMap, statusDetailsMap, inputEvent, jobsdb.Succeeded.State, types.TRACKINGPLAN_VALIDATOR, func() string { return `{}` }, nil)
=======
			proc.updateMetricMaps(countMetadataMap, countMap, connectionDetailsMap, statusDetailsMap, inputEvent, jobsdb.Succeeded.State, reportingtypes.TRACKINGPLAN_VALIDATOR, func() json.RawMessage { return []byte(`{}`) }, nil)
>>>>>>> 80890cf7

			Expect(len(countMetadataMap)).To(Equal(1))
			Expect(len(countMap)).To(Equal(1))
			for k := range countMetadataMap {
				Expect(countMetadataMap[k]).To(Equal(expectedMetricMetadata))
				Expect(countMap[k]).To(Equal(int64(1)))
			}

			Expect(len(connectionDetailsMap)).To(Equal(1))
			Expect(len(statusDetailsMap)).To(Equal(1))
			for k := range connectionDetailsMap {
				Expect(connectionDetailsMap[k]).To(Equal(expectedConnectionDetails))
				Expect(len(statusDetailsMap[k])).To(Equal(3)) // count of distinct error types: "type-1", "type-2", ""
			}
		})
	})

	Context("ConvertToTransformerResponse Tests", func() {
		It("Should filter out unsupported message types", func() {
			destinationConfig := backendconfig.DestinationT{
				IsProcessorEnabled: true,
				DestinationDefinition: backendconfig.DestinationDefinitionT{
					Config: map[string]interface{}{
						"supportedMessageTypes": []interface{}{"identify"},
					},
				},
			}

			events := []types.TransformerEvent{
				{
					Metadata: types.Metadata{
						MessageID: "message-1",
					},
					Message: map[string]interface{}{
						"some-key-1": "some-value-1",
						"type":       "  IDENTIFY ",
					},
					Destination: destinationConfig,
				},
				{
					Metadata: types.Metadata{
						MessageID: "message-2",
					},
					Message: map[string]interface{}{
						"some-key-2": "some-value-2",
						"type":       "track",
					},
					Destination: destinationConfig,
				},
				{
					Metadata: types.Metadata{
						MessageID: "message-2",
					},
					Message: map[string]interface{}{
						"some-key-2": "some-value-2",
						"type":       123,
					},
					Destination: destinationConfig,
				},
			}
			expectedResponse := types.Response{
				Events: []types.TransformerResponse{
					{
						Output:     events[0].Message,
						StatusCode: 200,
						Metadata:   events[0].Metadata,
					},
				},
				FailedEvents: []types.TransformerResponse{
					{
						Output:     events[1].Message,
						StatusCode: 298,
						Metadata:   events[1].Metadata,
						Error:      "Message type not supported",
					},
					{
						Output:     events[2].Message,
						StatusCode: 400,
						Metadata:   events[2].Metadata,
						Error:      "Invalid message type. Type assertion failed",
					},
				},
			}
			response := ConvertToFilteredTransformerResponse(events, true, func(_ types.TransformerEvent) (bool, string) { return false, "" })
			Expect(response).To(Equal(expectedResponse))
		})

		It("Should filter out identify events when it is supported but serverSideIdentify is disabled", func() {
			destinationConfig := backendconfig.DestinationT{
				ID: "some-destination-id",
				Config: map[string]interface{}{
					"enableServerSideIdentify": false,
				},
				IsProcessorEnabled: true, // assuming the mode is cloud/hybrid
				DestinationDefinition: backendconfig.DestinationDefinitionT{
					Config: map[string]interface{}{
						"supportedMessageTypes": []interface{}{"identify", "track"},
					},
				},
			}

			events := []types.TransformerEvent{
				{
					Metadata: types.Metadata{
						MessageID: "message-1",
					},
					Message: map[string]interface{}{
						"some-key-1": "some-value-1",
						"type":       "  IDENTIFY ",
					},
					Destination: destinationConfig,
				},
				{
					Metadata: types.Metadata{
						MessageID: "message-2",
					},
					Message: map[string]interface{}{
						"some-key-2": "some-value-2",
						"type":       "track",
					},
					Destination: destinationConfig,
				},
				{
					Metadata: types.Metadata{
						MessageID: "message-2",
					},
					Message: map[string]interface{}{
						"some-key-2": "some-value-2",
						"type":       123,
					},
					Destination: destinationConfig,
				},
			}
			expectedResponse := types.Response{
				Events: []types.TransformerResponse{
					{
						Output:     events[1].Message,
						StatusCode: 200,
						Metadata:   events[1].Metadata,
					},
				},
				FailedEvents: []types.TransformerResponse{
					{
						Output:     events[0].Message,
						StatusCode: 298,
						Metadata:   events[0].Metadata,
						Error:      "Message type not supported",
					},
					{
						Output:     events[2].Message,
						StatusCode: 400,
						Metadata:   events[2].Metadata,
						Error:      "Invalid message type. Type assertion failed",
					},
				},
			}
			response := ConvertToFilteredTransformerResponse(events, true, func(event types.TransformerEvent) (bool, string) { return false, "" })
			Expect(response).To(Equal(expectedResponse))
		})

		It("Should allow all events when no supportedMessageTypes key is present in config", func() {
			destinationConfig := backendconfig.DestinationT{
				DestinationDefinition: backendconfig.DestinationDefinitionT{
					Config: map[string]interface{}{},
				},
			}

			events := []types.TransformerEvent{
				{
					Metadata: types.Metadata{
						MessageID: "message-1",
					},
					Message: map[string]interface{}{
						"some-key-1": "some-value-1",
						"type":       "  IDENTIFY ",
					},
					Destination: destinationConfig,
				},
				{
					Metadata: types.Metadata{
						MessageID: "message-2",
					},
					Message: map[string]interface{}{
						"some-key-2": "some-value-2",
						"type":       "track",
					},
					Destination: destinationConfig,
				},
				{
					Metadata: types.Metadata{
						MessageID: "message-2",
					},
					Message: map[string]interface{}{
						"some-key-2": "some-value-2",
						"type":       123,
					},
					Destination: destinationConfig,
				},
			}
			expectedResponse := types.Response{
				Events: []types.TransformerResponse{
					{
						Output:     events[0].Message,
						StatusCode: 200,
						Metadata:   events[0].Metadata,
					},
					{
						Output:     events[1].Message,
						StatusCode: 200,
						Metadata:   events[1].Metadata,
					},
					{
						Output:     events[2].Message,
						StatusCode: 200,
						Metadata:   events[2].Metadata,
					},
				},
				FailedEvents: nil,
			}
			response := ConvertToFilteredTransformerResponse(events, true, func(event types.TransformerEvent) (bool, string) { return false, "" })
			Expect(response).To(Equal(expectedResponse))
		})
		It("Should allow all events when supportedMessageTypes is not an array", func() {
			destinationConfig := backendconfig.DestinationT{
				DestinationDefinition: backendconfig.DestinationDefinitionT{
					Config: map[string]interface{}{
						"supportedMessageTypes": "identify",
					},
				},
			}

			events := []types.TransformerEvent{
				{
					Metadata: types.Metadata{
						MessageID: "message-1",
					},
					Message: map[string]interface{}{
						"some-key-1": "some-value-1",
						"type":       "  IDENTIFY ",
					},
					Destination: destinationConfig,
				},
				{
					Metadata: types.Metadata{
						MessageID: "message-2",
					},
					Message: map[string]interface{}{
						"some-key-2": "some-value-2",
						"type":       "track",
					},
					Destination: destinationConfig,
				},
				{
					Metadata: types.Metadata{
						MessageID: "message-2",
					},
					Message: map[string]interface{}{
						"some-key-2": "some-value-2",
						"type":       123,
					},
					Destination: destinationConfig,
				},
			}
			expectedResponse := types.Response{
				Events: []types.TransformerResponse{
					{
						Output:     events[0].Message,
						StatusCode: 200,
						Metadata:   events[0].Metadata,
					},
					{
						Output:     events[1].Message,
						StatusCode: 200,
						Metadata:   events[1].Metadata,
					},
					{
						Output:     events[2].Message,
						StatusCode: 200,
						Metadata:   events[2].Metadata,
					},
				},
				FailedEvents: nil,
			}
			response := ConvertToFilteredTransformerResponse(events, true, func(event types.TransformerEvent) (bool, string) { return false, "" })
			Expect(response).To(Equal(expectedResponse))
		})

		It("Should filter out messages containing unsupported events", func() {
			destinationConfig := backendconfig.DestinationT{
				Config: map[string]interface{}{
					"enableServerSideIdentify": false,
					"listOfConversions": []interface{}{
						map[string]interface{}{"conversions": "Credit Card Added"},
						map[string]interface{}{"conversions": "Credit Card Removed"},
					},
				},
				DestinationDefinition: backendconfig.DestinationDefinitionT{},
			}

			events := []types.TransformerEvent{
				{
					Metadata: types.Metadata{
						MessageID: "message-1",
					},
					Message: map[string]interface{}{
						"type":  "track",
						"event": "Cart Cleared",
					},
					Destination: destinationConfig,
				},
				{
					Metadata: types.Metadata{
						MessageID: "message-2",
					},
					Message: map[string]interface{}{
						"type":  "track",
						"event": "Credit Card Added",
					},
					Destination: destinationConfig,
				},
				{
					Metadata: types.Metadata{
						MessageID: "message-2",
					},
					Message: map[string]interface{}{
						"type":  "track",
						"event": 2,
					},
					Destination: destinationConfig,
				},
			}
			expectedResponse := types.Response{
				Events: []types.TransformerResponse{
					{
						Output:     events[1].Message,
						StatusCode: 200,
						Metadata:   events[1].Metadata,
					},
				},
				FailedEvents: []types.TransformerResponse{
					{
						Output:     events[0].Message,
						StatusCode: 298,
						Metadata:   events[0].Metadata,
						Error:      "Event not supported",
					},
					{
						Output:     events[2].Message,
						StatusCode: 400,
						Metadata:   events[2].Metadata,
						Error:      "Invalid message event. Type assertion failed",
					},
				},
			}
			response := ConvertToFilteredTransformerResponse(events, true, func(event types.TransformerEvent) (bool, string) { return false, "" })
			Expect(response).To(Equal(expectedResponse))
		})

		It("Shouldn;t filter out messages if listOfConversions config is corrupted", func() {
			destinationConfig := backendconfig.DestinationT{
				Config: map[string]interface{}{
					"enableServerSideIdentify": false,
					"listOfConversions": []interface{}{
						map[string]interface{}{"conversions": "Credit Card Added"},
						map[string]interface{}{"conversions": 1},
					},
				},
				DestinationDefinition: backendconfig.DestinationDefinitionT{
					Config: map[string]interface{}{},
				},
			}

			events := []types.TransformerEvent{
				{
					Metadata: types.Metadata{
						MessageID: "message-1",
					},
					Message: map[string]interface{}{
						"type":  "track",
						"event": "Cart Cleared",
					},
					Destination: destinationConfig,
				},
				{
					Metadata: types.Metadata{
						MessageID: "message-2",
					},
					Message: map[string]interface{}{
						"type":  "track",
						"event": "Credit Card Added",
					},
					Destination: destinationConfig,
				},
				{
					Metadata: types.Metadata{
						MessageID: "message-2",
					},
					Message: map[string]interface{}{
						"type":  "track",
						"event": 2,
					},
					Destination: destinationConfig,
				},
			}
			expectedResponse := types.Response{
				Events: []types.TransformerResponse{
					{
						Output:     events[0].Message,
						StatusCode: 200,
						Metadata:   events[0].Metadata,
					},
					{
						Output:     events[1].Message,
						StatusCode: 200,
						Metadata:   events[1].Metadata,
					},
					{
						Output:     events[2].Message,
						StatusCode: 200,
						Metadata:   events[2].Metadata,
					},
				},
				FailedEvents: nil,
			}
			response := ConvertToFilteredTransformerResponse(events, true, func(event types.TransformerEvent) (bool, string) { return false, "" })
			Expect(response).To(Equal(expectedResponse))
		})

		It("When web sourceType is sending events to cloud-mode destination, should filter out any event types that are not track/group", func() {
			destinationConfig := backendconfig.DestinationT{
				IsProcessorEnabled: true,
				Config: map[string]interface{}{
					"enableServerSideIdentify": false,
					"listOfConversions": []interface{}{
						map[string]interface{}{"conversions": "Credit Card Added"},
						map[string]interface{}{"conversions": 1},
					},
					"connectionMode": "cloud",
				},
				DestinationDefinition: backendconfig.DestinationDefinitionT{
					Config: map[string]interface{}{
						"supportedMessageTypes": []interface{}{"track", "group", "page"},
						"supportedConnectionModes": map[string]interface{}{
							"android": []interface{}{
								"cloud",
								"device",
							},
							"web": []interface{}{
								"cloud",
								"device",
								"hybrid",
							},
						},
						"hybridModeCloudEventsFilter": map[string]interface{}{
							"web": map[string]interface{}{
								"messageType": []interface{}{"track", "group"},
							},
						},
					},
				},
			}

			events := []types.TransformerEvent{
				{
					Metadata: types.Metadata{
						MessageID:            "message-1",
						SourceDefinitionType: "web",
					},
					Message: map[string]interface{}{
						"type":  "track",
						"event": "Cart Cleared",
					},
					Destination: destinationConfig,
				},
				{
					Metadata: types.Metadata{
						MessageID:            "message-2",
						SourceDefinitionType: "web",
					},
					Message: map[string]interface{}{
						"type":  "identify",
						"event": "User Authenticated",
					},
					Destination: destinationConfig,
				},
				{
					Metadata: types.Metadata{
						MessageID:            "message-2",
						SourceDefinitionType: "web",
					},
					Message: map[string]interface{}{
						"type":  "screen",
						"event": 2,
					},
					Destination: destinationConfig,
				},
			}
			expectedResponse := types.Response{
				Events: []types.TransformerResponse{
					{
						Output:     events[0].Message,
						StatusCode: 200,
						Metadata:   events[0].Metadata,
					},
				},
				FailedEvents: []types.TransformerResponse{
					{
						Output:     events[1].Message,
						StatusCode: 298,
						Metadata:   events[1].Metadata,
						Error:      "Message type not supported",
					},
					{
						Output:     events[2].Message,
						StatusCode: 298,
						Metadata:   events[2].Metadata,
						Error:      "Message type not supported",
					},
				},
			}
			response := ConvertToFilteredTransformerResponse(events, true, func(event types.TransformerEvent) (bool, string) { return false, "" })
			Expect(response).To(Equal(expectedResponse))
		})

		It("When web sourceType is sending events to device-mode destination, should filter out all the events to this destination", func() {
			destinationConfig := backendconfig.DestinationT{
				IsProcessorEnabled: false,
				Config: map[string]interface{}{
					"enableServerSideIdentify": false,
					"listOfConversions": []interface{}{
						map[string]interface{}{"conversions": "Credit Card Added"},
						map[string]interface{}{"conversions": 1},
					},
					"connectionMode": "device",
				},
				DestinationDefinition: backendconfig.DestinationDefinitionT{
					Config: map[string]interface{}{
						"supportedMessageTypes": []interface{}{"track", "group", "alias"},
						"supportedConnectionModes": map[string]interface{}{
							"android": []interface{}{
								"cloud",
								"device",
							},
							"web": []interface{}{
								"cloud",
								"device",
								"hybrid",
							},
						},
						"hybridModeCloudEventsFilter": map[string]interface{}{
							"web": map[string]interface{}{
								"messageType": []interface{}{"track", "group"},
							},
						},
					},
				},
			}

			events := []types.TransformerEvent{
				{
					Metadata: types.Metadata{
						MessageID:            "message-1",
						SourceDefinitionType: "web",
					},
					Message: map[string]interface{}{
						"type":  "track",
						"event": "Cart Cleared",
					},
					Destination: destinationConfig,
				},
				{
					Metadata: types.Metadata{
						MessageID:            "message-2",
						SourceDefinitionType: "web",
					},
					Message: map[string]interface{}{
						"type":  "track",
						"event": "Credit Card Added",
					},
					Destination: destinationConfig,
				},
				{
					Metadata: types.Metadata{
						MessageID:            "message-2",
						SourceDefinitionType: "web",
					},
					Message: map[string]interface{}{
						"type":  "screen",
						"event": 2,
					},
					Destination: destinationConfig,
				},
			}
			expectedResponse := types.Response{
				Events: nil,
				FailedEvents: []types.TransformerResponse{
					{
						Output:     events[0].Message,
						StatusCode: 298,
						Metadata:   events[0].Metadata,
						Error:      "Filtering event based on hybridModeFilter",
					},
					{
						Output:     events[1].Message,
						StatusCode: 298,
						Metadata:   events[1].Metadata,
						Error:      "Filtering event based on hybridModeFilter",
					},
					{
						Output:     events[2].Message,
						StatusCode: 298,
						Metadata:   events[2].Metadata,
						Error:      "Message type not supported",
					},
				},
			}
			response := ConvertToFilteredTransformerResponse(events, true, func(event types.TransformerEvent) (bool, string) { return false, "" })
			Expect(response).To(Equal(expectedResponse))
		})

		It("When web sourceType is sending events to hybrid-mode destination, should filter out any event types that are not track/group", func() {
			destinationConfig := backendconfig.DestinationT{
				IsProcessorEnabled: true,
				Config: map[string]interface{}{
					"enableServerSideIdentify": false,
					"listOfConversions": []interface{}{
						map[string]interface{}{"conversions": "Credit Card Added"},
						map[string]interface{}{"conversions": 1},
					},
					"connectionMode": "hybrid",
				},
				DestinationDefinition: backendconfig.DestinationDefinitionT{
					Config: map[string]interface{}{
						"supportedMessageTypes": []interface{}{"track", "group", "alias"},
						"supportedConnectionModes": map[string]interface{}{
							"android": []interface{}{
								"cloud",
								"device",
							},
							"web": []interface{}{
								"cloud",
								"device",
								"hybrid",
							},
						},
						"hybridModeCloudEventsFilter": map[string]interface{}{
							"web": map[string]interface{}{
								"messageType": []interface{}{"track", "group"},
							},
						},
					},
				},
			}

			events := []types.TransformerEvent{
				{
					Metadata: types.Metadata{
						MessageID:            "message-1",
						SourceDefinitionType: "web",
					},
					Message: map[string]interface{}{
						"type":  "track",
						"event": "Cart Cleared",
					},
					Destination: destinationConfig,
				},
				{
					Metadata: types.Metadata{
						MessageID:            "message-2",
						SourceDefinitionType: "web",
					},
					Message: map[string]interface{}{
						"type":  "track",
						"event": "Credit Card Added",
					},
					Destination: destinationConfig,
				},
				{
					Metadata: types.Metadata{
						MessageID:            "message-2",
						SourceDefinitionType: "web",
					},
					Message: map[string]interface{}{
						"type":  "screen",
						"event": 2,
					},
					Destination: destinationConfig,
				},
			}
			expectedResponse := types.Response{
				Events: []types.TransformerResponse{
					{
						Output:     events[0].Message,
						StatusCode: 200,
						Metadata:   events[0].Metadata,
					},
					{
						Output:     events[1].Message,
						StatusCode: 200,
						Metadata:   events[1].Metadata,
					},
				},
				FailedEvents: []types.TransformerResponse{
					{
						Output:     events[2].Message,
						StatusCode: 298,
						Metadata:   events[2].Metadata,
						Error:      "Message type not supported",
					},
				},
			}
			response := ConvertToFilteredTransformerResponse(events, true, func(event types.TransformerEvent) (bool, string) { return false, "" })
			Expect(response).To(Equal(expectedResponse))
		})

		It("When web sourceType is sending events to hybrid-mode destination & hybridModeCloudEventsFilter is not present, should filter out all the events with event.type not in supportedMessageTypes to this destination", func() {
			destinationConfig := backendconfig.DestinationT{
				IsProcessorEnabled: true,
				Config: map[string]interface{}{
					"enableServerSideIdentify": false,
					"listOfConversions": []interface{}{
						map[string]interface{}{"conversions": "Credit Card Added"},
						map[string]interface{}{"conversions": 1},
					},
					"connectionMode": "hybrid",
				},
				DestinationDefinition: backendconfig.DestinationDefinitionT{
					Config: map[string]interface{}{
						"supportedMessageTypes": []interface{}{"track", "group", "alias"},
						"supportedConnectionModes": map[string]interface{}{
							"android": []interface{}{
								"cloud",
								"device",
							},
							"web": []interface{}{
								"cloud",
								"device",
								"hybrid",
							},
						},
					},
				},
			}

			events := []types.TransformerEvent{
				{
					Metadata: types.Metadata{
						MessageID:            "message-1",
						SourceDefinitionType: "web",
					},
					Message: map[string]interface{}{
						"type":  "group",
						"event": "Cart Cleared",
					},
					Destination: destinationConfig,
				},
				{
					Metadata: types.Metadata{
						MessageID:            "message-2",
						SourceDefinitionType: "web",
					},
					Message: map[string]interface{}{
						"type":  "track",
						"event": "Credit Card Added",
					},
					Destination: destinationConfig,
				},
				{
					Metadata: types.Metadata{
						MessageID:            "message-2",
						SourceDefinitionType: "web",
					},
					Message: map[string]interface{}{
						"type":  "screen",
						"event": 2,
					},
					Destination: destinationConfig,
				},
			}
			expectedResponse := types.Response{
				Events: []types.TransformerResponse{
					{
						Output:     events[0].Message,
						StatusCode: 200,
						Metadata:   events[0].Metadata,
					},
					{
						Output:     events[1].Message,
						StatusCode: 200,
						Metadata:   events[1].Metadata,
					},
				},
				FailedEvents: []types.TransformerResponse{
					{
						Output:     events[2].Message,
						StatusCode: 298,
						Metadata:   events[2].Metadata,
						Error:      "Message type not supported",
					},
				},
			}
			response := ConvertToFilteredTransformerResponse(events, true, func(event types.TransformerEvent) (bool, string) { return false, "" })
			Expect(response).To(Equal(expectedResponse))
		})

		It("When web sourceType is sending events to hybrid-mode destination & hybridModeCloudEventsFilter.web is a string, should filter out all the events with event.type not in supportedMessageTypes to this destination", func() {
			destinationConfig := backendconfig.DestinationT{
				IsProcessorEnabled: true,
				Config: map[string]interface{}{
					"enableServerSideIdentify": false,
					"listOfConversions": []interface{}{
						map[string]interface{}{"conversions": "Credit Card Added"},
						map[string]interface{}{"conversions": 1},
					},
					"connectionMode": "hybrid",
				},
				DestinationDefinition: backendconfig.DestinationDefinitionT{
					Config: map[string]interface{}{
						"supportedMessageTypes": []interface{}{"track", "group", "alias"},
						"supportedConnectionModes": map[string]interface{}{
							"android": []interface{}{
								"cloud",
								"device",
							},
							"web": []interface{}{
								"cloud",
								"device",
								"hybrid",
							},
						},
						"hybridModeCloudEventsFilter": map[string]interface{}{
							"web": "al",
						},
					},
				},
			}

			events := []types.TransformerEvent{
				{
					Metadata: types.Metadata{
						MessageID:            "message-1",
						SourceDefinitionType: "web",
					},
					Message: map[string]interface{}{
						"type":  "group",
						"event": "Cart Cleared",
					},
					Destination: destinationConfig,
				},
				{
					Metadata: types.Metadata{
						MessageID:            "message-2",
						SourceDefinitionType: "web",
					},
					Message: map[string]interface{}{
						"type":  "track",
						"event": "Credit Card Added",
					},
					Destination: destinationConfig,
				},
				{
					Metadata: types.Metadata{
						MessageID:            "message-2",
						SourceDefinitionType: "web",
					},
					Message: map[string]interface{}{
						"type":  "screen",
						"event": 2,
					},
					Destination: destinationConfig,
				},
			}
			expectedResponse := types.Response{
				Events: []types.TransformerResponse{
					{
						Output:     events[0].Message,
						StatusCode: 200,
						Metadata:   events[0].Metadata,
					},
					{
						Output:     events[1].Message,
						StatusCode: 200,
						Metadata:   events[1].Metadata,
					},
				},
				FailedEvents: []types.TransformerResponse{
					{
						Output:     events[2].Message,
						StatusCode: 298,
						Metadata:   events[2].Metadata,
						Error:      "Message type not supported",
					},
				},
			}
			response := ConvertToFilteredTransformerResponse(events, true, func(event types.TransformerEvent) (bool, string) { return false, "" })
			Expect(response).To(Equal(expectedResponse))
		})

		// source-type(in sourceDefinition) is empty string
		It("When web sourceType is sending events to hybrid-mode destination & hybridModeCloudEventsFilter.web.messageType supports track only but sourceType is coming up as empty string, should filter out all the events with event.type not in supportedMessageTypes", func() {
			destinationConfig := backendconfig.DestinationT{
				IsProcessorEnabled: true,
				Config: map[string]interface{}{
					"enableServerSideIdentify": false,
					"listOfConversions": []interface{}{
						map[string]interface{}{"conversions": "Credit Card Added"},
						map[string]interface{}{"conversions": 1},
					},
					"connectionMode": "hybrid",
				},
				DestinationDefinition: backendconfig.DestinationDefinitionT{
					Config: map[string]interface{}{
						"supportedMessageTypes": []interface{}{"track", "group", "alias"},
						"supportedConnectionModes": map[string]interface{}{
							"android": []interface{}{
								"cloud",
								"device",
							},
							"web": []interface{}{
								"cloud",
								"device",
								"hybrid",
							},
						},
						"hybridModeCloudEventsFilter": map[string]interface{}{
							"web": map[string]interface{}{
								"messageType": []interface{}{"track"},
							},
						},
					},
				},
			}

			events := []types.TransformerEvent{
				{
					Metadata: types.Metadata{
						MessageID:            "message-1",
						SourceDefinitionType: "",
					},
					Message: map[string]interface{}{
						"type":  "track",
						"event": "Cart Cleared",
					},
					Destination: destinationConfig,
				},
				{
					Metadata: types.Metadata{
						MessageID:            "message-2",
						SourceDefinitionType: "",
					},
					Message: map[string]interface{}{
						"type":  "group",
						"event": "Credit Card Added",
					},
					Destination: destinationConfig,
				},
				{
					Metadata: types.Metadata{
						MessageID:            "message-2",
						SourceDefinitionType: "",
					},
					Message: map[string]interface{}{
						"type":  "screen",
						"event": 2,
					},
					Destination: destinationConfig,
				},
			}
			expectedResponse := types.Response{
				Events: []types.TransformerResponse{
					{
						Output:     events[0].Message,
						StatusCode: 200,
						Metadata:   events[0].Metadata,
					},
					{
						Output:     events[1].Message,
						StatusCode: 200,
						Metadata:   events[1].Metadata,
					},
				},
				FailedEvents: []types.TransformerResponse{
					{
						Output:     events[2].Message,
						StatusCode: 298,
						Metadata:   events[2].Metadata,
						Error:      "Message type not supported",
					},
				},
			}
			response := ConvertToFilteredTransformerResponse(events, true, func(event types.TransformerEvent) (bool, string) { return false, "" })
			Expect(response).To(Equal(expectedResponse))
		})
	})
})

type mockEventData struct {
	id                        string
	jobid                     int64
	originalTimestamp         string
	expectedOriginalTimestamp string
	sentAt                    string
	expectedSentAt            string
	expectedReceivedAt        string
	integrations              map[string]bool
	params                    map[string]string
}

type transformExpectation struct {
	events                    int
	messageIds                string
	receiveMetadata           bool
	destinationDefinitionName string
}

func createMessagePayload(e mockEventData) string {
	integrationsBytes, _ := jsonrs.Marshal(e.integrations)
	return fmt.Sprintf(
		`{"rudderId":"some-rudder-id","messageId":"message-%s","integrations":%s,"some-property":"property-%s",`+
			`"originalTimestamp":%q,"sentAt":%q,"recordId":{"id":"record_id_1"},"context":{"sources":`+
			`{"task_run_id":"task_run_id_1","batch_id":"batch_id_1","job_run_id":"job_run_id_1",`+
			`"task_id":"task_id_1","job_id":"job_id_1"}}}`,
		e.id, integrationsBytes, e.id, e.originalTimestamp, e.sentAt,
	)
}

func createMessagePayloadWithoutSources(e mockEventData) string {
	integrationsBytes, _ := jsonrs.Marshal(e.integrations)
	return fmt.Sprintf(
		`{"rudderId":"some-rudder-id","messageId":"message-%s","integrations":%s,"some-property":"property-%s",`+
			`"originalTimestamp":%q,"sentAt":%q,"context":{}}`,
		e.id, integrationsBytes, e.id, e.originalTimestamp, e.sentAt,
	)
}

func createMessagePayloadWithSameMessageId(e mockEventData) string {
	integrationsBytes, _ := jsonrs.Marshal(e.integrations)
	return fmt.Sprintf(
		`{"rudderId":"some-rudder-id","messageId":"message-%s","integrations":%s,"some-property":"property-%s",`+
			`"originalTimestamp":%q,"sentAt":%q}`, "some-id", integrationsBytes, e.id, e.originalTimestamp, e.sentAt,
	)
}

func createBatchPayload(writeKey, receivedAt string, events []mockEventData, eventCreator func(mockEventData) string) []byte {
	payloads := make([]string, 0)
	for _, event := range events {
		payloads = append(payloads, eventCreator(event))
	}
	batch := strings.Join(payloads, ",")
	return []byte(fmt.Sprintf(
		`{"writeKey":%q,"batch":[%s],"requestIP":"1.2.3.4","receivedAt":%q}`, writeKey, batch, receivedAt,
	))
}

func createBatchParameters(sourceId string) []byte {
	return []byte(fmt.Sprintf(`{"source_id":%q}`, sourceId))
}

func createBatchParametersWithSources(sourceId string) []byte {
	return []byte(fmt.Sprintf(`{"source_id":%q,"source_job_run_id":"job_run_id_1","source_task_run_id":"task_run_id_1"}`, sourceId))
}

func assertJobStatus(job *jobsdb.JobT, status *jobsdb.JobStatusT, expectedState string) {
	Expect(status.JobID).To(Equal(job.JobID))
	Expect(status.JobState).To(Equal(expectedState))
	Expect(status.RetryTime).To(BeTemporally("~", time.Now(), 200*time.Millisecond))
	Expect(status.ExecTime).To(BeTemporally("~", time.Now(), 200*time.Millisecond))
}

func assertReportMetric(expectedMetric, actualMetric []*reportingtypes.PUReportedMetric) {
	sort.Slice(expectedMetric, func(i, j int) bool {
		return expectedMetric[i].ConnectionDetails.SourceID < expectedMetric[j].ConnectionDetails.SourceID
	})
	sort.Slice(actualMetric, func(i, j int) bool {
		return actualMetric[i].ConnectionDetails.SourceID < actualMetric[j].ConnectionDetails.SourceID
	})
	Expect(len(expectedMetric)).To(Equal(len(actualMetric)))
	for index, value := range expectedMetric {
		Expect(value.ConnectionDetails.SourceID).To(Equal(actualMetric[index].ConnectionDetails.SourceID))
		Expect(value.ConnectionDetails.DestinationID).To(Equal(actualMetric[index].ConnectionDetails.DestinationID))
		Expect(value.ConnectionDetails.SourceJobID).To(Equal(actualMetric[index].ConnectionDetails.SourceJobID))
		Expect(value.ConnectionDetails.SourceJobRunID).To(Equal(actualMetric[index].ConnectionDetails.SourceJobRunID))
		Expect(value.ConnectionDetails.SourceTaskRunID).To(Equal(actualMetric[index].ConnectionDetails.SourceTaskRunID))
		Expect(value.PUDetails.InPU).To(Equal(actualMetric[index].PUDetails.InPU))
		Expect(value.PUDetails.PU).To(Equal(actualMetric[index].PUDetails.PU))
		Expect(value.PUDetails.TerminalPU).To(Equal(actualMetric[index].PUDetails.TerminalPU))
		Expect(value.PUDetails.InitialPU).To(Equal(actualMetric[index].PUDetails.InitialPU))
		Expect(value.StatusDetail.Status).To(Equal(actualMetric[index].StatusDetail.Status))
		Expect(value.StatusDetail.StatusCode).To(Equal(actualMetric[index].StatusDetail.StatusCode))
		Expect(value.StatusDetail.Count).To(Equal(actualMetric[index].StatusDetail.Count))
		Expect(value.StatusDetail.SampleResponse).To(Equal(actualMetric[index].StatusDetail.SampleResponse))
		Expect(value.StatusDetail.SampleEvent).To(Equal(actualMetric[index].StatusDetail.SampleEvent))

	}
}

func assertDestinationTransform(
	messages map[string]mockEventData,
	sourceId, destinationID string,
	expectations transformExpectation,
) func(
	ctx context.Context,
	clientEvents []types.TransformerEvent,
	batchSize int,
) types.Response {
	return func(
		ctx context.Context,
		clientEvents []types.TransformerEvent,
		batchSize int,
	) types.Response {
		defer GinkgoRecover()

		Expect(clientEvents).To(HaveLen(expectations.events))

		messageIDs := make([]string, 0)
		for i := range clientEvents {
			event := clientEvents[i]
			messageID := event.Message["messageId"].(string)
			messageIDs = append(messageIDs, messageID)

			// Expect all messages belong to same destination
			Expect(event.Destination.ID).To(Equal(destinationID))

			// Expect metadata
			Expect(event.Metadata.DestinationID).To(Equal(destinationID))

			// Metadata are stripped from destination transform, if a user transform occurred before.
			if expectations.receiveMetadata {
				Expect(event.Metadata.DestinationType).To(Equal(fmt.Sprintf("%s-definition-name", destinationID)))
				Expect(event.Metadata.JobID).To(Equal(messages[messageID].jobid))
				Expect(event.Metadata.MessageID).To(Equal(messageID))
				Expect(event.Metadata.SourceID).To(Equal(sourceId)) // ???
				Expect(event.Metadata.SourceName).To(Equal(sourceIDToName[sourceId]))
				rawEvent, err := jsonrs.Marshal(event)
				Expect(err).ToNot(HaveOccurred())
				recordID := gjson.GetBytes(rawEvent, "message.recordId").Value()
				if recordID == nil {
					Expect(event.Metadata.RecordID).To(BeNil())
				} else {
					Expect(event.Metadata.RecordID).To(Equal(recordID))
				}
				jobRunID := messages[messageID].params["source_job_run_id"]
				Expect(event.Metadata.SourceJobRunID).To(Equal(jobRunID))
				taskRunID := messages[messageID].params["source_task_run_id"]
				Expect(event.Metadata.SourceTaskRunID).To(Equal(taskRunID))
				sourcesJobID := gjson.GetBytes(rawEvent, "message.context.sources.job_id").String()
				Expect(event.Metadata.SourceJobID).To(Equal(sourcesJobID))
			} else {
				// Expect(event.Metadata.DestinationType).To(Equal(""))
				Expect(event.Metadata.JobID).To(Equal(int64(0)))
				Expect(event.Metadata.MessageID).To(Equal(""))
				Expect(event.Metadata.SourceID).To(Equal(sourceId)) // ???
				Expect(event.Metadata.SourceName).To(Equal(sourceIDToName[sourceId]))
			}

			// Expect timestamp fields
			expectTimestamp := func(input string, expected time.Time) {
				inputTime, _ := time.Parse(misc.RFC3339Milli, input)
				Expect(inputTime).To(BeTemporally("~", expected, time.Second))
			}

			parseTimestamp := func(timestamp string, defaultTimeStamp time.Time) time.Time {
				parsed, ok := time.Parse(misc.RFC3339Milli, timestamp)
				if ok != nil {
					return defaultTimeStamp
				} else {
					return parsed
				}
			}

			receivedAt := parseTimestamp(messages[messageID].expectedReceivedAt, time.Now())
			sentAt := parseTimestamp(messages[messageID].expectedSentAt, receivedAt)
			originalTimestamp := parseTimestamp(messages[messageID].expectedOriginalTimestamp, receivedAt)

			expectTimestamp(event.Message["receivedAt"].(string), receivedAt)
			expectTimestamp(event.Message["sentAt"].(string), sentAt)
			expectTimestamp(event.Message["originalTimestamp"].(string), originalTimestamp)
			expectTimestamp(event.Message["timestamp"].(string), misc.GetChronologicalTimeStamp(receivedAt, sentAt, originalTimestamp))

			// Expect message properties
			Expect(event.Message["some-property"].(string)).To(Equal(fmt.Sprintf("property-%s", messages[messageID].id)))

			if destinationID == "enabled-destination-b" {
				Expect(event.Message["user-transform"].(string)).To(Equal("value"))
			}
		}

		Expect(strings.Join(messageIDs, ",")).To(Equal(expectations.messageIds))

		return types.Response{
			Events: []types.TransformerResponse{
				{
					Output: map[string]interface{}{
						"int-value":    0,
						"string-value": fmt.Sprintf("value-%s", destinationID),
					},
					Metadata: types.Metadata{
						SourceID:      "source-from-transformer", // transformer should replay source id
						SourceName:    "source-from-transformer-name",
						DestinationID: "destination-from-transformer", // transformer should replay destination id
					},
				},
				{
					Output: map[string]interface{}{
						"int-value":    1,
						"string-value": fmt.Sprintf("value-%s", destinationID),
					},
					Metadata: types.Metadata{
						SourceID:      "source-from-transformer", // transformer should replay source id
						SourceName:    "source-from-transformer-name",
						DestinationID: "destination-from-transformer", // transformer should replay destination id
					},
				},
			},
		}
	}
}

func processorSetupAndAssertJobHandling(processor *Handle, c *testContext) {
	Setup(processor, c, false, false)
	ctx, cancel := context.WithTimeout(context.Background(), 30*time.Second)
	defer cancel()
	Expect(processor.config.asyncInit.WaitContext(ctx)).To(BeNil())
	GinkgoT().Log("Processor setup and init done")
	handlePendingGatewayJobs(processor)
}

func Setup(processor *Handle, c *testContext, enableDedup, enableReporting bool) {
	setDisableDedupFeature(processor, enableDedup)
	err := processor.Setup(
		c.mockBackendConfig,
		c.mockGatewayJobsDB,
		c.mockRouterJobsDB,
		c.mockBatchRouterJobsDB,
		c.mockReadProcErrorsDB,
		c.mockWriteProcErrorsDB,
		c.mockEventSchemasDB,
		c.mockArchivalDB,
		c.MockReportingI,
		transientsource.NewStaticService([]string{SourceIDTransient}),
		fileuploader.NewDefaultProvider(),
		c.MockRsourcesService,
		transformerFeaturesService.NewNoOpService(),
		destinationdebugger.NewNoOpService(),
		transformationdebugger.NewNoOpService(),
		[]enricher.PipelineEnricher{},
		trackedusers.NewNoopDataCollector(),
	)
	Expect(err).To(BeNil())
	processor.reportingEnabled = enableReporting
	processor.sourceObservers = []sourceObserver{c.MockObserver}
}

func handlePendingGatewayJobs(processor *Handle) {
	didWork := processor.handlePendingGatewayJobs("")
	Expect(didWork).To(Equal(true))
}

var _ = Describe("TestJobSplitter", func() {
	jobs := []*jobsdb.JobT{
		{
			JobID: 1,
		},
		{
			JobID: 2,
		},
		{
			JobID: 3,
		},
		{
			JobID: 4,
		},
		{
			JobID: 5,
		},
	}
	Context("testing jobs splitter, which split jobs into some sub-jobs", func() {
		It("default subJobSize: 2k", func() {
			proc := NewHandle(config.Default, nil)
			expectedSubJobs := []subJob{
				{
					subJobs: []*jobsdb.JobT{
						{
							JobID: 1,
						},
						{
							JobID: 2,
						},
						{
							JobID: 3,
						},
						{
							JobID: 4,
						},
						{
							JobID: 5,
						},
					},
					hasMore: false,
				},
			}
			Expect(len(proc.jobSplitter(jobs, nil))).To(Equal(len(expectedSubJobs)))
			Expect(proc.jobSplitter(jobs, nil)).To(Equal(expectedSubJobs))
		})
		It("subJobSize: 1, i.e. dividing read jobs into batch of 1", func() {
			proc := NewHandle(config.Default, nil)
			proc.config.subJobSize = 1
			expectedSubJobs := []subJob{
				{
					subJobs: []*jobsdb.JobT{
						{
							JobID: 1,
						},
					},
					hasMore: true,
				},
				{
					subJobs: []*jobsdb.JobT{
						{
							JobID: 2,
						},
					},
					hasMore: true,
				},
				{
					subJobs: []*jobsdb.JobT{
						{
							JobID: 3,
						},
					},
					hasMore: true,
				},
				{
					subJobs: []*jobsdb.JobT{
						{
							JobID: 4,
						},
					},
					hasMore: true,
				},
				{
					subJobs: []*jobsdb.JobT{
						{
							JobID: 5,
						},
					},
					hasMore: false,
				},
			}
			Expect(proc.jobSplitter(jobs, nil)).To(Equal(expectedSubJobs))
		})
		It("subJobSize: 2, i.e. dividing read jobs into batch of 2", func() {
			proc := NewHandle(config.Default, nil)
			proc.config.subJobSize = 2
			expectedSubJobs := []subJob{
				{
					subJobs: []*jobsdb.JobT{
						{
							JobID: 1,
						},
						{
							JobID: 2,
						},
					},
					hasMore: true,
				},
				{
					subJobs: []*jobsdb.JobT{
						{
							JobID: 3,
						},
						{
							JobID: 4,
						},
					},
					hasMore: true,
				},
				{
					subJobs: []*jobsdb.JobT{
						{
							JobID: 5,
						},
					},
					hasMore: false,
				},
			}
			Expect(proc.jobSplitter(jobs, nil)).To(Equal(expectedSubJobs))
		})
	})
})

var _ = Describe("TestConfigFilter", func() {
	Context("testing config filter", func() {
		It("success-full test", func() {
			intgConfig := backendconfig.DestinationT{
				ID:   "1",
				Name: "test",
				Config: map[string]interface{}{
					"config_key":   "config_value",
					"long_config1": "long_config1_value..................................",
					"long_config2": map[string]interface{}{"hello": "world"},
				},
				DestinationDefinition: backendconfig.DestinationDefinitionT{
					Config: map[string]interface{}{
						"configFilters": []interface{}{"long_config1", "long_config2"},
					},
				},
				Enabled:            true,
				IsProcessorEnabled: true,
			}
			expectedEvent := types.TransformerEvent{
				Message: types.SingularEventT{
					"MessageID": "messageId-1",
				},
				Destination: backendconfig.DestinationT{
					ID:   "1",
					Name: "test",
					Config: map[string]interface{}{
						"config_key": "config_value",
					},
					DestinationDefinition: backendconfig.DestinationDefinitionT{
						Config: map[string]interface{}{
							"configFilters": []interface{}{"long_config1", "long_config2"},
						},
					},
					Enabled:            true,
					IsProcessorEnabled: true,
				},
			}
			event := types.TransformerEvent{
				Message: types.SingularEventT{
					"MessageID": "messageId-1",
				},
				Destination: intgConfig,
			}
			filterConfig(&event)
			Expect(event).To(Equal(expectedEvent))
		})

		It("success-full test with marshalling", func() {
			var intgConfig backendconfig.DestinationT
			var destDef backendconfig.DestinationDefinitionT
			intgConfigStr := `{
				"id": "1",
				"name": "test",
				"config": {
					"config_key":"config_value",
					"long_config1": "long_config1_value..................................",
					"long_config2": {"hello": "world"}
				},
				"enabled": true,
				"isProcessorEnabled": true
			}`
			destDefStr := `{
				"config": {
					"configFilters": ["long_config1", "long_config2"]
				}
			}`
			Expect(jsonrs.Unmarshal([]byte(intgConfigStr), &intgConfig)).To(BeNil())
			Expect(jsonrs.Unmarshal([]byte(destDefStr), &destDef)).To(BeNil())
			intgConfig.DestinationDefinition = destDef
			expectedEvent := types.TransformerEvent{
				Message: types.SingularEventT{
					"MessageID": "messageId-1",
				},
				Destination: backendconfig.DestinationT{
					ID:   "1",
					Name: "test",
					Config: map[string]interface{}{
						"config_key": "config_value",
					},
					DestinationDefinition: backendconfig.DestinationDefinitionT{
						Config: map[string]interface{}{
							"configFilters": []interface{}{"long_config1", "long_config2"},
						},
					},
					Enabled:            true,
					IsProcessorEnabled: true,
				},
			}
			event := types.TransformerEvent{
				Message: types.SingularEventT{
					"MessageID": "messageId-1",
				},
				Destination: intgConfig,
			}
			filterConfig(&event)
			Expect(event).To(Equal(expectedEvent))
		})

		It("failure test", func() {
			intgConfig := backendconfig.DestinationT{
				ID:   "1",
				Name: "test",
				Config: map[string]interface{}{
					"config_key":   "config_value",
					"long_config1": "long_config1_value..................................",
					"long_config2": map[string]interface{}{"hello": "world"},
				},
				DestinationDefinition: backendconfig.DestinationDefinitionT{
					Config: map[string]interface{}{
						"configFilters": nil,
					},
				},
				Enabled:            true,
				IsProcessorEnabled: true,
			}
			expectedEvent := types.TransformerEvent{
				Message: types.SingularEventT{
					"MessageID": "messageId-1",
				},
				Destination: backendconfig.DestinationT{
					ID:   "1",
					Name: "test",
					Config: map[string]interface{}{
						"config_key":   "config_value",
						"long_config1": "long_config1_value..................................",
						"long_config2": map[string]interface{}{"hello": "world"},
					},
					DestinationDefinition: backendconfig.DestinationDefinitionT{
						Config: map[string]interface{}{
							"configFilters": nil,
						},
					},
					Enabled:            true,
					IsProcessorEnabled: true,
				},
			}
			event := types.TransformerEvent{
				Message: types.SingularEventT{
					"MessageID": "messageId-1",
				},
				Destination: intgConfig,
			}
			filterConfig(&event)
			Expect(event).To(Equal(expectedEvent))
		})
	})
})

func Test_GetTimestampFromEvent(t *testing.T) {
	input := []struct {
		event             types.TransformerEvent
		timestamp         time.Time
		expectedTimeStamp time.Time
	}{
		{
			event: types.TransformerEvent{
				Message: types.SingularEventT{
					"timestamp": "2021-06-09T09:00:00.000Z",
				},
			},
			timestamp:         time.Now(),
			expectedTimeStamp: time.Date(2021, 6, 9, 9, 0, 0, 0, time.UTC),
		},
		{
			event: types.TransformerEvent{
				Message: types.SingularEventT{},
			},
			timestamp:         time.Now(),
			expectedTimeStamp: time.Now(),
		},
	}

	for _, in := range input {
		t.Run("GetTimestampFromEvent", func(t *testing.T) {
			got := getTimestampFromEvent(in.event.Message, "timestamp", in.timestamp)
			require.WithinDuration(t, in.expectedTimeStamp, got, 200*time.Millisecond, "expected timestamp %v, got %v", in.expectedTimeStamp, got)
		})
	}
}

func Test_EnhanceWithTimeFields(t *testing.T) {
	input := []struct {
		event                     types.TransformerEvent
		singularEvent             types.SingularEventT
		recievedAt                time.Time
		expectedSentAt            string
		expectedTimeStamp         string
		expectedOriginalTimestamp string
	}{
		{
			event: types.TransformerEvent{
				Message: types.SingularEventT{
					"timestamp": "2021-06-09T09:00:00.000Z",
				},
			},
			singularEvent: types.SingularEventT{
				"originalTimestamp": "2021-06-09T09:00:00.000Z",
				"sentAt":            "2021-06-09T09:00:00.000Z",
			},
			recievedAt:                time.Date(2021, 6, 9, 9, 0, 0, 0, time.UTC),
			expectedSentAt:            "2021-06-09T09:00:00.000Z",
			expectedTimeStamp:         "2021-06-09T09:00:00.000Z",
			expectedOriginalTimestamp: "2021-06-09T09:00:00.000Z",
		},
		{
			event: types.TransformerEvent{
				Message: types.SingularEventT{
					"timestamp": "2021-06-09T09:00:00.000Z",
				},
			},
			singularEvent:             types.SingularEventT{},
			recievedAt:                time.Date(2021, 6, 9, 9, 0, 0, 0, time.UTC),
			expectedSentAt:            "2021-06-09T09:00:00.000Z",
			expectedTimeStamp:         "2021-06-09T09:00:00.000Z",
			expectedOriginalTimestamp: "2021-06-09T09:00:00.000Z",
		},
		{
			event: types.TransformerEvent{
				Message: types.SingularEventT{},
			},
			singularEvent:             types.SingularEventT{},
			recievedAt:                time.Date(2021, 6, 9, 9, 0, 0, 0, time.UTC),
			expectedSentAt:            "2021-06-09T09:00:00.000Z",
			expectedTimeStamp:         "2021-06-09T09:00:00.000Z",
			expectedOriginalTimestamp: "2021-06-09T09:00:00.000Z",
		},
		{
			event: types.TransformerEvent{
				Message: types.SingularEventT{},
			},
			singularEvent: types.SingularEventT{
				"originalTimestamp": "2021-06-09T09:30:00.000Z",
				"sentAt":            "2021-06-09T09:15:00.000Z",
			},
			recievedAt:                time.Date(2021, 6, 9, 9, 45, 0, 0, time.UTC),
			expectedSentAt:            "2021-06-09T09:15:00.000Z",
			expectedTimeStamp:         "2021-06-09T10:00:00.000Z", // timestamp = receivedAt - (sentAt - originalTimestamp)
			expectedOriginalTimestamp: "2021-06-09T09:30:00.000Z",
		},
	}

	for _, in := range input {
		t.Run("EnhanceWithTimeFields", func(t *testing.T) {
			enhanceWithTimeFields(&in.event, in.singularEvent, in.recievedAt)
			require.Equal(t, in.expectedSentAt, in.event.Message["sentAt"])
			require.Equal(t, in.expectedTimeStamp, in.event.Message["timestamp"])
			require.Equal(t, in.expectedOriginalTimestamp, in.event.Message["originalTimestamp"])
		})
	}
}

func TestStoreMessageMerge(t *testing.T) {
	sm1 := &storeMessage{
		statusList:    []*jobsdb.JobStatusT{{JobID: 1}},
		destJobs:      []*jobsdb.JobT{{JobID: 1}},
		batchDestJobs: []*jobsdb.JobT{{JobID: 1}},
		procErrorJobsByDestID: map[string][]*jobsdb.JobT{
			"1": {{JobID: 1}},
		},
		procErrorJobs:       []*jobsdb.JobT{{JobID: 1}},
		routerDestIDs:       []string{"1"},
		reportMetrics:       []*reportingtypes.PUReportedMetric{{}},
		sourceDupStats:      map[dupStatKey]int{{sourceID: "1"}: 1},
		dedupKeys:           map[string]struct{}{"1": {}},
		totalEvents:         1,
		trackedUsersReports: []*trackedusers.UsersReport{{WorkspaceID: sampleWorkspaceID}},
	}

	sm2 := &storeMessage{
		statusList:    []*jobsdb.JobStatusT{{JobID: 2}},
		destJobs:      []*jobsdb.JobT{{JobID: 2}},
		batchDestJobs: []*jobsdb.JobT{{JobID: 2}},
		procErrorJobsByDestID: map[string][]*jobsdb.JobT{
			"2": {{JobID: 2}},
		},
		procErrorJobs:       []*jobsdb.JobT{{JobID: 2}},
		routerDestIDs:       []string{"2"},
		reportMetrics:       []*reportingtypes.PUReportedMetric{{}},
		sourceDupStats:      map[dupStatKey]int{{sourceID: "1"}: 2},
		dedupKeys:           map[string]struct{}{"2": {}},
		totalEvents:         1,
		trackedUsersReports: []*trackedusers.UsersReport{{WorkspaceID: sampleWorkspaceID}, {WorkspaceID: sampleWorkspaceID}},
	}

	sm3 := &storeMessage{
		[]*trackedusers.UsersReport{{WorkspaceID: sampleWorkspaceID}, {WorkspaceID: sampleWorkspaceID}},
		[]*jobsdb.JobStatusT{{JobID: 3}},
		[]*jobsdb.JobT{{JobID: 3}},
		[]*jobsdb.JobT{{JobID: 3}},
		[]*jobsdb.JobT{{JobID: 3}},
		map[string][]*jobsdb.JobT{
			"3": {{JobID: 3}},
		},
		[]*jobsdb.JobT{{JobID: 3}},
		[]string{"3"},
		[]*reportingtypes.PUReportedMetric{{}},
		map[dupStatKey]int{{sourceID: "1"}: 3},
		map[string]struct{}{"3": {}},
		1,
		time.Time{},
		false,
		nil,
		map[string]stats.Tags{},
	}

	merged := storeMessage{
		procErrorJobsByDestID: map[string][]*jobsdb.JobT{},
		sourceDupStats:        map[dupStatKey]int{},
		dedupKeys:             map[string]struct{}{},
		start:                 time.UnixMicro(99999999),
	}

	merged.merge(sm1)
	require.Len(t, merged.statusList, 1, "status list should have 1 element")
	require.Len(t, merged.destJobs, 1, "dest jobs should have 1 element")
	require.Len(t, merged.batchDestJobs, 1, "batch dest jobs should have 1 element")
	require.Len(t, merged.procErrorJobsByDestID, 1, "proc error jobs by dest id should have 1 element")
	require.Len(t, merged.procErrorJobs, 1, "proc error jobs should have 1 element")
	require.Len(t, merged.routerDestIDs, 1, "router dest ids should have 1 element")
	require.Len(t, merged.reportMetrics, 1, "report metrics should have 1 element")
	require.Len(t, merged.sourceDupStats, 1, "source dup stats should have 1 element")
	require.Len(t, merged.dedupKeys, 1, "dedup keys should have 1 element")
	require.Len(t, merged.trackedUsersReports, 1, "trackedUsersReports should have 1 element")
	require.Equal(t, merged.totalEvents, 1, "total events should be 1")

	merged.merge(sm2)
	require.Len(t, merged.statusList, 2, "status list should have 2 elements")
	require.Len(t, merged.destJobs, 2, "dest jobs should have 2 elements")
	require.Len(t, merged.batchDestJobs, 2, "batch dest jobs should have 2 elements")
	require.Len(t, merged.procErrorJobsByDestID, 2, "proc error jobs by dest id should have 2 elements")
	require.Len(t, merged.procErrorJobs, 2, "proc error jobs should have 2 elements")
	require.Len(t, merged.routerDestIDs, 2, "router dest ids should have 2 elements")
	require.Len(t, merged.reportMetrics, 2, "report metrics should have 2 elements")
	require.Len(t, merged.sourceDupStats, 1, "source dup stats should have 1 element")
	require.EqualValues(t, merged.sourceDupStats[dupStatKey{sourceID: "1"}], 3)
	require.Len(t, merged.dedupKeys, 2, "dedup keys should have 2 elements")
	require.Equal(t, merged.totalEvents, 2, "total events should be 2")
	require.Len(t, merged.trackedUsersReports, 3, "trackedUsersReports should have 3 element")

	merged.merge(sm3)
	require.Equal(t, merged, storeMessage{
		trackedUsersReports: []*trackedusers.UsersReport{
			{WorkspaceID: sampleWorkspaceID},
			{WorkspaceID: sampleWorkspaceID},
			{WorkspaceID: sampleWorkspaceID},
			{WorkspaceID: sampleWorkspaceID},
			{WorkspaceID: sampleWorkspaceID},
		},
		statusList:    []*jobsdb.JobStatusT{{JobID: 1}, {JobID: 2}, {JobID: 3}},
		destJobs:      []*jobsdb.JobT{{JobID: 1}, {JobID: 2}, {JobID: 3}},
		batchDestJobs: []*jobsdb.JobT{{JobID: 1}, {JobID: 2}, {JobID: 3}},
		droppedJobs:   []*jobsdb.JobT{{JobID: 3}},
		procErrorJobsByDestID: map[string][]*jobsdb.JobT{
			"1": {{JobID: 1}},
			"2": {{JobID: 2}},
			"3": {{JobID: 3}},
		},
		procErrorJobs:  []*jobsdb.JobT{{JobID: 1}, {JobID: 2}, {JobID: 3}},
		routerDestIDs:  []string{"1", "2", "3"},
		reportMetrics:  []*reportingtypes.PUReportedMetric{{}, {}, {}},
		sourceDupStats: map[dupStatKey]int{{sourceID: "1"}: 6},
		dedupKeys:      map[string]struct{}{"1": {}, "2": {}, "3": {}},
		totalEvents:    3,
		start:          time.UnixMicro(99999999),
	})
}<|MERGE_RESOLUTION|>--- conflicted
+++ resolved
@@ -2,7 +2,6 @@
 
 import (
 	"context"
-	"encoding/json"
 	"fmt"
 	"reflect"
 	"slices"
@@ -5245,11 +5244,7 @@
 			countMap := make(map[string]int64)
 			countMetadataMap := make(map[string]MetricMetadata)
 			// update metric maps
-<<<<<<< HEAD
-			proc.updateMetricMaps(countMetadataMap, countMap, connectionDetailsMap, statusDetailsMap, inputEvent, jobsdb.Succeeded.State, types.TRACKINGPLAN_VALIDATOR, func() string { return `{}` }, nil)
-=======
-			proc.updateMetricMaps(countMetadataMap, countMap, connectionDetailsMap, statusDetailsMap, inputEvent, jobsdb.Succeeded.State, reportingtypes.TRACKINGPLAN_VALIDATOR, func() json.RawMessage { return []byte(`{}`) }, nil)
->>>>>>> 80890cf7
+			proc.updateMetricMaps(countMetadataMap, countMap, connectionDetailsMap, statusDetailsMap, inputEvent, jobsdb.Succeeded.State, reportingtypes.TRACKINGPLAN_VALIDATOR, func() string { return `{}` }, nil)
 
 			Expect(len(countMetadataMap)).To(Equal(1))
 			Expect(len(countMap)).To(Equal(1))
