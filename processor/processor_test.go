package processor

import (
	"context"
	"encoding/json"
	"fmt"
	"net/http"
	"net/http/httptest"
	"reflect"
	"slices"
	"sort"
	"strings"
	"sync"
	"testing"
	"time"

<<<<<<< HEAD
	mockdatacollector "github.com/rudderlabs/rudder-server/enterprise/trackedusers/mocks"
=======
	"github.com/samber/lo"
>>>>>>> 090d9667

	"github.com/rudderlabs/rudder-server/enterprise/trackedusers"

	"github.com/golang/mock/gomock"
	"github.com/google/uuid"
	. "github.com/onsi/ginkgo/v2"
	. "github.com/onsi/gomega"
	"github.com/onsi/gomega/format"
	"github.com/stretchr/testify/require"
	"github.com/tidwall/gjson"
	"github.com/tidwall/sjson"

	"github.com/rudderlabs/rudder-go-kit/config"
	"github.com/rudderlabs/rudder-go-kit/logger"
	"github.com/rudderlabs/rudder-go-kit/stats"
	"github.com/rudderlabs/rudder-go-kit/stats/memstats"
	"github.com/rudderlabs/rudder-server/admin"
	backendconfig "github.com/rudderlabs/rudder-server/backend-config"
	"github.com/rudderlabs/rudder-server/internal/enricher"
	"github.com/rudderlabs/rudder-server/jobsdb"
	mocksBackendConfig "github.com/rudderlabs/rudder-server/mocks/backend-config"
	mocksJobsDB "github.com/rudderlabs/rudder-server/mocks/jobsdb"
	mocksTransformer "github.com/rudderlabs/rudder-server/mocks/processor/transformer"
	mockDedup "github.com/rudderlabs/rudder-server/mocks/services/dedup"
	mock_features "github.com/rudderlabs/rudder-server/mocks/services/transformer"
	mockReportingTypes "github.com/rudderlabs/rudder-server/mocks/utils/types"
	"github.com/rudderlabs/rudder-server/processor/isolation"
	"github.com/rudderlabs/rudder-server/processor/transformer"
	destinationdebugger "github.com/rudderlabs/rudder-server/services/debugger/destination"
	transformationdebugger "github.com/rudderlabs/rudder-server/services/debugger/transformation"
	"github.com/rudderlabs/rudder-server/services/fileuploader"
	"github.com/rudderlabs/rudder-server/services/rsources"
	transformerFeaturesService "github.com/rudderlabs/rudder-server/services/transformer"
	"github.com/rudderlabs/rudder-server/services/transientsource"
	"github.com/rudderlabs/rudder-server/utils/misc"
	"github.com/rudderlabs/rudder-server/utils/pubsub"
	testutils "github.com/rudderlabs/rudder-server/utils/tests"
	. "github.com/rudderlabs/rudder-server/utils/tx" //nolint:staticcheck
	"github.com/rudderlabs/rudder-server/utils/types"
)

type mockObserver struct {
	calls []struct {
		source *backendconfig.SourceT
		events []transformer.TransformerEvent
	}
}

func (m *mockObserver) ObserveSourceEvents(source *backendconfig.SourceT, events []transformer.TransformerEvent) {
	m.calls = append(m.calls, struct {
		source *backendconfig.SourceT
		events []transformer.TransformerEvent
	}{source: source, events: events})
}

type mockTrackedUsersReporter struct {
	generateCalls []struct {
		jobs []*jobsdb.JobT
	}
	reportCalls []struct {
		reportedReports []*trackedusers.UsersReport
	}
}

func (m *mockTrackedUsersReporter) ReportUsers(ctx context.Context, reports []*trackedusers.UsersReport, tx *Tx) error {
	m.reportCalls = append(m.reportCalls, struct {
		reportedReports []*trackedusers.UsersReport
	}{reportedReports: reports})
	return nil
}

func (m *mockTrackedUsersReporter) GenerateReportsFromJobs(jobs []*jobsdb.JobT, _ map[string]bool) []*trackedusers.UsersReport {
	m.generateCalls = append(m.generateCalls, struct {
		jobs []*jobsdb.JobT
	}{jobs: jobs})
	return lo.FilterMap(jobs, func(job *jobsdb.JobT, _ int) (*trackedusers.UsersReport, bool) {
		return &trackedusers.UsersReport{
			WorkspaceID: job.WorkspaceId,
			SourceID:    gjson.GetBytes(job.Parameters, "source_id").String(),
		}, true
	})
}

type testContext struct {
	mockCtrl                 *gomock.Controller
	mockBackendConfig        *mocksBackendConfig.MockBackendConfig
	mockGatewayJobsDB        *mocksJobsDB.MockJobsDB
	mockRouterJobsDB         *mocksJobsDB.MockJobsDB
	mockBatchRouterJobsDB    *mocksJobsDB.MockJobsDB
	mockReadProcErrorsDB     *mocksJobsDB.MockJobsDB
	mockWriteProcErrorsDB    *mocksJobsDB.MockJobsDB
	mockEventSchemasDB       *mocksJobsDB.MockJobsDB
	mockArchivalDB           *mocksJobsDB.MockJobsDB
	MockReportingI           *mockReportingTypes.MockReporting
	MockDedup                *mockDedup.MockDedup
	MockObserver             *mockObserver
	MockRsourcesService      *rsources.MockJobService
<<<<<<< HEAD
	mockTrackedUsersReporter *mockdatacollector.MockUsersReporter
=======
	mockTrackedUsersReporter *mockTrackedUsersReporter
>>>>>>> 090d9667
}

func (c *testContext) Setup() {
	c.mockCtrl = gomock.NewController(GinkgoT())
	c.mockBackendConfig = mocksBackendConfig.NewMockBackendConfig(c.mockCtrl)
	c.mockGatewayJobsDB = mocksJobsDB.NewMockJobsDB(c.mockCtrl)
	c.mockRouterJobsDB = mocksJobsDB.NewMockJobsDB(c.mockCtrl)
	c.mockBatchRouterJobsDB = mocksJobsDB.NewMockJobsDB(c.mockCtrl)
	c.mockReadProcErrorsDB = mocksJobsDB.NewMockJobsDB(c.mockCtrl)
	c.mockWriteProcErrorsDB = mocksJobsDB.NewMockJobsDB(c.mockCtrl)
	c.mockEventSchemasDB = mocksJobsDB.NewMockJobsDB(c.mockCtrl)
	c.mockArchivalDB = mocksJobsDB.NewMockJobsDB(c.mockCtrl)
	c.MockRsourcesService = rsources.NewMockJobService(c.mockCtrl)

	c.mockBackendConfig.EXPECT().Subscribe(gomock.Any(), backendconfig.TopicProcessConfig).
		DoAndReturn(func(ctx context.Context, topic backendconfig.Topic) pubsub.DataChannel {
			ch := make(chan pubsub.DataEvent, 1)
			ch <- pubsub.DataEvent{
				Data: map[string]backendconfig.ConfigT{
					sampleWorkspaceID: sampleBackendConfig,
				},
				Topic: string(topic),
			}
			close(ch)
			return ch
		})
	c.MockReportingI = mockReportingTypes.NewMockReporting(c.mockCtrl)
	c.MockDedup = mockDedup.NewMockDedup(c.mockCtrl)
	c.MockObserver = &mockObserver{}
<<<<<<< HEAD
	c.mockTrackedUsersReporter = mockdatacollector.NewMockUsersReporter(c.mockCtrl)
=======
	c.mockTrackedUsersReporter = &mockTrackedUsersReporter{}
>>>>>>> 090d9667
}

func (c *testContext) Finish() {
	c.mockCtrl.Finish()
}

const (
	WriteKeyEnabled           = "enabled-write-key"
	WriteKeyEnabledNoUT       = "enabled-write-key-no-ut"
	WriteKeyEnabledNoUT2      = "enabled-write-key-no-ut2"
	WriteKeyEnabledOnlyUT     = "enabled-write-key-only-ut"
	SourceIDEnabled           = "enabled-source"
	SourceIDEnabledName       = "SourceIDEnabled"
	SourceIDTransient         = "transient-source"
	SourceIDTransientName     = "SourceIDTransient"
	WriteKeyTransient         = "transient-write-key"
	SourceIDEnabledNoUT       = "enabled-source-no-ut"
	SourceIDEnabledNoUTName   = "SourceIDEnabledNoUT"
	SourceIDEnabledOnlyUT     = "enabled-source-only-ut"
	SourceIDEnabledOnlyUTName = "SourceIDEnabledOnlyUT"
	SourceIDEnabledNoUT2      = "enabled-source-no-ut2"
	SourceIDEnabledNoUT2Name  = "SourceIDEnabledNoUT2"
	SourceIDDisabled          = "disabled-source"
	SourceIDDisabledName      = "SourceIDDisabled"
	DestinationIDEnabledA     = "enabled-destination-a" // test destination router
	DestinationIDEnabledB     = "enabled-destination-b" // test destination batch router
	DestinationIDEnabledC     = "enabled-destination-c"
	DestinationIDDisabled     = "disabled-destination"

	SourceIDOneTrustConsent     = "source-id-oneTrust-consent"
	SourceIDOneTrustConsentName = "SourceIDOneTrustConsent"
	SourceIDGCM                 = "source-id-gcm"
	SourceIDGCMName             = "SourceIDGCM"
	WriteKeyOneTrustConsent     = "write-key-oneTrust-consent"
	WriteKeyGCM                 = "write-key-gcm"

	SourceIDKetchConsent     = "source-id-ketch-consent"
	SourceIDKetchConsentName = "SourceIDKetchConsent"
	WriteKeyKetchConsent     = "write-key-ketch-consent"
)

var (
	gatewayCustomVal = []string{"GW"}
	emptyJobsList    []*jobsdb.JobT

	sourceIDToName = map[string]string{
		SourceIDEnabled:         SourceIDEnabledName,
		SourceIDEnabledNoUT:     SourceIDEnabledNoUTName,
		SourceIDEnabledOnlyUT:   SourceIDEnabledOnlyUTName,
		SourceIDEnabledNoUT2:    SourceIDEnabledNoUT2Name,
		SourceIDDisabled:        SourceIDDisabledName,
		SourceIDOneTrustConsent: SourceIDOneTrustConsentName,
		SourceIDGCM:             SourceIDGCMName,
		SourceIDKetchConsent:    SourceIDKetchConsentName,
		SourceIDTransient:       SourceIDTransientName,
	}
)

// SetDisableDedupFeature overrides SetDisableDedupFeature configuration and returns previous value
func setDisableDedupFeature(proc *Handle, b bool) bool {
	prev := proc.config.enableDedup
	proc.config.enableDedup = b
	return prev
}

func setMainLoopTimeout(proc *Handle, timeout time.Duration) {
	proc.config.mainLoopTimeout = timeout
}

var sampleWorkspaceID = "some-workspace-id"

// This configuration is assumed by all processor tests and, is returned on Subscribe of mocked backend config
var sampleBackendConfig = backendconfig.ConfigT{
	WorkspaceID: sampleWorkspaceID,
	Sources: []backendconfig.SourceT{
		{
			ID:       SourceIDDisabled,
			Name:     SourceIDDisabledName,
			WriteKey: WriteKeyEnabled,
			Enabled:  false,
		},
		{
			ID:       SourceIDEnabled,
			Name:     SourceIDEnabledName,
			WriteKey: WriteKeyEnabled,
			Enabled:  true,
			Destinations: []backendconfig.DestinationT{
				{
					ID:                 DestinationIDEnabledA,
					Name:               "A",
					Enabled:            true,
					IsProcessorEnabled: true,
					DestinationDefinition: backendconfig.DestinationDefinitionT{
						ID:          "enabled-destination-a-definition-id",
						Name:        "enabled-destination-a-definition-name",
						DisplayName: "enabled-destination-a-definition-display-name",
						Config:      map[string]interface{}{},
					},
				},
				{
					ID:                 DestinationIDEnabledB,
					Name:               "B",
					Enabled:            true,
					IsProcessorEnabled: true,
					DestinationDefinition: backendconfig.DestinationDefinitionT{
						ID:          "enabled-destination-b-definition-id",
						Name:        "MINIO",
						DisplayName: "enabled-destination-b-definition-display-name",
						Config:      map[string]interface{}{},
					},
					Transformations: []backendconfig.TransformationT{
						{
							VersionID: "transformation-version-id",
						},
					},
				},
				{
					ID:                 DestinationIDEnabledC,
					Name:               "C",
					Enabled:            true,
					IsProcessorEnabled: true,
					DestinationDefinition: backendconfig.DestinationDefinitionT{
						ID:          "enabled-destination-c-definition-id",
						Name:        "WEBHOOK",
						DisplayName: "enabled-destination-c-definition-display-name",
						Config:      map[string]interface{}{"transformAtV1": "none"},
					},
				},
				// This destination should receive no events
				{
					ID:                 DestinationIDDisabled,
					Name:               "C",
					Enabled:            false,
					IsProcessorEnabled: true,
					DestinationDefinition: backendconfig.DestinationDefinitionT{
						ID:          "destination-definition-disabled",
						Name:        "destination-definition-name-disabled",
						DisplayName: "destination-definition-display-name-disabled",
						Config:      map[string]interface{}{},
					},
				},
			},
		},
		{
			ID:       SourceIDEnabledNoUT,
			Name:     SourceIDEnabledNoUTName,
			WriteKey: WriteKeyEnabledNoUT,
			Enabled:  true,
			SourceDefinition: backendconfig.SourceDefinitionT{
				Category: "webhook",
			},
			Destinations: []backendconfig.DestinationT{
				{
					ID:                 DestinationIDEnabledA,
					Name:               "A",
					Enabled:            true,
					IsProcessorEnabled: true,
					DestinationDefinition: backendconfig.DestinationDefinitionT{
						ID:          "enabled-destination-a-definition-id",
						Name:        "enabled-destination-a-definition-name",
						DisplayName: "enabled-destination-a-definition-display-name",
						Config:      map[string]interface{}{},
					},
				},
				// This destination should receive no events
				{
					ID:                 DestinationIDDisabled,
					Name:               "C",
					Enabled:            false,
					IsProcessorEnabled: true,
					DestinationDefinition: backendconfig.DestinationDefinitionT{
						ID:          "destination-definition-disabled",
						Name:        "destination-definition-name-disabled",
						DisplayName: "destination-definition-display-name-disabled",
						Config:      map[string]interface{}{},
					},
				},
			},
		},
		{
			ID:       SourceIDEnabledOnlyUT,
			Name:     SourceIDEnabledOnlyUTName,
			WriteKey: WriteKeyEnabledOnlyUT,
			Enabled:  true,
			Destinations: []backendconfig.DestinationT{
				{
					ID:                 DestinationIDEnabledB,
					Name:               "B",
					Enabled:            true,
					IsProcessorEnabled: true,
					DestinationDefinition: backendconfig.DestinationDefinitionT{
						ID:          "enabled-destination-b-definition-id",
						Name:        "MINIO",
						DisplayName: "enabled-destination-b-definition-display-name",
						Config:      map[string]interface{}{},
					},
					Transformations: []backendconfig.TransformationT{
						{
							VersionID: "transformation-version-id",
						},
					},
				},
			},
		},
		{
			ID:       SourceIDEnabledNoUT2,
			Name:     SourceIDEnabledNoUT2Name,
			WriteKey: WriteKeyEnabledNoUT2,
			Enabled:  true,
			Destinations: []backendconfig.DestinationT{
				{
					ID:                 DestinationIDEnabledA,
					Name:               "A",
					Enabled:            true,
					IsProcessorEnabled: true,
					Config: map[string]interface{}{
						"enableServerSideIdentify": false,
					},
					DestinationDefinition: backendconfig.DestinationDefinitionT{
						ID:          "enabled-destination-a-definition-id",
						Name:        "enabled-destination-a-definition-name",
						DisplayName: "enabled-destination-a-definition-display-name",
						Config: map[string]interface{}{
							"supportedMessageTypes": []interface{}{"identify", "track"},
						},
					},
				},
				// This destination should receive no events
				{
					ID:                 DestinationIDDisabled,
					Name:               "C",
					Enabled:            false,
					IsProcessorEnabled: true,
					DestinationDefinition: backendconfig.DestinationDefinitionT{
						ID:          "destination-definition-disabled",
						Name:        "destination-definition-name-disabled",
						DisplayName: "destination-definition-display-name-disabled",
						Config:      map[string]interface{}{},
					},
				},
			},
		},
		{
			ID:          SourceIDOneTrustConsent,
			Name:        SourceIDOneTrustConsentName,
			WriteKey:    WriteKeyOneTrustConsent,
			WorkspaceID: sampleWorkspaceID,
			Enabled:     true,
			Destinations: []backendconfig.DestinationT{
				{
					ID:                 "dest-id-1",
					Name:               "D1",
					Enabled:            true,
					IsProcessorEnabled: true,
					Config: map[string]interface{}{
						"oneTrustCookieCategories": []interface{}{
							map[string]interface{}{"oneTrustCookieCategory": "category1"},
							map[string]interface{}{"oneTrustCookieCategory": "category2"},
						},
						"enableServerSideIdentify": false,
					},
					DestinationDefinition: backendconfig.DestinationDefinitionT{
						ID:          "destination-definition-enabled",
						Name:        "destination-definition-name-enabled",
						DisplayName: "destination-definition-display-name-enabled",
						Config:      map[string]interface{}{},
					},
				},
				{
					ID:                 "dest-id-2",
					Name:               "D2",
					Enabled:            true,
					IsProcessorEnabled: true,
					Config: map[string]interface{}{
						"oneTrustCookieCategories": []interface{}{
							map[string]interface{}{"oneTrustCookieCategory": ""},
						},
						"enableServerSideIdentify": false,
					},
					DestinationDefinition: backendconfig.DestinationDefinitionT{
						ID:          "destination-definition-enabled",
						Name:        "destination-definition-name-enabled",
						DisplayName: "destination-definition-display-name-enabled",
						Config:      map[string]interface{}{},
					},
				},
				{
					ID:                 "dest-id-3",
					Name:               "D3",
					Enabled:            true,
					IsProcessorEnabled: true,
					Config: map[string]interface{}{
						"oneTrustCookieCategories": []interface{}{
							map[string]interface{}{"oneTrustCookieCategory": "category1"},
							map[string]interface{}{"oneTrustCookieCategory": "someOtherCategory"},
							map[string]interface{}{"oneTrustCookieCategory": "someOtherCategory2"},
						},
						"enableServerSideIdentify": false,
					},
					DestinationDefinition: backendconfig.DestinationDefinitionT{
						ID:          "destination-definition-enabled",
						Name:        "destination-definition-name-enabled",
						DisplayName: "destination-definition-display-name-enabled",
						Config:      map[string]interface{}{},
					},
				},
				{
					ID:                 "dest-id-4",
					Name:               "D4",
					Enabled:            true,
					IsProcessorEnabled: true,
					Config: map[string]interface{}{
						"oneTrustCookieCategories": []interface{}{
							map[string]interface{}{"oneTrustCookieCategory": "category2"},
							map[string]interface{}{"oneTrustCookieCategory": ""},
						},
						"enableServerSideIdentify": false,
					},
					DestinationDefinition: backendconfig.DestinationDefinitionT{
						ID:          "destination-definition-enabled",
						Name:        "destination-definition-name-enabled",
						DisplayName: "destination-definition-display-name-enabled",
						Config:      map[string]interface{}{},
					},
				},
				{
					ID:                 "dest-id-5",
					Name:               "D5",
					Enabled:            true,
					IsProcessorEnabled: true,
					Config: map[string]interface{}{
						"enableServerSideIdentify": false,
					},
					DestinationDefinition: backendconfig.DestinationDefinitionT{
						ID:          "destination-definition-enabled",
						Name:        "destination-definition-name-enabled",
						DisplayName: "destination-definition-display-name-enabled",
						Config:      map[string]interface{}{},
					},
				},
			},
		},
		{
			ID:          SourceIDGCM,
			Name:        SourceIDGCMName,
			WriteKey:    WriteKeyGCM,
			WorkspaceID: sampleWorkspaceID,
			Enabled:     true,
			Destinations: []backendconfig.DestinationT{
				{
					ID:                 "gcm-dest-id-6",
					Name:               "D6",
					Enabled:            true,
					IsProcessorEnabled: true,
					Config: map[string]interface{}{
						"consentManagement": []interface{}{
							map[string]interface{}{
								"provider": "oneTrust",
								"consents": []map[string]interface{}{
									{"consent": "consent category 2"},
									{"consent": "someOtherCategory"},
								},
							},
							map[string]interface{}{
								"provider": "ketch",
								"consents": []map[string]interface{}{
									{"consent": "purpose 4"},
									{"consent": "purpose 2"},
								},
							},
							map[string]interface{}{
								"provider":           "custom",
								"resolutionStrategy": "or",
								"consents": []map[string]interface{}{
									{"consent": "custom consent category 1"},
									{"consent": "custom consent category 2"},
								},
							},
						},
						"enableServerSideIdentify": false,
					},
					DestinationDefinition: backendconfig.DestinationDefinitionT{
						ID:          "destination-definition-enabled",
						Name:        "destination-definition-name-enabled",
						DisplayName: "destination-definition-display-name-enabled",
						Config:      map[string]interface{}{},
					},
				},
				{
					ID:                 "gcm-dest-id-7",
					Name:               "D7",
					Enabled:            true,
					IsProcessorEnabled: true,
					Config: map[string]interface{}{
						"oneTrustCookieCategories": []interface{}{
							map[string]interface{}{"oneTrustCookieCategory": "consent category 1"},
						},
						"consentManagement": []interface{}{
							map[string]interface{}{
								"provider": "oneTrust",
								"consents": []map[string]interface{}{
									{"consent": "consent category 1"},
									{"consent": "consent category 2"},
								},
							},
							map[string]interface{}{
								"provider": "ketch",
								"consents": []map[string]interface{}{
									{"consent": "purpose 1"},
									{"consent": "purpose 3"},
								},
							},
						},
						"enableServerSideIdentify": false,
					},
					DestinationDefinition: backendconfig.DestinationDefinitionT{
						ID:          "destination-definition-enabled",
						Name:        "destination-definition-name-enabled",
						DisplayName: "destination-definition-display-name-enabled",
						Config:      map[string]interface{}{},
					},
				},
				{
					ID:                 "gcm-dest-id-8",
					Name:               "D8",
					Enabled:            true,
					IsProcessorEnabled: true,
					Config: map[string]interface{}{
						"consentManagement": []interface{}{
							map[string]interface{}{
								"provider": "oneTrust",
								"consents": []map[string]interface{}{
									{"consent": "consent category 3"},
								},
							},
						},
						"enableServerSideIdentify": false,
					},
					DestinationDefinition: backendconfig.DestinationDefinitionT{
						ID:          "destination-definition-enabled",
						Name:        "destination-definition-name-enabled",
						DisplayName: "destination-definition-display-name-enabled",
						Config:      map[string]interface{}{},
					},
				},
				{
					ID:                 "dest-id-9",
					Name:               "D9",
					Enabled:            true,
					IsProcessorEnabled: true,
					Config: map[string]interface{}{
						"consentManagement": []interface{}{
							map[string]interface{}{
								"provider": "oneTrust",
								"consents": []map[string]interface{}{},
							},
						},
						"enableServerSideIdentify": false,
					},
					DestinationDefinition: backendconfig.DestinationDefinitionT{
						ID:          "destination-definition-enabled",
						Name:        "destination-definition-name-enabled",
						DisplayName: "destination-definition-display-name-enabled",
						Config:      map[string]interface{}{},
					},
				},
				{
					ID:                 "gcm-dest-id-10",
					Name:               "D10",
					Enabled:            true,
					IsProcessorEnabled: true,
					Config: map[string]interface{}{
						"enableServerSideIdentify": false,
					},
					DestinationDefinition: backendconfig.DestinationDefinitionT{
						ID:          "destination-definition-enabled",
						Name:        "destination-definition-name-enabled",
						DisplayName: "destination-definition-display-name-enabled",
						Config:      map[string]interface{}{},
					},
				},
				{
					ID:                 "gcm-dest-id-11",
					Name:               "D11",
					Enabled:            true,
					IsProcessorEnabled: true,
					Config: map[string]interface{}{
						"consentManagement": []interface{}{
							map[string]interface{}{
								"provider": "ketch",
								"consents": []map[string]interface{}{
									{"consent": "purpose 1"},
									{"consent": "purpose 2"},
								},
							},
						},
						"enableServerSideIdentify": false,
					},
					DestinationDefinition: backendconfig.DestinationDefinitionT{
						ID:          "destination-definition-enabled",
						Name:        "destination-definition-name-enabled",
						DisplayName: "destination-definition-display-name-enabled",
						Config:      map[string]interface{}{},
					},
				},
				{
					ID:                 "gcm-dest-id-12",
					Name:               "D12",
					Enabled:            true,
					IsProcessorEnabled: true,
					Config: map[string]interface{}{
						"consentManagement": []interface{}{
							map[string]interface{}{
								"provider":           "custom",
								"resolutionStrategy": "or",
								"consents": []map[string]interface{}{
									{"consent": "consent category 2"},
									{"consent": "someOtherCategory"},
								},
							},
						},
						"enableServerSideIdentify": false,
					},
					DestinationDefinition: backendconfig.DestinationDefinitionT{
						ID:          "destination-definition-enabled",
						Name:        "destination-definition-name-enabled",
						DisplayName: "destination-definition-display-name-enabled",
						Config:      map[string]interface{}{},
					},
				},
				{
					ID:                 "dest-id-13",
					Name:               "D13",
					Enabled:            true,
					IsProcessorEnabled: true,
					Config: map[string]interface{}{
						"consentManagement": []interface{}{
							map[string]interface{}{
								"provider": "custom",
								"consents": []map[string]interface{}{
									{"consent": "someOtherCategory"},
									{"consent": "consent category 4"},
								},
							},
						},
						"enableServerSideIdentify": false,
					},
					DestinationDefinition: backendconfig.DestinationDefinitionT{
						ID:          "destination-definition-enabled",
						Name:        "destination-definition-name-enabled",
						DisplayName: "destination-definition-display-name-enabled",
						Config:      map[string]interface{}{},
					},
				},
				{
					ID:                 "dest-id-14",
					Name:               "D14",
					Enabled:            true,
					IsProcessorEnabled: true,
					Config: map[string]interface{}{
						"consentManagement": []interface{}{
							map[string]interface{}{
								"provider":           "custom",
								"resolutionStrategy": "and",
								"consents": []map[string]interface{}{
									{"consent": "custom consent category 3"},
									{"consent": "consent category 4"},
								},
							},
						},
						"enableServerSideIdentify": false,
					},
					DestinationDefinition: backendconfig.DestinationDefinitionT{
						ID:          "destination-definition-enabled",
						Name:        "destination-definition-name-enabled",
						DisplayName: "destination-definition-display-name-enabled",
						Config:      map[string]interface{}{},
					},
				},
			},
		},
		{
			ID:          SourceIDKetchConsent,
			Name:        SourceIDKetchConsentName,
			WriteKey:    WriteKeyKetchConsent,
			WorkspaceID: sampleWorkspaceID,
			Enabled:     true,
			Destinations: []backendconfig.DestinationT{
				{
					ID:                 "dest-id-5",
					Name:               "D5",
					Enabled:            true,
					IsProcessorEnabled: true,
					Config: map[string]interface{}{
						"ketchConsentPurposes": []interface{}{
							map[string]interface{}{"purpose": "purpose1"},
							map[string]interface{}{"purpose": "purpose2"},
						},
						"enableServerSideIdentify": false,
					},
					DestinationDefinition: backendconfig.DestinationDefinitionT{
						ID:          "destination-definition-enabled",
						Name:        "destination-definition-name-enabled",
						DisplayName: "destination-definition-display-name-enabled",
						Config:      map[string]interface{}{},
					},
				},
				{
					ID:                 "dest-id-6",
					Name:               "D6",
					Enabled:            true,
					IsProcessorEnabled: true,
					Config: map[string]interface{}{
						"ketchConsentPurposes": []interface{}{
							map[string]interface{}{"purpose": ""},
						},
						"enableServerSideIdentify": false,
					},
					DestinationDefinition: backendconfig.DestinationDefinitionT{
						ID:          "destination-definition-enabled",
						Name:        "destination-definition-name-enabled",
						DisplayName: "destination-definition-display-name-enabled",
						Config:      map[string]interface{}{},
					},
				},
				{
					ID:                 "dest-id-7",
					Name:               "D7",
					Enabled:            true,
					IsProcessorEnabled: true,
					Config: map[string]interface{}{
						"enableServerSideIdentify": false,
					},
					DestinationDefinition: backendconfig.DestinationDefinitionT{
						ID:          "destination-definition-enabled",
						Name:        "destination-definition-name-enabled",
						DisplayName: "destination-definition-display-name-enabled",
						Config:      map[string]interface{}{},
					},
				},
				{
					ID:                 "dest-id-8",
					Name:               "D8",
					Enabled:            true,
					IsProcessorEnabled: true,
					Config: map[string]interface{}{
						"ketchConsentPurposes": []interface{}{
							map[string]interface{}{"purpose": "purpose3"},
						},
						"enableServerSideIdentify": false,
					},
					DestinationDefinition: backendconfig.DestinationDefinitionT{
						ID:          "destination-definition-enabled",
						Name:        "destination-definition-name-enabled",
						DisplayName: "destination-definition-display-name-enabled",
						Config:      map[string]interface{}{},
					},
				},
				{
					ID:                 "dest-id-9",
					Name:               "D9",
					Enabled:            true,
					IsProcessorEnabled: true,
					Config: map[string]interface{}{
						"ketchConsentPurposes": []interface{}{
							map[string]interface{}{"purpose": "purpose1"},
							map[string]interface{}{"purpose": "purpose3"},
						},
						"enableServerSideIdentify": false,
					},
					DestinationDefinition: backendconfig.DestinationDefinitionT{
						ID:          "destination-definition-enabled",
						Name:        "destination-definition-name-enabled",
						DisplayName: "destination-definition-display-name-enabled",
						Config:      map[string]interface{}{},
					},
				},
			},
		},
		{
			ID:        SourceIDTransient,
			Name:      SourceIDTransientName,
			WriteKey:  WriteKeyTransient,
			Enabled:   true,
			Transient: true,
			Destinations: []backendconfig.DestinationT{
				{
					ID:                 DestinationIDEnabledA,
					Name:               "A",
					Enabled:            true,
					IsProcessorEnabled: true,
					DestinationDefinition: backendconfig.DestinationDefinitionT{
						ID:          "enabled-destination-a-definition-id",
						Name:        "enabled-destination-a-definition-name",
						DisplayName: "enabled-destination-a-definition-display-name",
						Config:      map[string]interface{}{},
					},
				},
				{
					ID:                 DestinationIDEnabledB,
					Name:               "B",
					Enabled:            true,
					IsProcessorEnabled: true,
					DestinationDefinition: backendconfig.DestinationDefinitionT{
						ID:          "enabled-destination-b-definition-id",
						Name:        "MINIO",
						DisplayName: "enabled-destination-b-definition-display-name",
						Config:      map[string]interface{}{},
					},
					Transformations: []backendconfig.TransformationT{
						{
							VersionID: "transformation-version-id",
						},
					},
				},
				{
					ID:                 DestinationIDEnabledC,
					Name:               "C",
					Enabled:            true,
					IsProcessorEnabled: true,
					DestinationDefinition: backendconfig.DestinationDefinitionT{
						ID:          "enabled-destination-c-definition-id",
						Name:        "WEBHOOK",
						DisplayName: "enabled-destination-c-definition-display-name",
						Config:      map[string]interface{}{"transformAtV1": "none"},
					},
				},
				// This destination should receive no events
				{
					ID:                 DestinationIDDisabled,
					Name:               "C",
					Enabled:            false,
					IsProcessorEnabled: true,
					DestinationDefinition: backendconfig.DestinationDefinitionT{
						ID:          "destination-definition-disabled",
						Name:        "destination-definition-name-disabled",
						DisplayName: "destination-definition-display-name-disabled",
						Config:      map[string]interface{}{},
					},
				},
			},
		},
	},
	Settings: backendconfig.Settings{
		EventAuditEnabled: true,
	},
}

func initProcessor() {
	config.Reset()
	logger.Reset()
	admin.Init()
	misc.Init()
	format.MaxLength = 100000
	format.MaxDepth = 10
}

var _ = Describe("Processor with event schemas v2", Ordered, func() {
	initProcessor()

	var c *testContext
	transformerServer := httptest.NewServer(http.HandlerFunc(func(w http.ResponseWriter, r *http.Request) {
		_, _ = w.Write([]byte(`{"routerTransform": {}}`))
		w.WriteHeader(http.StatusOK)
	}))

	prepareHandle := func(proc *Handle) *Handle {
		proc.config.transformerURL = transformerServer.URL
		proc.eventSchemaDB = c.mockEventSchemasDB
		proc.config.eventSchemaV2Enabled = true
		isolationStrategy, err := isolation.GetStrategy(isolation.ModeNone)
		Expect(err).To(BeNil())
		proc.isolationStrategy = isolationStrategy
		return proc
	}

	BeforeEach(func() {
		c = &testContext{}
		c.Setup()
		// crash recovery check
		c.mockGatewayJobsDB.EXPECT().DeleteExecuting().Times(1)
	})

	AfterEach(func() {
		c.Finish()
	})

	AfterAll(func() {
		transformerServer.Close()
	})

	Context("event schemas DB", func() {
		It("should process events and write to event schemas DB", func() {
			messages := map[string]mockEventData{
				// this message should be delivered only to destination A
				"message-1": {
					id:                        "1",
					jobid:                     1010,
					originalTimestamp:         "2000-01-02T01:23:45",
					expectedOriginalTimestamp: "2000-01-02T01:23:45.000Z",
					sentAt:                    "2000-01-02 01:23",
					expectedSentAt:            "2000-01-02T01:23:00.000Z",
					expectedReceivedAt:        "2001-01-02T02:23:45.000Z",
					integrations:              map[string]bool{"All": false, "enabled-destination-a-definition-display-name": true},
				},
				// this message should not be delivered to destination A
				"message-2": {
					id:                        "2",
					jobid:                     1010,
					originalTimestamp:         "2000-02-02T01:23:45",
					expectedOriginalTimestamp: "2000-02-02T01:23:45.000Z",
					expectedReceivedAt:        "2001-01-02T02:23:45.000Z",
					integrations:              map[string]bool{"All": true, "enabled-destination-a-definition-display-name": false},
				},
				// this message should be delivered to all destinations
				"message-3": {
					id:                 "3",
					jobid:              2010,
					originalTimestamp:  "malformed timestamp",
					sentAt:             "2000-03-02T01:23:15",
					expectedSentAt:     "2000-03-02T01:23:15.000Z",
					expectedReceivedAt: "2002-01-02T02:23:45.000Z",
					integrations:       map[string]bool{"All": true},
				},
				// this message should be delivered to all destinations (default All value)
				"message-4": {
					id:                        "4",
					jobid:                     2010,
					originalTimestamp:         "2000-04-02T02:23:15.000Z", // missing sentAt
					expectedOriginalTimestamp: "2000-04-02T02:23:15.000Z",
					expectedReceivedAt:        "2002-01-02T02:23:45.000Z",
					integrations:              map[string]bool{},
				},
				// this message should not be delivered to any destination
				"message-5": {
					id:                 "5",
					jobid:              2010,
					expectedReceivedAt: "2002-01-02T02:23:45.000Z",
					integrations:       map[string]bool{"All": false},
				},
			}

			unprocessedJobsList := []*jobsdb.JobT{
				{
					UUID:          uuid.New(),
					JobID:         1002,
					CreatedAt:     time.Date(2020, 0o4, 28, 23, 27, 0o0, 0o0, time.UTC),
					ExpireAt:      time.Date(2020, 0o4, 28, 23, 27, 0o0, 0o0, time.UTC),
					CustomVal:     gatewayCustomVal[0],
					EventPayload:  nil,
					EventCount:    1,
					LastJobStatus: jobsdb.JobStatusT{},
					Parameters:    createBatchParameters(SourceIDEnabled),
					WorkspaceId:   sampleWorkspaceID,
				},
				{
					UUID:      uuid.New(),
					JobID:     1010,
					CreatedAt: time.Date(2020, 0o4, 28, 23, 26, 0o0, 0o0, time.UTC),
					ExpireAt:  time.Date(2020, 0o4, 28, 23, 26, 0o0, 0o0, time.UTC),
					CustomVal: gatewayCustomVal[0],
					EventPayload: createBatchPayload(
						WriteKeyEnabledNoUT,
						"2001-01-02T02:23:45.000Z",
						[]mockEventData{
							messages["message-1"],
							messages["message-2"],
						},
						createMessagePayloadWithoutSources,
					),
					EventCount:    2,
					LastJobStatus: jobsdb.JobStatusT{},
					Parameters:    createBatchParameters(SourceIDEnabledNoUT),
					WorkspaceId:   sampleWorkspaceID,
				},
				{
					UUID:          uuid.New(),
					JobID:         2002,
					CreatedAt:     time.Date(2020, 0o4, 28, 13, 27, 0o0, 0o0, time.UTC),
					ExpireAt:      time.Date(2020, 0o4, 28, 13, 27, 0o0, 0o0, time.UTC),
					CustomVal:     gatewayCustomVal[0],
					EventPayload:  nil,
					EventCount:    1,
					LastJobStatus: jobsdb.JobStatusT{},
					Parameters:    createBatchParameters(SourceIDEnabled),
					WorkspaceId:   sampleWorkspaceID,
				},
				{
					UUID:          uuid.New(),
					JobID:         2003,
					CreatedAt:     time.Date(2020, 0o4, 28, 13, 28, 0o0, 0o0, time.UTC),
					ExpireAt:      time.Date(2020, 0o4, 28, 13, 28, 0o0, 0o0, time.UTC),
					CustomVal:     gatewayCustomVal[0],
					EventPayload:  nil,
					EventCount:    1,
					LastJobStatus: jobsdb.JobStatusT{},
					Parameters:    createBatchParameters(SourceIDEnabled),
					WorkspaceId:   sampleWorkspaceID,
				},
				{
					UUID:      uuid.New(),
					JobID:     2010,
					CreatedAt: time.Date(2020, 0o4, 28, 13, 26, 0o0, 0o0, time.UTC),
					ExpireAt:  time.Date(2020, 0o4, 28, 13, 26, 0o0, 0o0, time.UTC),
					CustomVal: gatewayCustomVal[0],
					EventPayload: createBatchPayload(
						WriteKeyEnabledNoUT,
						"2002-01-02T02:23:45.000Z",
						[]mockEventData{
							messages["message-3"],
							messages["message-4"],
							messages["message-5"],
						},
						createMessagePayload,
					),
					EventCount:  3,
					Parameters:  createBatchParametersWithSources(SourceIDEnabledNoUT),
					WorkspaceId: sampleWorkspaceID,
				},
			}
			mockTransformer := mocksTransformer.NewMockTransformer(c.mockCtrl)

			c.mockEventSchemasDB.EXPECT().
				WithStoreSafeTx(
					gomock.Any(),
					gomock.Any(),
				).Times(1).
				Do(func(ctx context.Context, f func(tx jobsdb.StoreSafeTx) error) {
					_ = f(jobsdb.EmptyStoreSafeTx())
				}).Return(nil)
			c.mockEventSchemasDB.EXPECT().
				StoreInTx(gomock.Any(), gomock.Any(), gomock.Any()).
				Times(1).
				Do(func(ctx context.Context, tx jobsdb.StoreSafeTx, jobs []*jobsdb.JobT) {
					Expect(jobs).To(HaveLen(2))
				})

			c.mockArchivalDB.EXPECT().
				WithStoreSafeTx(
					gomock.Any(),
					gomock.Any(),
				).Times(1)
			c.mockArchivalDB.EXPECT().
				StoreInTx(gomock.Any(), gomock.Any(), gomock.Any()).
				Times(0)

			processor := prepareHandle(NewHandle(config.Default, mockTransformer))

			Setup(processor, c, false, false)
			ctx, cancel := context.WithTimeout(context.Background(), 30*time.Second)
			defer cancel()
			Expect(processor.config.asyncInit.WaitContext(ctx)).To(BeNil())
			GinkgoT().Log("Processor setup and init done")
			_ = processor.processJobsForDest(
				"",
				subJob{
					subJobs: unprocessedJobsList,
				},
			)

			Expect(c.MockObserver.calls).To(HaveLen(1))
		})
	})
})

var _ = Describe("Processor with ArchivalV2 enabled", Ordered, func() {
	initProcessor()

	var c *testContext
	transformerServer := httptest.NewServer(http.HandlerFunc(func(w http.ResponseWriter, r *http.Request) {
		_, _ = w.Write([]byte(`{"routerTransform": {}}`))
		w.WriteHeader(http.StatusOK)
	}))

	prepareHandle := func(proc *Handle) *Handle {
		proc.config.transformerURL = transformerServer.URL
		proc.archivalDB = c.mockArchivalDB
		proc.config.archivalEnabled = config.SingleValueLoader(true)
		isolationStrategy, err := isolation.GetStrategy(isolation.ModeNone)
		Expect(err).To(BeNil())
		proc.isolationStrategy = isolationStrategy
		return proc
	}

	BeforeEach(func() {
		c = &testContext{}
		c.Setup()
		// crash recovery check
		c.mockGatewayJobsDB.EXPECT().DeleteExecuting().Times(1)
	})

	AfterEach(func() {
		c.Finish()
	})

	AfterAll(func() {
		transformerServer.Close()
	})

	Context("archival DB", func() {
		It("should process events and write to archival DB", func() {
			messages := map[string]mockEventData{
				// this message should be delivered only to destination A
				"message-1": {
					id:                        "1",
					jobid:                     1010,
					originalTimestamp:         "2000-01-02T01:23:45",
					expectedOriginalTimestamp: "2000-01-02T01:23:45.000Z",
					sentAt:                    "2000-01-02 01:23",
					expectedSentAt:            "2000-01-02T01:23:00.000Z",
					expectedReceivedAt:        "2001-01-02T02:23:45.000Z",
					integrations:              map[string]bool{"All": false, "enabled-destination-a-definition-display-name": true},
				},
				// this message should not be delivered to destination A
				"message-2": {
					id:                        "2",
					jobid:                     1010,
					originalTimestamp:         "2000-02-02T01:23:45",
					expectedOriginalTimestamp: "2000-02-02T01:23:45.000Z",
					expectedReceivedAt:        "2001-01-02T02:23:45.000Z",
					integrations:              map[string]bool{"All": true, "enabled-destination-a-definition-display-name": false},
				},
				// this message should be delivered to all destinations
				"message-3": {
					id:                 "3",
					jobid:              2010,
					originalTimestamp:  "malformed timestamp",
					sentAt:             "2000-03-02T01:23:15",
					expectedSentAt:     "2000-03-02T01:23:15.000Z",
					expectedReceivedAt: "2002-01-02T02:23:45.000Z",
					integrations:       map[string]bool{"All": true},
				},
				// this message should be delivered to all destinations (default All value)
				"message-4": {
					id:                        "4",
					jobid:                     2010,
					originalTimestamp:         "2000-04-02T02:23:15.000Z", // missing sentAt
					expectedOriginalTimestamp: "2000-04-02T02:23:15.000Z",
					expectedReceivedAt:        "2002-01-02T02:23:45.000Z",
					integrations:              map[string]bool{},
				},
				// this message should not be delivered to any destination
				"message-5": {
					id:                 "5",
					jobid:              2010,
					expectedReceivedAt: "2002-01-02T02:23:45.000Z",
					integrations:       map[string]bool{"All": false},
				},
			}

			unprocessedJobsList := []*jobsdb.JobT{
				{
					UUID:          uuid.New(),
					JobID:         1002,
					CreatedAt:     time.Date(2020, 0o4, 28, 23, 27, 0o0, 0o0, time.UTC),
					ExpireAt:      time.Date(2020, 0o4, 28, 23, 27, 0o0, 0o0, time.UTC),
					CustomVal:     gatewayCustomVal[0],
					EventPayload:  nil,
					EventCount:    1,
					LastJobStatus: jobsdb.JobStatusT{},
					Parameters:    createBatchParameters(SourceIDEnabled),
				},
				{
					UUID:      uuid.New(),
					JobID:     1010,
					CreatedAt: time.Date(2020, 0o4, 28, 23, 26, 0o0, 0o0, time.UTC),
					ExpireAt:  time.Date(2020, 0o4, 28, 23, 26, 0o0, 0o0, time.UTC),
					CustomVal: gatewayCustomVal[0],
					EventPayload: createBatchPayload(
						WriteKeyEnabledNoUT,
						"2001-01-02T02:23:45.000Z",
						[]mockEventData{
							messages["message-1"],
							messages["message-2"],
						},
						createMessagePayloadWithoutSources, // should be stored
					),
					EventCount:    2,
					LastJobStatus: jobsdb.JobStatusT{},
					Parameters:    createBatchParameters(SourceIDEnabledNoUT),
				},
				{
					UUID:          uuid.New(),
					JobID:         2002,
					CreatedAt:     time.Date(2020, 0o4, 28, 13, 27, 0o0, 0o0, time.UTC),
					ExpireAt:      time.Date(2020, 0o4, 28, 13, 27, 0o0, 0o0, time.UTC),
					CustomVal:     gatewayCustomVal[0],
					EventPayload:  nil,
					EventCount:    1,
					LastJobStatus: jobsdb.JobStatusT{},
					Parameters:    createBatchParameters(SourceIDEnabled),
				},
				{
					UUID:          uuid.New(),
					JobID:         2003,
					CreatedAt:     time.Date(2020, 0o4, 28, 13, 28, 0o0, 0o0, time.UTC),
					ExpireAt:      time.Date(2020, 0o4, 28, 13, 28, 0o0, 0o0, time.UTC),
					CustomVal:     gatewayCustomVal[0],
					EventPayload:  nil,
					EventCount:    1,
					LastJobStatus: jobsdb.JobStatusT{},
					Parameters:    createBatchParameters(SourceIDEnabled),
				},
				{
					UUID:      uuid.New(),
					JobID:     2010,
					CreatedAt: time.Date(2020, 0o4, 28, 13, 26, 0o0, 0o0, time.UTC),
					ExpireAt:  time.Date(2020, 0o4, 28, 13, 26, 0o0, 0o0, time.UTC),
					CustomVal: gatewayCustomVal[0],
					EventPayload: createBatchPayload(
						WriteKeyEnabledNoUT,
						"2002-01-02T02:23:45.000Z",
						[]mockEventData{
							messages["message-3"],
							messages["message-4"],
							messages["message-5"],
						},
						createMessagePayload, // shouldn't be stored to archivedb
					),
					EventCount: 3,
					Parameters: createBatchParametersWithSources(SourceIDEnabledNoUT),
				},
			}
			mockTransformer := mocksTransformer.NewMockTransformer(c.mockCtrl)

			c.mockArchivalDB.EXPECT().
				WithStoreSafeTx(
					gomock.Any(),
					gomock.Any(),
				).Times(1).
				Do(func(ctx context.Context, f func(tx jobsdb.StoreSafeTx) error) {
					_ = f(jobsdb.EmptyStoreSafeTx())
				}).Return(nil)
			c.mockArchivalDB.EXPECT().
				StoreInTx(gomock.Any(), gomock.Any(), gomock.Any()).
				Times(1).
				Do(func(ctx context.Context, tx jobsdb.StoreSafeTx, jobs []*jobsdb.JobT) {
					Expect(jobs).To(HaveLen(2))
				})

			processor := prepareHandle(NewHandle(config.Default, mockTransformer))

			Setup(processor, c, false, false)
			ctx, cancel := context.WithTimeout(context.Background(), 30*time.Second)
			defer cancel()
			Expect(processor.config.asyncInit.WaitContext(ctx)).To(BeNil())
			GinkgoT().Log("Processor setup and init done")
			_ = processor.processJobsForDest(
				"",
				subJob{
					subJobs: unprocessedJobsList,
				},
			)

			Expect(c.MockObserver.calls).To(HaveLen(1))
		})

		It("should skip writing events belonging to transient sources in archival DB", func() {
			messages := map[string]mockEventData{
				// this message should be delivered only to destination A
				"message-1": {
					id:                        "1",
					jobid:                     1010,
					originalTimestamp:         "2000-01-02T01:23:45",
					expectedOriginalTimestamp: "2000-01-02T01:23:45.000Z",
					sentAt:                    "2000-01-02 01:23",
					expectedSentAt:            "2000-01-02T01:23:00.000Z",
					expectedReceivedAt:        "2001-01-02T02:23:45.000Z",
					integrations:              map[string]bool{"All": false, "enabled-destination-a-definition-display-name": true},
				},
				// this message should not be delivered to destination A
				"message-2": {
					id:                        "2",
					jobid:                     1010,
					originalTimestamp:         "2000-02-02T01:23:45",
					expectedOriginalTimestamp: "2000-02-02T01:23:45.000Z",
					expectedReceivedAt:        "2001-01-02T02:23:45.000Z",
					integrations:              map[string]bool{"All": true, "enabled-destination-a-definition-display-name": false},
				},
				// this message should be delivered to all destinations
				"message-3": {
					id:                 "3",
					jobid:              2010,
					originalTimestamp:  "malformed timestamp",
					sentAt:             "2000-03-02T01:23:15",
					expectedSentAt:     "2000-03-02T01:23:15.000Z",
					expectedReceivedAt: "2002-01-02T02:23:45.000Z",
					integrations:       map[string]bool{"All": true},
				},
				// this message should be delivered to all destinations (default All value)
				"message-4": {
					id:                        "4",
					jobid:                     2010,
					originalTimestamp:         "2000-04-02T02:23:15.000Z", // missing sentAt
					expectedOriginalTimestamp: "2000-04-02T02:23:15.000Z",
					expectedReceivedAt:        "2002-01-02T02:23:45.000Z",
					integrations:              map[string]bool{},
				},
				// this message should not be delivered to any destination
				"message-5": {
					id:                 "5",
					jobid:              2010,
					expectedReceivedAt: "2002-01-02T02:23:45.000Z",
					integrations:       map[string]bool{"All": false},
				},
			}

			unprocessedJobsList := []*jobsdb.JobT{
				{
					UUID:          uuid.New(),
					JobID:         1002,
					CreatedAt:     time.Date(2020, 0o4, 28, 23, 27, 0o0, 0o0, time.UTC),
					ExpireAt:      time.Date(2020, 0o4, 28, 23, 27, 0o0, 0o0, time.UTC),
					CustomVal:     gatewayCustomVal[0],
					EventPayload:  nil,
					EventCount:    1,
					LastJobStatus: jobsdb.JobStatusT{},
					Parameters:    createBatchParameters(SourceIDEnabled),
				},
				{
					UUID:      uuid.New(),
					JobID:     1010,
					CreatedAt: time.Date(2020, 0o4, 28, 23, 26, 0o0, 0o0, time.UTC),
					ExpireAt:  time.Date(2020, 0o4, 28, 23, 26, 0o0, 0o0, time.UTC),
					CustomVal: gatewayCustomVal[0],
					EventPayload: createBatchPayload(
						WriteKeyTransient,
						"2001-01-02T02:23:45.000Z",
						[]mockEventData{
							messages["message-1"],
							messages["message-2"],
						},
						createMessagePayloadWithoutSources,
					),
					EventCount:    2,
					LastJobStatus: jobsdb.JobStatusT{},
					Parameters:    createBatchParameters(SourceIDTransient),
				},
				{
					UUID:          uuid.New(),
					JobID:         2002,
					CreatedAt:     time.Date(2020, 0o4, 28, 13, 27, 0o0, 0o0, time.UTC),
					ExpireAt:      time.Date(2020, 0o4, 28, 13, 27, 0o0, 0o0, time.UTC),
					CustomVal:     gatewayCustomVal[0],
					EventPayload:  nil,
					EventCount:    1,
					LastJobStatus: jobsdb.JobStatusT{},
					Parameters:    createBatchParameters(SourceIDEnabled),
				},
				{
					UUID:          uuid.New(),
					JobID:         2003,
					CreatedAt:     time.Date(2020, 0o4, 28, 13, 28, 0o0, 0o0, time.UTC),
					ExpireAt:      time.Date(2020, 0o4, 28, 13, 28, 0o0, 0o0, time.UTC),
					CustomVal:     gatewayCustomVal[0],
					EventPayload:  nil,
					EventCount:    1,
					LastJobStatus: jobsdb.JobStatusT{},
					Parameters:    createBatchParameters(SourceIDEnabled),
				},
				{
					UUID:      uuid.New(),
					JobID:     2010,
					CreatedAt: time.Date(2020, 0o4, 28, 13, 26, 0o0, 0o0, time.UTC),
					ExpireAt:  time.Date(2020, 0o4, 28, 13, 26, 0o0, 0o0, time.UTC),
					CustomVal: gatewayCustomVal[0],
					EventPayload: createBatchPayload(
						WriteKeyTransient,
						"2002-01-02T02:23:45.000Z",
						[]mockEventData{
							messages["message-3"],
							messages["message-4"],
							messages["message-5"],
						},
						createMessagePayload,
					),
					EventCount: 3,
					Parameters: createBatchParameters(SourceIDTransient),
				},
			}
			mockTransformer := mocksTransformer.NewMockTransformer(c.mockCtrl)

			c.mockArchivalDB.EXPECT().
				WithStoreSafeTx(
					gomock.Any(),
					gomock.Any(),
				).Times(0)
			c.mockArchivalDB.EXPECT().
				StoreInTx(gomock.Any(), gomock.Any(), gomock.Any()).
				Times(0)

			processor := prepareHandle(NewHandle(config.Default, mockTransformer))

			Setup(processor, c, false, false)
			ctx, cancel := context.WithTimeout(context.Background(), 30*time.Second)
			defer cancel()
			Expect(processor.config.asyncInit.WaitContext(ctx)).To(BeNil())
			GinkgoT().Log("Processor setup and init done")
			_ = processor.processJobsForDest(
				"",
				subJob{
					subJobs: unprocessedJobsList,
				},
			)

			Expect(c.MockObserver.calls).To(HaveLen(1))
		})
	})
})

var _ = Describe("Processor with trackedUsers feature enabled", Ordered, func() {
	initProcessor()

	var c *testContext
	transformerServer := httptest.NewServer(http.HandlerFunc(func(w http.ResponseWriter, r *http.Request) {
		_, _ = w.Write([]byte(`{"routerTransform": {}}`))
		w.WriteHeader(http.StatusOK)
	}))

	prepareHandle := func(proc *Handle) *Handle {
		proc.config.transformerURL = transformerServer.URL
		isolationStrategy, err := isolation.GetStrategy(isolation.ModeNone)
		Expect(err).To(BeNil())
		proc.isolationStrategy = isolationStrategy
		return proc
	}
	BeforeEach(func() {
		c = &testContext{}
		c.Setup()
	})

	AfterEach(func() {
		c.Finish()
	})

	AfterAll(func() {
		transformerServer.Close()
	})

	Context("trackedUsers", func() {
		BeforeEach(func() {
			// crash recovery check
			c.mockGatewayJobsDB.EXPECT().DeleteExecuting().Times(1)
		})

		It("should track Users from unprocessed jobs ", func() {
			messages := map[string]mockEventData{
				// this message should be delivered only to destination A
				"message-1": {
					id:                        "1",
					jobid:                     1010,
					originalTimestamp:         "2000-01-02T01:23:45",
					expectedOriginalTimestamp: "2000-01-02T01:23:45.000Z",
					sentAt:                    "2000-01-02 01:23",
					expectedSentAt:            "2000-01-02T01:23:00.000Z",
					expectedReceivedAt:        "2001-01-02T02:23:45.000Z",
					integrations:              map[string]bool{"All": false, "enabled-destination-a-definition-display-name": true},
					params:                    map[string]string{"source_id": "enabled-source-no-ut"},
				},
				// this message should not be delivered to destination A
				"message-2": {
					id:                        "2",
					jobid:                     1010,
					originalTimestamp:         "2000-02-02T01:23:45",
					expectedOriginalTimestamp: "2000-02-02T01:23:45.000Z",
					expectedReceivedAt:        "2001-01-02T02:23:45.000Z",
					integrations:              map[string]bool{"All": true, "enabled-destination-a-definition-display-name": false},
					params:                    map[string]string{"source_id": "enabled-source-no-ut"},
				},
				// this message should be delivered to all destinations
				"message-3": {
					id:                 "3",
					jobid:              2010,
					originalTimestamp:  "malformed timestamp",
					sentAt:             "2000-03-02T01:23:15",
					expectedSentAt:     "2000-03-02T01:23:15.000Z",
					expectedReceivedAt: "2002-01-02T02:23:45.000Z",
					integrations:       map[string]bool{"All": true},
					params:             map[string]string{"source_id": "enabled-source-no-ut", "source_job_run_id": "job_run_id_1", "source_task_run_id": "task_run_id_1"},
				},
				// this message should be delivered to all destinations (default All value)
				"message-4": {
					id:                        "4",
					jobid:                     2010,
					originalTimestamp:         "2000-04-02T02:23:15.000Z", // missing sentAt
					expectedOriginalTimestamp: "2000-04-02T02:23:15.000Z",
					expectedReceivedAt:        "2002-01-02T02:23:45.000Z",
					integrations:              map[string]bool{},
					params:                    map[string]string{"source_id": "enabled-source-no-ut", "source_job_run_id": "job_run_id_1", "source_task_run_id": "task_run_id_1"},
				},
				// this message should not be delivered to any destination
				"message-5": {
					id:                 "5",
					jobid:              2010,
					expectedReceivedAt: "2002-01-02T02:23:45.000Z",
					integrations:       map[string]bool{"All": false},
					params:             map[string]string{"source_id": "enabled-source-no-ut", "source_job_run_id": "job_run_id_1", "source_task_run_id": "task_run_id_1"},
				},
			}

			unprocessedJobsList := []*jobsdb.JobT{
				{
					UUID:          uuid.New(),
					JobID:         1002,
					CreatedAt:     time.Date(2020, 0o4, 28, 23, 27, 0o0, 0o0, time.UTC),
					ExpireAt:      time.Date(2020, 0o4, 28, 23, 27, 0o0, 0o0, time.UTC),
					CustomVal:     gatewayCustomVal[0],
					EventPayload:  nil,
					EventCount:    1,
					LastJobStatus: jobsdb.JobStatusT{},
					Parameters:    createBatchParameters(SourceIDEnabled),
				},
				{
					UUID:      uuid.New(),
					JobID:     1010,
					CreatedAt: time.Date(2020, 0o4, 28, 23, 26, 0o0, 0o0, time.UTC),
					ExpireAt:  time.Date(2020, 0o4, 28, 23, 26, 0o0, 0o0, time.UTC),
					CustomVal: gatewayCustomVal[0],
					EventPayload: createBatchPayload(
						WriteKeyEnabledNoUT,
						"2001-01-02T02:23:45.000Z",
						[]mockEventData{
							messages["message-1"],
							messages["message-2"],
						}, createMessagePayloadWithoutSources,
					),
					EventCount:    2,
					LastJobStatus: jobsdb.JobStatusT{},
					Parameters:    createBatchParameters(SourceIDEnabledNoUT),
				},
				{
					UUID:          uuid.New(),
					JobID:         2002,
					CreatedAt:     time.Date(2020, 0o4, 28, 13, 27, 0o0, 0o0, time.UTC),
					ExpireAt:      time.Date(2020, 0o4, 28, 13, 27, 0o0, 0o0, time.UTC),
					CustomVal:     gatewayCustomVal[0],
					EventPayload:  nil,
					EventCount:    1,
					LastJobStatus: jobsdb.JobStatusT{},
					Parameters:    createBatchParameters(SourceIDEnabled),
				},
				{
					UUID:          uuid.New(),
					JobID:         2003,
					CreatedAt:     time.Date(2020, 0o4, 28, 13, 28, 0o0, 0o0, time.UTC),
					ExpireAt:      time.Date(2020, 0o4, 28, 13, 28, 0o0, 0o0, time.UTC),
					CustomVal:     gatewayCustomVal[0],
					EventPayload:  nil,
					EventCount:    1,
					LastJobStatus: jobsdb.JobStatusT{},
					Parameters:    createBatchParameters(SourceIDEnabled),
				},
				{
					UUID:      uuid.New(),
					JobID:     2010,
					CreatedAt: time.Date(2020, 0o4, 28, 13, 26, 0o0, 0o0, time.UTC),
					ExpireAt:  time.Date(2020, 0o4, 28, 13, 26, 0o0, 0o0, time.UTC),
					CustomVal: gatewayCustomVal[0],
					EventPayload: createBatchPayload(
						WriteKeyEnabledNoUT,
						"2002-01-02T02:23:45.000Z",
						[]mockEventData{
							messages["message-3"],
							messages["message-4"],
							messages["message-5"],
						},
						createMessagePayloadWithoutSources,
					),
					EventCount: 3,
					Parameters: createBatchParametersWithSources(SourceIDEnabledNoUT),
				},
			}
			mockTransformer := mocksTransformer.NewMockTransformer(c.mockCtrl)

			processor := prepareHandle(NewHandle(config.Default, mockTransformer))
			processor.trackedUsersReporter = c.mockTrackedUsersReporter

			callUnprocessed := c.mockGatewayJobsDB.EXPECT().GetUnprocessed(
				gomock.Any(),
				jobsdb.GetQueryParams{
					CustomValFilters: gatewayCustomVal,
					JobsLimit:        processor.config.maxEventsToProcess.Load(),
					EventsLimit:      processor.config.maxEventsToProcess.Load(),
					PayloadSizeLimit: processor.payloadLimit.Load(),
				}).Return(jobsdb.JobsResult{Jobs: unprocessedJobsList}, nil).Times(1)

			transformExpectations := map[string]transformExpectation{
				DestinationIDEnabledA: {
					events:                    3,
					messageIds:                "message-1,message-3,message-4",
					receiveMetadata:           true,
					destinationDefinitionName: "enabled-destination-a-definition-name",
				},
			}

			// We expect one transform call to destination A, after callUnprocessed.
			mockTransformer.EXPECT().Transform(
				gomock.Any(),
				gomock.Any(),
				gomock.Any(),
			).Times(1).After(callUnprocessed).
				DoAndReturn(assertDestinationTransform(
					messages,
					SourceIDEnabledNoUT,
					DestinationIDEnabledA,
					transformExpectations[DestinationIDEnabledA],
				))

			assertStoreJob := func(job *jobsdb.JobT, i int, destination string) {
				Expect(job.UUID.String()).To(testutils.BeValidUUID())
				Expect(job.JobID).To(Equal(int64(0)))
				Expect(job.CreatedAt).To(BeTemporally("~", time.Now(), 200*time.Millisecond))
				Expect(job.ExpireAt).To(BeTemporally("~", time.Now(), 200*time.Millisecond))
				Expect(string(job.EventPayload)).To(Equal(fmt.Sprintf(`{"int-value":%d,"string-value":%q}`, i, destination)))
				Expect(len(job.LastJobStatus.JobState)).To(Equal(0))
				require.JSONEq(GinkgoT(), fmt.Sprintf(`{
					"source_id":"source-from-transformer",
					"source_name": "%s",
					"destination_id":"destination-from-transformer",
					"received_at":"",
					"transform_at":"processor",
					"message_id":"",
					"gateway_job_id":0,
					"source_task_run_id":"",
					"source_job_id":"",
					"source_job_run_id":"",
					"event_name":"",
					"event_type":"",
					"source_definition_id":"",
					"destination_definition_id":"",
					"source_category":"",
					"record_id":null,
					"workspaceId":"",
					"traceparent":""
				}`, sourceIDToName[SourceIDEnabledNoUT]), string(job.Parameters))
			}
			// One Store call is expected for all events
			c.mockRouterJobsDB.EXPECT().WithStoreSafeTx(gomock.Any(), gomock.Any()).Times(1).Do(func(ctx context.Context, f func(tx jobsdb.StoreSafeTx) error) {
				_ = f(jobsdb.EmptyStoreSafeTx())
			}).Return(nil)

			callStoreRouter := c.mockRouterJobsDB.EXPECT().StoreInTx(gomock.Any(), gomock.Any(), gomock.Any()).Times(1).
				Do(func(ctx context.Context, tx jobsdb.StoreSafeTx, jobs []*jobsdb.JobT) {
					Expect(jobs).To(HaveLen(2))
					for i, job := range jobs {
						assertStoreJob(job, i, "value-enabled-destination-a")
					}
				})

			c.MockRsourcesService.EXPECT().
				IncrementStats(
					gomock.Any(),
					gomock.Any(),
					"job_run_id_1",
					rsources.JobTargetKey{
						TaskRunID: "task_run_id_1",
						SourceID:  "enabled-source-no-ut",
					},
					rsources.Stats{In: 2, Failed: 2},
				).Times(1).Return(nil)

			c.MockRsourcesService.EXPECT().
				IncrementStats(
					gomock.Any(),
					gomock.Any(),
					"job_run_id_1",
					rsources.JobTargetKey{
						TaskRunID: "task_run_id_1",
						SourceID:  "enabled-source-no-ut",
					},
					rsources.Stats{Out: 1},
				).Times(1).Return(nil)

			c.mockArchivalDB.EXPECT().
				WithStoreSafeTx(
					gomock.Any(),
					gomock.Any(),
				).Times(1).
				Do(func(ctx context.Context, f func(tx jobsdb.StoreSafeTx) error) {
					_ = f(jobsdb.EmptyStoreSafeTx())
				}).Return(nil)
			c.mockArchivalDB.EXPECT().
				StoreInTx(gomock.Any(), gomock.Any(), gomock.Any()).
				Times(1).
				Do(func(ctx context.Context, tx jobsdb.StoreSafeTx, jobs []*jobsdb.JobT) {
					Expect(jobs).To(HaveLen(2))
				})

			c.mockGatewayJobsDB.EXPECT().WithUpdateSafeTx(gomock.Any(), gomock.Any()).Do(func(ctx context.Context, f func(tx jobsdb.UpdateSafeTx) error) {
				_ = f(jobsdb.EmptyUpdateSafeTx())
			}).Return(nil).Times(1)
			c.mockGatewayJobsDB.EXPECT().UpdateJobStatusInTx(gomock.Any(), gomock.Any(), gomock.Len(len(unprocessedJobsList)), gatewayCustomVal, nil).Times(1).After(callStoreRouter).
				Do(func(ctx context.Context, txn jobsdb.UpdateSafeTx, statuses []*jobsdb.JobStatusT, _, _ interface{}) {
					// jobs should be sorted by jobid, so order of statuses is different from order of jobs
					for i := range unprocessedJobsList {
						assertJobStatus(unprocessedJobsList[i], statuses[i], jobsdb.Succeeded.State)
					}
				})

			trackerUsersReports := []*trackedusers.UsersReport{
				{
					SourceID: SourceIDEnabled,
				},
				{
					SourceID: SourceIDEnabledNoUT,
				},
				{
					SourceID: SourceIDEnabled,
				},
				{
					SourceID: SourceIDEnabled,
				},
				{
					SourceID: SourceIDEnabledNoUT,
				},
			}
<<<<<<< HEAD
			c.mockTrackedUsersReporter.EXPECT().GenerateReportsFromJobs(unprocessedJobsList, map[string]bool{}).Return(trackerUsersReports).Times(1)
			c.mockTrackedUsersReporter.EXPECT().ReportUsers(gomock.Any(), trackerUsersReports, gomock.Any()).Times(1)
=======
>>>>>>> 090d9667
			Setup(processor, c, false, false)
			processor.trackedUsersReporter = c.mockTrackedUsersReporter
			ctx, cancel := context.WithTimeout(context.Background(), 30*time.Second)
			defer cancel()
			Expect(processor.config.asyncInit.WaitContext(ctx)).To(BeNil())
			GinkgoT().Log("Processor setup and init done")
			handlePendingGatewayJobs(processor)
<<<<<<< HEAD
=======
			Expect(c.mockTrackedUsersReporter.generateCalls).To(HaveLen(1))
			Expect(c.mockTrackedUsersReporter.generateCalls[0].jobs).Should(Equal(unprocessedJobsList))
			Expect(c.mockTrackedUsersReporter.reportCalls).To(HaveLen(1))
			Expect(c.mockTrackedUsersReporter.reportCalls[0].reportedReports).Should(Equal(trackerUsersReports))
>>>>>>> 090d9667
		})
	})
})

var _ = Describe("Processor", Ordered, func() {
	initProcessor()

	var c *testContext
	transformerServer := httptest.NewServer(http.HandlerFunc(func(w http.ResponseWriter, r *http.Request) {
		_, _ = w.Write([]byte(`{"routerTransform": {}}`))
		w.WriteHeader(http.StatusOK)
	}))

	prepareHandle := func(proc *Handle) *Handle {
		proc.config.transformerURL = transformerServer.URL
		isolationStrategy, err := isolation.GetStrategy(isolation.ModeNone)
		Expect(err).To(BeNil())
		proc.isolationStrategy = isolationStrategy
		return proc
	}
	BeforeEach(func() {
		c = &testContext{}
		c.Setup()
	})

	AfterEach(func() {
		c.Finish()
	})

	AfterAll(func() {
		transformerServer.Close()
	})

	Context("Initialization", func() {
		It("should initialize (no jobs to recover)", func() {
			mockTransformer := mocksTransformer.NewMockTransformer(c.mockCtrl)

			processor := prepareHandle(NewHandle(config.Default, mockTransformer))

			// crash recover returns empty list
			c.mockGatewayJobsDB.EXPECT().DeleteExecuting().Times(1)

			processor.Setup(
				c.mockBackendConfig,
				c.mockGatewayJobsDB,
				c.mockRouterJobsDB,
				c.mockBatchRouterJobsDB,
				c.mockReadProcErrorsDB,
				c.mockWriteProcErrorsDB,
				nil,
				nil,
				nil,
				transientsource.NewEmptyService(),
				fileuploader.NewDefaultProvider(),
				c.MockRsourcesService,
				transformerFeaturesService.NewNoOpService(),
				destinationdebugger.NewNoOpService(),
				transformationdebugger.NewNoOpService(),
				[]enricher.PipelineEnricher{},
				trackedusers.NewNoopDataCollector(),
			)
			ctx, cancel := context.WithTimeout(context.Background(), 10*time.Second)
			defer cancel()
			Expect(processor.config.asyncInit.WaitContext(ctx)).To(BeNil())
		})

		It("should recover after crash", func() {
			mockTransformer := mocksTransformer.NewMockTransformer(c.mockCtrl)

			processor := prepareHandle(NewHandle(config.Default, mockTransformer))

			c.mockGatewayJobsDB.EXPECT().DeleteExecuting().Times(1)

			processor.Setup(
				c.mockBackendConfig,
				c.mockGatewayJobsDB,
				c.mockRouterJobsDB,
				c.mockBatchRouterJobsDB,
				c.mockReadProcErrorsDB,
				c.mockWriteProcErrorsDB,
				nil,
				nil,
				nil,
				transientsource.NewEmptyService(),
				fileuploader.NewDefaultProvider(),
				c.MockRsourcesService,
				transformerFeaturesService.NewNoOpService(),
				destinationdebugger.NewNoOpService(),
				transformationdebugger.NewNoOpService(),
				[]enricher.PipelineEnricher{},
				trackedusers.NewNoopDataCollector(),
			)
			ctx, cancel := context.WithTimeout(context.Background(), 10*time.Second)
			defer cancel()
			Expect(processor.config.asyncInit.WaitContext(ctx)).To(BeNil())
		})
	})

	Context("normal operation", func() {
		BeforeEach(func() {
			// crash recovery check
			c.mockGatewayJobsDB.EXPECT().DeleteExecuting().Times(1)
		})

		It("should only send proper stats, if not pending jobs are returned", func() {
			mockTransformer := mocksTransformer.NewMockTransformer(c.mockCtrl)

			processor := prepareHandle(NewHandle(config.Default, mockTransformer))

			processor.Setup(
				c.mockBackendConfig,
				c.mockGatewayJobsDB,
				c.mockRouterJobsDB,
				c.mockBatchRouterJobsDB,
				c.mockReadProcErrorsDB,
				c.mockWriteProcErrorsDB,
				nil,
				nil,
				c.MockReportingI,
				transientsource.NewEmptyService(),
				fileuploader.NewDefaultProvider(),
				c.MockRsourcesService,
				transformerFeaturesService.NewNoOpService(),
				destinationdebugger.NewNoOpService(),
				transformationdebugger.NewNoOpService(),
				[]enricher.PipelineEnricher{},
				trackedusers.NewNoopDataCollector(),
			)
			ctx, cancel := context.WithTimeout(context.Background(), 10*time.Second)
			defer cancel()
			Expect(processor.config.asyncInit.WaitContext(ctx)).To(BeNil())

			c.mockGatewayJobsDB.EXPECT().GetUnprocessed(
				gomock.Any(),
				jobsdb.GetQueryParams{
					CustomValFilters: gatewayCustomVal,
					JobsLimit:        processor.config.maxEventsToProcess.Load(),
					EventsLimit:      processor.config.maxEventsToProcess.Load(),
					PayloadSizeLimit: processor.payloadLimit.Load(),
				}).Return(jobsdb.JobsResult{Jobs: emptyJobsList}, nil).Times(1)

			didWork := processor.handlePendingGatewayJobs("")
			Expect(didWork).To(Equal(false))
		})

		It("should process unprocessed jobs to destination without user transformation", func() {
			messages := map[string]mockEventData{
				// this message should be delivered only to destination A
				"message-1": {
					id:                        "1",
					jobid:                     1010,
					originalTimestamp:         "2000-01-02T01:23:45",
					expectedOriginalTimestamp: "2000-01-02T01:23:45.000Z",
					sentAt:                    "2000-01-02 01:23",
					expectedSentAt:            "2000-01-02T01:23:00.000Z",
					expectedReceivedAt:        "2001-01-02T02:23:45.000Z",
					integrations:              map[string]bool{"All": false, "enabled-destination-a-definition-display-name": true},
					params:                    map[string]string{"source_id": "enabled-source-no-ut"},
				},
				// this message should not be delivered to destination A
				"message-2": {
					id:                        "2",
					jobid:                     1010,
					originalTimestamp:         "2000-02-02T01:23:45",
					expectedOriginalTimestamp: "2000-02-02T01:23:45.000Z",
					expectedReceivedAt:        "2001-01-02T02:23:45.000Z",
					integrations:              map[string]bool{"All": true, "enabled-destination-a-definition-display-name": false},
					params:                    map[string]string{"source_id": "enabled-source-no-ut"},
				},
				// this message should be delivered to all destinations
				"message-3": {
					id:                 "3",
					jobid:              2010,
					originalTimestamp:  "malformed timestamp",
					sentAt:             "2000-03-02T01:23:15",
					expectedSentAt:     "2000-03-02T01:23:15.000Z",
					expectedReceivedAt: "2002-01-02T02:23:45.000Z",
					integrations:       map[string]bool{"All": true},
					params:             map[string]string{"source_id": "enabled-source-no-ut", "source_job_run_id": "job_run_id_1", "source_task_run_id": "task_run_id_1"},
				},
				// this message should be delivered to all destinations (default All value)
				"message-4": {
					id:                        "4",
					jobid:                     2010,
					originalTimestamp:         "2000-04-02T02:23:15.000Z", // missing sentAt
					expectedOriginalTimestamp: "2000-04-02T02:23:15.000Z",
					expectedReceivedAt:        "2002-01-02T02:23:45.000Z",
					integrations:              map[string]bool{},
					params:                    map[string]string{"source_id": "enabled-source-no-ut", "source_job_run_id": "job_run_id_1", "source_task_run_id": "task_run_id_1"},
				},
				// this message should not be delivered to any destination
				"message-5": {
					id:                 "5",
					jobid:              2010,
					expectedReceivedAt: "2002-01-02T02:23:45.000Z",
					integrations:       map[string]bool{"All": false},
					params:             map[string]string{"source_id": "enabled-source-no-ut", "source_job_run_id": "job_run_id_1", "source_task_run_id": "task_run_id_1"},
				},
			}

			unprocessedJobsList := []*jobsdb.JobT{
				{
					UUID:          uuid.New(),
					JobID:         1002,
					CreatedAt:     time.Date(2020, 0o4, 28, 23, 27, 0o0, 0o0, time.UTC),
					ExpireAt:      time.Date(2020, 0o4, 28, 23, 27, 0o0, 0o0, time.UTC),
					CustomVal:     gatewayCustomVal[0],
					EventPayload:  nil,
					EventCount:    1,
					LastJobStatus: jobsdb.JobStatusT{},
					Parameters:    createBatchParameters(SourceIDEnabled),
				},
				{
					UUID:      uuid.New(),
					JobID:     1010,
					CreatedAt: time.Date(2020, 0o4, 28, 23, 26, 0o0, 0o0, time.UTC),
					ExpireAt:  time.Date(2020, 0o4, 28, 23, 26, 0o0, 0o0, time.UTC),
					CustomVal: gatewayCustomVal[0],
					EventPayload: createBatchPayload(
						WriteKeyEnabledNoUT,
						"2001-01-02T02:23:45.000Z",
						[]mockEventData{
							messages["message-1"],
							messages["message-2"],
						}, createMessagePayloadWithoutSources,
					),
					EventCount:    2,
					LastJobStatus: jobsdb.JobStatusT{},
					Parameters:    createBatchParameters(SourceIDEnabledNoUT),
				},
				{
					UUID:          uuid.New(),
					JobID:         2002,
					CreatedAt:     time.Date(2020, 0o4, 28, 13, 27, 0o0, 0o0, time.UTC),
					ExpireAt:      time.Date(2020, 0o4, 28, 13, 27, 0o0, 0o0, time.UTC),
					CustomVal:     gatewayCustomVal[0],
					EventPayload:  nil,
					EventCount:    1,
					LastJobStatus: jobsdb.JobStatusT{},
					Parameters:    createBatchParameters(SourceIDEnabled),
				},
				{
					UUID:          uuid.New(),
					JobID:         2003,
					CreatedAt:     time.Date(2020, 0o4, 28, 13, 28, 0o0, 0o0, time.UTC),
					ExpireAt:      time.Date(2020, 0o4, 28, 13, 28, 0o0, 0o0, time.UTC),
					CustomVal:     gatewayCustomVal[0],
					EventPayload:  nil,
					EventCount:    1,
					LastJobStatus: jobsdb.JobStatusT{},
					Parameters:    createBatchParameters(SourceIDEnabled),
				},
				{
					UUID:      uuid.New(),
					JobID:     2010,
					CreatedAt: time.Date(2020, 0o4, 28, 13, 26, 0o0, 0o0, time.UTC),
					ExpireAt:  time.Date(2020, 0o4, 28, 13, 26, 0o0, 0o0, time.UTC),
					CustomVal: gatewayCustomVal[0],
					EventPayload: createBatchPayload(
						WriteKeyEnabledNoUT,
						"2002-01-02T02:23:45.000Z",
						[]mockEventData{
							messages["message-3"],
							messages["message-4"],
							messages["message-5"],
						},
						createMessagePayloadWithoutSources,
					),
					EventCount: 3,
					Parameters: createBatchParametersWithSources(SourceIDEnabledNoUT),
				},
			}
			mockTransformer := mocksTransformer.NewMockTransformer(c.mockCtrl)

			processor := prepareHandle(NewHandle(config.Default, mockTransformer))
			callUnprocessed := c.mockGatewayJobsDB.EXPECT().GetUnprocessed(
				gomock.Any(),
				jobsdb.GetQueryParams{
					CustomValFilters: gatewayCustomVal,
					JobsLimit:        processor.config.maxEventsToProcess.Load(),
					EventsLimit:      processor.config.maxEventsToProcess.Load(),
					PayloadSizeLimit: processor.payloadLimit.Load(),
				}).Return(jobsdb.JobsResult{Jobs: unprocessedJobsList}, nil).Times(1)

			transformExpectations := map[string]transformExpectation{
				DestinationIDEnabledA: {
					events:                    3,
					messageIds:                "message-1,message-3,message-4",
					receiveMetadata:           true,
					destinationDefinitionName: "enabled-destination-a-definition-name",
				},
			}

			// We expect one transform call to destination A, after callUnprocessed.
			mockTransformer.EXPECT().Transform(
				gomock.Any(),
				gomock.Any(),
				gomock.Any(),
			).Times(1).After(callUnprocessed).
				DoAndReturn(assertDestinationTransform(
					messages,
					SourceIDEnabledNoUT,
					DestinationIDEnabledA,
					transformExpectations[DestinationIDEnabledA],
				))

			assertStoreJob := func(job *jobsdb.JobT, i int, destination string) {
				Expect(job.UUID.String()).To(testutils.BeValidUUID())
				Expect(job.JobID).To(Equal(int64(0)))
				Expect(job.CreatedAt).To(BeTemporally("~", time.Now(), 200*time.Millisecond))
				Expect(job.ExpireAt).To(BeTemporally("~", time.Now(), 200*time.Millisecond))
				Expect(string(job.EventPayload)).To(Equal(fmt.Sprintf(`{"int-value":%d,"string-value":%q}`, i, destination)))
				Expect(len(job.LastJobStatus.JobState)).To(Equal(0))
				require.JSONEq(GinkgoT(), fmt.Sprintf(`{
					"source_id":"source-from-transformer",
					"source_name": "%s",
					"destination_id":"destination-from-transformer",
					"received_at":"",
					"transform_at":"processor",
					"message_id":"",
					"gateway_job_id":0,
					"source_task_run_id":"",
					"source_job_id":"",
					"source_job_run_id":"",
					"event_name":"",
					"event_type":"",
					"source_definition_id":"",
					"destination_definition_id":"",
					"source_category":"",
					"record_id":null,
					"workspaceId":"",
					"traceparent":""
				}`, sourceIDToName[SourceIDEnabledNoUT]), string(job.Parameters))
			}
			// One Store call is expected for all events
			c.mockRouterJobsDB.EXPECT().WithStoreSafeTx(gomock.Any(), gomock.Any()).Times(1).Do(func(ctx context.Context, f func(tx jobsdb.StoreSafeTx) error) {
				_ = f(jobsdb.EmptyStoreSafeTx())
			}).Return(nil)

			callStoreRouter := c.mockRouterJobsDB.EXPECT().StoreInTx(gomock.Any(), gomock.Any(), gomock.Any()).Times(1).
				Do(func(ctx context.Context, tx jobsdb.StoreSafeTx, jobs []*jobsdb.JobT) {
					Expect(jobs).To(HaveLen(2))
					for i, job := range jobs {
						assertStoreJob(job, i, "value-enabled-destination-a")
					}
				})

			c.MockRsourcesService.EXPECT().
				IncrementStats(
					gomock.Any(),
					gomock.Any(),
					"job_run_id_1",
					rsources.JobTargetKey{
						TaskRunID: "task_run_id_1",
						SourceID:  "enabled-source-no-ut",
					},
					rsources.Stats{In: 2, Failed: 2},
				).Times(1).Return(nil)

			c.MockRsourcesService.EXPECT().
				IncrementStats(
					gomock.Any(),
					gomock.Any(),
					"job_run_id_1",
					rsources.JobTargetKey{
						TaskRunID: "task_run_id_1",
						SourceID:  "enabled-source-no-ut",
					},
					rsources.Stats{Out: 1},
				).Times(1).Return(nil)

			c.mockArchivalDB.EXPECT().
				WithStoreSafeTx(
					gomock.Any(),
					gomock.Any(),
				).Times(1).
				Do(func(ctx context.Context, f func(tx jobsdb.StoreSafeTx) error) {
					_ = f(jobsdb.EmptyStoreSafeTx())
				}).Return(nil)
			c.mockArchivalDB.EXPECT().
				StoreInTx(gomock.Any(), gomock.Any(), gomock.Any()).
				Times(1).
				Do(func(ctx context.Context, tx jobsdb.StoreSafeTx, jobs []*jobsdb.JobT) {
					Expect(jobs).To(HaveLen(2))
				})

			c.mockGatewayJobsDB.EXPECT().WithUpdateSafeTx(gomock.Any(), gomock.Any()).Do(func(ctx context.Context, f func(tx jobsdb.UpdateSafeTx) error) {
				_ = f(jobsdb.EmptyUpdateSafeTx())
			}).Return(nil).Times(1)
			c.mockGatewayJobsDB.EXPECT().UpdateJobStatusInTx(gomock.Any(), gomock.Any(), gomock.Len(len(unprocessedJobsList)), gatewayCustomVal, nil).Times(1).After(callStoreRouter).
				Do(func(ctx context.Context, txn jobsdb.UpdateSafeTx, statuses []*jobsdb.JobStatusT, _, _ interface{}) {
					// jobs should be sorted by jobid, so order of statuses is different from order of jobs
					for i := range unprocessedJobsList {
						assertJobStatus(unprocessedJobsList[i], statuses[i], jobsdb.Succeeded.State)
					}
				})

			processorSetupAndAssertJobHandling(processor, c)
		})

		It("should process unprocessed jobs to destination with only user transformation", func() {
			messages := map[string]mockEventData{
				// this message should only be delivered to destination B
				"message-1": {
					id:                        "1",
					jobid:                     1010,
					originalTimestamp:         "2000-01-02T01:23:45",
					expectedOriginalTimestamp: "2000-01-02T01:23:45.000Z",
					sentAt:                    "2000-01-02 01:23",
					expectedSentAt:            "2000-01-02T01:23:00.000Z",
					expectedReceivedAt:        "2001-01-02T02:23:45.000Z",
					integrations:              map[string]bool{"All": false, "enabled-destination-b-definition-display-name": true},
				},
				// this message should not be delivered to destination B
				"message-2": {
					id:                        "2",
					jobid:                     1010,
					originalTimestamp:         "2000-02-02T01:23:45",
					expectedOriginalTimestamp: "2000-02-02T01:23:45.000Z",
					expectedReceivedAt:        "2001-01-02T02:23:45.000Z",
					integrations:              map[string]bool{"All": true, "enabled-destination-b-definition-display-name": false},
				},
				// this message should be delivered to all destinations
				"message-3": {
					id:                 "3",
					jobid:              2010,
					originalTimestamp:  "malformed timestamp",
					sentAt:             "2000-03-02T01:23:15",
					expectedSentAt:     "2000-03-02T01:23:15.000Z",
					expectedReceivedAt: "2002-01-02T02:23:45.000Z",
					integrations:       map[string]bool{"All": true},
				},
				// this message should be delivered to all destinations (default All value)
				"message-4": {
					id:                        "4",
					jobid:                     2010,
					originalTimestamp:         "2000-04-02T02:23:15.000Z", // missing sentAt
					expectedOriginalTimestamp: "2000-04-02T02:23:15.000Z",
					expectedReceivedAt:        "2002-01-02T02:23:45.000Z",
					integrations:              map[string]bool{},
				},
				// this message should not be delivered to any destination
				"message-5": {
					id:                 "5",
					jobid:              2010,
					expectedReceivedAt: "2002-01-02T02:23:45.000Z",
					integrations:       map[string]bool{"All": false},
				},
			}

			unprocessedJobsList := []*jobsdb.JobT{
				{
					UUID:          uuid.New(),
					JobID:         1002,
					CreatedAt:     time.Date(2020, 0o4, 28, 23, 27, 0o0, 0o0, time.UTC),
					ExpireAt:      time.Date(2020, 0o4, 28, 23, 27, 0o0, 0o0, time.UTC),
					CustomVal:     gatewayCustomVal[0],
					EventPayload:  nil,
					EventCount:    1,
					LastJobStatus: jobsdb.JobStatusT{},
					Parameters:    createBatchParameters(SourceIDEnabled),
				},
				{
					UUID:      uuid.New(),
					JobID:     1010,
					CreatedAt: time.Date(2020, 0o4, 28, 23, 26, 0o0, 0o0, time.UTC),
					ExpireAt:  time.Date(2020, 0o4, 28, 23, 26, 0o0, 0o0, time.UTC),
					CustomVal: gatewayCustomVal[0],
					EventPayload: createBatchPayload(
						WriteKeyEnabledOnlyUT,
						"2001-01-02T02:23:45.000Z",
						[]mockEventData{
							messages["message-1"],
							messages["message-2"],
						},
						createMessagePayloadWithoutSources,
					),
					EventCount:    1,
					LastJobStatus: jobsdb.JobStatusT{},
					Parameters:    createBatchParameters(SourceIDEnabledOnlyUT),
				},
				{
					UUID:         uuid.New(),
					JobID:        2002,
					CreatedAt:    time.Date(2020, 0o4, 28, 13, 27, 0o0, 0o0, time.UTC),
					ExpireAt:     time.Date(2020, 0o4, 28, 13, 27, 0o0, 0o0, time.UTC),
					CustomVal:    gatewayCustomVal[0],
					EventPayload: nil,
					EventCount:   1,
					Parameters:   createBatchParameters(SourceIDEnabled),
				},
				{
					UUID:         uuid.New(),
					JobID:        2003,
					CreatedAt:    time.Date(2020, 0o4, 28, 13, 28, 0o0, 0o0, time.UTC),
					ExpireAt:     time.Date(2020, 0o4, 28, 13, 28, 0o0, 0o0, time.UTC),
					CustomVal:    gatewayCustomVal[0],
					EventPayload: nil,
					EventCount:   1,
					Parameters:   createBatchParameters(SourceIDEnabled),
				},
				{
					UUID:      uuid.New(),
					JobID:     2010,
					CreatedAt: time.Date(2020, 0o4, 28, 13, 26, 0o0, 0o0, time.UTC),
					ExpireAt:  time.Date(2020, 0o4, 28, 13, 26, 0o0, 0o0, time.UTC),
					CustomVal: gatewayCustomVal[0],
					EventPayload: createBatchPayload(
						WriteKeyEnabledOnlyUT,
						"2002-01-02T02:23:45.000Z",
						[]mockEventData{
							messages["message-3"],
							messages["message-4"],
							messages["message-5"],
						},
						createMessagePayloadWithoutSources,
					),
					EventCount: 1,
					Parameters: createBatchParameters(SourceIDEnabledOnlyUT),
				},
			}

			mockTransformer := mocksTransformer.NewMockTransformer(c.mockCtrl)

			processor := prepareHandle(NewHandle(config.Default, mockTransformer))

			callUnprocessed := c.mockGatewayJobsDB.EXPECT().GetUnprocessed(gomock.Any(), jobsdb.GetQueryParams{
				CustomValFilters: gatewayCustomVal,
				JobsLimit:        processor.config.maxEventsToProcess.Load(),
				EventsLimit:      processor.config.maxEventsToProcess.Load(),
				PayloadSizeLimit: processor.payloadLimit.Load(),
			}).Return(jobsdb.JobsResult{Jobs: unprocessedJobsList}, nil).Times(1)

			transformExpectations := map[string]transformExpectation{
				DestinationIDEnabledB: {
					events:                    3,
					messageIds:                "message-1,message-3,message-4",
					destinationDefinitionName: "minio",
				},
			}

			// We expect one call to user transform for destination B
			callUserTransform := mockTransformer.EXPECT().UserTransform(gomock.Any(), gomock.Any(), gomock.Any()).Times(1).After(callUnprocessed).
				DoAndReturn(func(ctx context.Context, clientEvents []transformer.TransformerEvent, batchSize int) transformer.Response {
					defer GinkgoRecover()

					outputEvents := make([]transformer.TransformerResponse, 0)

					for _, event := range clientEvents {
						event.Message["user-transform"] = "value"
						outputEvents = append(outputEvents, transformer.TransformerResponse{
							Output: event.Message,
						})
					}

					return transformer.Response{
						Events: outputEvents,
					}
				})

			// We expect one transform call to destination B, after user transform for destination B.
			mockTransformer.EXPECT().Transform(gomock.Any(), gomock.Any(), gomock.Any()).Times(1).
				After(callUserTransform).DoAndReturn(assertDestinationTransform(messages, SourceIDEnabledOnlyUT, DestinationIDEnabledB, transformExpectations[DestinationIDEnabledB]))

			assertStoreJob := func(job *jobsdb.JobT, i int, destination string) {
				Expect(job.UUID.String()).To(testutils.BeValidUUID())
				Expect(job.JobID).To(Equal(int64(0)))
				Expect(job.CreatedAt).To(BeTemporally("~", time.Now(), 200*time.Millisecond))
				Expect(job.ExpireAt).To(BeTemporally("~", time.Now(), 200*time.Millisecond))
				// Expect(job.CustomVal).To(Equal("destination-definition-name-a"))
				Expect(string(job.EventPayload)).To(Equal(fmt.Sprintf(`{"int-value":%d,"string-value":%q}`, i, destination)))
				Expect(len(job.LastJobStatus.JobState)).To(Equal(0))
				require.JSONEq(GinkgoT(), fmt.Sprintf(`{
					"source_id": "source-from-transformer",
					"source_name": "%s",
					"destination_id": "destination-from-transformer",
					"received_at": "",
					"transform_at": "processor",
					"message_id": "",
					"gateway_job_id": 0,
					"source_task_run_id": "",
					"source_job_id": "",
					"source_job_run_id": "",
					"event_name": "",
					"event_type": "",
					"source_definition_id": "",
					"destination_definition_id": "",
					"source_category": "",
					"record_id": null,
					"workspaceId": "",
					"traceparent": ""
				}`, sourceIDToName[SourceIDEnabledOnlyUT]), string(job.Parameters))
			}

			c.mockBatchRouterJobsDB.EXPECT().WithStoreSafeTx(gomock.Any(), gomock.Any()).Times(1).Do(func(ctx context.Context, f func(tx jobsdb.StoreSafeTx) error) {
				_ = f(jobsdb.EmptyStoreSafeTx())
			}).Return(nil)
			callStoreBatchRouter := c.mockBatchRouterJobsDB.EXPECT().StoreInTx(gomock.Any(), gomock.Any(), gomock.Any()).Times(1).
				Do(func(ctx context.Context, tx jobsdb.StoreSafeTx, jobs []*jobsdb.JobT) {
					Expect(jobs).To(HaveLen(2))
					for i, job := range jobs {
						assertStoreJob(job, i, "value-enabled-destination-b")
					}
				})

			c.mockArchivalDB.EXPECT().WithStoreSafeTx(gomock.Any(), gomock.Any()).AnyTimes().Do(func(ctx context.Context, f func(tx jobsdb.StoreSafeTx) error) {
				_ = f(jobsdb.EmptyStoreSafeTx())
			}).Return(nil)

			c.mockArchivalDB.EXPECT().
				StoreInTx(gomock.Any(), gomock.Any(), gomock.Any()).
				AnyTimes()
			c.mockGatewayJobsDB.EXPECT().WithUpdateSafeTx(gomock.Any(), gomock.Any()).Do(func(ctx context.Context, f func(tx jobsdb.UpdateSafeTx) error) {
				_ = f(jobsdb.EmptyUpdateSafeTx())
			}).Return(nil).Times(1)
			c.mockGatewayJobsDB.EXPECT().UpdateJobStatusInTx(gomock.Any(), gomock.Any(), gomock.Len(len(unprocessedJobsList)), gatewayCustomVal, nil).Times(1).After(callStoreBatchRouter).
				Do(func(ctx context.Context, txn jobsdb.UpdateSafeTx, statuses []*jobsdb.JobStatusT, _, _ interface{}) {
					for i := range unprocessedJobsList {
						assertJobStatus(unprocessedJobsList[i], statuses[i], jobsdb.Succeeded.State)
					}
				})

			processorSetupAndAssertJobHandling(processor, c)
		})

		It("should process unprocessed jobs to destination without user transformation with enabled Dedup", func() {
			messages := map[string]mockEventData{
				// this message should be delivered only to destination A
				"message-some-id-1": {
					id:                        "some-id",
					jobid:                     2010,
					originalTimestamp:         "2000-01-02T01:23:45",
					expectedOriginalTimestamp: "2000-01-02T01:23:45.000Z",
					sentAt:                    "2000-01-02 01:23",
					expectedSentAt:            "2000-03-02T01:23:15.000Z",
					expectedReceivedAt:        "2002-01-02T02:23:45.000Z",
					integrations:              map[string]bool{"All": false, "enabled-destination-c-definition-display-name": true},
				},
				// this message should not be delivered to destination A
				"message-some-id-2": {
					id:                        "some-id",
					jobid:                     1010,
					originalTimestamp:         "2000-02-02T01:23:45",
					expectedOriginalTimestamp: "2000-02-02T01:23:45.000Z",
					expectedReceivedAt:        "2001-01-02T02:23:45.000Z",
					integrations:              map[string]bool{"All": false, "enabled-destination-c-definition-display-name": true},
				},
				"message-some-id-3": {
					id:                        "some-id",
					jobid:                     3010,
					originalTimestamp:         "2000-01-02T01:23:45",
					expectedOriginalTimestamp: "2000-01-02T01:23:45.000Z",
					sentAt:                    "2000-01-02 01:23",
					expectedSentAt:            "2000-03-02T01:23:15.000Z",
					expectedReceivedAt:        "2002-01-02T02:23:45.000Z",
					integrations:              map[string]bool{"All": false, "enabled-destination-c-definition-display-name": true},
				},
			}

			unprocessedJobsList := []*jobsdb.JobT{
				{
					UUID:      uuid.New(),
					JobID:     1010,
					CreatedAt: time.Date(2020, 0o4, 28, 23, 26, 0o0, 0o0, time.UTC),
					ExpireAt:  time.Date(2020, 0o4, 28, 23, 26, 0o0, 0o0, time.UTC),
					CustomVal: gatewayCustomVal[0],
					EventPayload: createBatchPayload(
						WriteKeyEnabled,
						"2001-01-02T02:23:45.000Z",
						[]mockEventData{
							messages["message-some-id-2"],
							messages["message-some-id-1"],
						},
						createMessagePayloadWithSameMessageId,
					),
					EventCount:    2,
					LastJobStatus: jobsdb.JobStatusT{},
					Parameters:    createBatchParameters(SourceIDEnabled),
				},
				{
					UUID:      uuid.New(),
					JobID:     2010,
					CreatedAt: time.Date(2020, 0o4, 28, 13, 26, 0o0, 0o0, time.UTC),
					ExpireAt:  time.Date(2020, 0o4, 28, 13, 26, 0o0, 0o0, time.UTC),
					CustomVal: gatewayCustomVal[0],
					EventPayload: createBatchPayload(
						WriteKeyEnabled,
						"2002-01-02T02:23:45.000Z",
						[]mockEventData{
							messages["message-some-id-3"],
						},
						createMessagePayloadWithSameMessageId,
					),
					EventCount: 1,
					Parameters: createBatchParameters(SourceIDEnabled),
				},
			}

			mockTransformer := mocksTransformer.NewMockTransformer(c.mockCtrl)

			callUnprocessed := c.mockGatewayJobsDB.EXPECT().GetUnprocessed(gomock.Any(), gomock.Any()).Return(jobsdb.JobsResult{Jobs: unprocessedJobsList}, nil).Times(1)
			c.MockDedup.EXPECT().Set(gomock.Any()).Return(true, int64(0)).After(callUnprocessed).Times(3)
			c.MockDedup.EXPECT().Commit(gomock.Any()).Times(1)

			// We expect one transform call to destination A, after callUnprocessed.
			mockTransformer.EXPECT().Transform(gomock.Any(), gomock.Any(), gomock.Any()).Times(0).After(callUnprocessed)
			// One Store call is expected for all events
			c.mockRouterJobsDB.EXPECT().WithStoreSafeTx(gomock.Any(), gomock.Any()).Do(func(ctx context.Context, f func(tx jobsdb.StoreSafeTx) error) {
				_ = f(jobsdb.EmptyStoreSafeTx())
			}).Return(nil).Times(1)
			callStoreRouter := c.mockRouterJobsDB.EXPECT().StoreInTx(gomock.Any(), gomock.Any(), gomock.Len(3)).Times(1)

			c.mockArchivalDB.EXPECT().WithStoreSafeTx(gomock.Any(), gomock.Any()).AnyTimes().Do(func(ctx context.Context, f func(tx jobsdb.StoreSafeTx) error) {
				_ = f(jobsdb.EmptyStoreSafeTx())
			}).Return(nil)

			c.mockArchivalDB.EXPECT().
				StoreInTx(gomock.Any(), gomock.Any(), gomock.Any()).
				AnyTimes()

			c.mockGatewayJobsDB.EXPECT().WithUpdateSafeTx(gomock.Any(), gomock.Any()).Do(func(ctx context.Context, f func(tx jobsdb.UpdateSafeTx) error) {
				_ = f(jobsdb.EmptyUpdateSafeTx())
			}).Return(nil).Times(1)
			c.mockGatewayJobsDB.EXPECT().UpdateJobStatusInTx(gomock.Any(), gomock.Any(), gomock.Len(len(unprocessedJobsList)), gatewayCustomVal, nil).Times(1).After(callStoreRouter)
			processor := prepareHandle(NewHandle(config.Default, mockTransformer))

			Setup(processor, c, true, false)

			ctx, cancel := context.WithTimeout(context.Background(), 30*time.Second)
			defer cancel()
			Expect(processor.config.asyncInit.WaitContext(ctx)).To(BeNil())

			processor.dedup = c.MockDedup
			handlePendingGatewayJobs(processor)
		})
	})

	Context("transformations", func() {
		It("messages should be skipped on destination transform failures, without failing the job", func() {
			messages := map[string]mockEventData{
				"message-1": {
					id:                        "1",
					jobid:                     1010,
					originalTimestamp:         "2000-01-02T01:23:45",
					expectedOriginalTimestamp: "2000-01-02T01:23:45.000Z",
					sentAt:                    "2000-01-02 01:23",
					expectedSentAt:            "2000-01-02T01:23:00.000Z",
					expectedReceivedAt:        "2001-01-02T02:23:45.000Z",
					integrations:              map[string]bool{"All": false, "enabled-destination-a-definition-display-name": true},
				},
				"message-2": {
					id:                        "2",
					jobid:                     1011,
					originalTimestamp:         "2000-01-02T01:23:45",
					expectedOriginalTimestamp: "2000-01-02T01:23:45.000Z",
					sentAt:                    "2000-01-02 01:23",
					expectedSentAt:            "2000-01-02T01:23:00.000Z",
					expectedReceivedAt:        "2001-01-02T02:23:45.000Z",
					integrations:              map[string]bool{"All": false, "enabled-destination-a-definition-display-name": true},
				},
			}

			unprocessedJobsList := []*jobsdb.JobT{
				{
					UUID:      uuid.New(),
					JobID:     1010,
					CreatedAt: time.Date(2020, 0o4, 28, 23, 26, 0o0, 0o0, time.UTC),
					ExpireAt:  time.Date(2020, 0o4, 28, 23, 26, 0o0, 0o0, time.UTC),
					CustomVal: gatewayCustomVal[0],
					EventPayload: createBatchPayload(
						WriteKeyEnabled, "2001-01-02T02:23:45.000Z",
						[]mockEventData{
							messages["message-1"],
							messages["message-2"],
						},
						createMessagePayload,
					),
					LastJobStatus: jobsdb.JobStatusT{},
					Parameters:    createBatchParameters(SourceIDEnabled),
				},
			}

			transformerResponses := []transformer.TransformerResponse{
				{
					Metadata: transformer.Metadata{
						MessageID: "message-1",
					},
					StatusCode: 400,
					Error:      "error-1",
				},
				{
					Metadata: transformer.Metadata{
						MessageID: "message-2",
					},
					StatusCode: 400,
					Error:      "error-2",
				},
			}

			assertErrStoreJob := func(job *jobsdb.JobT, i int) {
				Expect(job.UUID.String()).To(testutils.BeValidUUID())
				Expect(job.JobID).To(Equal(int64(0)))
				Expect(job.CreatedAt).To(BeTemporally("~", time.Now(), 200*time.Millisecond))
				Expect(job.ExpireAt).To(BeTemporally("~", time.Now(), 200*time.Millisecond))
				Expect(job.CustomVal).To(Equal("enabled-destination-a-definition-name"))
				Expect(len(job.LastJobStatus.JobState)).To(Equal(0))

				var paramsMap, expectedParamsMap map[string]interface{}
				err := json.Unmarshal(job.Parameters, &paramsMap)
				Expect(err).To(BeNil())
				expectedStr := []byte(fmt.Sprintf(`{"source_id": "%v", "destination_id": "enabled-destination-a", "source_job_run_id": "", "error": "error-%v", "status_code": 400, "stage": "dest_transformer", "source_task_run_id": "", "record_id": null}`, SourceIDEnabled, i+1))
				err = json.Unmarshal(expectedStr, &expectedParamsMap)
				Expect(err).To(BeNil())
				equals := reflect.DeepEqual(paramsMap, expectedParamsMap)
				Expect(equals).To(Equal(true))

				// compare payloads
				var payload []map[string]interface{}
				err = json.Unmarshal(job.EventPayload, &payload)
				Expect(err).To(BeNil())
				Expect(len(payload)).To(Equal(1))
				message := messages[fmt.Sprintf(`message-%v`, i+1)]
				Expect(fmt.Sprintf(`message-%s`, message.id)).To(Equal(payload[0]["messageId"]))
				Expect(payload[0]["some-property"]).To(Equal(fmt.Sprintf(`property-%s`, message.id)))
				Expect(message.expectedOriginalTimestamp).To(Equal(payload[0]["originalTimestamp"]))
			}

			c.mockGatewayJobsDB.EXPECT().DeleteExecuting().Times(1)

			mockTransformer := mocksTransformer.NewMockTransformer(c.mockCtrl)

			processor := prepareHandle(NewHandle(config.Default, mockTransformer))

			c.mockGatewayJobsDB.EXPECT().GetUnprocessed(gomock.Any(), jobsdb.GetQueryParams{
				CustomValFilters: gatewayCustomVal,
				JobsLimit:        processor.config.maxEventsToProcess.Load(),
				EventsLimit:      processor.config.maxEventsToProcess.Load(),
				PayloadSizeLimit: processor.payloadLimit.Load(),
			}).Return(jobsdb.JobsResult{Jobs: unprocessedJobsList}, nil).Times(1)
			// Test transformer failure
			mockTransformer.EXPECT().Transform(gomock.Any(), gomock.Any(), gomock.Any()).Times(1).
				Return(transformer.Response{
					Events:       []transformer.TransformerResponse{},
					FailedEvents: transformerResponses,
				})

			c.mockGatewayJobsDB.EXPECT().WithUpdateSafeTx(gomock.Any(), gomock.Any()).Do(func(ctx context.Context, f func(tx jobsdb.UpdateSafeTx) error) {
				_ = f(jobsdb.EmptyUpdateSafeTx())
			}).Return(nil).Times(1)
			c.mockGatewayJobsDB.EXPECT().UpdateJobStatusInTx(gomock.Any(), gomock.Any(), gomock.Len(len(unprocessedJobsList)), gatewayCustomVal, nil).Times(1).
				Do(func(ctx context.Context, txn jobsdb.UpdateSafeTx, statuses []*jobsdb.JobStatusT, _, _ interface{}) {
					// job should be marked as successful regardless of transformer response
					assertJobStatus(unprocessedJobsList[0], statuses[0], jobsdb.Succeeded.State)
				})

			c.mockArchivalDB.EXPECT().WithStoreSafeTx(gomock.Any(), gomock.Any()).AnyTimes().Do(func(ctx context.Context, f func(tx jobsdb.StoreSafeTx) error) {
				_ = f(jobsdb.EmptyStoreSafeTx())
			}).Return(nil)

			c.mockArchivalDB.EXPECT().
				StoreInTx(gomock.Any(), gomock.Any(), gomock.Any()).
				AnyTimes()

			// One Store call is expected for all events
			c.mockWriteProcErrorsDB.EXPECT().Store(gomock.Any(), gomock.Any()).Times(1).
				Do(func(ctx context.Context, jobs []*jobsdb.JobT) {
					Expect(jobs).To(HaveLen(2))
					for i, job := range jobs {
						assertErrStoreJob(job, i)
					}
				})

			processorSetupAndAssertJobHandling(processor, c)
		})

		It("messages should be skipped on user transform failures, without failing the job", func() {
			messages := map[string]mockEventData{
				"message-1": {
					id:                        "1",
					jobid:                     1010,
					originalTimestamp:         "2000-01-02T01:23:45",
					expectedOriginalTimestamp: "2000-01-02T01:23:45.000Z",
					sentAt:                    "2000-01-02 01:23",
					expectedSentAt:            "2000-01-02T01:23:00.000Z",
					expectedReceivedAt:        "2001-01-02T02:23:45.000Z",
					integrations:              map[string]bool{"All": false, "enabled-destination-b-definition-display-name": true},
				},
				"message-2": {
					id:                        "2",
					jobid:                     1011,
					originalTimestamp:         "2000-01-02T01:23:45",
					expectedOriginalTimestamp: "2000-01-02T01:23:45.000Z",
					sentAt:                    "2000-01-02 01:23",
					expectedSentAt:            "2000-01-02T01:23:00.000Z",
					expectedReceivedAt:        "2001-01-02T02:23:45.000Z",
					integrations:              map[string]bool{"All": false, "enabled-destination-b-definition-display-name": true},
				},
			}

			unprocessedJobsList := []*jobsdb.JobT{
				{
					UUID:      uuid.New(),
					JobID:     1010,
					CreatedAt: time.Date(2020, 0o4, 28, 23, 26, 0o0, 0o0, time.UTC),
					ExpireAt:  time.Date(2020, 0o4, 28, 23, 26, 0o0, 0o0, time.UTC),
					CustomVal: gatewayCustomVal[0],
					EventPayload: createBatchPayload(
						WriteKeyEnabled,
						"2001-01-02T02:23:45.000Z",
						[]mockEventData{
							messages["message-1"],
							messages["message-2"],
						},
						createMessagePayload,
					),
					LastJobStatus: jobsdb.JobStatusT{},
					Parameters:    createBatchParameters(SourceIDEnabled),
				},
			}

			transformerResponses := []transformer.TransformerResponse{
				{
					Metadata: transformer.Metadata{
						MessageIDs: []string{"message-1", "message-2"},
					},
					StatusCode: 400,
					Error:      "error-combined",
				},
			}

			assertErrStoreJob := func(job *jobsdb.JobT) {
				Expect(job.UUID.String()).To(testutils.BeValidUUID())
				Expect(job.JobID).To(Equal(int64(0)))
				Expect(job.CreatedAt).To(BeTemporally("~", time.Now(), 200*time.Millisecond))
				Expect(job.ExpireAt).To(BeTemporally("~", time.Now(), 200*time.Millisecond))
				Expect(job.CustomVal).To(Equal("MINIO"))
				Expect(len(job.LastJobStatus.JobState)).To(Equal(0))

				var paramsMap, expectedParamsMap map[string]interface{}
				err := json.Unmarshal(job.Parameters, &paramsMap)
				Expect(err).To(BeNil())
				expectedStr := []byte(fmt.Sprintf(`{"source_id": "%v", "destination_id": "enabled-destination-b", "source_job_run_id": "", "error": "error-combined", "status_code": 400, "stage": "user_transformer", "source_task_run_id":"", "record_id": null}`, SourceIDEnabled))
				err = json.Unmarshal(expectedStr, &expectedParamsMap)
				Expect(err).To(BeNil())
				equals := reflect.DeepEqual(paramsMap, expectedParamsMap)
				Expect(equals).To(Equal(true))

				// compare payloads
				var payload []map[string]interface{}
				err = json.Unmarshal(job.EventPayload, &payload)
				Expect(err).To(BeNil())
				Expect(len(payload)).To(Equal(2))
				message1 := messages[fmt.Sprintf(`message-%v`, 1)]
				Expect(fmt.Sprintf(`message-%s`, message1.id)).To(Equal(payload[0]["messageId"]))
				Expect(payload[0]["some-property"]).To(Equal(fmt.Sprintf(`property-%s`, message1.id)))
				Expect(message1.expectedOriginalTimestamp).To(Equal(payload[0]["originalTimestamp"]))
				message2 := messages[fmt.Sprintf(`message-%v`, 2)]
				Expect(fmt.Sprintf(`message-%s`, message2.id)).To(Equal(payload[1]["messageId"]))
				Expect(payload[1]["some-property"]).To(Equal(fmt.Sprintf(`property-%s`, message2.id)))
				Expect(message2.expectedOriginalTimestamp).To(Equal(payload[1]["originalTimestamp"]))
			}

			var toRetryJobsList []*jobsdb.JobT

			c.mockGatewayJobsDB.EXPECT().DeleteExecuting().Times(1)

			mockTransformer := mocksTransformer.NewMockTransformer(c.mockCtrl)

			processor := prepareHandle(NewHandle(config.Default, mockTransformer))

			c.mockGatewayJobsDB.EXPECT().GetUnprocessed(gomock.Any(), jobsdb.GetQueryParams{
				CustomValFilters: gatewayCustomVal,
				JobsLimit:        processor.config.maxEventsToProcess.Load(),
				EventsLimit:      processor.config.maxEventsToProcess.Load(),
				PayloadSizeLimit: processor.payloadLimit.Load(),
			}).Return(jobsdb.JobsResult{Jobs: unprocessedJobsList}, nil).Times(1)

			// Test transformer failure
			mockTransformer.EXPECT().UserTransform(gomock.Any(), gomock.Any(), gomock.Any()).Times(1).
				Return(transformer.Response{
					Events:       []transformer.TransformerResponse{},
					FailedEvents: transformerResponses,
				})

			c.mockArchivalDB.EXPECT().WithStoreSafeTx(gomock.Any(), gomock.Any()).AnyTimes().Do(func(ctx context.Context, f func(tx jobsdb.StoreSafeTx) error) {
				_ = f(jobsdb.EmptyStoreSafeTx())
			}).Return(nil)

			c.mockArchivalDB.EXPECT().
				StoreInTx(gomock.Any(), gomock.Any(), gomock.Any()).
				AnyTimes()

			c.mockGatewayJobsDB.EXPECT().WithUpdateSafeTx(gomock.Any(), gomock.Any()).Do(func(ctx context.Context, f func(tx jobsdb.UpdateSafeTx) error) {
				_ = f(jobsdb.EmptyUpdateSafeTx())
			}).Return(nil).Times(1)
			c.mockGatewayJobsDB.EXPECT().UpdateJobStatusInTx(gomock.Any(), gomock.Any(), gomock.Len(len(toRetryJobsList)+len(unprocessedJobsList)), gatewayCustomVal, nil).Times(1).
				Do(func(ctx context.Context, txn jobsdb.UpdateSafeTx, statuses []*jobsdb.JobStatusT, _, _ interface{}) {
					// job should be marked as successful regardless of transformer response
					assertJobStatus(unprocessedJobsList[0], statuses[0], jobsdb.Succeeded.State)
				})

			// One Store call is expected for all events
			c.mockWriteProcErrorsDB.EXPECT().Store(gomock.Any(), gomock.Any()).Times(1).
				Do(func(ctx context.Context, jobs []*jobsdb.JobT) {
					Expect(jobs).To(HaveLen(1))
					for _, job := range jobs {
						assertErrStoreJob(job)
					}
				})

			processorSetupAndAssertJobHandling(processor, c)
		})

		It("should drop messages that the destination doesn't support", func() {
			messages := map[string]mockEventData{
				"message-1": {
					id:                        "1",
					jobid:                     1010,
					originalTimestamp:         "2000-01-02T01:23:45",
					expectedOriginalTimestamp: "2000-01-02T01:23:45.000Z",
					sentAt:                    "2000-01-02 01:23",
					expectedSentAt:            "2000-01-02T01:23:00.000Z",
					expectedReceivedAt:        "2001-01-02T02:23:45.000Z",
					integrations:              map[string]bool{"All": false, "enabled-destination-a-definition-display-name": true},
				},
			}
			payload := createBatchPayload(
				WriteKeyEnabledNoUT2,
				"2001-01-02T02:23:45.000Z",
				[]mockEventData{
					messages["message-1"],
				},
				createMessagePayload,
			)
			payload, _ = sjson.SetBytes(payload, "batch.0.type", "identify")

			unprocessedJobsList := []*jobsdb.JobT{
				{
					UUID:          uuid.New(),
					JobID:         1010,
					CreatedAt:     time.Date(2020, 0o4, 28, 23, 26, 0o0, 0o0, time.UTC),
					ExpireAt:      time.Date(2020, 0o4, 28, 23, 26, 0o0, 0o0, time.UTC),
					CustomVal:     gatewayCustomVal[0],
					EventPayload:  payload,
					LastJobStatus: jobsdb.JobStatusT{},
					Parameters:    createBatchParameters(SourceIDEnabledNoUT2),
				},
			}

			var toRetryJobsList []*jobsdb.JobT

			c.mockGatewayJobsDB.EXPECT().DeleteExecuting().Times(1)

			mockTransformer := mocksTransformer.NewMockTransformer(c.mockCtrl)

			processor := prepareHandle(NewHandle(config.Default, mockTransformer))

			c.mockGatewayJobsDB.EXPECT().GetUnprocessed(gomock.Any(), jobsdb.GetQueryParams{
				CustomValFilters: gatewayCustomVal,
				JobsLimit:        processor.config.maxEventsToProcess.Load(),
				EventsLimit:      processor.config.maxEventsToProcess.Load(),
				PayloadSizeLimit: processor.payloadLimit.Load(),
			}).Return(jobsdb.JobsResult{Jobs: unprocessedJobsList}, nil).Times(1)

			// Test transformer failure
			mockTransformer.EXPECT().Transform(gomock.Any(), gomock.Len(0), gomock.Any()).Times(0)

			c.mockGatewayJobsDB.EXPECT().WithUpdateSafeTx(gomock.Any(), gomock.Any()).Do(func(ctx context.Context, f func(tx jobsdb.UpdateSafeTx) error) {
				_ = f(jobsdb.EmptyUpdateSafeTx())
			}).Return(nil).Times(1)
			c.mockGatewayJobsDB.EXPECT().UpdateJobStatusInTx(gomock.Any(), gomock.Any(), gomock.Len(len(toRetryJobsList)+len(unprocessedJobsList)), gatewayCustomVal, nil).Times(1).
				Do(func(ctx context.Context, txn jobsdb.UpdateSafeTx, statuses []*jobsdb.JobStatusT, _, _ interface{}) {
					// job should be marked as successful regardless of transformer response
					assertJobStatus(unprocessedJobsList[0], statuses[0], jobsdb.Succeeded.State)
				})

			c.mockArchivalDB.EXPECT().WithStoreSafeTx(gomock.Any(), gomock.Any()).AnyTimes().Do(func(ctx context.Context, f func(tx jobsdb.StoreSafeTx) error) {
				_ = f(jobsdb.EmptyStoreSafeTx())
			}).Return(nil)

			c.mockArchivalDB.EXPECT().
				StoreInTx(gomock.Any(), gomock.Any(), gomock.Any()).
				AnyTimes()

			c.mockWriteProcErrorsDB.EXPECT().WithTx(gomock.Any()).Do(func(f func(tx *Tx) error) {
				_ = f(&Tx{})
			}).Return(nil).Times(0)

			// One Store call is expected for all events
			c.mockWriteProcErrorsDB.EXPECT().Store(gomock.Any(), gomock.Any()).Times(0).
				Do(func(ctx context.Context, jobs []*jobsdb.JobT) {})

			processorSetupAndAssertJobHandling(processor, c)
		})

		It("should drop messages where jobRunID is cancelled", func() {
			messages := map[string]mockEventData{
				"message-1": {
					id:                        "1",
					jobid:                     1010,
					originalTimestamp:         "2000-01-02T01:23:45",
					expectedOriginalTimestamp: "2000-01-02T01:23:45.000Z",
					sentAt:                    "2000-01-02 01:23",
					expectedSentAt:            "2000-01-02T01:23:00.000Z",
					expectedReceivedAt:        "2001-01-02T02:23:45.000Z",
					integrations:              map[string]bool{"All": false, "enabled-destination-a-definition-display-name": true},
				},
			}
			payload := createBatchPayload(
				WriteKeyEnabledNoUT2,
				"2001-01-02T02:23:45.000Z",
				[]mockEventData{
					messages["message-1"],
				},
				createMessagePayload,
			)
			payload, _ = sjson.SetBytes(payload, "batch.0.type", "identify")

			unprocessedJobsList := []*jobsdb.JobT{
				{
					UUID:          uuid.New(),
					JobID:         1010,
					CreatedAt:     time.Date(2020, 0o4, 28, 23, 26, 0o0, 0o0, time.UTC),
					ExpireAt:      time.Date(2020, 0o4, 28, 23, 26, 0o0, 0o0, time.UTC),
					CustomVal:     gatewayCustomVal[0],
					EventPayload:  payload,
					LastJobStatus: jobsdb.JobStatusT{},
					Parameters:    createBatchParametersWithSources(SourceIDEnabledNoUT2),
				},
			}

			var toRetryJobsList []*jobsdb.JobT

			c.mockGatewayJobsDB.EXPECT().DeleteExecuting().Times(1)

			mockTransformer := mocksTransformer.NewMockTransformer(c.mockCtrl)

			processor := prepareHandle(NewHandle(config.Default, mockTransformer))

			c.mockGatewayJobsDB.EXPECT().GetUnprocessed(gomock.Any(), jobsdb.GetQueryParams{
				CustomValFilters: gatewayCustomVal,
				JobsLimit:        processor.config.maxEventsToProcess.Load(),
				EventsLimit:      processor.config.maxEventsToProcess.Load(),
				PayloadSizeLimit: processor.payloadLimit.Load(),
			}).Return(jobsdb.JobsResult{Jobs: unprocessedJobsList}, nil).Times(1)

			// Test transformer failure
			mockTransformer.EXPECT().Transform(gomock.Any(), gomock.Len(0), gomock.Any()).Times(0)

			c.mockGatewayJobsDB.EXPECT().WithUpdateSafeTx(gomock.Any(), gomock.Any()).Do(func(ctx context.Context, f func(tx jobsdb.UpdateSafeTx) error) {
				_ = f(jobsdb.EmptyUpdateSafeTx())
			}).Return(nil).Times(1)
			c.mockGatewayJobsDB.EXPECT().UpdateJobStatusInTx(gomock.Any(), gomock.Any(), gomock.Len(len(toRetryJobsList)+len(unprocessedJobsList)), gatewayCustomVal, nil).Times(1).
				Do(func(ctx context.Context, txn jobsdb.UpdateSafeTx, statuses []*jobsdb.JobStatusT, _, _ interface{}) {
					// job should be marked as successful regardless of transformer response
					assertJobStatus(unprocessedJobsList[0], statuses[0], jobsdb.Succeeded.State)
				})

			c.MockRsourcesService.EXPECT().
				IncrementStats(
					gomock.Any(),
					gomock.Any(),
					"job_run_id_1",
					rsources.JobTargetKey{
						TaskRunID: "task_run_id_1",
						SourceID:  "enabled-source-no-ut2",
					},
					rsources.Stats{Out: 1},
				).Times(1)
			c.MockRsourcesService.EXPECT().
				IncrementStats(
					gomock.Any(),
					gomock.Any(),
					"job_run_id_1",
					rsources.JobTargetKey{
						TaskRunID: "task_run_id_1",
						SourceID:  "enabled-source-no-ut2",
					},
					rsources.Stats{In: 1, Failed: 1},
				).Times(1)

			c.mockArchivalDB.EXPECT().WithStoreSafeTx(gomock.Any(), gomock.Any()).AnyTimes().Do(func(ctx context.Context, f func(tx jobsdb.StoreSafeTx) error) {
				_ = f(jobsdb.EmptyStoreSafeTx())
			}).Return(nil)

			c.mockArchivalDB.EXPECT().
				StoreInTx(gomock.Any(), gomock.Any(), gomock.Any()).
				Times(0)

			c.mockWriteProcErrorsDB.EXPECT().WithTx(gomock.Any()).Return(nil).Times(0)

			// One Store call is expected for all events
			c.mockWriteProcErrorsDB.EXPECT().Store(gomock.Any(), gomock.Any()).Times(1).
				Do(func(ctx context.Context, jobs []*jobsdb.JobT) {
					Expect(jobs).To(HaveLen(1))
				})

			config.Set("drain.jobRunIDs", "job_run_id_1")
			defer config.Reset()
			processorSetupAndAssertJobHandling(processor, c)
		})
	})

	Context("MainLoop Tests", func() {
		It("Should not handle jobs when transformer features are not set", func() {
			mockTransformer := mocksTransformer.NewMockTransformer(c.mockCtrl)
			mockTransformerFeaturesService := mock_features.NewMockFeaturesService(c.mockCtrl)
			mockTransformerFeaturesService.EXPECT().Wait().Return(make(chan struct{})).AnyTimes()
			processor := prepareHandle(NewHandle(config.Default, mockTransformer))

			// crash recover returns empty list
			c.mockGatewayJobsDB.EXPECT().DeleteExecuting().Times(1)
			processor.Setup(
				c.mockBackendConfig,
				c.mockGatewayJobsDB,
				c.mockRouterJobsDB,
				c.mockBatchRouterJobsDB,
				c.mockReadProcErrorsDB,
				c.mockWriteProcErrorsDB,
				nil,
				nil,
				nil,
				transientsource.NewEmptyService(),
				fileuploader.NewDefaultProvider(),
				c.MockRsourcesService,
				mockTransformerFeaturesService,
				destinationdebugger.NewNoOpService(),
				transformationdebugger.NewNoOpService(),
				[]enricher.PipelineEnricher{},
				trackedusers.NewNoopDataCollector(),
			)

			setMainLoopTimeout(processor, 1*time.Second)

			ctx, cancel := context.WithTimeout(context.Background(), 3*time.Second)
			defer cancel()

			c.mockBackendConfig.EXPECT().WaitForConfig(gomock.Any()).Times(1)
			c.mockReadProcErrorsDB.EXPECT().FailExecuting().Times(1)
			c.mockReadProcErrorsDB.EXPECT().GetJobs(gomock.Any(), []string{jobsdb.Failed.State, jobsdb.Unprocessed.State}, gomock.Any()).AnyTimes()
			c.mockRouterJobsDB.EXPECT().GetPileUpCounts(gomock.Any()).AnyTimes()
			c.mockBatchRouterJobsDB.EXPECT().GetPileUpCounts(gomock.Any()).AnyTimes()

			var wg sync.WaitGroup
			wg.Add(1)
			go func() {
				err := processor.Start(ctx)
				Expect(err).To(BeNil())
				wg.Done()
			}()

			Consistently(func() bool {
				select {
				case <-processor.transformerFeaturesService.Wait():
					return true
				default:
					return false
				}
			}, 2*time.Second, 10*time.Millisecond).Should(BeFalse())
			wg.Wait()
		})
	})

	Context("ProcessorLoop Tests", func() {
		It("Should not handle jobs when transformer features are not set", func() {
			mockTransformer := mocksTransformer.NewMockTransformer(c.mockCtrl)

			processor := prepareHandle(NewHandle(config.Default, mockTransformer))

			// crash recover returns empty list
			c.mockGatewayJobsDB.EXPECT().DeleteExecuting().Times(1)
			processor.Setup(
				c.mockBackendConfig,
				c.mockGatewayJobsDB,
				c.mockRouterJobsDB,
				c.mockBatchRouterJobsDB,
				c.mockReadProcErrorsDB,
				c.mockWriteProcErrorsDB,
				nil,
				nil,
				c.MockReportingI,
				transientsource.NewEmptyService(),
				fileuploader.NewDefaultProvider(),
				c.MockRsourcesService,
				transformerFeaturesService.NewNoOpService(),
				destinationdebugger.NewNoOpService(),
				transformationdebugger.NewNoOpService(),
				[]enricher.PipelineEnricher{},
				trackedusers.NewNoopDataCollector(),
			)
			defer processor.Shutdown()

			processor.config.readLoopSleep = config.SingleValueLoader(time.Millisecond)

			c.mockReadProcErrorsDB.EXPECT().FailExecuting()
			c.mockReadProcErrorsDB.EXPECT().GetJobs(gomock.Any(), []string{jobsdb.Failed.State, jobsdb.Unprocessed.State}, gomock.Any()).AnyTimes()
			c.mockBackendConfig.EXPECT().WaitForConfig(gomock.Any()).Times(1)
			c.mockRouterJobsDB.EXPECT().GetPileUpCounts(gomock.Any()).AnyTimes()
			c.mockBatchRouterJobsDB.EXPECT().GetPileUpCounts(gomock.Any()).AnyTimes()

			c.mockGatewayJobsDB.EXPECT().GetUnprocessed(gomock.Any(), gomock.Any()).Times(0)
			ctx, cancel := context.WithTimeout(context.Background(), 10*time.Millisecond)
			defer cancel()

			Expect(processor.Start(ctx)).To(BeNil())
		})
	})

	Context("getConsentFilteredDestinations", func() {
		It("should filter based on oneTrust consent management preferences", func() {
			eventWithDeniedConsents := types.SingularEventT{
				"originalTimestamp": "2019-03-10T10:10:10.10Z",
				"event":             "Demo Track",
				"sentAt":            "2019-03-10T10:10:10.10Z",
				"context": map[string]interface{}{
					"consentManagement": map[string]interface{}{
						"deniedConsentIds": []interface{}{"category1", "someOtherCategory"},
					},
				},
				"type":      "track",
				"channel":   "mobile",
				"rudderId":  "90ca6da0-292e-4e79-9880-f8009e0ae4a3",
				"messageId": "f9b9b8f0-c8e9-4f7b-b8e8-f8f8f8f8f8f8",
				"properties": map[string]interface{}{
					"label":    "",
					"value":    float64(1),
					"testMap":  nil,
					"category": "",
					"floatVal": 4.51,
				},
				"integrations": map[string]interface{}{
					"All": true,
				},
			}
			_, err1 := json.Marshal(eventWithDeniedConsents)
			Expect(err1).To(BeNil())

			eventWithoutDeniedConsents := types.SingularEventT{
				"originalTimestamp": "2019-03-10T10:10:10.10Z",
				"event":             "Demo Track",
				"sentAt":            "2019-03-10T10:10:10.10Z",
				"context": map[string]interface{}{
					"consentManagement": map[string]interface{}{
						"deniedConsentIds": []interface{}{},
					},
				},
				"type":      "track",
				"channel":   "mobile",
				"rudderId":  "90ca6da0-292e-4e79-9880-f8009e0ae4a3",
				"messageId": "f9b9b8f0-c8e9-4f7b-b8e8-f8f8f8f8f8f8",
				"properties": map[string]interface{}{
					"label":    "",
					"value":    float64(1),
					"testMap":  nil,
					"category": "",
					"floatVal": 4.51,
				},
				"integrations": map[string]interface{}{
					"All": true,
				},
			}
			_, err2 := json.Marshal(eventWithoutDeniedConsents)
			Expect(err2).To(BeNil())

			eventWithoutConsentManagementData := types.SingularEventT{
				"originalTimestamp": "2019-03-10T10:10:10.10Z",
				"event":             "Demo Track",
				"sentAt":            "2019-03-10T10:10:10.10Z",
				"context":           map[string]interface{}{},
				"type":              "track",
				"channel":           "mobile",
				"rudderId":          "90ca6da0-292e-4e79-9880-f8009e0ae4a3",
				"messageId":         "f9b9b8f0-c8e9-4f7b-b8e8-f8f8f8f8f8f8",
				"properties": map[string]interface{}{
					"label":    "",
					"value":    float64(1),
					"testMap":  nil,
					"category": "",
					"floatVal": 4.51,
				},
				"integrations": map[string]interface{}{
					"All": true,
				},
			}
			_, err3 := json.Marshal(eventWithoutConsentManagementData)
			Expect(err3).To(BeNil())

			c.mockGatewayJobsDB.EXPECT().DeleteExecuting().Times(1)

			mockTransformer := mocksTransformer.NewMockTransformer(c.mockCtrl)

			processor := prepareHandle(NewHandle(config.Default, mockTransformer))

			Setup(processor, c, false, false)
			ctx, cancel := context.WithTimeout(context.Background(), 30*time.Second)
			defer cancel()
			Expect(processor.config.asyncInit.WaitContext(ctx)).To(BeNil())

			Expect(processor.isDestinationAvailable(eventWithDeniedConsents, SourceIDOneTrustConsent, "")).To(BeTrue())
			Expect(
				len(processor.getConsentFilteredDestinations(
					eventWithDeniedConsents,
					processor.getEnabledDestinations(
						SourceIDOneTrustConsent,
						"destination-definition-name-enabled",
					),
				)),
			).To(Equal(3)) // all except D1 and D3

			Expect(processor.isDestinationAvailable(eventWithoutDeniedConsents, SourceIDOneTrustConsent, "")).To(BeTrue())
			Expect(
				len(processor.getConsentFilteredDestinations(
					eventWithoutDeniedConsents,
					processor.getEnabledDestinations(
						SourceIDOneTrustConsent,
						"destination-definition-name-enabled",
					),
				)),
			).To(Equal(5)) // all

			Expect(processor.isDestinationAvailable(eventWithoutConsentManagementData, SourceIDOneTrustConsent, "")).To(BeTrue())
			Expect(
				len(processor.getConsentFilteredDestinations(
					eventWithoutConsentManagementData,
					processor.getEnabledDestinations(
						SourceIDOneTrustConsent,
						"destination-definition-name-enabled",
					),
				)),
			).To(Equal(5)) // all

			Expect(processor.isDestinationAvailable(eventWithoutConsentManagementData, SourceIDOneTrustConsent, "dest-id-1")).To(BeTrue())
			Expect(
				len(processor.getConsentFilteredDestinations(
					eventWithoutConsentManagementData,
					processor.getEnabledDestinations(
						SourceIDOneTrustConsent,
						"destination-definition-name-enabled",
					),
				)),
			).To(Equal(5)) // all
		})

		It("should filter based on ketch consent management preferences", func() {
			event := types.SingularEventT{
				"originalTimestamp": "2019-03-10T10:10:10.10Z",
				"event":             "Demo Track",
				"sentAt":            "2019-03-10T10:10:10.10Z",
				"context": map[string]interface{}{
					"consentManagement": map[string]interface{}{
						"deniedConsentIds": []interface{}{"purpose1", "purpose2", "someOtherCategory"},
					},
				},
				"type":      "track",
				"channel":   "android-srk",
				"rudderId":  "90ca6da0-292e-4e79-9880-f8009e0ae4a3",
				"messageId": "f9b9b8f0-c8e9-4f7b-b8e8-f8f8f8f8f8f8",
				"properties": map[string]interface{}{
					"lbael":    "",
					"value":    float64(1),
					"testMap":  nil,
					"category": "",
					"floatVal": 4.51,
				},
				"integrations": map[string]interface{}{
					"All": true,
				},
			}
			_, err := json.Marshal(event)
			Expect(err).To(BeNil())

			c.mockGatewayJobsDB.EXPECT().DeleteExecuting().Times(1)

			processor := prepareHandle(NewHandle(config.Default, mocksTransformer.NewMockTransformer(c.mockCtrl)))

			Setup(processor, c, false, false)

			ctx, cancel := context.WithTimeout(context.Background(), 30*time.Second)
			defer cancel()

			Expect(processor.config.asyncInit.WaitContext(ctx)).To(BeNil())

			filteredDestinations := processor.getConsentFilteredDestinations(
				event,
				processor.getEnabledDestinations(
					SourceIDKetchConsent,
					"destination-definition-name-enabled",
				),
			)
			Expect(len(filteredDestinations)).To(Equal(4)) // all except dest-id-5 since both purpose1 and purpose2 are denied
			Expect(processor.isDestinationAvailable(event, SourceIDKetchConsent, "")).To(BeTrue())
		})

		It("should filter based on generic consent management preferences", func() {
			eventWithoutConsentManagementData := types.SingularEventT{
				"originalTimestamp": "2019-03-10T10:10:10.10Z",
				"event":             "Demo Track",
				"sentAt":            "2019-03-10T10:10:10.10Z",
				"context":           map[string]interface{}{},
				"type":              "track",
				"channel":           "mobile",
				"rudderId":          "90ca6da0-292e-4e79-9880-f8009e0ae4a3",
				"messageId":         "f9b9b8f0-c8e9-4f7b-b8e8-f8f8f8f8f8f8",
				"properties": map[string]interface{}{
					"label":    "",
					"value":    float64(1),
					"testMap":  nil,
					"category": "",
					"floatVal": 4.51,
				},
				"integrations": map[string]interface{}{
					"All": true,
				},
			}
			_, err3 := json.Marshal(eventWithoutConsentManagementData)
			Expect(err3).To(BeNil())

			eventWithDeniedConsentsGCM := types.SingularEventT{
				"originalTimestamp": "2019-03-10T10:10:10.10Z",
				"event":             "Demo Track",
				"sentAt":            "2019-03-10T10:10:10.10Z",
				"context": map[string]interface{}{
					"consentManagement": map[string]interface{}{
						"provider":           "oneTrust",
						"resolutionStrategy": "and",
						"allowedConsentIds":  []interface{}{"consent category 1"},
						"deniedConsentIds":   []interface{}{"consent category 2", "someOtherCategory"},
					},
				},
				"type":      "track",
				"channel":   "mobile",
				"rudderId":  "90ca6da0-292e-4e79-9880-f8009e0ae4a3",
				"messageId": "f9b9b8f0-c8e9-4f7b-b8e8-f8f8f8f8f8f8",
				"properties": map[string]interface{}{
					"label":    "",
					"value":    float64(1),
					"testMap":  nil,
					"category": "",
					"floatVal": 4.51,
				},
				"integrations": map[string]interface{}{
					"All": true,
				},
			}
			_, err4 := json.Marshal(eventWithDeniedConsentsGCM)
			Expect(err4).To(BeNil())

			eventWithoutDeniedConsentsGCM := types.SingularEventT{
				"originalTimestamp": "2019-03-10T10:10:10.10Z",
				"event":             "Demo Track",
				"sentAt":            "2019-03-10T10:10:10.10Z",
				"context": map[string]interface{}{
					"consentManagement": map[string]interface{}{
						"provider":           "oneTrust",
						"resolutionStrategy": "and",
						"allowedConsentIds":  []interface{}{"consent category 1", "consent category 2", "someOtherCategory", "consent category 3"},
						"deniedConsentIds":   []interface{}{},
					},
				},
				"type":      "track",
				"channel":   "mobile",
				"rudderId":  "90ca6da0-292e-4e79-9880-f8009e0ae4a3",
				"messageId": "f9b9b8f0-c8e9-4f7b-b8e8-f8f8f8f8f8f8",
				"properties": map[string]interface{}{
					"label":    "",
					"value":    float64(1),
					"testMap":  nil,
					"category": "",
					"floatVal": 4.51,
				},
				"integrations": map[string]interface{}{
					"All": true,
				},
			}
			_, err5 := json.Marshal(eventWithoutDeniedConsentsGCM)
			Expect(err5).To(BeNil())

			eventWithCustomConsentsGCM := types.SingularEventT{
				"originalTimestamp": "2019-03-10T10:10:10.10Z",
				"event":             "Demo Track",
				"sentAt":            "2019-03-10T10:10:10.10Z",
				"context": map[string]interface{}{
					"consentManagement": map[string]interface{}{
						"provider":          "custom",
						"allowedConsentIds": []interface{}{"consent category 1", "consent category 2"},
						"deniedConsentIds":  []interface{}{"someOtherCategory", "consent category 3"},
					},
				},
				"type":      "track",
				"channel":   "mobile",
				"rudderId":  "90ca6da0-292e-4e79-9880-f8009e0ae4a3",
				"messageId": "f9b9b8f0-c8e9-4f7b-b8e8-f8f8f8f8f8f8",
				"properties": map[string]interface{}{
					"label":    "",
					"value":    float64(1),
					"testMap":  nil,
					"category": "",
					"floatVal": 4.51,
				},
				"integrations": map[string]interface{}{
					"All": true,
				},
			}
			_, err6 := json.Marshal(eventWithCustomConsentsGCM)
			Expect(err6).To(BeNil())

			eventWithDeniedConsentsGCMKetch := types.SingularEventT{
				"originalTimestamp": "2019-03-10T10:10:10.10Z",
				"event":             "Demo Track",
				"sentAt":            "2019-03-10T10:10:10.10Z",
				"context": map[string]interface{}{
					"consentManagement": map[string]interface{}{
						"provider":           "ketch",
						"resolutionStrategy": "or",
						"allowedConsentIds":  []interface{}{"consent category 2"},
						"deniedConsentIds":   []interface{}{"purpose 1", "purpose 3"},
					},
				},
				"type":      "track",
				"channel":   "mobile",
				"rudderId":  "90ca6da0-292e-4e79-9880-f8009e0ae4a3",
				"messageId": "f9b9b8f0-c8e9-4f7b-b8e8-f8f8f8f8f8f8",
				"properties": map[string]interface{}{
					"label":    "",
					"value":    float64(1),
					"testMap":  nil,
					"category": "",
					"floatVal": 4.51,
				},
				"integrations": map[string]interface{}{
					"All": true,
				},
			}
			_, err7 := json.Marshal(eventWithDeniedConsentsGCMKetch)
			Expect(err7).To(BeNil())

			c.mockGatewayJobsDB.EXPECT().DeleteExecuting().Times(1)

			mockTransformer := mocksTransformer.NewMockTransformer(c.mockCtrl)

			processor := prepareHandle(NewHandle(config.Default, mockTransformer))

			Setup(processor, c, false, false)
			ctx, cancel := context.WithTimeout(context.Background(), 30*time.Second)
			defer cancel()
			Expect(processor.config.asyncInit.WaitContext(ctx)).To(BeNil())

			Expect(processor.isDestinationAvailable(eventWithoutConsentManagementData, SourceIDGCM, "")).To(BeTrue())
			Expect(
				len(processor.getConsentFilteredDestinations(
					eventWithoutConsentManagementData,
					processor.getEnabledDestinations(
						SourceIDGCM,
						"destination-definition-name-enabled",
					),
				)),
			).To(Equal(9)) // all

			Expect(processor.isDestinationAvailable(eventWithoutDeniedConsentsGCM, SourceIDGCM, "")).To(BeTrue())
			Expect(
				len(processor.getConsentFilteredDestinations(
					eventWithoutDeniedConsentsGCM,
					processor.getEnabledDestinations(
						SourceIDGCM,
						"destination-definition-name-enabled",
					),
				)),
			).To(Equal(9)) // all

			Expect(processor.isDestinationAvailable(eventWithCustomConsentsGCM, SourceIDGCM, "")).To(BeTrue())
			Expect(
				len(processor.getConsentFilteredDestinations(
					eventWithCustomConsentsGCM,
					processor.getEnabledDestinations(
						SourceIDGCM,
						"destination-definition-name-enabled",
					),
				)),
			).To(Equal(8)) // all except D13

			Expect(processor.isDestinationAvailable(eventWithDeniedConsentsGCM, SourceIDGCM, "")).To(BeTrue())
			Expect(
				len(processor.getConsentFilteredDestinations(
					eventWithDeniedConsentsGCM,
					processor.getEnabledDestinations(
						SourceIDGCM,
						"destination-definition-name-enabled",
					),
				)),
			).To(Equal(7)) // all except D6 and D7

			Expect(processor.isDestinationAvailable(eventWithDeniedConsentsGCMKetch, SourceIDGCM, "")).To(BeTrue())
			Expect(
				len(processor.getConsentFilteredDestinations(
					eventWithDeniedConsentsGCMKetch,
					processor.getEnabledDestinations(
						SourceIDGCM,
						"destination-definition-name-enabled",
					),
				)),
			).To(Equal(8)) // all except D7

			// some unknown destination ID is passed destination will be unavailable
			Expect(processor.isDestinationAvailable(eventWithDeniedConsentsGCMKetch, SourceIDGCM, "unknown-destination")).To(BeFalse())

			// known destination ID is passed and destination is enabled
			Expect(processor.isDestinationAvailable(eventWithDeniedConsentsGCMKetch, SourceIDTransient, DestinationIDEnabledA)).To(BeTrue())

			// know destination ID is passed and destination is not enabled
			Expect(processor.isDestinationAvailable(eventWithDeniedConsentsGCMKetch, SourceIDTransient, DestinationIDDisabled)).To(BeFalse())
		})
	})

	Context("getNonSuccessfulMetrics", func() {
		It("getNonSuccessfulMetrics", func() {
			event1 := types.SingularEventT{
				"event":     "Demo Track1",
				"messageId": "msg1",
			}
			event2 := types.SingularEventT{
				"event":     "Demo Track2",
				"messageId": "msg2",
			}
			event3 := types.SingularEventT{
				"event":     "Demo Track3",
				"messageId": "msg3",
			}

			c.mockGatewayJobsDB.EXPECT().DeleteExecuting().Times(1)

			mockTransformer := mocksTransformer.NewMockTransformer(c.mockCtrl)

			processor := prepareHandle(NewHandle(config.Default, mockTransformer))

			Setup(processor, c, false, true)
			ctx, cancel := context.WithTimeout(context.Background(), 30*time.Second)
			defer cancel()
			Expect(processor.config.asyncInit.WaitContext(ctx)).To(BeNil())

			commonMetadata := transformer.Metadata{SourceID: SourceIDEnabled, DestinationID: DestinationIDEnabledA}
			singularEventWithReceivedAt1 := types.SingularEventWithReceivedAt{
				SingularEvent: event1,
				ReceivedAt:    time.Now(),
			}
			singularEventWithReceivedAt2 := types.SingularEventWithReceivedAt{
				SingularEvent: event2,
				ReceivedAt:    time.Now(),
			}
			singularEventWithReceivedAt3 := types.SingularEventWithReceivedAt{
				SingularEvent: event3,
				ReceivedAt:    time.Now(),
			}
			eventsByMessageID := map[string]types.SingularEventWithReceivedAt{
				"msg1": singularEventWithReceivedAt1,
				"msg2": singularEventWithReceivedAt2,
				"msg3": singularEventWithReceivedAt3,
			}
			metadata1 := commonMetadata
			metadata1.MessageID = "msg1"
			metadata2 := commonMetadata
			metadata2.MessageID = "msg2"
			metadata3 := commonMetadata
			metadata3.MessageID = "msg3"

			FailedEvents := []transformer.TransformerResponse{
				{StatusCode: 400, Metadata: metadata1, Output: event1},
				{StatusCode: 298, Metadata: metadata2, Output: event2},
				{StatusCode: 299, Metadata: metadata3, Output: event2},
			}

			transformerResponse := transformer.Response{
				Events:       []transformer.TransformerResponse{},
				FailedEvents: FailedEvents,
			}

			m := processor.getNonSuccessfulMetrics(transformerResponse,
				&commonMetadata,
				eventsByMessageID,
				types.EVENT_FILTER,
				types.DEST_TRANSFORMER,
			)

			key := strings.Join([]string{
				commonMetadata.SourceID,
				commonMetadata.DestinationID,
				commonMetadata.SourceJobRunID,
				commonMetadata.EventName,
				commonMetadata.EventType,
			}, "!<<#>>!")

			Expect(len(m.failedJobs)).To(Equal(2))
			Expect(len(m.failedMetrics)).To(Equal(2))
			slices.SortFunc(m.failedMetrics, func(a, b *types.PUReportedMetric) int {
				return a.StatusDetail.StatusCode - b.StatusDetail.StatusCode
			})
			Expect(m.failedMetrics[0].StatusDetail.StatusCode).To(Equal(299))
			Expect(m.failedMetrics[1].StatusDetail.StatusCode).To(Equal(400))
			Expect(int(m.failedCountMap[key])).To(Equal(2))

			Expect(len(m.filteredJobs)).To(Equal(1))
			Expect(len(m.filteredMetrics)).To(Equal(1))
			Expect(int(m.filteredCountMap[key])).To(Equal(1))
		})
	})
})

var _ = Describe("Static Function Tests", func() {
	initProcessor()

	Context("TransformerFormatResponse Tests", func() {
		It("Should match ConvertToTransformerResponse without filtering", func() {
			events := []transformer.TransformerEvent{
				{
					Metadata: transformer.Metadata{
						MessageID: "message-1",
					},
					Message: map[string]interface{}{
						"some-key-1": "some-value-1",
					},
				},
				{
					Metadata: transformer.Metadata{
						MessageID: "message-2",
					},
					Message: map[string]interface{}{
						"some-key-2": "some-value-2",
					},
				},
			}
			expectedResponses := transformer.Response{
				Events: []transformer.TransformerResponse{
					{
						Output: map[string]interface{}{
							"some-key-1": "some-value-1",
						},
						StatusCode: 200,
						Metadata: transformer.Metadata{
							MessageID: "message-1",
						},
					},
					{
						Output: map[string]interface{}{
							"some-key-2": "some-value-2",
						},
						StatusCode: 200,
						Metadata: transformer.Metadata{
							MessageID: "message-2",
						},
					},
				},
			}
			response := ConvertToFilteredTransformerResponse(events, false, func(event transformer.TransformerEvent) (bool, string) { return false, "" })
			Expect(response.Events[0].StatusCode).To(Equal(expectedResponses.Events[0].StatusCode))
			Expect(response.Events[0].Metadata.MessageID).To(Equal(expectedResponses.Events[0].Metadata.MessageID))
			Expect(response.Events[0].Output["some-key-1"]).To(Equal(expectedResponses.Events[0].Output["some-key-1"]))
			Expect(response.Events[1].StatusCode).To(Equal(expectedResponses.Events[1].StatusCode))
			Expect(response.Events[1].Metadata.MessageID).To(Equal(expectedResponses.Events[1].Metadata.MessageID))
			Expect(response.Events[1].Output["some-key-2"]).To(Equal(expectedResponses.Events[1].Output["some-key-2"]))
		})
	})

	Context("getDiffMetrics Tests", func() {
		It("Should match diffMetrics response for Empty Inputs", func() {
			response := getDiffMetrics(
				"some-string-1",
				"some-string-2",
				map[string]MetricMetadata{},
				map[string]int64{},
				map[string]int64{},
				map[string]int64{},
				map[string]int64{},
				stats.NOP,
			)
			Expect(len(response)).To(Equal(0))
		})

		It("Should match diffMetrics response for Valid Inputs", func() {
			inCountMetadataMap := map[string]MetricMetadata{
				"some-key-1": {
					sourceID:        "some-source-id-1",
					destinationID:   "some-destination-id-1",
					sourceJobRunID:  "some-source-job-run-id-1",
					sourceJobID:     "some-source-job-id-1",
					sourceTaskRunID: "some-source-task-run-id-1",
				},
				"some-key-2": {
					sourceID:        "some-source-id-2",
					destinationID:   "some-destination-id-2",
					sourceJobRunID:  "some-source-job-run-id-2",
					sourceJobID:     "some-source-job-id-2",
					sourceTaskRunID: "some-source-task-run-id-2",
				},
			}

			inCountMap := map[string]int64{
				"some-key-1": 3,
				"some-key-2": 4,
			}
			successCountMap := map[string]int64{
				"some-key-1": 5,
				"some-key-2": 6,
			}
			failedCountMap := map[string]int64{
				"some-key-1": 1,
				"some-key-2": 2,
			}
			filteredCountMap := map[string]int64{
				"some-key-1": 2,
				"some-key-2": 3,
			}

			expectedResponse := []*types.PUReportedMetric{
				{
					ConnectionDetails: types.ConnectionDetails{
						SourceID:        "some-source-id-1",
						DestinationID:   "some-destination-id-1",
						SourceTaskRunID: "some-source-task-run-id-1",
						SourceJobID:     "some-source-job-id-1",
						SourceJobRunID:  "some-source-job-run-id-1",
					},
					PUDetails: types.PUDetails{
						InPU:       "some-string-1",
						PU:         "some-string-2",
						TerminalPU: false,
						InitialPU:  false,
					},
					StatusDetail: &types.StatusDetail{
						Status:         "diff",
						Count:          5,
						StatusCode:     0,
						SampleResponse: "",
						SampleEvent:    []byte(`{}`),
					},
				},
				{
					ConnectionDetails: types.ConnectionDetails{
						SourceID:        "some-source-id-2",
						DestinationID:   "some-destination-id-2",
						SourceTaskRunID: "some-source-task-run-id-2",
						SourceJobID:     "some-source-job-id-2",
						SourceJobRunID:  "some-source-job-run-id-2",
					},
					PUDetails: types.PUDetails{
						InPU:       "some-string-1",
						PU:         "some-string-2",
						TerminalPU: false,
						InitialPU:  false,
					},
					StatusDetail: &types.StatusDetail{
						Status:         "diff",
						Count:          7,
						StatusCode:     0,
						SampleResponse: "",
						SampleEvent:    []byte(`{}`),
					},
				},
			}

			statsStore, err := memstats.New()
			Expect(err).To(BeNil())
			response := getDiffMetrics(
				"some-string-1",
				"some-string-2",
				inCountMetadataMap,
				inCountMap,
				successCountMap,
				failedCountMap,
				filteredCountMap,
				statsStore,
			)
			Expect(statsStore.Get("processor_diff_count", stats.Tags{
				"stage":         "some-string-2",
				"sourceId":      "some-source-id-1",
				"destinationId": "some-destination-id-1",
			}).LastValue()).To(Equal(float64(-5)))
			Expect(statsStore.Get("processor_diff_count", stats.Tags{
				"stage":         "some-string-2",
				"sourceId":      "some-source-id-2",
				"destinationId": "some-destination-id-2",
			}).LastValue()).To(Equal(float64(-7)))
			assertReportMetric(expectedResponse, response)
		})
	})

	Context("updateMetricMaps Tests", func() {
		It("Should update metric maps", func() {
			proc := NewHandle(config.Default, nil)
			proc.reportingEnabled = true
			proc.reporting = &mockReportingTypes.MockReporting{}

			inputEvent := &transformer.TransformerResponse{
				Metadata: transformer.Metadata{
					SourceID:         "source-id-1",
					DestinationID:    "destination-id-1",
					TransformationID: "transformation-id-1",
					TrackingPlanId:   "tracking-plan-id-1",
					EventName:        "event-name-1",
					EventType:        "event-type-1",
				},
				StatusCode: 200,
				Error:      "",
				ValidationErrors: []transformer.ValidationError{
					{
						Type:    "type-1",
						Message: "message-1",
					},
					{
						Type:    "type-1",
						Message: "message-2",
					},
					{
						Type:    "type-2",
						Message: "message-1",
					},
				},
			}
			expectedMetricMetadata := MetricMetadata{
				sourceID:                inputEvent.Metadata.SourceID,
				destinationID:           inputEvent.Metadata.DestinationID,
				sourceJobRunID:          inputEvent.Metadata.SourceJobRunID,
				sourceJobID:             inputEvent.Metadata.SourceJobID,
				sourceTaskRunID:         inputEvent.Metadata.SourceTaskRunID,
				sourceDefinitionID:      inputEvent.Metadata.SourceDefinitionID,
				destinationDefinitionID: inputEvent.Metadata.DestinationDefinitionID,
				sourceCategory:          inputEvent.Metadata.SourceCategory,
				transformationID:        inputEvent.Metadata.TransformationID,
				transformationVersionID: inputEvent.Metadata.TransformationVersionID,
				trackingPlanID:          inputEvent.Metadata.TrackingPlanId,
				trackingPlanVersion:     inputEvent.Metadata.TrackingPlanVersion,
			}
			expectedConnectionDetails := &types.ConnectionDetails{
				SourceID:                inputEvent.Metadata.SourceID,
				DestinationID:           inputEvent.Metadata.DestinationID,
				SourceJobRunID:          inputEvent.Metadata.SourceJobRunID,
				SourceJobID:             inputEvent.Metadata.SourceJobID,
				SourceTaskRunID:         inputEvent.Metadata.SourceTaskRunID,
				SourceDefinitionId:      inputEvent.Metadata.SourceDefinitionID,
				DestinationDefinitionId: inputEvent.Metadata.DestinationDefinitionID,
				SourceCategory:          inputEvent.Metadata.SourceCategory,
				TransformationID:        inputEvent.Metadata.TransformationID,
				TransformationVersionID: inputEvent.Metadata.TransformationVersionID,
				TrackingPlanID:          inputEvent.Metadata.TrackingPlanId,
				TrackingPlanVersion:     inputEvent.Metadata.TrackingPlanVersion,
			}
			connectionDetailsMap := make(map[string]*types.ConnectionDetails)
			statusDetailsMap := make(map[string]map[string]*types.StatusDetail)
			countMap := make(map[string]int64)
			countMetadataMap := make(map[string]MetricMetadata)
			// update metric maps
			proc.updateMetricMaps(countMetadataMap, countMap, connectionDetailsMap, statusDetailsMap, inputEvent, jobsdb.Succeeded.State, types.TRACKINGPLAN_VALIDATOR, func() json.RawMessage { return []byte(`{}`) }, nil)

			Expect(len(countMetadataMap)).To(Equal(1))
			Expect(len(countMap)).To(Equal(1))
			for k := range countMetadataMap {
				Expect(countMetadataMap[k]).To(Equal(expectedMetricMetadata))
				Expect(countMap[k]).To(Equal(int64(1)))
			}

			Expect(len(connectionDetailsMap)).To(Equal(1))
			Expect(len(statusDetailsMap)).To(Equal(1))
			for k := range connectionDetailsMap {
				Expect(connectionDetailsMap[k]).To(Equal(expectedConnectionDetails))
				Expect(len(statusDetailsMap[k])).To(Equal(3)) // count of distinct error types: "type-1", "type-2", ""
			}
		})
	})

	Context("ConvertToTransformerResponse Tests", func() {
		It("Should filter out unsupported message types", func() {
			destinationConfig := backendconfig.DestinationT{
				IsProcessorEnabled: true,
				DestinationDefinition: backendconfig.DestinationDefinitionT{
					Config: map[string]interface{}{
						"supportedMessageTypes": []interface{}{"identify"},
					},
				},
			}

			events := []transformer.TransformerEvent{
				{
					Metadata: transformer.Metadata{
						MessageID: "message-1",
					},
					Message: map[string]interface{}{
						"some-key-1": "some-value-1",
						"type":       "  IDENTIFY ",
					},
					Destination: destinationConfig,
				},
				{
					Metadata: transformer.Metadata{
						MessageID: "message-2",
					},
					Message: map[string]interface{}{
						"some-key-2": "some-value-2",
						"type":       "track",
					},
					Destination: destinationConfig,
				},
				{
					Metadata: transformer.Metadata{
						MessageID: "message-2",
					},
					Message: map[string]interface{}{
						"some-key-2": "some-value-2",
						"type":       123,
					},
					Destination: destinationConfig,
				},
			}
			expectedResponse := transformer.Response{
				Events: []transformer.TransformerResponse{
					{
						Output:     events[0].Message,
						StatusCode: 200,
						Metadata:   events[0].Metadata,
					},
				},
				FailedEvents: []transformer.TransformerResponse{
					{
						Output:     events[1].Message,
						StatusCode: 298,
						Metadata:   events[1].Metadata,
						Error:      "Message type not supported",
					},
					{
						Output:     events[2].Message,
						StatusCode: 400,
						Metadata:   events[2].Metadata,
						Error:      "Invalid message type. Type assertion failed",
					},
				},
			}
			response := ConvertToFilteredTransformerResponse(events, true, func(event transformer.TransformerEvent) (bool, string) { return false, "" })
			Expect(response).To(Equal(expectedResponse))
		})

		It("Should filter out identify events when it is supported but serverSideIdentify is disabled", func() {
			destinationConfig := backendconfig.DestinationT{
				ID: "some-destination-id",
				Config: map[string]interface{}{
					"enableServerSideIdentify": false,
				},
				IsProcessorEnabled: true, // assuming the mode is cloud/hybrid
				DestinationDefinition: backendconfig.DestinationDefinitionT{
					Config: map[string]interface{}{
						"supportedMessageTypes": []interface{}{"identify", "track"},
					},
				},
			}

			events := []transformer.TransformerEvent{
				{
					Metadata: transformer.Metadata{
						MessageID: "message-1",
					},
					Message: map[string]interface{}{
						"some-key-1": "some-value-1",
						"type":       "  IDENTIFY ",
					},
					Destination: destinationConfig,
				},
				{
					Metadata: transformer.Metadata{
						MessageID: "message-2",
					},
					Message: map[string]interface{}{
						"some-key-2": "some-value-2",
						"type":       "track",
					},
					Destination: destinationConfig,
				},
				{
					Metadata: transformer.Metadata{
						MessageID: "message-2",
					},
					Message: map[string]interface{}{
						"some-key-2": "some-value-2",
						"type":       123,
					},
					Destination: destinationConfig,
				},
			}
			expectedResponse := transformer.Response{
				Events: []transformer.TransformerResponse{
					{
						Output:     events[1].Message,
						StatusCode: 200,
						Metadata:   events[1].Metadata,
					},
				},
				FailedEvents: []transformer.TransformerResponse{
					{
						Output:     events[0].Message,
						StatusCode: 298,
						Metadata:   events[0].Metadata,
						Error:      "Message type not supported",
					},
					{
						Output:     events[2].Message,
						StatusCode: 400,
						Metadata:   events[2].Metadata,
						Error:      "Invalid message type. Type assertion failed",
					},
				},
			}
			response := ConvertToFilteredTransformerResponse(events, true, func(event transformer.TransformerEvent) (bool, string) { return false, "" })
			Expect(response).To(Equal(expectedResponse))
		})

		It("Should allow all events when no supportedMessageTypes key is present in config", func() {
			destinationConfig := backendconfig.DestinationT{
				DestinationDefinition: backendconfig.DestinationDefinitionT{
					Config: map[string]interface{}{},
				},
			}

			events := []transformer.TransformerEvent{
				{
					Metadata: transformer.Metadata{
						MessageID: "message-1",
					},
					Message: map[string]interface{}{
						"some-key-1": "some-value-1",
						"type":       "  IDENTIFY ",
					},
					Destination: destinationConfig,
				},
				{
					Metadata: transformer.Metadata{
						MessageID: "message-2",
					},
					Message: map[string]interface{}{
						"some-key-2": "some-value-2",
						"type":       "track",
					},
					Destination: destinationConfig,
				},
				{
					Metadata: transformer.Metadata{
						MessageID: "message-2",
					},
					Message: map[string]interface{}{
						"some-key-2": "some-value-2",
						"type":       123,
					},
					Destination: destinationConfig,
				},
			}
			expectedResponse := transformer.Response{
				Events: []transformer.TransformerResponse{
					{
						Output:     events[0].Message,
						StatusCode: 200,
						Metadata:   events[0].Metadata,
					},
					{
						Output:     events[1].Message,
						StatusCode: 200,
						Metadata:   events[1].Metadata,
					},
					{
						Output:     events[2].Message,
						StatusCode: 200,
						Metadata:   events[2].Metadata,
					},
				},
				FailedEvents: nil,
			}
			response := ConvertToFilteredTransformerResponse(events, true, func(event transformer.TransformerEvent) (bool, string) { return false, "" })
			Expect(response).To(Equal(expectedResponse))
		})
		It("Should allow all events when supportedMessageTypes is not an array", func() {
			destinationConfig := backendconfig.DestinationT{
				DestinationDefinition: backendconfig.DestinationDefinitionT{
					Config: map[string]interface{}{
						"supportedMessageTypes": "identify",
					},
				},
			}

			events := []transformer.TransformerEvent{
				{
					Metadata: transformer.Metadata{
						MessageID: "message-1",
					},
					Message: map[string]interface{}{
						"some-key-1": "some-value-1",
						"type":       "  IDENTIFY ",
					},
					Destination: destinationConfig,
				},
				{
					Metadata: transformer.Metadata{
						MessageID: "message-2",
					},
					Message: map[string]interface{}{
						"some-key-2": "some-value-2",
						"type":       "track",
					},
					Destination: destinationConfig,
				},
				{
					Metadata: transformer.Metadata{
						MessageID: "message-2",
					},
					Message: map[string]interface{}{
						"some-key-2": "some-value-2",
						"type":       123,
					},
					Destination: destinationConfig,
				},
			}
			expectedResponse := transformer.Response{
				Events: []transformer.TransformerResponse{
					{
						Output:     events[0].Message,
						StatusCode: 200,
						Metadata:   events[0].Metadata,
					},
					{
						Output:     events[1].Message,
						StatusCode: 200,
						Metadata:   events[1].Metadata,
					},
					{
						Output:     events[2].Message,
						StatusCode: 200,
						Metadata:   events[2].Metadata,
					},
				},
				FailedEvents: nil,
			}
			response := ConvertToFilteredTransformerResponse(events, true, func(event transformer.TransformerEvent) (bool, string) { return false, "" })
			Expect(response).To(Equal(expectedResponse))
		})

		It("Should filter out messages containing unsupported events", func() {
			destinationConfig := backendconfig.DestinationT{
				Config: map[string]interface{}{
					"enableServerSideIdentify": false,
					"listOfConversions": []interface{}{
						map[string]interface{}{"conversions": "Credit Card Added"},
						map[string]interface{}{"conversions": "Credit Card Removed"},
					},
				},
				DestinationDefinition: backendconfig.DestinationDefinitionT{},
			}

			events := []transformer.TransformerEvent{
				{
					Metadata: transformer.Metadata{
						MessageID: "message-1",
					},
					Message: map[string]interface{}{
						"type":  "track",
						"event": "Cart Cleared",
					},
					Destination: destinationConfig,
				},
				{
					Metadata: transformer.Metadata{
						MessageID: "message-2",
					},
					Message: map[string]interface{}{
						"type":  "track",
						"event": "Credit Card Added",
					},
					Destination: destinationConfig,
				},
				{
					Metadata: transformer.Metadata{
						MessageID: "message-2",
					},
					Message: map[string]interface{}{
						"type":  "track",
						"event": 2,
					},
					Destination: destinationConfig,
				},
			}
			expectedResponse := transformer.Response{
				Events: []transformer.TransformerResponse{
					{
						Output:     events[1].Message,
						StatusCode: 200,
						Metadata:   events[1].Metadata,
					},
				},
				FailedEvents: []transformer.TransformerResponse{
					{
						Output:     events[0].Message,
						StatusCode: 298,
						Metadata:   events[0].Metadata,
						Error:      "Event not supported",
					},
					{
						Output:     events[2].Message,
						StatusCode: 400,
						Metadata:   events[2].Metadata,
						Error:      "Invalid message event. Type assertion failed",
					},
				},
			}
			response := ConvertToFilteredTransformerResponse(events, true, func(event transformer.TransformerEvent) (bool, string) { return false, "" })
			Expect(response).To(Equal(expectedResponse))
		})

		It("Shouldn;t filter out messages if listOfConversions config is corrupted", func() {
			destinationConfig := backendconfig.DestinationT{
				Config: map[string]interface{}{
					"enableServerSideIdentify": false,
					"listOfConversions": []interface{}{
						map[string]interface{}{"conversions": "Credit Card Added"},
						map[string]interface{}{"conversions": 1},
					},
				},
				DestinationDefinition: backendconfig.DestinationDefinitionT{
					Config: map[string]interface{}{},
				},
			}

			events := []transformer.TransformerEvent{
				{
					Metadata: transformer.Metadata{
						MessageID: "message-1",
					},
					Message: map[string]interface{}{
						"type":  "track",
						"event": "Cart Cleared",
					},
					Destination: destinationConfig,
				},
				{
					Metadata: transformer.Metadata{
						MessageID: "message-2",
					},
					Message: map[string]interface{}{
						"type":  "track",
						"event": "Credit Card Added",
					},
					Destination: destinationConfig,
				},
				{
					Metadata: transformer.Metadata{
						MessageID: "message-2",
					},
					Message: map[string]interface{}{
						"type":  "track",
						"event": 2,
					},
					Destination: destinationConfig,
				},
			}
			expectedResponse := transformer.Response{
				Events: []transformer.TransformerResponse{
					{
						Output:     events[0].Message,
						StatusCode: 200,
						Metadata:   events[0].Metadata,
					},
					{
						Output:     events[1].Message,
						StatusCode: 200,
						Metadata:   events[1].Metadata,
					},
					{
						Output:     events[2].Message,
						StatusCode: 200,
						Metadata:   events[2].Metadata,
					},
				},
				FailedEvents: nil,
			}
			response := ConvertToFilteredTransformerResponse(events, true, func(event transformer.TransformerEvent) (bool, string) { return false, "" })
			Expect(response).To(Equal(expectedResponse))
		})

		It("When web sourceType is sending events to cloud-mode destination, should filter out any event types that are not track/group", func() {
			destinationConfig := backendconfig.DestinationT{
				IsProcessorEnabled: true,
				Config: map[string]interface{}{
					"enableServerSideIdentify": false,
					"listOfConversions": []interface{}{
						map[string]interface{}{"conversions": "Credit Card Added"},
						map[string]interface{}{"conversions": 1},
					},
					"connectionMode": "cloud",
				},
				DestinationDefinition: backendconfig.DestinationDefinitionT{
					Config: map[string]interface{}{
						"supportedMessageTypes": []interface{}{"track", "group", "page"},
						"supportedConnectionModes": map[string]interface{}{
							"android": []interface{}{
								"cloud",
								"device",
							},
							"web": []interface{}{
								"cloud",
								"device",
								"hybrid",
							},
						},
						"hybridModeCloudEventsFilter": map[string]interface{}{
							"web": map[string]interface{}{
								"messageType": []interface{}{"track", "group"},
							},
						},
					},
				},
			}

			events := []transformer.TransformerEvent{
				{
					Metadata: transformer.Metadata{
						MessageID:            "message-1",
						SourceDefinitionType: "web",
					},
					Message: map[string]interface{}{
						"type":  "track",
						"event": "Cart Cleared",
					},
					Destination: destinationConfig,
				},
				{
					Metadata: transformer.Metadata{
						MessageID:            "message-2",
						SourceDefinitionType: "web",
					},
					Message: map[string]interface{}{
						"type":  "identify",
						"event": "User Authenticated",
					},
					Destination: destinationConfig,
				},
				{
					Metadata: transformer.Metadata{
						MessageID:            "message-2",
						SourceDefinitionType: "web",
					},
					Message: map[string]interface{}{
						"type":  "screen",
						"event": 2,
					},
					Destination: destinationConfig,
				},
			}
			expectedResponse := transformer.Response{
				Events: []transformer.TransformerResponse{
					{
						Output:     events[0].Message,
						StatusCode: 200,
						Metadata:   events[0].Metadata,
					},
				},
				FailedEvents: []transformer.TransformerResponse{
					{
						Output:     events[1].Message,
						StatusCode: 298,
						Metadata:   events[1].Metadata,
						Error:      "Message type not supported",
					},
					{
						Output:     events[2].Message,
						StatusCode: 298,
						Metadata:   events[2].Metadata,
						Error:      "Message type not supported",
					},
				},
			}
			response := ConvertToFilteredTransformerResponse(events, true, func(event transformer.TransformerEvent) (bool, string) { return false, "" })
			Expect(response).To(Equal(expectedResponse))
		})

		It("When web sourceType is sending events to device-mode destination, should filter out all the events to this destination", func() {
			destinationConfig := backendconfig.DestinationT{
				IsProcessorEnabled: false,
				Config: map[string]interface{}{
					"enableServerSideIdentify": false,
					"listOfConversions": []interface{}{
						map[string]interface{}{"conversions": "Credit Card Added"},
						map[string]interface{}{"conversions": 1},
					},
					"connectionMode": "device",
				},
				DestinationDefinition: backendconfig.DestinationDefinitionT{
					Config: map[string]interface{}{
						"supportedMessageTypes": []interface{}{"track", "group", "alias"},
						"supportedConnectionModes": map[string]interface{}{
							"android": []interface{}{
								"cloud",
								"device",
							},
							"web": []interface{}{
								"cloud",
								"device",
								"hybrid",
							},
						},
						"hybridModeCloudEventsFilter": map[string]interface{}{
							"web": map[string]interface{}{
								"messageType": []interface{}{"track", "group"},
							},
						},
					},
				},
			}

			events := []transformer.TransformerEvent{
				{
					Metadata: transformer.Metadata{
						MessageID:            "message-1",
						SourceDefinitionType: "web",
					},
					Message: map[string]interface{}{
						"type":  "track",
						"event": "Cart Cleared",
					},
					Destination: destinationConfig,
				},
				{
					Metadata: transformer.Metadata{
						MessageID:            "message-2",
						SourceDefinitionType: "web",
					},
					Message: map[string]interface{}{
						"type":  "track",
						"event": "Credit Card Added",
					},
					Destination: destinationConfig,
				},
				{
					Metadata: transformer.Metadata{
						MessageID:            "message-2",
						SourceDefinitionType: "web",
					},
					Message: map[string]interface{}{
						"type":  "screen",
						"event": 2,
					},
					Destination: destinationConfig,
				},
			}
			expectedResponse := transformer.Response{
				Events: nil,
				FailedEvents: []transformer.TransformerResponse{
					{
						Output:     events[0].Message,
						StatusCode: 298,
						Metadata:   events[0].Metadata,
						Error:      "Filtering event based on hybridModeFilter",
					},
					{
						Output:     events[1].Message,
						StatusCode: 298,
						Metadata:   events[1].Metadata,
						Error:      "Filtering event based on hybridModeFilter",
					},
					{
						Output:     events[2].Message,
						StatusCode: 298,
						Metadata:   events[2].Metadata,
						Error:      "Message type not supported",
					},
				},
			}
			response := ConvertToFilteredTransformerResponse(events, true, func(event transformer.TransformerEvent) (bool, string) { return false, "" })
			Expect(response).To(Equal(expectedResponse))
		})

		It("When web sourceType is sending events to hybrid-mode destination, should filter out any event types that are not track/group", func() {
			destinationConfig := backendconfig.DestinationT{
				IsProcessorEnabled: true,
				Config: map[string]interface{}{
					"enableServerSideIdentify": false,
					"listOfConversions": []interface{}{
						map[string]interface{}{"conversions": "Credit Card Added"},
						map[string]interface{}{"conversions": 1},
					},
					"connectionMode": "hybrid",
				},
				DestinationDefinition: backendconfig.DestinationDefinitionT{
					Config: map[string]interface{}{
						"supportedMessageTypes": []interface{}{"track", "group", "alias"},
						"supportedConnectionModes": map[string]interface{}{
							"android": []interface{}{
								"cloud",
								"device",
							},
							"web": []interface{}{
								"cloud",
								"device",
								"hybrid",
							},
						},
						"hybridModeCloudEventsFilter": map[string]interface{}{
							"web": map[string]interface{}{
								"messageType": []interface{}{"track", "group"},
							},
						},
					},
				},
			}

			events := []transformer.TransformerEvent{
				{
					Metadata: transformer.Metadata{
						MessageID:            "message-1",
						SourceDefinitionType: "web",
					},
					Message: map[string]interface{}{
						"type":  "track",
						"event": "Cart Cleared",
					},
					Destination: destinationConfig,
				},
				{
					Metadata: transformer.Metadata{
						MessageID:            "message-2",
						SourceDefinitionType: "web",
					},
					Message: map[string]interface{}{
						"type":  "track",
						"event": "Credit Card Added",
					},
					Destination: destinationConfig,
				},
				{
					Metadata: transformer.Metadata{
						MessageID:            "message-2",
						SourceDefinitionType: "web",
					},
					Message: map[string]interface{}{
						"type":  "screen",
						"event": 2,
					},
					Destination: destinationConfig,
				},
			}
			expectedResponse := transformer.Response{
				Events: []transformer.TransformerResponse{
					{
						Output:     events[0].Message,
						StatusCode: 200,
						Metadata:   events[0].Metadata,
					},
					{
						Output:     events[1].Message,
						StatusCode: 200,
						Metadata:   events[1].Metadata,
					},
				},
				FailedEvents: []transformer.TransformerResponse{
					{
						Output:     events[2].Message,
						StatusCode: 298,
						Metadata:   events[2].Metadata,
						Error:      "Message type not supported",
					},
				},
			}
			response := ConvertToFilteredTransformerResponse(events, true, func(event transformer.TransformerEvent) (bool, string) { return false, "" })
			Expect(response).To(Equal(expectedResponse))
		})

		It("When web sourceType is sending events to hybrid-mode destination & hybridModeCloudEventsFilter is not present, should filter out all the events with event.type not in supportedMessageTypes to this destination", func() {
			destinationConfig := backendconfig.DestinationT{
				IsProcessorEnabled: true,
				Config: map[string]interface{}{
					"enableServerSideIdentify": false,
					"listOfConversions": []interface{}{
						map[string]interface{}{"conversions": "Credit Card Added"},
						map[string]interface{}{"conversions": 1},
					},
					"connectionMode": "hybrid",
				},
				DestinationDefinition: backendconfig.DestinationDefinitionT{
					Config: map[string]interface{}{
						"supportedMessageTypes": []interface{}{"track", "group", "alias"},
						"supportedConnectionModes": map[string]interface{}{
							"android": []interface{}{
								"cloud",
								"device",
							},
							"web": []interface{}{
								"cloud",
								"device",
								"hybrid",
							},
						},
					},
				},
			}

			events := []transformer.TransformerEvent{
				{
					Metadata: transformer.Metadata{
						MessageID:            "message-1",
						SourceDefinitionType: "web",
					},
					Message: map[string]interface{}{
						"type":  "group",
						"event": "Cart Cleared",
					},
					Destination: destinationConfig,
				},
				{
					Metadata: transformer.Metadata{
						MessageID:            "message-2",
						SourceDefinitionType: "web",
					},
					Message: map[string]interface{}{
						"type":  "track",
						"event": "Credit Card Added",
					},
					Destination: destinationConfig,
				},
				{
					Metadata: transformer.Metadata{
						MessageID:            "message-2",
						SourceDefinitionType: "web",
					},
					Message: map[string]interface{}{
						"type":  "screen",
						"event": 2,
					},
					Destination: destinationConfig,
				},
			}
			expectedResponse := transformer.Response{
				Events: []transformer.TransformerResponse{
					{
						Output:     events[0].Message,
						StatusCode: 200,
						Metadata:   events[0].Metadata,
					},
					{
						Output:     events[1].Message,
						StatusCode: 200,
						Metadata:   events[1].Metadata,
					},
				},
				FailedEvents: []transformer.TransformerResponse{
					{
						Output:     events[2].Message,
						StatusCode: 298,
						Metadata:   events[2].Metadata,
						Error:      "Message type not supported",
					},
				},
			}
			response := ConvertToFilteredTransformerResponse(events, true, func(event transformer.TransformerEvent) (bool, string) { return false, "" })
			Expect(response).To(Equal(expectedResponse))
		})

		It("When web sourceType is sending events to hybrid-mode destination & hybridModeCloudEventsFilter.web is a string, should filter out all the events with event.type not in supportedMessageTypes to this destination", func() {
			destinationConfig := backendconfig.DestinationT{
				IsProcessorEnabled: true,
				Config: map[string]interface{}{
					"enableServerSideIdentify": false,
					"listOfConversions": []interface{}{
						map[string]interface{}{"conversions": "Credit Card Added"},
						map[string]interface{}{"conversions": 1},
					},
					"connectionMode": "hybrid",
				},
				DestinationDefinition: backendconfig.DestinationDefinitionT{
					Config: map[string]interface{}{
						"supportedMessageTypes": []interface{}{"track", "group", "alias"},
						"supportedConnectionModes": map[string]interface{}{
							"android": []interface{}{
								"cloud",
								"device",
							},
							"web": []interface{}{
								"cloud",
								"device",
								"hybrid",
							},
						},
						"hybridModeCloudEventsFilter": map[string]interface{}{
							"web": "al",
						},
					},
				},
			}

			events := []transformer.TransformerEvent{
				{
					Metadata: transformer.Metadata{
						MessageID:            "message-1",
						SourceDefinitionType: "web",
					},
					Message: map[string]interface{}{
						"type":  "group",
						"event": "Cart Cleared",
					},
					Destination: destinationConfig,
				},
				{
					Metadata: transformer.Metadata{
						MessageID:            "message-2",
						SourceDefinitionType: "web",
					},
					Message: map[string]interface{}{
						"type":  "track",
						"event": "Credit Card Added",
					},
					Destination: destinationConfig,
				},
				{
					Metadata: transformer.Metadata{
						MessageID:            "message-2",
						SourceDefinitionType: "web",
					},
					Message: map[string]interface{}{
						"type":  "screen",
						"event": 2,
					},
					Destination: destinationConfig,
				},
			}
			expectedResponse := transformer.Response{
				Events: []transformer.TransformerResponse{
					{
						Output:     events[0].Message,
						StatusCode: 200,
						Metadata:   events[0].Metadata,
					},
					{
						Output:     events[1].Message,
						StatusCode: 200,
						Metadata:   events[1].Metadata,
					},
				},
				FailedEvents: []transformer.TransformerResponse{
					{
						Output:     events[2].Message,
						StatusCode: 298,
						Metadata:   events[2].Metadata,
						Error:      "Message type not supported",
					},
				},
			}
			response := ConvertToFilteredTransformerResponse(events, true, func(event transformer.TransformerEvent) (bool, string) { return false, "" })
			Expect(response).To(Equal(expectedResponse))
		})

		// source-type(in sourceDefinition) is empty string
		It("When web sourceType is sending events to hybrid-mode destination & hybridModeCloudEventsFilter.web.messageType supports track only but sourceType is coming up as empty string, should filter out all the events with event.type not in supportedMessageTypes", func() {
			destinationConfig := backendconfig.DestinationT{
				IsProcessorEnabled: true,
				Config: map[string]interface{}{
					"enableServerSideIdentify": false,
					"listOfConversions": []interface{}{
						map[string]interface{}{"conversions": "Credit Card Added"},
						map[string]interface{}{"conversions": 1},
					},
					"connectionMode": "hybrid",
				},
				DestinationDefinition: backendconfig.DestinationDefinitionT{
					Config: map[string]interface{}{
						"supportedMessageTypes": []interface{}{"track", "group", "alias"},
						"supportedConnectionModes": map[string]interface{}{
							"android": []interface{}{
								"cloud",
								"device",
							},
							"web": []interface{}{
								"cloud",
								"device",
								"hybrid",
							},
						},
						"hybridModeCloudEventsFilter": map[string]interface{}{
							"web": map[string]interface{}{
								"messageType": []interface{}{"track"},
							},
						},
					},
				},
			}

			events := []transformer.TransformerEvent{
				{
					Metadata: transformer.Metadata{
						MessageID:            "message-1",
						SourceDefinitionType: "",
					},
					Message: map[string]interface{}{
						"type":  "track",
						"event": "Cart Cleared",
					},
					Destination: destinationConfig,
				},
				{
					Metadata: transformer.Metadata{
						MessageID:            "message-2",
						SourceDefinitionType: "",
					},
					Message: map[string]interface{}{
						"type":  "group",
						"event": "Credit Card Added",
					},
					Destination: destinationConfig,
				},
				{
					Metadata: transformer.Metadata{
						MessageID:            "message-2",
						SourceDefinitionType: "",
					},
					Message: map[string]interface{}{
						"type":  "screen",
						"event": 2,
					},
					Destination: destinationConfig,
				},
			}
			expectedResponse := transformer.Response{
				Events: []transformer.TransformerResponse{
					{
						Output:     events[0].Message,
						StatusCode: 200,
						Metadata:   events[0].Metadata,
					},
					{
						Output:     events[1].Message,
						StatusCode: 200,
						Metadata:   events[1].Metadata,
					},
				},
				FailedEvents: []transformer.TransformerResponse{
					{
						Output:     events[2].Message,
						StatusCode: 298,
						Metadata:   events[2].Metadata,
						Error:      "Message type not supported",
					},
				},
			}
			response := ConvertToFilteredTransformerResponse(events, true, func(event transformer.TransformerEvent) (bool, string) { return false, "" })
			Expect(response).To(Equal(expectedResponse))
		})
	})
})

type mockEventData struct {
	id                        string
	jobid                     int64
	originalTimestamp         string
	expectedOriginalTimestamp string
	sentAt                    string
	expectedSentAt            string
	expectedReceivedAt        string
	integrations              map[string]bool
	params                    map[string]string
}

type transformExpectation struct {
	events                    int
	messageIds                string
	receiveMetadata           bool
	destinationDefinitionName string
}

func createMessagePayload(e mockEventData) string {
	integrationsBytes, _ := json.Marshal(e.integrations)
	return fmt.Sprintf(
		`{"rudderId":"some-rudder-id","messageId":"message-%s","integrations":%s,"some-property":"property-%s",`+
			`"originalTimestamp":%q,"sentAt":%q,"recordId":{"id":"record_id_1"},"context":{"sources":`+
			`{"task_run_id":"task_run_id_1","batch_id":"batch_id_1","job_run_id":"job_run_id_1",`+
			`"task_id":"task_id_1","job_id":"job_id_1"}}}`,
		e.id, integrationsBytes, e.id, e.originalTimestamp, e.sentAt,
	)
}

func createMessagePayloadWithoutSources(e mockEventData) string {
	integrationsBytes, _ := json.Marshal(e.integrations)
	return fmt.Sprintf(
		`{"rudderId":"some-rudder-id","messageId":"message-%s","integrations":%s,"some-property":"property-%s",`+
			`"originalTimestamp":%q,"sentAt":%q,"context":{}}`,
		e.id, integrationsBytes, e.id, e.originalTimestamp, e.sentAt,
	)
}

func createMessagePayloadWithSameMessageId(e mockEventData) string {
	integrationsBytes, _ := json.Marshal(e.integrations)
	return fmt.Sprintf(
		`{"rudderId":"some-rudder-id","messageId":"message-%s","integrations":%s,"some-property":"property-%s",`+
			`"originalTimestamp":%q,"sentAt":%q}`, "some-id", integrationsBytes, e.id, e.originalTimestamp, e.sentAt,
	)
}

func createBatchPayload(writeKey, receivedAt string, events []mockEventData, eventCreator func(mockEventData) string) []byte {
	payloads := make([]string, 0)
	for _, event := range events {
		payloads = append(payloads, eventCreator(event))
	}
	batch := strings.Join(payloads, ",")
	return []byte(fmt.Sprintf(
		`{"writeKey":%q,"batch":[%s],"requestIP":"1.2.3.4","receivedAt":%q}`, writeKey, batch, receivedAt,
	))
}

func createBatchParameters(sourceId string) []byte {
	return []byte(fmt.Sprintf(`{"source_id":%q}`, sourceId))
}

func createBatchParametersWithSources(sourceId string) []byte {
	return []byte(fmt.Sprintf(`{"source_id":%q,"source_job_run_id":"job_run_id_1","source_task_run_id":"task_run_id_1"}`, sourceId))
}

func assertJobStatus(job *jobsdb.JobT, status *jobsdb.JobStatusT, expectedState string) {
	Expect(status.JobID).To(Equal(job.JobID))
	Expect(status.JobState).To(Equal(expectedState))
	Expect(status.RetryTime).To(BeTemporally("~", time.Now(), 200*time.Millisecond))
	Expect(status.ExecTime).To(BeTemporally("~", time.Now(), 200*time.Millisecond))
}

func assertReportMetric(expectedMetric, actualMetric []*types.PUReportedMetric) {
	sort.Slice(expectedMetric, func(i, j int) bool {
		return expectedMetric[i].ConnectionDetails.SourceID < expectedMetric[j].ConnectionDetails.SourceID
	})
	sort.Slice(actualMetric, func(i, j int) bool {
		return actualMetric[i].ConnectionDetails.SourceID < actualMetric[j].ConnectionDetails.SourceID
	})
	Expect(len(expectedMetric)).To(Equal(len(actualMetric)))
	for index, value := range expectedMetric {
		Expect(value.ConnectionDetails.SourceID).To(Equal(actualMetric[index].ConnectionDetails.SourceID))
		Expect(value.ConnectionDetails.DestinationID).To(Equal(actualMetric[index].ConnectionDetails.DestinationID))
		Expect(value.ConnectionDetails.SourceJobID).To(Equal(actualMetric[index].ConnectionDetails.SourceJobID))
		Expect(value.ConnectionDetails.SourceJobRunID).To(Equal(actualMetric[index].ConnectionDetails.SourceJobRunID))
		Expect(value.ConnectionDetails.SourceTaskRunID).To(Equal(actualMetric[index].ConnectionDetails.SourceTaskRunID))
		Expect(value.PUDetails.InPU).To(Equal(actualMetric[index].PUDetails.InPU))
		Expect(value.PUDetails.PU).To(Equal(actualMetric[index].PUDetails.PU))
		Expect(value.PUDetails.TerminalPU).To(Equal(actualMetric[index].PUDetails.TerminalPU))
		Expect(value.PUDetails.InitialPU).To(Equal(actualMetric[index].PUDetails.InitialPU))
		Expect(value.StatusDetail.Status).To(Equal(actualMetric[index].StatusDetail.Status))
		Expect(value.StatusDetail.StatusCode).To(Equal(actualMetric[index].StatusDetail.StatusCode))
		Expect(value.StatusDetail.Count).To(Equal(actualMetric[index].StatusDetail.Count))
		Expect(value.StatusDetail.SampleResponse).To(Equal(actualMetric[index].StatusDetail.SampleResponse))
		Expect(value.StatusDetail.SampleEvent).To(Equal(actualMetric[index].StatusDetail.SampleEvent))

	}
}

func assertDestinationTransform(
	messages map[string]mockEventData,
	sourceId, destinationID string,
	expectations transformExpectation,
) func(
	ctx context.Context,
	clientEvents []transformer.TransformerEvent,
	batchSize int,
) transformer.Response {
	return func(
		ctx context.Context,
		clientEvents []transformer.TransformerEvent,
		batchSize int,
	) transformer.Response {
		defer GinkgoRecover()

		Expect(clientEvents).To(HaveLen(expectations.events))

		messageIDs := make([]string, 0)
		for i := range clientEvents {
			event := clientEvents[i]
			messageID := event.Message["messageId"].(string)
			messageIDs = append(messageIDs, messageID)

			// Expect all messages belong to same destination
			Expect(event.Destination.ID).To(Equal(destinationID))

			// Expect metadata
			Expect(event.Metadata.DestinationID).To(Equal(destinationID))

			// Metadata are stripped from destination transform, if a user transform occurred before.
			if expectations.receiveMetadata {
				Expect(event.Metadata.DestinationType).To(Equal(fmt.Sprintf("%s-definition-name", destinationID)))
				Expect(event.Metadata.JobID).To(Equal(messages[messageID].jobid))
				Expect(event.Metadata.MessageID).To(Equal(messageID))
				Expect(event.Metadata.SourceID).To(Equal(sourceId)) // ???
				Expect(event.Metadata.SourceName).To(Equal(sourceIDToName[sourceId]))
				rawEvent, err := json.Marshal(event)
				Expect(err).ToNot(HaveOccurred())
				recordID := gjson.GetBytes(rawEvent, "message.recordId").Value()
				if recordID == nil {
					Expect(event.Metadata.RecordID).To(BeNil())
				} else {
					Expect(event.Metadata.RecordID).To(Equal(recordID))
				}
				jobRunID := messages[messageID].params["source_job_run_id"]
				Expect(event.Metadata.SourceJobRunID).To(Equal(jobRunID))
				taskRunID := messages[messageID].params["source_task_run_id"]
				Expect(event.Metadata.SourceTaskRunID).To(Equal(taskRunID))
				sourcesJobID := gjson.GetBytes(rawEvent, "message.context.sources.job_id").String()
				Expect(event.Metadata.SourceJobID).To(Equal(sourcesJobID))
			} else {
				// Expect(event.Metadata.DestinationType).To(Equal(""))
				Expect(event.Metadata.JobID).To(Equal(int64(0)))
				Expect(event.Metadata.MessageID).To(Equal(""))
				Expect(event.Metadata.SourceID).To(Equal(sourceId)) // ???
				Expect(event.Metadata.SourceName).To(Equal(sourceIDToName[sourceId]))
			}

			// Expect timestamp fields
			expectTimestamp := func(input string, expected time.Time) {
				inputTime, _ := time.Parse(misc.RFC3339Milli, input)
				Expect(inputTime).To(BeTemporally("~", expected, time.Second))
			}

			parseTimestamp := func(timestamp string, defaultTimeStamp time.Time) time.Time {
				parsed, ok := time.Parse(misc.RFC3339Milli, timestamp)
				if ok != nil {
					return defaultTimeStamp
				} else {
					return parsed
				}
			}

			receivedAt := parseTimestamp(messages[messageID].expectedReceivedAt, time.Now())
			sentAt := parseTimestamp(messages[messageID].expectedSentAt, receivedAt)
			originalTimestamp := parseTimestamp(messages[messageID].expectedOriginalTimestamp, receivedAt)

			expectTimestamp(event.Message["receivedAt"].(string), receivedAt)
			expectTimestamp(event.Message["sentAt"].(string), sentAt)
			expectTimestamp(event.Message["originalTimestamp"].(string), originalTimestamp)
			expectTimestamp(event.Message["timestamp"].(string), misc.GetChronologicalTimeStamp(receivedAt, sentAt, originalTimestamp))

			// Expect message properties
			Expect(event.Message["some-property"].(string)).To(Equal(fmt.Sprintf("property-%s", messages[messageID].id)))

			if destinationID == "enabled-destination-b" {
				Expect(event.Message["user-transform"].(string)).To(Equal("value"))
			}
		}

		Expect(strings.Join(messageIDs, ",")).To(Equal(expectations.messageIds))

		return transformer.Response{
			Events: []transformer.TransformerResponse{
				{
					Output: map[string]interface{}{
						"int-value":    0,
						"string-value": fmt.Sprintf("value-%s", destinationID),
					},
					Metadata: transformer.Metadata{
						SourceID:      "source-from-transformer", // transformer should replay source id
						SourceName:    "source-from-transformer-name",
						DestinationID: "destination-from-transformer", // transformer should replay destination id
					},
				},
				{
					Output: map[string]interface{}{
						"int-value":    1,
						"string-value": fmt.Sprintf("value-%s", destinationID),
					},
					Metadata: transformer.Metadata{
						SourceID:      "source-from-transformer", // transformer should replay source id
						SourceName:    "source-from-transformer-name",
						DestinationID: "destination-from-transformer", // transformer should replay destination id
					},
				},
			},
		}
	}
}

func processorSetupAndAssertJobHandling(processor *Handle, c *testContext) {
	Setup(processor, c, false, false)
	ctx, cancel := context.WithTimeout(context.Background(), 30*time.Second)
	defer cancel()
	Expect(processor.config.asyncInit.WaitContext(ctx)).To(BeNil())
	GinkgoT().Log("Processor setup and init done")
	handlePendingGatewayJobs(processor)
}

func Setup(processor *Handle, c *testContext, enableDedup, enableReporting bool) {
	setDisableDedupFeature(processor, enableDedup)
	processor.Setup(
		c.mockBackendConfig,
		c.mockGatewayJobsDB,
		c.mockRouterJobsDB,
		c.mockBatchRouterJobsDB,
		c.mockReadProcErrorsDB,
		c.mockWriteProcErrorsDB,
		c.mockEventSchemasDB,
		c.mockArchivalDB,
		c.MockReportingI,
		transientsource.NewStaticService([]string{SourceIDTransient}),
		fileuploader.NewDefaultProvider(),
		c.MockRsourcesService,
		transformerFeaturesService.NewNoOpService(),
		destinationdebugger.NewNoOpService(),
		transformationdebugger.NewNoOpService(),
		[]enricher.PipelineEnricher{},
		trackedusers.NewNoopDataCollector(),
	)
	processor.reportingEnabled = enableReporting
	processor.sourceObservers = []sourceObserver{c.MockObserver}
}

func handlePendingGatewayJobs(processor *Handle) {
	didWork := processor.handlePendingGatewayJobs("")
	Expect(didWork).To(Equal(true))
}

var _ = Describe("TestJobSplitter", func() {
	jobs := []*jobsdb.JobT{
		{
			JobID: 1,
		},
		{
			JobID: 2,
		},
		{
			JobID: 3,
		},
		{
			JobID: 4,
		},
		{
			JobID: 5,
		},
	}
	Context("testing jobs splitter, which split jobs into some sub-jobs", func() {
		It("default subJobSize: 2k", func() {
			proc := NewHandle(config.Default, nil)
			expectedSubJobs := []subJob{
				{
					subJobs: []*jobsdb.JobT{
						{
							JobID: 1,
						},
						{
							JobID: 2,
						},
						{
							JobID: 3,
						},
						{
							JobID: 4,
						},
						{
							JobID: 5,
						},
					},
					hasMore: false,
				},
			}
			Expect(len(proc.jobSplitter(jobs, nil))).To(Equal(len(expectedSubJobs)))
			Expect(proc.jobSplitter(jobs, nil)).To(Equal(expectedSubJobs))
		})
		It("subJobSize: 1, i.e. dividing read jobs into batch of 1", func() {
			proc := NewHandle(config.Default, nil)
			proc.config.subJobSize = 1
			expectedSubJobs := []subJob{
				{
					subJobs: []*jobsdb.JobT{
						{
							JobID: 1,
						},
					},
					hasMore: true,
				},
				{
					subJobs: []*jobsdb.JobT{
						{
							JobID: 2,
						},
					},
					hasMore: true,
				},
				{
					subJobs: []*jobsdb.JobT{
						{
							JobID: 3,
						},
					},
					hasMore: true,
				},
				{
					subJobs: []*jobsdb.JobT{
						{
							JobID: 4,
						},
					},
					hasMore: true,
				},
				{
					subJobs: []*jobsdb.JobT{
						{
							JobID: 5,
						},
					},
					hasMore: false,
				},
			}
			Expect(proc.jobSplitter(jobs, nil)).To(Equal(expectedSubJobs))
		})
		It("subJobSize: 2, i.e. dividing read jobs into batch of 2", func() {
			proc := NewHandle(config.Default, nil)
			proc.config.subJobSize = 2
			expectedSubJobs := []subJob{
				{
					subJobs: []*jobsdb.JobT{
						{
							JobID: 1,
						},
						{
							JobID: 2,
						},
					},
					hasMore: true,
				},
				{
					subJobs: []*jobsdb.JobT{
						{
							JobID: 3,
						},
						{
							JobID: 4,
						},
					},
					hasMore: true,
				},
				{
					subJobs: []*jobsdb.JobT{
						{
							JobID: 5,
						},
					},
					hasMore: false,
				},
			}
			Expect(proc.jobSplitter(jobs, nil)).To(Equal(expectedSubJobs))
		})
	})
})

var _ = Describe("TestConfigFilter", func() {
	Context("testing config filter", func() {
		It("success-full test", func() {
			intgConfig := backendconfig.DestinationT{
				ID:   "1",
				Name: "test",
				Config: map[string]interface{}{
					"config_key":   "config_value",
					"long_config1": "long_config1_value..................................",
					"long_config2": map[string]interface{}{"hello": "world"},
				},
				DestinationDefinition: backendconfig.DestinationDefinitionT{
					Config: map[string]interface{}{
						"configFilters": []interface{}{"long_config1", "long_config2"},
					},
				},
				Enabled:            true,
				IsProcessorEnabled: true,
			}
			expectedEvent := transformer.TransformerEvent{
				Message: types.SingularEventT{
					"MessageID": "messageId-1",
				},
				Destination: backendconfig.DestinationT{
					ID:   "1",
					Name: "test",
					Config: map[string]interface{}{
						"config_key": "config_value",
					},
					DestinationDefinition: backendconfig.DestinationDefinitionT{
						Config: map[string]interface{}{
							"configFilters": []interface{}{"long_config1", "long_config2"},
						},
					},
					Enabled:            true,
					IsProcessorEnabled: true,
				},
			}
			event := transformer.TransformerEvent{
				Message: types.SingularEventT{
					"MessageID": "messageId-1",
				},
				Destination: intgConfig,
			}
			filterConfig(&event)
			Expect(event).To(Equal(expectedEvent))
		})

		It("success-full test with marshalling", func() {
			var intgConfig backendconfig.DestinationT
			var destDef backendconfig.DestinationDefinitionT
			intgConfigStr := `{
				"id": "1",
				"name": "test",
				"config": {
					"config_key":"config_value",
					"long_config1": "long_config1_value..................................",
					"long_config2": {"hello": "world"}
				},
				"enabled": true,
				"isProcessorEnabled": true
			}`
			destDefStr := `{
				"config": {
					"configFilters": ["long_config1", "long_config2"]
				}
			}`
			Expect(json.Unmarshal([]byte(intgConfigStr), &intgConfig)).To(BeNil())
			Expect(json.Unmarshal([]byte(destDefStr), &destDef)).To(BeNil())
			intgConfig.DestinationDefinition = destDef
			expectedEvent := transformer.TransformerEvent{
				Message: types.SingularEventT{
					"MessageID": "messageId-1",
				},
				Destination: backendconfig.DestinationT{
					ID:   "1",
					Name: "test",
					Config: map[string]interface{}{
						"config_key": "config_value",
					},
					DestinationDefinition: backendconfig.DestinationDefinitionT{
						Config: map[string]interface{}{
							"configFilters": []interface{}{"long_config1", "long_config2"},
						},
					},
					Enabled:            true,
					IsProcessorEnabled: true,
				},
			}
			event := transformer.TransformerEvent{
				Message: types.SingularEventT{
					"MessageID": "messageId-1",
				},
				Destination: intgConfig,
			}
			filterConfig(&event)
			Expect(event).To(Equal(expectedEvent))
		})

		It("failure test", func() {
			intgConfig := backendconfig.DestinationT{
				ID:   "1",
				Name: "test",
				Config: map[string]interface{}{
					"config_key":   "config_value",
					"long_config1": "long_config1_value..................................",
					"long_config2": map[string]interface{}{"hello": "world"},
				},
				DestinationDefinition: backendconfig.DestinationDefinitionT{
					Config: map[string]interface{}{
						"configFilters": nil,
					},
				},
				Enabled:            true,
				IsProcessorEnabled: true,
			}
			expectedEvent := transformer.TransformerEvent{
				Message: types.SingularEventT{
					"MessageID": "messageId-1",
				},
				Destination: backendconfig.DestinationT{
					ID:   "1",
					Name: "test",
					Config: map[string]interface{}{
						"config_key":   "config_value",
						"long_config1": "long_config1_value..................................",
						"long_config2": map[string]interface{}{"hello": "world"},
					},
					DestinationDefinition: backendconfig.DestinationDefinitionT{
						Config: map[string]interface{}{
							"configFilters": nil,
						},
					},
					Enabled:            true,
					IsProcessorEnabled: true,
				},
			}
			event := transformer.TransformerEvent{
				Message: types.SingularEventT{
					"MessageID": "messageId-1",
				},
				Destination: intgConfig,
			}
			filterConfig(&event)
			Expect(event).To(Equal(expectedEvent))
		})
	})
})

func Test_GetTimestampFromEvent(t *testing.T) {
	input := []struct {
		event             transformer.TransformerEvent
		timestamp         time.Time
		expectedTimeStamp time.Time
	}{
		{
			event: transformer.TransformerEvent{
				Message: types.SingularEventT{
					"timestamp": "2021-06-09T09:00:00.000Z",
				},
			},
			timestamp:         time.Now(),
			expectedTimeStamp: time.Date(2021, 6, 9, 9, 0, 0, 0, time.UTC),
		},
		{
			event: transformer.TransformerEvent{
				Message: types.SingularEventT{},
			},
			timestamp:         time.Now(),
			expectedTimeStamp: time.Now(),
		},
	}

	for _, in := range input {
		t.Run("GetTimestampFromEvent", func(t *testing.T) {
			got := getTimestampFromEvent(in.event.Message, "timestamp", in.timestamp)
			require.WithinDuration(t, in.expectedTimeStamp, got, 200*time.Millisecond, "expected timestamp %v, got %v", in.expectedTimeStamp, got)
		})
	}
}

func Test_EnhanceWithTimeFields(t *testing.T) {
	input := []struct {
		event                     transformer.TransformerEvent
		singularEvent             types.SingularEventT
		recievedAt                time.Time
		expectedSentAt            string
		expectedTimeStamp         string
		expectedOriginalTimestamp string
	}{
		{
			event: transformer.TransformerEvent{
				Message: types.SingularEventT{
					"timestamp": "2021-06-09T09:00:00.000Z",
				},
			},
			singularEvent: types.SingularEventT{
				"originalTimestamp": "2021-06-09T09:00:00.000Z",
				"sentAt":            "2021-06-09T09:00:00.000Z",
			},
			recievedAt:                time.Date(2021, 6, 9, 9, 0, 0, 0, time.UTC),
			expectedSentAt:            "2021-06-09T09:00:00.000Z",
			expectedTimeStamp:         "2021-06-09T09:00:00.000Z",
			expectedOriginalTimestamp: "2021-06-09T09:00:00.000Z",
		},
		{
			event: transformer.TransformerEvent{
				Message: types.SingularEventT{
					"timestamp": "2021-06-09T09:00:00.000Z",
				},
			},
			singularEvent:             types.SingularEventT{},
			recievedAt:                time.Date(2021, 6, 9, 9, 0, 0, 0, time.UTC),
			expectedSentAt:            "2021-06-09T09:00:00.000Z",
			expectedTimeStamp:         "2021-06-09T09:00:00.000Z",
			expectedOriginalTimestamp: "2021-06-09T09:00:00.000Z",
		},
		{
			event: transformer.TransformerEvent{
				Message: types.SingularEventT{},
			},
			singularEvent:             types.SingularEventT{},
			recievedAt:                time.Date(2021, 6, 9, 9, 0, 0, 0, time.UTC),
			expectedSentAt:            "2021-06-09T09:00:00.000Z",
			expectedTimeStamp:         "2021-06-09T09:00:00.000Z",
			expectedOriginalTimestamp: "2021-06-09T09:00:00.000Z",
		},
		{
			event: transformer.TransformerEvent{
				Message: types.SingularEventT{},
			},
			singularEvent: types.SingularEventT{
				"originalTimestamp": "2021-06-09T09:30:00.000Z",
				"sentAt":            "2021-06-09T09:15:00.000Z",
			},
			recievedAt:                time.Date(2021, 6, 9, 9, 45, 0, 0, time.UTC),
			expectedSentAt:            "2021-06-09T09:15:00.000Z",
			expectedTimeStamp:         "2021-06-09T10:00:00.000Z", // timestamp = receivedAt - (sentAt - originalTimestamp)
			expectedOriginalTimestamp: "2021-06-09T09:30:00.000Z",
		},
	}

	for _, in := range input {
		t.Run("EnhanceWithTimeFields", func(t *testing.T) {
			enhanceWithTimeFields(&in.event, in.singularEvent, in.recievedAt)
			require.Equal(t, in.expectedSentAt, in.event.Message["sentAt"])
			require.Equal(t, in.expectedTimeStamp, in.event.Message["timestamp"])
			require.Equal(t, in.expectedOriginalTimestamp, in.event.Message["originalTimestamp"])
		})
	}
}

func TestStoreMessageMerge(t *testing.T) {
	sm1 := &storeMessage{
		statusList:    []*jobsdb.JobStatusT{{JobID: 1}},
		destJobs:      []*jobsdb.JobT{{JobID: 1}},
		batchDestJobs: []*jobsdb.JobT{{JobID: 1}},
		procErrorJobsByDestID: map[string][]*jobsdb.JobT{
			"1": {{JobID: 1}},
		},
		procErrorJobs:  []*jobsdb.JobT{{JobID: 1}},
		routerDestIDs:  []string{"1"},
		reportMetrics:  []*types.PUReportedMetric{{}},
		sourceDupStats: map[dupStatKey]int{{sourceID: "1"}: 1},
		dedupKeys:      map[string]struct{}{"1": {}},
		totalEvents:    1,
	}

	sm2 := &storeMessage{
		statusList:    []*jobsdb.JobStatusT{{JobID: 2}},
		destJobs:      []*jobsdb.JobT{{JobID: 2}},
		batchDestJobs: []*jobsdb.JobT{{JobID: 2}},
		procErrorJobsByDestID: map[string][]*jobsdb.JobT{
			"2": {{JobID: 2}},
		},
		procErrorJobs:  []*jobsdb.JobT{{JobID: 2}},
		routerDestIDs:  []string{"2"},
		reportMetrics:  []*types.PUReportedMetric{{}},
		sourceDupStats: map[dupStatKey]int{{sourceID: "1"}: 2},
		dedupKeys:      map[string]struct{}{"2": {}},
		totalEvents:    1,
	}

	merged := storeMessage{
		procErrorJobsByDestID: map[string][]*jobsdb.JobT{},
		sourceDupStats:        map[dupStatKey]int{},
		dedupKeys:             map[string]struct{}{},
	}

	merged.merge(sm1)
	require.Len(t, merged.statusList, 1, "status list should have 1 element")
	require.Len(t, merged.destJobs, 1, "dest jobs should have 1 element")
	require.Len(t, merged.batchDestJobs, 1, "batch dest jobs should have 1 element")
	require.Len(t, merged.procErrorJobsByDestID, 1, "proc error jobs by dest id should have 1 element")
	require.Len(t, merged.procErrorJobs, 1, "proc error jobs should have 1 element")
	require.Len(t, merged.routerDestIDs, 1, "router dest ids should have 1 element")
	require.Len(t, merged.reportMetrics, 1, "report metrics should have 1 element")
	require.Len(t, merged.sourceDupStats, 1, "source dup stats should have 1 element")
	require.Len(t, merged.dedupKeys, 1, "dedup keys should have 1 element")
	require.Equal(t, merged.totalEvents, 1, "total events should be 1")

	merged.merge(sm2)
	require.Len(t, merged.statusList, 2, "status list should have 2 elements")
	require.Len(t, merged.destJobs, 2, "dest jobs should have 2 elements")
	require.Len(t, merged.batchDestJobs, 2, "batch dest jobs should have 2 elements")
	require.Len(t, merged.procErrorJobsByDestID, 2, "proc error jobs by dest id should have 2 elements")
	require.Len(t, merged.procErrorJobs, 2, "proc error jobs should have 2 elements")
	require.Len(t, merged.routerDestIDs, 2, "router dest ids should have 2 elements")
	require.Len(t, merged.reportMetrics, 2, "report metrics should have 2 elements")
	require.Len(t, merged.sourceDupStats, 1, "source dup stats should have 1 element")
	require.EqualValues(t, merged.sourceDupStats[dupStatKey{sourceID: "1"}], 3)
	require.Len(t, merged.dedupKeys, 2, "dedup keys should have 2 elements")
	require.Equal(t, merged.totalEvents, 2, "total events should be 2")
}<|MERGE_RESOLUTION|>--- conflicted
+++ resolved
@@ -14,11 +14,7 @@
 	"testing"
 	"time"
 
-<<<<<<< HEAD
-	mockdatacollector "github.com/rudderlabs/rudder-server/enterprise/trackedusers/mocks"
-=======
 	"github.com/samber/lo"
->>>>>>> 090d9667
 
 	"github.com/rudderlabs/rudder-server/enterprise/trackedusers"
 
@@ -116,11 +112,7 @@
 	MockDedup                *mockDedup.MockDedup
 	MockObserver             *mockObserver
 	MockRsourcesService      *rsources.MockJobService
-<<<<<<< HEAD
-	mockTrackedUsersReporter *mockdatacollector.MockUsersReporter
-=======
 	mockTrackedUsersReporter *mockTrackedUsersReporter
->>>>>>> 090d9667
 }
 
 func (c *testContext) Setup() {
@@ -150,11 +142,7 @@
 	c.MockReportingI = mockReportingTypes.NewMockReporting(c.mockCtrl)
 	c.MockDedup = mockDedup.NewMockDedup(c.mockCtrl)
 	c.MockObserver = &mockObserver{}
-<<<<<<< HEAD
-	c.mockTrackedUsersReporter = mockdatacollector.NewMockUsersReporter(c.mockCtrl)
-=======
 	c.mockTrackedUsersReporter = &mockTrackedUsersReporter{}
->>>>>>> 090d9667
 }
 
 func (c *testContext) Finish() {
@@ -1771,11 +1759,6 @@
 					SourceID: SourceIDEnabledNoUT,
 				},
 			}
-<<<<<<< HEAD
-			c.mockTrackedUsersReporter.EXPECT().GenerateReportsFromJobs(unprocessedJobsList, map[string]bool{}).Return(trackerUsersReports).Times(1)
-			c.mockTrackedUsersReporter.EXPECT().ReportUsers(gomock.Any(), trackerUsersReports, gomock.Any()).Times(1)
-=======
->>>>>>> 090d9667
 			Setup(processor, c, false, false)
 			processor.trackedUsersReporter = c.mockTrackedUsersReporter
 			ctx, cancel := context.WithTimeout(context.Background(), 30*time.Second)
@@ -1783,13 +1766,10 @@
 			Expect(processor.config.asyncInit.WaitContext(ctx)).To(BeNil())
 			GinkgoT().Log("Processor setup and init done")
 			handlePendingGatewayJobs(processor)
-<<<<<<< HEAD
-=======
 			Expect(c.mockTrackedUsersReporter.generateCalls).To(HaveLen(1))
 			Expect(c.mockTrackedUsersReporter.generateCalls[0].jobs).Should(Equal(unprocessedJobsList))
 			Expect(c.mockTrackedUsersReporter.reportCalls).To(HaveLen(1))
 			Expect(c.mockTrackedUsersReporter.reportCalls[0].reportedReports).Should(Equal(trackerUsersReports))
->>>>>>> 090d9667
 		})
 	})
 })
