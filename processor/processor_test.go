package processor

import (
	"context"
	"database/sql"
	"encoding/json"
	"fmt"
	"reflect"
	"sort"
	"strings"
	"time"

	"github.com/golang/mock/gomock"
	. "github.com/onsi/ginkgo"
	. "github.com/onsi/gomega"
	uuid "github.com/satori/go.uuid"

	"github.com/rudderlabs/rudder-server/admin"
	"github.com/rudderlabs/rudder-server/config"
	backendconfig "github.com/rudderlabs/rudder-server/config/backend-config"
	"github.com/rudderlabs/rudder-server/jobsdb"
	mockReportingTypes "github.com/rudderlabs/rudder-server/mocks/utils/types"
	"github.com/rudderlabs/rudder-server/processor/integrations"
	"github.com/rudderlabs/rudder-server/processor/transformer"
	"github.com/rudderlabs/rudder-server/services/dedup"
	"github.com/rudderlabs/rudder-server/services/stats"
	"github.com/rudderlabs/rudder-server/utils"
	"github.com/rudderlabs/rudder-server/utils/logger"
	"github.com/rudderlabs/rudder-server/utils/misc"
	"github.com/rudderlabs/rudder-server/utils/types"

	mocksBackendConfig "github.com/rudderlabs/rudder-server/mocks/config/backend-config"
	mocksJobsDB "github.com/rudderlabs/rudder-server/mocks/jobsdb"
	mocksTransformer "github.com/rudderlabs/rudder-server/mocks/processor/transformer"
	mockDedup "github.com/rudderlabs/rudder-server/mocks/services/dedup"
	testutils "github.com/rudderlabs/rudder-server/utils/tests"
)

var testTimeout = 5 * time.Second

type testContext struct {
	asyncHelper       testutils.AsyncTestHelper
	configInitialised bool
	dbReadBatchSize   int

	mockCtrl              *gomock.Controller
	mockBackendConfig     *mocksBackendConfig.MockBackendConfig
	mockGatewayJobsDB     *mocksJobsDB.MockJobsDB
	mockRouterJobsDB      *mocksJobsDB.MockJobsDB
	mockBatchRouterJobsDB *mocksJobsDB.MockJobsDB
	mockProcErrorsDB      *mocksJobsDB.MockJobsDB
	MockReportingI        *mockReportingTypes.MockReportingI
	MockDedup             *mockDedup.MockDedupI
}

func (c *testContext) Setup() {
	c.mockCtrl = gomock.NewController(GinkgoT())
	c.mockBackendConfig = mocksBackendConfig.NewMockBackendConfig(c.mockCtrl)
	c.mockGatewayJobsDB = mocksJobsDB.NewMockJobsDB(c.mockCtrl)
	c.mockRouterJobsDB = mocksJobsDB.NewMockJobsDB(c.mockCtrl)
	c.mockBatchRouterJobsDB = mocksJobsDB.NewMockJobsDB(c.mockCtrl)
	c.mockProcErrorsDB = mocksJobsDB.NewMockJobsDB(c.mockCtrl)

	c.configInitialised = false
	c.mockBackendConfig.EXPECT().Subscribe(gomock.Any(), backendconfig.TopicProcessConfig).
		Do(func(channel chan utils.DataEvent, topic backendconfig.Topic) {
			// on Subscribe, emulate a backend configuration event
			go func() {
				channel <- utils.DataEvent{Data: sampleBackendConfig, Topic: string(topic)}
				c.configInitialised = true
			}()
		}).
		Do(c.asyncHelper.ExpectAndNotifyCallback()).
		Return().Times(1)

	c.dbReadBatchSize = 10000
	c.MockReportingI = mockReportingTypes.NewMockReportingI(c.mockCtrl)
	c.MockDedup = mockDedup.NewMockDedupI(c.mockCtrl)
}

func (c *testContext) Finish() {
	c.asyncHelper.WaitWithTimeout(testTimeout)
	c.mockCtrl.Finish()
}

const (
	WriteKeyEnabled       = "enabled-write-key"
	WriteKeyEnabledNoUT   = "enabled-write-key-no-ut"
	WriteKeyEnabledOnlyUT = "enabled-write-key-only-ut"
	WorkspaceID           = "some-workspace-id"
	SourceIDEnabled       = "enabled-source"
	SourceIDEnabledNoUT   = "enabled-source-no-ut"
	SourceIDEnabledOnlyUT = "enabled-source-only-ut"
	SourceIDDisabled      = "disabled-source"
	DestinationIDEnabledA = "enabled-destination-a" // test destination router
	DestinationIDEnabledB = "enabled-destination-b" // test destination batch router
	DestinationIDEnabledC = "enabled-destination-c"
	DestinationIDDisabled = "disabled-destination"
)

var (
	gatewayCustomVal []string = []string{"GW"}
	emptyJobsList    []*jobsdb.JobT
)

//SetEnableEventSchemasFeature overrides enableEventSchemasFeature configuration and returns previous value
func SetEnableEventSchemasFeature(b bool) bool {
	prev := enableEventSchemasFeature
	enableEventSchemasFeature = b
	return prev
}

// This configuration is assumed by all processor tests and, is returned on Subscribe of mocked backend config
var sampleBackendConfig = backendconfig.ConfigT{
	Sources: []backendconfig.SourceT{
		{
			ID:       SourceIDDisabled,
			WriteKey: WriteKeyEnabled,
			Enabled:  false,
		},
		{
			ID:       SourceIDEnabled,
			WriteKey: WriteKeyEnabled,
			Enabled:  true,
			Destinations: []backendconfig.DestinationT{
				{
					ID:                 DestinationIDEnabledA,
					Name:               "A",
					Enabled:            true,
					IsProcessorEnabled: true,
					DestinationDefinition: backendconfig.DestinationDefinitionT{
						ID:          "enabled-destination-a-definition-id",
						Name:        "enabled-destination-a-definition-name",
						DisplayName: "enabled-destination-a-definition-display-name",
						Config:      map[string]interface{}{},
					},
				},
				{
					ID:                 DestinationIDEnabledB,
					Name:               "B",
					Enabled:            true,
					IsProcessorEnabled: true,
					DestinationDefinition: backendconfig.DestinationDefinitionT{
						ID:          "enabled-destination-b-definition-id",
						Name:        "MINIO",
						DisplayName: "enabled-destination-b-definition-display-name",
						Config:      map[string]interface{}{},
					},
					Transformations: []backendconfig.TransformationT{
						{
							VersionID: "transformation-version-id",
						},
					},
				},
				{
					ID:                 DestinationIDEnabledC,
					Name:               "C",
					Enabled:            true,
					IsProcessorEnabled: true,
					DestinationDefinition: backendconfig.DestinationDefinitionT{
						ID:          "enabled-destination-c-definition-id",
						Name:        "WEBHOOK",
						DisplayName: "enabled-destination-c-definition-display-name",
						Config:      map[string]interface{}{"transformAtV1": "none"},
					},
				},
				// This destination should receive no events
				{
					ID:                 DestinationIDDisabled,
					Name:               "C",
					Enabled:            false,
					IsProcessorEnabled: true,
					DestinationDefinition: backendconfig.DestinationDefinitionT{
						ID:          "destination-definition-disabled",
						Name:        "destination-definition-name-disabled",
						DisplayName: "destination-definition-display-name-disabled",
						Config:      map[string]interface{}{},
					},
				},
			},
		},
		{
			ID:       SourceIDEnabledNoUT,
			WriteKey: WriteKeyEnabledNoUT,
			Enabled:  true,
			Destinations: []backendconfig.DestinationT{
				{
					ID:                 DestinationIDEnabledA,
					Name:               "A",
					Enabled:            true,
					IsProcessorEnabled: true,
					DestinationDefinition: backendconfig.DestinationDefinitionT{
						ID:          "enabled-destination-a-definition-id",
						Name:        "enabled-destination-a-definition-name",
						DisplayName: "enabled-destination-a-definition-display-name",
						Config:      map[string]interface{}{},
					},
				},
				// This destination should receive no events
				{
					ID:                 DestinationIDDisabled,
					Name:               "C",
					Enabled:            false,
					IsProcessorEnabled: true,
					DestinationDefinition: backendconfig.DestinationDefinitionT{
						ID:          "destination-definition-disabled",
						Name:        "destination-definition-name-disabled",
						DisplayName: "destination-definition-display-name-disabled",
						Config:      map[string]interface{}{},
					},
				},
			},
		},
		{
			ID:       SourceIDEnabledOnlyUT,
			WriteKey: WriteKeyEnabledOnlyUT,
			Enabled:  true,
			Destinations: []backendconfig.DestinationT{
				{
					ID:                 DestinationIDEnabledB,
					Name:               "B",
					Enabled:            true,
					IsProcessorEnabled: true,
					DestinationDefinition: backendconfig.DestinationDefinitionT{
						ID:          "enabled-destination-b-definition-id",
						Name:        "MINIO",
						DisplayName: "enabled-destination-b-definition-display-name",
						Config:      map[string]interface{}{},
					},
					Transformations: []backendconfig.TransformationT{
						{
							VersionID: "transformation-version-id",
						},
					},
				},
			},
		},
	},
}

func initProcessor() {
	config.Load()
	logger.Init()
	admin.Init()
	dedup.Init()
	misc.Init()
	integrations.Init()
	Init()
}

var _ = Describe("Processor", func() {
<<<<<<< HEAD
	var c *testContext
=======
	initProcessor()

	var c *context
>>>>>>> 61c5e753

	BeforeEach(func() {
		transformerURL = "http://test"

		c = &testContext{}
		c.Setup()

		// setup static requirements of dependencies
		stats.Setup()

		SetEnableEventSchemasFeature(false)
	})

	AfterEach(func() {
		c.Finish()
	})

	Context("Initialization", func() {
		var clearDB = false
		It("should initialize (no jobs to recover)", func() {
			mockTransformer := mocksTransformer.NewMockTransformer(c.mockCtrl)
			mockTransformer.EXPECT().Setup().Times(1)

			var processor *HandleT = &HandleT{
				transformer: mockTransformer,
			}

			// crash recover returns empty list
			c.mockGatewayJobsDB.EXPECT().DeleteExecuting(jobsdb.GetQueryParamsT{CustomValFilters: gatewayCustomVal, Count: -1}).Times(1)

			processor.Setup(c.mockBackendConfig, c.mockGatewayJobsDB, c.mockRouterJobsDB, c.mockBatchRouterJobsDB, c.mockProcErrorsDB, &clearDB, nil)
		})

		It("should recover after crash", func() {
			mockTransformer := mocksTransformer.NewMockTransformer(c.mockCtrl)
			mockTransformer.EXPECT().Setup().Times(1)

			var processor *HandleT = &HandleT{
				transformer: mockTransformer,
			}

			c.mockGatewayJobsDB.EXPECT().DeleteExecuting(jobsdb.GetQueryParamsT{CustomValFilters: gatewayCustomVal, Count: -1}).Times(1)

			processor.Setup(c.mockBackendConfig, c.mockGatewayJobsDB, c.mockRouterJobsDB, c.mockBatchRouterJobsDB, c.mockProcErrorsDB, &clearDB, nil)
		})
	})

	Context("normal operation", func() {
		var clearDB = false
		BeforeEach(func() {
			// crash recovery check
			c.mockGatewayJobsDB.EXPECT().DeleteExecuting(jobsdb.GetQueryParamsT{CustomValFilters: gatewayCustomVal, Count: -1}).Times(1)
		})

		It("should only send proper stats, if not pending jobs are returned", func() {
			mockTransformer := mocksTransformer.NewMockTransformer(c.mockCtrl)
			mockTransformer.EXPECT().Setup().Times(1)

			var processor *HandleT = &HandleT{
				transformer: mockTransformer,
			}

			processor.Setup(c.mockBackendConfig, c.mockGatewayJobsDB, c.mockRouterJobsDB, c.mockBatchRouterJobsDB, c.mockProcErrorsDB, &clearDB, c.MockReportingI)

			callRetry := c.mockGatewayJobsDB.EXPECT().GetToRetry(jobsdb.GetQueryParamsT{CustomValFilters: gatewayCustomVal, Count: c.dbReadBatchSize}).Return(emptyJobsList).Times(1)
			c.mockGatewayJobsDB.EXPECT().GetUnprocessed(jobsdb.GetQueryParamsT{CustomValFilters: gatewayCustomVal, Count: c.dbReadBatchSize}).Return(emptyJobsList).Times(1).After(callRetry)

			var didWork = processor.handlePendingGatewayJobs()
			Expect(didWork).To(Equal(false))
		})

		It("should process ToRetry and Unprocessed jobs to destination without user transformation", func() {
			var messages map[string]mockEventData = map[string]mockEventData{
				// this message should be delivered only to destination A
				"message-1": {
					id:                        "1",
					jobid:                     1010,
					originalTimestamp:         "2000-01-02T01:23:45",
					expectedOriginalTimestamp: "2000-01-02T01:23:45.000Z",
					sentAt:                    "2000-01-02 01:23",
					expectedSentAt:            "2000-01-02T01:23:00.000Z",
					expectedReceivedAt:        "2001-01-02T02:23:45.000Z",
					integrations:              map[string]bool{"All": false, "enabled-destination-a-definition-display-name": true},
				},
				// this message should not be delivered to destination A
				"message-2": {
					id:                        "2",
					jobid:                     1010,
					originalTimestamp:         "2000-02-02T01:23:45",
					expectedOriginalTimestamp: "2000-02-02T01:23:45.000Z",
					expectedReceivedAt:        "2001-01-02T02:23:45.000Z",
					integrations:              map[string]bool{"All": true, "enabled-destination-a-definition-display-name": false},
				},
				// this message should be delivered to all destinations
				"message-3": {
					id:                 "3",
					jobid:              2010,
					originalTimestamp:  "malformed timestamp",
					sentAt:             "2000-03-02T01:23:15",
					expectedSentAt:     "2000-03-02T01:23:15.000Z",
					expectedReceivedAt: "2002-01-02T02:23:45.000Z",
					integrations:       map[string]bool{"All": true},
				},
				// this message should be delivered to all destinations (default All value)
				"message-4": {
					id:                        "4",
					jobid:                     2010,
					originalTimestamp:         "2000-04-02T02:23:15.000Z", // missing sentAt
					expectedOriginalTimestamp: "2000-04-02T02:23:15.000Z",
					expectedReceivedAt:        "2002-01-02T02:23:45.000Z",
					integrations:              map[string]bool{},
				},
				// this message should not be delivered to any destination
				"message-5": {
					id:                 "5",
					jobid:              2010,
					expectedReceivedAt: "2002-01-02T02:23:45.000Z",
					integrations:       map[string]bool{"All": false},
				},
			}

			var unprocessedJobsList []*jobsdb.JobT = []*jobsdb.JobT{
				{
					UUID:          uuid.NewV4(),
					JobID:         1010,
					CreatedAt:     time.Date(2020, 04, 28, 23, 26, 00, 00, time.UTC),
					ExpireAt:      time.Date(2020, 04, 28, 23, 26, 00, 00, time.UTC),
					CustomVal:     gatewayCustomVal[0],
					EventPayload:  createBatchPayload(WriteKeyEnabledNoUT, "2001-01-02T02:23:45.000Z", []mockEventData{messages["message-1"], messages["message-2"]}),
					LastJobStatus: jobsdb.JobStatusT{},
					Parameters:    createBatchParameters(SourceIDEnabledNoUT),
				},
				{
					UUID:          uuid.NewV4(),
					JobID:         1002,
					CreatedAt:     time.Date(2020, 04, 28, 23, 27, 00, 00, time.UTC),
					ExpireAt:      time.Date(2020, 04, 28, 23, 27, 00, 00, time.UTC),
					CustomVal:     gatewayCustomVal[0],
					EventPayload:  nil,
					LastJobStatus: jobsdb.JobStatusT{},
					Parameters:    nil,
				},
			}

			var toRetryJobsList []*jobsdb.JobT = []*jobsdb.JobT{
				{
					UUID:         uuid.NewV4(),
					JobID:        2010,
					CreatedAt:    time.Date(2020, 04, 28, 13, 26, 00, 00, time.UTC),
					ExpireAt:     time.Date(2020, 04, 28, 13, 26, 00, 00, time.UTC),
					CustomVal:    gatewayCustomVal[0],
					EventPayload: createBatchPayload(WriteKeyEnabledNoUT, "2002-01-02T02:23:45.000Z", []mockEventData{messages["message-3"], messages["message-4"], messages["message-5"]}),
					LastJobStatus: jobsdb.JobStatusT{
						AttemptNum: 1,
					},
					Parameters:   createBatchParameters(SourceIDEnabledNoUT),
				},
				{
					UUID:          uuid.NewV4(),
					JobID:         2002,
					CreatedAt:     time.Date(2020, 04, 28, 13, 27, 00, 00, time.UTC),
					ExpireAt:      time.Date(2020, 04, 28, 13, 27, 00, 00, time.UTC),
					CustomVal:     gatewayCustomVal[0],
					EventPayload:  nil,
					LastJobStatus: jobsdb.JobStatusT{},
					Parameters:    nil,
				},
				{
					UUID:          uuid.NewV4(),
					JobID:         2003,
					CreatedAt:     time.Date(2020, 04, 28, 13, 28, 00, 00, time.UTC),
					ExpireAt:      time.Date(2020, 04, 28, 13, 28, 00, 00, time.UTC),
					CustomVal:     gatewayCustomVal[0],
					EventPayload:  nil,
					LastJobStatus: jobsdb.JobStatusT{},
					Parameters:    nil,
				},
			}

			mockTransformer := mocksTransformer.NewMockTransformer(c.mockCtrl)
			mockTransformer.EXPECT().Setup().Times(1)

			callRetry := c.mockGatewayJobsDB.EXPECT().GetToRetry(jobsdb.GetQueryParamsT{CustomValFilters: gatewayCustomVal, Count: c.dbReadBatchSize}).Return(toRetryJobsList).Times(1)
			callUnprocessed := c.mockGatewayJobsDB.EXPECT().GetUnprocessed(jobsdb.GetQueryParamsT{CustomValFilters: gatewayCustomVal, Count: c.dbReadBatchSize - len(toRetryJobsList)}).Return(unprocessedJobsList).Times(1).After(callRetry)

			transformExpectations := map[string]transformExpectation{
				DestinationIDEnabledA: {
					events:                    3,
					messageIds:                "message-1,message-3,message-4",
					receiveMetadata:           true,
					destinationDefinitionName: "enabled-destination-a-definition-name",
				},
			}

			// We expect one transform call to destination A, after callUnprocessed.
			mockTransformer.EXPECT().Transform(gomock.Any(), gomock.Any(), gomock.Any()).Times(1).After(callUnprocessed).
				DoAndReturn(assertDestinationTransform(messages, SourceIDEnabledNoUT, DestinationIDEnabledA, transformExpectations[DestinationIDEnabledA]))

			assertStoreJob := func(job *jobsdb.JobT, i int, destination string) {
				Expect(job.UUID.String()).To(testutils.BeValidUUID())
				Expect(job.JobID).To(Equal(int64(0)))
				Expect(job.CreatedAt).To(BeTemporally("~", time.Now(), 200*time.Millisecond))
				Expect(job.ExpireAt).To(BeTemporally("~", time.Now(), 200*time.Millisecond))
				Expect(string(job.EventPayload)).To(Equal(fmt.Sprintf(`{"int-value":%d,"string-value":"%s"}`, i, destination)))
				Expect(len(job.LastJobStatus.JobState)).To(Equal(0))
				Expect(string(job.Parameters)).To(Equal(`{"source_id":"source-from-transformer","destination_id":"destination-from-transformer","received_at":"","transform_at":"processor","message_id":"","gateway_job_id":0,"source_batch_id":"","source_task_id":"","source_task_run_id":"","source_job_id":"","source_job_run_id":"","event_name":"","event_type":""}`))
			}

			// One Store call is expected for all events
			callStoreRouter := c.mockRouterJobsDB.EXPECT().Store(gomock.Any()).Times(1).
				Do(func(jobs []*jobsdb.JobT) {
					Expect(jobs).To(HaveLen(2))
					for i, job := range jobs {
						assertStoreJob(job, i, "value-enabled-destination-a")
					}
				})

			c.mockGatewayJobsDB.EXPECT().BeginGlobalTransaction().Return(nil).Times(1)
			c.mockGatewayJobsDB.EXPECT().AcquireUpdateJobStatusLocks()
			c.mockGatewayJobsDB.EXPECT().UpdateJobStatusInTxn(nil, gomock.Len(len(toRetryJobsList)+len(unprocessedJobsList)), gatewayCustomVal, nil).Times(1).After(callStoreRouter).
				Do(func(txn *sql.Tx, statuses []*jobsdb.JobStatusT, _ interface{}, _ interface{}) {
					// jobs should be sorted by jobid, so order of statuses is different than order of jobs
					assertJobStatus(unprocessedJobsList[1], statuses[0], jobsdb.Succeeded.State, "200", `{"success":"OK"}`, 1) // id 1002
					assertJobStatus(unprocessedJobsList[0], statuses[1], jobsdb.Succeeded.State, "200", `{"success":"OK"}`, 1) // id 1010
					assertJobStatus(toRetryJobsList[1], statuses[2], jobsdb.Succeeded.State, "200", `{"success":"OK"}`, 1)     // id 2002
					assertJobStatus(toRetryJobsList[2], statuses[3], jobsdb.Succeeded.State, "200", `{"success":"OK"}`, 1)     // id 2003
					assertJobStatus(toRetryJobsList[0], statuses[4], jobsdb.Succeeded.State, "200", `{"success":"OK"}`, 1)     // id 2010
				})
			c.mockGatewayJobsDB.EXPECT().CommitTransaction(nil).Times(1)
			c.mockGatewayJobsDB.EXPECT().ReleaseUpdateJobStatusLocks().Times(1)
			var processor *HandleT = &HandleT{
				transformer: mockTransformer,
			}
			c.mockBackendConfig.EXPECT().GetWorkspaceIDForWriteKey(WriteKeyEnabledNoUT).Return(WorkspaceID).AnyTimes()
			c.mockBackendConfig.EXPECT().GetWorkspaceLibrariesForWorkspaceID(WorkspaceID).Return(backendconfig.LibrariesT{}).AnyTimes()

			processorSetupAndAssertJobHandling(processor, c, false, false)
		})

		It("should process ToRetry and Unprocessed jobs to destination with only user transformation", func() {
			var messages map[string]mockEventData = map[string]mockEventData{
				// this message should only be delivered to destination B
				"message-1": {
					id:                        "1",
					jobid:                     1010,
					originalTimestamp:         "2000-01-02T01:23:45",
					expectedOriginalTimestamp: "2000-01-02T01:23:45.000Z",
					sentAt:                    "2000-01-02 01:23",
					expectedSentAt:            "2000-01-02T01:23:00.000Z",
					expectedReceivedAt:        "2001-01-02T02:23:45.000Z",
					integrations:              map[string]bool{"All": false, "enabled-destination-b-definition-display-name": true},
				},
				// this message should not be delivered to destination B
				"message-2": {
					id:                        "2",
					jobid:                     1010,
					originalTimestamp:         "2000-02-02T01:23:45",
					expectedOriginalTimestamp: "2000-02-02T01:23:45.000Z",
					expectedReceivedAt:        "2001-01-02T02:23:45.000Z",
					integrations:              map[string]bool{"All": true, "enabled-destination-b-definition-display-name": false},
				},
				// this message should be delivered to all destinations
				"message-3": {
					id:                 "3",
					jobid:              2010,
					originalTimestamp:  "malformed timestamp",
					sentAt:             "2000-03-02T01:23:15",
					expectedSentAt:     "2000-03-02T01:23:15.000Z",
					expectedReceivedAt: "2002-01-02T02:23:45.000Z",
					integrations:       map[string]bool{"All": true},
				},
				// this message should be delivered to all destinations (default All value)
				"message-4": {
					id:                        "4",
					jobid:                     2010,
					originalTimestamp:         "2000-04-02T02:23:15.000Z", // missing sentAt
					expectedOriginalTimestamp: "2000-04-02T02:23:15.000Z",
					expectedReceivedAt:        "2002-01-02T02:23:45.000Z",
					integrations:              map[string]bool{},
				},
				// this message should not be delivered to any destination
				"message-5": {
					id:                 "5",
					jobid:              2010,
					expectedReceivedAt: "2002-01-02T02:23:45.000Z",
					integrations:       map[string]bool{"All": false},
				},
			}

			var unprocessedJobsList []*jobsdb.JobT = []*jobsdb.JobT{
				{
					UUID:          uuid.NewV4(),
					JobID:         1010,
					CreatedAt:     time.Date(2020, 04, 28, 23, 26, 00, 00, time.UTC),
					ExpireAt:      time.Date(2020, 04, 28, 23, 26, 00, 00, time.UTC),
					CustomVal:     gatewayCustomVal[0],
					EventPayload:  createBatchPayload(WriteKeyEnabledOnlyUT, "2001-01-02T02:23:45.000Z", []mockEventData{messages["message-1"], messages["message-2"]}),
					LastJobStatus: jobsdb.JobStatusT{},
					Parameters:    createBatchParameters(SourceIDEnabledOnlyUT),
				},
				{
					UUID:          uuid.NewV4(),
					JobID:         1002,
					CreatedAt:     time.Date(2020, 04, 28, 23, 27, 00, 00, time.UTC),
					ExpireAt:      time.Date(2020, 04, 28, 23, 27, 00, 00, time.UTC),
					CustomVal:     gatewayCustomVal[0],
					EventPayload:  nil,
					LastJobStatus: jobsdb.JobStatusT{},
					Parameters:    nil,
				},
			}

			var toRetryJobsList []*jobsdb.JobT = []*jobsdb.JobT{
				{
					UUID:         uuid.NewV4(),
					JobID:        2010,
					CreatedAt:    time.Date(2020, 04, 28, 13, 26, 00, 00, time.UTC),
					ExpireAt:     time.Date(2020, 04, 28, 13, 26, 00, 00, time.UTC),
					CustomVal:    gatewayCustomVal[0],
					EventPayload: createBatchPayload(WriteKeyEnabledOnlyUT, "2002-01-02T02:23:45.000Z", []mockEventData{messages["message-3"], messages["message-4"], messages["message-5"]}),
					LastJobStatus: jobsdb.JobStatusT{
						AttemptNum: 1,
					},
					Parameters:   createBatchParameters(SourceIDEnabledOnlyUT),
				},
				{
					UUID:          uuid.NewV4(),
					JobID:         2002,
					CreatedAt:     time.Date(2020, 04, 28, 13, 27, 00, 00, time.UTC),
					ExpireAt:      time.Date(2020, 04, 28, 13, 27, 00, 00, time.UTC),
					CustomVal:     gatewayCustomVal[0],
					EventPayload:  nil,
					LastJobStatus: jobsdb.JobStatusT{},
					Parameters:    nil,
				},
				{
					UUID:          uuid.NewV4(),
					JobID:         2003,
					CreatedAt:     time.Date(2020, 04, 28, 13, 28, 00, 00, time.UTC),
					ExpireAt:      time.Date(2020, 04, 28, 13, 28, 00, 00, time.UTC),
					CustomVal:     gatewayCustomVal[0],
					EventPayload:  nil,
					LastJobStatus: jobsdb.JobStatusT{},
					Parameters:    nil,
				},
			}

			mockTransformer := mocksTransformer.NewMockTransformer(c.mockCtrl)
			mockTransformer.EXPECT().Setup().Times(1)

			callRetry := c.mockGatewayJobsDB.EXPECT().GetToRetry(jobsdb.GetQueryParamsT{CustomValFilters: gatewayCustomVal, Count: c.dbReadBatchSize}).Return(toRetryJobsList).Times(1)
			callUnprocessed := c.mockGatewayJobsDB.EXPECT().GetUnprocessed(jobsdb.GetQueryParamsT{CustomValFilters: gatewayCustomVal, Count: c.dbReadBatchSize - len(toRetryJobsList)}).Return(unprocessedJobsList).Times(1).After(callRetry)

			transformExpectations := map[string]transformExpectation{
				DestinationIDEnabledB: {
					events:                    3,
					messageIds:                "message-1,message-3,message-4",
					destinationDefinitionName: "minio",
				},
			}

			// We expect one call to user transform for destination B
			callUserTransform := mockTransformer.EXPECT().Transform(gomock.Any(), gomock.Any(), gomock.Any()).Times(1).After(callUnprocessed).
				DoAndReturn(func(clientEvents []transformer.TransformerEventT, url string, batchSize int) transformer.ResponseT {
					Expect(url).To(Equal("http://localhost:9090/customTransform"))

					outputEvents := make([]transformer.TransformerResponseT, 0)

					for _, event := range clientEvents {
						event.Message["user-transform"] = "value"
						outputEvents = append(outputEvents, transformer.TransformerResponseT{
							Output: map[string]interface{}(event.Message),
						})
					}

					return transformer.ResponseT{
						Events: outputEvents,
					}
				})

			// We expect one transform call to destination B, after user transform for destination B.
			mockTransformer.EXPECT().Transform(gomock.Any(), gomock.Any(), gomock.Any()).Times(1).
				After(callUserTransform).DoAndReturn(assertDestinationTransform(messages, SourceIDEnabledOnlyUT, DestinationIDEnabledB, transformExpectations[DestinationIDEnabledB]))

			assertStoreJob := func(job *jobsdb.JobT, i int, destination string) {
				Expect(job.UUID.String()).To(testutils.BeValidUUID())
				Expect(job.JobID).To(Equal(int64(0)))
				Expect(job.CreatedAt).To(BeTemporally("~", time.Now(), 200*time.Millisecond))
				Expect(job.ExpireAt).To(BeTemporally("~", time.Now(), 200*time.Millisecond))
				// Expect(job.CustomVal).To(Equal("destination-definition-name-a"))
				Expect(string(job.EventPayload)).To(Equal(fmt.Sprintf(`{"int-value":%d,"string-value":"%s"}`, i, destination)))
				Expect(len(job.LastJobStatus.JobState)).To(Equal(0))
				Expect(string(job.Parameters)).To(Equal(`{"source_id":"source-from-transformer","destination_id":"destination-from-transformer","received_at":"","transform_at":"processor","message_id":"","gateway_job_id":0,"source_batch_id":"","source_task_id":"","source_task_run_id":"","source_job_id":"","source_job_run_id":"","event_name":"","event_type":""}`))
			}

			callStoreBatchRouter := c.mockBatchRouterJobsDB.EXPECT().Store(gomock.Any()).Times(1).
				Do(func(jobs []*jobsdb.JobT) {
					Expect(jobs).To(HaveLen(2))
					for i, job := range jobs {
						assertStoreJob(job, i, "value-enabled-destination-b")
					}
				})

			c.mockGatewayJobsDB.EXPECT().BeginGlobalTransaction().Return(nil).Times(1)
			c.mockGatewayJobsDB.EXPECT().AcquireUpdateJobStatusLocks()
			c.mockGatewayJobsDB.EXPECT().UpdateJobStatusInTxn(nil, gomock.Len(len(toRetryJobsList)+len(unprocessedJobsList)), gatewayCustomVal, nil).Times(1).After(callStoreBatchRouter).
				Do(func(txn *sql.Tx, statuses []*jobsdb.JobStatusT, _ interface{}, _ interface{}) {
					// jobs should be sorted by jobid, so order of statuses is different than order of jobs
					assertJobStatus(unprocessedJobsList[1], statuses[0], jobsdb.Succeeded.State, "200", `{"success":"OK"}`, 1) // id 1002
					assertJobStatus(unprocessedJobsList[0], statuses[1], jobsdb.Succeeded.State, "200", `{"success":"OK"}`, 1) // id 1010
					assertJobStatus(toRetryJobsList[1], statuses[2], jobsdb.Succeeded.State, "200", `{"success":"OK"}`, 1)     // id 2002
					assertJobStatus(toRetryJobsList[2], statuses[3], jobsdb.Succeeded.State, "200", `{"success":"OK"}`, 1)     // id 2003
					assertJobStatus(toRetryJobsList[0], statuses[4], jobsdb.Succeeded.State, "200", `{"success":"OK"}`, 1)     // id 2010
				})
			c.mockGatewayJobsDB.EXPECT().CommitTransaction(nil).Times(1)
			c.mockGatewayJobsDB.EXPECT().ReleaseUpdateJobStatusLocks().Times(1)
			c.mockBackendConfig.EXPECT().GetWorkspaceIDForWriteKey(WriteKeyEnabledOnlyUT).Return(WorkspaceID).AnyTimes()
			c.mockBackendConfig.EXPECT().GetWorkspaceLibrariesForWorkspaceID(WorkspaceID).Return(backendconfig.LibrariesT{}).AnyTimes()

			var processor *HandleT = &HandleT{
				transformer: mockTransformer,
			}

			processorSetupAndAssertJobHandling(processor, c, false, false)
		})

		It("should process ToRetry and Unprocessed jobs to destination without user transformation with enabled Dedup", func() {
			var messages map[string]mockEventData = map[string]mockEventData{
				// this message should be delivered only to destination A
				"message-some-id-1": {
					id:                        "some-id",
					jobid:                     2010,
					originalTimestamp:         "2000-01-02T01:23:45",
					expectedOriginalTimestamp: "2000-01-02T01:23:45.000Z",
					sentAt:                    "2000-01-02 01:23",
					expectedSentAt:            "2000-03-02T01:23:15.000Z",
					expectedReceivedAt:        "2002-01-02T02:23:45.000Z",
					integrations:              map[string]bool{"All": false, "enabled-destination-c-definition-display-name": true},
				},
				// this message should not be delivered to destination A
				"message-some-id-2": {
					id:                        "some-id",
					jobid:                     1010,
					originalTimestamp:         "2000-02-02T01:23:45",
					expectedOriginalTimestamp: "2000-02-02T01:23:45.000Z",
					expectedReceivedAt:        "2001-01-02T02:23:45.000Z",
					integrations:              map[string]bool{"All": false, "enabled-destination-c-definition-display-name": true},
				},
				"message-some-id-3": {
					id:                        "some-id",
					jobid:                     3010,
					originalTimestamp:         "2000-01-02T01:23:45",
					expectedOriginalTimestamp: "2000-01-02T01:23:45.000Z",
					sentAt:                    "2000-01-02 01:23",
					expectedSentAt:            "2000-03-02T01:23:15.000Z",
					expectedReceivedAt:        "2002-01-02T02:23:45.000Z",
					integrations:              map[string]bool{"All": false, "enabled-destination-c-definition-display-name": true},
				},
			}

			var unprocessedJobsList []*jobsdb.JobT = []*jobsdb.JobT{
				{
					UUID:          uuid.NewV4(),
					JobID:         1010,
					CreatedAt:     time.Date(2020, 04, 28, 23, 26, 00, 00, time.UTC),
					ExpireAt:      time.Date(2020, 04, 28, 23, 26, 00, 00, time.UTC),
					CustomVal:     gatewayCustomVal[0],
					EventPayload:  createBatchPayloadWithSameMessageId(WriteKeyEnabled, "2001-01-02T02:23:45.000Z", []mockEventData{messages["message-some-id-2"], messages["message-some-id-1"]}),
					LastJobStatus: jobsdb.JobStatusT{},
					Parameters:    createBatchParameters(SourceIDEnabled),
				},
			}

			var toRetryJobsList []*jobsdb.JobT = []*jobsdb.JobT{
				{
					UUID:         uuid.NewV4(),
					JobID:        2010,
					CreatedAt:    time.Date(2020, 04, 28, 13, 26, 00, 00, time.UTC),
					ExpireAt:     time.Date(2020, 04, 28, 13, 26, 00, 00, time.UTC),
					CustomVal:    gatewayCustomVal[0],
					EventPayload: createBatchPayloadWithSameMessageId(WriteKeyEnabled, "2002-01-02T02:23:45.000Z", []mockEventData{messages["message-some-id-3"]}),
					LastJobStatus: jobsdb.JobStatusT{
						AttemptNum: 1,
					},
					Parameters:   createBatchParameters(SourceIDEnabled),
				},
			}

			mockTransformer := mocksTransformer.NewMockTransformer(c.mockCtrl)
			mockTransformer.EXPECT().Setup().Times(1)

			callRetry := c.mockGatewayJobsDB.EXPECT().GetToRetry(gomock.Any()).Return(toRetryJobsList).Times(1)
			callUnprocessed := c.mockGatewayJobsDB.EXPECT().GetUnprocessed(gomock.Any()).Return(unprocessedJobsList).Times(1).After(callRetry)
			c.MockDedup.EXPECT().FindDuplicates(gomock.Any(), gomock.Any()).Return([]int{1}).After(callUnprocessed).Times(2)
			c.MockDedup.EXPECT().MarkProcessed(gomock.Any()).Times(1)

			// We expect one transform call to destination A, after callUnprocessed.
			mockTransformer.EXPECT().Transform(gomock.Any(), gomock.Any(), gomock.Any()).Times(0).After(callUnprocessed)
			// One Store call is expected for all events
			callStoreRouter := c.mockRouterJobsDB.EXPECT().Store(gomock.Len(2)).Times(1)

			c.mockGatewayJobsDB.EXPECT().BeginGlobalTransaction().Return(nil).Times(1)
			c.mockGatewayJobsDB.EXPECT().AcquireUpdateJobStatusLocks()
			c.mockGatewayJobsDB.EXPECT().UpdateJobStatusInTxn(nil, gomock.Len(len(toRetryJobsList)+len(unprocessedJobsList)), gatewayCustomVal, nil).Times(1).After(callStoreRouter)
			c.mockGatewayJobsDB.EXPECT().CommitTransaction(nil).Times(1)
			c.mockGatewayJobsDB.EXPECT().ReleaseUpdateJobStatusLocks().Times(1)
			var processor *HandleT = &HandleT{
				transformer: mockTransformer,
			}
			c.mockBackendConfig.EXPECT().GetWorkspaceIDForWriteKey(WriteKeyEnabled).Return(WorkspaceID).AnyTimes()
			c.mockBackendConfig.EXPECT().GetWorkspaceLibrariesForWorkspaceID(WorkspaceID).Return(backendconfig.LibrariesT{}).AnyTimes()
			Setup(processor, c, true, false)
			processor.dedupHandler = c.MockDedup
			handlePendingGatewayJobs(processor)
		})
	})

	Context("transformations", func() {
		It("messages should be skipped on destination transform failures, without failing the job", func() {
			var messages map[string]mockEventData = map[string]mockEventData{
				"message-1": {
					id:                        "1",
					jobid:                     1010,
					originalTimestamp:         "2000-01-02T01:23:45",
					expectedOriginalTimestamp: "2000-01-02T01:23:45.000Z",
					sentAt:                    "2000-01-02 01:23",
					expectedSentAt:            "2000-01-02T01:23:00.000Z",
					expectedReceivedAt:        "2001-01-02T02:23:45.000Z",
					integrations:              map[string]bool{"All": false, "enabled-destination-a-definition-display-name": true},
				},
				"message-2": {
					id:                        "2",
					jobid:                     1011,
					originalTimestamp:         "2000-01-02T01:23:45",
					expectedOriginalTimestamp: "2000-01-02T01:23:45.000Z",
					sentAt:                    "2000-01-02 01:23",
					expectedSentAt:            "2000-01-02T01:23:00.000Z",
					expectedReceivedAt:        "2001-01-02T02:23:45.000Z",
					integrations:              map[string]bool{"All": false, "enabled-destination-a-definition-display-name": true},
				},
			}

			var unprocessedJobsList []*jobsdb.JobT = []*jobsdb.JobT{
				{
					UUID:          uuid.NewV4(),
					JobID:         1010,
					CreatedAt:     time.Date(2020, 04, 28, 23, 26, 00, 00, time.UTC),
					ExpireAt:      time.Date(2020, 04, 28, 23, 26, 00, 00, time.UTC),
					CustomVal:     gatewayCustomVal[0],
					EventPayload:  createBatchPayload(WriteKeyEnabled, "2001-01-02T02:23:45.000Z", []mockEventData{messages["message-1"], messages["message-2"]}),
					LastJobStatus: jobsdb.JobStatusT{},
					Parameters:    createBatchParameters(SourceIDEnabled),
				},
			}

			transformerResponses := []transformer.TransformerResponseT{
				{
					Metadata: transformer.MetadataT{
						MessageID: "message-1",
					},
					StatusCode: 400,
					Error:      "error-1",
				},
				{
					Metadata: transformer.MetadataT{
						MessageID: "message-2",
					},
					StatusCode: 400,
					Error:      "error-2",
				},
			}

			assertErrStoreJob := func(job *jobsdb.JobT, i int, destination string) {
				Expect(job.UUID.String()).To(testutils.BeValidUUID())
				Expect(job.JobID).To(Equal(int64(0)))
				Expect(job.CreatedAt).To(BeTemporally("~", time.Now(), 200*time.Millisecond))
				Expect(job.ExpireAt).To(BeTemporally("~", time.Now(), 200*time.Millisecond))
				Expect(job.CustomVal).To(Equal("enabled-destination-a-definition-name"))
				Expect(len(job.LastJobStatus.JobState)).To(Equal(0))

				var paramsMap, expectedParamsMap map[string]interface{}
				json.Unmarshal(job.Parameters, &paramsMap)
				expectedStr := []byte(fmt.Sprintf(`{"source_id": "%v", "destination_id": "enabled-destination-a", "source_job_run_id": "", "error": "error-%v", "status_code": 400, "stage": "dest_transformer"}`, SourceIDEnabled, i+1))
				json.Unmarshal(expectedStr, &expectedParamsMap)
				equals := reflect.DeepEqual(paramsMap, expectedParamsMap)
				Expect(equals).To(Equal(true))

				// compare payloads
				var payload []map[string]interface{}
				err := json.Unmarshal(job.EventPayload, &payload)
				Expect(err).To(BeNil())
				Expect(len(payload)).To(Equal(1))
				message := messages[fmt.Sprintf(`message-%v`, i+1)]
				Expect(fmt.Sprintf(`message-%s`, message.id)).To(Equal(payload[0]["messageId"]))
				Expect(payload[0]["some-property"]).To(Equal(fmt.Sprintf(`property-%s`, message.id)))
				Expect(message.expectedOriginalTimestamp).To(Equal(payload[0]["originalTimestamp"]))
			}

			var toRetryJobsList []*jobsdb.JobT = []*jobsdb.JobT{}

			c.mockGatewayJobsDB.EXPECT().DeleteExecuting(jobsdb.GetQueryParamsT{CustomValFilters: gatewayCustomVal, Count: -1}).Times(1)

			mockTransformer := mocksTransformer.NewMockTransformer(c.mockCtrl)
			mockTransformer.EXPECT().Setup().Times(1)

			callRetry := c.mockGatewayJobsDB.EXPECT().GetToRetry(jobsdb.GetQueryParamsT{CustomValFilters: gatewayCustomVal, Count: c.dbReadBatchSize}).Return(toRetryJobsList).Times(1)
			c.mockGatewayJobsDB.EXPECT().GetUnprocessed(jobsdb.GetQueryParamsT{CustomValFilters: gatewayCustomVal, Count: c.dbReadBatchSize - len(toRetryJobsList)}).Return(unprocessedJobsList).Times(1).After(callRetry)
			// Test transformer failure
			mockTransformer.EXPECT().Transform(gomock.Any(), gomock.Any(), gomock.Any()).Times(1).
				Return(transformer.ResponseT{
					Events:       []transformer.TransformerResponseT{},
					FailedEvents: transformerResponses,
				})

			c.mockGatewayJobsDB.EXPECT().BeginGlobalTransaction().Return(nil).Times(1)
			c.mockGatewayJobsDB.EXPECT().AcquireUpdateJobStatusLocks()
			c.mockGatewayJobsDB.EXPECT().UpdateJobStatusInTxn(nil, gomock.Len(len(toRetryJobsList)+len(unprocessedJobsList)), gatewayCustomVal, nil).Times(1).
				Do(func(txn *sql.Tx, statuses []*jobsdb.JobStatusT, _ interface{}, _ interface{}) {
					// job should be marked as successful regardless of transformer response
					assertJobStatus(unprocessedJobsList[0], statuses[0], jobsdb.Succeeded.State, "200", `{"success":"OK"}`, 1)
				})
			c.mockGatewayJobsDB.EXPECT().CommitTransaction(nil).Times(1)
			c.mockGatewayJobsDB.EXPECT().ReleaseUpdateJobStatusLocks().Times(1)

			// One Store call is expected for all events
			c.mockProcErrorsDB.EXPECT().Store(gomock.Any()).Times(1).
				Do(func(jobs []*jobsdb.JobT) {
					Expect(jobs).To(HaveLen(2))
					for i, job := range jobs {
						assertErrStoreJob(job, i, "value-enabled-destination-a")
					}
				})
			c.mockBackendConfig.EXPECT().GetWorkspaceIDForWriteKey(WriteKeyEnabled).Return(WorkspaceID).AnyTimes()
			c.mockBackendConfig.EXPECT().GetWorkspaceLibrariesForWorkspaceID(WorkspaceID).Return(backendconfig.LibrariesT{}).AnyTimes()

			var processor *HandleT = &HandleT{
				transformer: mockTransformer,
			}

			processorSetupAndAssertJobHandling(processor, c, false, false)
		})

		It("messages should be skipped on user transform failures, without failing the job", func() {
			var messages map[string]mockEventData = map[string]mockEventData{
				"message-1": {
					id:                        "1",
					jobid:                     1010,
					originalTimestamp:         "2000-01-02T01:23:45",
					expectedOriginalTimestamp: "2000-01-02T01:23:45.000Z",
					sentAt:                    "2000-01-02 01:23",
					expectedSentAt:            "2000-01-02T01:23:00.000Z",
					expectedReceivedAt:        "2001-01-02T02:23:45.000Z",
					integrations:              map[string]bool{"All": false, "enabled-destination-b-definition-display-name": true},
				},
				"message-2": {
					id:                        "2",
					jobid:                     1011,
					originalTimestamp:         "2000-01-02T01:23:45",
					expectedOriginalTimestamp: "2000-01-02T01:23:45.000Z",
					sentAt:                    "2000-01-02 01:23",
					expectedSentAt:            "2000-01-02T01:23:00.000Z",
					expectedReceivedAt:        "2001-01-02T02:23:45.000Z",
					integrations:              map[string]bool{"All": false, "enabled-destination-b-definition-display-name": true},
				},
			}

			var unprocessedJobsList []*jobsdb.JobT = []*jobsdb.JobT{
				{
					UUID:          uuid.NewV4(),
					JobID:         1010,
					CreatedAt:     time.Date(2020, 04, 28, 23, 26, 00, 00, time.UTC),
					ExpireAt:      time.Date(2020, 04, 28, 23, 26, 00, 00, time.UTC),
					CustomVal:     gatewayCustomVal[0],
					EventPayload:  createBatchPayload(WriteKeyEnabled, "2001-01-02T02:23:45.000Z", []mockEventData{messages["message-1"], messages["message-2"]}),
					LastJobStatus: jobsdb.JobStatusT{},
					Parameters:    createBatchParameters(SourceIDEnabled),
				},
			}

			transformerResponses := []transformer.TransformerResponseT{
				{
					Metadata: transformer.MetadataT{
						MessageIDs: []string{"message-1", "message-2"},
					},
					StatusCode: 400,
					Error:      "error-combined",
				},
			}

			assertErrStoreJob := func(job *jobsdb.JobT) {
				Expect(job.UUID.String()).To(testutils.BeValidUUID())
				Expect(job.JobID).To(Equal(int64(0)))
				Expect(job.CreatedAt).To(BeTemporally("~", time.Now(), 200*time.Millisecond))
				Expect(job.ExpireAt).To(BeTemporally("~", time.Now(), 200*time.Millisecond))
				Expect(job.CustomVal).To(Equal("MINIO"))
				Expect(len(job.LastJobStatus.JobState)).To(Equal(0))

				var paramsMap, expectedParamsMap map[string]interface{}
				json.Unmarshal(job.Parameters, &paramsMap)
				expectedStr := []byte(fmt.Sprintf(`{"source_id": "%v", "destination_id": "enabled-destination-b", "source_job_run_id": "", "error": "error-combined", "status_code": 400, "stage": "user_transformer"}`, SourceIDEnabled))
				json.Unmarshal(expectedStr, &expectedParamsMap)
				equals := reflect.DeepEqual(paramsMap, expectedParamsMap)
				Expect(equals).To(Equal(true))

				// compare payloads
				var payload []map[string]interface{}
				err := json.Unmarshal(job.EventPayload, &payload)
				Expect(err).To(BeNil())
				Expect(len(payload)).To(Equal(2))
				message1 := messages[fmt.Sprintf(`message-%v`, 1)]
				Expect(fmt.Sprintf(`message-%s`, message1.id)).To(Equal(payload[0]["messageId"]))
				Expect(payload[0]["some-property"]).To(Equal(fmt.Sprintf(`property-%s`, message1.id)))
				Expect(message1.expectedOriginalTimestamp).To(Equal(payload[0]["originalTimestamp"]))
				message2 := messages[fmt.Sprintf(`message-%v`, 2)]
				Expect(fmt.Sprintf(`message-%s`, message2.id)).To(Equal(payload[1]["messageId"]))
				Expect(payload[1]["some-property"]).To(Equal(fmt.Sprintf(`property-%s`, message2.id)))
				Expect(message2.expectedOriginalTimestamp).To(Equal(payload[1]["originalTimestamp"]))
			}

			var toRetryJobsList []*jobsdb.JobT = []*jobsdb.JobT{}

			c.mockGatewayJobsDB.EXPECT().DeleteExecuting(jobsdb.GetQueryParamsT{CustomValFilters: gatewayCustomVal, Count: -1}).Times(1)

			mockTransformer := mocksTransformer.NewMockTransformer(c.mockCtrl)
			mockTransformer.EXPECT().Setup().Times(1)

			callRetry := c.mockGatewayJobsDB.EXPECT().GetToRetry(jobsdb.GetQueryParamsT{CustomValFilters: gatewayCustomVal, Count: c.dbReadBatchSize}).Return(toRetryJobsList).Times(1)
			c.mockGatewayJobsDB.EXPECT().GetUnprocessed(jobsdb.GetQueryParamsT{CustomValFilters: gatewayCustomVal, Count: c.dbReadBatchSize - len(toRetryJobsList)}).Return(unprocessedJobsList).Times(1).After(callRetry)

			// Test transformer failure
			mockTransformer.EXPECT().Transform(gomock.Any(), gomock.Any(), gomock.Any()).Times(1).
				Return(transformer.ResponseT{
					Events:       []transformer.TransformerResponseT{},
					FailedEvents: transformerResponses,
				})

			c.mockGatewayJobsDB.EXPECT().BeginGlobalTransaction().Return(nil).Times(1)
			c.mockGatewayJobsDB.EXPECT().AcquireUpdateJobStatusLocks()
			c.mockGatewayJobsDB.EXPECT().UpdateJobStatusInTxn(nil, gomock.Len(len(toRetryJobsList)+len(unprocessedJobsList)), gatewayCustomVal, nil).Times(1).
				Do(func(txn *sql.Tx, statuses []*jobsdb.JobStatusT, _ interface{}, _ interface{}) {
					// job should be marked as successful regardless of transformer response
					assertJobStatus(unprocessedJobsList[0], statuses[0], jobsdb.Succeeded.State, "200", `{"success":"OK"}`, 1)
				})
			c.mockGatewayJobsDB.EXPECT().CommitTransaction(nil).Times(1)
			c.mockGatewayJobsDB.EXPECT().ReleaseUpdateJobStatusLocks().Times(1)

			// One Store call is expected for all events
			c.mockProcErrorsDB.EXPECT().Store(gomock.Any()).Times(1).
				Do(func(jobs []*jobsdb.JobT) {
					Expect(jobs).To(HaveLen(1))
					for _, job := range jobs {
						assertErrStoreJob(job)
					}
				})
			c.mockBackendConfig.EXPECT().GetWorkspaceIDForWriteKey(WriteKeyEnabled).Return(WorkspaceID).AnyTimes()
			c.mockBackendConfig.EXPECT().GetWorkspaceLibrariesForWorkspaceID(WorkspaceID).Return(backendconfig.LibrariesT{}).AnyTimes()

			var processor *HandleT = &HandleT{
				transformer: mockTransformer,
			}

			processorSetupAndAssertJobHandling(processor, c, false, false)
		})
	})

	Context("Pause and Resume Function Tests", func() {
		var clearDB = false
		It("Should Recieve Something on Pause when Processor Is Not Paused", func() {
			mockTransformer := mocksTransformer.NewMockTransformer(c.mockCtrl)
			mockTransformer.EXPECT().Setup().Times(1)

			var processor *HandleT = &HandleT{
				transformer: mockTransformer,
			}

			// crash recover returns empty list
			c.mockGatewayJobsDB.EXPECT().DeleteExecuting(jobsdb.GetQueryParamsT{CustomValFilters: gatewayCustomVal, Count: -1}).Times(1)

			processor.Setup(c.mockBackendConfig, c.mockGatewayJobsDB, c.mockRouterJobsDB, c.mockBatchRouterJobsDB, c.mockProcErrorsDB, &clearDB, nil)

			setProcessorPausedVariable(processor, false)
			go processor.Pause()
			Eventually(processor.pauseChannel).Should(Receive())
		})

		It("Should Not Recieve Something on Pause when Processor Is Paused", func() {
			mockTransformer := mocksTransformer.NewMockTransformer(c.mockCtrl)
			mockTransformer.EXPECT().Setup().Times(1)

			var processor *HandleT = &HandleT{
				transformer: mockTransformer,
			}

			// crash recover returns empty list
			c.mockGatewayJobsDB.EXPECT().DeleteExecuting(jobsdb.GetQueryParamsT{CustomValFilters: gatewayCustomVal, Count: -1}).Times(1)

			processor.Setup(c.mockBackendConfig, c.mockGatewayJobsDB, c.mockRouterJobsDB, c.mockBatchRouterJobsDB, c.mockProcErrorsDB, &clearDB, c.MockReportingI)

			setProcessorPausedVariable(processor, true)
			go processor.Pause()
			Eventually(processor.pauseChannel).ShouldNot(Receive())
		})

		It("Should Recieve Something on Resume when Processor is Paused", func() {
			mockTransformer := mocksTransformer.NewMockTransformer(c.mockCtrl)
			mockTransformer.EXPECT().Setup().Times(1)

			var processor *HandleT = &HandleT{
				transformer: mockTransformer,
			}

			// crash recover returns empty list
			c.mockGatewayJobsDB.EXPECT().DeleteExecuting(jobsdb.GetQueryParamsT{CustomValFilters: gatewayCustomVal, Count: -1}).Times(1)

			processor.Setup(c.mockBackendConfig, c.mockGatewayJobsDB, c.mockRouterJobsDB, c.mockBatchRouterJobsDB, c.mockProcErrorsDB, &clearDB, c.MockReportingI)

			setProcessorPausedVariable(processor, true)
			go processor.Resume()
			Eventually(processor.resumeChannel).Should(Receive())
		})

		It("Should Not Recieve Something on Resume when Processor is Not Paused", func() {
			mockTransformer := mocksTransformer.NewMockTransformer(c.mockCtrl)
			mockTransformer.EXPECT().Setup().Times(1)

			var processor *HandleT = &HandleT{
				transformer: mockTransformer,
			}

			// crash recover returns empty list
			c.mockGatewayJobsDB.EXPECT().DeleteExecuting(jobsdb.GetQueryParamsT{CustomValFilters: gatewayCustomVal, Count: -1}).Times(1)

			processor.Setup(c.mockBackendConfig, c.mockGatewayJobsDB, c.mockRouterJobsDB, c.mockBatchRouterJobsDB, c.mockProcErrorsDB, &clearDB, c.MockReportingI)

			setProcessorPausedVariable(processor, false)
			go processor.Resume()
			Eventually(processor.resumeChannel).ShouldNot(Receive())
		})
	})

	Context("MainLoop Tests", func() {
		var clearDB = false
		It("Should be paused when recieved something on Pause Channel", func() {
			mockTransformer := mocksTransformer.NewMockTransformer(c.mockCtrl)
			mockTransformer.EXPECT().Setup().Times(1)

			var processor *HandleT = &HandleT{
				transformer: mockTransformer,
			}

			// crash recover returns empty list
			c.mockGatewayJobsDB.EXPECT().DeleteExecuting(jobsdb.GetQueryParamsT{CustomValFilters: gatewayCustomVal, Count: -1}).Times(1)

			processor.Setup(c.mockBackendConfig, c.mockGatewayJobsDB, c.mockRouterJobsDB, c.mockBatchRouterJobsDB, c.mockProcErrorsDB, &clearDB, c.MockReportingI)
			c.MockReportingI.EXPECT().WaitForSetup(gomock.Any(), gomock.Any()).Times(1)

			SetMainLoopTimeout(1 * time.Second)
			go pauseMainLoop(processor)
			go processor.mainLoop(context.Background())
			time.Sleep(1 * time.Second)
			Expect(processor.paused).To(BeTrue())
		})

		It("Should not handle jobs when transformer features are not set", func() {
			mockTransformer := mocksTransformer.NewMockTransformer(c.mockCtrl)
			mockTransformer.EXPECT().Setup().Times(1)

			var processor *HandleT = &HandleT{
				transformer: mockTransformer,
			}

			// crash recover returns empty list
			c.mockGatewayJobsDB.EXPECT().DeleteExecuting(jobsdb.GetQueryParamsT{CustomValFilters: gatewayCustomVal, Count: -1}).Times(1)
			SetFeaturesRetryAttempts(0)
			processor.Setup(c.mockBackendConfig, c.mockGatewayJobsDB, c.mockRouterJobsDB, c.mockBatchRouterJobsDB, c.mockProcErrorsDB, &clearDB, c.MockReportingI)
			c.MockReportingI.EXPECT().WaitForSetup(gomock.Any(), gomock.Any()).Times(1)

			SetMainLoopTimeout(1 * time.Second)
			go processor.mainLoop(context.Background())
			time.Sleep(3 * time.Second)
			Expect(isUnLocked).To(BeFalse())
		})
	})

})

var _ = Describe("Static Function Tests", func() {
	initProcessor()

	Context("TransformerFormatResponse Tests", func() {
		It("Should match ConvertToTransformerResponse without filtering", func() {
			var events = []transformer.TransformerEventT{
				{
					Metadata: transformer.MetadataT{
						MessageID: "message-1",
					},
					Message: map[string]interface{}{
						"some-key-1": "some-value-1",
					},
				},
				{
					Metadata: transformer.MetadataT{
						MessageID: "message-2",
					},
					Message: map[string]interface{}{
						"some-key-2": "some-value-2",
					},
				},
			}
			var expectedResponses = transformer.ResponseT{
				Events: []transformer.TransformerResponseT{
					{
						Output: map[string]interface{}{
							"some-key-1": "some-value-1",
						},
						StatusCode: 200,
						Metadata: transformer.MetadataT{
							MessageID: "message-1",
						},
					},
					{
						Output: map[string]interface{}{
							"some-key-2": "some-value-2",
						},
						StatusCode: 200,
						Metadata: transformer.MetadataT{
							MessageID: "message-2",
						},
					},
				},
			}
			response := ConvertToFilteredTransformerResponse(events, false)
			Expect(response.Events[0].StatusCode).To(Equal(expectedResponses.Events[0].StatusCode))
			Expect(response.Events[0].Metadata.MessageID).To(Equal(expectedResponses.Events[0].Metadata.MessageID))
			Expect(response.Events[0].Output["some-key-1"]).To(Equal(expectedResponses.Events[0].Output["some-key-1"]))
			Expect(response.Events[1].StatusCode).To(Equal(expectedResponses.Events[1].StatusCode))
			Expect(response.Events[1].Metadata.MessageID).To(Equal(expectedResponses.Events[1].Metadata.MessageID))
			Expect(response.Events[1].Output["some-key-2"]).To(Equal(expectedResponses.Events[1].Output["some-key-2"]))
		})
	})

	Context("getDiffMetrics Tests", func() {
		It("Should match diffMetrics response for Empty Inputs", func() {
			response := getDiffMetrics("some-string-1", "some-string-2", map[string]MetricMetadata{}, map[string]int64{}, map[string]int64{}, map[string]int64{})
			Expect(len(response)).To(Equal(0))
		})

		It("Should match diffMetrics response for Valid Inputs", func() {
			inCountMetadataMap := map[string]MetricMetadata{
				"some-key-1": {
					sourceID:        "some-source-id-1",
					destinationID:   "some-destination-id-1",
					sourceJobRunID:  "some-source-job-run-id-1",
					sourceJobID:     "some-source-job-id-1",
					sourceTaskID:    "some-source-task-id-1",
					sourceTaskRunID: "some-source-task-run-id-1",
					sourceBatchID:   "some-source-batch-id-1",
				},
				"some-key-2": {
					sourceID:        "some-source-id-2",
					destinationID:   "some-destination-id-2",
					sourceJobRunID:  "some-source-job-run-id-2",
					sourceJobID:     "some-source-job-id-2",
					sourceTaskID:    "some-source-task-id-2",
					sourceTaskRunID: "some-source-task-run-id-2",
					sourceBatchID:   "some-source-batch-id-2",
				},
			}

			inCountMap := map[string]int64{
				"some-key-1": 3,
				"some-key-2": 4,
			}
			successCountMap := map[string]int64{
				"some-key-1": 5,
				"some-key-2": 6,
			}
			failedCountMap := map[string]int64{
				"some-key-1": 1,
				"some-key-2": 2,
			}

			expectedResponse := []*types.PUReportedMetric{
				{
					ConnectionDetails: types.ConnectionDetails{
						SourceID:        "some-source-id-1",
						DestinationID:   "some-destination-id-1",
						SourceBatchID:   "some-source-batch-id-1",
						SourceTaskID:    "some-source-task-id-1",
						SourceTaskRunID: "some-source-task-run-id-1",
						SourceJobID:     "some-source-job-id-1",
						SourceJobRunID:  "some-source-job-run-id-1",
					},
					PUDetails: types.PUDetails{
						InPU:       "some-string-1",
						PU:         "some-string-2",
						TerminalPU: false,
						InitialPU:  false,
					},
					StatusDetail: &types.StatusDetail{
						Status:         "diff",
						Count:          3,
						StatusCode:     0,
						SampleResponse: "",
						SampleEvent:    []byte(`{}`),
					},
				},
				{
					ConnectionDetails: types.ConnectionDetails{
						SourceID:        "some-source-id-2",
						DestinationID:   "some-destination-id-2",
						SourceBatchID:   "some-source-batch-id-2",
						SourceTaskID:    "some-source-task-id-2",
						SourceTaskRunID: "some-source-task-run-id-2",
						SourceJobID:     "some-source-job-id-2",
						SourceJobRunID:  "some-source-job-run-id-2",
					},
					PUDetails: types.PUDetails{
						InPU:       "some-string-1",
						PU:         "some-string-2",
						TerminalPU: false,
						InitialPU:  false,
					},
					StatusDetail: &types.StatusDetail{
						Status:         "diff",
						Count:          4,
						StatusCode:     0,
						SampleResponse: "",
						SampleEvent:    []byte(`{}`),
					},
				},
			}

			response := getDiffMetrics("some-string-1", "some-string-2", inCountMetadataMap, inCountMap, successCountMap, failedCountMap)
			assertReportMetric(expectedResponse, response)

		})
	})

	Context("ConvertToTransformerResponse Tests", func() {
		It("Should match expectedResponses with filtering", func() {
			destinationConfig := backendconfig.DestinationT{
				DestinationDefinition: backendconfig.DestinationDefinitionT{
					Config: map[string]interface{}{
						"supportedMessageTypes": []string{"identify"},
					},
				},
			}

			var events = []transformer.TransformerEventT{
				{
					Metadata: transformer.MetadataT{
						MessageID: "message-1",
					},
					Message: map[string]interface{}{
						"some-key-1": "some-value-1",
						"type":       "  IDENTIFY ",
					},
					Destination: destinationConfig,
				},
				{
					Metadata: transformer.MetadataT{
						MessageID: "message-2",
					},
					Message: map[string]interface{}{
						"some-key-2": "some-value-2",
						"type":       "track",
					},
					Destination: destinationConfig,
				},
				{
					Metadata: transformer.MetadataT{
						MessageID: "message-2",
					},
					Message: map[string]interface{}{
						"some-key-2": "some-value-2",
						"type":       123,
					},
					Destination: destinationConfig,
				},
			}
			var expectedResponses = transformer.ResponseT{
				Events: []transformer.TransformerResponseT{
					{
						Output: map[string]interface{}{
							"some-key-1": "some-value-1",
						},
						StatusCode: 200,
						Metadata: transformer.MetadataT{
							MessageID: "message-1",
						},
					},
				},
				FailedEvents: []transformer.TransformerResponseT{
					{
						Output: map[string]interface{}{
							"some-key-2": "some-value-2",
						},
						StatusCode: 400,
						Metadata: transformer.MetadataT{
							MessageID: "message-2",
						},
					},
					{
						Output: map[string]interface{}{
							"some-key-2": "some-value-2",
						},
						StatusCode: 400,
						Metadata: transformer.MetadataT{
							MessageID: "message-2",
						},
						Error: "Invalid message type. Type assertion failed",
					},
				},
			}
			response := ConvertToFilteredTransformerResponse(events, true)
			Expect(response.Events[0].StatusCode).To(Equal(expectedResponses.Events[0].StatusCode))
			Expect(response.Events[0].Metadata.MessageID).To(Equal(expectedResponses.Events[0].Metadata.MessageID))
			Expect(response.Events[0].Output["some-key-1"]).To(Equal(expectedResponses.Events[0].Output["some-key-1"]))
			Expect(response.FailedEvents[0].StatusCode).To(Equal(expectedResponses.FailedEvents[0].StatusCode))
			Expect(response.FailedEvents[0].Metadata.MessageID).To(Equal(expectedResponses.FailedEvents[0].Metadata.MessageID))
			Expect(response.FailedEvents[0].Output["some-key-2"]).To(Equal(expectedResponses.FailedEvents[0].Output["some-key-2"]))
			Expect(response.FailedEvents[1].Error).To(Equal(expectedResponses.FailedEvents[1].Error))
		})
	})
})

type mockEventData struct {
	id                        string
	jobid                     int64
	originalTimestamp         string
	expectedOriginalTimestamp string
	sentAt                    string
	expectedSentAt            string
	expectedReceivedAt        string
	integrations              map[string]bool
}
type mockTransformerData struct {
	id string
}

type transformExpectation struct {
	events                    int
	messageIds                string
	receiveMetadata           bool
	destinationDefinitionName string
}

func setProcessorPausedVariable(processor *HandleT, setValue bool) {
	processor.paused = setValue
}

func pauseMainLoop(processor *HandleT) {
	processor.pauseChannel <- &PauseT{respChannel: make(chan bool)}
}

func resumeMainLoop(processor *HandleT) {
	processor.resumeChannel <- true
}

func createMessagePayload(e mockEventData) string {
	integrations, _ := json.Marshal(e.integrations)
	return fmt.Sprintf(`{"rudderId": "some-rudder-id", "messageId":"message-%s","integrations":%s,"some-property":"property-%s","originalTimestamp":"%s","sentAt":"%s"}`, e.id, integrations, e.id, e.originalTimestamp, e.sentAt)
}

func createMessagePayloadWithSameMessageId(e mockEventData) string {
	integrations, _ := json.Marshal(e.integrations)
	return fmt.Sprintf(`{"rudderId": "some-rudder-id", "messageId":"message-%s","integrations":%s,"some-property":"property-%s","originalTimestamp":"%s","sentAt":"%s"}`, "some-id", integrations, e.id, e.originalTimestamp, e.sentAt)
}

func createBatchPayloadWithSameMessageId(writeKey string, receivedAt string, events []mockEventData) []byte {
	payloads := make([]string, 0)
	for _, event := range events {
		payloads = append(payloads, createMessagePayloadWithSameMessageId(event))
	}
	batch := strings.Join(payloads, ",")
	return []byte(fmt.Sprintf(`{"writeKey": "%s", "batch": [%s], "requestIP": "1.2.3.4", "receivedAt": "%s"}`, writeKey, batch, receivedAt))
}

func createBatchPayload(writeKey string, receivedAt string, events []mockEventData) []byte {
	payloads := make([]string, 0)
	for _, event := range events {
		payloads = append(payloads, createMessagePayload(event))
	}
	batch := strings.Join(payloads, ",")
	return []byte(fmt.Sprintf(`{"writeKey": "%s", "batch": [%s], "requestIP": "1.2.3.4", "receivedAt": "%s"}`, writeKey, batch, receivedAt))
}

func createBatchParameters(sourceId string) []byte {
	return []byte(fmt.Sprintf(`{"source_id": "%s"}`, sourceId))
}

func assertJobStatus(job *jobsdb.JobT, status *jobsdb.JobStatusT, expectedState string, errorCode string, errorResponse string, attemptNum int) {
	Expect(status.JobID).To(Equal(job.JobID))
	Expect(status.JobState).To(Equal(expectedState))
	Expect(status.ErrorCode).To(Equal(errorCode))
	Expect(status.ErrorResponse).To(MatchJSON(errorResponse))
	Expect(status.RetryTime).To(BeTemporally("~", time.Now(), 200*time.Millisecond))
	Expect(status.ExecTime).To(BeTemporally("~", time.Now(), 200*time.Millisecond))
	Expect(status.AttemptNum).To(Equal(attemptNum))
}

func assertReportMetric(expectedMetric []*types.PUReportedMetric, actualMetric []*types.PUReportedMetric) {
	sort.Slice(expectedMetric, func(i, j int) bool {
		return expectedMetric[i].ConnectionDetails.SourceID < expectedMetric[j].ConnectionDetails.SourceID
	})
	sort.Slice(actualMetric, func(i, j int) bool {
		return actualMetric[i].ConnectionDetails.SourceID < actualMetric[j].ConnectionDetails.SourceID
	})
	Expect(len(expectedMetric)).To(Equal(len(actualMetric)))
	for index, value := range expectedMetric {
		Expect(value.ConnectionDetails.SourceID).To(Equal(actualMetric[index].ConnectionDetails.SourceID))
		Expect(value.ConnectionDetails.SourceBatchID).To(Equal(actualMetric[index].ConnectionDetails.SourceBatchID))
		Expect(value.ConnectionDetails.DestinationID).To(Equal(actualMetric[index].ConnectionDetails.DestinationID))
		Expect(value.ConnectionDetails.SourceJobID).To(Equal(actualMetric[index].ConnectionDetails.SourceJobID))
		Expect(value.ConnectionDetails.SourceJobRunID).To(Equal(actualMetric[index].ConnectionDetails.SourceJobRunID))
		Expect(value.ConnectionDetails.SourceTaskRunID).To(Equal(actualMetric[index].ConnectionDetails.SourceTaskRunID))
		Expect(value.ConnectionDetails.SourceTaskID).To(Equal(actualMetric[index].ConnectionDetails.SourceTaskID))
		Expect(value.PUDetails.InPU).To(Equal(actualMetric[index].PUDetails.InPU))
		Expect(value.PUDetails.PU).To(Equal(actualMetric[index].PUDetails.PU))
		Expect(value.PUDetails.TerminalPU).To(Equal(actualMetric[index].PUDetails.TerminalPU))
		Expect(value.PUDetails.InitialPU).To(Equal(actualMetric[index].PUDetails.InitialPU))
		Expect(value.StatusDetail.Status).To(Equal(actualMetric[index].StatusDetail.Status))
		Expect(value.StatusDetail.StatusCode).To(Equal(actualMetric[index].StatusDetail.StatusCode))
		Expect(value.StatusDetail.Count).To(Equal(actualMetric[index].StatusDetail.Count))
		Expect(value.StatusDetail.SampleResponse).To(Equal(actualMetric[index].StatusDetail.SampleResponse))
		Expect(value.StatusDetail.SampleEvent).To(Equal(actualMetric[index].StatusDetail.SampleEvent))

	}
}

func assertDestinationTransform(messages map[string]mockEventData, sourceId string, destinationID string, expectations transformExpectation) func(clientEvents []transformer.TransformerEventT, url string, batchSize int) transformer.ResponseT {
	return func(clientEvents []transformer.TransformerEventT, url string, batchSize int) transformer.ResponseT {
		destinationDefinitionName := expectations.destinationDefinitionName

		Expect(url).To(Equal(fmt.Sprintf("http://localhost:9090/v0/%s", destinationDefinitionName)))

		Expect(clientEvents).To(HaveLen(expectations.events))

		messageIDs := make([]string, 0)
		for i := range clientEvents {
			event := clientEvents[i]
			messageID := event.Message["messageId"].(string)
			messageIDs = append(messageIDs, messageID)

			// Expect all messages belong to same destination
			Expect(event.Destination.ID).To(Equal(destinationID))

			// Expect metadata
			Expect(event.Metadata.DestinationID).To(Equal(destinationID))

			// Metadata are stripped from destination transform, is a user transform occurred before.
			if expectations.receiveMetadata {
				Expect(event.Metadata.DestinationType).To(Equal(fmt.Sprintf("%s-definition-name", destinationID)))
				Expect(event.Metadata.JobID).To(Equal(messages[messageID].jobid))
				Expect(event.Metadata.MessageID).To(Equal(messageID))
				Expect(event.Metadata.SourceID).To(Equal(sourceId)) // ???
			} else {
				// Expect(event.Metadata.DestinationType).To(Equal(""))
				Expect(event.Metadata.JobID).To(Equal(int64(0)))
				Expect(event.Metadata.MessageID).To(Equal(""))
				Expect(event.Metadata.SourceID).To(Equal(sourceId)) // ???
			}

			// Expect timestamp fields
			expectTimestamp := func(input string, expected time.Time) {
				inputTime, _ := time.Parse(misc.RFC3339Milli, input)
				Expect(inputTime).To(BeTemporally("~", expected, time.Second))
			}

			parseTimestamp := func(timestamp string) time.Time {
				parsed, ok := time.Parse(misc.RFC3339Milli, timestamp)
				if ok != nil {
					return time.Now()
				} else {
					return parsed
				}
			}

			receivedAt := parseTimestamp(messages[messageID].expectedReceivedAt)
			sentAt := parseTimestamp(messages[messageID].expectedSentAt)
			originalTimestamp := parseTimestamp(messages[messageID].expectedOriginalTimestamp)

			expectTimestamp(event.Message["receivedAt"].(string), receivedAt)
			expectTimestamp(event.Message["sentAt"].(string), sentAt)
			expectTimestamp(event.Message["originalTimestamp"].(string), originalTimestamp)
			expectTimestamp(event.Message["timestamp"].(string), misc.GetChronologicalTimeStamp(receivedAt, sentAt, originalTimestamp))

			// Expect message properties
			Expect(event.Message["some-property"].(string)).To(Equal(fmt.Sprintf("property-%s", messages[messageID].id)))

			if destinationID == "enabled-destination-b" {
				Expect(event.Message["user-transform"].(string)).To(Equal("value"))
			}
		}

		Expect(strings.Join(messageIDs, ",")).To(Equal(expectations.messageIds))

		return transformer.ResponseT{
			Events: []transformer.TransformerResponseT{
				{
					Output: map[string]interface{}{
						"int-value":    0,
						"string-value": fmt.Sprintf("value-%s", destinationID),
					},
					Metadata: transformer.MetadataT{
						SourceID:      "source-from-transformer",      // transformer should replay source id
						DestinationID: "destination-from-transformer", // transformer should replay destination id
					},
				},
				{
					Output: map[string]interface{}{
						"int-value":    1,
						"string-value": fmt.Sprintf("value-%s", destinationID),
					},
					Metadata: transformer.MetadataT{
						SourceID:      "source-from-transformer",      // transformer should replay source id
						DestinationID: "destination-from-transformer", // transformer should replay destination id
					},
				},
			},
		}
	}
}

func processorSetupAndAssertJobHandling(processor *HandleT, c *testContext, enableDedup, enableReporting bool) {
	Setup(processor, c, enableDedup, enableReporting)
	handlePendingGatewayJobs(processor)
}

func Setup(processor *HandleT, c *testContext, enableDedup, enableReporting bool) {
	var clearDB = false
	SetDisableDedupFeature(enableDedup)
	processor.Setup(c.mockBackendConfig, c.mockGatewayJobsDB, c.mockRouterJobsDB, c.mockBatchRouterJobsDB, c.mockProcErrorsDB, &clearDB, c.MockReportingI)
	processor.reportingEnabled = enableReporting
	// make sure the mock backend config has sent the configuration
	testutils.RunTestWithTimeout(func() {
		for !c.configInitialised {
			// a minimal sleep is required, to free this thread and allow scheduler to run other goroutines.
			time.Sleep(time.Nanosecond)
		}
	}, time.Second)
}

func handlePendingGatewayJobs(processor *HandleT) {
	didWork := processor.handlePendingGatewayJobs()
	Expect(didWork).To(Equal(true))
}<|MERGE_RESOLUTION|>--- conflicted
+++ resolved
@@ -249,13 +249,9 @@
 }
 
 var _ = Describe("Processor", func() {
-<<<<<<< HEAD
+	initProcessor()
+
 	var c *testContext
-=======
-	initProcessor()
-
-	var c *context
->>>>>>> 61c5e753
 
 	BeforeEach(func() {
 		transformerURL = "http://test"
