--- conflicted
+++ resolved
@@ -124,7 +124,6 @@
 }
 
 var (
-<<<<<<< HEAD
 	loopSleep                     time.Duration
 	dbReadBatchSize               int
 	transformBatchSize            int
@@ -134,19 +133,8 @@
 	writeKeyDestinationMap        map[string][]backendconfig.DestinationT
 	rawDataDestinations           []string
 	configSubscriberLock          sync.RWMutex
-=======
-	loopSleep              time.Duration
-	dbReadBatchSize        int
-	transformBatchSize     int
-	sessionInactivityThresholdInS    time.Duration
-	sessionThresholdEvents int
-	processSessions        bool
-	writeKeyDestinationMap map[string][]backendconfig.DestinationT
-	rawDataDestinations    []string
-	configSubscriberLock   sync.RWMutex
-	processReplays         []replayT
-	isReplayServer         bool
->>>>>>> c5a9ad49
+	processReplays                []replayT
+	isReplayServer                bool
 )
 
 func loadConfig() {
