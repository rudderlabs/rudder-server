package processor

import (
	"bytes"
	"context"
	"encoding/json"
	"errors"
	"fmt"
	"io"
	"net/http"
	"reflect"
	"strconv"
	"strings"
	"sync"
	"time"

	"github.com/rudderlabs/rudder-server/router"

	"github.com/rudderlabs/rudder-server/router/batchrouter"
	"github.com/rudderlabs/rudder-server/services/dedup"
	"golang.org/x/sync/errgroup"

	uuid "github.com/gofrs/uuid"
	"github.com/rudderlabs/rudder-server/admin"
	"github.com/rudderlabs/rudder-server/config"
	backendconfig "github.com/rudderlabs/rudder-server/config/backend-config"
	event_schema "github.com/rudderlabs/rudder-server/event-schema"
	"github.com/rudderlabs/rudder-server/jobsdb"
	"github.com/rudderlabs/rudder-server/processor/integrations"
	"github.com/rudderlabs/rudder-server/processor/stash"
	"github.com/rudderlabs/rudder-server/processor/transformer"
	"github.com/rudderlabs/rudder-server/rruntime"
	destinationdebugger "github.com/rudderlabs/rudder-server/services/debugger/destination"
	transformationdebugger "github.com/rudderlabs/rudder-server/services/debugger/transformation"
	"github.com/rudderlabs/rudder-server/services/stats"
	"github.com/rudderlabs/rudder-server/utils"
	"github.com/rudderlabs/rudder-server/utils/logger"
	"github.com/rudderlabs/rudder-server/utils/misc"
	"github.com/rudderlabs/rudder-server/utils/types"
	"github.com/tidwall/gjson"
)

func RegisterAdminHandlers(readonlyProcErrorDB jobsdb.ReadonlyJobsDB) {
	admin.RegisterAdminHandler("ProcErrors", &stash.StashRpcHandler{ReadOnlyJobsDB: readonlyProcErrorDB})
}

type PauseT struct {
	respChannel chan bool
}

//HandleT is an handle to this object used in main.go
type HandleT struct {
	paused                         bool
	pauseLock                      sync.Mutex
	pauseChannel                   chan *PauseT
	resumeChannel                  chan bool
	backendConfig                  backendconfig.BackendConfig
	stats                          stats.Stats
	gatewayDB                      jobsdb.JobsDB
	routerDB                       jobsdb.JobsDB
	batchRouterDB                  jobsdb.JobsDB
	errorDB                        jobsdb.JobsDB
	transformer                    transformer.Transformer
	pStatsJobs                     *misc.PerfStats
	pStatsDBR                      *misc.PerfStats
	statGatewayDBR                 stats.RudderStats
	pStatsDBW                      *misc.PerfStats
	statGatewayDBW                 stats.RudderStats
	statRouterDBW                  stats.RudderStats
	statBatchRouterDBW             stats.RudderStats
	statProcErrDBW                 stats.RudderStats
	transformEventsByTimeMutex     sync.RWMutex
	destTransformEventsByTimeTaken transformRequestPQ
	userTransformEventsByTimeTaken transformRequestPQ
	statDBR                        stats.RudderStats
	statDBW                        stats.RudderStats
	statLoopTime                   stats.RudderStats
	eventSchemasTime               stats.RudderStats
	validateEventsTime             stats.RudderStats
	processJobsTime                stats.RudderStats
	statSessionTransform           stats.RudderStats
	statUserTransform              stats.RudderStats
	statDestTransform              stats.RudderStats
	marshalSingularEvents          stats.RudderStats
	destProcessing                 stats.RudderStats
	pipeProcessing                 stats.RudderStats
	statNumRequests                stats.RudderStats
	statNumEvents                  stats.RudderStats
	statDBReadRequests             stats.RudderStats
	statDBReadEvents               stats.RudderStats
	statDBReadPayloadBytes         stats.RudderStats
	statDBWriteStatusTime          stats.RudderStats
	statDBWriteJobsTime            stats.RudderStats
	statDBWriteRouterPayloadBytes  stats.RudderStats
	statDBWriteBatchPayloadBytes   stats.RudderStats
	statDBWriteRouterEvents        stats.RudderStats
	statDBWriteBatchEvents         stats.RudderStats
	statDestNumOutputEvents        stats.RudderStats
	statBatchDestNumOutputEvents   stats.RudderStats
	logger                         logger.LoggerI
	eventSchemaHandler             types.EventSchemasI
	dedupHandler                   dedup.DedupI
	reporting                      types.ReportingI
	reportingEnabled               bool
	transformerFeatures            json.RawMessage

	backgroundWait   func() error
	backgroundCancel context.CancelFunc
}

var defaultTransformerFeatures = `{
	"routerTransform": {
	  "MARKETO": true,
	  "HS": true
	}
  }`

var mainLoopTimeout = 200 * time.Millisecond
var featuresRetryMaxAttempts = 10

type DestStatT struct {
	numEvents              stats.RudderStats
	numOutputSuccessEvents stats.RudderStats
	numOutputFailedEvents  stats.RudderStats
	transformTime          stats.RudderStats
}

type ParametersT struct {
	SourceID                string      `json:"source_id"`
	DestinationID           string      `json:"destination_id"`
	ReceivedAt              string      `json:"received_at"`
	TransformAt             string      `json:"transform_at"`
	MessageID               string      `json:"message_id"`
	GatewayJobID            int64       `json:"gateway_job_id"`
	SourceBatchID           string      `json:"source_batch_id"`
	SourceTaskID            string      `json:"source_task_id"`
	SourceTaskRunID         string      `json:"source_task_run_id"`
	SourceJobID             string      `json:"source_job_id"`
	SourceJobRunID          string      `json:"source_job_run_id"`
	EventName               string      `json:"event_name"`
	EventType               string      `json:"event_type"`
	SourceDefinitionID      string      `json:"source_definition_id"`
	DestinationDefinitionID string      `json:"destination_definition_id"`
	SourceCategory          string      `json:"source_category"`
	RecordID                interface{} `json:"record_id"`
}

type MetricMetadata struct {
	sourceID                string
	destinationID           string
	sourceBatchID           string
	sourceTaskID            string
	sourceTaskRunID         string
	sourceJobID             string
	sourceJobRunID          string
	sourceDefinitionID      string
	destinationDefinitionID string
	sourceCategory          string
}

type WriteKeyT string
type SourceIDT string

const USER_TRANSFORMATION = "USER_TRANSFORMATION"
const DEST_TRANSFORMATION = "DEST_TRANSFORMATION"

func (proc *HandleT) buildStatTags(sourceID, workspaceID string, destination backendconfig.DestinationT, transformationType string) map[string]string {
	var module = "router"
	if batchrouter.IsObjectStorageDestination(destination.DestinationDefinition.Name) {
		module = "batch_router"
	}
	if batchrouter.IsWarehouseDestination(destination.DestinationDefinition.Name) {
		module = "warehouse"
	}

	return map[string]string{
		"module":         module,
		"destination":    destination.ID,
		"destType":       destination.DestinationDefinition.Name,
		"source":         sourceID,
		"workspaceId":    workspaceID,
		"transformation": transformationType,
	}
}

func (proc *HandleT) newUserTransformationStat(sourceID, workspaceID string, destination backendconfig.DestinationT) *DestStatT {
	tags := proc.buildStatTags(sourceID, workspaceID, destination, USER_TRANSFORMATION)

	tags["transformation_id"] = destination.Transformations[0].ID
	tags["transformation_version_id"] = destination.Transformations[0].VersionID

	numEvents := proc.stats.NewTaggedStat("proc_num_ut_input_events", stats.CountType, tags)
	numOutputSuccessEvents := proc.stats.NewTaggedStat("proc_num_ut_output_success_events", stats.CountType, tags)
	numOutputFailedEvents := proc.stats.NewTaggedStat("proc_num_ut_output_failed_events", stats.CountType, tags)
	transformTime := proc.stats.NewTaggedStat("proc_user_transform", stats.TimerType, tags)

	return &DestStatT{
		numEvents:              numEvents,
		numOutputSuccessEvents: numOutputSuccessEvents,
		numOutputFailedEvents:  numOutputFailedEvents,
		transformTime:          transformTime,
	}
}

func (proc *HandleT) newDestinationTransformationStat(sourceID, workspaceID, transformAt string, destination backendconfig.DestinationT) *DestStatT {
	tags := proc.buildStatTags(sourceID, workspaceID, destination, DEST_TRANSFORMATION)

	tags["transform_at"] = transformAt

	numEvents := proc.stats.NewTaggedStat("proc_num_dt_input_events", stats.CountType, tags)
	numOutputSuccessEvents := proc.stats.NewTaggedStat("proc_num_dt_output_success_events", stats.CountType, tags)
	numOutputFailedEvents := proc.stats.NewTaggedStat("proc_num_dt_output_failed_events", stats.CountType, tags)
	destTransform := proc.stats.NewTaggedStat("proc_dest_transform", stats.TimerType, tags)

	return &DestStatT{
		numEvents:              numEvents,
		numOutputSuccessEvents: numOutputSuccessEvents,
		numOutputFailedEvents:  numOutputFailedEvents,
		transformTime:          destTransform,
	}
}

//Print the internal structure
func (proc *HandleT) Print() {
	if !proc.logger.IsDebugLevel() {
		return
	}
}

func Init() {
	loadConfig()
	pkgLogger = logger.NewLogger().Child("processor")
}

// NewProcessor creates a new Processor intanstace
func NewProcessor() *HandleT {
	return &HandleT{
		transformer: transformer.NewTransformer(),
	}
}

func (proc *HandleT) Status() interface{} {
	proc.transformEventsByTimeMutex.RLock()
	defer proc.transformEventsByTimeMutex.RUnlock()
	statusRes := make(map[string][]TransformRequestT)
	for _, pqDestEvent := range proc.destTransformEventsByTimeTaken {
		statusRes["dest-transformer"] = append(statusRes["dest-transformer"], *pqDestEvent)
	}
	for _, pqUserEvent := range proc.userTransformEventsByTimeTaken {
		statusRes["user-transformer"] = append(statusRes["user-transformer"], *pqUserEvent)
	}

	if enableDedup {
		proc.dedupHandler.PrintHistogram()
	}

	return statusRes
}

//Setup initializes the module
func (proc *HandleT) Setup(backendConfig backendconfig.BackendConfig, gatewayDB jobsdb.JobsDB, routerDB jobsdb.JobsDB, batchRouterDB jobsdb.JobsDB, errorDB jobsdb.JobsDB, clearDB *bool, reporting types.ReportingI) {
	proc.pauseChannel = make(chan *PauseT)
	proc.resumeChannel = make(chan bool)
	proc.reporting = reporting
	config.RegisterBoolConfigVariable(types.DEFAULT_REPORTING_ENABLED, &proc.reportingEnabled, false, "Reporting.enabled")
	proc.logger = pkgLogger
	proc.backendConfig = backendConfig
	proc.stats = stats.DefaultStats

	proc.gatewayDB = gatewayDB
	proc.routerDB = routerDB
	proc.batchRouterDB = batchRouterDB
	proc.errorDB = errorDB
	proc.pStatsJobs = &misc.PerfStats{}
	proc.pStatsDBR = &misc.PerfStats{}
	proc.pStatsDBW = &misc.PerfStats{}
	proc.userTransformEventsByTimeTaken = make([]*TransformRequestT, 0, transformTimesPQLength)
	proc.destTransformEventsByTimeTaken = make([]*TransformRequestT, 0, transformTimesPQLength)
	proc.pStatsJobs.Setup("ProcessorJobs")
	proc.pStatsDBR.Setup("ProcessorDBRead")
	proc.pStatsDBW.Setup("ProcessorDBWrite")

	proc.statGatewayDBR = proc.stats.NewStat("processor.gateway_db_read", stats.CountType)
	proc.statGatewayDBW = proc.stats.NewStat("processor.gateway_db_write", stats.CountType)
	proc.statRouterDBW = proc.stats.NewStat("processor.router_db_write", stats.CountType)
	proc.statBatchRouterDBW = proc.stats.NewStat("processor.batch_router_db_write", stats.CountType)
	proc.statDBR = proc.stats.NewStat("processor.gateway_db_read_time", stats.TimerType)
	proc.statDBW = proc.stats.NewStat("processor.gateway_db_write_time", stats.TimerType)
	proc.statProcErrDBW = proc.stats.NewStat("processor.proc_err_db_write", stats.CountType)
	proc.statLoopTime = proc.stats.NewStat("processor.loop_time", stats.TimerType)
	proc.eventSchemasTime = proc.stats.NewStat("processor.event_schemas_time", stats.TimerType)
	proc.validateEventsTime = proc.stats.NewStat("processor.validate_events_time", stats.TimerType)
	proc.processJobsTime = proc.stats.NewStat("processor.process_jobs_time", stats.TimerType)
	proc.statSessionTransform = proc.stats.NewStat("processor.session_transform_time", stats.TimerType)
	proc.statUserTransform = proc.stats.NewStat("processor.user_transform_time", stats.TimerType)
	proc.statDestTransform = proc.stats.NewStat("processor.dest_transform_time", stats.TimerType)
	proc.marshalSingularEvents = proc.stats.NewStat("processor.marshal_singular_events", stats.TimerType)
	proc.destProcessing = proc.stats.NewStat("processor.dest_processing", stats.TimerType)
	proc.pipeProcessing = proc.stats.NewStat("processor.pipe_processing", stats.TimerType)
	proc.statNumRequests = proc.stats.NewStat("processor.num_requests", stats.CountType)
	proc.statNumEvents = proc.stats.NewStat("processor.num_events", stats.CountType)

	proc.statDBReadRequests = proc.stats.NewStat("processor.db_read_requests", stats.HistogramType)
	proc.statDBReadEvents = proc.stats.NewStat("processor.db_read_events", stats.HistogramType)
	proc.statDBReadPayloadBytes = proc.stats.NewStat("processor.db_read_payload_bytes", stats.HistogramType)

	proc.statDBWriteJobsTime = proc.stats.NewStat("processor.db_write_jobs_time", stats.TimerType)
	proc.statDBWriteStatusTime = proc.stats.NewStat("processor.db_write_status_time", stats.TimerType)

	proc.statDBWriteRouterPayloadBytes = proc.stats.NewTaggedStat("processor.db_write_payload_bytes", stats.HistogramType, stats.Tags{
		"module": "router",
	})
	proc.statDBWriteBatchPayloadBytes = proc.stats.NewTaggedStat("processor.db_write_payload_bytes", stats.HistogramType, stats.Tags{
		"module": "batch_router",
	})
	proc.statDBWriteRouterEvents = proc.stats.NewTaggedStat("processor.db_write_events", stats.HistogramType, stats.Tags{
		"module": "router",
	})
	proc.statDBWriteBatchEvents = proc.stats.NewTaggedStat("processor.db_write_events", stats.HistogramType, stats.Tags{
		"module": "batch_router",
	})

	// Add a separate tag for batch router
	proc.statDestNumOutputEvents = proc.stats.NewTaggedStat("processor.num_output_events", stats.CountType, stats.Tags{
		"module": "router",
	})
	proc.statBatchDestNumOutputEvents = proc.stats.NewTaggedStat("processor.num_output_events", stats.CountType, stats.Tags{
		"module": "batch_router",
	})
	admin.RegisterStatusHandler("processor", proc)
	if enableEventSchemasFeature {
		proc.eventSchemaHandler = event_schema.GetInstance()
	}
	if enableDedup {
		proc.dedupHandler = dedup.GetInstance(clearDB)
	}

	ctx, cancel := context.WithCancel(context.Background())
	g, ctx := errgroup.WithContext(ctx)

	proc.backgroundWait = g.Wait
	proc.backgroundCancel = cancel

	rruntime.Go(func() {
		proc.backendConfigSubscriber()
	})

	g.Go(misc.WithBugsnag(func() error {
		proc.getTransformerFeatureJson(ctx)
		return nil
	}))

	g.Go(misc.WithBugsnag(func() error {
		router.CleanFailedRecordsTableProcess(ctx)
		return nil
	}))

	proc.transformer.Setup()

	proc.crashRecover()
}

// Start starts this processor's main loops.
func (proc *HandleT) Start(ctx context.Context) {
	g, ctx := errgroup.WithContext(ctx)

	g.Go(misc.WithBugsnag(func() error {
		if err := proc.backendConfig.WaitForConfig(ctx); err != nil {
			return err
		}
		// proc.mainLoop(ctx)
		proc.pipeline(ctx)
		return nil
	}))

	g.Go(misc.WithBugsnag(func() error {
		st := stash.New()
		st.Setup(proc.errorDB)
		st.Start(ctx)
		return nil
	}))

	_ = g.Wait()
}

func (proc *HandleT) Shutdown() {
	proc.backgroundCancel()
	_ = proc.backgroundWait()
}

var (
	loopSleep                 time.Duration
	maxLoopSleep              time.Duration
	fixedLoopSleep            time.Duration
	maxEventsToProcess        int
	transformBatchSize        int
	userTransformBatchSize    int
	writeKeyDestinationMap    map[string][]backendconfig.DestinationT
	writeKeySourceMap         map[string]backendconfig.SourceT
	destinationIDtoTypeMap    map[string]string
	batchDestinations         []string
	configSubscriberLock      sync.RWMutex
	customDestinations        []string
	pkgLogger                 logger.LoggerI
	enableEventSchemasFeature bool
	enableEventSchemasAPIOnly bool
	enableDedup               bool
	transformTimesPQLength    int
	captureEventNameStats     bool
	transformerURL            string
	pollInterval              time.Duration
	isUnLocked                bool
	GWCustomVal               string
)

func loadConfig() {
	config.RegisterDurationConfigVariable(time.Duration(5000), &maxLoopSleep, true, time.Millisecond, []string{"Processor.maxLoopSleep", "Processor.maxLoopSleepInMS"}...)
	config.RegisterDurationConfigVariable(time.Duration(10), &loopSleep, true, time.Millisecond, []string{"Processor.loopSleep", "Processor.loopSleepInMS"}...)
	config.RegisterDurationConfigVariable(time.Duration(0), &fixedLoopSleep, true, time.Millisecond, []string{"Processor.fixedLoopSleep", "Processor.fixedLoopSleepInMS"}...)
	config.RegisterIntConfigVariable(100, &transformBatchSize, true, 1, "Processor.transformBatchSize")
	config.RegisterIntConfigVariable(200, &userTransformBatchSize, true, 1, "Processor.userTransformBatchSize")
	// Enable dedup of incoming events by default
	config.RegisterBoolConfigVariable(false, &enableDedup, false, "Dedup.enableDedup")
	// EventSchemas feature. false by default
	config.RegisterBoolConfigVariable(false, &enableEventSchemasFeature, false, "EventSchemas.enableEventSchemasFeature")
	config.RegisterBoolConfigVariable(false, &enableEventSchemasAPIOnly, false, "EventSchemas.enableEventSchemasAPIOnly")
	config.RegisterIntConfigVariable(10000, &maxEventsToProcess, true, 1, "Processor.maxLoopProcessEvents")

	batchDestinations, customDestinations = misc.LoadDestinations()
	config.RegisterIntConfigVariable(5, &transformTimesPQLength, false, 1, "Processor.transformTimesPQLength")
	// Capture event name as a tag in event level stats
	config.RegisterBoolConfigVariable(false, &captureEventNameStats, true, "Processor.Stats.captureEventName")
	transformerURL = config.GetEnv("DEST_TRANSFORM_URL", "http://localhost:9090")
	config.RegisterDurationConfigVariable(time.Duration(5), &pollInterval, false, time.Second, []string{"Processor.pollInterval", "Processor.pollIntervalInS"}...)
	// GWCustomVal is used as a key in the jobsDB customval column
	config.RegisterStringConfigVariable("GW", &GWCustomVal, false, "Gateway.CustomVal")
}

func (proc *HandleT) getTransformerFeatureJson(ctx context.Context) {
	for {
		for i := 0; i < featuresRetryMaxAttempts; i++ {
			if ctx.Err() != nil {
				return
			}

			url := transformerURL + "/features"
			req, err := http.NewRequest("GET", url, bytes.NewReader([]byte{}))
			if err != nil {
				proc.logger.Error("error creating request - %s", err)
				time.Sleep(200 * time.Millisecond)
				continue
			}
			tr := &http.Transport{}
			client := &http.Client{Transport: tr}
			res, err := client.Do(req)

			if err != nil {
				proc.logger.Error("error sending request - %s", err)
				time.Sleep(200 * time.Millisecond)
				continue
			}
			if res.StatusCode == 200 {
				body, err := io.ReadAll(res.Body)
				if err == nil {
					proc.transformerFeatures = json.RawMessage(body)
					res.Body.Close()
					break
				} else {
					res.Body.Close()
					time.Sleep(200 * time.Millisecond)
					continue
				}
			} else if res.StatusCode == 404 {
				proc.transformerFeatures = json.RawMessage(defaultTransformerFeatures)
				break
			}
		}
		if proc.transformerFeatures != nil && !isUnLocked {
			isUnLocked = true
		}

		select {
		case <-ctx.Done():
			return
		case <-time.After(pollInterval):
		}
	}
}

//SetDisableDedupFeature overrides SetDisableDedupFeature configuration and returns previous value
func SetDisableDedupFeature(b bool) bool {
	prev := enableDedup
	enableDedup = b
	return prev
}

func SetMainLoopTimeout(timeout time.Duration) {
	mainLoopTimeout = timeout
}

func SetFeaturesRetryAttempts(overrideAttempts int) {
	featuresRetryMaxAttempts = overrideAttempts
}

func SetIsUnlocked(unlockVar bool) {
	isUnLocked = unlockVar
}

func (proc *HandleT) backendConfigSubscriber() {
	ch := make(chan utils.DataEvent)
	proc.backendConfig.Subscribe(ch, backendconfig.TopicProcessConfig)
	for {
		config := <-ch
		configSubscriberLock.Lock()
		writeKeyDestinationMap = make(map[string][]backendconfig.DestinationT)
		writeKeySourceMap = map[string]backendconfig.SourceT{}
		destinationIDtoTypeMap = make(map[string]string)
		sources := config.Data.(backendconfig.ConfigT)
		for _, source := range sources.Sources {
			writeKeySourceMap[source.WriteKey] = source
			if source.Enabled {
				writeKeyDestinationMap[source.WriteKey] = source.Destinations
				for _, destination := range source.Destinations {
					destinationIDtoTypeMap[destination.ID] = destination.DestinationDefinition.Name
				}
			}
		}
		configSubscriberLock.Unlock()
	}
}

func getSourceByWriteKey(writeKey string) (backendconfig.SourceT, error) {
	var err error
	configSubscriberLock.RLock()
	defer configSubscriberLock.RUnlock()
	source, ok := writeKeySourceMap[writeKey]
	if !ok {
		err = errors.New("source not found for writeKey")
		pkgLogger.Errorf(`Processor : source not found for writeKey: %s`, writeKey)
	}
	return source, err
}

func getEnabledDestinations(writeKey string, destinationName string) []backendconfig.DestinationT {
	configSubscriberLock.RLock()
	defer configSubscriberLock.RUnlock()
	var enabledDests []backendconfig.DestinationT
	for _, dest := range writeKeyDestinationMap[writeKey] {
		if destinationName == dest.DestinationDefinition.Name && dest.Enabled {
			enabledDests = append(enabledDests, dest)
		}
	}
	return enabledDests
}

func getBackendEnabledDestinationTypes(writeKey string) map[string]backendconfig.DestinationDefinitionT {
	configSubscriberLock.RLock()
	defer configSubscriberLock.RUnlock()
	var enabledDestinationTypes = make(map[string]backendconfig.DestinationDefinitionT)
	for _, destination := range writeKeyDestinationMap[writeKey] {
		if destination.Enabled {
			enabledDestinationTypes[destination.DestinationDefinition.DisplayName] = destination.DestinationDefinition
		}
	}
	return enabledDestinationTypes
}

func getTimestampFromEvent(event types.SingularEventT, field string) time.Time {
	var timestamp time.Time
	var ok bool
	if timestamp, ok = misc.GetParsedTimestamp(event[field]); !ok {
		timestamp = time.Now()
	}
	return timestamp
}

func enhanceWithTimeFields(event *transformer.TransformerEventT, singularEventMap types.SingularEventT, receivedAt time.Time) {
	// set timestamp skew based on timestamp fields from SDKs
	originalTimestamp := getTimestampFromEvent(singularEventMap, "originalTimestamp")
	sentAt := getTimestampFromEvent(singularEventMap, "sentAt")
	var timestamp time.Time
	var ok bool

	// use existing timestamp if it exists in the event, add new timestamp otherwise
	if timestamp, ok = misc.GetParsedTimestamp(event.Message["timestamp"]); !ok {
		// calculate new timestamp using using the formula
		// timestamp = receivedAt - (sentAt - originalTimestamp)
		timestamp = misc.GetChronologicalTimeStamp(receivedAt, sentAt, originalTimestamp)
	}

	// set all timestamps in RFC3339 format
	event.Message["receivedAt"] = receivedAt.Format(misc.RFC3339Milli)
	event.Message["originalTimestamp"] = originalTimestamp.Format(misc.RFC3339Milli)
	event.Message["sentAt"] = sentAt.Format(misc.RFC3339Milli)
	event.Message["timestamp"] = timestamp.Format(misc.RFC3339Milli)
}

func makeCommonMetadataFromSingularEvent(singularEvent types.SingularEventT, batchEvent *jobsdb.JobT, receivedAt time.Time, source backendconfig.SourceT) *transformer.MetadataT {
	commonMetadata := transformer.MetadataT{}

	eventBytes, err := json.Marshal(singularEvent)
	if err != nil {
		//Marshalling should never fail. But still panicking.
		panic(fmt.Errorf("[Processor] couldn't marshal singularEvent. singularEvent: %v", singularEvent))
	}
	commonMetadata.SourceID = gjson.GetBytes(batchEvent.Parameters, "source_id").Str
	commonMetadata.WorkspaceID = source.WorkspaceID
	commonMetadata.Namespace = config.GetKubeNamespace()
	commonMetadata.InstanceID = config.GetInstanceID()
	commonMetadata.RudderID = batchEvent.UserID
	commonMetadata.JobID = batchEvent.JobID
	commonMetadata.MessageID = misc.GetStringifiedData(singularEvent["messageId"])
	commonMetadata.ReceivedAt = receivedAt.Format(misc.RFC3339Milli)
	commonMetadata.SourceBatchID = gjson.GetBytes(eventBytes, "context.sources.batch_id").String()
	commonMetadata.SourceTaskID = gjson.GetBytes(eventBytes, "context.sources.task_id").String()
	commonMetadata.SourceTaskRunID = gjson.GetBytes(eventBytes, "context.sources.task_run_id").String()
	commonMetadata.SourceJobID = gjson.GetBytes(eventBytes, "context.sources.job_id").String()
	commonMetadata.SourceJobRunID = gjson.GetBytes(eventBytes, "context.sources.job_run_id").String()
	commonMetadata.RecordID = gjson.GetBytes(eventBytes, "recordId").Value()
	commonMetadata.SourceType = source.SourceDefinition.Name
	commonMetadata.SourceCategory = source.SourceDefinition.Category
	commonMetadata.EventName = misc.GetStringifiedData(singularEvent["event"])
	commonMetadata.EventType = misc.GetStringifiedData(singularEvent["type"])
	commonMetadata.SourceDefinitionID = source.SourceDefinition.ID
	return &commonMetadata
}

// add metadata to each singularEvent which will be returned by transformer in response
func enhanceWithMetadata(commonMetadata *transformer.MetadataT, event *transformer.TransformerEventT, destination backendconfig.DestinationT) {
	metadata := transformer.MetadataT{}
	metadata.SourceType = commonMetadata.SourceType
	metadata.SourceCategory = commonMetadata.SourceCategory
	metadata.SourceID = commonMetadata.SourceID
	metadata.WorkspaceID = commonMetadata.WorkspaceID
	metadata.Namespace = commonMetadata.Namespace
	metadata.InstanceID = commonMetadata.InstanceID
	metadata.RudderID = commonMetadata.RudderID
	metadata.JobID = commonMetadata.JobID
	metadata.MessageID = commonMetadata.MessageID
	metadata.ReceivedAt = commonMetadata.ReceivedAt
	metadata.SourceBatchID = commonMetadata.SourceBatchID
	metadata.SourceTaskID = commonMetadata.SourceTaskID
	metadata.SourceTaskRunID = commonMetadata.SourceTaskRunID
	metadata.RecordID = commonMetadata.RecordID
	metadata.SourceJobID = commonMetadata.SourceJobID
	metadata.SourceJobRunID = commonMetadata.SourceJobRunID
	metadata.EventName = commonMetadata.EventName
	metadata.EventType = commonMetadata.EventType
	metadata.SourceDefinitionID = commonMetadata.SourceDefinitionID
	metadata.DestinationID = destination.ID
	metadata.DestinationDefinitionID = destination.DestinationDefinition.ID
	metadata.DestinationType = destination.DestinationDefinition.Name
	if event.SessionID != "" {
		metadata.SessionID = event.SessionID
	}
	event.Metadata = metadata
}

func getKeyFromSourceAndDest(srcID string, destID string) string {
	return srcID + "::" + destID
}

func getSourceAndDestIDsFromKey(key string) (sourceID string, destID string) {
	fields := strings.Split(key, "::")
	return fields[0], fields[1]
}

func recordEventDeliveryStatus(jobsByDestID map[string][]*jobsdb.JobT) {
	for destID, jobs := range jobsByDestID {
		if !destinationdebugger.HasUploadEnabled(destID) {
			continue
		}
		for _, job := range jobs {
			var params map[string]interface{}
			err := json.Unmarshal(job.Parameters, &params)
			if err != nil {
				pkgLogger.Errorf("Error while UnMarshaling live event parameters: %w", err)
				continue
			}

			sourceID, _ := params["source_id"].(string)
			destID, _ := params["destination_id"].(string)
			procErr, _ := params["error"].(string)
			procErr = strconv.Quote(procErr)
			statusCode := fmt.Sprint(params["status_code"])
			sentAt := time.Now().Format(misc.RFC3339Milli)
			events := make([]map[string]interface{}, 0)
			err = json.Unmarshal(job.EventPayload, &events)
			if err != nil {
				pkgLogger.Errorf("Error while UnMarshaling live event payload: %w", err)
				continue
			}
			for i := range events {
				event := &events[i]
				eventPayload, err := json.Marshal(*event)
				if err != nil {
					pkgLogger.Errorf("Error while Marshaling live event payload: %w", err)
					continue
				}

				eventName := misc.GetStringifiedData(gjson.GetBytes(eventPayload, "event").String())
				eventType := misc.GetStringifiedData(gjson.GetBytes(eventPayload, "type").String())
				deliveryStatus := destinationdebugger.DeliveryStatusT{
					EventName:     eventName,
					EventType:     eventType,
					SentAt:        sentAt,
					DestinationID: destID,
					SourceID:      sourceID,
					Payload:       eventPayload,
					AttemptNum:    1,
					JobState:      jobsdb.Aborted.State,
					ErrorCode:     statusCode,
					ErrorResponse: []byte(fmt.Sprintf(`{"error": %s}`, procErr)),
				}
				destinationdebugger.RecordEventDeliveryStatus(destID, &deliveryStatus)
			}

		}
	}
}

func (proc *HandleT) getDestTransformerEvents(response transformer.ResponseT, commonMetaData transformer.MetadataT, destination backendconfig.DestinationT, stage string, trackingPlanEnabled bool) ([]transformer.TransformerEventT, []*types.PUReportedMetric, map[string]int64, map[string]MetricMetadata) {
	successMetrics := make([]*types.PUReportedMetric, 0)
	connectionDetailsMap := make(map[string]*types.ConnectionDetails)
	statusDetailsMap := make(map[string]*types.StatusDetail)
	successCountMap := make(map[string]int64)
	successCountMetadataMap := make(map[string]MetricMetadata)
	var eventsToTransform []transformer.TransformerEventT
	for _, userTransformedEvent := range response.Events {
		//Update metrics maps
		proc.updateMetricMaps(successCountMetadataMap, successCountMap, connectionDetailsMap, statusDetailsMap, userTransformedEvent, jobsdb.Succeeded.State, []byte(`{}`))

		eventMetadata := commonMetaData
		eventMetadata.MessageIDs = userTransformedEvent.Metadata.MessageIDs
		eventMetadata.MessageID = userTransformedEvent.Metadata.MessageID
		eventMetadata.JobID = userTransformedEvent.Metadata.JobID
		eventMetadata.SourceBatchID = userTransformedEvent.Metadata.SourceBatchID
		eventMetadata.SourceTaskID = userTransformedEvent.Metadata.SourceTaskID
		eventMetadata.SourceTaskRunID = userTransformedEvent.Metadata.SourceTaskRunID
		eventMetadata.SourceJobID = userTransformedEvent.Metadata.SourceJobID
		eventMetadata.SourceJobRunID = userTransformedEvent.Metadata.SourceJobRunID
		eventMetadata.RudderID = userTransformedEvent.Metadata.RudderID
		eventMetadata.ReceivedAt = userTransformedEvent.Metadata.ReceivedAt
		eventMetadata.SessionID = userTransformedEvent.Metadata.SessionID
		eventMetadata.EventName = userTransformedEvent.Metadata.EventName
		eventMetadata.EventType = userTransformedEvent.Metadata.EventType
		eventMetadata.SourceDefinitionID = userTransformedEvent.Metadata.SourceDefinitionID
		eventMetadata.DestinationDefinitionID = userTransformedEvent.Metadata.DestinationDefinitionID
		eventMetadata.SourceCategory = userTransformedEvent.Metadata.SourceCategory
		updatedEvent := transformer.TransformerEventT{
			Message:     userTransformedEvent.Output,
			Metadata:    eventMetadata,
			Destination: destination,
		}
		eventsToTransform = append(eventsToTransform, updatedEvent)
	}

	//REPORTING - START
	if proc.isReportingEnabled() {
		types.AssertSameKeys(connectionDetailsMap, statusDetailsMap)

		var inPU, pu string
		if stage == transformer.UserTransformerStage {
			if trackingPlanEnabled {
				inPU = types.TRACKINGPLAN_VALIDATOR
			} else {
				inPU = types.GATEWAY
			}
			pu = types.USER_TRANSFORMER
		} else if stage == transformer.TrackingPlanValidationStage {
			inPU = types.GATEWAY
			pu = types.TRACKINGPLAN_VALIDATOR
		}

		for k, cd := range connectionDetailsMap {
			m := &types.PUReportedMetric{
				ConnectionDetails: *cd,
				PUDetails:         *types.CreatePUDetails(inPU, pu, false, false),
				StatusDetail:      statusDetailsMap[k],
			}
			successMetrics = append(successMetrics, m)
		}
	}
	//REPORTING - END

	return eventsToTransform, successMetrics, successCountMap, successCountMetadataMap
}

func (proc *HandleT) updateMetricMaps(countMetadataMap map[string]MetricMetadata, countMap map[string]int64, connectionDetailsMap map[string]*types.ConnectionDetails, statusDetailsMap map[string]*types.StatusDetail, event transformer.TransformerResponseT, status string, payload json.RawMessage) {
	if proc.isReportingEnabled() {
		countKey := fmt.Sprintf("%s:%s:%s", event.Metadata.SourceID, event.Metadata.DestinationID, event.Metadata.SourceBatchID)
		if _, ok := countMap[countKey]; !ok {
			countMap[countKey] = 0
		}
		countMap[countKey] = countMap[countKey] + 1
		if countMetadataMap != nil {
			if _, ok := countMetadataMap[countKey]; !ok {
				countMetadataMap[countKey] = MetricMetadata{sourceID: event.Metadata.SourceID, destinationID: event.Metadata.DestinationID, sourceBatchID: event.Metadata.SourceBatchID, sourceTaskID: event.Metadata.SourceTaskID, sourceTaskRunID: event.Metadata.SourceTaskRunID, sourceJobID: event.Metadata.SourceJobID, sourceJobRunID: event.Metadata.SourceJobRunID, sourceDefinitionID: event.Metadata.SourceDefinitionID, destinationDefinitionID: event.Metadata.DestinationDefinitionID, sourceCategory: event.Metadata.SourceCategory}
			}
		}

		key := fmt.Sprintf("%s:%s:%s:%s:%d", event.Metadata.SourceID, event.Metadata.DestinationID, event.Metadata.SourceBatchID, status, event.StatusCode)
		_, ok := connectionDetailsMap[key]
		if !ok {
			cd := types.CreateConnectionDetail(event.Metadata.SourceID, event.Metadata.DestinationID, event.Metadata.SourceBatchID, event.Metadata.SourceTaskID, event.Metadata.SourceTaskRunID, event.Metadata.SourceJobID, event.Metadata.SourceJobRunID, event.Metadata.SourceDefinitionID, event.Metadata.DestinationDefinitionID, event.Metadata.SourceCategory)
			connectionDetailsMap[key] = cd
		}
		sd, ok := statusDetailsMap[key]
		if !ok {
			var eventName string
			var eventType string
			if string(payload) != `{}` {
				eventName = event.Metadata.EventName
				eventType = event.Metadata.EventType
			}
			sd = types.CreateStatusDetail(status, 0, event.StatusCode, event.Error, payload, eventName, eventType)
			statusDetailsMap[key] = sd
		}
		sd.Count++
	}
}

func (proc *HandleT) getFailedEventJobs(response transformer.ResponseT, commonMetaData transformer.MetadataT, eventsByMessageID map[string]types.SingularEventWithReceivedAt, stage string, transformationEnabled bool, trackingPlanEnabled bool) ([]*jobsdb.JobT, []*types.PUReportedMetric, map[string]int64) {
	failedMetrics := make([]*types.PUReportedMetric, 0)
	connectionDetailsMap := make(map[string]*types.ConnectionDetails)
	statusDetailsMap := make(map[string]*types.StatusDetail)
	failedCountMap := make(map[string]int64)
	var failedEventsToStore []*jobsdb.JobT
	for _, failedEvent := range response.FailedEvents {
		var messages []types.SingularEventT
		if len(failedEvent.Metadata.MessageIDs) > 0 {
			messageIds := failedEvent.Metadata.MessageIDs
			for _, msgID := range messageIds {
				messages = append(messages, eventsByMessageID[msgID].SingularEvent)
			}
		} else {
			messages = append(messages, eventsByMessageID[failedEvent.Metadata.MessageID].SingularEvent)
		}
		payload, err := json.Marshal(messages)
		if err != nil {
			proc.logger.Errorf(`[Processor: getFailedEventJobs] Failed to unmarshal list of failed events: %v`, err)
			continue
		}

		//Using first element in messages array for sample event
		sampleEvent, err := json.Marshal(messages[0])
		if err != nil {
			proc.logger.Errorf(`[Processor: getFailedEventJobs] Failed to unmarshal first element in failed events: %v`, err)
			sampleEvent = []byte(`{}`)
		}
		//Update metrics maps
		proc.updateMetricMaps(nil, failedCountMap, connectionDetailsMap, statusDetailsMap, failedEvent, jobsdb.Aborted.State, sampleEvent)

		id := uuid.Must(uuid.NewV4())

		params := map[string]interface{}{
			"source_id":          commonMetaData.SourceID,
			"destination_id":     commonMetaData.DestinationID,
			"source_job_run_id":  failedEvent.Metadata.SourceJobRunID,
			"error":              failedEvent.Error,
			"status_code":        failedEvent.StatusCode,
			"stage":              stage,
			"record_id":          failedEvent.Metadata.RecordID,
			"source_task_run_id": failedEvent.Metadata.SourceTaskRunID,
		}
		eventContext, castOk := failedEvent.Output["context"].(map[string]interface{})
		if castOk {
			params["violationErrors"] = eventContext["violationErrors"]
		}
		marshalledParams, err := json.Marshal(params)
		if err != nil {
			proc.logger.Errorf("[Processor] Failed to marshal parameters. Parameters: %v", params)
			marshalledParams = []byte(`{"error": "Processor failed to marshal params"}`)
		}

		newFailedJob := jobsdb.JobT{
			UUID:         id,
			EventPayload: payload,
			Parameters:   marshalledParams,
			CreatedAt:    time.Now(),
			ExpireAt:     time.Now(),
			CustomVal:    commonMetaData.DestinationType,
			UserID:       failedEvent.Metadata.RudderID,
		}
		failedEventsToStore = append(failedEventsToStore, &newFailedJob)

		procErrorStat := stats.NewTaggedStat("proc_error_counts", stats.CountType, stats.Tags{
			"destName":   commonMetaData.DestinationType,
			"statusCode": strconv.Itoa(failedEvent.StatusCode),
			"stage":      stage,
		})

		procErrorStat.Increment()
	}

	//REPORTING - START
	if proc.isReportingEnabled() {
		types.AssertSameKeys(connectionDetailsMap, statusDetailsMap)

		var inPU, pu string
		if stage == transformer.DestTransformerStage {
			if transformationEnabled {
				inPU = types.USER_TRANSFORMER
			} else {
				if trackingPlanEnabled {
					inPU = types.TRACKINGPLAN_VALIDATOR
				} else {
					inPU = types.GATEWAY
				}
			}
			pu = types.DEST_TRANSFORMER
		} else if stage == transformer.UserTransformerStage {
			if trackingPlanEnabled {
				inPU = types.TRACKINGPLAN_VALIDATOR
			} else {
				inPU = types.GATEWAY
			}
			pu = types.USER_TRANSFORMER
		} else if stage == transformer.TrackingPlanValidationStage {
			inPU = types.GATEWAY
			pu = types.TRACKINGPLAN_VALIDATOR
		}
		for k, cd := range connectionDetailsMap {
			m := &types.PUReportedMetric{
				ConnectionDetails: *cd,
				PUDetails:         *types.CreatePUDetails(inPU, pu, false, false),
				StatusDetail:      statusDetailsMap[k],
			}
			failedMetrics = append(failedMetrics, m)
		}
	}
	//REPORTING - END

	return failedEventsToStore, failedMetrics, failedCountMap
}

func (proc *HandleT) updateSourceEventStatsDetailed(event types.SingularEventT, writeKey string) {
	//Any panics in this function are captured and ignore sending the stat
	defer func() {
		if r := recover(); r != nil {
			pkgLogger.Error(r)
		}
	}()
	var eventType string
	var eventName string
	if val, ok := event["type"]; ok {
		eventType = val.(string)
		tags := map[string]string{
			"writeKey":   writeKey,
			"event_type": eventType,
		}
		statEventType := proc.stats.NewSampledTaggedStat("processor.event_type", stats.CountType, tags)
		statEventType.Count(1)
		if captureEventNameStats {
			if eventType != "track" {
				eventName = eventType
			} else {
				if val, ok := event["event"]; ok {
					eventName = val.(string)
				} else {
					eventName = eventType
				}
			}
			tags_detailed := map[string]string{
				"writeKey":   writeKey,
				"event_type": eventType,
				"event_name": eventName,
			}
			statEventTypeDetailed := proc.stats.NewSampledTaggedStat("processor.event_type_detailed", stats.CountType, tags_detailed)
			statEventTypeDetailed.Count(1)
		}
	}
}

func getDiffMetrics(inPU, pu string, inCountMetadataMap map[string]MetricMetadata, inCountMap, successCountMap, failedCountMap map[string]int64) []*types.PUReportedMetric {
	//Calculate diff and append to reportMetrics
	//diff = succesCount + abortCount - inCount
	diffMetrics := make([]*types.PUReportedMetric, 0)
	for key, inCount := range inCountMap {
		successCount := successCountMap[key]
		failedCount := failedCountMap[key]
		diff := successCount + failedCount - inCount
		if diff != 0 {
			metricMetadata := inCountMetadataMap[key]
			metric := &types.PUReportedMetric{
				ConnectionDetails: *types.CreateConnectionDetail(metricMetadata.sourceID, metricMetadata.destinationID, metricMetadata.sourceBatchID, metricMetadata.sourceTaskID, metricMetadata.sourceTaskRunID, metricMetadata.sourceJobID, metricMetadata.sourceJobRunID, metricMetadata.sourceDefinitionID, metricMetadata.destinationDefinitionID, metricMetadata.sourceCategory),
				PUDetails:         *types.CreatePUDetails(inPU, pu, false, false),
				StatusDetail:      types.CreateStatusDetail(types.DiffStatus, diff, 0, "", []byte(`{}`), "", ""),
			}
			diffMetrics = append(diffMetrics, metric)
		}
	}

	return diffMetrics
}

func (proc *HandleT) processJobsForDest(jobList []*jobsdb.JobT, parsedEventList [][]types.SingularEventT) transformationMessage {
	start := time.Now()
	defer proc.processJobsTime.Since(start)
	

	proc.statNumRequests.Count(len(jobList))

	var statusList []*jobsdb.JobStatusT
	var groupedEvents = make(map[string][]transformer.TransformerEventT)
	var groupedEventsByWriteKey = make(map[WriteKeyT][]transformer.TransformerEventT)
	var eventsByMessageID = make(map[string]types.SingularEventWithReceivedAt)
	var procErrorJobs []*jobsdb.JobT

	if !(parsedEventList == nil || len(jobList) == len(parsedEventList)) {
		panic(fmt.Errorf("parsedEventList != nil and len(jobList):%d != len(parsedEventList):%d", len(jobList), len(parsedEventList)))
	}
	//Each block we receive from a client has a bunch of
	//requests. We parse the block and take out individual
	//requests, call the destination specific transformation
	//function and create jobs for them.
	//Transformation is called for a batch of jobs at a time
	//to speed-up execution.

	//Event count for performance stat monitoring
	totalEvents := 0

	proc.logger.Debug("[Processor] Total jobs picked up : ", len(jobList))

	marshalStart := time.Now()
	uniqueMessageIds := make(map[string]struct{})
	uniqueMessageIdsBySrcDestKey := make(map[string]map[string]struct{})
	var sourceDupStats = make(map[string]int)

	reportMetrics := make([]*types.PUReportedMetric, 0)
	inCountMap := make(map[string]int64)
	inCountMetadataMap := make(map[string]MetricMetadata)
	connectionDetailsMap := make(map[string]*types.ConnectionDetails)
	statusDetailsMap := make(map[string]*types.StatusDetail)

	for idx, batchEvent := range jobList {

		var singularEvents []types.SingularEventT
		var ok bool
		if parsedEventList == nil {
			singularEvents, ok = misc.ParseRudderEventBatch(batchEvent.EventPayload)
		} else {
			singularEvents = parsedEventList[idx]
			ok = (singularEvents != nil)
		}
		writeKey := gjson.Get(string(batchEvent.EventPayload), "writeKey").Str
		requestIP := gjson.Get(string(batchEvent.EventPayload), "requestIP").Str
		receivedAt := gjson.Get(string(batchEvent.EventPayload), "receivedAt").Time()

		if ok {
			var duplicateIndexes []int
			if enableDedup {
				var allMessageIdsInBatch []string
				for _, singularEvent := range singularEvents {
					allMessageIdsInBatch = append(allMessageIdsInBatch, misc.GetStringifiedData(singularEvent["messageId"]))
				}
				duplicateIndexes = proc.dedupHandler.FindDuplicates(allMessageIdsInBatch, uniqueMessageIds)
			}

			//Iterate through all the events in the batch
			for eventIndex, singularEvent := range singularEvents {
				messageId := misc.GetStringifiedData(singularEvent["messageId"])
				if enableDedup && misc.Contains(duplicateIndexes, eventIndex) {
					proc.logger.Debugf("Dropping event with duplicate messageId: %s", messageId)
					misc.IncrementMapByKey(sourceDupStats, writeKey, 1)
					continue
				}

				proc.updateSourceEventStatsDetailed(singularEvent, writeKey)

				uniqueMessageIds[messageId] = struct{}{}
				//We count this as one, not destination specific ones
				totalEvents++
				eventsByMessageID[messageId] = types.SingularEventWithReceivedAt{SingularEvent: singularEvent, ReceivedAt: receivedAt}

				//Getting all the destinations which are enabled for this
				//event
				backendEnabledDestTypes := getBackendEnabledDestinationTypes(writeKey)
				enabledDestTypes := integrations.FilterClientIntegrations(singularEvent, backendEnabledDestTypes)
				sourceForSingularEvent, sourceIdError := getSourceByWriteKey(writeKey)
				if sourceIdError != nil {
					proc.logger.Error("Dropping Job since Source not found for writeKey : ", writeKey)
					continue
				}

				// proc.logger.Debug("=== enabledDestTypes ===", enabledDestTypes)
				if len(enabledDestTypes) == 0 {
					proc.logger.Debug("No enabled destinations")
					continue
				}

				commonMetadataFromSingularEvent := makeCommonMetadataFromSingularEvent(singularEvent, batchEvent, receivedAt, sourceForSingularEvent)

				_, ok = groupedEventsByWriteKey[WriteKeyT(writeKey)]
				if !ok {
					groupedEventsByWriteKey[WriteKeyT(writeKey)] = make([]transformer.TransformerEventT, 0)
				}
				shallowEventCopy := transformer.TransformerEventT{}
				shallowEventCopy.Message = singularEvent
				shallowEventCopy.Message["request_ip"] = requestIP
				enhanceWithTimeFields(&shallowEventCopy, singularEvent, receivedAt)
				enhanceWithMetadata(commonMetadataFromSingularEvent, &shallowEventCopy, backendconfig.DestinationT{})

				eventType, ok := singularEvent["type"].(string)
				if !ok {
					proc.logger.Error("singular event type is unknown")
				}

				source, sourceError := getSourceByWriteKey(writeKey)
				if sourceError != nil {
					proc.logger.Error("Source not found for writeKey : ", writeKey)
				} else {
					// TODO: TP ID preference 1.event.context set by rudderTyper   2.From WorkSpaceConfig (currently being used)
					shallowEventCopy.Metadata.TrackingPlanId = source.DgSourceTrackingPlanConfig.TrackingPlan.Id
					shallowEventCopy.Metadata.TrackingPlanVersion = source.DgSourceTrackingPlanConfig.TrackingPlan.Version
					shallowEventCopy.Metadata.SourceTpConfig = source.DgSourceTrackingPlanConfig.Config
					shallowEventCopy.Metadata.MergedTpConfig = source.DgSourceTrackingPlanConfig.GetMergedConfig(eventType)
				}

				groupedEventsByWriteKey[WriteKeyT(writeKey)] = append(groupedEventsByWriteKey[WriteKeyT(writeKey)], shallowEventCopy)

				//REPORTING - GATEWAY metrics - START
				if proc.isReportingEnabled() {
					//Grouping events by sourceid + destinationid + source batch id to find the count
					key := fmt.Sprintf("%s:%s", commonMetadataFromSingularEvent.SourceID, commonMetadataFromSingularEvent.SourceBatchID)
					if _, ok := inCountMap[key]; !ok {
						inCountMap[key] = 0
					}
					inCountMap[key] = inCountMap[key] + 1
					if _, ok := inCountMetadataMap[key]; !ok {
						inCountMetadataMap[key] = MetricMetadata{sourceID: commonMetadataFromSingularEvent.SourceID, sourceBatchID: commonMetadataFromSingularEvent.SourceBatchID, sourceTaskID: commonMetadataFromSingularEvent.SourceTaskID, sourceTaskRunID: commonMetadataFromSingularEvent.SourceTaskRunID, sourceJobID: commonMetadataFromSingularEvent.SourceJobID, sourceJobRunID: commonMetadataFromSingularEvent.SourceJobRunID}
					}

					_, ok := connectionDetailsMap[key]
					if !ok {
						cd := types.CreateConnectionDetail(commonMetadataFromSingularEvent.SourceID, "", commonMetadataFromSingularEvent.SourceBatchID, commonMetadataFromSingularEvent.SourceTaskID, commonMetadataFromSingularEvent.SourceTaskRunID, commonMetadataFromSingularEvent.SourceJobID, commonMetadataFromSingularEvent.SourceJobRunID, commonMetadataFromSingularEvent.SourceDefinitionID, commonMetadataFromSingularEvent.DestinationDefinitionID, commonMetadataFromSingularEvent.SourceCategory)
						connectionDetailsMap[key] = cd
					}
					sd, ok := statusDetailsMap[key]
					if !ok {
						sd = types.CreateStatusDetail(jobsdb.Succeeded.State, 0, 200, "", []byte(`{}`), "", "")
						statusDetailsMap[key] = sd
					}
					sd.Count++
				}
				//REPORTING - GATEWAY metrics - END
			}
		}

		//Mark the batch event as processed
		newStatus := jobsdb.JobStatusT{
			JobID:         batchEvent.JobID,
			JobState:      jobsdb.Succeeded.State,
			AttemptNum:    1,
			ExecTime:      time.Now(),
			RetryTime:     time.Now(),
			ErrorCode:     "200",
			ErrorResponse: []byte(`{"success":"OK"}`),
			Parameters:    []byte(`{}`),
		}
		statusList = append(statusList, &newStatus)
	}

	//REPORTING - GATEWAY metrics - START
	if proc.isReportingEnabled() {
		types.AssertSameKeys(connectionDetailsMap, statusDetailsMap)
		for k, cd := range connectionDetailsMap {
			m := &types.PUReportedMetric{
				ConnectionDetails: *cd,
				PUDetails:         *types.CreatePUDetails("", types.GATEWAY, false, true),
				StatusDetail:      statusDetailsMap[k],
			}
			reportMetrics = append(reportMetrics, m)
		}
	}
	//REPORTING - GATEWAY metrics - END

	proc.statNumEvents.Count(totalEvents)

	marshalTime := time.Since(marshalStart)
	defer proc.marshalSingularEvents.SendTiming(marshalTime)

	//TRACKING PLAN - START
	//Placing the trackingPlan validation filters here.
	//Else further down events are duplicated by destId, so multiple validation takes places for same event
<<<<<<< HEAD

=======
>>>>>>> de93c85a
	validateEventsStart := time.Now()
	validatedEventsByWriteKey, validatedReportMetrics, validatedErrorJobs, trackingPlanEnabledMap := proc.validateEvents(groupedEventsByWriteKey, eventsByMessageID)
	validateEventsTime := time.Since(validateEventsStart)
	defer proc.validateEventsTime.SendTiming(validateEventsTime)

	// Appending validatedErrorJobs to procErrorJobs
	procErrorJobs = append(procErrorJobs, validatedErrorJobs...)

	// Appending validatedReportMetrics to reportMetrics
	reportMetrics = append(reportMetrics, validatedReportMetrics...)
	//TRACKING PLAN - END

	// The below part further segregates events by sourceID and DestinationID.
	for writeKeyT, eventList := range validatedEventsByWriteKey {
		for _, event := range eventList {
			writeKey := string(writeKeyT)
			singularEvent := event.Message

			backendEnabledDestTypes := getBackendEnabledDestinationTypes(writeKey)
			enabledDestTypes := integrations.FilterClientIntegrations(singularEvent, backendEnabledDestTypes)
			workspaceID := proc.backendConfig.GetWorkspaceIDForWriteKey(writeKey)
			workspaceLibraries := proc.backendConfig.GetWorkspaceLibrariesForWorkspaceID(workspaceID)

			enabledDestinationsMap := map[string][]backendconfig.DestinationT{}
			for _, destType := range enabledDestTypes {
				enabledDestinationsList := getEnabledDestinations(writeKey, destType)
				enabledDestinationsMap[destType] = enabledDestinationsList
				// Adding a singular event multiple times if there are multiple destinations of same type
				for _, destination := range enabledDestinationsList {
					shallowEventCopy := transformer.TransformerEventT{}
					shallowEventCopy.Message = singularEvent
					shallowEventCopy.Destination = reflect.ValueOf(destination).Interface().(backendconfig.DestinationT)
					shallowEventCopy.Libraries = workspaceLibraries
					shallowEventCopy.Metadata = event.Metadata

					// At the TP flow we are not having destination information, so adding it here.
					shallowEventCopy.Metadata.DestinationID = destination.ID
					shallowEventCopy.Metadata.DestinationType = destination.DestinationDefinition.Name

					//TODO: Test for multiple workspaces ex: hosted data plane
					/* Stream destinations does not need config in transformer. As the Kafka destination config
					holds the ca-certificate and it depends on user input, it may happen that they provide entire
					certificate chain. So, that will make the payload huge while sending a batch of events to transformer,
					it may result into payload larger than accepted by transformer. So, discarding destination config from being
					sent to transformer for such destination. */
					if misc.ContainsString(customDestinations, destType) {
						shallowEventCopy.Destination.Config = nil
					}

					metadata := shallowEventCopy.Metadata
					srcAndDestKey := getKeyFromSourceAndDest(metadata.SourceID, metadata.DestinationID)
					//We have at-least one event so marking it good
					_, ok := groupedEvents[srcAndDestKey]
					if !ok {
						groupedEvents[srcAndDestKey] = make([]transformer.TransformerEventT, 0)
					}
					groupedEvents[srcAndDestKey] = append(groupedEvents[srcAndDestKey],
						shallowEventCopy)
					if _, ok := uniqueMessageIdsBySrcDestKey[srcAndDestKey]; !ok {
						uniqueMessageIdsBySrcDestKey[srcAndDestKey] = make(map[string]struct{})
					}
					uniqueMessageIdsBySrcDestKey[srcAndDestKey][metadata.MessageID] = struct{}{}
				}
			}
		}
	}

	if len(statusList) != len(jobList) {
		panic(fmt.Errorf("len(statusList):%d != len(jobList):%d", len(statusList), len(jobList)))
	}

	return transformationMessage{
		groupedEvents,
		trackingPlanEnabledMap,
		eventsByMessageID,
		uniqueMessageIdsBySrcDestKey,
		reportMetrics,
		statusList,
		procErrorJobs,
		sourceDupStats,
		uniqueMessageIds,

		totalEvents,
		start,
	}
}

type transformationMessage struct {
	groupedEvents map[string][]transformer.TransformerEventT

	trackingPlanEnabledMap       map[SourceIDT]bool
	eventsByMessageID            map[string]types.SingularEventWithReceivedAt
	uniqueMessageIdsBySrcDestKey map[string]map[string]struct{}
	reportMetrics                []*types.PUReportedMetric
	statusList                   []*jobsdb.JobStatusT
	procErrorJobs                []*jobsdb.JobT
	sourceDupStats               map[string]int
	uniqueMessageIds             map[string]struct{}

	totalEvents int
	start       time.Time
}

func (proc *HandleT) transformations(in transformationMessage) storeMessage {
	//Now do the actual transformation. We call it in batches, once
	//for each destination ID

	var procErrorJobsByDestID = make(map[string][]*jobsdb.JobT)
	var batchDestJobs []*jobsdb.JobT
	var destJobs []*jobsdb.JobT

	destProcStart := time.Now()
	proc.logger.Debug("[Processor: processJobsForDest] calling transformations")

	chOut := make(chan processPipelineOutput, 1)
	wg := sync.WaitGroup{}
	wg.Add(len(in.groupedEvents))

	for srcAndDestKey, eventList := range in.groupedEvents {
		srcAndDestKey, eventList := srcAndDestKey, eventList
		go func() {
			defer wg.Done()
			chOut <- proc.processPipeline(
				srcAndDestKey, eventList,

				in.trackingPlanEnabledMap,
				in.eventsByMessageID,
				in.uniqueMessageIdsBySrcDestKey,
			)
		}()
	}
	go func() {
		wg.Wait()
		close(chOut)
	}()

	totalPayloadRouterBytes := 0
	totalPayloadBatchBytes := 0

	for o := range chOut {
		for i := range o.destJobs {
			totalPayloadRouterBytes += len(o.destJobs[i].EventPayload)
		}
		destJobs = append(destJobs, o.destJobs...)
<<<<<<< HEAD
		in.reportMetrics = append(in.reportMetrics, o.reportMetrics...)
=======

		for i := range o.batchDestJobs {
			totalPayloadBatchBytes += len(o.batchDestJobs[i].EventPayload)
		}
		batchDestJobs = append(batchDestJobs, o.batchDestJobs...)

		reportMetrics = append(reportMetrics, o.reportMetrics...)
>>>>>>> de93c85a
		for k, v := range o.errorsPerDestID {
			procErrorJobsByDestID[k] = append(procErrorJobsByDestID[k], v...)
		}
	}

	destProcTime := time.Since(destProcStart)
	defer proc.destProcessing.SendTiming(destProcTime)

	return storeMessage{
		in.statusList,
		destJobs,
		batchDestJobs,

		procErrorJobsByDestID,
		in.procErrorJobs,

		in.reportMetrics,
		in.sourceDupStats,
		in.uniqueMessageIds,
		in.totalEvents,
		in.start,
	}
}

type storeMessage struct {
	statusList    []*jobsdb.JobStatusT
	destJobs      []*jobsdb.JobT
	batchDestJobs []*jobsdb.JobT

	procErrorJobsByDestID map[string][]*jobsdb.JobT
	procErrorJobs         []*jobsdb.JobT

	reportMetrics    []*types.PUReportedMetric
	sourceDupStats   map[string]int
	uniqueMessageIds map[string]struct{}

	totalEvents int
	start       time.Time
}

func (proc *HandleT) Store(in storeMessage) {
	statusList, destJobs, batchDestJobs := in.statusList, in.destJobs, in.batchDestJobs

	beforeStoreStatus := time.Now()
	//XX: Need to do this in a transaction
	if len(destJobs) > 0 {
		proc.logger.Debug("[Processor] Total jobs written to router : ", len(destJobs))
		err := proc.routerDB.Store(destJobs)
		if err != nil {
			proc.logger.Errorf("Store into router table failed with error: %v", err)
			proc.logger.Errorf("destJobs: %v", destJobs)
			panic(err)
		}
		proc.statDestNumOutputEvents.Count(len(destJobs))
		proc.statDBWriteRouterEvents.Observe(float64(len(destJobs)))
		proc.statDBWriteRouterPayloadBytes.Observe(float64(totalPayloadRouterBytes))
	}
	if len(batchDestJobs) > 0 {
		proc.logger.Debug("[Processor] Total jobs written to batch router : ", len(batchDestJobs))
		err := proc.batchRouterDB.Store(batchDestJobs)
		if err != nil {
			proc.logger.Errorf("Store into batch router table failed with error: %v", err)
			proc.logger.Errorf("batchDestJobs: %v", batchDestJobs)
			panic(err)
		}
		proc.statBatchDestNumOutputEvents.Count(len(batchDestJobs))
		proc.statDBWriteBatchEvents.Observe(float64(len(batchDestJobs)))
		proc.statDBWriteBatchPayloadBytes.Observe(float64(totalPayloadBatchBytes))
	}

	for _, jobs := range in.procErrorJobsByDestID {
		in.procErrorJobs = append(in.procErrorJobs, jobs...)
	}
	if len(in.procErrorJobs) > 0 {
		proc.logger.Info("[Processor] Total jobs written to proc_error: ", len(in.procErrorJobs))
		err := proc.errorDB.Store(in.procErrorJobs)
		if err != nil {
			proc.logger.Errorf("Store into proc error table failed with error: %v", err)
			proc.logger.Errorf("procErrorJobs: %v", in.procErrorJobs)
			panic(err)
		}
		recordEventDeliveryStatus(in.procErrorJobsByDestID)
	}
	writeJobsTime := time.Since(beforeStoreStatus)

	txnStart := time.Now()
	txn := proc.gatewayDB.BeginGlobalTransaction()
	proc.gatewayDB.AcquireUpdateJobStatusLocks()
	err := proc.gatewayDB.UpdateJobStatusInTxn(txn, statusList, []string{GWCustomVal}, nil)
	if err != nil {
		pkgLogger.Errorf("Error occurred while updating gateway jobs statuses. Panicking. Err: %v", err)
		panic(err)
	}
	if proc.isReportingEnabled() {
		proc.reporting.Report(in.reportMetrics, txn)
	}

	if enableDedup {
		proc.updateSourceStats(in.sourceDupStats, "processor.write_key_duplicate_events")
		if len(in.uniqueMessageIds) > 0 {
			var dedupedMessageIdsAcrossJobs []string
			for k := range in.uniqueMessageIds {
				dedupedMessageIdsAcrossJobs = append(dedupedMessageIdsAcrossJobs, k)
			}
			proc.dedupHandler.MarkProcessed(dedupedMessageIdsAcrossJobs)
		}
	}
	proc.gatewayDB.CommitTransaction(txn)
	proc.gatewayDB.ReleaseUpdateJobStatusLocks()
	proc.statDBW.Since(beforeStoreStatus)
	proc.statDBWriteJobsTime.SendTiming(writeJobsTime)
	proc.statDBWriteStatusTime.Since(txnStart)
	proc.logger.Debugf("Processor GW DB Write Complete. Total Processed: %v", len(statusList))
	//XX: End of transaction

	proc.pStatsDBW.Rate(len(statusList), time.Since(beforeStoreStatus))
	proc.pStatsJobs.Rate(in.totalEvents, time.Since(in.start))

	proc.statGatewayDBW.Count(len(statusList))
	proc.statRouterDBW.Count(len(destJobs))
	proc.statBatchRouterDBW.Count(len(batchDestJobs))
	proc.statProcErrDBW.Count(len(in.procErrorJobs))

	proc.pStatsJobs.Print()
	proc.pStatsDBW.Print()
}

type processPipelineOutput struct {
	reportMetrics   []*types.PUReportedMetric
	destJobs        []*jobsdb.JobT
	batchDestJobs   []*jobsdb.JobT
	errorsPerDestID map[string][]*jobsdb.JobT
}

func (proc *HandleT) processPipeline(
	// main inputs
	srcAndDestKey string, eventList []transformer.TransformerEventT,

	// helpers
	trackingPlanEnabledMap map[SourceIDT]bool,
	eventsByMessageID map[string]types.SingularEventWithReceivedAt,
	uniqueMessageIdsBySrcDestKey map[string]map[string]struct{},
) processPipelineOutput {
	defer proc.pipeProcessing.Since(time.Now())

	sourceID, destID := getSourceAndDestIDsFromKey(srcAndDestKey)
	destination := eventList[0].Destination
	workspaceID := eventList[0].Metadata.WorkspaceID
	commonMetaData := transformer.MetadataT{
		SourceID:        sourceID,
		SourceType:      eventList[0].Metadata.SourceType,
		SourceCategory:  eventList[0].Metadata.SourceCategory,
		WorkspaceID:     workspaceID,
		Namespace:       config.GetKubeNamespace(),
		InstanceID:      config.GetInstanceID(),
		DestinationID:   destID,
		DestinationType: destination.DestinationDefinition.Name,
	}

	reportMetrics := make([]*types.PUReportedMetric, 0)
	batchDestJobs := make([]*jobsdb.JobT, 0)
	destJobs := make([]*jobsdb.JobT, 0)
	procErrorJobsByDestID := make(map[string][]*jobsdb.JobT)

	configSubscriberLock.RLock()
	destType := destinationIDtoTypeMap[destID]
	transformationEnabled := len(destination.Transformations) > 0
	configSubscriberLock.RUnlock()

	trackingPlanEnabled := trackingPlanEnabledMap[SourceIDT(sourceID)]

	var inCountMap map[string]int64
	var inCountMetadataMap map[string]MetricMetadata

	//REPORTING - START
	if proc.isReportingEnabled() {
		//Grouping events by sourceid + destinationid + source batch id to find the count
		inCountMap = make(map[string]int64)
		inCountMetadataMap = make(map[string]MetricMetadata)
		for i := range eventList {
			event := &eventList[i]
			key := fmt.Sprintf("%s:%s:%s", event.Metadata.SourceID, event.Metadata.DestinationID, event.Metadata.SourceBatchID)
			if _, ok := inCountMap[key]; !ok {
				inCountMap[key] = 0
			}
			if _, ok := inCountMetadataMap[key]; !ok {
				inCountMetadataMap[key] = MetricMetadata{sourceID: event.Metadata.SourceID, destinationID: event.Metadata.DestinationID, sourceBatchID: event.Metadata.SourceBatchID, sourceTaskID: event.Metadata.SourceTaskID, sourceTaskRunID: event.Metadata.SourceTaskRunID, sourceJobID: event.Metadata.SourceJobID, sourceJobRunID: event.Metadata.SourceJobRunID, sourceDefinitionID: event.Metadata.SourceDefinitionID, destinationDefinitionID: event.Metadata.DestinationDefinitionID, sourceCategory: event.Metadata.SourceCategory}
			}
			inCountMap[key] = inCountMap[key] + 1
		}
	}
	//REPORTING - END

	url := integrations.GetDestinationURL(destType)
	var response transformer.ResponseT
	var eventsToTransform []transformer.TransformerEventT
	// Send to custom transformer only if the destination has a transformer enabled
	if transformationEnabled {
		userTransformationStat := proc.newUserTransformationStat(sourceID, workspaceID, destination)
		userTransformationStat.numEvents.Count(len(eventList))
		proc.logger.Debug("Custom Transform input size", len(eventList))

		startedAt := time.Now()
		response = proc.transformer.Transform(eventList, integrations.GetUserTransformURL(), userTransformBatchSize)
		d := time.Since(startedAt)
		userTransformationStat.transformTime.SendTiming(d)
		proc.addToTransformEventByTimePQ(&TransformRequestT{
			Event:          eventList,
			Stage:          transformer.UserTransformerStage,
			ProcessingTime: d.Seconds(),
			Index:          -1,
		}, &proc.userTransformEventsByTimeTaken)

		var successMetrics []*types.PUReportedMetric
		var successCountMap map[string]int64
		var successCountMetadataMap map[string]MetricMetadata
		eventsToTransform, successMetrics, successCountMap, successCountMetadataMap = proc.getDestTransformerEvents(response, commonMetaData, destination, transformer.UserTransformerStage, trackingPlanEnabled)
		failedJobs, failedMetrics, failedCountMap := proc.getFailedEventJobs(response, commonMetaData, eventsByMessageID, transformer.UserTransformerStage, transformationEnabled, trackingPlanEnabled)
		proc.saveFailedJobs(failedJobs)
		if _, ok := procErrorJobsByDestID[destID]; !ok {
			procErrorJobsByDestID[destID] = make([]*jobsdb.JobT, 0)
		}
		procErrorJobsByDestID[destID] = append(procErrorJobsByDestID[destID], failedJobs...)
		userTransformationStat.numOutputSuccessEvents.Count(len(eventsToTransform))
		userTransformationStat.numOutputFailedEvents.Count(len(failedJobs))
		proc.logger.Debug("Custom Transform output size", len(eventsToTransform))

		transformationdebugger.UploadTransformationStatus(&transformationdebugger.TransformationStatusT{SourceID: sourceID, DestID: destID, Destination: &destination, UserTransformedEvents: eventsToTransform, EventsByMessageID: eventsByMessageID, FailedEvents: response.FailedEvents, UniqueMessageIds: uniqueMessageIdsBySrcDestKey[srcAndDestKey]})

		//REPORTING - START
		if proc.isReportingEnabled() {
			diffMetrics := getDiffMetrics(types.GATEWAY, types.USER_TRANSFORMER, inCountMetadataMap, inCountMap, successCountMap, failedCountMap)
			reportMetrics = append(reportMetrics, successMetrics...)
			reportMetrics = append(reportMetrics, failedMetrics...)
			reportMetrics = append(reportMetrics, diffMetrics...)

			//successCountMap will be inCountMap for destination transform
			inCountMap = successCountMap
			inCountMetadataMap = successCountMetadataMap
		}
		//REPORTING - END
	} else {
		proc.logger.Debug("No custom transformation")
		eventsToTransform = eventList
	}

	if len(eventsToTransform) == 0 {
		return processPipelineOutput{
			destJobs:        destJobs,
			batchDestJobs:   batchDestJobs,
			errorsPerDestID: procErrorJobsByDestID,
			reportMetrics:   reportMetrics,
		}
	}

	proc.logger.Debug("Dest Transform input size", len(eventsToTransform))
	startedAt := time.Now()

	transformAt := "processor"
	if val, ok := destination.DestinationDefinition.Config["transformAtV1"].(string); ok {
		transformAt = val
	}
	//Check for overrides through env
	transformAtOverrideFound := config.IsSet("Processor." + destination.DestinationDefinition.Name + ".transformAt")
	if transformAtOverrideFound {
		transformAt = config.GetString("Processor."+destination.DestinationDefinition.Name+".transformAt", "processor")
	}
	transformAtFromFeaturesFile := gjson.Get(string(proc.transformerFeatures), fmt.Sprintf("routerTransform.%s", destination.DestinationDefinition.Name)).String()

	destTransformationStat := proc.newDestinationTransformationStat(sourceID, workspaceID, transformAt, destination)
	//If transformAt is none
	// OR
	//router and transformer supports router transform, then no destination transformation happens.
	if transformAt == "none" || (transformAt == "router" && transformAtFromFeaturesFile != "") {
		response = ConvertToFilteredTransformerResponse(eventsToTransform, transformAt != "none")
	} else {
		s := time.Now()
		response = proc.transformer.Transform(eventsToTransform, url, transformBatchSize)
		destTransformationStat.transformTime.Since(s)
		transformAt = "processor"
	}

	timeTaken := time.Since(startedAt).Seconds()
	proc.addToTransformEventByTimePQ(&TransformRequestT{Event: eventsToTransform, Stage: "destination-transformer", ProcessingTime: timeTaken, Index: -1}, &proc.destTransformEventsByTimeTaken)

	destTransformEventList := response.Events
	proc.logger.Debug("Dest Transform output size", len(destTransformEventList))

	failedJobs, failedMetrics, failedCountMap := proc.getFailedEventJobs(response, commonMetaData, eventsByMessageID, transformer.DestTransformerStage, transformationEnabled, trackingPlanEnabled)
	destTransformationStat.numEvents.Count(len(eventsToTransform))
	destTransformationStat.numOutputSuccessEvents.Count(len(destTransformEventList))
	destTransformationStat.numOutputFailedEvents.Count(len(failedJobs))

	proc.saveFailedJobs(failedJobs)

	if _, ok := procErrorJobsByDestID[destID]; !ok {
		procErrorJobsByDestID[destID] = make([]*jobsdb.JobT, 0)
	}
	procErrorJobsByDestID[destID] = append(procErrorJobsByDestID[destID], failedJobs...)

	successMetrics := make([]*types.PUReportedMetric, 0)
	connectionDetailsMap := make(map[string]*types.ConnectionDetails)
	statusDetailsMap := make(map[string]*types.StatusDetail)
	successCountMap := make(map[string]int64)
	//Save the JSON in DB. This is what the router uses
	for _, destEvent := range destTransformEventList {
		//Update metrics maps
		proc.updateMetricMaps(nil, successCountMap, connectionDetailsMap, statusDetailsMap, destEvent, jobsdb.Succeeded.State, []byte(`{}`))

		destEventJSON, err := json.Marshal(destEvent.Output)
		//Should be a valid JSON since its our transformation
		//but we handle anyway
		if err != nil {
			continue
		}

		//Need to replace UUID his with messageID from client
		id := uuid.Must(uuid.NewV4())
		// read source_id from metadata that is replayed back from transformer
		// in case of custom transformations metadata of first event is returned along with all events in session
		// source_id will be same for all events belong to same user in a session
		sourceID := destEvent.Metadata.SourceID
		destID := destEvent.Metadata.DestinationID
		rudderID := destEvent.Metadata.RudderID
		receivedAt := destEvent.Metadata.ReceivedAt
		messageId := destEvent.Metadata.MessageID
		jobId := destEvent.Metadata.JobID
		sourceBatchId := destEvent.Metadata.SourceBatchID
		sourceTaskId := destEvent.Metadata.SourceTaskID
		sourceTaskRunId := destEvent.Metadata.SourceTaskRunID
		recordId := destEvent.Metadata.RecordID
		sourceJobId := destEvent.Metadata.SourceJobID
		sourceJobRunId := destEvent.Metadata.SourceJobRunID
		eventName := destEvent.Metadata.EventName
		eventType := destEvent.Metadata.EventType
		sourceDefID := destEvent.Metadata.SourceDefinitionID
		destDefID := destEvent.Metadata.DestinationDefinitionID
		sourceCategory := destEvent.Metadata.SourceCategory
		//If the response from the transformer does not have userID in metadata, setting userID to random-uuid.
		//This is done to respect findWorker logic in router.
		if rudderID == "" {
			rudderID = "random-" + id.String()
		}

		params := ParametersT{
			SourceID:                sourceID,
			DestinationID:           destID,
			ReceivedAt:              receivedAt,
			TransformAt:             transformAt,
			MessageID:               messageId,
			GatewayJobID:            jobId,
			SourceBatchID:           sourceBatchId,
			SourceTaskID:            sourceTaskId,
			SourceTaskRunID:         sourceTaskRunId,
			SourceJobID:             sourceJobId,
			SourceJobRunID:          sourceJobRunId,
			EventName:               eventName,
			EventType:               eventType,
			SourceCategory:          sourceCategory,
			SourceDefinitionID:      sourceDefID,
			DestinationDefinitionID: destDefID,
			RecordID:                recordId,
		}
		marshalledParams, err := json.Marshal(params)
		if err != nil {
			proc.logger.Errorf("[Processor] Failed to marshal parameters object. Parameters: %v", params)
			panic(err)
		}

		newJob := jobsdb.JobT{
			UUID:         id,
			UserID:       rudderID,
			Parameters:   marshalledParams,
			CreatedAt:    time.Now(),
			ExpireAt:     time.Now(),
			CustomVal:    destType,
			EventPayload: destEventJSON,
		}
		if misc.Contains(batchDestinations, newJob.CustomVal) {
			batchDestJobs = append(batchDestJobs, &newJob)
		} else {
			destJobs = append(destJobs, &newJob)
		}
	}

	//REPORTING - PROCESSOR metrics - START
	if proc.isReportingEnabled() {
		types.AssertSameKeys(connectionDetailsMap, statusDetailsMap)

		var inPU string
		if transformationEnabled {
			inPU = types.USER_TRANSFORMER
		} else {
			if trackingPlanEnabled {
				inPU = types.TRACKINGPLAN_VALIDATOR
			} else {
				inPU = types.GATEWAY
			}
		}

		for k, cd := range connectionDetailsMap {
			m := &types.PUReportedMetric{
				ConnectionDetails: *cd,
				PUDetails:         *types.CreatePUDetails(inPU, types.DEST_TRANSFORMER, false, false),
				StatusDetail:      statusDetailsMap[k],
			}
			successMetrics = append(successMetrics, m)
		}

		diffMetrics := getDiffMetrics(inPU, types.DEST_TRANSFORMER, inCountMetadataMap, inCountMap, successCountMap, failedCountMap)

		reportMetrics = append(reportMetrics, failedMetrics...)
		reportMetrics = append(reportMetrics, successMetrics...)
		reportMetrics = append(reportMetrics, diffMetrics...)
	}
	//REPORTING - PROCESSOR metrics - END

	return processPipelineOutput{
		destJobs:        destJobs,
		batchDestJobs:   batchDestJobs,
		errorsPerDestID: procErrorJobsByDestID,
		reportMetrics:   reportMetrics,
	}
}

func (proc *HandleT) saveFailedJobs(failedJobs []*jobsdb.JobT) {
	if len(failedJobs) > 0 {
		jobRunIDAbortedEventsMap := make(map[string][]*router.FailedEventRowT)
		for _, failedJob := range failedJobs {
			router.PrepareJobRunIdAbortedEventsMap(failedJob.Parameters, jobRunIDAbortedEventsMap)
		}
		txn := proc.errorDB.BeginGlobalTransaction()
		router.GetFailedEventsManager().SaveFailedRecordIDs(jobRunIDAbortedEventsMap, txn)
		proc.errorDB.CommitTransaction(txn)
	}
}

func ConvertToFilteredTransformerResponse(events []transformer.TransformerEventT, filterUnsupportedMessageTypes bool) transformer.ResponseT {
	var responses []transformer.TransformerResponseT
	var failedEvents []transformer.TransformerResponseT

	// filter unsupported message types
	var resp transformer.TransformerResponseT
	var errMessage string
	for _, event := range events {
		destinationDef := event.Destination.DestinationDefinition
		supportedTypes, ok := destinationDef.Config["supportedMessageTypes"]
		if ok && filterUnsupportedMessageTypes {
			messageType, typOk := event.Message["type"].(string)
			if !typOk {
				// add to FailedEvents
				errMessage = "Invalid message type. Type assertion failed"
				resp = transformer.TransformerResponseT{Output: event.Message, StatusCode: 400, Metadata: event.Metadata, Error: errMessage}
				failedEvents = append(failedEvents, resp)
				continue
			}

			messageType = strings.TrimSpace(strings.ToLower(messageType))
			if misc.Contains(supportedTypes, messageType) {
				resp = transformer.TransformerResponseT{Output: event.Message, StatusCode: 200, Metadata: event.Metadata}
				responses = append(responses, resp)
			} else {
				// add to FailedEvents
				errMessage = "Message type " + messageType + " not supported"
				resp = transformer.TransformerResponseT{Output: event.Message, StatusCode: 400, Metadata: event.Metadata, Error: errMessage}
				failedEvents = append(failedEvents, resp)
			}
		} else {
			// allow event
			resp = transformer.TransformerResponseT{Output: event.Message, StatusCode: 200, Metadata: event.Metadata}
			responses = append(responses, resp)
		}
	}

	return transformer.ResponseT{Events: responses, FailedEvents: failedEvents}
}

func (proc *HandleT) addToTransformEventByTimePQ(event *TransformRequestT, pq *transformRequestPQ) {
	proc.transformEventsByTimeMutex.Lock()
	defer proc.transformEventsByTimeMutex.Unlock()
	if pq.Len() < transformTimesPQLength {
		pq.Add(event)
		return
	}
	if pq.Top().ProcessingTime < event.ProcessingTime {
		pq.RemoveTop()
		pq.Add(event)

	}
}

func (proc *HandleT) getJobs(nextJobID int64) ([]*jobsdb.JobT, int64) {
	s := time.Now()

	proc.logger.Debugf("Processor DB Read size: %d", maxEventsToProcess)
	unprocessedList := proc.gatewayDB.GetUnprocessed(jobsdb.GetQueryParamsT{
		CustomValFilters: []string{GWCustomVal},
		JobCount:         maxEventsToProcess,
		EventCount:       maxEventsToProcess,
		AfterJobID:       nextJobID,
	})
	totalEvents := 0
	totalPayloadBytes := 0
	for _, job := range unprocessedList {
		totalEvents += job.EventCount
		totalPayloadBytes += len(job.EventPayload)
	}
	dbReadTime := time.Since(s)
	defer proc.statDBR.SendTiming(dbReadTime)

	// check if there is work to be done
	if len(unprocessedList) == 0 {
		proc.logger.Debugf("Processor DB Read Complete. No GW Jobs to process.")
		proc.pStatsDBR.Rate(0, time.Since(s))
		return nil, nextJobID
	}

	eventSchemasStart := time.Now()
	proc.eventSchemasTime.Start()
	if enableEventSchemasFeature && !enableEventSchemasAPIOnly {
		for _, unprocessedJob := range unprocessedList {
			writeKey := gjson.GetBytes(unprocessedJob.EventPayload, "writeKey").Str
			proc.eventSchemaHandler.RecordEventSchema(writeKey, string(unprocessedJob.EventPayload))
		}
	}
	eventSchemasTime := time.Since(eventSchemasStart)
	defer proc.eventSchemasTime.SendTiming(eventSchemasTime)

	proc.logger.Debugf("Processor DB Read Complete. unprocessedList: %v total_events: %d", len(unprocessedList), totalEvents)
	proc.pStatsDBR.Rate(len(unprocessedList), time.Since(s))
	proc.statGatewayDBR.Count(len(unprocessedList))

<<<<<<< HEAD
	return unprocessedList, unprocessedList[len(unprocessedList)-1].JobID
}
=======
	proc.statDBReadRequests.Observe(float64(len(unprocessedList)))
	proc.statDBReadEvents.Observe(float64(totalEvents))
	proc.statDBReadPayloadBytes.Observe(float64(totalPayloadBytes))

	proc.pStatsDBR.Print()
>>>>>>> de93c85a

// handlePendingGatewayJobs is checking for any pending gateway jobs (failed and unprocessed), and routes them appropriately
// Returns true if any job is handled, otherwise returns false.
func (proc *HandleT) handlePendingGatewayJobs(prevJobID int64) (bool, int64) {
	unprocessedList, nextID := proc.getJobs(prevJobID)

<<<<<<< HEAD
	if len(unprocessedList) == 0 {
		return false, nextID
	}
=======
	proc.statLoopTime.Since(s)
>>>>>>> de93c85a

	proc.Store(
		proc.transformations(
			proc.processJobsForDest(unprocessedList, nil),
		),
	)
	// TODO: proc.statLoopTime.SendTiming(time.Since(s))

	return true, nextID
}

func (proc *HandleT) mainLoop(ctx context.Context) {
	//waiting for reporting client setup
	if proc.reporting != nil && proc.reportingEnabled {
		proc.reporting.WaitForSetup(ctx, types.CORE_REPORTING_CLIENT)
	}

	jobIDCursor := int64(0)
	proc.logger.Info("Processor loop started")
	currLoopSleep := time.Duration(0)
	for {
		select {
		case <-ctx.Done():
			return
		case pause := <-proc.pauseChannel:
			pkgLogger.Info("Processor is paused.")
			proc.paused = true
			pause.respChannel <- true
			<-proc.resumeChannel
		case <-time.After(mainLoopTimeout):
			proc.paused = false
			if isUnLocked {
				var found bool
				found, jobIDCursor = proc.handlePendingGatewayJobs(jobIDCursor)
				if found {
					currLoopSleep = time.Duration(0)
				} else {
					currLoopSleep = 2*currLoopSleep + loopSleep
					if currLoopSleep > maxLoopSleep {
						currLoopSleep = maxLoopSleep
					}
					time.Sleep(currLoopSleep)
				}
				time.Sleep(fixedLoopSleep) // adding sleep here to reduce cpu load on postgres when we have less rps
			} else {
				time.Sleep(fixedLoopSleep)
			}
		}
	}
}

func (proc *HandleT) pipeline(ctx context.Context) {
	//waiting for reporting client setup
	if proc.reporting != nil && proc.reportingEnabled {
		proc.reporting.WaitForSetup(ctx, types.CORE_REPORTING_CLIENT)
	}

	wg := sync.WaitGroup{}
	bufferSize := 5

	chProc := make(chan []*jobsdb.JobT, bufferSize)
	wg.Add(1)
	go func() {
		var jobID int64
		defer close(chProc)
		for {
			select {
			case <-ctx.Done():
				return
			case <-time.After(mainLoopTimeout):
				jobs, nextID := proc.getJobs(jobID)
				if len(jobs) == 0 {
					continue
				}
				jobID = nextID
				chProc <- jobs
			}
		}
	}()

	chTrans := make(chan transformationMessage, bufferSize)
	wg.Add(1)
	go func() {
		defer wg.Done()
		defer close(chTrans)
		for jobs := range chProc {
			chTrans <- proc.processJobsForDest(jobs, nil)
		}
	}()

	chStore := make(chan storeMessage, bufferSize)
	wg.Add(1)
	go func() {
		defer wg.Done()
		defer close(chStore)

		for msg := range chTrans {
			chStore <- proc.transformations(msg)
		}
	}()

	wg.Add(1)
	go func() {
		defer wg.Done()

		for msg := range chStore {
			proc.Store(msg)
		}
	}()

	wg.Wait()
}

func (proc *HandleT) crashRecover() {
	proc.gatewayDB.DeleteExecuting(jobsdb.GetQueryParamsT{CustomValFilters: []string{GWCustomVal}, JobCount: -1})
}

func (proc *HandleT) updateSourceStats(sourceStats map[string]int, bucket string) {
	for sourceTag, count := range sourceStats {
		tags := map[string]string{
			"source": sourceTag,
		}
		sourceStatsD := proc.stats.NewTaggedStat(bucket, stats.CountType, tags)
		sourceStatsD.Count(count)
	}
}

//Pause is a blocking call.
//Pause returns after the processor is paused.
func (proc *HandleT) Pause() {
	proc.pauseLock.Lock()
	defer proc.pauseLock.Unlock()

	if proc.paused {
		return
	}

	respChannel := make(chan bool)
	proc.pauseChannel <- &PauseT{respChannel: respChannel}
	<-respChannel
}

func (proc *HandleT) Resume() {
	proc.pauseLock.Lock()
	defer proc.pauseLock.Unlock()

	if !proc.paused {
		return
	}

	proc.resumeChannel <- true
}

func (proc *HandleT) isReportingEnabled() bool {
	return proc.reporting != nil && proc.reportingEnabled
}<|MERGE_RESOLUTION|>--- conflicted
+++ resolved
@@ -1183,10 +1183,6 @@
 	//TRACKING PLAN - START
 	//Placing the trackingPlan validation filters here.
 	//Else further down events are duplicated by destId, so multiple validation takes places for same event
-<<<<<<< HEAD
-
-=======
->>>>>>> de93c85a
 	validateEventsStart := time.Now()
 	validatedEventsByWriteKey, validatedReportMetrics, validatedErrorJobs, trackingPlanEnabledMap := proc.validateEvents(groupedEventsByWriteKey, eventsByMessageID)
 	validateEventsTime := time.Since(validateEventsStart)
@@ -1326,22 +1322,19 @@
 	totalPayloadRouterBytes := 0
 	totalPayloadBatchBytes := 0
 
+
 	for o := range chOut {
 		for i := range o.destJobs {
 			totalPayloadRouterBytes += len(o.destJobs[i].EventPayload)
 		}
 		destJobs = append(destJobs, o.destJobs...)
-<<<<<<< HEAD
-		in.reportMetrics = append(in.reportMetrics, o.reportMetrics...)
-=======
 
 		for i := range o.batchDestJobs {
 			totalPayloadBatchBytes += len(o.batchDestJobs[i].EventPayload)
 		}
 		batchDestJobs = append(batchDestJobs, o.batchDestJobs...)
 
-		reportMetrics = append(reportMetrics, o.reportMetrics...)
->>>>>>> de93c85a
+		in.reportMetrics = append(in.reportMetrics, o.reportMetrics...)
 		for k, v := range o.errorsPerDestID {
 			procErrorJobsByDestID[k] = append(procErrorJobsByDestID[k], v...)
 		}
@@ -1874,36 +1867,31 @@
 	proc.pStatsDBR.Rate(len(unprocessedList), time.Since(s))
 	proc.statGatewayDBR.Count(len(unprocessedList))
 
-<<<<<<< HEAD
-	return unprocessedList, unprocessedList[len(unprocessedList)-1].JobID
-}
-=======
+
 	proc.statDBReadRequests.Observe(float64(len(unprocessedList)))
 	proc.statDBReadEvents.Observe(float64(totalEvents))
 	proc.statDBReadPayloadBytes.Observe(float64(totalPayloadBytes))
 
 	proc.pStatsDBR.Print()
->>>>>>> de93c85a
+
+	return unprocessedList, unprocessedList[len(unprocessedList)-1].JobID
+}
 
 // handlePendingGatewayJobs is checking for any pending gateway jobs (failed and unprocessed), and routes them appropriately
 // Returns true if any job is handled, otherwise returns false.
 func (proc *HandleT) handlePendingGatewayJobs(prevJobID int64) (bool, int64) {
 	unprocessedList, nextID := proc.getJobs(prevJobID)
 
-<<<<<<< HEAD
 	if len(unprocessedList) == 0 {
 		return false, nextID
 	}
-=======
-	proc.statLoopTime.Since(s)
->>>>>>> de93c85a
 
 	proc.Store(
 		proc.transformations(
 			proc.processJobsForDest(unprocessedList, nil),
 		),
 	)
-	// TODO: proc.statLoopTime.SendTiming(time.Since(s))
+	// TODO: proc.statLoopTime.Since(s)
 
 	return true, nextID
 }
