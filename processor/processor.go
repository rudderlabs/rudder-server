--- conflicted
+++ resolved
@@ -1867,7 +1867,6 @@
 				panic(err)
 			}
 
-<<<<<<< HEAD
 			newJob := jobsdb.JobT{
 				UUID:         id,
 				UserID:       rudderID,
@@ -1882,21 +1881,6 @@
 			} else {
 				destJobs = append(destJobs, &newJob)
 			}
-=======
-		newJob := jobsdb.JobT{
-			UUID:         id,
-			UserID:       rudderID,
-			Parameters:   marshalledParams,
-			CreatedAt:    time.Now(),
-			ExpireAt:     time.Now(),
-			CustomVal:    destType,
-			EventPayload: destEventJSON,
-		}
-		if misc.ContainsString(batchDestinations, newJob.CustomVal) {
-			batchDestJobs = append(batchDestJobs, &newJob)
-		} else {
-			destJobs = append(destJobs, &newJob)
->>>>>>> 95794be4
 		}
 	})
 	return transformSrcDestOutput{
