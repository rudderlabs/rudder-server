--- conflicted
+++ resolved
@@ -124,7 +124,6 @@
 }
 
 var (
-<<<<<<< HEAD
 	loopSleep                           time.Duration
 	dbReadBatchSize                     int
 	transformBatchSize                  int
@@ -137,19 +136,8 @@
 	destinationTransformationEnabledMap map[string]bool
 	rawDataDestinations                 []string
 	configSubscriberLock                sync.RWMutex
-=======
-	loopSleep                     time.Duration
-	dbReadBatchSize               int
-	transformBatchSize            int
-	sessionInactivityThresholdInS time.Duration
-	sessionThresholdEvents        int
-	processSessions               bool
-	writeKeyDestinationMap        map[string][]backendconfig.DestinationT
-	rawDataDestinations           []string
-	configSubscriberLock          sync.RWMutex
-	processReplays                []replayT
-	isReplayServer                bool
->>>>>>> a83eb3aa
+	processReplays                      []replayT
+	isReplayServer                      bool
 )
 
 func loadConfig() {
@@ -639,7 +627,6 @@
 	//Now do the actual transformation. We call it in batches, once
 	//for each destination ID
 	logger.Debug("[Processor: processJobsForDest] calling transformations")
-<<<<<<< HEAD
 	for destID, destEventList := range eventsByDestID {
 		//Call transform for this destination. Returns
 		//the JSON we can send to the destination
@@ -648,11 +635,6 @@
 		transformationEnabled := destinationTransformationEnabledMap[destID]
 		configSubscriberLock.RUnlock()
 
-=======
-	for destType, destEventList := range eventsByDest {
-		//Call transform for this destination. Returns
-		//the JSON we can send to the destination
->>>>>>> a83eb3aa
 		url := integrations.GetDestinationURL(destType)
 		logger.Debug("Transform input size", len(destEventList))
 		var response ResponseT
