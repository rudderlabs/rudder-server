package processor

import (
	"bytes"
	"context"
	"encoding/json"
	"errors"
	"fmt"
	"io"
	"net/http"
	"runtime/trace"
	"strconv"
	"strings"
	"sync"
	"time"

	jsoniter "github.com/json-iterator/go"
	"github.com/rudderlabs/rudder-go-kit/config"
	"github.com/rudderlabs/rudder-go-kit/logger"
	"github.com/rudderlabs/rudder-go-kit/ro"
	"github.com/rudderlabs/rudder-go-kit/stats"
	backendconfig "github.com/rudderlabs/rudder-server/backend-config"
	eventschema "github.com/rudderlabs/rudder-server/event-schema"
	"github.com/rudderlabs/rudder-server/jobsdb"
	"github.com/rudderlabs/rudder-server/processor/eventfilter"
	"github.com/rudderlabs/rudder-server/processor/integrations"
	"github.com/rudderlabs/rudder-server/processor/isolation"
	"github.com/rudderlabs/rudder-server/processor/stash"
	"github.com/rudderlabs/rudder-server/processor/transformer"
	"github.com/rudderlabs/rudder-server/router/batchrouter"
	"github.com/rudderlabs/rudder-server/rruntime"
	destinationdebugger "github.com/rudderlabs/rudder-server/services/debugger/destination"
	transformationdebugger "github.com/rudderlabs/rudder-server/services/debugger/transformation"
	"github.com/rudderlabs/rudder-server/services/dedup"
	"github.com/rudderlabs/rudder-server/services/fileuploader"
	"github.com/rudderlabs/rudder-server/services/multitenant"
	"github.com/rudderlabs/rudder-server/services/rsources"
	"github.com/rudderlabs/rudder-server/services/transientsource"
	"github.com/rudderlabs/rudder-server/utils/bytesize"
	"github.com/rudderlabs/rudder-server/utils/httputil"
	"github.com/rudderlabs/rudder-server/utils/misc"
	miscsync "github.com/rudderlabs/rudder-server/utils/sync"
	"github.com/rudderlabs/rudder-server/utils/types"
	"github.com/rudderlabs/rudder-server/utils/workerpool"
	"github.com/samber/lo"
	"github.com/tidwall/gjson"
	"golang.org/x/exp/slices"
	"golang.org/x/sync/errgroup"
)

const (
	MetricKeyDelimiter = "!<<#>>!"
	UserTransformation = "USER_TRANSFORMATION"
	DestTransformation = "DEST_TRANSFORMATION"
	EventFilter        = "EVENT_FILTER"
)

var jsonfast = jsoniter.ConfigCompatibleWithStandardLibrary

func NewHandle(transformer transformer.Transformer) *Handle {
	h := &Handle{transformer: transformer}
	h.loadConfig()
	return h
}

// Handle is a handle to the processor module
type Handle struct {
	backendConfig backendconfig.BackendConfig
	transformer   transformer.Transformer
	lastJobID     int64

	gatewayDB     jobsdb.JobsDB
	routerDB      jobsdb.JobsDB
	batchRouterDB jobsdb.JobsDB
	errorDB       jobsdb.JobsDB
	eventSchemaDB jobsdb.JobsDB

	logger                    logger.Logger
	eventSchemaHandler        types.EventSchemasI
	dedup                     dedup.Dedup
	reporting                 types.ReportingI
	edReporting               types.ReportingI
	reportingEnabled          bool
	multitenantI              multitenant.MultiTenantI
	backgroundWait            func() error
	backgroundCancel          context.CancelFunc
	transformerFeatures       json.RawMessage
	statsFactory              stats.Stats
	stats                     processorStats
	payloadLimit              int64
	jobsDBCommandTimeout      time.Duration
	jobdDBQueryRequestTimeout time.Duration
	jobdDBMaxRetries          int
	transientSources          transientsource.Service
	fileuploader              fileuploader.Provider
	rsourcesService           rsources.JobService
	destDebugger              destinationdebugger.DestinationDebugger
	transDebugger             transformationdebugger.TransformationDebugger
	isolationStrategy         isolation.Strategy
	limiter                   struct {
		read       miscsync.Limiter
		preprocess miscsync.Limiter
		transform  miscsync.Limiter
		store      miscsync.Limiter
	}
	config struct {
		isolationMode             isolation.Mode
		mainLoopTimeout           time.Duration
		featuresRetryMaxAttempts  int
		enablePipelining          bool
		pipelineBufferedItems     int
		subJobSize                int
		pingerSleep               time.Duration
		readLoopSleep             time.Duration
		maxLoopSleep              time.Duration
		storeTimeout              time.Duration
		loopSleep                 time.Duration // DEPRECATED: used only on the old mainLoop
		fixedLoopSleep            time.Duration // DEPRECATED: used only on the old mainLoop
		maxEventsToProcess        int
		transformBatchSize        int
		userTransformBatchSize    int
		writeKeyDestinationMap    map[string][]backendconfig.DestinationT
		writeKeySourceMap         map[string]backendconfig.SourceT
		workspaceLibrariesMap     map[string]backendconfig.LibrariesT
		destinationIDtoTypeMap    map[string]string
		destConsentCategories     map[string][]string
		batchDestinations         []string
		configSubscriberLock      sync.RWMutex
		enableEventSchemasFeature bool
		enableEventSchemasAPIOnly bool
		enableDedup               bool
		enableEventCount          bool
		transformTimesPQLength    int
		captureEventNameStats     bool
		transformerURL            string
		pollInterval              time.Duration
		GWCustomVal               string
		asyncInit                 *misc.AsyncInit
		eventSchemaV2Enabled      bool
		eventSchemaV2AllSources   bool
	}

	adaptiveLimit func(int64) int64
}
type processorStats struct {
	statGatewayDBR                stats.Measurement
	statGatewayDBW                stats.Measurement
	statRouterDBW                 stats.Measurement
	statBatchRouterDBW            stats.Measurement
	statProcErrDBW                stats.Measurement
	statDBR                       stats.Measurement
	statDBW                       stats.Measurement
	statLoopTime                  stats.Measurement
	eventSchemasTime              stats.Measurement
	validateEventsTime            stats.Measurement
	processJobsTime               stats.Measurement
	statSessionTransform          stats.Measurement
	statUserTransform             stats.Measurement
	statDestTransform             stats.Measurement
	marshalSingularEvents         stats.Measurement
	destProcessing                stats.Measurement
	pipeProcessing                stats.Measurement
	statNumRequests               stats.Measurement
	statNumEvents                 stats.Measurement
	statDBReadRequests            stats.Measurement
	statDBReadEvents              stats.Measurement
	statDBReadPayloadBytes        stats.Measurement
	statDBReadOutOfOrder          stats.Measurement
	statDBReadOutOfSequence       stats.Measurement
	statMarkExecuting             stats.Measurement
	statDBWriteStatusTime         stats.Measurement
	statDBWriteJobsTime           stats.Measurement
	statDBWriteRouterPayloadBytes stats.Measurement
	statDBWriteBatchPayloadBytes  stats.Measurement
	statDBWriteRouterEvents       stats.Measurement
	statDBWriteBatchEvents        stats.Measurement
	statDestNumOutputEvents       stats.Measurement
	statBatchDestNumOutputEvents  stats.Measurement
	DBReadThroughput              stats.Measurement
	processJobThroughput          stats.Measurement
	transformationsThroughput     stats.Measurement
	DBWriteThroughput             stats.Measurement
}

var defaultTransformerFeatures = `{
	"routerTransform": {
	  "MARKETO": true,
	  "HS": true
	}
  }`

type DestStatT struct {
	numEvents              stats.Measurement
	numOutputSuccessEvents stats.Measurement
	numOutputFailedEvents  stats.Measurement
	transformTime          stats.Measurement
}

type ParametersT struct {
	SourceID                string      `json:"source_id"`
	DestinationID           string      `json:"destination_id"`
	ReceivedAt              string      `json:"received_at"`
	TransformAt             string      `json:"transform_at"`
	MessageID               string      `json:"message_id"`
	GatewayJobID            int64       `json:"gateway_job_id"`
	SourceTaskRunID         string      `json:"source_task_run_id"`
	SourceJobID             string      `json:"source_job_id"`
	SourceJobRunID          string      `json:"source_job_run_id"`
	EventName               string      `json:"event_name"`
	EventType               string      `json:"event_type"`
	SourceDefinitionID      string      `json:"source_definition_id"`
	DestinationDefinitionID string      `json:"destination_definition_id"`
	SourceCategory          string      `json:"source_category"`
	RecordID                interface{} `json:"record_id"`
	WorkspaceId             string      `json:"workspaceId"`
}

type MetricMetadata struct {
	sourceID                string
	destinationID           string
	sourceTaskRunID         string
	sourceJobID             string
	sourceJobRunID          string
	sourceDefinitionID      string
	destinationDefinitionID string
	sourceCategory          string
	transformationID        string
	transformationVersionID string
	trackingPlanID          string
	trackingPlanVersion     int
}

type (
	WriteKeyT string
	SourceIDT string
)

func buildStatTags(sourceID, workspaceID string, destination *backendconfig.DestinationT, transformationType string) map[string]string {
	module := "router"
	if batchrouter.IsObjectStorageDestination(destination.DestinationDefinition.Name) {
		module = "batch_router"
	}
	if batchrouter.IsWarehouseDestination(destination.DestinationDefinition.Name) {
		module = "warehouse"
	}

	return map[string]string{
		"module":             module,
		"destination":        destination.ID,
		"destType":           destination.DestinationDefinition.Name,
		"source":             sourceID,
		"workspaceId":        workspaceID,
		"transformationType": transformationType,
	}
}

func (proc *Handle) newUserTransformationStat(sourceID, workspaceID string, destination *backendconfig.DestinationT) *DestStatT {
	tags := buildStatTags(sourceID, workspaceID, destination, UserTransformation)

	tags["transformation_id"] = destination.Transformations[0].ID
	tags["transformation_version_id"] = destination.Transformations[0].VersionID
	tags["error"] = "false"

	numEvents := proc.statsFactory.NewTaggedStat("proc_transform_stage_in_count", stats.CountType, tags)
	numOutputSuccessEvents := proc.statsFactory.NewTaggedStat("proc_transform_stage_out_count", stats.CountType, tags)

	errTags := misc.CopyStringMap(tags)
	errTags["error"] = "true"
	numOutputFailedEvents := proc.statsFactory.NewTaggedStat("proc_transform_stage_out_count", stats.CountType, errTags)
	transformTime := proc.statsFactory.NewTaggedStat("proc_transform_stage_duration", stats.TimerType, tags)

	return &DestStatT{
		numEvents:              numEvents,
		numOutputSuccessEvents: numOutputSuccessEvents,
		numOutputFailedEvents:  numOutputFailedEvents,
		transformTime:          transformTime,
	}
}

func (proc *Handle) newDestinationTransformationStat(sourceID, workspaceID, transformAt string, destination *backendconfig.DestinationT) *DestStatT {
	tags := buildStatTags(sourceID, workspaceID, destination, DestTransformation)

	tags["transform_at"] = transformAt
	tags["error"] = "false"

	numEvents := proc.statsFactory.NewTaggedStat("proc_transform_stage_in_count", stats.CountType, tags)
	numOutputSuccessEvents := proc.statsFactory.NewTaggedStat("proc_transform_stage_out_count", stats.CountType, tags)

	errTags := misc.CopyStringMap(tags)
	errTags["error"] = "true"
	numOutputFailedEvents := proc.statsFactory.NewTaggedStat("proc_transform_stage_out_count", stats.CountType, errTags)
	destTransform := proc.statsFactory.NewTaggedStat("proc_transform_stage_duration", stats.TimerType, tags)

	return &DestStatT{
		numEvents:              numEvents,
		numOutputSuccessEvents: numOutputSuccessEvents,
		numOutputFailedEvents:  numOutputFailedEvents,
		transformTime:          destTransform,
	}
}

func (proc *Handle) newEventFilterStat(sourceID, workspaceID string, destination *backendconfig.DestinationT) *DestStatT {
	tags := buildStatTags(sourceID, workspaceID, destination, EventFilter)
	tags["error"] = "false"

	numEvents := proc.statsFactory.NewTaggedStat("proc_event_filter_in_count", stats.CountType, tags)
	numOutputSuccessEvents := proc.statsFactory.NewTaggedStat("proc_event_filter_out_count", stats.CountType, tags)

	errTags := misc.CopyStringMap(tags)
	errTags["error"] = "true"
	numOutputFailedEvents := proc.statsFactory.NewTaggedStat("proc_event_filter_out_count", stats.CountType, errTags)
	eventFilterTime := proc.statsFactory.NewTaggedStat("proc_event_filter_time", stats.TimerType, tags)

	return &DestStatT{
		numEvents:              numEvents,
		numOutputSuccessEvents: numOutputSuccessEvents,
		numOutputFailedEvents:  numOutputFailedEvents,
		transformTime:          eventFilterTime,
	}
}

// Setup initializes the module
func (proc *Handle) Setup(
	backendConfig backendconfig.BackendConfig, gatewayDB, routerDB,
	batchRouterDB, errorDB, eventSchemaDB jobsdb.JobsDB, clearDB *bool, reporting types.ReportingI,
	edReporting types.ReportingI,
	multiTenantStat multitenant.MultiTenantI, transientSources transientsource.Service,
	fileuploader fileuploader.Provider, rsourcesService rsources.JobService, destDebugger destinationdebugger.DestinationDebugger, transDebugger transformationdebugger.TransformationDebugger,
) {
	proc.reporting = reporting
	proc.edReporting = edReporting
	proc.destDebugger = destDebugger
	proc.transDebugger = transDebugger
	config.RegisterBoolConfigVariable(types.DefaultReportingEnabled, &proc.reportingEnabled, false, "Reporting.enabled")
	config.RegisterDurationConfigVariable(600, &proc.jobdDBQueryRequestTimeout, true, time.Second, []string{"JobsDB.Processor.QueryRequestTimeout", "JobsDB.QueryRequestTimeout"}...)
	config.RegisterDurationConfigVariable(600, &proc.jobsDBCommandTimeout, true, time.Second, []string{"JobsDB.Processor.CommandRequestTimeout", "JobsDB.CommandRequestTimeout"}...)
	config.RegisterIntConfigVariable(2, &proc.jobdDBMaxRetries, true, 1, []string{"JobsDB.Processor.MaxRetries", "JobsDB.MaxRetries"}...)
	proc.logger = logger.NewLogger().Child("processor")
	proc.backendConfig = backendConfig

	proc.multitenantI = multiTenantStat
	proc.gatewayDB = gatewayDB
	proc.routerDB = routerDB
	proc.batchRouterDB = batchRouterDB
	proc.errorDB = errorDB
	proc.eventSchemaDB = eventSchemaDB

	proc.transientSources = transientSources
	proc.fileuploader = fileuploader
	proc.rsourcesService = rsourcesService

	if proc.adaptiveLimit == nil {
		proc.adaptiveLimit = func(limit int64) int64 { return limit }
	}

	// Stats
	proc.statsFactory = stats.Default
	proc.stats.statGatewayDBR = proc.statsFactory.NewStat("processor.gateway_db_read", stats.CountType)
	proc.stats.statGatewayDBW = proc.statsFactory.NewStat("processor.gateway_db_write", stats.CountType)
	proc.stats.statRouterDBW = proc.statsFactory.NewStat("processor.router_db_write", stats.CountType)
	proc.stats.statBatchRouterDBW = proc.statsFactory.NewStat("processor.batch_router_db_write", stats.CountType)
	proc.stats.statDBR = proc.statsFactory.NewStat("processor.gateway_db_read_time", stats.TimerType)
	proc.stats.statDBW = proc.statsFactory.NewStat("processor.gateway_db_write_time", stats.TimerType)
	proc.stats.statProcErrDBW = proc.statsFactory.NewStat("processor.proc_err_db_write", stats.CountType)
	proc.stats.statLoopTime = proc.statsFactory.NewStat("processor.loop_time", stats.TimerType)
	proc.stats.statMarkExecuting = proc.statsFactory.NewStat("processor.mark_executing", stats.TimerType)
	proc.stats.eventSchemasTime = proc.statsFactory.NewStat("processor.event_schemas_time", stats.TimerType)
	proc.stats.validateEventsTime = proc.statsFactory.NewStat("processor.validate_events_time", stats.TimerType)
	proc.stats.processJobsTime = proc.statsFactory.NewStat("processor.process_jobs_time", stats.TimerType)
	proc.stats.statSessionTransform = proc.statsFactory.NewStat("processor.session_transform_time", stats.TimerType)
	proc.stats.statUserTransform = proc.statsFactory.NewStat("processor.user_transform_time", stats.TimerType)
	proc.stats.statDestTransform = proc.statsFactory.NewStat("processor.dest_transform_time", stats.TimerType)
	proc.stats.marshalSingularEvents = proc.statsFactory.NewStat("processor.marshal_singular_events", stats.TimerType)
	proc.stats.destProcessing = proc.statsFactory.NewStat("processor.dest_processing", stats.TimerType)
	proc.stats.pipeProcessing = proc.statsFactory.NewStat("processor.pipe_processing", stats.TimerType)
	proc.stats.statNumRequests = proc.statsFactory.NewStat("processor.num_requests", stats.CountType)
	proc.stats.statNumEvents = proc.statsFactory.NewStat("processor.num_events", stats.CountType)

	proc.stats.statDBReadRequests = proc.statsFactory.NewStat("processor.db_read_requests", stats.HistogramType)
	proc.stats.statDBReadEvents = proc.statsFactory.NewStat("processor.db_read_events", stats.HistogramType)
	proc.stats.statDBReadPayloadBytes = proc.statsFactory.NewStat("processor.db_read_payload_bytes", stats.HistogramType)

	proc.stats.statDBReadOutOfOrder = proc.statsFactory.NewStat("processor.db_read_out_of_order", stats.CountType)
	proc.stats.statDBReadOutOfSequence = proc.statsFactory.NewStat("processor.db_read_out_of_sequence", stats.CountType)

	proc.stats.statDBWriteJobsTime = proc.statsFactory.NewStat("processor.db_write_jobs_time", stats.TimerType)
	proc.stats.statDBWriteStatusTime = proc.statsFactory.NewStat("processor.db_write_status_time", stats.TimerType)
	proc.stats.statDBWriteRouterPayloadBytes = proc.statsFactory.NewTaggedStat("processor.db_write_payload_bytes", stats.HistogramType, stats.Tags{
		"module": "router",
	})
	proc.stats.statDBWriteBatchPayloadBytes = proc.statsFactory.NewTaggedStat("processor.db_write_payload_bytes", stats.HistogramType, stats.Tags{
		"module": "batch_router",
	})
	proc.stats.statDBWriteRouterEvents = proc.statsFactory.NewTaggedStat("processor.db_write_events", stats.HistogramType, stats.Tags{
		"module": "router",
	})
	proc.stats.statDBWriteBatchEvents = proc.statsFactory.NewTaggedStat("processor.db_write_events", stats.HistogramType, stats.Tags{
		"module": "batch_router",
	})

	// Add a separate tag for batch router
	proc.stats.statDestNumOutputEvents = proc.statsFactory.NewTaggedStat("processor.num_output_events", stats.CountType, stats.Tags{
		"module": "router",
	})
	proc.stats.statBatchDestNumOutputEvents = proc.statsFactory.NewTaggedStat("processor.num_output_events", stats.CountType, stats.Tags{
		"module": "batch_router",
	})
	proc.stats.DBReadThroughput = proc.statsFactory.NewStat("processor.db_read_throughput", stats.CountType)
	proc.stats.processJobThroughput = proc.statsFactory.NewStat("processor.processJob_thoughput", stats.CountType)
	proc.stats.transformationsThroughput = proc.statsFactory.NewStat("processor.transformations_throughput", stats.CountType)
	proc.stats.DBWriteThroughput = proc.statsFactory.NewStat("processor.db_write_throughput", stats.CountType)
	if proc.config.enableEventSchemasFeature {
		proc.eventSchemaHandler = eventschema.GetInstance()
	}
	if proc.config.enableDedup {
		opts := []dedup.OptFn{}
		if *clearDB {
			opts = append(opts, dedup.WithClearDB())
		}
		proc.dedup = dedup.New(dedup.DefaultPath(), opts...)
	}

	ctx, cancel := context.WithCancel(context.Background())
	g, ctx := errgroup.WithContext(ctx)

	proc.backgroundWait = g.Wait
	proc.backgroundCancel = cancel

	proc.config.asyncInit = misc.NewAsyncInit(2)
	rruntime.Go(func() {
		proc.backendConfigSubscriber(ctx)
	})

	g.Go(misc.WithBugsnag(func() error {
		proc.syncTransformerFeatureJson(ctx)
		return nil
	}))

	proc.transformer.Setup()
	proc.crashRecover()
}

// Start starts this processor's main loops.
func (proc *Handle) Start(ctx context.Context) error {
	g, ctx := errgroup.WithContext(ctx)
	var err error
	proc.logger.Infof("Starting processor in isolation mode: %s", proc.config.isolationMode)
	if proc.isolationStrategy, err = isolation.GetStrategy(proc.config.isolationMode); err != nil {
		return fmt.Errorf("resolving isolation strategy for mode %q: %w", proc.config.isolationMode, err)
	}

	// limiters
	s := proc.statsFactory
	var limiterGroup sync.WaitGroup
	proc.limiter.read = miscsync.NewLimiter(ctx, &limiterGroup, "proc_read",
		config.GetInt("Processor.Limiter.read.limit", 50),
		s,
		miscsync.WithLimiterDynamicPeriod(config.GetDuration("Processor.Limiter.read.dynamicPeriod", 1, time.Second)))
	proc.limiter.preprocess = miscsync.NewLimiter(ctx, &limiterGroup, "proc_preprocess",
		config.GetInt("Processor.Limiter.preprocess.limit", 50),
		s,
		miscsync.WithLimiterDynamicPeriod(config.GetDuration("Processor.Limiter.preprocess.dynamicPeriod", 1, time.Second)))
	proc.limiter.transform = miscsync.NewLimiter(ctx, &limiterGroup, "proc_transform",
		config.GetInt("Processor.Limiter.transform.limit", 50),
		s,
		miscsync.WithLimiterDynamicPeriod(config.GetDuration("Processor.Limiter.transform.dynamicPeriod", 1, time.Second)))
	proc.limiter.store = miscsync.NewLimiter(ctx, &limiterGroup, "proc_store",
		config.GetInt("Processor.Limiter.store.limit", 50),
		s,
		miscsync.WithLimiterDynamicPeriod(config.GetDuration("Processor.Limiter.store.dynamicPeriod", 1, time.Second)))
	g.Go(func() error {
		limiterGroup.Wait()
		return nil
	})

	// pinger loop
	g.Go(misc.WithBugsnag(func() error {
		proc.logger.Info("Starting pinger loop")
		proc.backendConfig.WaitForConfig(ctx)
		proc.logger.Info("Backend config received")
		// waiting for reporting client setup
		if proc.reporting != nil && proc.reportingEnabled {
			if err := proc.reporting.WaitForSetup(ctx, types.CoreReportingClient); err != nil {
				return err
			}
		}

		// waiting for init group
		proc.logger.Info("Waiting for async init group")
		select {
		case <-ctx.Done():
			return nil
		case <-proc.config.asyncInit.Wait():
			// proceed
		}
		proc.logger.Info("Async init group done")

		h := &workerHandleAdapter{proc}
		pool := workerpool.New(ctx, func(partition string) workerpool.Worker { return newProcessorWorker(partition, h) }, proc.logger)
		defer pool.Shutdown()
		for {
			select {
			case <-ctx.Done():
				return nil
			case <-time.After(proc.config.pingerSleep):
			}
			for _, partition := range proc.activePartitions(ctx) {
				pool.PingWorker(partition)
			}
		}
	}))

	// stash loop
	g.Go(misc.WithBugsnag(func() error {
		st := stash.New()
		st.Setup(
			proc.errorDB,
			proc.transientSources,
			proc.fileuploader,
			proc.adaptiveLimit,
		)
		st.Start(ctx)
		return nil
	}))

	return g.Wait()
}

func (proc *Handle) activePartitions(ctx context.Context) []string {
	defer proc.statsFactory.NewStat("proc_active_partitions_time", stats.TimerType).RecordDuration()()
	keys, err := proc.isolationStrategy.ActivePartitions(ctx, proc.gatewayDB)
	if err != nil && ctx.Err() == nil {
		// TODO: retry?
		panic(err)
	}
	proc.statsFactory.NewStat("proc_active_partitions", stats.GaugeType).Gauge(len(keys))
	return keys
}

func (proc *Handle) Shutdown() {
	proc.backgroundCancel()
	_ = proc.backgroundWait()
	if proc.dedup != nil {
		proc.dedup.Close()
	}
}

func (proc *Handle) loadConfig() {
	proc.config.mainLoopTimeout = 200 * time.Millisecond
	proc.config.featuresRetryMaxAttempts = 10

	defaultSubJobSize := 2000
	defaultMaxEventsToProcess := 10000
	defaultPayloadLimit := 100 * bytesize.MB
	defaultReadLoopSleepMs := int64(200)
	defaultMaxLoopSleeppMs := int64(5000)

	defaultIsolationMode := isolation.ModeSource
	if config.IsSet("WORKSPACE_NAMESPACE") {
		defaultIsolationMode = isolation.ModeWorkspace
	}
	proc.config.isolationMode = isolation.Mode(config.GetString("Processor.isolationMode", string(defaultIsolationMode)))
	// If isolation mode is not none, we need to reduce the values for some of the config variables to more sensible defaults
	if proc.config.isolationMode != isolation.ModeNone {
		defaultSubJobSize = 400
		defaultMaxEventsToProcess = 2000
		defaultPayloadLimit = 20 * bytesize.MB
		defaultReadLoopSleepMs = 10
		defaultMaxLoopSleeppMs = 2000
	}

	config.RegisterInt64ConfigVariable(defaultPayloadLimit, &proc.payloadLimit, true, 1, "Processor.payloadLimit")
	config.RegisterBoolConfigVariable(true, &proc.config.enablePipelining, false, "Processor.enablePipelining")
	config.RegisterIntConfigVariable(0, &proc.config.pipelineBufferedItems, false, 1, "Processor.pipelineBufferedItems")
	config.RegisterIntConfigVariable(defaultSubJobSize, &proc.config.subJobSize, false, 1, "Processor.subJobSize")
	config.RegisterDurationConfigVariable(defaultMaxLoopSleeppMs, &proc.config.maxLoopSleep, true, time.Millisecond, []string{"Processor.maxLoopSleep", "Processor.maxLoopSleepInMS"}...)
	config.RegisterDurationConfigVariable(5, &proc.config.storeTimeout, true, time.Minute, "Processor.storeTimeout")

	config.RegisterDurationConfigVariable(1000, &proc.config.pingerSleep, true, time.Millisecond, "Processor.pingerSleep")
	config.RegisterDurationConfigVariable(defaultReadLoopSleepMs, &proc.config.readLoopSleep, true, time.Millisecond, "Processor.readLoopSleep")
	// DEPRECATED: used only on the old mainLoop:
	config.RegisterDurationConfigVariable(10, &proc.config.loopSleep, true, time.Millisecond, []string{"Processor.loopSleep", "Processor.loopSleepInMS"}...)
	// DEPRECATED: used only on the old mainLoop:
	config.RegisterDurationConfigVariable(0, &proc.config.fixedLoopSleep, true, time.Millisecond, []string{"Processor.fixedLoopSleep", "Processor.fixedLoopSleepInMS"}...)
	config.RegisterIntConfigVariable(100, &proc.config.transformBatchSize, true, 1, "Processor.transformBatchSize")
	config.RegisterIntConfigVariable(200, &proc.config.userTransformBatchSize, true, 1, "Processor.userTransformBatchSize")
	// Enable dedup of incoming events by default
	config.RegisterBoolConfigVariable(false, &proc.config.enableDedup, false, "Dedup.enableDedup")
	config.RegisterBoolConfigVariable(true, &proc.config.enableEventCount, true, "Processor.enableEventCount")
	// EventSchemas feature. false by default
	config.RegisterBoolConfigVariable(false, &proc.config.enableEventSchemasFeature, false, "EventSchemas.enableEventSchemasFeature")
	config.RegisterBoolConfigVariable(false, &proc.config.enableEventSchemasAPIOnly, true, "EventSchemas.enableEventSchemasAPIOnly")
	config.RegisterIntConfigVariable(defaultMaxEventsToProcess, &proc.config.maxEventsToProcess, true, 1, "Processor.maxLoopProcessEvents")
	// EventSchemas2 feature.
	config.RegisterBoolConfigVariable(false, &proc.config.eventSchemaV2Enabled, false, "EventSchemas2.enabled")
	config.RegisterBoolConfigVariable(false, &proc.config.eventSchemaV2AllSources, false, "EventSchemas2.enableAllSources")
	proc.config.batchDestinations = misc.BatchDestinations()
	config.RegisterIntConfigVariable(5, &proc.config.transformTimesPQLength, false, 1, "Processor.transformTimesPQLength")
	// Capture event name as a tag in event level stats
	config.RegisterBoolConfigVariable(false, &proc.config.captureEventNameStats, true, "Processor.Stats.captureEventName")
	proc.config.transformerURL = config.GetString("DEST_TRANSFORM_URL", "http://localhost:9090")
	config.RegisterDurationConfigVariable(5, &proc.config.pollInterval, false, time.Second, []string{"Processor.pollInterval", "Processor.pollIntervalInS"}...)
	// GWCustomVal is used as a key in the jobsDB customval column
	config.RegisterStringConfigVariable("GW", &proc.config.GWCustomVal, false, "Gateway.CustomVal")
}

// syncTransformerFeatureJson polls the transformer feature json endpoint,
//
//	updates the transformer feature map.
//
// It will set isUnLocked to true if it successfully fetches the transformer feature json at least once.
func (proc *Handle) syncTransformerFeatureJson(ctx context.Context) {
	var initDone bool
	proc.logger.Infof("Fetching transformer features from %s", proc.config.transformerURL)
	for {
		for i := 0; i < proc.config.featuresRetryMaxAttempts; i++ {

			if ctx.Err() != nil {
				return
			}

			retry := proc.makeFeaturesFetchCall()
			if retry {
				proc.logger.Infof("Fetched transformer features from %s (retry: %v)", proc.config.transformerURL, retry)
			}
			if retry {
				select {
				case <-ctx.Done():
					return
				case <-time.After(200 * time.Millisecond):
					continue
				}
			}
			break
		}

		if proc.transformerFeatures != nil && !initDone {
			initDone = true
			proc.config.asyncInit.Done()
		}

		select {
		case <-ctx.Done():
			return
		case <-time.After(proc.config.pollInterval):
		}
	}
}

func (proc *Handle) makeFeaturesFetchCall() bool {
	url := proc.config.transformerURL + "/features"
	req, err := http.NewRequest("GET", url, bytes.NewReader([]byte{}))
	if err != nil {
		proc.logger.Error("error creating request - %s", err)
		return true
	}
	tr := &http.Transport{}
	client := &http.Client{Transport: tr, Timeout: config.GetDuration("HttpClient.processor.timeout", 30, time.Second)}
	res, err := client.Do(req)
	if err != nil {
		proc.logger.Error("error sending request - %s", err)
		return true
	}

	defer func() { httputil.CloseResponse(res) }()
	body, err := io.ReadAll(res.Body)
	if err != nil {
		return true
	}

	if res.StatusCode == 200 {
		proc.transformerFeatures = body
	} else if res.StatusCode == 404 {
		proc.transformerFeatures = json.RawMessage(defaultTransformerFeatures)
	}

	return false
}

func getConsentCategories(dest *backendconfig.DestinationT) []string {
	config := dest.Config
	cookieCategories, _ := misc.MapLookup(
		config,
		"oneTrustCookieCategories",
	).([]interface{})
	if len(cookieCategories) == 0 {
		return nil
	}
	return lo.FilterMap(
		cookieCategories,
		func(cookieCategory interface{}, _ int) (string, bool) {
			switch category := cookieCategory.(type) {
			case map[string]interface{}:
				cCategory, ok := category["oneTrustCookieCategory"].(string)
				return cCategory, ok && cCategory != ""
			default:
				return "", false
			}
		},
	)
}

func (proc *Handle) backendConfigSubscriber(ctx context.Context) {
	var initDone bool
	ch := proc.backendConfig.Subscribe(ctx, backendconfig.TopicProcessConfig)
	for data := range ch {
		config := data.Data.(map[string]backendconfig.ConfigT)
		var (
			destConsentCategories  = make(map[string][]string)
			workspaceLibrariesMap  = make(map[string]backendconfig.LibrariesT, len(config))
			writeKeyDestinationMap = make(map[string][]backendconfig.DestinationT)
			writeKeySourceMap      = map[string]backendconfig.SourceT{}
			destinationIDtoTypeMap = make(map[string]string)
		)
		for workspaceID, wConfig := range config {
			for i := range wConfig.Sources {
				source := &wConfig.Sources[i]
				writeKeySourceMap[source.WriteKey] = *source
				if source.Enabled {
					writeKeyDestinationMap[source.WriteKey] = source.Destinations
					for j := range source.Destinations {
						destination := &source.Destinations[j]
						destinationIDtoTypeMap[destination.ID] = destination.DestinationDefinition.Name
						destConsentCategories[destination.ID] = getConsentCategories(destination)
					}
				}
			}
			workspaceLibrariesMap[workspaceID] = wConfig.Libraries
		}
		proc.config.configSubscriberLock.Lock()
		proc.config.destConsentCategories = destConsentCategories
		proc.config.workspaceLibrariesMap = workspaceLibrariesMap
		proc.config.writeKeyDestinationMap = writeKeyDestinationMap
		proc.config.writeKeySourceMap = writeKeySourceMap
		proc.config.destinationIDtoTypeMap = destinationIDtoTypeMap
		proc.config.configSubscriberLock.Unlock()
		if !initDone {
			initDone = true
			proc.config.asyncInit.Done()
		}
	}
}

func (proc *Handle) getConsentCategories(destinationID string) []string {
	proc.config.configSubscriberLock.RLock()
	defer proc.config.configSubscriberLock.RUnlock()
	return proc.config.destConsentCategories[destinationID]
}

func (proc *Handle) getWorkspaceLibraries(workspaceID string) backendconfig.LibrariesT {
	proc.config.configSubscriberLock.RLock()
	defer proc.config.configSubscriberLock.RUnlock()
	return proc.config.workspaceLibrariesMap[workspaceID]
}

func (proc *Handle) getSourceByWriteKey(writeKey string) (*backendconfig.SourceT, error) {
	var err error
	proc.config.configSubscriberLock.RLock()
	defer proc.config.configSubscriberLock.RUnlock()
	source, ok := proc.config.writeKeySourceMap[writeKey]
	if !ok {
		err = errors.New("source not found for writeKey")
		proc.logger.Errorf(`Processor : source not found for writeKey: %s`, writeKey)
	}
	return &source, err
}

func (proc *Handle) getEnabledDestinations(writeKey, destinationName string) []backendconfig.DestinationT {
	proc.config.configSubscriberLock.RLock()
	defer proc.config.configSubscriberLock.RUnlock()
	var enabledDests []backendconfig.DestinationT
	for i := range proc.config.writeKeyDestinationMap[writeKey] {
		dest := &proc.config.writeKeyDestinationMap[writeKey][i]
		if destinationName == dest.DestinationDefinition.Name && dest.Enabled {
			enabledDests = append(enabledDests, *dest)
		}
	}
	return enabledDests
}

func (proc *Handle) getBackendEnabledDestinationTypes(writeKey string) map[string]backendconfig.DestinationDefinitionT {
	proc.config.configSubscriberLock.RLock()
	defer proc.config.configSubscriberLock.RUnlock()
	enabledDestinationTypes := make(map[string]backendconfig.DestinationDefinitionT)
	for i := range proc.config.writeKeyDestinationMap[writeKey] {
		destination := &proc.config.writeKeyDestinationMap[writeKey][i]
		if destination.Enabled {
			enabledDestinationTypes[destination.DestinationDefinition.DisplayName] = destination.DestinationDefinition
		}
	}
	return enabledDestinationTypes
}

func getTimestampFromEvent(event types.SingularEventT, field string) time.Time {
	var timestamp time.Time
	var ok bool
	if timestamp, ok = misc.GetParsedTimestamp(event[field]); !ok {
		timestamp = time.Now()
	}
	return timestamp
}

func enhanceWithTimeFields(event *transformer.TransformerEventT, singularEventMap types.SingularEventT, receivedAt time.Time) {
	// set timestamp skew based on timestamp fields from SDKs
	originalTimestamp := getTimestampFromEvent(singularEventMap, "originalTimestamp")
	sentAt := getTimestampFromEvent(singularEventMap, "sentAt")
	var timestamp time.Time
	var ok bool

	// use existing timestamp if it exists in the event, add new timestamp otherwise
	if timestamp, ok = misc.GetParsedTimestamp(event.Message["timestamp"]); !ok {
		// calculate new timestamp using the formula
		// timestamp = receivedAt - (sentAt - originalTimestamp)
		timestamp = misc.GetChronologicalTimeStamp(receivedAt, sentAt, originalTimestamp)
	}

	// set all timestamps in RFC3339 format
	event.Message["receivedAt"] = receivedAt.Format(misc.RFC3339Milli)
	event.Message["originalTimestamp"] = originalTimestamp.Format(misc.RFC3339Milli)
	event.Message["sentAt"] = sentAt.Format(misc.RFC3339Milli)
	event.Message["timestamp"] = timestamp.Format(misc.RFC3339Milli)
}

func makeCommonMetadataFromSingularEvent(singularEvent types.SingularEventT, batchEvent *jobsdb.JobT, receivedAt time.Time, source *backendconfig.SourceT) *transformer.MetadataT {
	commonMetadata := transformer.MetadataT{}
	commonMetadata.SourceID = gjson.GetBytes(batchEvent.Parameters, "source_id").Str
	commonMetadata.WorkspaceID = source.WorkspaceID
	commonMetadata.Namespace = config.GetKubeNamespace()
	commonMetadata.InstanceID = misc.GetInstanceID()
	commonMetadata.RudderID = batchEvent.UserID
	commonMetadata.JobID = batchEvent.JobID
	commonMetadata.MessageID = misc.GetStringifiedData(singularEvent["messageId"])
	commonMetadata.ReceivedAt = receivedAt.Format(misc.RFC3339Milli)
	commonMetadata.SourceType = source.SourceDefinition.Name
	commonMetadata.SourceCategory = source.SourceDefinition.Category

	commonMetadata.SourceJobRunID, _ = misc.MapLookup(singularEvent, "context", "sources", "job_run_id").(string)
	commonMetadata.SourceJobID, _ = misc.MapLookup(singularEvent, "context", "sources", "job_id").(string)
	commonMetadata.SourceTaskRunID, _ = misc.MapLookup(singularEvent, "context", "sources", "task_run_id").(string)
	commonMetadata.RecordID = misc.MapLookup(singularEvent, "recordId")

	commonMetadata.EventName, _ = misc.MapLookup(singularEvent, "event").(string)
	commonMetadata.EventType, _ = misc.MapLookup(singularEvent, "type").(string)
	commonMetadata.SourceDefinitionID = source.SourceDefinition.ID

	commonMetadata.SourceDefinitionType = source.SourceDefinition.Type

	return &commonMetadata
}

// add metadata to each singularEvent which will be returned by transformer in response
func enhanceWithMetadata(commonMetadata *transformer.MetadataT, event *transformer.TransformerEventT, destination *backendconfig.DestinationT) {
	metadata := transformer.MetadataT{}
	metadata.SourceType = commonMetadata.SourceType
	metadata.SourceCategory = commonMetadata.SourceCategory
	metadata.SourceID = commonMetadata.SourceID
	metadata.WorkspaceID = commonMetadata.WorkspaceID
	metadata.Namespace = commonMetadata.Namespace
	metadata.InstanceID = commonMetadata.InstanceID
	metadata.RudderID = commonMetadata.RudderID
	metadata.JobID = commonMetadata.JobID
	metadata.MessageID = commonMetadata.MessageID
	metadata.ReceivedAt = commonMetadata.ReceivedAt
	metadata.SourceTaskRunID = commonMetadata.SourceTaskRunID
	metadata.RecordID = commonMetadata.RecordID
	metadata.SourceJobID = commonMetadata.SourceJobID
	metadata.SourceJobRunID = commonMetadata.SourceJobRunID
	metadata.EventName = commonMetadata.EventName
	metadata.EventType = commonMetadata.EventType
	metadata.SourceDefinitionID = commonMetadata.SourceDefinitionID
	metadata.DestinationID = destination.ID
	metadata.DestinationDefinitionID = destination.DestinationDefinition.ID
	metadata.DestinationType = destination.DestinationDefinition.Name
	metadata.SourceDefinitionType = commonMetadata.SourceDefinitionType
	event.Metadata = metadata
}

func getKeyFromSourceAndDest(srcID, destID string) string {
	return srcID + "::" + destID
}

func getSourceAndDestIDsFromKey(key string) (sourceID, destID string) {
	fields := strings.Split(key, "::")
	return fields[0], fields[1]
}

func (proc *Handle) recordEventDeliveryStatus(jobsByDestID map[string][]*jobsdb.JobT) {
	for destID, jobs := range jobsByDestID {
		if !proc.destDebugger.HasUploadEnabled(destID) {
			continue
		}
		for _, job := range jobs {
			var params map[string]interface{}
			err := jsonfast.Unmarshal(job.Parameters, &params)
			if err != nil {
				proc.logger.Errorf("Error while UnMarshaling live event parameters: %w", err)
				continue
			}

			sourceID, _ := params["source_id"].(string)
			destID, _ := params["destination_id"].(string)
			procErr, _ := params["error"].(string)
			procErr = strconv.Quote(procErr)
			statusCode := fmt.Sprint(params["status_code"])
			sentAt := time.Now().Format(misc.RFC3339Milli)
			events := make([]map[string]interface{}, 0)
			err = jsonfast.Unmarshal(job.EventPayload, &events)
			if err != nil {
				proc.logger.Errorf("Error while UnMarshaling live event payload: %w", err)
				continue
			}
			for i := range events {
				event := &events[i]
				eventPayload, err := jsonfast.Marshal(*event)
				if err != nil {
					proc.logger.Errorf("Error while Marshaling live event payload: %w", err)
					continue
				}

				eventName := misc.GetStringifiedData(gjson.GetBytes(eventPayload, "event").String())
				eventType := misc.GetStringifiedData(gjson.GetBytes(eventPayload, "type").String())
				deliveryStatus := destinationdebugger.DeliveryStatusT{
					EventName:     eventName,
					EventType:     eventType,
					SentAt:        sentAt,
					DestinationID: destID,
					SourceID:      sourceID,
					Payload:       eventPayload,
					AttemptNum:    1,
					JobState:      jobsdb.Aborted.State,
					ErrorCode:     statusCode,
					ErrorResponse: []byte(fmt.Sprintf(`{"error": %s}`, procErr)),
				}
				proc.destDebugger.RecordEventDeliveryStatus(destID, &deliveryStatus)
			}
		}
	}
}

func (proc *Handle) getDestTransformerEvents(response transformer.ResponseT, commonMetaData *transformer.MetadataT, eventsByMessageID map[string]types.SingularEventWithReceivedAt, destination *backendconfig.DestinationT, stage string, trackingPlanEnabled, userTransformationEnabled bool) ([]transformer.TransformerEventT, []*types.PUReportedMetric, map[string]int64, map[string]MetricMetadata) {
	successMetrics := make([]*types.PUReportedMetric, 0)
	connectionDetailsMap := make(map[string]*types.ConnectionDetails)
	statusDetailsMap := make(map[string]map[string]*types.StatusDetail)
	successCountMap := make(map[string]int64)
	successCountMetadataMap := make(map[string]MetricMetadata)
	var eventsToTransform []transformer.TransformerEventT
	for i := range response.Events {
		// Update metrics maps
		userTransformedEvent := &response.Events[i]
		var messages []types.SingularEventT
		if len(userTransformedEvent.Metadata.MessageIDs) > 0 {
			messages = lo.Map(userTransformedEvent.Metadata.MessageIDs, func(msgID string, _ int) types.SingularEventT { return eventsByMessageID[msgID].SingularEvent })
		} else {
			messages = []types.SingularEventT{eventsByMessageID[userTransformedEvent.Metadata.MessageID].SingularEvent}
		}

		for _, message := range messages {
			proc.updateMetricMaps(successCountMetadataMap, successCountMap, connectionDetailsMap, statusDetailsMap, userTransformedEvent, jobsdb.Succeeded.State, stage, func() json.RawMessage {
				if stage != transformer.TrackingPlanValidationStage {
					return []byte(`{}`)
				}
				if proc.transientSources.Apply(commonMetaData.SourceID) {
					return []byte(`{}`)
				}

				sampleEvent, err := jsonfast.Marshal(message)
				if err != nil {
					proc.logger.Errorf(`[Processor: getDestTransformerEvents] Failed to unmarshal first element in transformed events: %v`, err)
					sampleEvent = []byte(`{}`)
				}
				return sampleEvent
			})
		}

		eventMetadata := commonMetaData
		eventMetadata.MessageIDs = userTransformedEvent.Metadata.MessageIDs
		eventMetadata.MessageID = userTransformedEvent.Metadata.MessageID
		eventMetadata.JobID = userTransformedEvent.Metadata.JobID
		eventMetadata.SourceTaskRunID = userTransformedEvent.Metadata.SourceTaskRunID
		eventMetadata.SourceJobID = userTransformedEvent.Metadata.SourceJobID
		eventMetadata.SourceJobRunID = userTransformedEvent.Metadata.SourceJobRunID
		eventMetadata.RudderID = userTransformedEvent.Metadata.RudderID
		eventMetadata.RecordID = userTransformedEvent.Metadata.RecordID
		eventMetadata.ReceivedAt = userTransformedEvent.Metadata.ReceivedAt
		eventMetadata.EventName = userTransformedEvent.Metadata.EventName
		eventMetadata.EventType = userTransformedEvent.Metadata.EventType
		eventMetadata.SourceDefinitionID = userTransformedEvent.Metadata.SourceDefinitionID
		eventMetadata.DestinationDefinitionID = userTransformedEvent.Metadata.DestinationDefinitionID
		eventMetadata.SourceCategory = userTransformedEvent.Metadata.SourceCategory
		updatedEvent := transformer.TransformerEventT{
			Message:     userTransformedEvent.Output,
			Metadata:    *eventMetadata,
			Destination: *destination,
		}
		eventsToTransform = append(eventsToTransform, updatedEvent)
	}

	// REPORTING - START
	if proc.isReportingEnabled() {
		types.AssertSameKeys(connectionDetailsMap, statusDetailsMap)

		var inPU, pu string
		if stage == transformer.UserTransformerStage {
			if trackingPlanEnabled {
				inPU = types.TRACKINGPLAN_VALIDATOR
			} else {
				inPU = types.DESTINATION_FILTER
			}
			pu = types.USER_TRANSFORMER
		} else if stage == transformer.TrackingPlanValidationStage {
			inPU = types.DESTINATION_FILTER
			pu = types.TRACKINGPLAN_VALIDATOR
		} else if stage == transformer.EventFilterStage {
			if userTransformationEnabled {
				inPU = types.USER_TRANSFORMER
			} else {
				if trackingPlanEnabled {
					inPU = types.TRACKINGPLAN_VALIDATOR
				} else {
					inPU = types.DESTINATION_FILTER
				}
			}
			pu = types.EVENT_FILTER
		}

		for k, cd := range connectionDetailsMap {
			for _, sd := range statusDetailsMap[k] {
				m := &types.PUReportedMetric{
					ConnectionDetails: *cd,
					PUDetails:         *types.CreatePUDetails(inPU, pu, false, false),
					StatusDetail:      sd,
				}
				successMetrics = append(successMetrics, m)
			}
		}
	}
	// REPORTING - END

	return eventsToTransform, successMetrics, successCountMap, successCountMetadataMap
}

func (proc *Handle) updateMetricMaps(
	countMetadataMap map[string]MetricMetadata,
	countMap map[string]int64,
	connectionDetailsMap map[string]*types.ConnectionDetails,
	statusDetailsMap map[string]map[string]*types.StatusDetail,
	event *transformer.TransformerResponseT,
	status, stage string,
	payload func() json.RawMessage,
) {
	if proc.isReportingEnabled() {
		var eventName string
		var eventType string
		eventName = event.Metadata.EventName
		eventType = event.Metadata.EventType

		countKey := strings.Join([]string{
			event.Metadata.SourceID,
			event.Metadata.DestinationID,
			event.Metadata.SourceJobRunID,
			eventName,
			eventType,
		}, MetricKeyDelimiter)

		if _, ok := countMap[countKey]; !ok {
			countMap[countKey] = 0
		}
		countMap[countKey] = countMap[countKey] + 1

		if countMetadataMap != nil {
			if _, ok := countMetadataMap[countKey]; !ok {
				countMetadataMap[countKey] = MetricMetadata{
					sourceID:                event.Metadata.SourceID,
					destinationID:           event.Metadata.DestinationID,
					sourceTaskRunID:         event.Metadata.SourceTaskRunID,
					sourceJobID:             event.Metadata.SourceJobID,
					sourceJobRunID:          event.Metadata.SourceJobRunID,
					sourceDefinitionID:      event.Metadata.SourceDefinitionID,
					destinationDefinitionID: event.Metadata.DestinationDefinitionID,
					sourceCategory:          event.Metadata.SourceCategory,
					transformationID:        event.Metadata.TransformationID,
					transformationVersionID: event.Metadata.TransformationVersionID,
					trackingPlanID:          event.Metadata.TrackingPlanId,
					trackingPlanVersion:     event.Metadata.TrackingPlanVersion,
				}
			}
		}

		key := fmt.Sprintf("%s:%s:%s:%s:%s:%s:%d:%s:%d:%s:%s",
			event.Metadata.SourceID,
			event.Metadata.DestinationID,
			event.Metadata.SourceJobRunID,
			event.Metadata.TransformationID,
			event.Metadata.TransformationVersionID,
			event.Metadata.TrackingPlanId,
			event.Metadata.TrackingPlanVersion,
			status, event.StatusCode,
			eventName, eventType,
		)

		_, ok := connectionDetailsMap[key]
		if !ok {
			cd := types.CreateConnectionDetail(
				event.Metadata.SourceID,
				event.Metadata.DestinationID,
				event.Metadata.SourceTaskRunID,
				event.Metadata.SourceJobID,
				event.Metadata.SourceJobRunID,
				event.Metadata.SourceDefinitionID,
				event.Metadata.DestinationDefinitionID,
				event.Metadata.SourceCategory,
				event.Metadata.TransformationID,
				event.Metadata.TransformationVersionID,
				event.Metadata.TrackingPlanId,
				event.Metadata.TrackingPlanVersion,
			)
			connectionDetailsMap[key] = cd
		}

		if _, ok := statusDetailsMap[key]; !ok {
			statusDetailsMap[key] = make(map[string]*types.StatusDetail)
		}
		// create status details for each validation error
		// single event can have multiple validation errors of same type
		veCount := len(event.ValidationErrors)
		if stage == transformer.TrackingPlanValidationStage && status == jobsdb.Succeeded.State {
			if veCount > 0 {
				status = types.SUCCEEDED_WITH_VIOLATIONS
			} else {
				status = types.SUCCEEDED_WITHOUT_VIOLATIONS
			}
		}
		sdkeySet := map[string]struct{}{}
		for _, ve := range event.ValidationErrors {
			sdkey := fmt.Sprintf("%s:%d:%s:%s:%s",
				status, event.StatusCode, eventName, eventType, ve.Type)
			sdkeySet[sdkey] = struct{}{}

			sd, ok := statusDetailsMap[key][sdkey]
			if !ok {
				sd = types.CreateStatusDetail(status, 0, 0, event.StatusCode, event.Error, payload(), eventName, eventType, ve.Type)
				statusDetailsMap[key][sdkey] = sd
			}
			sd.ViolationCount++
		}
		for k := range sdkeySet {
			statusDetailsMap[key][k].Count++
		}

		// create status details for a whole event
		sdkey := fmt.Sprintf("%s:%d:%s:%s:%s", status, event.StatusCode, eventName, eventType, "")
		sd, ok := statusDetailsMap[key][sdkey]
		if !ok {
			sd = types.CreateStatusDetail(status, 0, 0, event.StatusCode, event.Error, payload(), eventName, eventType, "")
			statusDetailsMap[key][sdkey] = sd
		}
		sd.Count++
		sd.ViolationCount += int64(veCount)
	}
}

func (proc *Handle) getFailedEventJobs(response transformer.ResponseT, commonMetaData *transformer.MetadataT, eventsByMessageID map[string]types.SingularEventWithReceivedAt, stage string, transformationEnabled, trackingPlanEnabled bool) ([]*jobsdb.JobT, []*types.PUReportedMetric, map[string]int64) {
	failedMetrics := make([]*types.PUReportedMetric, 0)
	connectionDetailsMap := make(map[string]*types.ConnectionDetails)
	statusDetailsMap := make(map[string]map[string]*types.StatusDetail)
	failedCountMap := make(map[string]int64)
	var failedEventsToStore []*jobsdb.JobT
	for i := range response.FailedEvents {
		failedEvent := &response.FailedEvents[i]
		var messages []types.SingularEventT
		if len(failedEvent.Metadata.MessageIDs) > 0 {
			messages = lo.Map(failedEvent.Metadata.MessageIDs, func(msgID string, _ int) types.SingularEventT { return eventsByMessageID[msgID].SingularEvent })
		} else {
			messages = []types.SingularEventT{eventsByMessageID[failedEvent.Metadata.MessageID].SingularEvent}
		}
		payload, err := jsonfast.Marshal(messages)
		if err != nil {
			proc.logger.Errorf(`[Processor: getFailedEventJobs] Failed to unmarshal list of failed events: %v`, err)
			continue
		}

		for _, message := range messages {
			proc.updateMetricMaps(nil, failedCountMap, connectionDetailsMap, statusDetailsMap, failedEvent, jobsdb.Aborted.State, stage, func() json.RawMessage {
				if proc.transientSources.Apply(commonMetaData.SourceID) {
					return []byte(`{}`)
				}
				sampleEvent, err := jsonfast.Marshal(message)
				if err != nil {
					proc.logger.Errorf(`[Processor: getFailedEventJobs] Failed to unmarshal first element in failed events: %v`, err)
					sampleEvent = []byte(`{}`)
				}
				return sampleEvent
			})
		}

		proc.logger.Debugf(
			"[Processor: getFailedEventJobs] Error [%d] for source %q and destination %q: %s",
			failedEvent.StatusCode, commonMetaData.SourceID, commonMetaData.DestinationID, failedEvent.Error,
		)

		id := misc.FastUUID()
		params := map[string]interface{}{
			"source_id":          commonMetaData.SourceID,
			"destination_id":     commonMetaData.DestinationID,
			"source_job_run_id":  failedEvent.Metadata.SourceJobRunID,
			"error":              failedEvent.Error,
			"status_code":        failedEvent.StatusCode,
			"stage":              stage,
			"record_id":          failedEvent.Metadata.RecordID,
			"source_task_run_id": failedEvent.Metadata.SourceTaskRunID,
		}
		eventContext, castOk := failedEvent.Output["context"].(map[string]interface{})
		if castOk {
			params["violationErrors"] = eventContext["violationErrors"]
		}
		marshalledParams, err := jsonfast.Marshal(params)
		if err != nil {
			proc.logger.Errorf("[Processor] Failed to marshal parameters. Parameters: %v", params)
			marshalledParams = []byte(`{"error": "Processor failed to marshal params"}`)
		}

		newFailedJob := jobsdb.JobT{
			UUID:         id,
			EventPayload: payload,
			Parameters:   marshalledParams,
			CreatedAt:    time.Now(),
			ExpireAt:     time.Now(),
			CustomVal:    commonMetaData.DestinationType,
			UserID:       failedEvent.Metadata.RudderID,
			WorkspaceId:  failedEvent.Metadata.WorkspaceID,
		}
		failedEventsToStore = append(failedEventsToStore, &newFailedJob)

		procErrorStat := stats.Default.NewTaggedStat("proc_error_counts", stats.CountType, stats.Tags{
			"destName":   commonMetaData.DestinationType,
			"statusCode": strconv.Itoa(failedEvent.StatusCode),
			"stage":      stage,
		})

		procErrorStat.Increment()
	}

	// REPORTING - START
	if proc.isReportingEnabled() {
		types.AssertSameKeys(connectionDetailsMap, statusDetailsMap)

		var inPU, pu string
		if stage == transformer.EventFilterStage {
			if transformationEnabled {
				inPU = types.USER_TRANSFORMER
			} else {
				if trackingPlanEnabled {
					inPU = types.TRACKINGPLAN_VALIDATOR
				} else {
					inPU = types.DESTINATION_FILTER
				}
			}
			pu = types.EVENT_FILTER
		} else if stage == transformer.DestTransformerStage {
			inPU = types.EVENT_FILTER
			pu = types.DEST_TRANSFORMER
		} else if stage == transformer.UserTransformerStage {
			if trackingPlanEnabled {
				inPU = types.TRACKINGPLAN_VALIDATOR
			} else {
				inPU = types.DESTINATION_FILTER
			}
			pu = types.USER_TRANSFORMER
		} else if stage == transformer.TrackingPlanValidationStage {
			inPU = types.DESTINATION_FILTER
			pu = types.TRACKINGPLAN_VALIDATOR
		}
		for k, cd := range connectionDetailsMap {
			for _, sd := range statusDetailsMap[k] {
				m := &types.PUReportedMetric{
					ConnectionDetails: *cd,
					PUDetails:         *types.CreatePUDetails(inPU, pu, false, false),
					StatusDetail:      sd,
				}
				failedMetrics = append(failedMetrics, m)
			}
		}
	}
	// REPORTING - END

	return failedEventsToStore, failedMetrics, failedCountMap
}

func (proc *Handle) updateSourceEventStatsDetailed(event types.SingularEventT, writeKey string) {
	// Any panics in this function are captured and ignore sending the stat
	defer func() {
		if r := recover(); r != nil {
			proc.logger.Error(r)
		}
	}()
	var eventType string
	var eventName string
	if val, ok := event["type"]; ok {
		eventType = val.(string)
		tags := map[string]string{
			"writeKey":   writeKey,
			"event_type": eventType,
		}
		statEventType := proc.statsFactory.NewSampledTaggedStat("processor.event_type", stats.CountType, tags)
		statEventType.Count(1)
		if proc.config.captureEventNameStats {
			if eventType != "track" {
				eventName = eventType
			} else {
				if val, ok := event["event"]; ok {
					eventName = val.(string)
				} else {
					eventName = eventType
				}
			}
			tagsDetailed := map[string]string{
				"writeKey":   writeKey,
				"event_type": eventType,
				"event_name": eventName,
			}
			statEventTypeDetailed := proc.statsFactory.NewSampledTaggedStat("processor.event_type_detailed", stats.CountType, tagsDetailed)
			statEventTypeDetailed.Count(1)
		}
	}
}

func getDiffMetrics(inPU, pu string, inCountMetadataMap map[string]MetricMetadata, inCountMap, successCountMap, failedCountMap map[string]int64) []*types.PUReportedMetric {
	// Calculate diff and append to reportMetrics
	// diff = successCount + abortCount - inCount
	diffMetrics := make([]*types.PUReportedMetric, 0)
	for key, inCount := range inCountMap {
		var eventName, eventType string
		splitKey := strings.Split(key, MetricKeyDelimiter)
		if len(splitKey) < 5 {
			eventName = ""
			eventType = ""
		} else {
			eventName = splitKey[3]
			eventType = splitKey[4]
		}
		successCount := successCountMap[key]
		failedCount := failedCountMap[key]
		diff := successCount + failedCount - inCount
		if diff != 0 {
			metricMetadata := inCountMetadataMap[key]
			metric := &types.PUReportedMetric{
				ConnectionDetails: *types.CreateConnectionDetail(metricMetadata.sourceID, metricMetadata.destinationID, metricMetadata.sourceTaskRunID, metricMetadata.sourceJobID, metricMetadata.sourceJobRunID, metricMetadata.sourceDefinitionID, metricMetadata.destinationDefinitionID, metricMetadata.sourceCategory, metricMetadata.transformationID, metricMetadata.transformationVersionID, metricMetadata.trackingPlanID, metricMetadata.trackingPlanVersion),
				PUDetails:         *types.CreatePUDetails(inPU, pu, false, false),
				StatusDetail:      types.CreateStatusDetail(types.DiffStatus, diff, 0, 0, "", []byte(`{}`), eventName, eventType, ""),
			}
			diffMetrics = append(diffMetrics, metric)
		}
	}

	return diffMetrics
}

type dupStatKey struct {
	sourceID  string
	equalSize bool
}

func (proc *Handle) processJobsForDest(partition string, subJobs subJob, parsedEventList [][]types.SingularEventT) *transformationMessage {
	if proc.limiter.preprocess != nil {
		defer proc.limiter.preprocess.BeginWithPriority(partition, proc.getLimiterPriority(partition))()
	}

	jobList := subJobs.subJobs
	start := time.Now()

	proc.stats.statNumRequests.Count(len(jobList))

	var statusList []*jobsdb.JobStatusT
	groupedEvents := make(map[string][]transformer.TransformerEventT)
	groupedEventsByWriteKey := make(map[WriteKeyT][]transformer.TransformerEventT)
	eventsByMessageID := make(map[string]types.SingularEventWithReceivedAt)
	var procErrorJobs []*jobsdb.JobT
	eventSchemaJobs := make([]*jobsdb.JobT, 0)

	if !(parsedEventList == nil || len(jobList) == len(parsedEventList)) {
		panic(fmt.Errorf("parsedEventList != nil and len(jobList):%d != len(parsedEventList):%d", len(jobList), len(parsedEventList)))
	}
	// Each block we receive from a client has a bunch of
	// requests. We parse the block and take out individual
	// requests, call the destination specific transformation
	// function and create jobs for them.
	// Transformation is called for a batch of jobs at a time
	// to speed-up execution.

	// Event count for performance stat monitoring
	totalEvents := 0

	proc.logger.Debug("[Processor] Total jobs picked up : ", len(jobList))

	marshalStart := time.Now()
	uniqueMessageIds := make(map[string]struct{})
	uniqueMessageIdsBySrcDestKey := make(map[string]map[string]struct{})
	sourceDupStats := make(map[dupStatKey]int)

	reportMetrics := make([]*types.PUReportedMetric, 0)
	inCountMap := make(map[string]int64)
	inCountMetadataMap := make(map[string]MetricMetadata)
	connectionDetailsMap := make(map[string]*types.ConnectionDetails)
	statusDetailsMap := make(map[string]map[string]*types.StatusDetail)

	outCountMap := make(map[string]int64) // destinations enabled
	destFilterStatusDetailMap := make(map[string]map[string]*types.StatusDetail)

	for idx, batchEvent := range jobList {

		var singularEvents []types.SingularEventT
		var ok bool
		if parsedEventList == nil {
			singularEvents, ok = misc.ParseRudderEventBatch(batchEvent.EventPayload)
		} else {
			singularEvents = parsedEventList[idx]
			ok = singularEvents != nil
		}
		writeKey := gjson.Get(string(batchEvent.EventPayload), "writeKey").Str
		requestIP := gjson.Get(string(batchEvent.EventPayload), "requestIP").Str
		receivedAt := gjson.Get(string(batchEvent.EventPayload), "receivedAt").Time()

		if ok {
			// Iterate through all the events in the batch
			for _, singularEvent := range singularEvents {
				messageId := misc.GetStringifiedData(singularEvent["messageId"])
				source, sourceError := proc.getSourceByWriteKey(writeKey)
				if sourceError != nil {
					proc.logger.Error("Dropping Job since Source not found for writeKey : ", writeKey)
					continue
				}

				if proc.config.enableDedup {
					payload, _ := jsonfast.Marshal(singularEvent)
					messageSize := int64(len(payload))
					if ok, previousSize := proc.dedup.Set(dedup.KeyValue{Key: messageId, Value: messageSize}); !ok {
						proc.logger.Debugf("Dropping event with duplicate messageId: %s", messageId)
						sourceDupStats[dupStatKey{sourceID: source.ID, equalSize: messageSize == previousSize}] += 1
						continue
					}
					uniqueMessageIds[messageId] = struct{}{}
				}

				proc.updateSourceEventStatsDetailed(singularEvent, writeKey)

				// We count this as one, not destination specific ones
				totalEvents++
				eventsByMessageID[messageId] = types.SingularEventWithReceivedAt{
					SingularEvent: singularEvent,
					ReceivedAt:    receivedAt,
				}

				commonMetadataFromSingularEvent := makeCommonMetadataFromSingularEvent(
					singularEvent,
					batchEvent,
					receivedAt,
					source,
				)

				payloadFunc := ro.Memoize(func() json.RawMessage {
					if proc.transientSources.Apply(source.ID) {
						return nil
					}
					payloadBytes, err := jsonfast.Marshal(singularEvent)
					if err != nil {
						return nil
					}
					return payloadBytes
				},
				)
				if proc.config.eventSchemaV2Enabled && // schemas enabled
					// source has schemas enabled or if we override schemas for all sources
					(source.EventSchemasEnabled || proc.config.eventSchemaV2AllSources) &&
					// TODO: could use source.SourceDefinition.Category instead?
					commonMetadataFromSingularEvent.SourceJobRunID == "" {
					if payload := payloadFunc(); payload != nil {
						eventSchemaJobs = append(eventSchemaJobs,
							&jobsdb.JobT{
								UUID:         batchEvent.UUID,
								UserID:       batchEvent.UserID,
								Parameters:   batchEvent.Parameters,
								CustomVal:    batchEvent.CustomVal,
								EventPayload: payload,
								CreatedAt:    time.Now(),
								ExpireAt:     time.Now(),
								WorkspaceId:  batchEvent.WorkspaceId,
							},
						)
					}
				}

				// REPORTING - GATEWAY metrics - START
				// dummy event for metrics purposes only
				event := &transformer.TransformerResponseT{}
				if proc.isReportingEnabled() {
					event.Metadata = *commonMetadataFromSingularEvent
					proc.updateMetricMaps(
						inCountMetadataMap,
						inCountMap,
						connectionDetailsMap,
						statusDetailsMap,
						event,
						jobsdb.Succeeded.State,
						types.GATEWAY,
						func() json.RawMessage {
							if payload := payloadFunc(); payload != nil {
								return payload
							}
							return []byte("{}")
						},
					)
				}
				// REPORTING - GATEWAY metrics - END

				// Getting all the destinations which are enabled for this
				// event
				if !proc.isDestinationAvailable(singularEvent, writeKey) {
					continue
				}

				_, ok = groupedEventsByWriteKey[WriteKeyT(writeKey)]
				if !ok {
					groupedEventsByWriteKey[WriteKeyT(writeKey)] = make([]transformer.TransformerEventT, 0)
				}
				shallowEventCopy := transformer.TransformerEventT{}
				shallowEventCopy.Message = singularEvent
				shallowEventCopy.Message["request_ip"] = requestIP
				enhanceWithTimeFields(&shallowEventCopy, singularEvent, receivedAt)
				enhanceWithMetadata(commonMetadataFromSingularEvent, &shallowEventCopy, &backendconfig.DestinationT{})

				// TODO: TP ID preference 1.event.context set by rudderTyper   2.From WorkSpaceConfig (currently being used)
				shallowEventCopy.Metadata.TrackingPlanId = source.DgSourceTrackingPlanConfig.TrackingPlan.Id
				shallowEventCopy.Metadata.TrackingPlanVersion = source.DgSourceTrackingPlanConfig.TrackingPlan.Version
				shallowEventCopy.Metadata.SourceTpConfig = source.DgSourceTrackingPlanConfig.Config
				shallowEventCopy.Metadata.MergedTpConfig = source.DgSourceTrackingPlanConfig.GetMergedConfig(commonMetadataFromSingularEvent.EventType)

				groupedEventsByWriteKey[WriteKeyT(writeKey)] = append(groupedEventsByWriteKey[WriteKeyT(writeKey)], shallowEventCopy)

				if proc.isReportingEnabled() {
					proc.updateMetricMaps(inCountMetadataMap, outCountMap, connectionDetailsMap, destFilterStatusDetailMap, event, jobsdb.Succeeded.State, types.DESTINATION_FILTER, func() json.RawMessage { return []byte(`{}`) })
				}
			}
		}

		// Mark the batch event as processed
		newStatus := jobsdb.JobStatusT{
			JobID:         batchEvent.JobID,
			JobState:      jobsdb.Succeeded.State,
			AttemptNum:    1,
			ExecTime:      time.Now(),
			RetryTime:     time.Now(),
			ErrorCode:     "200",
			ErrorResponse: []byte(`{"success":"OK"}`),
			Parameters:    []byte(`{}`),
			JobParameters: batchEvent.Parameters,
			WorkspaceId:   batchEvent.WorkspaceId,
		}
		statusList = append(statusList, &newStatus)
	}

	if len(eventSchemaJobs) > 0 {
		err := misc.RetryWithNotify(
			context.Background(),
			proc.jobsDBCommandTimeout,
			proc.jobdDBMaxRetries,
			func(ctx context.Context) error {
				return proc.eventSchemaDB.WithStoreSafeTx(
					ctx,
					func(tx jobsdb.StoreSafeTx) error {
						return proc.eventSchemaDB.StoreInTx(ctx, tx, eventSchemaJobs)
					},
				)
			}, proc.sendRetryStoreStats)
		if err != nil {
			proc.logger.Errorf("Store into event schema table failed with error: %v", err)
			proc.logger.Errorf("eventSchemaJobs: %v", eventSchemaJobs)
			panic(err)
		}
		proc.logger.Debug("[Processor] Total jobs written to event_schema: ", len(eventSchemaJobs))
	}

	// REPORTING - GATEWAY metrics - START
	if proc.isReportingEnabled() {
		types.AssertSameKeys(connectionDetailsMap, statusDetailsMap)
		for k, cd := range connectionDetailsMap {
			for _, sd := range statusDetailsMap[k] {
				m := &types.PUReportedMetric{
					ConnectionDetails: *cd,
					PUDetails:         *types.CreatePUDetails("", types.GATEWAY, false, true),
					StatusDetail:      sd,
				}
				reportMetrics = append(reportMetrics, m)
			}

			for _, dsd := range destFilterStatusDetailMap[k] {
				destFilterMetric := &types.PUReportedMetric{
					ConnectionDetails: *cd,
					PUDetails:         *types.CreatePUDetails(types.GATEWAY, types.DESTINATION_FILTER, false, false),
					StatusDetail:      dsd,
				}
				reportMetrics = append(reportMetrics, destFilterMetric)
			}
		}
		// empty failedCountMap because no failures,
		// events are just dropped at this point if no destination is found to route the events
		diffMetrics := getDiffMetrics(
			types.GATEWAY,
			types.DESTINATION_FILTER,
			inCountMetadataMap,
			inCountMap,
			outCountMap,
			map[string]int64{},
		)
		reportMetrics = append(reportMetrics, diffMetrics...)
	}
	// REPORTING - GATEWAY metrics - END

	proc.stats.statNumEvents.Count(totalEvents)

	marshalTime := time.Since(marshalStart)
	defer proc.stats.marshalSingularEvents.SendTiming(marshalTime)

	// TRACKING PLAN - START
	// Placing the trackingPlan validation filters here.
	// Else further down events are duplicated by destId, so multiple validation takes places for same event
	validateEventsStart := time.Now()
	validatedEventsByWriteKey, validatedReportMetrics, validatedErrorJobs, trackingPlanEnabledMap := proc.validateEvents(groupedEventsByWriteKey, eventsByMessageID)
	validateEventsTime := time.Since(validateEventsStart)
	defer proc.stats.validateEventsTime.SendTiming(validateEventsTime)

	// Appending validatedErrorJobs to procErrorJobs
	procErrorJobs = append(procErrorJobs, validatedErrorJobs...)

	// Appending validatedReportMetrics to reportMetrics
	reportMetrics = append(reportMetrics, validatedReportMetrics...)
	// TRACKING PLAN - END

	// The below part further segregates events by sourceID and DestinationID.
	for writeKeyT, eventList := range validatedEventsByWriteKey {
		for idx := range eventList {
			event := &eventList[idx]
			writeKey := string(writeKeyT)
			singularEvent := event.Message

			backendEnabledDestTypes := proc.getBackendEnabledDestinationTypes(writeKey)
			enabledDestTypes := integrations.FilterClientIntegrations(singularEvent, backendEnabledDestTypes)
			workspaceID := eventList[idx].Metadata.WorkspaceID
			workspaceLibraries := proc.getWorkspaceLibraries(workspaceID)
			source, _ := proc.getSourceByWriteKey(writeKey)

			for i := range enabledDestTypes {
				destType := &enabledDestTypes[i]
				enabledDestinationsList := proc.filterDestinations(
					singularEvent,
					proc.getEnabledDestinations(writeKey, *destType),
				)

				// Adding a singular event multiple times if there are multiple destinations of same type
				for idx := range enabledDestinationsList {
					destination := &enabledDestinationsList[idx]
					shallowEventCopy := transformer.TransformerEventT{}
					shallowEventCopy.Message = singularEvent
					shallowEventCopy.Destination = *destination
					shallowEventCopy.Libraries = workspaceLibraries
					// just in-case the source-type value is not set
					if event.Metadata.SourceDefinitionType == "" {
						event.Metadata.SourceDefinitionType = source.SourceDefinition.Type
					}
					shallowEventCopy.Metadata = event.Metadata

					// At the TP flow we are not having destination information, so adding it here.
					shallowEventCopy.Metadata.DestinationID = destination.ID
					shallowEventCopy.Metadata.DestinationType = destination.DestinationDefinition.Name
					if len(destination.Transformations) > 0 {
						shallowEventCopy.Metadata.TransformationID = destination.Transformations[0].ID
						shallowEventCopy.Metadata.TransformationVersionID = destination.Transformations[0].VersionID
					}
					filterConfig(&shallowEventCopy)
					metadata := shallowEventCopy.Metadata
					srcAndDestKey := getKeyFromSourceAndDest(metadata.SourceID, metadata.DestinationID)
					// We have at-least one event so marking it good
					_, ok := groupedEvents[srcAndDestKey]
					if !ok {
						groupedEvents[srcAndDestKey] = make([]transformer.TransformerEventT, 0)
					}
					groupedEvents[srcAndDestKey] = append(groupedEvents[srcAndDestKey],
						shallowEventCopy)
					if _, ok := uniqueMessageIdsBySrcDestKey[srcAndDestKey]; !ok {
						uniqueMessageIdsBySrcDestKey[srcAndDestKey] = make(map[string]struct{})
					}
					uniqueMessageIdsBySrcDestKey[srcAndDestKey][metadata.MessageID] = struct{}{}
				}
			}
		}
	}

	if len(statusList) != len(jobList) {
		panic(fmt.Errorf("len(statusList):%d != len(jobList):%d", len(statusList), len(jobList)))
	}
	processTime := time.Since(start)
	proc.stats.processJobsTime.SendTiming(processTime)
	processJobThroughput := throughputPerSecond(totalEvents, processTime)
	// processJob throughput per second.
	proc.stats.processJobThroughput.Count(processJobThroughput)
	return &transformationMessage{
		groupedEvents,
		trackingPlanEnabledMap,
		eventsByMessageID,
		uniqueMessageIdsBySrcDestKey,
		reportMetrics,
		statusList,
		procErrorJobs,
		sourceDupStats,
		uniqueMessageIds,

		totalEvents,
		start,

		subJobs.hasMore,
		subJobs.rsourcesStats,
	}
}

type transformationMessage struct {
	groupedEvents map[string][]transformer.TransformerEventT

	trackingPlanEnabledMap       map[SourceIDT]bool
	eventsByMessageID            map[string]types.SingularEventWithReceivedAt
	uniqueMessageIdsBySrcDestKey map[string]map[string]struct{}
	reportMetrics                []*types.PUReportedMetric
	statusList                   []*jobsdb.JobStatusT
	procErrorJobs                []*jobsdb.JobT
	sourceDupStats               map[dupStatKey]int
	uniqueMessageIds             map[string]struct{}

	totalEvents int
	start       time.Time

	hasMore       bool
	rsourcesStats rsources.StatsCollector
}

func (proc *Handle) transformations(partition string, in *transformationMessage) *storeMessage {
	if proc.limiter.transform != nil {
		defer proc.limiter.transform.BeginWithPriority(partition, proc.getLimiterPriority(partition))()
	}
	// Now do the actual transformation. We call it in batches, once
	// for each destination ID

	ctx, task := trace.NewTask(context.Background(), "transformations")
	defer task.End()

	procErrorJobsByDestID := make(map[string][]*jobsdb.JobT)
	var batchDestJobs []*jobsdb.JobT
	var destJobs []*jobsdb.JobT

	destProcStart := time.Now()

	chOut := make(chan transformSrcDestOutput, 1)
	wg := sync.WaitGroup{}
	wg.Add(len(in.groupedEvents))

	for srcAndDestKey, eventList := range in.groupedEvents {
		srcAndDestKey, eventList := srcAndDestKey, eventList
		rruntime.Go(func() {
			defer wg.Done()
			chOut <- proc.transformSrcDest(
				ctx,

				srcAndDestKey, eventList,

				in.trackingPlanEnabledMap,
				in.eventsByMessageID,
				in.uniqueMessageIdsBySrcDestKey,
			)
		})
	}
	rruntime.Go(func() {
		wg.Wait()
		close(chOut)
	})

	for o := range chOut {
		destJobs = append(destJobs, o.destJobs...)
		batchDestJobs = append(batchDestJobs, o.batchDestJobs...)

		in.reportMetrics = append(in.reportMetrics, o.reportMetrics...)
		for k, v := range o.errorsPerDestID {
			procErrorJobsByDestID[k] = append(procErrorJobsByDestID[k], v...)
		}
	}

	destProcTime := time.Since(destProcStart)
	defer proc.stats.destProcessing.SendTiming(destProcTime)

	// this tells us how many transformations we are doing per second.
	transformationsThroughput := throughputPerSecond(in.totalEvents, destProcTime)
	proc.stats.transformationsThroughput.Count(transformationsThroughput)
	return &storeMessage{
		in.statusList,
		destJobs,
		batchDestJobs,

		procErrorJobsByDestID,
		in.procErrorJobs,

		in.reportMetrics,
		in.sourceDupStats,
		in.uniqueMessageIds,
		in.totalEvents,
		in.start,
		in.hasMore,
		in.rsourcesStats,
	}
}

type storeMessage struct {
	statusList    []*jobsdb.JobStatusT
	destJobs      []*jobsdb.JobT
	batchDestJobs []*jobsdb.JobT

	procErrorJobsByDestID map[string][]*jobsdb.JobT
	procErrorJobs         []*jobsdb.JobT

	reportMetrics    []*types.PUReportedMetric
	sourceDupStats   map[dupStatKey]int
	uniqueMessageIds map[string]struct{}

	totalEvents int
	start       time.Time

	hasMore       bool
	rsourcesStats rsources.StatsCollector
}

func (sm *storeMessage) merge(subJob *storeMessage) {
	sm.statusList = append(sm.statusList, subJob.statusList...)
	sm.destJobs = append(sm.destJobs, subJob.destJobs...)
	sm.batchDestJobs = append(sm.batchDestJobs, subJob.batchDestJobs...)

	sm.procErrorJobs = append(sm.procErrorJobs, subJob.procErrorJobs...)
	for id, job := range subJob.procErrorJobsByDestID {
		sm.procErrorJobsByDestID[id] = append(sm.procErrorJobsByDestID[id], job...)
	}

	sm.reportMetrics = append(sm.reportMetrics, subJob.reportMetrics...)
	for dupStatKey, count := range subJob.sourceDupStats {
		sm.sourceDupStats[dupStatKey] += count
	}
	for id, v := range subJob.uniqueMessageIds {
		sm.uniqueMessageIds[id] = v
	}
	sm.totalEvents += subJob.totalEvents
}

func (proc *Handle) sendRetryStoreStats(attempt int) {
	proc.logger.Warnf("Timeout during store jobs in processor module, attempt %d", attempt)
	stats.Default.NewTaggedStat("jobsdb_store_timeout", stats.CountType, stats.Tags{"attempt": fmt.Sprint(attempt), "module": "processor"}).Count(1)
}

func (proc *Handle) sendRetryUpdateStats(attempt int) {
	proc.logger.Warnf("Timeout during update job status in processor module, attempt %d", attempt)
	stats.Default.NewTaggedStat("jobsdb_update_timeout", stats.CountType, stats.Tags{"attempt": fmt.Sprint(attempt), "module": "processor"}).Count(1)
}

func (proc *Handle) sendQueryRetryStats(attempt int) {
	proc.logger.Warnf("Timeout during query jobs in processor module, attempt %d", attempt)
	stats.Default.NewTaggedStat("jobsdb_query_timeout", stats.CountType, stats.Tags{"attempt": fmt.Sprint(attempt), "module": "processor"}).Count(1)
}

func (proc *Handle) Store(partition string, in *storeMessage) {
	if proc.limiter.store != nil {
		defer proc.limiter.store.BeginWithPriority(partition, proc.getLimiterPriority(partition))()
	}
	statusList, destJobs, batchDestJobs := in.statusList, in.destJobs, in.batchDestJobs
	beforeStoreStatus := time.Now()
	// XX: Need to do this in a transaction
	if len(batchDestJobs) > 0 {
		err := misc.RetryWithNotify(
			context.Background(),
			proc.jobsDBCommandTimeout,
			proc.jobdDBMaxRetries,
			func(ctx context.Context) error {
				return proc.batchRouterDB.WithStoreSafeTx(
					ctx,
					func(tx jobsdb.StoreSafeTx) error {
						err := proc.batchRouterDB.StoreInTx(ctx, tx, batchDestJobs)
						if err != nil {
							return fmt.Errorf("storing batch router jobs: %w", err)
						}

						// rsources stats
						err = proc.updateRudderSourcesStats(ctx, tx, batchDestJobs)
						if err != nil {
							return fmt.Errorf("publishing rsources stats for batch router: %w", err)
						}
						return nil
					})
			}, proc.sendRetryStoreStats)
		if err != nil {
			panic(err)
		}
		proc.logger.Debug("[Processor] Total jobs written to batch router : ", len(batchDestJobs))

		proc.multitenantI.ReportProcLoopAddStats(
			getJobCountsByWorkspaceDestType(batchDestJobs),
			"batch_rt",
		)
		proc.stats.statBatchDestNumOutputEvents.Count(len(batchDestJobs))
		proc.stats.statDBWriteBatchEvents.Observe(float64(len(batchDestJobs)))
		proc.stats.statDBWriteBatchPayloadBytes.Observe(
			float64(lo.SumBy(destJobs, func(j *jobsdb.JobT) int { return len(j.EventPayload) })),
		)
	}

	if len(destJobs) > 0 {
		err := misc.RetryWithNotify(
			context.Background(),
			proc.jobsDBCommandTimeout,
			proc.jobdDBMaxRetries,
			func(ctx context.Context) error {
				return proc.routerDB.WithStoreSafeTx(
					ctx,
					func(tx jobsdb.StoreSafeTx) error {
						err := proc.routerDB.StoreInTx(ctx, tx, destJobs)
						if err != nil {
							return fmt.Errorf("storing router jobs: %w", err)
						}

						// rsources stats
						err = proc.updateRudderSourcesStats(ctx, tx, destJobs)
						if err != nil {
							return fmt.Errorf("publishing rsources stats for router: %w", err)
						}
						return nil
					})
			}, proc.sendRetryStoreStats)
		if err != nil {
			panic(err)
		}
		proc.logger.Debug("[Processor] Total jobs written to router : ", len(destJobs))

		proc.multitenantI.ReportProcLoopAddStats(
			getJobCountsByWorkspaceDestType(destJobs),
			"rt",
		)
		proc.stats.statDestNumOutputEvents.Count(len(destJobs))
		proc.stats.statDBWriteRouterEvents.Observe(float64(len(destJobs)))
		proc.stats.statDBWriteRouterPayloadBytes.Observe(
			float64(lo.SumBy(destJobs, func(j *jobsdb.JobT) int { return len(j.EventPayload) })),
		)
	}

	for _, jobs := range in.procErrorJobsByDestID {
		in.procErrorJobs = append(in.procErrorJobs, jobs...)
	}
	if len(in.procErrorJobs) > 0 {
		err := misc.RetryWithNotify(context.Background(), proc.jobsDBCommandTimeout, proc.jobdDBMaxRetries, func(ctx context.Context) error {
			return proc.errorDB.Store(ctx, in.procErrorJobs)
		}, proc.sendRetryStoreStats)
		if err != nil {
			proc.logger.Errorf("Store into proc error table failed with error: %v", err)
			proc.logger.Errorf("procErrorJobs: %v", in.procErrorJobs)
			panic(err)
		}
		proc.logger.Debug("[Processor] Total jobs written to proc_error: ", len(in.procErrorJobs))
		proc.recordEventDeliveryStatus(in.procErrorJobsByDestID)
	}

	writeJobsTime := time.Since(beforeStoreStatus)

	txnStart := time.Now()
	err := misc.RetryWithNotify(context.Background(), proc.jobsDBCommandTimeout, proc.jobdDBMaxRetries, func(ctx context.Context) error {
		return proc.gatewayDB.WithUpdateSafeTx(ctx, func(tx jobsdb.UpdateSafeTx) error {
			err := proc.gatewayDB.UpdateJobStatusInTx(ctx, tx, statusList, []string{proc.config.GWCustomVal}, nil)
			if err != nil {
				return fmt.Errorf("updating gateway jobs statuses: %w", err)
			}

			// rsources stats
			in.rsourcesStats.JobStatusesUpdated(statusList)
			err = in.rsourcesStats.Publish(ctx, tx.SqlTx())
			if err != nil {
				return fmt.Errorf("publishing rsources stats: %w", err)
			}

			if proc.isReportingEnabled() {
				proc.reporting.Report(in.reportMetrics, tx.SqlTx())
			}

<<<<<<< HEAD
			if proc.isEdReportingEnabled() {
				proc.edReporting.Report(in.reportMetrics, tx.SqlTx())
			}

			if proc.config.enableDedup {
				proc.updateSourceStats(in.sourceDupStats, "processor.write_key_duplicate_events")
				if len(in.uniqueMessageIds) > 0 {
					var dedupedMessageIdsAcrossJobs []string
					for k := range in.uniqueMessageIds {
						dedupedMessageIdsAcrossJobs = append(dedupedMessageIdsAcrossJobs, k)
					}
					err = proc.dedupHandler.MarkProcessed(dedupedMessageIdsAcrossJobs)
					if err != nil {
						return err
					}
				}
			}
=======
>>>>>>> 0d198b81
			return nil
		})
	}, proc.sendRetryUpdateStats)
	if err != nil {
		panic(err)
	}
	if proc.config.enableDedup {
		proc.updateSourceStats(in.sourceDupStats, "processor.write_key_duplicate_events")
		if len(in.uniqueMessageIds) > 0 {
			if err := proc.dedup.Commit(lo.Keys(in.uniqueMessageIds)); err != nil {
				panic(err)
			}
		}
	}
	proc.stats.statDBW.Since(beforeStoreStatus)
	dbWriteTime := time.Since(beforeStoreStatus)
	// DB write throughput per second.
	dbWriteThroughput := throughputPerSecond(len(destJobs)+len(batchDestJobs), dbWriteTime)
	proc.stats.DBWriteThroughput.Count(dbWriteThroughput)
	proc.stats.statDBWriteJobsTime.SendTiming(writeJobsTime)
	proc.stats.statDBWriteStatusTime.Since(txnStart)
	proc.logger.Debugf("Processor GW DB Write Complete. Total Processed: %v", len(statusList))
	// XX: End of transaction

	proc.stats.statGatewayDBW.Count(len(statusList))
	proc.stats.statRouterDBW.Count(len(destJobs))
	proc.stats.statBatchRouterDBW.Count(len(batchDestJobs))
	proc.stats.statProcErrDBW.Count(len(in.procErrorJobs))
}

// getJobCountsByWorkspaceDestType returns the number of jobs per workspace and destination type
//
// map[workspaceID]map[destType]count
func getJobCountsByWorkspaceDestType(jobs []*jobsdb.JobT) map[string]map[string]int {
	jobCounts := make(map[string]map[string]int)
	for _, job := range jobs {
		workspace := job.WorkspaceId
		destType := job.CustomVal
		if _, ok := jobCounts[workspace]; !ok {
			jobCounts[workspace] = make(map[string]int)
		}
		jobCounts[workspace][destType] += 1
	}
	return jobCounts
}

type transformSrcDestOutput struct {
	reportMetrics   []*types.PUReportedMetric
	destJobs        []*jobsdb.JobT
	batchDestJobs   []*jobsdb.JobT
	errorsPerDestID map[string][]*jobsdb.JobT
}

func (proc *Handle) transformSrcDest(
	ctx context.Context,
	// main inputs
	srcAndDestKey string, eventList []transformer.TransformerEventT,

	// helpers
	trackingPlanEnabledMap map[SourceIDT]bool,
	eventsByMessageID map[string]types.SingularEventWithReceivedAt,
	uniqueMessageIdsBySrcDestKey map[string]map[string]struct{},
) transformSrcDestOutput {
	defer proc.stats.pipeProcessing.Since(time.Now())

	sourceID, destID := getSourceAndDestIDsFromKey(srcAndDestKey)
	destination := &eventList[0].Destination
	workspaceID := eventList[0].Metadata.WorkspaceID
	commonMetaData := &transformer.MetadataT{
		SourceID:        sourceID,
		SourceType:      eventList[0].Metadata.SourceType,
		SourceCategory:  eventList[0].Metadata.SourceCategory,
		WorkspaceID:     workspaceID,
		Namespace:       config.GetKubeNamespace(),
		InstanceID:      misc.GetInstanceID(),
		DestinationID:   destID,
		DestinationType: destination.DestinationDefinition.Name,
	}

	reportMetrics := make([]*types.PUReportedMetric, 0)
	batchDestJobs := make([]*jobsdb.JobT, 0)
	destJobs := make([]*jobsdb.JobT, 0)
	procErrorJobsByDestID := make(map[string][]*jobsdb.JobT)

	proc.config.configSubscriberLock.RLock()
	destType := proc.config.destinationIDtoTypeMap[destID]
	transformationEnabled := len(destination.Transformations) > 0
	proc.config.configSubscriberLock.RUnlock()

	trackingPlanEnabled := trackingPlanEnabledMap[SourceIDT(sourceID)]

	var inCountMap map[string]int64
	var inCountMetadataMap map[string]MetricMetadata

	// REPORTING - START
	if proc.isReportingEnabled() {
		// Grouping events by sourceid + destinationid + jobruniD + eventName + eventType to find the count
		inCountMap = make(map[string]int64)
		inCountMetadataMap = make(map[string]MetricMetadata)
		for i := range eventList {
			event := &eventList[i]
			key := strings.Join([]string{
				event.Metadata.SourceID,
				event.Metadata.DestinationID,
				event.Metadata.SourceJobRunID,
				event.Metadata.EventName,
				event.Metadata.EventType,
			}, MetricKeyDelimiter)
			if _, ok := inCountMap[key]; !ok {
				inCountMap[key] = 0
			}
			if _, ok := inCountMetadataMap[key]; !ok {
				inCountMetadataMap[key] = MetricMetadata{
					sourceID:                event.Metadata.SourceID,
					destinationID:           event.Metadata.DestinationID,
					sourceTaskRunID:         event.Metadata.SourceTaskRunID,
					sourceJobID:             event.Metadata.SourceJobID,
					sourceJobRunID:          event.Metadata.SourceJobRunID,
					sourceDefinitionID:      event.Metadata.SourceDefinitionID,
					destinationDefinitionID: event.Metadata.DestinationDefinitionID,
					sourceCategory:          event.Metadata.SourceCategory,
					transformationID:        event.Metadata.TransformationID,
					transformationVersionID: event.Metadata.TransformationVersionID,
					trackingPlanID:          event.Metadata.TrackingPlanId,
					trackingPlanVersion:     event.Metadata.TrackingPlanVersion,
				}
			}
			inCountMap[key] = inCountMap[key] + 1
		}
	}
	// REPORTING - END

	url := integrations.GetDestinationURL(destType)
	var response transformer.ResponseT
	var eventsToTransform []transformer.TransformerEventT
	// Send to custom transformer only if the destination has a transformer enabled
	if transformationEnabled {
		userTransformationStat := proc.newUserTransformationStat(sourceID, workspaceID, destination)
		userTransformationStat.numEvents.Count(len(eventList))
		proc.logger.Debug("Custom Transform input size", len(eventList))

		trace.WithRegion(ctx, "UserTransform", func() {
			startedAt := time.Now()
			response = proc.transformer.Transform(ctx, eventList, integrations.GetUserTransformURL(), proc.config.userTransformBatchSize)
			d := time.Since(startedAt)
			userTransformationStat.transformTime.SendTiming(d)

			var successMetrics []*types.PUReportedMetric
			var successCountMap map[string]int64
			var successCountMetadataMap map[string]MetricMetadata
			eventsToTransform, successMetrics, successCountMap, successCountMetadataMap = proc.getDestTransformerEvents(response, commonMetaData, eventsByMessageID, destination, transformer.UserTransformerStage, trackingPlanEnabled, transformationEnabled)
			failedJobs, failedMetrics, failedCountMap := proc.getFailedEventJobs(response, commonMetaData, eventsByMessageID, transformer.UserTransformerStage, transformationEnabled, trackingPlanEnabled)
			proc.saveFailedJobs(failedJobs)
			if _, ok := procErrorJobsByDestID[destID]; !ok {
				procErrorJobsByDestID[destID] = make([]*jobsdb.JobT, 0)
			}
			procErrorJobsByDestID[destID] = append(procErrorJobsByDestID[destID], failedJobs...)
			userTransformationStat.numOutputSuccessEvents.Count(len(eventsToTransform))
			userTransformationStat.numOutputFailedEvents.Count(len(failedJobs))
			proc.logger.Debug("Custom Transform output size", len(eventsToTransform))
			trace.Logf(ctx, "UserTransform", "User Transform output size: %d", len(eventsToTransform))

			proc.transDebugger.UploadTransformationStatus(&transformationdebugger.TransformationStatusT{SourceID: sourceID, DestID: destID, Destination: destination, UserTransformedEvents: eventsToTransform, EventsByMessageID: eventsByMessageID, FailedEvents: response.FailedEvents, UniqueMessageIds: uniqueMessageIdsBySrcDestKey[srcAndDestKey]})

			// REPORTING - START
			if proc.isReportingEnabled() {
				diffMetrics := getDiffMetrics(
					types.DESTINATION_FILTER,
					types.USER_TRANSFORMER,
					inCountMetadataMap,
					inCountMap,
					successCountMap,
					failedCountMap,
				)
				reportMetrics = append(reportMetrics, successMetrics...)
				reportMetrics = append(reportMetrics, failedMetrics...)
				reportMetrics = append(reportMetrics, diffMetrics...)

				// successCountMap will be inCountMap for filtering events based on supported event types
				inCountMap = successCountMap
				inCountMetadataMap = successCountMetadataMap
			}
			// REPORTING - END
		})
	} else {
		proc.logger.Debug("No custom transformation")
		eventsToTransform = eventList
	}

	if len(eventsToTransform) == 0 {
		return transformSrcDestOutput{
			destJobs:        destJobs,
			batchDestJobs:   batchDestJobs,
			errorsPerDestID: procErrorJobsByDestID,
			reportMetrics:   reportMetrics,
		}
	}

	transformAt := "processor"
	if val, ok := destination.DestinationDefinition.Config["transformAtV1"].(string); ok {
		transformAt = val
	}
	// Check for overrides through env
	transformAtOverrideFound := config.IsSet("Processor." + destination.DestinationDefinition.Name + ".transformAt")
	if transformAtOverrideFound {
		transformAt = config.GetString("Processor."+destination.DestinationDefinition.Name+".transformAt", "processor")
	}
	transformAtFromFeaturesFile := gjson.Get(string(proc.transformerFeatures), fmt.Sprintf("routerTransform.%s", destination.DestinationDefinition.Name)).String()

	// Filtering events based on the supported message types - START
	s := time.Now()
	eventFilterInCount := len(eventsToTransform)
	proc.logger.Debug("Supported messages filtering input size", eventFilterInCount)
	response = ConvertToFilteredTransformerResponse(eventsToTransform, transformAt != "none")
	var successMetrics []*types.PUReportedMetric
	var successCountMap map[string]int64
	var successCountMetadataMap map[string]MetricMetadata
	eventsToTransform, successMetrics, successCountMap, successCountMetadataMap = proc.getDestTransformerEvents(response, commonMetaData, eventsByMessageID, destination, transformer.EventFilterStage, trackingPlanEnabled, transformationEnabled)
	failedJobs, failedMetrics, failedCountMap := proc.getFailedEventJobs(response, commonMetaData, eventsByMessageID, transformer.EventFilterStage, transformationEnabled, trackingPlanEnabled)
	proc.saveFailedJobs(failedJobs)
	proc.logger.Debug("Supported messages filtering output size", len(eventsToTransform))

	// REPORTING - START
	if proc.isReportingEnabled() {
		var inPU string
		if transformationEnabled {
			inPU = types.USER_TRANSFORMER
		} else {
			if trackingPlanEnabled {
				inPU = types.TRACKINGPLAN_VALIDATOR
			} else {
				inPU = types.DESTINATION_FILTER
			}
		}

		diffMetrics := getDiffMetrics(inPU, types.EVENT_FILTER, inCountMetadataMap, inCountMap, successCountMap, failedCountMap)
		reportMetrics = append(reportMetrics, successMetrics...)
		reportMetrics = append(reportMetrics, failedMetrics...)
		reportMetrics = append(reportMetrics, diffMetrics...)

		// successCountMap will be inCountMap for destination transform
		inCountMap = successCountMap
		inCountMetadataMap = successCountMetadataMap
	}
	// REPORTING - END
	eventFilterStat := proc.newEventFilterStat(sourceID, workspaceID, destination)
	eventFilterStat.numEvents.Count(eventFilterInCount)
	eventFilterStat.numOutputSuccessEvents.Count(len(response.Events))
	eventFilterStat.numOutputFailedEvents.Count(len(failedJobs))
	eventFilterStat.transformTime.Since(s)

	// Filtering events based on the supported message types - END

	if len(eventsToTransform) == 0 {
		return transformSrcDestOutput{
			destJobs:        destJobs,
			batchDestJobs:   batchDestJobs,
			errorsPerDestID: procErrorJobsByDestID,
			reportMetrics:   reportMetrics,
		}
	}

	// Destination transformation - START
	// Send to transformer only if is
	// a. transformAt is processor
	// OR
	// b. transformAt is router and transformer doesn't support router transform
	if transformAt == "processor" || (transformAt == "router" && transformAtFromFeaturesFile == "") {
		trace.WithRegion(ctx, "Dest Transform", func() {
			trace.Logf(ctx, "Dest Transform", "input size %d", len(eventsToTransform))
			proc.logger.Debug("Dest Transform input size", len(eventsToTransform))
			s := time.Now()
			response = proc.transformer.Transform(ctx, eventsToTransform, url, proc.config.transformBatchSize)

			destTransformationStat := proc.newDestinationTransformationStat(sourceID, workspaceID, transformAt, destination)
			destTransformationStat.transformTime.Since(s)
			transformAt = "processor"

			proc.logger.Debugf("Dest Transform output size %d", len(response.Events))
			trace.Logf(ctx, "DestTransform", "output size %d", len(response.Events))

			failedJobs, failedMetrics, failedCountMap := proc.getFailedEventJobs(
				response, commonMetaData, eventsByMessageID,
				transformer.DestTransformerStage, transformationEnabled, trackingPlanEnabled,
			)
			destTransformationStat.numEvents.Count(len(eventsToTransform))
			destTransformationStat.numOutputSuccessEvents.Count(len(response.Events))
			destTransformationStat.numOutputFailedEvents.Count(len(failedJobs))

			proc.saveFailedJobs(failedJobs)

			if _, ok := procErrorJobsByDestID[destID]; !ok {
				procErrorJobsByDestID[destID] = make([]*jobsdb.JobT, 0)
			}
			procErrorJobsByDestID[destID] = append(procErrorJobsByDestID[destID], failedJobs...)

			// REPORTING - PROCESSOR metrics - START
			if proc.isReportingEnabled() {
				successMetrics := make([]*types.PUReportedMetric, 0)
				connectionDetailsMap := make(map[string]*types.ConnectionDetails)
				statusDetailsMap := make(map[string]map[string]*types.StatusDetail)
				successCountMap := make(map[string]int64)
				for i := range response.Events {
					// Update metrics maps
					proc.updateMetricMaps(nil, successCountMap, connectionDetailsMap, statusDetailsMap, &response.Events[i], jobsdb.Succeeded.State, types.DEST_TRANSFORMER, func() json.RawMessage { return []byte(`{}`) })
				}
				types.AssertSameKeys(connectionDetailsMap, statusDetailsMap)

				for k, cd := range connectionDetailsMap {
					for _, sd := range statusDetailsMap[k] {
						m := &types.PUReportedMetric{
							ConnectionDetails: *cd,
							PUDetails:         *types.CreatePUDetails(types.EVENT_FILTER, types.DEST_TRANSFORMER, false, false),
							StatusDetail:      sd,
						}
						successMetrics = append(successMetrics, m)
					}
				}

				diffMetrics := getDiffMetrics(types.EVENT_FILTER, types.DEST_TRANSFORMER, inCountMetadataMap, inCountMap, successCountMap, failedCountMap)

				reportMetrics = append(reportMetrics, failedMetrics...)
				reportMetrics = append(reportMetrics, successMetrics...)
				reportMetrics = append(reportMetrics, diffMetrics...)
			}
			// REPORTING - PROCESSOR metrics - END
		})
	}

	trace.WithRegion(ctx, "MarshalForDB", func() {
		// Save the JSON in DB. This is what the router uses
		for i := range response.Events {
			destEventJSON, err := jsonfast.Marshal(response.Events[i].Output)
			// Should be a valid JSON since it's our transformation, but we handle it anyway
			if err != nil {
				continue
			}

			// Need to replace UUID his with messageID from client
			id := misc.FastUUID()
			// read source_id from metadata that is replayed back from transformer
			// in case of custom transformations metadata of first event is returned along with all events in session
			// source_id will be same for all events belong to same user in a session
			metadata := response.Events[i].Metadata

			sourceID := metadata.SourceID
			destID := metadata.DestinationID
			rudderID := metadata.RudderID
			receivedAt := metadata.ReceivedAt
			messageId := metadata.MessageID
			jobId := metadata.JobID
			sourceTaskRunId := metadata.SourceTaskRunID
			recordId := metadata.RecordID
			sourceJobId := metadata.SourceJobID
			sourceJobRunId := metadata.SourceJobRunID
			eventName := metadata.EventName
			eventType := metadata.EventType
			sourceDefID := metadata.SourceDefinitionID
			destDefID := metadata.DestinationDefinitionID
			sourceCategory := metadata.SourceCategory
			workspaceId := metadata.WorkspaceID
			// If the response from the transformer does not have userID in metadata, setting userID to random-uuid.
			// This is done to respect findWorker logic in router.
			if rudderID == "" {
				rudderID = "random-" + id.String()
			}

			params := ParametersT{
				SourceID:                sourceID,
				DestinationID:           destID,
				ReceivedAt:              receivedAt,
				TransformAt:             transformAt,
				MessageID:               messageId,
				GatewayJobID:            jobId,
				SourceTaskRunID:         sourceTaskRunId,
				SourceJobID:             sourceJobId,
				SourceJobRunID:          sourceJobRunId,
				EventName:               eventName,
				EventType:               eventType,
				SourceCategory:          sourceCategory,
				SourceDefinitionID:      sourceDefID,
				DestinationDefinitionID: destDefID,
				RecordID:                recordId,
				WorkspaceId:             workspaceId,
			}
			marshalledParams, err := jsonfast.Marshal(params)
			if err != nil {
				proc.logger.Errorf("[Processor] Failed to marshal parameters object. Parameters: %v", params)
				panic(err)
			}

			newJob := jobsdb.JobT{
				UUID:         id,
				UserID:       rudderID,
				Parameters:   marshalledParams,
				CreatedAt:    time.Now(),
				ExpireAt:     time.Now(),
				CustomVal:    destType,
				EventPayload: destEventJSON,
				WorkspaceId:  workspaceId,
			}
			if slices.Contains(proc.config.batchDestinations, newJob.CustomVal) {
				batchDestJobs = append(batchDestJobs, &newJob)
			} else {
				destJobs = append(destJobs, &newJob)
			}
		}
	})
	return transformSrcDestOutput{
		destJobs:        destJobs,
		batchDestJobs:   batchDestJobs,
		errorsPerDestID: procErrorJobsByDestID,
		reportMetrics:   reportMetrics,
	}
}

func (proc *Handle) saveFailedJobs(failedJobs []*jobsdb.JobT) {
	if len(failedJobs) > 0 {
		rsourcesStats := rsources.NewFailedJobsCollector(proc.rsourcesService)
		rsourcesStats.JobsFailed(failedJobs)
		_ = proc.errorDB.WithTx(func(tx *jobsdb.Tx) error {
			return rsourcesStats.Publish(context.TODO(), tx.Tx)
		})
	}
}

func ConvertToFilteredTransformerResponse(events []transformer.TransformerEventT, filter bool) transformer.ResponseT {
	var responses []transformer.TransformerResponseT
	var failedEvents []transformer.TransformerResponseT

	type cacheValue struct {
		values []string
		ok     bool
	}
	supportedMessageTypesCache := make(map[string]*cacheValue)
	supportedMessageEventsCache := make(map[string]*cacheValue)

	// filter unsupported message types
	var resp transformer.TransformerResponseT
	var errMessage string
	for i := range events {
		event := &events[i]

		if filter {
			// filter unsupported message types
			supportedTypes, ok := supportedMessageTypesCache[event.Destination.ID]
			if !ok {
				v, o := eventfilter.GetSupportedMessageTypes(&event.Destination)
				supportedTypes = &cacheValue{values: v, ok: o}
				supportedMessageTypesCache[event.Destination.ID] = supportedTypes
			}
			if supportedTypes.ok {
				allow, failedEvent := eventfilter.AllowEventToDestTransformation(event, supportedTypes.values)
				if !allow {
					if failedEvent != nil {
						failedEvents = append(failedEvents, *failedEvent)
					}
					continue
				}
			}

			// filter unsupported message events
			supportedEvents, ok := supportedMessageEventsCache[event.Destination.ID]
			if !ok {
				v, o := eventfilter.GetSupportedMessageEvents(&event.Destination)
				supportedEvents = &cacheValue{values: v, ok: o}
				supportedMessageEventsCache[event.Destination.ID] = supportedEvents
			}
			if supportedEvents.ok {
				messageEvent, typOk := event.Message["event"].(string)
				if !typOk {
					// add to FailedEvents
					errMessage = "Invalid message event. Type assertion failed"
					resp = transformer.TransformerResponseT{Output: event.Message, StatusCode: 400, Metadata: event.Metadata, Error: errMessage}
					failedEvents = append(failedEvents, resp)
					continue
				}
				if !slices.Contains(supportedEvents.values, messageEvent) {
					continue
				}
			}

		}
		// allow event
		resp = transformer.TransformerResponseT{Output: event.Message, StatusCode: 200, Metadata: event.Metadata}
		responses = append(responses, resp)
	}

	return transformer.ResponseT{Events: responses, FailedEvents: failedEvents}
}

func (proc *Handle) getJobs(partition string) jobsdb.JobsResult {
	if proc.limiter.read != nil {
		defer proc.limiter.read.BeginWithPriority(partition, proc.getLimiterPriority(partition))()
	}

	s := time.Now()

	proc.logger.Debugf("Processor DB Read size: %d", proc.config.maxEventsToProcess)

	eventCount := proc.config.maxEventsToProcess
	if !proc.config.enableEventCount {
		eventCount = 0
	}
	queryParams := jobsdb.GetQueryParamsT{
		CustomValFilters: []string{proc.config.GWCustomVal},
		JobsLimit:        proc.config.maxEventsToProcess,
		EventsLimit:      eventCount,
		PayloadSizeLimit: proc.adaptiveLimit(proc.payloadLimit),
	}
	proc.isolationStrategy.AugmentQueryParams(partition, &queryParams)

	unprocessedList, err := misc.QueryWithRetriesAndNotify(context.Background(), proc.jobdDBQueryRequestTimeout, proc.jobdDBMaxRetries, func(ctx context.Context) (jobsdb.JobsResult, error) {
		return proc.gatewayDB.GetUnprocessed(ctx, queryParams)
	}, proc.sendQueryRetryStats)
	if err != nil {
		proc.logger.Errorf("Failed to get unprocessed jobs from DB. Error: %v", err)
		panic(err)
	}

	totalPayloadBytes := 0
	for _, job := range unprocessedList.Jobs {
		totalPayloadBytes += len(job.EventPayload)

		if job.JobID <= proc.lastJobID {
			proc.logger.Debugf("Out of order job_id: prev: %d cur: %d", proc.lastJobID, job.JobID)
			proc.stats.statDBReadOutOfOrder.Count(1)
		} else if proc.lastJobID != 0 && job.JobID != proc.lastJobID+1 {
			proc.logger.Debugf("Out of sequence job_id: prev: %d cur: %d", proc.lastJobID, job.JobID)
			proc.stats.statDBReadOutOfSequence.Count(1)
		}
		proc.lastJobID = job.JobID
	}
	dbReadTime := time.Since(s)
	defer proc.stats.statDBR.SendTiming(dbReadTime)

	// check if there is work to be done
	if len(unprocessedList.Jobs) == 0 {
		proc.logger.Debugf("Processor DB Read Complete. No GW Jobs to process.")
		return unprocessedList
	}

	eventSchemasStart := time.Now()
	if proc.config.enableEventSchemasFeature && !proc.config.enableEventSchemasAPIOnly {
		for _, unprocessedJob := range unprocessedList.Jobs {
			writeKey := gjson.GetBytes(unprocessedJob.EventPayload, "writeKey").Str
			proc.eventSchemaHandler.RecordEventSchema(writeKey, string(unprocessedJob.EventPayload))
		}
	}
	eventSchemasTime := time.Since(eventSchemasStart)
	defer proc.stats.eventSchemasTime.SendTiming(eventSchemasTime)

	proc.logger.Debugf("Processor DB Read Complete. unprocessedList: %v total_events: %d", len(unprocessedList.Jobs), unprocessedList.EventsCount)
	proc.stats.statGatewayDBR.Count(len(unprocessedList.Jobs))

	proc.stats.statDBReadRequests.Observe(float64(len(unprocessedList.Jobs)))
	proc.stats.statDBReadEvents.Observe(float64(unprocessedList.EventsCount))
	proc.stats.statDBReadPayloadBytes.Observe(float64(totalPayloadBytes))

	return unprocessedList
}

func (proc *Handle) markExecuting(jobs []*jobsdb.JobT) error {
	start := time.Now()
	defer proc.stats.statMarkExecuting.Since(start)

	statusList := make([]*jobsdb.JobStatusT, len(jobs))
	for i, job := range jobs {
		statusList[i] = &jobsdb.JobStatusT{
			JobID:         job.JobID,
			AttemptNum:    job.LastJobStatus.AttemptNum,
			JobState:      jobsdb.Executing.State,
			ExecTime:      time.Now(),
			RetryTime:     time.Now(),
			ErrorCode:     "",
			ErrorResponse: []byte(`{}`),
			Parameters:    []byte(`{}`),
			JobParameters: job.Parameters,
			WorkspaceId:   job.WorkspaceId,
		}
	}
	// Mark the jobs as executing
	err := misc.RetryWithNotify(context.Background(), proc.jobsDBCommandTimeout, proc.jobdDBMaxRetries, func(ctx context.Context) error {
		return proc.gatewayDB.UpdateJobStatus(ctx, statusList, []string{proc.config.GWCustomVal}, nil)
	}, proc.sendRetryUpdateStats)
	if err != nil {
		return fmt.Errorf("marking jobs as executing: %w", err)
	}

	return nil
}

// handlePendingGatewayJobs is checking for any pending gateway jobs (failed and unprocessed), and routes them appropriately
// Returns true if any job is handled, otherwise returns false.
func (proc *Handle) handlePendingGatewayJobs(partition string) bool {
	s := time.Now()

	unprocessedList := proc.getJobs(partition)

	if len(unprocessedList.Jobs) == 0 {
		return false
	}

	rsourcesStats := rsources.NewStatsCollector(proc.rsourcesService)
	rsourcesStats.BeginProcessing(unprocessedList.Jobs)

	proc.Store(partition,
		proc.transformations(partition,
			proc.processJobsForDest(partition, subJob{
				subJobs:       unprocessedList.Jobs,
				hasMore:       false,
				rsourcesStats: rsourcesStats,
			}, nil),
		),
	)
	proc.stats.statLoopTime.Since(s)

	return true
}

// `jobSplitter` func Splits the read Jobs into sub-batches after reading from DB to process.
// `subJobMerger` func merges the split jobs into a single batch before writing to DB.
// So, to keep track of sub-batch we have `hasMore` variable.
// each sub-batch has `hasMore`. If, a sub-batch is the last one from the batch it's marked as `false`, else `true`.
type subJob struct {
	subJobs       []*jobsdb.JobT
	hasMore       bool
	rsourcesStats rsources.StatsCollector
}

func (proc *Handle) jobSplitter(jobs []*jobsdb.JobT, rsourcesStats rsources.StatsCollector) []subJob { //nolint:unparam
	chunks := lo.Chunk(jobs, proc.config.subJobSize)
	return lo.Map(chunks, func(subJobs []*jobsdb.JobT, index int) subJob {
		return subJob{
			subJobs:       subJobs,
			hasMore:       index+1 < len(chunks),
			rsourcesStats: rsourcesStats,
		}
	})
}

func subJobMerger(mergedJob, subJob *storeMessage) *storeMessage {
	mergedJob.statusList = append(mergedJob.statusList, subJob.statusList...)
	mergedJob.destJobs = append(mergedJob.destJobs, subJob.destJobs...)
	mergedJob.batchDestJobs = append(mergedJob.batchDestJobs, subJob.batchDestJobs...)

	mergedJob.procErrorJobs = append(mergedJob.procErrorJobs, subJob.procErrorJobs...)
	for id, job := range subJob.procErrorJobsByDestID {
		mergedJob.procErrorJobsByDestID[id] = append(mergedJob.procErrorJobsByDestID[id], job...)
	}

	mergedJob.reportMetrics = append(mergedJob.reportMetrics, subJob.reportMetrics...)
	for dupStatKey, count := range subJob.sourceDupStats {
		mergedJob.sourceDupStats[dupStatKey] += count
	}
	for id, v := range subJob.uniqueMessageIds {
		mergedJob.uniqueMessageIds[id] = v
	}
	mergedJob.totalEvents += subJob.totalEvents

	return mergedJob
}

func throughputPerSecond(processedJob int, timeTaken time.Duration) int {
	normalizedTime := float64(timeTaken) / float64(time.Second)
	return int(float64(processedJob) / normalizedTime)
}

func (proc *Handle) crashRecover() {
	proc.gatewayDB.DeleteExecuting()
}

func (proc *Handle) updateSourceStats(sourceStats map[dupStatKey]int, bucket string) {
	for dupStat, count := range sourceStats {
		tags := map[string]string{
			"source":    dupStat.sourceID,
			"equalSize": strconv.FormatBool(dupStat.equalSize),
		}
		sourceStatsD := proc.statsFactory.NewTaggedStat(bucket, stats.CountType, tags)
		sourceStatsD.Count(count)
	}
}

func (proc *Handle) isReportingEnabled() bool {
	return proc.reporting != nil && proc.reportingEnabled
}

func (proc *Handle) isEdReportingEnabled() bool {
	return proc.edReporting != nil && proc.reportingEnabled
}

func (proc *Handle) updateRudderSourcesStats(ctx context.Context, tx jobsdb.StoreSafeTx, jobs []*jobsdb.JobT) error {
	rsourcesStats := rsources.NewStatsCollector(proc.rsourcesService)
	rsourcesStats.JobsStored(jobs)
	err := rsourcesStats.Publish(ctx, tx.SqlTx())
	return err
}

func filterConfig(eventCopy *transformer.TransformerEventT) {
	if configsToFilterI, ok := eventCopy.Destination.DestinationDefinition.Config["configFilters"]; ok {
		if configsToFilter, ok := configsToFilterI.([]interface{}); ok {
			omitKeys := lo.FilterMap(configsToFilter, func(configKey interface{}, _ int) (string, bool) {
				configKeyStr, ok := configKey.(string)
				return configKeyStr, ok
			})
			eventCopy.Destination.Config = lo.OmitByKeys(eventCopy.Destination.Config, omitKeys)
		}
	}
}

func (proc *Handle) getLimiterPriority(partition string) miscsync.LimiterPriorityValue {
	return miscsync.LimiterPriorityValue(config.GetInt(fmt.Sprintf("Processor.Limiter.%s.Priority", partition), 1))
}

func (proc *Handle) filterDestinations(
	event types.SingularEventT,
	dests []backendconfig.DestinationT,
) []backendconfig.DestinationT {
	deniedCategories := deniedConsentCategories(event)
	if len(deniedCategories) == 0 {
		return dests
	}
	return lo.Filter(dests, func(dest backendconfig.DestinationT, _ int) bool {
		if consentCategories := proc.getConsentCategories(dest.ID); len(consentCategories) > 0 {
			return len(lo.Intersect(consentCategories, deniedCategories)) == 0
		}
		return true
	})
}

// check if event has eligible destinations to send to
//
// event will be dropped if no destination is found
func (proc *Handle) isDestinationAvailable(event types.SingularEventT, writeKey string) bool {
	enabledDestTypes := integrations.FilterClientIntegrations(
		event,
		proc.getBackendEnabledDestinationTypes(writeKey),
	)
	if len(enabledDestTypes) == 0 {
		proc.logger.Debug("No enabled destination types")
		return false
	}

	if enabledDestinationsList := proc.filterDestinations(
		event,
		lo.Flatten(
			lo.Map(
				enabledDestTypes,
				func(destType string, _ int) []backendconfig.DestinationT {
					return proc.getEnabledDestinations(writeKey, destType)
				},
			),
		),
	); len(enabledDestinationsList) == 0 {
		proc.logger.Debug("No destination to route this event to")
		return false
	}

	return true
}

func deniedConsentCategories(se types.SingularEventT) []string {
	if deniedConsents, _ := misc.MapLookup(se, "context", "consentManagement", "deniedConsentIds").([]interface{}); len(deniedConsents) > 0 {
		return lo.FilterMap(
			deniedConsents,
			func(consent interface{}, _ int) (string, bool) {
				consentStr, ok := consent.(string)
				return consentStr, ok && consentStr != ""
			},
		)
	}
	return nil
}<|MERGE_RESOLUTION|>--- conflicted
+++ resolved
@@ -1988,26 +1988,10 @@
 				proc.reporting.Report(in.reportMetrics, tx.SqlTx())
 			}
 
-<<<<<<< HEAD
 			if proc.isEdReportingEnabled() {
 				proc.edReporting.Report(in.reportMetrics, tx.SqlTx())
 			}
 
-			if proc.config.enableDedup {
-				proc.updateSourceStats(in.sourceDupStats, "processor.write_key_duplicate_events")
-				if len(in.uniqueMessageIds) > 0 {
-					var dedupedMessageIdsAcrossJobs []string
-					for k := range in.uniqueMessageIds {
-						dedupedMessageIdsAcrossJobs = append(dedupedMessageIdsAcrossJobs, k)
-					}
-					err = proc.dedupHandler.MarkProcessed(dedupedMessageIdsAcrossJobs)
-					if err != nil {
-						return err
-					}
-				}
-			}
-=======
->>>>>>> 0d198b81
 			return nil
 		})
 	}, proc.sendRetryUpdateStats)
