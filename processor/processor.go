--- conflicted
+++ resolved
@@ -614,15 +614,11 @@
 		})
 	}
 	if proc.config.enableDedup {
-<<<<<<< HEAD
 		var err error
 		proc.dedup, err = dedup.New(proc.conf, proc.statsFactory)
 		if err != nil {
 			return err
 		}
-=======
-		proc.dedup = dedup.New()
->>>>>>> dc2b4c7a
 	}
 	proc.sourceObservers = []sourceObserver{delayed.NewEventStats(proc.statsFactory, proc.conf)}
 	ctx, cancel := context.WithCancel(context.Background())
@@ -1717,15 +1713,11 @@
 				p := payloadFunc()
 				messageSize := int64(len(p))
 				dedupKey := fmt.Sprintf("%v%v", messageId, eventParams.SourceJobRunId)
-<<<<<<< HEAD
-				if ok, previousSize, err := proc.dedup.Set(dedupTypes.KeyValue{Key: dedupKey, Value: messageSize}); !ok && err != nil {
-=======
-				ok, previousSize, err := proc.dedup.Set(dedupTypes.KeyValue{Key: dedupKey, Value: messageSize})
+				ok, previousSize, err := proc.dedup.Set(dedupTypes.KeyValue{Key: dedupKey, Value: messageSize, WorkspaceId: batchEvent.WorkspaceId})
 				if err != nil {
 					panic(err)
 				}
 				if !ok {
->>>>>>> dc2b4c7a
 					proc.logger.Debugf("Dropping event with duplicate dedupKey: %s", dedupKey)
 					sourceDupStats[dupStatKey{sourceID: source.ID, equalSize: messageSize == previousSize}] += 1
 					continue
