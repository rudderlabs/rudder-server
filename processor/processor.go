package processor

import (
	"bytes"
	"context"
	"encoding/json"
	"errors"
	"fmt"
	"runtime/trace"
	"slices"
	"strconv"
	"strings"
	"sync"
	"time"

	"github.com/google/uuid"

	"github.com/rudderlabs/rudder-server/enterprise/trackedusers"

	"golang.org/x/sync/errgroup"

	"github.com/rudderlabs/rudder-go-kit/stringify"

	jsoniter "github.com/json-iterator/go"
	"github.com/samber/lo"
	"github.com/tidwall/gjson"

	"github.com/rudderlabs/rudder-go-kit/bytesize"
	"github.com/rudderlabs/rudder-go-kit/config"
	"github.com/rudderlabs/rudder-go-kit/logger"
	"github.com/rudderlabs/rudder-go-kit/stats"
	"github.com/rudderlabs/rudder-go-kit/stats/metric"
	kitsync "github.com/rudderlabs/rudder-go-kit/sync"

	backendconfig "github.com/rudderlabs/rudder-server/backend-config"
	"github.com/rudderlabs/rudder-server/internal/enricher"
	"github.com/rudderlabs/rudder-server/jobsdb"
	"github.com/rudderlabs/rudder-server/processor/delayed"
	"github.com/rudderlabs/rudder-server/processor/eventfilter"
	"github.com/rudderlabs/rudder-server/processor/integrations"
	"github.com/rudderlabs/rudder-server/processor/isolation"
	"github.com/rudderlabs/rudder-server/processor/stash"
	"github.com/rudderlabs/rudder-server/processor/transformer"
	"github.com/rudderlabs/rudder-server/router/batchrouter"
	"github.com/rudderlabs/rudder-server/rruntime"
	destinationdebugger "github.com/rudderlabs/rudder-server/services/debugger/destination"
	transformationdebugger "github.com/rudderlabs/rudder-server/services/debugger/transformation"
	"github.com/rudderlabs/rudder-server/services/dedup"
	dedupTypes "github.com/rudderlabs/rudder-server/services/dedup/types"
	"github.com/rudderlabs/rudder-server/services/fileuploader"
	"github.com/rudderlabs/rudder-server/services/rmetrics"
	"github.com/rudderlabs/rudder-server/services/rsources"
	transformerFeaturesService "github.com/rudderlabs/rudder-server/services/transformer"
	"github.com/rudderlabs/rudder-server/services/transientsource"
	"github.com/rudderlabs/rudder-server/utils/crash"
	"github.com/rudderlabs/rudder-server/utils/misc"
	. "github.com/rudderlabs/rudder-server/utils/tx" //nolint:staticcheck
	"github.com/rudderlabs/rudder-server/utils/types"
	"github.com/rudderlabs/rudder-server/utils/workerpool"
)

const (
	MetricKeyDelimiter    = "!<<#>>!"
	UserTransformation    = "USER_TRANSFORMATION"
	DestTransformation    = "DEST_TRANSFORMATION"
	EventFilter           = "EVENT_FILTER"
	sourceCategoryWebhook = "webhook"
)

var jsonfast = jsoniter.ConfigCompatibleWithStandardLibrary

func NewHandle(c *config.Config, transformer transformer.Transformer) *Handle {
	h := &Handle{transformer: transformer, conf: c}
	h.loadConfig()
	return h
}

type sourceObserver interface {
	ObserveSourceEvents(source *backendconfig.SourceT, events []transformer.TransformerEvent)
}

type trackedUsersReporter interface {
	ReportUsers(ctx context.Context, reports []*trackedusers.UsersReport, tx *Tx) error
	GenerateReportsFromJobs(jobs []*jobsdb.JobT, sourceIdFilter map[string]bool) []*trackedusers.UsersReport
}

// Handle is a handle to the processor module
type Handle struct {
	conf          *config.Config
	tracer        stats.Tracer
	backendConfig backendconfig.BackendConfig
	transformer   transformer.Transformer

	gatewayDB                  jobsdb.JobsDB
	routerDB                   jobsdb.JobsDB
	batchRouterDB              jobsdb.JobsDB
	readErrorDB                jobsdb.JobsDB
	writeErrorDB               jobsdb.JobsDB
	eventSchemaDB              jobsdb.JobsDB
	archivalDB                 jobsdb.JobsDB
	logger                     logger.Logger
	enrichers                  []enricher.PipelineEnricher
	dedup                      dedup.Dedup
	reporting                  types.Reporting
	reportingEnabled           bool
	backgroundWait             func() error
	backgroundCancel           context.CancelFunc
	statsFactory               stats.Stats
	stats                      processorStats
	payloadLimit               config.ValueLoader[int64]
	jobsDBCommandTimeout       config.ValueLoader[time.Duration]
	jobdDBQueryRequestTimeout  config.ValueLoader[time.Duration]
	jobdDBMaxRetries           config.ValueLoader[int]
	transientSources           transientsource.Service
	fileuploader               fileuploader.Provider
	rsourcesService            rsources.JobService
	transformerFeaturesService transformerFeaturesService.FeaturesService
	destDebugger               destinationdebugger.DestinationDebugger
	transDebugger              transformationdebugger.TransformationDebugger
	isolationStrategy          isolation.Strategy
	limiter                    struct {
		read       kitsync.Limiter
		preprocess kitsync.Limiter
		transform  kitsync.Limiter
		store      kitsync.Limiter
	}
	config struct {
		isolationMode                   isolation.Mode
		mainLoopTimeout                 time.Duration
		enablePipelining                bool
		pipelineBufferedItems           int
		subJobSize                      int
		pingerSleep                     config.ValueLoader[time.Duration]
		readLoopSleep                   config.ValueLoader[time.Duration]
		maxLoopSleep                    config.ValueLoader[time.Duration]
		storeTimeout                    config.ValueLoader[time.Duration]
		maxEventsToProcess              config.ValueLoader[int]
		transformBatchSize              config.ValueLoader[int]
		userTransformBatchSize          config.ValueLoader[int]
		sourceIdDestinationMap          map[string][]backendconfig.DestinationT
		sourceIdSourceMap               map[string]backendconfig.SourceT
		workspaceLibrariesMap           map[string]backendconfig.LibrariesT
		oneTrustConsentCategoriesMap    map[string][]string
		connectionConfigMap             map[connection]backendconfig.Connection
		ketchConsentCategoriesMap       map[string][]string
		destGenericConsentManagementMap map[string]map[string]GenericConsentManagementProviderData
		batchDestinations               []string
		configSubscriberLock            sync.RWMutex
		enableDedup                     bool
		enableEventCount                config.ValueLoader[bool]
		transformTimesPQLength          int
		captureEventNameStats           config.ValueLoader[bool]
		transformerURL                  string
		GWCustomVal                     string
		asyncInit                       *misc.AsyncInit
		eventSchemaV2Enabled            bool
		enableParallelScan              bool
		archivalEnabled                 config.ValueLoader[bool]
		eventAuditEnabled               map[string]bool
		credentialsMap                  map[string][]transformer.Credential
		nonEventStreamSources           map[string]bool
	}

	drainConfig struct {
		jobRunIDs config.ValueLoader[[]string]
	}

	namespace  string
	instanceID string

	adaptiveLimit func(int64) int64
	storePlocker  kitsync.PartitionLocker

	sourceObservers      []sourceObserver
	trackedUsersReporter trackedUsersReporter
}
type processorStats struct {
	statGatewayDBR                func(partition string) stats.Measurement
	statGatewayDBW                func(partition string) stats.Measurement
	statRouterDBW                 func(partition string) stats.Measurement
	statBatchRouterDBW            func(partition string) stats.Measurement
	statProcErrDBW                func(partition string) stats.Measurement
	statDBR                       func(partition string) stats.Measurement
	statDBW                       func(partition string) stats.Measurement
	statLoopTime                  func(partition string) stats.Measurement
	validateEventsTime            func(partition string) stats.Measurement
	processJobsTime               func(partition string) stats.Measurement
	statSessionTransform          func(partition string) stats.Measurement
	statUserTransform             func(partition string) stats.Measurement
	statDestTransform             func(partition string) stats.Measurement
	marshalSingularEvents         func(partition string) stats.Measurement
	destProcessing                func(partition string) stats.Measurement
	pipeProcessing                func(partition string) stats.Measurement
	statNumRequests               func(partition string) stats.Measurement
	statNumEvents                 func(partition string) stats.Measurement
	statDBReadRequests            func(partition string) stats.Measurement
	statDBReadEvents              func(partition string) stats.Measurement
	statDBReadPayloadBytes        func(partition string) stats.Measurement
	statDBReadOutOfOrder          func(partition string) stats.Measurement
	statDBReadOutOfSequence       func(partition string) stats.Measurement
	statMarkExecuting             func(partition string) stats.Measurement
	statDBWriteStatusTime         func(partition string) stats.Measurement
	statDBWriteJobsTime           func(partition string) stats.Measurement
	statDBWriteRouterPayloadBytes func(partition string) stats.Measurement
	statDBWriteBatchPayloadBytes  func(partition string) stats.Measurement
	statDBWriteRouterEvents       func(partition string) stats.Measurement
	statDBWriteBatchEvents        func(partition string) stats.Measurement
	statDestNumOutputEvents       func(partition string) stats.Measurement
	statBatchDestNumOutputEvents  func(partition string) stats.Measurement
	DBReadThroughput              func(partition string) stats.Measurement
	processJobThroughput          func(partition string) stats.Measurement
	transformationsThroughput     func(partition string) stats.Measurement
	DBWriteThroughput             func(partition string) stats.Measurement
	trackedUsersReportGeneration  func(partition string) stats.Measurement
}

type DestStatT struct {
	numEvents               stats.Measurement
	numOutputSuccessEvents  stats.Measurement
	numOutputFailedEvents   stats.Measurement
	numOutputFilteredEvents stats.Measurement
	transformTime           stats.Measurement
}

type ParametersT struct {
	SourceID                string      `json:"source_id"`
	SourceName              string      `json:"source_name"`
	DestinationID           string      `json:"destination_id"`
	ReceivedAt              string      `json:"received_at"`
	TransformAt             string      `json:"transform_at"`
	MessageID               string      `json:"message_id"`
	GatewayJobID            int64       `json:"gateway_job_id"`
	SourceTaskRunID         string      `json:"source_task_run_id"`
	SourceJobID             string      `json:"source_job_id"`
	SourceJobRunID          string      `json:"source_job_run_id"`
	EventName               string      `json:"event_name"`
	EventType               string      `json:"event_type"`
	SourceDefinitionID      string      `json:"source_definition_id"`
	DestinationDefinitionID string      `json:"destination_definition_id"`
	SourceCategory          string      `json:"source_category"`
	RecordID                interface{} `json:"record_id"`
	WorkspaceId             string      `json:"workspaceId"`
	TraceParent             string      `json:"traceparent"`
}

type MetricMetadata struct {
	sourceID                string
	destinationID           string
	sourceTaskRunID         string
	sourceJobID             string
	sourceJobRunID          string
	sourceDefinitionID      string
	destinationDefinitionID string
	sourceCategory          string
	transformationID        string
	transformationVersionID string
	trackingPlanID          string
	trackingPlanVersion     int
}

type NonSuccessfulTransformationMetrics struct {
	failedJobs       []*jobsdb.JobT
	failedMetrics    []*types.PUReportedMetric
	failedCountMap   map[string]int64
	filteredJobs     []*jobsdb.JobT
	filteredMetrics  []*types.PUReportedMetric
	filteredCountMap map[string]int64
}

type (
	SourceIDT string
)

func buildStatTags(sourceID, workspaceID string, destination *backendconfig.DestinationT, transformationType string) map[string]string {
	module := "router"
	if batchrouter.IsObjectStorageDestination(destination.DestinationDefinition.Name) {
		module = "batch_router"
	}
	if batchrouter.IsWarehouseDestination(destination.DestinationDefinition.Name) {
		module = "warehouse"
	}

	return map[string]string{
		"module":             module,
		"destination":        destination.ID,
		"destType":           destination.DestinationDefinition.Name,
		"source":             sourceID,
		"workspaceId":        workspaceID,
		"transformationType": transformationType,
	}
}

func (proc *Handle) newUserTransformationStat(sourceID, workspaceID string, destination *backendconfig.DestinationT) *DestStatT {
	tags := buildStatTags(sourceID, workspaceID, destination, UserTransformation)

	tags["transformation_id"] = destination.Transformations[0].ID
	tags["transformation_version_id"] = destination.Transformations[0].VersionID
	tags["error"] = "false"

	numEvents := proc.statsFactory.NewTaggedStat("proc_transform_stage_in_count", stats.CountType, tags)
	numOutputSuccessEvents := proc.statsFactory.NewTaggedStat("proc_transform_stage_out_count", stats.CountType, tags)

	errTags := misc.CopyStringMap(tags)
	errTags["error"] = "true"
	numOutputFailedEvents := proc.statsFactory.NewTaggedStat("proc_transform_stage_out_count", stats.CountType, errTags)

	filterTags := misc.CopyStringMap(tags)
	filterTags["error"] = "filtered"
	numOutputFilteredEvents := proc.statsFactory.NewTaggedStat("proc_transform_stage_out_count", stats.CountType, filterTags)
	transformTime := proc.statsFactory.NewTaggedStat("proc_transform_stage_duration", stats.TimerType, tags)

	return &DestStatT{
		numEvents:               numEvents,
		numOutputSuccessEvents:  numOutputSuccessEvents,
		numOutputFailedEvents:   numOutputFailedEvents,
		numOutputFilteredEvents: numOutputFilteredEvents,
		transformTime:           transformTime,
	}
}

func (proc *Handle) newDestinationTransformationStat(sourceID, workspaceID, transformAt string, destination *backendconfig.DestinationT) *DestStatT {
	tags := buildStatTags(sourceID, workspaceID, destination, DestTransformation)

	tags["transform_at"] = transformAt
	tags["error"] = "false"

	numEvents := proc.statsFactory.NewTaggedStat("proc_transform_stage_in_count", stats.CountType, tags)
	numOutputSuccessEvents := proc.statsFactory.NewTaggedStat("proc_transform_stage_out_count", stats.CountType, tags)

	errTags := misc.CopyStringMap(tags)
	errTags["error"] = "true"
	numOutputFailedEvents := proc.statsFactory.NewTaggedStat("proc_transform_stage_out_count", stats.CountType, errTags)

	filterTags := misc.CopyStringMap(tags)
	filterTags["error"] = "filtered"
	numOutputFilteredEvents := proc.statsFactory.NewTaggedStat("proc_transform_stage_out_count", stats.CountType, filterTags)
	destTransform := proc.statsFactory.NewTaggedStat("proc_transform_stage_duration", stats.TimerType, tags)

	return &DestStatT{
		numEvents:               numEvents,
		numOutputSuccessEvents:  numOutputSuccessEvents,
		numOutputFailedEvents:   numOutputFailedEvents,
		numOutputFilteredEvents: numOutputFilteredEvents,
		transformTime:           destTransform,
	}
}

func (proc *Handle) newEventFilterStat(sourceID, workspaceID string, destination *backendconfig.DestinationT) *DestStatT {
	tags := buildStatTags(sourceID, workspaceID, destination, EventFilter)
	tags["error"] = "false"

	numEvents := proc.statsFactory.NewTaggedStat("proc_event_filter_in_count", stats.CountType, tags)
	numOutputSuccessEvents := proc.statsFactory.NewTaggedStat("proc_event_filter_out_count", stats.CountType, tags)

	errTags := misc.CopyStringMap(tags)
	errTags["error"] = "true"
	numOutputFailedEvents := proc.statsFactory.NewTaggedStat("proc_event_filter_out_count", stats.CountType, errTags)

	filterTags := misc.CopyStringMap(tags)
	filterTags["error"] = "filtered"
	numOutputFilteredEvents := proc.statsFactory.NewTaggedStat("proc_event_filter_out_count", stats.CountType, filterTags)
	eventFilterTime := proc.statsFactory.NewTaggedStat("proc_event_filter_time", stats.TimerType, tags)

	return &DestStatT{
		numEvents:               numEvents,
		numOutputSuccessEvents:  numOutputSuccessEvents,
		numOutputFailedEvents:   numOutputFailedEvents,
		numOutputFilteredEvents: numOutputFilteredEvents,
		transformTime:           eventFilterTime,
	}
}

// Setup initializes the module
func (proc *Handle) Setup(
	backendConfig backendconfig.BackendConfig,
	gatewayDB, routerDB, batchRouterDB,
	readErrorDB, writeErrorDB,
	eventSchemaDB, archivalDB jobsdb.JobsDB,
	reporting types.Reporting,
	transientSources transientsource.Service,
	fileuploader fileuploader.Provider,
	rsourcesService rsources.JobService,
	transformerFeaturesService transformerFeaturesService.FeaturesService,
	destDebugger destinationdebugger.DestinationDebugger,
	transDebugger transformationdebugger.TransformationDebugger,
	enrichers []enricher.PipelineEnricher,
	trackedUsersReporter trackedusers.UsersReporter,
) error {
	proc.reporting = reporting
	proc.destDebugger = destDebugger
	proc.transDebugger = transDebugger
	proc.reportingEnabled = config.GetBoolVar(types.DefaultReportingEnabled, "Reporting.enabled")
	if proc.conf == nil {
		proc.conf = config.Default
	}
	proc.setupReloadableVars()
	proc.logger = logger.NewLogger().Child("processor")
	proc.backendConfig = backendConfig

	proc.gatewayDB = gatewayDB
	proc.routerDB = routerDB
	proc.batchRouterDB = batchRouterDB
	proc.readErrorDB = readErrorDB
	proc.writeErrorDB = writeErrorDB
	proc.eventSchemaDB = eventSchemaDB
	proc.archivalDB = archivalDB

	proc.transientSources = transientSources
	proc.fileuploader = fileuploader
	proc.rsourcesService = rsourcesService
	proc.enrichers = enrichers

	proc.transformerFeaturesService = transformerFeaturesService

	if proc.adaptiveLimit == nil {
		proc.adaptiveLimit = func(limit int64) int64 { return limit }
	}
	proc.storePlocker = *kitsync.NewPartitionLocker()

	proc.namespace = config.GetKubeNamespace()
	proc.instanceID = misc.GetInstanceID()

	proc.trackedUsersReporter = trackedUsersReporter

	// Stats
	if proc.statsFactory == nil {
		proc.statsFactory = stats.Default
	}
	proc.tracer = proc.statsFactory.NewTracer("processor")
	proc.stats.statGatewayDBR = func(partition string) stats.Measurement {
		return proc.statsFactory.NewTaggedStat("processor_gateway_db_read", stats.CountType, stats.Tags{
			"partition": partition,
		})
	}
	proc.stats.statGatewayDBW = func(partition string) stats.Measurement {
		return proc.statsFactory.NewTaggedStat("processor_gateway_db_write", stats.CountType, stats.Tags{
			"partition": partition,
		})
	}
	proc.stats.statRouterDBW = func(partition string) stats.Measurement {
		return proc.statsFactory.NewTaggedStat("processor_router_db_write", stats.CountType, stats.Tags{
			"partition": partition,
		})
	}
	proc.stats.statBatchRouterDBW = func(partition string) stats.Measurement {
		return proc.statsFactory.NewTaggedStat("processor_batch_router_db_write", stats.CountType, stats.Tags{
			"partition": partition,
		})
	}
	proc.stats.statDBR = func(partition string) stats.Measurement {
		return proc.statsFactory.NewTaggedStat("processor_gateway_db_read_time", stats.TimerType, stats.Tags{
			"partition": partition,
		})
	}
	proc.stats.statDBW = func(partition string) stats.Measurement {
		return proc.statsFactory.NewTaggedStat("processor_gateway_db_write_time", stats.TimerType, stats.Tags{
			"partition": partition,
		})
	}
	proc.stats.statProcErrDBW = func(partition string) stats.Measurement {
		return proc.statsFactory.NewTaggedStat("processor_proc_err_db_write", stats.CountType, stats.Tags{
			"partition": partition,
		})
	}
	proc.stats.statLoopTime = func(partition string) stats.Measurement {
		return proc.statsFactory.NewTaggedStat("processor_loop_time", stats.TimerType, stats.Tags{
			"partition": partition,
		})
	}
	proc.stats.statMarkExecuting = func(partition string) stats.Measurement {
		return proc.statsFactory.NewTaggedStat("processor_mark_executing", stats.TimerType, stats.Tags{
			"partition": partition,
		})
	}
	proc.stats.validateEventsTime = func(partition string) stats.Measurement {
		return proc.statsFactory.NewTaggedStat("processor_validate_events_time", stats.TimerType, stats.Tags{
			"partition": partition,
		})
	}
	proc.stats.processJobsTime = func(partition string) stats.Measurement {
		return proc.statsFactory.NewTaggedStat("processor_process_jobs_time", stats.TimerType, stats.Tags{
			"partition": partition,
		})
	}
	proc.stats.statSessionTransform = func(partition string) stats.Measurement {
		return proc.statsFactory.NewTaggedStat("processor_session_transform_time", stats.TimerType, stats.Tags{
			"partition": partition,
		})
	}
	proc.stats.statUserTransform = func(partition string) stats.Measurement {
		return proc.statsFactory.NewTaggedStat("processor_user_transform_time", stats.TimerType, stats.Tags{
			"partition": partition,
		})
	}
	proc.stats.statDestTransform = func(partition string) stats.Measurement {
		return proc.statsFactory.NewTaggedStat("processor_dest_transform_time", stats.TimerType, stats.Tags{
			"partition": partition,
		})
	}
	proc.stats.marshalSingularEvents = func(partition string) stats.Measurement {
		return proc.statsFactory.NewTaggedStat("processor_marshal_singular_events", stats.TimerType, stats.Tags{
			"partition": partition,
		})
	}
	proc.stats.destProcessing = func(partition string) stats.Measurement {
		return proc.statsFactory.NewTaggedStat("processor_dest_processing", stats.TimerType, stats.Tags{
			"partition": partition,
		})
	}
	proc.stats.pipeProcessing = func(partition string) stats.Measurement {
		return proc.statsFactory.NewTaggedStat("processor_pipe_processing", stats.TimerType, stats.Tags{
			"partition": partition,
		})
	}
	proc.stats.statNumRequests = func(partition string) stats.Measurement {
		return proc.statsFactory.NewTaggedStat("processor_num_requests", stats.CountType, stats.Tags{
			"partition": partition,
		})
	}
	proc.stats.statNumEvents = func(partition string) stats.Measurement {
		return proc.statsFactory.NewTaggedStat("processor_num_events", stats.CountType, stats.Tags{
			"partition": partition,
		})
	}
	proc.stats.statDBReadRequests = func(partition string) stats.Measurement {
		return proc.statsFactory.NewTaggedStat("processor_db_read_requests", stats.HistogramType, stats.Tags{
			"partition": partition,
		})
	}
	proc.stats.statDBReadEvents = func(partition string) stats.Measurement {
		return proc.statsFactory.NewTaggedStat("processor_db_read_events", stats.HistogramType, stats.Tags{
			"partition": partition,
		})
	}
	proc.stats.statDBReadPayloadBytes = func(partition string) stats.Measurement {
		return proc.statsFactory.NewTaggedStat("processor_db_read_payload_bytes", stats.HistogramType, stats.Tags{
			"partition": partition,
		})
	}
	proc.stats.statDBReadOutOfOrder = func(partition string) stats.Measurement {
		return proc.statsFactory.NewTaggedStat("processor_db_read_out_of_order", stats.CountType, stats.Tags{
			"partition": partition,
		})
	}
	proc.stats.statDBReadOutOfSequence = func(partition string) stats.Measurement {
		return proc.statsFactory.NewTaggedStat("processor_db_read_out_of_sequence", stats.CountType, stats.Tags{
			"partition": partition,
		})
	}
	proc.stats.statDBWriteJobsTime = func(partition string) stats.Measurement {
		return proc.statsFactory.NewTaggedStat("processor_db_write_jobs_time", stats.TimerType, stats.Tags{
			"partition": partition,
		})
	}
	proc.stats.statDBWriteStatusTime = func(partition string) stats.Measurement {
		return proc.statsFactory.NewTaggedStat("processor_db_write_status_time", stats.TimerType, stats.Tags{
			"partition": partition,
		})
	}
	proc.stats.statDBWriteRouterPayloadBytes = func(partition string) stats.Measurement {
		return proc.statsFactory.NewTaggedStat("processor_db_write_payload_bytes", stats.HistogramType, stats.Tags{
			"module":    "router",
			"partition": partition,
		})
	}
	proc.stats.statDBWriteBatchPayloadBytes = func(partition string) stats.Measurement {
		return proc.statsFactory.NewTaggedStat("processor_db_write_payload_bytes", stats.HistogramType, stats.Tags{
			"module":    "batch_router",
			"partition": partition,
		})
	}
	proc.stats.statDBWriteRouterEvents = func(partition string) stats.Measurement {
		return proc.statsFactory.NewTaggedStat("processor_db_write_events", stats.HistogramType, stats.Tags{
			"module":    "router",
			"partition": partition,
		})
	}
	proc.stats.statDBWriteBatchEvents = func(partition string) stats.Measurement {
		return proc.statsFactory.NewTaggedStat("processor_db_write_events", stats.HistogramType, stats.Tags{
			"module":    "batch_router",
			"partition": partition,
		})
	}
	proc.stats.statDestNumOutputEvents = func(partition string) stats.Measurement {
		return proc.statsFactory.NewTaggedStat("processor_num_output_events", stats.CountType, stats.Tags{
			"module":    "router",
			"partition": partition,
		})
	}
	proc.stats.statBatchDestNumOutputEvents = func(partition string) stats.Measurement {
		return proc.statsFactory.NewTaggedStat("processor_num_output_events", stats.CountType, stats.Tags{
			"module":    "batch_router",
			"partition": partition,
		})
	}
	proc.stats.DBReadThroughput = func(partition string) stats.Measurement {
		return proc.statsFactory.NewTaggedStat("processor_db_read_throughput", stats.CountType, stats.Tags{
			"partition": partition,
		})
	}
	proc.stats.processJobThroughput = func(partition string) stats.Measurement {
		return proc.statsFactory.NewTaggedStat("processor_processJob_thoughput", stats.CountType, stats.Tags{
			"partition": partition,
		})
	}
	proc.stats.transformationsThroughput = func(partition string) stats.Measurement {
		return proc.statsFactory.NewTaggedStat("processor_transformations_throughput", stats.CountType, stats.Tags{
			"partition": partition,
		})
	}
	proc.stats.DBWriteThroughput = func(partition string) stats.Measurement {
		return proc.statsFactory.NewTaggedStat("processor_db_write_throughput", stats.CountType, stats.Tags{
			"partition": partition,
		})
	}
	proc.stats.trackedUsersReportGeneration = func(partition string) stats.Measurement {
		return proc.statsFactory.NewTaggedStat("processor_tracked_users_report_gen_seconds", stats.TimerType, stats.Tags{
			"partition": partition,
		})
	}
	if proc.config.enableDedup {
		var err error
		proc.dedup, err = dedup.New(proc.conf, proc.statsFactory)
		if err != nil {
			return err
		}
	}
	proc.sourceObservers = []sourceObserver{delayed.NewEventStats(proc.statsFactory, proc.conf)}
	ctx, cancel := context.WithCancel(context.Background())
	g, ctx := errgroup.WithContext(ctx)

	proc.backgroundWait = g.Wait
	proc.backgroundCancel = cancel

	proc.config.asyncInit = misc.NewAsyncInit(1)
	g.Go(crash.Wrapper(func() error {
		proc.backendConfigSubscriber(ctx)
		return nil
	}))

	// periodically publish a zero counter for ensuring that stuck processing pipeline alert
	// can always detect a stuck processor
	g.Go(crash.Wrapper(func() error {
		for {
			select {
			case <-ctx.Done():
				return nil
			case <-time.After(15 * time.Second):
				proc.stats.statGatewayDBW("").Count(0)
			}
		}
	}))

	proc.crashRecover()
	return nil
}

func (proc *Handle) setupReloadableVars() {
	proc.jobdDBQueryRequestTimeout = proc.conf.GetReloadableDurationVar(600, time.Second, "JobsDB.Processor.QueryRequestTimeout", "JobsDB.QueryRequestTimeout")
	proc.jobsDBCommandTimeout = proc.conf.GetReloadableDurationVar(600, time.Second, "JobsDB.Processor.CommandRequestTimeout", "JobsDB.CommandRequestTimeout")
	proc.jobdDBMaxRetries = proc.conf.GetReloadableIntVar(2, 1, "JobsDB.Processor.MaxRetries", "JobsDB.MaxRetries")
	proc.drainConfig.jobRunIDs = proc.conf.GetReloadableStringSliceVar([]string{}, "drain.jobRunIDs")
}

// Start starts this processor's main loops.
func (proc *Handle) Start(ctx context.Context) error {
	g, ctx := errgroup.WithContext(ctx)
	var err error
	proc.logger.Infof("Starting processor in isolation mode: %s", proc.config.isolationMode)
	if proc.isolationStrategy, err = isolation.GetStrategy(proc.config.isolationMode); err != nil {
		return fmt.Errorf("resolving isolation strategy for mode %q: %w", proc.config.isolationMode, err)
	}

	// limiters
	s := proc.statsFactory
	var limiterGroup sync.WaitGroup
	proc.limiter.read = kitsync.NewLimiter(ctx, &limiterGroup, "proc_read",
		config.GetInt("Processor.Limiter.read.limit", 50),
		s,
		kitsync.WithLimiterDynamicPeriod(config.GetDuration("Processor.Limiter.read.dynamicPeriod", 1, time.Second)))
	proc.limiter.preprocess = kitsync.NewLimiter(ctx, &limiterGroup, "proc_preprocess",
		config.GetInt("Processor.Limiter.preprocess.limit", 50),
		s,
		kitsync.WithLimiterDynamicPeriod(config.GetDuration("Processor.Limiter.preprocess.dynamicPeriod", 1, time.Second)))
	proc.limiter.transform = kitsync.NewLimiter(ctx, &limiterGroup, "proc_transform",
		config.GetInt("Processor.Limiter.transform.limit", 50),
		s,
		kitsync.WithLimiterDynamicPeriod(config.GetDuration("Processor.Limiter.transform.dynamicPeriod", 1, time.Second)))
	proc.limiter.store = kitsync.NewLimiter(ctx, &limiterGroup, "proc_store",
		config.GetInt("Processor.Limiter.store.limit", 50),
		s,
		kitsync.WithLimiterDynamicPeriod(config.GetDuration("Processor.Limiter.store.dynamicPeriod", 1, time.Second)))
	g.Go(func() error {
		limiterGroup.Wait()
		return nil
	})

	// pinger loop
	g.Go(crash.Wrapper(func() error {
		proc.logger.Info("Starting pinger loop")
		proc.backendConfig.WaitForConfig(ctx)
		proc.logger.Info("Backend config received")

		// waiting for init group
		proc.logger.Info("Waiting for async init group")
		select {
		case <-ctx.Done():
			return nil
		case <-proc.config.asyncInit.Wait():
			// proceed
		}
		proc.logger.Info("Async init group done")

		// waiting for transformer features
		proc.logger.Info("Waiting for transformer features")
		select {
		case <-ctx.Done():
			return nil
		case <-proc.transformerFeaturesService.Wait():
			// proceed
		}
		proc.logger.Info("Transformer features received")

		h := &workerHandleAdapter{proc}
		pool := workerpool.New(ctx, func(partition string) workerpool.Worker { return newProcessorWorker(partition, h) }, proc.logger)
		defer pool.Shutdown()
		for {
			select {
			case <-ctx.Done():
				return nil
			case <-time.After(proc.config.pingerSleep.Load()):
			}
			for _, partition := range proc.activePartitions(ctx) {
				pool.PingWorker(partition)
			}
		}
	}))

	// stash loop
	g.Go(crash.Wrapper(func() error {
		st := stash.New()
		st.Setup(
			proc.readErrorDB,
			proc.transientSources,
			proc.fileuploader,
			proc.adaptiveLimit,
		)
		st.Start(ctx)
		return nil
	}))

	return g.Wait()
}

func (proc *Handle) activePartitions(ctx context.Context) []string {
	defer proc.statsFactory.NewStat("proc_active_partitions_time", stats.TimerType).RecordDuration()()
	keys, err := proc.isolationStrategy.ActivePartitions(ctx, proc.gatewayDB)
	if err != nil && ctx.Err() == nil {
		// TODO: retry?
		panic(err)
	}
	proc.statsFactory.NewStat("proc_active_partitions", stats.GaugeType).Gauge(len(keys))
	return keys
}

func (proc *Handle) Shutdown() {
	proc.backgroundCancel()
	_ = proc.backgroundWait()
	if proc.dedup != nil {
		proc.dedup.Close()
	}
	metric.Instance.Reset()
}

func (proc *Handle) loadConfig() {
	proc.config.mainLoopTimeout = 200 * time.Millisecond

	defaultSubJobSize := 2000
	defaultMaxEventsToProcess := 10000
	defaultPayloadLimit := 100 * bytesize.MB

	defaultIsolationMode := isolation.ModeSource
	if config.IsSet("WORKSPACE_NAMESPACE") {
		defaultIsolationMode = isolation.ModeWorkspace
	}
	proc.config.isolationMode = isolation.Mode(config.GetString("Processor.isolationMode", string(defaultIsolationMode)))
	// If isolation mode is not none, we need to reduce the values for some of the config variables to more sensible defaults
	if proc.config.isolationMode != isolation.ModeNone {
		defaultSubJobSize = 400
		defaultMaxEventsToProcess = 2000
		defaultPayloadLimit = 20 * bytesize.MB
	}

	proc.config.enablePipelining = config.GetBoolVar(true, "Processor.enablePipelining")
	proc.config.pipelineBufferedItems = config.GetIntVar(0, 1, "Processor.pipelineBufferedItems")
	proc.config.subJobSize = config.GetIntVar(defaultSubJobSize, 1, "Processor.subJobSize")
	// Enable dedup of incoming events by default
	proc.config.enableDedup = config.GetBoolVar(false, "Dedup.enableDedup")
	proc.config.eventSchemaV2Enabled = config.GetBoolVar(false, "EventSchemas2.enabled")
	proc.config.batchDestinations = misc.BatchDestinations()
	proc.config.transformTimesPQLength = config.GetIntVar(5, 1, "Processor.transformTimesPQLength")
	// GWCustomVal is used as a key in the jobsDB customval column
	proc.config.GWCustomVal = config.GetStringVar("GW", "Gateway.CustomVal")
	proc.config.enableParallelScan = config.GetBoolVar(false, "Dedup.enableParallelScan")

	proc.loadReloadableConfig(defaultPayloadLimit, defaultMaxEventsToProcess)
}

func (proc *Handle) loadReloadableConfig(defaultPayloadLimit int64, defaultMaxEventsToProcess int) {
	proc.payloadLimit = config.GetReloadableInt64Var(defaultPayloadLimit, 1, "Processor.payloadLimit")
	proc.config.maxLoopSleep = config.GetReloadableDurationVar(10000, time.Millisecond, "Processor.maxLoopSleep", "Processor.maxLoopSleepInMS")
	proc.config.storeTimeout = config.GetReloadableDurationVar(5, time.Minute, "Processor.storeTimeout")
	proc.config.pingerSleep = config.GetReloadableDurationVar(1000, time.Millisecond, "Processor.pingerSleep")
	proc.config.readLoopSleep = config.GetReloadableDurationVar(1000, time.Millisecond, "Processor.readLoopSleep")
	proc.config.transformBatchSize = config.GetReloadableIntVar(100, 1, "Processor.transformBatchSize")
	proc.config.userTransformBatchSize = config.GetReloadableIntVar(200, 1, "Processor.userTransformBatchSize")
	proc.config.enableEventCount = config.GetReloadableBoolVar(true, "Processor.enableEventCount")
	proc.config.maxEventsToProcess = config.GetReloadableIntVar(defaultMaxEventsToProcess, 1, "Processor.maxLoopProcessEvents")
	proc.config.archivalEnabled = config.GetReloadableBoolVar(true, "archival.Enabled")
	// Capture event name as a tag in event level stats
	proc.config.captureEventNameStats = config.GetReloadableBoolVar(false, "Processor.Stats.captureEventName")
}

type connection struct {
	sourceID, destinationID string
}

func (proc *Handle) backendConfigSubscriber(ctx context.Context) {
	var initDone bool
	ch := proc.backendConfig.Subscribe(ctx, backendconfig.TopicProcessConfig)
	for data := range ch {
		config := data.Data.(map[string]backendconfig.ConfigT)
		var (
			oneTrustConsentCategoriesMap    = make(map[string][]string)
			ketchConsentCategoriesMap       = make(map[string][]string)
			destGenericConsentManagementMap = make(map[string]map[string]GenericConsentManagementProviderData)
			workspaceLibrariesMap           = make(map[string]backendconfig.LibrariesT, len(config))
			sourceIdDestinationMap          = make(map[string][]backendconfig.DestinationT)
			sourceIdSourceMap               = make(map[string]backendconfig.SourceT)
			eventAuditEnabled               = make(map[string]bool)
			credentialsMap                  = make(map[string][]transformer.Credential)
			nonEventStreamSources           = make(map[string]bool)
			connectionConfigMap             = make(map[connection]backendconfig.Connection)
		)
		for workspaceID, wConfig := range config {
			for _, conn := range wConfig.Connections {
				connectionConfigMap[connection{sourceID: conn.SourceID, destinationID: conn.DestinationID}] = conn
			}
			for i := range wConfig.Sources {
				source := &wConfig.Sources[i]
				sourceIdSourceMap[source.ID] = *source
				if source.Enabled {
					sourceIdDestinationMap[source.ID] = source.Destinations
					for j := range source.Destinations {
						destination := &source.Destinations[j]
						oneTrustConsentCategoriesMap[destination.ID] = getOneTrustConsentCategories(destination)
						ketchConsentCategoriesMap[destination.ID] = getKetchConsentCategories(destination)

						var err error
						destGenericConsentManagementMap[destination.ID], err = getGenericConsentManagementData(destination)
						if err != nil {
							proc.logger.Error(err)
						}
					}
				}
				if source.SourceDefinition.Category != "" && !strings.EqualFold(source.SourceDefinition.Category, sourceCategoryWebhook) {
					nonEventStreamSources[source.ID] = true
				}
			}
			workspaceLibrariesMap[workspaceID] = wConfig.Libraries
			eventAuditEnabled[workspaceID] = wConfig.Settings.EventAuditEnabled
			credentialsMap[workspaceID] = lo.MapToSlice(wConfig.Credentials, func(key string, value backendconfig.Credential) transformer.Credential {
				return transformer.Credential{
					ID:       key,
					Key:      value.Key,
					Value:    value.Value,
					IsSecret: value.IsSecret,
				}
			})
		}
		proc.config.configSubscriberLock.Lock()
		proc.config.connectionConfigMap = connectionConfigMap
		proc.config.oneTrustConsentCategoriesMap = oneTrustConsentCategoriesMap
		proc.config.ketchConsentCategoriesMap = ketchConsentCategoriesMap
		proc.config.destGenericConsentManagementMap = destGenericConsentManagementMap
		proc.config.workspaceLibrariesMap = workspaceLibrariesMap
		proc.config.sourceIdDestinationMap = sourceIdDestinationMap
		proc.config.sourceIdSourceMap = sourceIdSourceMap
		proc.config.eventAuditEnabled = eventAuditEnabled
		proc.config.credentialsMap = credentialsMap
		proc.config.nonEventStreamSources = nonEventStreamSources
		proc.config.configSubscriberLock.Unlock()
		if !initDone {
			initDone = true
			proc.config.asyncInit.Done()
		}
	}
}

func (proc *Handle) getWorkspaceLibraries(workspaceID string) backendconfig.LibrariesT {
	proc.config.configSubscriberLock.RLock()
	defer proc.config.configSubscriberLock.RUnlock()
	return proc.config.workspaceLibrariesMap[workspaceID]
}

func (proc *Handle) getConnectionConfig(conn connection) backendconfig.Connection {
	proc.config.configSubscriberLock.RLock()
	defer proc.config.configSubscriberLock.RUnlock()
	return proc.config.connectionConfigMap[conn]
}

func (proc *Handle) getSourceBySourceID(sourceId string) (*backendconfig.SourceT, error) {
	var err error
	proc.config.configSubscriberLock.RLock()
	defer proc.config.configSubscriberLock.RUnlock()
	source, ok := proc.config.sourceIdSourceMap[sourceId]
	if !ok {
		err = errors.New("source not found for sourceId")
		proc.logger.Errorf(`Processor : source not found for sourceId: %s`, sourceId)
	}
	return &source, err
}

func (proc *Handle) getNonEventStreamSources() map[string]bool {
	proc.config.configSubscriberLock.RLock()
	defer proc.config.configSubscriberLock.RUnlock()
	return proc.config.nonEventStreamSources
}

func (proc *Handle) getEnabledDestinations(sourceId, destinationName string) []backendconfig.DestinationT {
	proc.config.configSubscriberLock.RLock()
	defer proc.config.configSubscriberLock.RUnlock()
	var enabledDests []backendconfig.DestinationT
	for i := range proc.config.sourceIdDestinationMap[sourceId] {
		dest := &proc.config.sourceIdDestinationMap[sourceId][i]
		if destinationName == dest.DestinationDefinition.Name && dest.Enabled {
			enabledDests = append(enabledDests, *dest)
		}
	}
	return enabledDests
}

func (proc *Handle) getBackendEnabledDestinationTypes(sourceId string) map[string]backendconfig.DestinationDefinitionT {
	proc.config.configSubscriberLock.RLock()
	defer proc.config.configSubscriberLock.RUnlock()
	enabledDestinationTypes := make(map[string]backendconfig.DestinationDefinitionT)
	for i := range proc.config.sourceIdDestinationMap[sourceId] {
		destination := &proc.config.sourceIdDestinationMap[sourceId][i]
		if destination.Enabled {
			enabledDestinationTypes[destination.DestinationDefinition.DisplayName] = destination.DestinationDefinition
		}
	}
	return enabledDestinationTypes
}

func getTimestampFromEvent(event types.SingularEventT, field string, defaultTimestamp time.Time) time.Time {
	var timestamp time.Time
	var ok bool
	if timestamp, ok = misc.GetParsedTimestamp(event[field]); !ok {
		timestamp = defaultTimestamp
	}
	return timestamp
}

func enhanceWithTimeFields(event *transformer.TransformerEvent, singularEvent types.SingularEventT, receivedAt time.Time) {
	// set timestamp skew based on timestamp fields from SDKs
	originalTimestamp := getTimestampFromEvent(singularEvent, "originalTimestamp", receivedAt)
	sentAt := getTimestampFromEvent(singularEvent, "sentAt", receivedAt)
	var timestamp time.Time
	var ok bool

	// use existing timestamp if it exists in the event, add new timestamp otherwise
	if timestamp, ok = misc.GetParsedTimestamp(event.Message["timestamp"]); !ok {
		// calculate new timestamp using the formula
		// timestamp = receivedAt - (sentAt - originalTimestamp)
		timestamp = misc.GetChronologicalTimeStamp(receivedAt, sentAt, originalTimestamp)
	}

	// set all timestamps in RFC3339 format
	event.Message["receivedAt"] = receivedAt.Format(misc.RFC3339Milli)
	event.Message["originalTimestamp"] = originalTimestamp.Format(misc.RFC3339Milli)
	event.Message["sentAt"] = sentAt.Format(misc.RFC3339Milli)
	event.Message["timestamp"] = timestamp.Format(misc.RFC3339Milli)
}

func (proc *Handle) makeCommonMetadataFromSingularEvent(singularEvent types.SingularEventT, userID string, jobId int64, receivedAt time.Time, source *backendconfig.SourceT, eventParams types.EventParams) *transformer.Metadata {
	commonMetadata := transformer.Metadata{}
	commonMetadata.SourceID = source.ID
	commonMetadata.SourceName = source.Name
	commonMetadata.OriginalSourceID = source.OriginalID
	commonMetadata.WorkspaceID = source.WorkspaceID
	commonMetadata.Namespace = proc.namespace
	commonMetadata.InstanceID = proc.instanceID
	commonMetadata.RudderID = userID
	commonMetadata.JobID = jobId
	commonMetadata.MessageID = stringify.Any(singularEvent["messageId"])
	commonMetadata.ReceivedAt = receivedAt.Format(misc.RFC3339Milli)
	commonMetadata.SourceType = source.SourceDefinition.Name
	commonMetadata.SourceCategory = source.SourceDefinition.Category

	commonMetadata.SourceJobRunID = eventParams.SourceJobRunId
	commonMetadata.SourceJobID, _ = misc.MapLookup(singularEvent, "context", "sources", "job_id").(string)
	commonMetadata.SourceTaskRunID = eventParams.SourceTaskRunId
	commonMetadata.RecordID = misc.MapLookup(singularEvent, "recordId")

	commonMetadata.EventName, _ = misc.MapLookup(singularEvent, "event").(string)
	commonMetadata.EventType, _ = misc.MapLookup(singularEvent, "type").(string)
	commonMetadata.SourceDefinitionID = source.SourceDefinition.ID
	commonMetadata.SourceDefinitionType = source.SourceDefinition.Type

	commonMetadata.TraceParent = eventParams.TraceParent

	return &commonMetadata
}

// add metadata to each singularEvent which will be returned by transformer in response
func enhanceWithMetadata(commonMetadata *transformer.Metadata, event *transformer.TransformerEvent, destination *backendconfig.DestinationT) {
	metadata := transformer.Metadata{}
	metadata.SourceType = commonMetadata.SourceType
	metadata.SourceCategory = commonMetadata.SourceCategory
	metadata.SourceID = commonMetadata.SourceID
	metadata.OriginalSourceID = commonMetadata.OriginalSourceID
	metadata.SourceName = commonMetadata.SourceName
	metadata.WorkspaceID = commonMetadata.WorkspaceID
	metadata.Namespace = commonMetadata.Namespace
	metadata.InstanceID = commonMetadata.InstanceID
	metadata.RudderID = commonMetadata.RudderID
	metadata.JobID = commonMetadata.JobID
	metadata.MessageID = commonMetadata.MessageID
	metadata.ReceivedAt = commonMetadata.ReceivedAt
	metadata.SourceTaskRunID = commonMetadata.SourceTaskRunID
	metadata.RecordID = commonMetadata.RecordID
	metadata.SourceJobID = commonMetadata.SourceJobID
	metadata.SourceJobRunID = commonMetadata.SourceJobRunID
	metadata.EventName = commonMetadata.EventName
	metadata.EventType = commonMetadata.EventType
	metadata.SourceDefinitionID = commonMetadata.SourceDefinitionID
	metadata.DestinationID = destination.ID
	metadata.DestinationName = destination.Name
	metadata.DestinationDefinitionID = destination.DestinationDefinition.ID
	metadata.DestinationType = destination.DestinationDefinition.Name
	metadata.SourceDefinitionType = commonMetadata.SourceDefinitionType
	metadata.TraceParent = commonMetadata.TraceParent
	event.Metadata = metadata
}

func getKeyFromSourceAndDest(srcID, destID string) string {
	return srcID + "::" + destID
}

func getSourceAndDestIDsFromKey(key string) (sourceID, destID string) {
	fields := strings.Split(key, "::")
	return fields[0], fields[1]
}

func (proc *Handle) recordEventDeliveryStatus(jobsByDestID map[string][]*jobsdb.JobT) {
	for destID, jobs := range jobsByDestID {
		if !proc.destDebugger.HasUploadEnabled(destID) {
			continue
		}
		for _, job := range jobs {
			var params map[string]interface{}
			err := jsonfast.Unmarshal(job.Parameters, &params)
			if err != nil {
				proc.logger.Errorf("Error while UnMarshaling live event parameters: %w", err)
				continue
			}

			sourceID, _ := params["source_id"].(string)
			destID, _ := params["destination_id"].(string)
			procErr, _ := params["error"].(string)
			procErr = strconv.Quote(procErr)
			statusCode := fmt.Sprint(params["status_code"])
			sentAt := time.Now().Format(misc.RFC3339Milli)
			events := make([]map[string]interface{}, 0)
			err = jsonfast.Unmarshal(job.EventPayload, &events)
			if err != nil {
				proc.logger.Errorf("Error while UnMarshaling live event payload: %w", err)
				continue
			}
			for i := range events {
				event := &events[i]
				eventPayload, err := jsonfast.Marshal(*event)
				if err != nil {
					proc.logger.Errorf("Error while Marshaling live event payload: %w", err)
					continue
				}

				eventName := stringify.Any(gjson.GetBytes(eventPayload, "event").String())
				eventType := stringify.Any(gjson.GetBytes(eventPayload, "type").String())
				deliveryStatus := destinationdebugger.DeliveryStatusT{
					EventName:     eventName,
					EventType:     eventType,
					SentAt:        sentAt,
					DestinationID: destID,
					SourceID:      sourceID,
					Payload:       eventPayload,
					AttemptNum:    1,
					JobState:      jobsdb.Aborted.State,
					ErrorCode:     statusCode,
					ErrorResponse: []byte(fmt.Sprintf(`{"error": %s}`, procErr)),
				}
				proc.destDebugger.RecordEventDeliveryStatus(destID, &deliveryStatus)
			}
		}
	}
}

func (proc *Handle) getTransformerEvents(
	response transformer.Response,
	commonMetaData *transformer.Metadata,
	eventsByMessageID map[string]types.SingularEventWithReceivedAt,
	destination *backendconfig.DestinationT,
	connection backendconfig.Connection,
	inPU, pu string,
) (
	[]transformer.TransformerEvent,
	[]*types.PUReportedMetric,
	map[string]int64,
	map[string]MetricMetadata,
) {
	successMetrics := make([]*types.PUReportedMetric, 0)
	connectionDetailsMap := make(map[string]*types.ConnectionDetails)
	statusDetailsMap := make(map[string]map[string]*types.StatusDetail)
	successCountMap := make(map[string]int64)
	successCountMetadataMap := make(map[string]MetricMetadata)
	var eventsToTransform []transformer.TransformerEvent
	for i := range response.Events {
		// Update metrics maps
		userTransformedEvent := &response.Events[i]
		messages := lo.Map(
			userTransformedEvent.Metadata.GetMessagesIDs(),
			func(msgID string, _ int) func() json.RawMessage {
				return eventsByMessageID[msgID].PayloadFunc
			},
		)

		for _, messageFunc := range messages {
			proc.updateMetricMaps(successCountMetadataMap, successCountMap, connectionDetailsMap, statusDetailsMap, userTransformedEvent, jobsdb.Succeeded.State, pu, func() json.RawMessage {
				if pu != types.TRACKINGPLAN_VALIDATOR {
					return []byte(`{}`)
				}
				if proc.transientSources.Apply(commonMetaData.SourceID) {
					return []byte(`{}`)
				}

				return messageFunc()
			},
				nil)
		}

		eventMetadata := commonMetaData
		eventMetadata.MessageIDs = userTransformedEvent.Metadata.MessageIDs
		eventMetadata.MessageID = userTransformedEvent.Metadata.MessageID
		eventMetadata.JobID = userTransformedEvent.Metadata.JobID
		eventMetadata.SourceTaskRunID = userTransformedEvent.Metadata.SourceTaskRunID
		eventMetadata.SourceJobID = userTransformedEvent.Metadata.SourceJobID
		eventMetadata.SourceJobRunID = userTransformedEvent.Metadata.SourceJobRunID
		eventMetadata.RudderID = userTransformedEvent.Metadata.RudderID
		eventMetadata.RecordID = userTransformedEvent.Metadata.RecordID
		eventMetadata.ReceivedAt = userTransformedEvent.Metadata.ReceivedAt
		eventMetadata.EventName = userTransformedEvent.Metadata.EventName
		eventMetadata.EventType = userTransformedEvent.Metadata.EventType
		eventMetadata.SourceDefinitionID = userTransformedEvent.Metadata.SourceDefinitionID
		eventMetadata.DestinationDefinitionID = userTransformedEvent.Metadata.DestinationDefinitionID
		eventMetadata.SourceCategory = userTransformedEvent.Metadata.SourceCategory
		eventMetadata.TraceParent = userTransformedEvent.Metadata.TraceParent
		updatedEvent := transformer.TransformerEvent{
			Message:     userTransformedEvent.Output,
			Metadata:    *eventMetadata,
			Destination: *destination,
			Connection:  connection,
			Credentials: proc.config.credentialsMap[commonMetaData.WorkspaceID],
		}
		eventsToTransform = append(eventsToTransform, updatedEvent)
	}

	// REPORTING - START
	if proc.isReportingEnabled() {
		types.AssertSameKeys(connectionDetailsMap, statusDetailsMap)

		for k, cd := range connectionDetailsMap {
			for _, sd := range statusDetailsMap[k] {
				m := &types.PUReportedMetric{
					ConnectionDetails: *cd,
					PUDetails:         *types.CreatePUDetails(inPU, pu, false, false),
					StatusDetail:      sd,
				}
				successMetrics = append(successMetrics, m)
			}
		}
	}
	// REPORTING - END

	return eventsToTransform, successMetrics, successCountMap, successCountMetadataMap
}

func (proc *Handle) updateMetricMaps(
	countMetadataMap map[string]MetricMetadata,
	countMap map[string]int64,
	connectionDetailsMap map[string]*types.ConnectionDetails,
	statusDetailsMap map[string]map[string]*types.StatusDetail,
	event *transformer.TransformerResponse,
	status, stage string,
	payload func() json.RawMessage,
	eventsByMessageID map[string]types.SingularEventWithReceivedAt,
) {
	if !proc.isReportingEnabled() {
		return
	}
	incrementCount := int64(len(event.Metadata.GetMessagesIDs()))
	eventName := event.Metadata.EventName
	eventType := event.Metadata.EventType
	countKey := strings.Join([]string{
		event.Metadata.SourceID,
		event.Metadata.DestinationID,
		event.Metadata.SourceJobRunID,
		eventName,
		eventType,
	}, MetricKeyDelimiter)

	countMap[countKey] = countMap[countKey] + 1

	if countMetadataMap != nil {
		if _, ok := countMetadataMap[countKey]; !ok {
			countMetadataMap[countKey] = MetricMetadata{
				sourceID:                event.Metadata.SourceID,
				destinationID:           event.Metadata.DestinationID,
				sourceTaskRunID:         event.Metadata.SourceTaskRunID,
				sourceJobID:             event.Metadata.SourceJobID,
				sourceJobRunID:          event.Metadata.SourceJobRunID,
				sourceDefinitionID:      event.Metadata.SourceDefinitionID,
				destinationDefinitionID: event.Metadata.DestinationDefinitionID,
				sourceCategory:          event.Metadata.SourceCategory,
				transformationID:        event.Metadata.TransformationID,
				transformationVersionID: event.Metadata.TransformationVersionID,
				trackingPlanID:          event.Metadata.TrackingPlanId,
				trackingPlanVersion:     event.Metadata.TrackingPlanVersion,
			}
		}
	}

	key := fmt.Sprintf("%s:%s:%s:%s:%s:%s:%d:%s:%d:%s:%s",
		event.Metadata.SourceID,
		event.Metadata.DestinationID,
		event.Metadata.SourceJobRunID,
		event.Metadata.TransformationID,
		event.Metadata.TransformationVersionID,
		event.Metadata.TrackingPlanId,
		event.Metadata.TrackingPlanVersion,
		status, event.StatusCode,
		eventName, eventType,
	)

	if _, ok := connectionDetailsMap[key]; !ok {
		connectionDetailsMap[key] = types.CreateConnectionDetail(
			event.Metadata.SourceID,
			event.Metadata.DestinationID,
			event.Metadata.SourceTaskRunID,
			event.Metadata.SourceJobID,
			event.Metadata.SourceJobRunID,
			event.Metadata.SourceDefinitionID,
			event.Metadata.DestinationDefinitionID,
			event.Metadata.SourceCategory,
			event.Metadata.TransformationID,
			event.Metadata.TransformationVersionID,
			event.Metadata.TrackingPlanId,
			event.Metadata.TrackingPlanVersion,
		)
	}

	if _, ok := statusDetailsMap[key]; !ok {
		statusDetailsMap[key] = make(map[string]*types.StatusDetail)
	}
	// create status details for each validation error
	// single event can have multiple validation errors of same type
	veCount := len(event.ValidationErrors)
	if stage == types.TRACKINGPLAN_VALIDATOR && status == jobsdb.Succeeded.State {
		if veCount > 0 {
			status = types.SUCCEEDED_WITH_VIOLATIONS
		} else {
			status = types.SUCCEEDED_WITHOUT_VIOLATIONS
		}
	}
	sdkeySet := map[string]struct{}{}
	for _, ve := range event.ValidationErrors {
		sdkey := fmt.Sprintf("%s:%d:%s:%s:%s", status, event.StatusCode, eventName, eventType, ve.Type)
		sdkeySet[sdkey] = struct{}{}

		sd, ok := statusDetailsMap[key][sdkey]
		if !ok {
			sd = types.CreateStatusDetail(status, 0, 0, event.StatusCode, event.Error, payload(), eventName, eventType, ve.Type)
			statusDetailsMap[key][sdkey] = sd
		}
		sd.ViolationCount += incrementCount
	}
	for k := range sdkeySet {
		statusDetailsMap[key][k].Count += incrementCount
	}

	// create status details for a whole event
	sdkey := fmt.Sprintf("%s:%d:%s:%s:%s", status, event.StatusCode, eventName, eventType, "")
	sd, ok := statusDetailsMap[key][sdkey]
	if !ok {
		sd = types.CreateStatusDetail(status, 0, 0, event.StatusCode, event.Error, payload(), eventName, eventType, "")
		statusDetailsMap[key][sdkey] = sd
	}

	sd.Count += incrementCount
	if status == jobsdb.Aborted.State {
		messageIDs := lo.Uniq(event.Metadata.GetMessagesIDs()) // this is called defensive programming... :(
		for _, messageID := range messageIDs {
			receivedAt := eventsByMessageID[messageID].ReceivedAt
			sd.FailedMessages = append(sd.FailedMessages, &types.FailedMessage{MessageID: messageID, ReceivedAt: receivedAt})
		}
	}
	sd.ViolationCount += int64(veCount)
}

func (proc *Handle) getNonSuccessfulMetrics(
	response transformer.Response,
	commonMetaData *transformer.Metadata,
	eventsByMessageID map[string]types.SingularEventWithReceivedAt,
	inPU, pu string,
) *NonSuccessfulTransformationMetrics {
	m := &NonSuccessfulTransformationMetrics{}

	grouped := lo.GroupBy(
		response.FailedEvents,
		func(event transformer.TransformerResponse) bool {
			return event.StatusCode == types.FilterEventCode
		},
	)
	filtered, failed := grouped[true], grouped[false]

	m.filteredJobs, m.filteredMetrics, m.filteredCountMap = proc.getTransformationMetrics(
		filtered,
		jobsdb.Filtered.State,
		commonMetaData,
		eventsByMessageID,
		inPU,
		pu,
	)

	m.failedJobs, m.failedMetrics, m.failedCountMap = proc.getTransformationMetrics(
		failed,
		jobsdb.Aborted.State,
		commonMetaData,
		eventsByMessageID,
		inPU,
		pu,
	)

	return m
}

func procFilteredCountStat(destType, pu, statusCode string) {
	stats.Default.NewTaggedStat(
		"proc_filtered_counts",
		stats.CountType,
		stats.Tags{
			"destName":   destType,
			"statusCode": statusCode,
			"stage":      pu,
		},
	).Increment()
}

func procErrorCountsStat(destType, pu, statusCode string) {
	stats.Default.NewTaggedStat(
		"proc_error_counts",
		stats.CountType,
		stats.Tags{
			"destName":   destType,
			"statusCode": statusCode,
			"stage":      pu,
		},
	).Increment()
}

func (proc *Handle) getTransformationMetrics(
	transformerResponses []transformer.TransformerResponse,
	state string,
	commonMetaData *transformer.Metadata,
	eventsByMessageID map[string]types.SingularEventWithReceivedAt,
	inPU, pu string,
) ([]*jobsdb.JobT, []*types.PUReportedMetric, map[string]int64) {
	metrics := make([]*types.PUReportedMetric, 0)
	connectionDetailsMap := make(map[string]*types.ConnectionDetails)
	statusDetailsMap := make(map[string]map[string]*types.StatusDetail)
	countMap := make(map[string]int64)
	var jobs []*jobsdb.JobT
	statFunc := procErrorCountsStat
	if state == jobsdb.Filtered.State {
		statFunc = procFilteredCountStat
	}
	for i := range transformerResponses {
		failedEvent := &transformerResponses[i]
		messages := lo.Map(
			failedEvent.Metadata.GetMessagesIDs(),
			func(msgID string, _ int) []byte {
				return eventsByMessageID[msgID].PayloadFunc()
			},
		)
		payload := bytes.Join(
			[][]byte{
				[]byte(`[`),
				bytes.Join(
					messages,
					[]byte(`,`),
				),
				[]byte(`]`),
			},
			[]byte(``),
		)

		for _, message := range messages {
			proc.updateMetricMaps(
				nil,
				countMap,
				connectionDetailsMap,
				statusDetailsMap,
				failedEvent,
				state,
				pu,
				func() json.RawMessage {
					if proc.transientSources.Apply(commonMetaData.SourceID) {
						return []byte(`{}`)
					}
					return message
				},
				eventsByMessageID)
		}

		proc.logger.Debugf(
			"[Processor: getTransformationMetrics] Error [%d] for source %q and destination %q: %s",
			failedEvent.StatusCode, commonMetaData.SourceID, commonMetaData.DestinationID, failedEvent.Error,
		)

		id := misc.FastUUID()
		params := map[string]interface{}{
			"source_id":          commonMetaData.SourceID,
			"destination_id":     commonMetaData.DestinationID,
			"source_job_run_id":  failedEvent.Metadata.SourceJobRunID,
			"error":              failedEvent.Error,
			"status_code":        failedEvent.StatusCode,
			"stage":              pu,
			"record_id":          failedEvent.Metadata.RecordID,
			"source_task_run_id": failedEvent.Metadata.SourceTaskRunID,
		}
		if eventContext, castOk := failedEvent.Output["context"].(map[string]interface{}); castOk {
			params["violationErrors"] = eventContext["violationErrors"]
		}
		marshalledParams, err := jsonfast.Marshal(params)
		if err != nil {
			proc.logger.Errorf("[Processor] Failed to marshal parameters. Parameters: %v", params)
			marshalledParams = []byte(`{"error": "Processor failed to marshal params"}`)
		}

		newFailedJob := jobsdb.JobT{
			UUID:         id,
			EventPayload: payload,
			Parameters:   marshalledParams,
			CreatedAt:    time.Now(),
			ExpireAt:     time.Now(),
			CustomVal:    commonMetaData.DestinationType,
			UserID:       failedEvent.Metadata.RudderID,
			WorkspaceId:  failedEvent.Metadata.WorkspaceID,
		}
		jobs = append(jobs, &newFailedJob)

		statFunc(commonMetaData.DestinationType, pu, strconv.Itoa(failedEvent.StatusCode))
	}

	// REPORTING - START
	if proc.isReportingEnabled() {
		types.AssertSameKeys(connectionDetailsMap, statusDetailsMap)
		for k, cd := range connectionDetailsMap {
			for _, sd := range statusDetailsMap[k] {
				m := &types.PUReportedMetric{
					ConnectionDetails: *cd,
					PUDetails:         *types.CreatePUDetails(inPU, pu, false, false),
					StatusDetail:      sd,
				}
				metrics = append(metrics, m)
			}
		}
	}
	// REPORTING - END

	return jobs, metrics, countMap
}

func (proc *Handle) updateSourceEventStatsDetailed(event types.SingularEventT, sourceId string) {
	// Any panics in this function are captured and ignore sending the stat
	defer func() {
		if r := recover(); r != nil {
			proc.logger.Error(r)
		}
	}()
	var eventType string
	var eventName string
	source, err := proc.getSourceBySourceID(sourceId)
	if err != nil {
		proc.logger.Errorf("[Processor] Failed to get source by source id: %s", sourceId)
		return
	}
	if val, ok := event["type"]; ok {
		eventType, _ = val.(string)
		tags := map[string]string{
			"writeKey":   source.WriteKey,
			"event_type": eventType,
		}
		statEventType := proc.statsFactory.NewSampledTaggedStat("processor_event_type", stats.CountType, tags)
		statEventType.Count(1)
		if proc.config.captureEventNameStats.Load() {
			if eventType != "track" {
				eventName = eventType
			} else {
				if val, ok := event["event"]; ok {
					eventName, _ = val.(string)
				} else {
					eventName = eventType
				}
			}
			tagsDetailed := map[string]string{
				"writeKey":   source.WriteKey,
				"event_type": eventType,
				"event_name": eventName,
			}
			statEventTypeDetailed := proc.statsFactory.NewSampledTaggedStat("processor_event_type_detailed", stats.CountType, tagsDetailed)
			statEventTypeDetailed.Count(1)
		}
	}
}

func getDiffMetrics(
	inPU, pu string,
	inCountMetadataMap map[string]MetricMetadata,
	inCountMap, successCountMap, failedCountMap, filteredCountMap map[string]int64,
	statFactory stats.Stats,
) []*types.PUReportedMetric {
	// Calculate diff and append to reportMetrics
	// diff = successCount + abortCount - inCount
	diffMetrics := make([]*types.PUReportedMetric, 0)
	for key, inCount := range inCountMap {
		var eventName, eventType string
		splitKey := strings.Split(key, MetricKeyDelimiter)
		if len(splitKey) < 5 {
			eventName = ""
			eventType = ""
		} else {
			eventName = splitKey[3]
			eventType = splitKey[4]
		}
		successCount := successCountMap[key]
		failedCount := failedCountMap[key]
		filteredCount := filteredCountMap[key]
		diff := successCount + failedCount + filteredCount - inCount
		if diff != 0 {
			metricMetadata := inCountMetadataMap[key]
			metric := &types.PUReportedMetric{
				ConnectionDetails: *types.CreateConnectionDetail(metricMetadata.sourceID, metricMetadata.destinationID, metricMetadata.sourceTaskRunID, metricMetadata.sourceJobID, metricMetadata.sourceJobRunID, metricMetadata.sourceDefinitionID, metricMetadata.destinationDefinitionID, metricMetadata.sourceCategory, metricMetadata.transformationID, metricMetadata.transformationVersionID, metricMetadata.trackingPlanID, metricMetadata.trackingPlanVersion),
				PUDetails:         *types.CreatePUDetails(inPU, pu, false, false),
				StatusDetail:      types.CreateStatusDetail(types.DiffStatus, diff, 0, 0, "", []byte(`{}`), eventName, eventType, ""),
			}
			diffMetrics = append(diffMetrics, metric)
			statFactory.NewTaggedStat(
				"processor_diff_count",
				stats.CountType,
				stats.Tags{
					"stage":         metric.PU,
					"sourceId":      metric.ConnectionDetails.SourceID,
					"destinationId": metric.ConnectionDetails.DestinationID,
				},
			).Count(int(-diff))
		}
	}

	return diffMetrics
}

type dupStatKey struct {
	sourceID  string
	equalSize bool
}

func (proc *Handle) eventAuditEnabled(workspaceID string) bool {
	proc.config.configSubscriberLock.RLock()
	defer proc.config.configSubscriberLock.RUnlock()
	return proc.config.eventAuditEnabled[workspaceID]
}

type preTransformationMessage struct {
	partition                    string
	subJobs                      subJob
	eventSchemaJobs              []*jobsdb.JobT
	archivalJobs                 []*jobsdb.JobT
	connectionDetailsMap         map[string]*types.ConnectionDetails
	statusDetailsMap             map[string]map[string]*types.StatusDetail
	reportMetrics                []*types.PUReportedMetric
	destFilterStatusDetailMap    map[string]map[string]*types.StatusDetail
	inCountMetadataMap           map[string]MetricMetadata
	inCountMap                   map[string]int64
	outCountMap                  map[string]int64
	totalEvents                  int
	marshalStart                 time.Time
	groupedEventsBySourceId      map[SourceIDT][]transformer.TransformerEvent
	eventsByMessageID            map[string]types.SingularEventWithReceivedAt
	procErrorJobs                []*jobsdb.JobT
	jobIDToSpecificDestMapOnly   map[int64]string
	groupedEvents                map[string][]transformer.TransformerEvent
	uniqueMessageIdsBySrcDestKey map[string]map[string]struct{}
	statusList                   []*jobsdb.JobStatusT
	jobList                      []*jobsdb.JobT
	start                        time.Time
	sourceDupStats               map[dupStatKey]int
	dedupKeys                    map[string]struct{}
}

func (proc *Handle) processJobsForDestV2(partition string, subJobs subJob) (*transformationMessage, error) {
	if proc.limiter.preprocess != nil {
		defer proc.limiter.preprocess.BeginWithPriority(partition, proc.getLimiterPriority(partition))()
	}

	jobList := subJobs.subJobs
	start := time.Now()

	proc.stats.statNumRequests(partition).Count(len(jobList))

	var statusList []*jobsdb.JobStatusT
	groupedEvents := make(map[string][]transformer.TransformerEvent)
	groupedEventsBySourceId := make(map[SourceIDT][]transformer.TransformerEvent)
	eventsByMessageID := make(map[string]types.SingularEventWithReceivedAt)
	var procErrorJobs []*jobsdb.JobT
	eventSchemaJobs := make([]*jobsdb.JobT, 0)
	archivalJobs := make([]*jobsdb.JobT, 0)

	// Each block we receive from a client has a bunch of
	// requests. We parse the block and take out individual
	// requests, call the destination specific transformation
	// function and create jobs for them.
	// Transformation is called for a batch of jobs at a time
	// to speed-up execution.

	// Event count for performance stat monitoring
	totalEvents := 0

	proc.logger.Debug("[Processor] Total jobs picked up : ", len(jobList))

	marshalStart := time.Now()
	dedupKeys := make(map[string]struct{})
	uniqueMessageIdsBySrcDestKey := make(map[string]map[string]struct{})
	sourceDupStats := make(map[dupStatKey]int)

	reportMetrics := make([]*types.PUReportedMetric, 0)
	inCountMap := make(map[string]int64)
	inCountMetadataMap := make(map[string]MetricMetadata)
	connectionDetailsMap := make(map[string]*types.ConnectionDetails)
	statusDetailsMap := make(map[string]map[string]*types.StatusDetail)

	outCountMap := make(map[string]int64) // destinations enabled
	destFilterStatusDetailMap := make(map[string]map[string]*types.StatusDetail)
	// map of jobID to destinationID: for messages that needs to be delivered to a specific destinations only
	jobIDToSpecificDestMapOnly := make(map[int64]string)

	spans := make([]stats.TraceSpan, 0, len(jobList))
	defer func() {
		for _, span := range spans {
			span.End()
		}
	}()

	type jobWithMetaData struct {
		jobID         int64
		workspaceID   string
		singularEvent types.SingularEventT
		messageID     string
		userId        string
		eventParams   types.EventParams
		dedupKey      dedupTypes.KeyValue
		requestIP     string
		recievedAt    time.Time
		parameters    json.RawMessage
		span          stats.TraceSpan
		source        *backendconfig.SourceT
		uuid          uuid.UUID
		customVal     string
		payloadFunc   func() json.RawMessage
	}

	var jobsWithMetaData []jobWithMetaData
	var dedupKeysWithWorkspaceID []dedupTypes.KeyValue
	for _, batchEvent := range jobList {
		var eventParams types.EventParams
		if err := jsonfast.Unmarshal(batchEvent.Parameters, &eventParams); err != nil {
			return nil, err
		}

		var span stats.TraceSpan
		traceParent := eventParams.TraceParent
		if traceParent == "" {
			proc.logger.Debugn("Missing traceParent in processJobsForDest", logger.NewIntField("jobId", batchEvent.JobID))
		} else {
			ctx := stats.InjectTraceParentIntoContext(context.Background(), traceParent)
			_, span = proc.tracer.Start(ctx, "proc.processJobsForDest", stats.SpanKindConsumer, stats.SpanWithTags(stats.Tags{
				"workspaceId": batchEvent.WorkspaceId,
				"sourceId":    eventParams.SourceId,
			}))
			spans = append(spans, span)
		}

		newStatus := jobsdb.JobStatusT{
			JobID:         batchEvent.JobID,
			JobState:      jobsdb.Succeeded.State,
			AttemptNum:    1,
			ExecTime:      time.Now(),
			RetryTime:     time.Now(),
			ErrorCode:     "200",
			ErrorResponse: []byte(`{"success":"OK"}`),
			Parameters:    []byte(`{}`),
			JobParameters: batchEvent.Parameters,
			WorkspaceId:   batchEvent.WorkspaceId,
		}
		statusList = append(statusList, &newStatus)

		parameters := batchEvent.Parameters
		var gatewayBatchEvent types.GatewayBatchRequest
		if err := jsonfast.Unmarshal(batchEvent.EventPayload, &gatewayBatchEvent); err != nil {
			if span != nil {
				span.SetStatus(stats.SpanStatusError, "cannot unmarshal event payload")
			}
			proc.logger.Warnw("json parsing of event payload", "jobID", batchEvent.JobID, "error", err)
			gatewayBatchEvent.Batch = []types.SingularEventT{}
			continue
		}
		requestIP := gatewayBatchEvent.RequestIP
		receivedAt := gatewayBatchEvent.ReceivedAt

		proc.statsFactory.NewSampledTaggedStat("processor.event_pickup_lag_seconds", stats.TimerType, stats.Tags{
			"sourceId":    eventParams.SourceId,
			"workspaceId": batchEvent.WorkspaceId,
		}).Since(receivedAt)

		source, err := proc.getSourceBySourceID(eventParams.SourceId)
		if err != nil {
			if span != nil {
				span.SetStatus(stats.SpanStatusError, "source not found for sourceId")
			}
			continue
		}

		for _, enricher := range proc.enrichers {
			if err := enricher.Enrich(source, &gatewayBatchEvent); err != nil {
				proc.logger.Errorf("unable to enrich the gateway batch event: %v", err.Error())
			}
		}

		for _, singularEvent := range gatewayBatchEvent.Batch {
			messageId := stringify.Any(singularEvent["messageId"])
<<<<<<< HEAD
			payloadFunc := sync.OnceValue(func() json.RawMessage {
				payloadBytes, err := jsonfast.Marshal(singularEvent)
				if err != nil {
					return nil
				}
				return payloadBytes
=======
			payloadFunc := ro.Memoize(func() json.RawMessage {
				return getEventFromBatch(batchEvent.EventPayload)
>>>>>>> 8e122423
			})
			dedupKey := dedupTypes.KeyValue{
				Key:         fmt.Sprintf("%v%v", messageId, eventParams.SourceJobRunId),
				Value:       int64(len(payloadFunc())),
				WorkspaceID: batchEvent.WorkspaceId,
				JobID:       batchEvent.JobID,
			}

			jobsWithMetaData = append(jobsWithMetaData, jobWithMetaData{
				jobID:         batchEvent.JobID,
				userId:        batchEvent.UserID,
				workspaceID:   batchEvent.WorkspaceId,
				singularEvent: singularEvent,
				messageID:     messageId,
				eventParams:   eventParams,
				dedupKey:      dedupKey,
				requestIP:     requestIP,
				recievedAt:    receivedAt,
				parameters:    parameters,
				span:          span,
				source:        source,
				uuid:          batchEvent.UUID,
				customVal:     batchEvent.CustomVal,
				payloadFunc:   payloadFunc,
			})
			dedupKeysWithWorkspaceID = append(dedupKeysWithWorkspaceID, dedupKey)
		}
	}

	var keyMap map[dedupTypes.KeyValue]bool
	var sizeMap map[dedupTypes.KeyValue]int64
	var err error
	dedupStart := time.Now()
	if proc.config.enableDedup {
		keyMap, sizeMap, err = proc.dedup.GetBatch(dedupKeysWithWorkspaceID)
		if err != nil {
			return nil, err
		}
	}
	proc.statsFactory.NewStat("processor.event_pickup_lag_seconds", stats.TimerType).Since(dedupStart)
	for _, event := range jobsWithMetaData {
		sourceId := event.eventParams.SourceId
		if event.eventParams.DestinationID != "" {
			jobIDToSpecificDestMapOnly[event.jobID] = event.eventParams.DestinationID
		}

		if proc.config.enableDedup {
			p := event.payloadFunc()
			messageSize := int64(len(p))
			dedupKey := event.dedupKey
			ok, previousSize := keyMap[dedupKey], sizeMap[dedupKey]
			if !ok {
				proc.logger.Debugf("Dropping event with duplicate dedupKey: %s", dedupKey)
				sourceDupStats[dupStatKey{sourceID: event.eventParams.SourceId, equalSize: messageSize == previousSize}] += 1
				continue
			}
			dedupKeys[dedupKey.Key] = struct{}{}
		}

		proc.updateSourceEventStatsDetailed(event.singularEvent, sourceId)
		totalEvents++
		eventsByMessageID[event.messageID] = types.SingularEventWithReceivedAt{
			SingularEvent: event.singularEvent,
			ReceivedAt:    event.recievedAt,
			PayloadFunc:   event.payloadFunc,
		}

		commonMetadataFromSingularEvent := proc.makeCommonMetadataFromSingularEvent(
			event.singularEvent,
			event.userId,
			event.jobID,
			event.recievedAt,
			event.source,
			event.eventParams,
		)
		sourceIsTransient := proc.transientSources.Apply(sourceId)
		if proc.config.eventSchemaV2Enabled && // schemas enabled
			proc.eventAuditEnabled(event.workspaceID) &&
			// TODO: could use source.SourceDefinition.Category instead?
			commonMetadataFromSingularEvent.SourceJobRunID == "" &&
			!sourceIsTransient {
			if eventPayload := event.payloadFunc(); eventPayload != nil {
				eventSchemaJobs = append(eventSchemaJobs,
					&jobsdb.JobT{
						UUID:         event.uuid,
						UserID:       event.userId,
						Parameters:   event.parameters,
						CustomVal:    event.customVal,
						EventPayload: eventPayload,
						CreatedAt:    time.Now(),
						ExpireAt:     time.Now(),
						WorkspaceId:  event.workspaceID,
					},
				)
			}
		}

		if proc.config.archivalEnabled.Load() &&
			commonMetadataFromSingularEvent.SourceJobRunID == "" && // archival enabled&&
			!sourceIsTransient {
			if eventPayload := event.payloadFunc(); eventPayload != nil {
				archivalJobs = append(archivalJobs,
					&jobsdb.JobT{
						UUID:         event.uuid,
						UserID:       event.userId,
						Parameters:   event.parameters,
						CustomVal:    event.customVal,
						EventPayload: eventPayload,
						CreatedAt:    time.Now(),
						ExpireAt:     time.Now(),
						WorkspaceId:  event.workspaceID,
					},
				)
			}
		}
		// REPORTING - GATEWAY metrics - START
		// dummy event for metrics purposes only
		transformerEvent := &transformer.TransformerResponse{}
		if proc.isReportingEnabled() {
			transformerEvent.Metadata = *commonMetadataFromSingularEvent
			proc.updateMetricMaps(
				inCountMetadataMap,
				inCountMap,
				connectionDetailsMap,
				statusDetailsMap,
				transformerEvent,
				jobsdb.Succeeded.State,
				types.GATEWAY,
				func() json.RawMessage {
					if sourceIsTransient {
						return []byte(`{}`)
					}
					if payload := event.payloadFunc(); payload != nil {
						return payload
					}
					return []byte("{}")
				},
				nil,
			)
		}
		// REPORTING - GATEWAY metrics - END
		// Getting all the destinations which are enabled for this event.
		// Event will be dropped if no valid destination is present
		// if empty destinationID is passed in this fn all the destinations for the source are validated
		// else only passed destinationID will be validated
		if !proc.isDestinationAvailable(event.singularEvent, sourceId, event.eventParams.DestinationID) {
			continue
		}

		if _, ok := groupedEventsBySourceId[SourceIDT(sourceId)]; !ok {
			groupedEventsBySourceId[SourceIDT(sourceId)] = make([]transformer.TransformerEvent, 0)
		}
		shallowEventCopy := transformer.TransformerEvent{}
		shallowEventCopy.Message = event.singularEvent
		shallowEventCopy.Message["request_ip"] = event.requestIP
		enhanceWithTimeFields(&shallowEventCopy, event.singularEvent, event.recievedAt)
		enhanceWithMetadata(
			commonMetadataFromSingularEvent,
			&shallowEventCopy,
			&backendconfig.DestinationT{},
		)
		trackingPlanID := event.source.DgSourceTrackingPlanConfig.TrackingPlan.Id
		trackingPlanVersion := event.source.DgSourceTrackingPlanConfig.TrackingPlan.Version
		rudderTyperTPID := misc.MapLookup(event.singularEvent, "context", "ruddertyper", "trackingPlanId")
		rudderTyperTPVersion := misc.MapLookup(event.singularEvent, "context", "ruddertyper", "trackingPlanVersion")
		if rudderTyperTPID != nil && rudderTyperTPVersion != nil && rudderTyperTPID == trackingPlanID {
			if version, ok := rudderTyperTPVersion.(float64); ok && version > 0 {
				trackingPlanVersion = int(version)
			}
		}
		shallowEventCopy.Metadata.TrackingPlanId = trackingPlanID
		shallowEventCopy.Metadata.TrackingPlanVersion = trackingPlanVersion
		shallowEventCopy.Metadata.SourceTpConfig = event.source.DgSourceTrackingPlanConfig.Config
		shallowEventCopy.Metadata.MergedTpConfig = event.source.DgSourceTrackingPlanConfig.GetMergedConfig(commonMetadataFromSingularEvent.EventType)

		groupedEventsBySourceId[SourceIDT(sourceId)] = append(groupedEventsBySourceId[SourceIDT(sourceId)], shallowEventCopy)

		if proc.isReportingEnabled() {
			proc.updateMetricMaps(inCountMetadataMap, outCountMap, connectionDetailsMap, destFilterStatusDetailMap, transformerEvent, jobsdb.Succeeded.State, types.DESTINATION_FILTER, func() json.RawMessage { return []byte(`{}`) }, nil)
		}
	}

	if len(statusList) != len(jobList) {
		panic(fmt.Errorf("len(statusList):%d != len(jobList):%d", len(statusList), len(jobList)))
	}

	return proc.generateTransformationMessage(
		&preTransformationMessage{
			partition:                    partition,
			subJobs:                      subJobs,
			eventSchemaJobs:              eventSchemaJobs,
			archivalJobs:                 archivalJobs,
			connectionDetailsMap:         connectionDetailsMap,
			statusDetailsMap:             statusDetailsMap,
			reportMetrics:                reportMetrics,
			destFilterStatusDetailMap:    destFilterStatusDetailMap,
			inCountMetadataMap:           inCountMetadataMap,
			inCountMap:                   inCountMap,
			outCountMap:                  outCountMap,
			totalEvents:                  totalEvents,
			marshalStart:                 marshalStart,
			groupedEventsBySourceId:      groupedEventsBySourceId,
			eventsByMessageID:            eventsByMessageID,
			procErrorJobs:                procErrorJobs,
			jobIDToSpecificDestMapOnly:   jobIDToSpecificDestMapOnly,
			groupedEvents:                groupedEvents,
			uniqueMessageIdsBySrcDestKey: uniqueMessageIdsBySrcDestKey,
			statusList:                   statusList,
			jobList:                      jobList,
			start:                        start,
			sourceDupStats:               sourceDupStats,
			dedupKeys:                    dedupKeys,
		})
}

func (proc *Handle) generateTransformationMessage(preTrans *preTransformationMessage) (*transformationMessage, error) {
	g, groupCtx := errgroup.WithContext(context.Background())

	g.Go(func() error {
		if len(preTrans.eventSchemaJobs) == 0 {
			return nil
		}
		err := misc.RetryWithNotify(
			groupCtx,
			proc.jobsDBCommandTimeout.Load(),
			proc.jobdDBMaxRetries.Load(),
			func(ctx context.Context) error {
				return proc.eventSchemaDB.WithStoreSafeTx(
					ctx,
					func(tx jobsdb.StoreSafeTx) error {
						return proc.eventSchemaDB.StoreInTx(ctx, tx, preTrans.eventSchemaJobs)
					},
				)
			}, proc.sendRetryStoreStats)
		if err != nil {
			return fmt.Errorf("store into event schema table failed with error: %v", err)
		}
		proc.logger.Debug("[Processor] Total jobs written to event_schema: ", len(preTrans.eventSchemaJobs))
		return nil
	})

	g.Go(func() error {
		if len(preTrans.archivalJobs) == 0 {
			return nil
		}
		err := misc.RetryWithNotify(
			groupCtx,
			proc.jobsDBCommandTimeout.Load(),
			proc.jobdDBMaxRetries.Load(),
			func(ctx context.Context) error {
				return proc.archivalDB.WithStoreSafeTx(
					ctx,
					func(tx jobsdb.StoreSafeTx) error {
						return proc.archivalDB.StoreInTx(ctx, tx, preTrans.archivalJobs)
					},
				)
			}, proc.sendRetryStoreStats)
		if err != nil {
			return fmt.Errorf("store into archival table failed with error: %v", err)
		}
		proc.logger.Debug("[Processor] Total jobs written to archiver: ", len(preTrans.archivalJobs))
		return nil
	})

	if err := g.Wait(); err != nil {
		panic(err)
	}

	// REPORTING - GATEWAY metrics - START
	if proc.isReportingEnabled() {
		types.AssertSameKeys(preTrans.connectionDetailsMap, preTrans.statusDetailsMap)
		for k, cd := range preTrans.connectionDetailsMap {
			for _, sd := range preTrans.statusDetailsMap[k] {
				m := &types.PUReportedMetric{
					ConnectionDetails: *cd,
					PUDetails:         *types.CreatePUDetails("", types.GATEWAY, false, true),
					StatusDetail:      sd,
				}
				preTrans.reportMetrics = append(preTrans.reportMetrics, m)
			}

			for _, dsd := range preTrans.destFilterStatusDetailMap[k] {
				destFilterMetric := &types.PUReportedMetric{
					ConnectionDetails: *cd,
					PUDetails:         *types.CreatePUDetails(types.GATEWAY, types.DESTINATION_FILTER, false, false),
					StatusDetail:      dsd,
				}
				preTrans.reportMetrics = append(preTrans.reportMetrics, destFilterMetric)
			}
		}
		// empty failedCountMap because no failures,
		// events are just dropped at this point if no destination is found to route the events
		diffMetrics := getDiffMetrics(
			types.GATEWAY,
			types.DESTINATION_FILTER,
			preTrans.inCountMetadataMap,
			preTrans.inCountMap,
			preTrans.outCountMap,
			map[string]int64{},
			map[string]int64{},
			proc.statsFactory,
		)
		preTrans.reportMetrics = append(preTrans.reportMetrics, diffMetrics...)
	}
	// REPORTING - GATEWAY metrics - END

	proc.stats.statNumEvents(preTrans.partition).Count(preTrans.totalEvents)

	marshalTime := time.Since(preTrans.marshalStart)
	defer proc.stats.marshalSingularEvents(preTrans.partition).SendTiming(marshalTime)

	for sourceID, events := range preTrans.groupedEventsBySourceId {
		source, err := proc.getSourceBySourceID(string(sourceID))
		if err != nil {
			continue
		}

		for _, obs := range proc.sourceObservers {
			obs.ObserveSourceEvents(source, events)
		}
	}

	// TRACKING PLAN - START
	// Placing the trackingPlan validation filters here.
	// Else further down events are duplicated by destId, so multiple validation takes places for same event
	validateEventsStart := time.Now()
	validatedEventsBySourceId, validatedReportMetrics, validatedErrorJobs, trackingPlanEnabledMap := proc.validateEvents(preTrans.groupedEventsBySourceId, preTrans.eventsByMessageID)
	validateEventsTime := time.Since(validateEventsStart)
	defer proc.stats.validateEventsTime(preTrans.partition).SendTiming(validateEventsTime)

	// Appending validatedErrorJobs to procErrorJobs
	preTrans.procErrorJobs = append(preTrans.procErrorJobs, validatedErrorJobs...)

	// Appending validatedReportMetrics to reportMetrics
	preTrans.reportMetrics = append(preTrans.reportMetrics, validatedReportMetrics...)
	// TRACKING PLAN - END

	// The below part further segregates events by sourceID and DestinationID.
	for sourceIdT, eventList := range validatedEventsBySourceId {
		for idx := range eventList {
			event := &eventList[idx]
			sourceId := string(sourceIdT)
			singularEvent := event.Message

			backendEnabledDestTypes := proc.getBackendEnabledDestinationTypes(sourceId)
			enabledDestTypes := integrations.FilterClientIntegrations(singularEvent, backendEnabledDestTypes)
			workspaceID := eventList[idx].Metadata.WorkspaceID
			workspaceLibraries := proc.getWorkspaceLibraries(workspaceID)
			source, _ := proc.getSourceBySourceID(sourceId)

			for i := range enabledDestTypes {
				destType := &enabledDestTypes[i]
				enabledDestinationsList := proc.getConsentFilteredDestinations(
					singularEvent,
					lo.Filter(proc.getEnabledDestinations(sourceId, *destType), func(item backendconfig.DestinationT, index int) bool {
						destId := preTrans.jobIDToSpecificDestMapOnly[event.Metadata.JobID]
						if destId != "" {
							return destId == item.ID
						}
						return destId == ""
					}),
				)

				// Adding a singular event multiple times if there are multiple destinations of same type
				for idx := range enabledDestinationsList {
					destination := &enabledDestinationsList[idx]
					shallowEventCopy := transformer.TransformerEvent{}
					shallowEventCopy.Connection = proc.getConnectionConfig(connection{sourceID: sourceId, destinationID: destination.ID})
					shallowEventCopy.Message = singularEvent
					shallowEventCopy.Destination = *destination
					shallowEventCopy.Libraries = workspaceLibraries
					// just in-case the source-type value is not set
					if event.Metadata.SourceDefinitionType == "" {
						event.Metadata.SourceDefinitionType = source.SourceDefinition.Type
					}
					shallowEventCopy.Metadata = event.Metadata

					// At the TP flow we are not having destination information, so adding it here.
					shallowEventCopy.Metadata.DestinationID = destination.ID
					shallowEventCopy.Metadata.DestinationName = destination.Name
					shallowEventCopy.Metadata.DestinationType = destination.DestinationDefinition.Name
					if len(destination.Transformations) > 0 {
						shallowEventCopy.Metadata.TransformationID = destination.Transformations[0].ID
						shallowEventCopy.Metadata.TransformationVersionID = destination.Transformations[0].VersionID
					}
					shallowEventCopy.Credentials = proc.config.credentialsMap[destination.WorkspaceID]
					filterConfig(&shallowEventCopy)
					metadata := shallowEventCopy.Metadata
					srcAndDestKey := getKeyFromSourceAndDest(metadata.SourceID, metadata.DestinationID)
					// We have at-least one event so marking it good
					_, ok := preTrans.groupedEvents[srcAndDestKey]
					if !ok {
						preTrans.groupedEvents[srcAndDestKey] = make([]transformer.TransformerEvent, 0)
					}
					preTrans.groupedEvents[srcAndDestKey] = append(preTrans.groupedEvents[srcAndDestKey],
						shallowEventCopy)
					if _, ok := preTrans.uniqueMessageIdsBySrcDestKey[srcAndDestKey]; !ok {
						preTrans.uniqueMessageIdsBySrcDestKey[srcAndDestKey] = make(map[string]struct{})
					}
					preTrans.uniqueMessageIdsBySrcDestKey[srcAndDestKey][metadata.MessageID] = struct{}{}
				}
			}
		}
	}
	trackedUsersReportGenStart := time.Now()
	trackedUsersReports := proc.trackedUsersReporter.GenerateReportsFromJobs(preTrans.jobList, proc.getNonEventStreamSources())
	proc.stats.trackedUsersReportGeneration(preTrans.partition).SendTiming(time.Since(trackedUsersReportGenStart))

	processTime := time.Since(preTrans.start)
	proc.stats.processJobsTime(preTrans.partition).SendTiming(processTime)
	processJobThroughput := throughputPerSecond(preTrans.totalEvents, processTime)
	// processJob throughput per second.
	proc.stats.processJobThroughput(preTrans.partition).Count(processJobThroughput)
	return &transformationMessage{
		preTrans.groupedEvents,
		trackingPlanEnabledMap,
		preTrans.eventsByMessageID,
		preTrans.uniqueMessageIdsBySrcDestKey,
		preTrans.reportMetrics,
		preTrans.statusList,
		preTrans.procErrorJobs,
		preTrans.sourceDupStats,
		preTrans.dedupKeys,

		preTrans.totalEvents,
		preTrans.start,

		preTrans.subJobs.hasMore,
		preTrans.subJobs.rsourcesStats,
		trackedUsersReports,
	}, nil
}

func (proc *Handle) processJobsForDest(partition string, subJobs subJob) (*transformationMessage, error) {
	if proc.limiter.preprocess != nil {
		defer proc.limiter.preprocess.BeginWithPriority(partition, proc.getLimiterPriority(partition))()
	}

	jobList := subJobs.subJobs
	start := time.Now()

	proc.stats.statNumRequests(partition).Count(len(jobList))

	var statusList []*jobsdb.JobStatusT
	groupedEvents := make(map[string][]transformer.TransformerEvent)
	groupedEventsBySourceId := make(map[SourceIDT][]transformer.TransformerEvent)
	eventsByMessageID := make(map[string]types.SingularEventWithReceivedAt)
	var procErrorJobs []*jobsdb.JobT
	eventSchemaJobs := make([]*jobsdb.JobT, 0)
	archivalJobs := make([]*jobsdb.JobT, 0)

	// Each block we receive from a client has a bunch of
	// requests. We parse the block and take out individual
	// requests, call the destination specific transformation
	// function and create jobs for them.
	// Transformation is called for a batch of jobs at a time
	// to speed-up execution.

	// Event count for performance stat monitoring
	totalEvents := 0

	proc.logger.Debug("[Processor] Total jobs picked up : ", len(jobList))

	marshalStart := time.Now()
	dedupKeys := make(map[string]struct{})
	uniqueMessageIdsBySrcDestKey := make(map[string]map[string]struct{})
	sourceDupStats := make(map[dupStatKey]int)

	reportMetrics := make([]*types.PUReportedMetric, 0)
	inCountMap := make(map[string]int64)
	inCountMetadataMap := make(map[string]MetricMetadata)
	connectionDetailsMap := make(map[string]*types.ConnectionDetails)
	statusDetailsMap := make(map[string]map[string]*types.StatusDetail)

	outCountMap := make(map[string]int64) // destinations enabled
	destFilterStatusDetailMap := make(map[string]map[string]*types.StatusDetail)
	// map of jobID to destinationID: for messages that needs to be delivered to a specific destinations only
	jobIDToSpecificDestMapOnly := make(map[int64]string)

	spans := make([]stats.TraceSpan, 0, len(jobList))
	defer func() {
		for _, span := range spans {
			span.End()
		}
	}()

	for _, batchEvent := range jobList {
		var eventParams types.EventParams
		if err := jsonfast.Unmarshal(batchEvent.Parameters, &eventParams); err != nil {
			return nil, err
		}

		sourceID := eventParams.SourceId
		traceParent := eventParams.TraceParent
		destinationID := eventParams.DestinationID
		if destinationID != "" {
			jobIDToSpecificDestMapOnly[batchEvent.JobID] = destinationID
		}

		var span stats.TraceSpan
		if traceParent == "" {
			proc.logger.Debugn("Missing traceParent in processJobsForDest", logger.NewIntField("jobId", batchEvent.JobID))
		} else {
			ctx := stats.InjectTraceParentIntoContext(context.Background(), traceParent)
			_, span = proc.tracer.Start(ctx, "proc.processJobsForDest", stats.SpanKindConsumer, stats.SpanWithTags(stats.Tags{
				"workspaceId": batchEvent.WorkspaceId,
				"sourceId":    sourceID,
			}))
			spans = append(spans, span)
		}

		var gatewayBatchEvent types.GatewayBatchRequest
		if err := jsonfast.Unmarshal(batchEvent.EventPayload, &gatewayBatchEvent); err != nil {
			if span != nil {
				span.SetStatus(stats.SpanStatusError, "cannot unmarshal event payload")
			}
			proc.logger.Warnw("json parsing of event payload", "jobID", batchEvent.JobID, "error", err)
			gatewayBatchEvent.Batch = []types.SingularEventT{}
		}

		requestIP := gatewayBatchEvent.RequestIP
		receivedAt := gatewayBatchEvent.ReceivedAt

		proc.statsFactory.NewSampledTaggedStat("processor.event_pickup_lag_seconds", stats.TimerType, stats.Tags{
			"sourceId":    sourceID,
			"workspaceId": batchEvent.WorkspaceId,
		}).Since(receivedAt)

		newStatus := jobsdb.JobStatusT{
			JobID:         batchEvent.JobID,
			JobState:      jobsdb.Succeeded.State,
			AttemptNum:    1,
			ExecTime:      time.Now(),
			RetryTime:     time.Now(),
			ErrorCode:     "200",
			ErrorResponse: []byte(`{"success":"OK"}`),
			Parameters:    []byte(`{}`),
			JobParameters: batchEvent.Parameters,
			WorkspaceId:   batchEvent.WorkspaceId,
		}
		statusList = append(statusList, &newStatus)

		source, err := proc.getSourceBySourceID(sourceID)
		if err != nil {
			if span != nil {
				span.SetStatus(stats.SpanStatusError, "source not found for sourceId")
			}
			continue
		}

		for _, enricher := range proc.enrichers {
			if err := enricher.Enrich(source, &gatewayBatchEvent); err != nil {
				proc.logger.Errorf("unable to enrich the gateway batch event: %v", err.Error())
			}
		}

		// Iterate through all the events in the batch
		for _, singularEvent := range gatewayBatchEvent.Batch {
			messageId := stringify.Any(singularEvent["messageId"])

<<<<<<< HEAD
			payloadFunc := sync.OnceValue(func() json.RawMessage {
				payloadBytes, err := jsonfast.Marshal(singularEvent)
				if err != nil {
					return nil
				}
				return payloadBytes
=======
			payloadFunc := ro.Memoize(func() json.RawMessage {
				return getEventFromBatch(batchEvent.EventPayload)
>>>>>>> 8e122423
			})

			if proc.config.enableDedup {
				p := payloadFunc()
				messageSize := int64(len(p))
				dedupKey := fmt.Sprintf("%v%v", messageId, eventParams.SourceJobRunId)
				ok, previousSize, err := proc.dedup.Get(dedupTypes.KeyValue{Key: dedupKey, Value: messageSize, WorkspaceID: batchEvent.WorkspaceId})
				if err != nil {
					return nil, err
				}
				if !ok {
					proc.logger.Debugf("Dropping event with duplicate dedupKey: %s", dedupKey)
					sourceDupStats[dupStatKey{sourceID: source.ID, equalSize: messageSize == previousSize}] += 1
					continue
				}
				dedupKeys[dedupKey] = struct{}{}
			}

			proc.updateSourceEventStatsDetailed(singularEvent, sourceID)

			// We count this as one, not destination specific ones
			totalEvents++
			eventsByMessageID[messageId] = types.SingularEventWithReceivedAt{
				SingularEvent: singularEvent,
				ReceivedAt:    receivedAt,
				PayloadFunc:   payloadFunc,
			}

			commonMetadataFromSingularEvent := proc.makeCommonMetadataFromSingularEvent(
				singularEvent,
				batchEvent.UserID,
				batchEvent.JobID,
				receivedAt,
				source,
				eventParams,
			)

			sourceIsTransient := proc.transientSources.Apply(source.ID)
			if proc.config.eventSchemaV2Enabled && // schemas enabled
				proc.eventAuditEnabled(batchEvent.WorkspaceId) &&
				// TODO: could use source.SourceDefinition.Category instead?
				commonMetadataFromSingularEvent.SourceJobRunID == "" &&
				!sourceIsTransient {
				if eventPayload := payloadFunc(); eventPayload != nil {
					eventSchemaJobs = append(eventSchemaJobs,
						&jobsdb.JobT{
							UUID:         batchEvent.UUID,
							UserID:       batchEvent.UserID,
							Parameters:   batchEvent.Parameters,
							CustomVal:    batchEvent.CustomVal,
							EventPayload: eventPayload,
							CreatedAt:    time.Now(),
							ExpireAt:     time.Now(),
							WorkspaceId:  batchEvent.WorkspaceId,
						},
					)
				}
			}

			if proc.config.archivalEnabled.Load() &&
				commonMetadataFromSingularEvent.SourceJobRunID == "" && // archival enabled&&
				!sourceIsTransient {
				if eventPayload := payloadFunc(); eventPayload != nil {
					archivalJobs = append(archivalJobs,
						&jobsdb.JobT{
							UUID:         batchEvent.UUID,
							UserID:       batchEvent.UserID,
							Parameters:   batchEvent.Parameters,
							CustomVal:    batchEvent.CustomVal,
							EventPayload: eventPayload,
							CreatedAt:    time.Now(),
							ExpireAt:     time.Now(),
							WorkspaceId:  batchEvent.WorkspaceId,
						},
					)
				}
			}

			// REPORTING - GATEWAY metrics - START
			// dummy event for metrics purposes only
			event := &transformer.TransformerResponse{}
			if proc.isReportingEnabled() {
				event.Metadata = *commonMetadataFromSingularEvent
				proc.updateMetricMaps(
					inCountMetadataMap,
					inCountMap,
					connectionDetailsMap,
					statusDetailsMap,
					event,
					jobsdb.Succeeded.State,
					types.GATEWAY,
					func() json.RawMessage {
						if sourceIsTransient {
							return []byte(`{}`)
						}
						if payload := payloadFunc(); payload != nil {
							return payload
						}
						return []byte("{}")
					},
					nil,
				)
			}
			// REPORTING - GATEWAY metrics - END

			// Getting all the destinations which are enabled for this event.
			// Event will be dropped if no valid destination is present
			// if empty destinationID is passed in this fn all the destinations for the source are validated
			// else only passed destinationID will be validated
			if !proc.isDestinationAvailable(singularEvent, sourceID, destinationID) {
				continue
			}

			if _, ok := groupedEventsBySourceId[SourceIDT(sourceID)]; !ok {
				groupedEventsBySourceId[SourceIDT(sourceID)] = make([]transformer.TransformerEvent, 0)
			}
			shallowEventCopy := transformer.TransformerEvent{}
			shallowEventCopy.Message = singularEvent
			shallowEventCopy.Message["request_ip"] = requestIP
			enhanceWithTimeFields(&shallowEventCopy, singularEvent, receivedAt)
			enhanceWithMetadata(
				commonMetadataFromSingularEvent,
				&shallowEventCopy,
				&backendconfig.DestinationT{},
			)

			trackingPlanID := source.DgSourceTrackingPlanConfig.TrackingPlan.Id
			trackingPlanVersion := source.DgSourceTrackingPlanConfig.TrackingPlan.Version
			rudderTyperTPID := misc.MapLookup(singularEvent, "context", "ruddertyper", "trackingPlanId")
			rudderTyperTPVersion := misc.MapLookup(singularEvent, "context", "ruddertyper", "trackingPlanVersion")
			if rudderTyperTPID != nil && rudderTyperTPVersion != nil && rudderTyperTPID == trackingPlanID {
				if version, ok := rudderTyperTPVersion.(float64); ok && version > 0 {
					trackingPlanVersion = int(version)
				}
			}
			shallowEventCopy.Metadata.TrackingPlanId = trackingPlanID
			shallowEventCopy.Metadata.TrackingPlanVersion = trackingPlanVersion
			shallowEventCopy.Metadata.SourceTpConfig = source.DgSourceTrackingPlanConfig.Config
			shallowEventCopy.Metadata.MergedTpConfig = source.DgSourceTrackingPlanConfig.GetMergedConfig(commonMetadataFromSingularEvent.EventType)

			groupedEventsBySourceId[SourceIDT(sourceID)] = append(groupedEventsBySourceId[SourceIDT(sourceID)], shallowEventCopy)

			if proc.isReportingEnabled() {
				proc.updateMetricMaps(inCountMetadataMap, outCountMap, connectionDetailsMap, destFilterStatusDetailMap, event, jobsdb.Succeeded.State, types.DESTINATION_FILTER, func() json.RawMessage { return []byte(`{}`) }, nil)
			}
		}
	}

	if len(statusList) != len(jobList) {
		panic(fmt.Errorf("len(statusList):%d != len(jobList):%d", len(statusList), len(jobList)))
	}

	return proc.generateTransformationMessage(
		&preTransformationMessage{
			partition:                    partition,
			subJobs:                      subJobs,
			eventSchemaJobs:              eventSchemaJobs,
			archivalJobs:                 archivalJobs,
			connectionDetailsMap:         connectionDetailsMap,
			statusDetailsMap:             statusDetailsMap,
			reportMetrics:                reportMetrics,
			destFilterStatusDetailMap:    destFilterStatusDetailMap,
			inCountMetadataMap:           inCountMetadataMap,
			inCountMap:                   inCountMap,
			outCountMap:                  outCountMap,
			totalEvents:                  totalEvents,
			marshalStart:                 marshalStart,
			groupedEventsBySourceId:      groupedEventsBySourceId,
			eventsByMessageID:            eventsByMessageID,
			procErrorJobs:                procErrorJobs,
			jobIDToSpecificDestMapOnly:   jobIDToSpecificDestMapOnly,
			groupedEvents:                groupedEvents,
			uniqueMessageIdsBySrcDestKey: uniqueMessageIdsBySrcDestKey,
			statusList:                   statusList,
			jobList:                      jobList,
			start:                        start,
			sourceDupStats:               sourceDupStats,
			dedupKeys:                    dedupKeys,
		})
}

type transformationMessage struct {
	groupedEvents map[string][]transformer.TransformerEvent

	trackingPlanEnabledMap       map[SourceIDT]bool
	eventsByMessageID            map[string]types.SingularEventWithReceivedAt
	uniqueMessageIdsBySrcDestKey map[string]map[string]struct{}
	reportMetrics                []*types.PUReportedMetric
	statusList                   []*jobsdb.JobStatusT
	procErrorJobs                []*jobsdb.JobT
	sourceDupStats               map[dupStatKey]int
	dedupKeys                    map[string]struct{}

	totalEvents int
	start       time.Time

	hasMore             bool
	rsourcesStats       rsources.StatsCollector
	trackedUsersReports []*trackedusers.UsersReport
}

func (proc *Handle) transformations(partition string, in *transformationMessage) *storeMessage {
	if proc.limiter.transform != nil {
		defer proc.limiter.transform.BeginWithPriority(partition, proc.getLimiterPriority(partition))()
	}
	// Now do the actual transformation. We call it in batches, once
	// for each destination ID

	ctx, task := trace.NewTask(context.Background(), "transformations")
	defer task.End()

	procErrorJobsByDestID := make(map[string][]*jobsdb.JobT)
	var batchDestJobs []*jobsdb.JobT
	var destJobs []*jobsdb.JobT
	var droppedJobs []*jobsdb.JobT
	routerDestIDs := make(map[string]struct{})

	destProcStart := time.Now()

	chOut := make(chan transformSrcDestOutput, 1)
	wg := sync.WaitGroup{}
	wg.Add(len(in.groupedEvents))

	spans := make([]stats.TraceSpan, 0, len(in.groupedEvents))
	defer func() {
		for _, span := range spans {
			span.End()
		}
	}()

	traces := make(map[string]stats.Tags)
	for _, eventList := range in.groupedEvents {
		for _, event := range eventList {
			if event.Metadata.TraceParent == "" {
				proc.logger.Debugn("Missing traceParent in transformations", logger.NewIntField("jobId", event.Metadata.JobID))
				continue
			}
			if _, ok := traces[event.Metadata.TraceParent]; ok {
				continue
			}
			tags := stats.Tags{
				"workspaceId":   event.Metadata.WorkspaceID,
				"sourceId":      event.Metadata.SourceID,
				"destinationId": event.Metadata.DestinationID,
				"destType":      event.Metadata.DestinationType,
			}
			ctx := stats.InjectTraceParentIntoContext(context.Background(), event.Metadata.TraceParent)
			_, span := proc.tracer.Start(ctx, "proc.transformations", stats.SpanKindInternal, stats.SpanWithTags(tags))

			spans = append(spans, span)
			traces[event.Metadata.TraceParent] = tags
		}
	}

	for srcAndDestKey, eventList := range in.groupedEvents {
		srcAndDestKey, eventList := srcAndDestKey, eventList
		rruntime.Go(func() {
			defer wg.Done()
			chOut <- proc.transformSrcDest(
				ctx,
				partition,

				srcAndDestKey, eventList,

				in.trackingPlanEnabledMap,
				in.eventsByMessageID,
				in.uniqueMessageIdsBySrcDestKey,
			)
		})
	}
	rruntime.Go(func() {
		wg.Wait()
		close(chOut)
	})

	for o := range chOut {
		destJobs = append(destJobs, o.destJobs...)
		batchDestJobs = append(batchDestJobs, o.batchDestJobs...)
		droppedJobs = append(droppedJobs, o.droppedJobs...)
		routerDestIDs = lo.Assign(routerDestIDs, o.routerDestIDs)
		in.reportMetrics = append(in.reportMetrics, o.reportMetrics...)
		for k, v := range o.errorsPerDestID {
			procErrorJobsByDestID[k] = append(procErrorJobsByDestID[k], v...)
		}
	}

	destProcTime := time.Since(destProcStart)
	defer proc.stats.destProcessing(partition).SendTiming(destProcTime)

	// this tells us how many transformations we are doing per second.
	transformationsThroughput := throughputPerSecond(in.totalEvents, destProcTime)
	proc.stats.transformationsThroughput(partition).Count(transformationsThroughput)

	return &storeMessage{
		in.trackedUsersReports,
		in.statusList,
		destJobs,
		batchDestJobs,
		droppedJobs,

		procErrorJobsByDestID,
		in.procErrorJobs,
		lo.Keys(routerDestIDs),

		in.reportMetrics,
		in.sourceDupStats,
		in.dedupKeys,
		in.totalEvents,
		in.start,
		in.hasMore,
		in.rsourcesStats,
		traces,
	}
}

type storeMessage struct {
	trackedUsersReports []*trackedusers.UsersReport
	statusList          []*jobsdb.JobStatusT
	destJobs            []*jobsdb.JobT
	batchDestJobs       []*jobsdb.JobT
	droppedJobs         []*jobsdb.JobT

	procErrorJobsByDestID map[string][]*jobsdb.JobT
	procErrorJobs         []*jobsdb.JobT
	routerDestIDs         []string

	reportMetrics  []*types.PUReportedMetric
	sourceDupStats map[dupStatKey]int
	dedupKeys      map[string]struct{}

	totalEvents int
	start       time.Time

	hasMore       bool
	rsourcesStats rsources.StatsCollector
	traces        map[string]stats.Tags
}

func (sm *storeMessage) merge(subJob *storeMessage) {
	sm.statusList = append(sm.statusList, subJob.statusList...)
	sm.destJobs = append(sm.destJobs, subJob.destJobs...)
	sm.batchDestJobs = append(sm.batchDestJobs, subJob.batchDestJobs...)
	sm.droppedJobs = append(sm.droppedJobs, subJob.droppedJobs...)

	sm.procErrorJobs = append(sm.procErrorJobs, subJob.procErrorJobs...)
	for id, job := range subJob.procErrorJobsByDestID {
		sm.procErrorJobsByDestID[id] = append(sm.procErrorJobsByDestID[id], job...)
	}
	sm.routerDestIDs = append(sm.routerDestIDs, subJob.routerDestIDs...)

	sm.reportMetrics = append(sm.reportMetrics, subJob.reportMetrics...)
	for dupStatKey, count := range subJob.sourceDupStats {
		sm.sourceDupStats[dupStatKey] += count
	}
	for id, v := range subJob.dedupKeys {
		sm.dedupKeys[id] = v
	}
	sm.totalEvents += subJob.totalEvents

	sm.trackedUsersReports = append(sm.trackedUsersReports, subJob.trackedUsersReports...)
}

func (proc *Handle) sendRetryStoreStats(attempt int) {
	proc.logger.Warnf("Timeout during store jobs in processor module, attempt %d", attempt)
	stats.Default.NewTaggedStat("jobsdb_store_timeout", stats.CountType, stats.Tags{"attempt": fmt.Sprint(attempt), "module": "processor"}).Count(1)
}

func (proc *Handle) sendRetryUpdateStats(attempt int) {
	proc.logger.Warnf("Timeout during update job status in processor module, attempt %d", attempt)
	stats.Default.NewTaggedStat("jobsdb_update_timeout", stats.CountType, stats.Tags{"attempt": fmt.Sprint(attempt), "module": "processor"}).Count(1)
}

func (proc *Handle) sendQueryRetryStats(attempt int) {
	proc.logger.Warnf("Timeout during query jobs in processor module, attempt %d", attempt)
	stats.Default.NewTaggedStat("jobsdb_query_timeout", stats.CountType, stats.Tags{"attempt": fmt.Sprint(attempt), "module": "processor"}).Count(1)
}

func (proc *Handle) Store(partition string, in *storeMessage) {
	spans := make([]stats.TraceSpan, 0, len(in.traces))
	defer func() {
		for _, span := range spans {
			span.End()
		}
	}()
	for traceParent, tags := range in.traces {
		ctx := stats.InjectTraceParentIntoContext(context.Background(), traceParent)
		_, span := proc.tracer.Start(ctx, "proc.store", stats.SpanKindProducer, stats.SpanWithTags(tags))
		spans = append(spans, span)
	}

	if proc.limiter.store != nil {
		defer proc.limiter.store.BeginWithPriority(partition, proc.getLimiterPriority(partition))()
	}

	statusList, destJobs, batchDestJobs := in.statusList, in.destJobs, in.batchDestJobs
	beforeStoreStatus := time.Now()
	// XX: Need to do this in a transaction
	if len(batchDestJobs) > 0 {
		err := misc.RetryWithNotify(
			context.Background(),
			proc.jobsDBCommandTimeout.Load(),
			proc.jobdDBMaxRetries.Load(),
			func(ctx context.Context) error {
				return proc.batchRouterDB.WithStoreSafeTx(
					ctx,
					func(tx jobsdb.StoreSafeTx) error {
						err := proc.batchRouterDB.StoreInTx(ctx, tx, batchDestJobs)
						if err != nil {
							return fmt.Errorf("storing batch router jobs: %w", err)
						}

						// rsources stats
						err = proc.updateRudderSourcesStats(ctx, tx, batchDestJobs)
						if err != nil {
							return fmt.Errorf("publishing rsources stats for batch router: %w", err)
						}
						return nil
					})
			}, proc.sendRetryStoreStats)
		if err != nil {
			panic(err)
		}
		proc.logger.Debug("[Processor] Total jobs written to batch router : ", len(batchDestJobs))

		proc.IncreasePendingEvents("batch_rt", getJobCountsByWorkspaceDestType(batchDestJobs))
		proc.stats.statBatchDestNumOutputEvents(partition).Count(len(batchDestJobs))
		proc.stats.statDBWriteBatchEvents(partition).Observe(float64(len(batchDestJobs)))
		proc.stats.statDBWriteBatchPayloadBytes(partition).Observe(
			float64(lo.SumBy(destJobs, func(j *jobsdb.JobT) int { return len(j.EventPayload) })),
		)
	}

	if len(destJobs) > 0 {
		func() {
			// Only one goroutine can store to a router destination at a time, otherwise we may have different transactions
			// committing at different timestamps which can cause events with lower jobIDs to appear after events with higher ones.
			// For that purpose, before storing, we lock the relevant destination IDs (in sorted order to avoid deadlocks).
			if len(in.routerDestIDs) > 0 {
				destIDs := lo.Uniq(in.routerDestIDs)
				slices.Sort(destIDs)
				for _, destID := range destIDs {
					proc.storePlocker.Lock(destID)
					defer proc.storePlocker.Unlock(destID)
				}
			} else {
				proc.logger.Warnw("empty storeMessage.routerDestIDs",
					"expected",
					lo.Uniq(
						lo.Map(destJobs, func(j *jobsdb.JobT, _ int) string {
							return gjson.GetBytes(j.Parameters, "destination_id").String()
						}),
					))
			}
			err := misc.RetryWithNotify(
				context.Background(),
				proc.jobsDBCommandTimeout.Load(),
				proc.jobdDBMaxRetries.Load(),
				func(ctx context.Context) error {
					return proc.routerDB.WithStoreSafeTx(
						ctx,
						func(tx jobsdb.StoreSafeTx) error {
							err := proc.routerDB.StoreInTx(ctx, tx, destJobs)
							if err != nil {
								return fmt.Errorf("storing router jobs: %w", err)
							}

							// rsources stats
							err = proc.updateRudderSourcesStats(ctx, tx, destJobs)
							if err != nil {
								return fmt.Errorf("publishing rsources stats for router: %w", err)
							}
							return nil
						})
				}, proc.sendRetryStoreStats)
			if err != nil {
				panic(err)
			}
			proc.logger.Debug("[Processor] Total jobs written to router : ", len(destJobs))
			proc.IncreasePendingEvents("rt", getJobCountsByWorkspaceDestType(destJobs))
			proc.stats.statDestNumOutputEvents(partition).Count(len(destJobs))
			proc.stats.statDBWriteRouterEvents(partition).Observe(float64(len(destJobs)))
			proc.stats.statDBWriteRouterPayloadBytes(partition).Observe(
				float64(lo.SumBy(destJobs, func(j *jobsdb.JobT) int { return len(j.EventPayload) })),
			)
		}()
	}

	for _, jobs := range in.procErrorJobsByDestID {
		in.procErrorJobs = append(in.procErrorJobs, jobs...)
	}
	if len(in.procErrorJobs) > 0 {
		err := misc.RetryWithNotify(context.Background(), proc.jobsDBCommandTimeout.Load(), proc.jobdDBMaxRetries.Load(), func(ctx context.Context) error {
			return proc.writeErrorDB.Store(ctx, in.procErrorJobs)
		}, proc.sendRetryStoreStats)
		if err != nil {
			proc.logger.Errorf("Store into proc error table failed with error: %v", err)
			proc.logger.Errorf("procErrorJobs: %v", in.procErrorJobs)
			panic(err)
		}
		proc.logger.Debug("[Processor] Total jobs written to proc_error: ", len(in.procErrorJobs))
		proc.recordEventDeliveryStatus(in.procErrorJobsByDestID)
	}

	writeJobsTime := time.Since(beforeStoreStatus)

	txnStart := time.Now()
	in.rsourcesStats.CollectStats(statusList)
	err := misc.RetryWithNotify(context.Background(), proc.jobsDBCommandTimeout.Load(), proc.jobdDBMaxRetries.Load(), func(ctx context.Context) error {
		return proc.gatewayDB.WithUpdateSafeTx(ctx, func(tx jobsdb.UpdateSafeTx) error {
			err := proc.gatewayDB.UpdateJobStatusInTx(ctx, tx, statusList, []string{proc.config.GWCustomVal}, nil)
			if err != nil {
				return fmt.Errorf("updating gateway jobs statuses: %w", err)
			}

			err = proc.saveDroppedJobs(ctx, in.droppedJobs, tx.Tx())
			if err != nil {
				return fmt.Errorf("saving dropped jobs: %w", err)
			}

			if proc.isReportingEnabled() {
				if err = proc.reporting.Report(ctx, in.reportMetrics, tx.Tx()); err != nil {
					return fmt.Errorf("reporting metrics: %w", err)
				}
			}

			err = proc.trackedUsersReporter.ReportUsers(ctx, in.trackedUsersReports, tx.Tx())
			if err != nil {
				return fmt.Errorf("storing tracked users: %w", err)
			}

			err = in.rsourcesStats.Publish(ctx, tx.SqlTx())
			if err != nil {
				return fmt.Errorf("publishing rsources stats: %w", err)
			}

			return nil
		})
	}, proc.sendRetryUpdateStats)
	if err != nil {
		panic(err)
	}
	if proc.config.enableDedup {
		proc.updateSourceStats(in.sourceDupStats, "processor_write_key_duplicate_events")
		if len(in.dedupKeys) > 0 {
			if err := proc.dedup.Commit(lo.Keys(in.dedupKeys)); err != nil {
				panic(err)
			}
		}
	}
	proc.stats.statDBW(partition).Since(beforeStoreStatus)
	dbWriteTime := time.Since(beforeStoreStatus)
	// DB write throughput per second.
	dbWriteThroughput := throughputPerSecond(len(destJobs)+len(batchDestJobs), dbWriteTime)
	proc.stats.DBWriteThroughput(partition).Count(dbWriteThroughput)
	proc.stats.statDBWriteJobsTime(partition).SendTiming(writeJobsTime)
	proc.stats.statDBWriteStatusTime(partition).Since(txnStart)
	proc.logger.Debugf("Processor GW DB Write Complete. Total Processed: %v", len(statusList))
	// XX: End of transaction

	proc.stats.statGatewayDBW(partition).Count(len(statusList))
	proc.stats.statRouterDBW(partition).Count(len(destJobs))
	proc.stats.statBatchRouterDBW(partition).Count(len(batchDestJobs))
	proc.stats.statProcErrDBW(partition).Count(len(in.procErrorJobs))
}

// getJobCountsByWorkspaceDestType returns the number of jobs per workspace and destination type
//
// map[workspaceID]map[destType]count
func getJobCountsByWorkspaceDestType(jobs []*jobsdb.JobT) map[string]map[string]int {
	jobCounts := make(map[string]map[string]int)
	for _, job := range jobs {
		workspace := job.WorkspaceId
		destType := job.CustomVal
		if _, ok := jobCounts[workspace]; !ok {
			jobCounts[workspace] = make(map[string]int)
		}
		jobCounts[workspace][destType] += 1
	}
	return jobCounts
}

type transformSrcDestOutput struct {
	reportMetrics   []*types.PUReportedMetric
	destJobs        []*jobsdb.JobT
	batchDestJobs   []*jobsdb.JobT
	errorsPerDestID map[string][]*jobsdb.JobT
	routerDestIDs   map[string]struct{}
	droppedJobs     []*jobsdb.JobT
}

func (proc *Handle) transformSrcDest(
	ctx context.Context,
	partition string,
	// main inputs
	srcAndDestKey string, eventList []transformer.TransformerEvent,

	// helpers
	trackingPlanEnabledMap map[SourceIDT]bool,
	eventsByMessageID map[string]types.SingularEventWithReceivedAt,
	uniqueMessageIdsBySrcDestKey map[string]map[string]struct{},
) transformSrcDestOutput {
	defer proc.stats.pipeProcessing(partition).Since(time.Now())

	sourceID, destID := getSourceAndDestIDsFromKey(srcAndDestKey)
	sourceName := eventList[0].Metadata.SourceName
	destination := &eventList[0].Destination
	connection := eventList[0].Connection
	workspaceID := eventList[0].Metadata.WorkspaceID
	destType := destination.DestinationDefinition.Name
	commonMetaData := &transformer.Metadata{
		SourceID:             sourceID,
		SourceName:           sourceName,
		OriginalSourceID:     eventList[0].Metadata.OriginalSourceID,
		SourceType:           eventList[0].Metadata.SourceType,
		SourceCategory:       eventList[0].Metadata.SourceCategory,
		WorkspaceID:          workspaceID,
		Namespace:            proc.namespace,
		InstanceID:           proc.instanceID,
		DestinationID:        destID,
		DestinationType:      destType,
		SourceDefinitionType: eventList[0].Metadata.SourceDefinitionType,
	}

	reportMetrics := make([]*types.PUReportedMetric, 0)
	batchDestJobs := make([]*jobsdb.JobT, 0)
	destJobs := make([]*jobsdb.JobT, 0)
	routerDestIDs := make(map[string]struct{})
	procErrorJobsByDestID := make(map[string][]*jobsdb.JobT)
	droppedJobs := make([]*jobsdb.JobT, 0)

	proc.config.configSubscriberLock.RLock()
	transformationEnabled := len(destination.Transformations) > 0
	proc.config.configSubscriberLock.RUnlock()

	trackingPlanEnabled := trackingPlanEnabledMap[SourceIDT(sourceID)]

	var inCountMap map[string]int64
	var inCountMetadataMap map[string]MetricMetadata

	// REPORTING - START
	if proc.isReportingEnabled() {
		// Grouping events by sourceid + destinationid + jobruniD + eventName + eventType to find the count
		inCountMap = make(map[string]int64)
		inCountMetadataMap = make(map[string]MetricMetadata)
		for i := range eventList {
			event := &eventList[i]
			key := strings.Join([]string{
				event.Metadata.SourceID,
				event.Metadata.DestinationID,
				event.Metadata.SourceJobRunID,
				event.Metadata.EventName,
				event.Metadata.EventType,
			}, MetricKeyDelimiter)
			if _, ok := inCountMap[key]; !ok {
				inCountMap[key] = 0
			}
			if _, ok := inCountMetadataMap[key]; !ok {
				inCountMetadataMap[key] = MetricMetadata{
					sourceID:                event.Metadata.SourceID,
					destinationID:           event.Metadata.DestinationID,
					sourceTaskRunID:         event.Metadata.SourceTaskRunID,
					sourceJobID:             event.Metadata.SourceJobID,
					sourceJobRunID:          event.Metadata.SourceJobRunID,
					sourceDefinitionID:      event.Metadata.SourceDefinitionID,
					destinationDefinitionID: event.Metadata.DestinationDefinitionID,
					sourceCategory:          event.Metadata.SourceCategory,
					transformationID:        event.Metadata.TransformationID,
					transformationVersionID: event.Metadata.TransformationVersionID,
					trackingPlanID:          event.Metadata.TrackingPlanId,
					trackingPlanVersion:     event.Metadata.TrackingPlanVersion,
				}
			}
			inCountMap[key] = inCountMap[key] + 1
		}
	}
	// REPORTING - END

	var response transformer.Response
	var eventsToTransform []transformer.TransformerEvent
	var inPU string
	if trackingPlanEnabled {
		inPU = types.TRACKINGPLAN_VALIDATOR
	} else {
		inPU = types.DESTINATION_FILTER
	}
	// Send to custom transformer only if the destination has a transformer enabled
	if transformationEnabled {
		userTransformationStat := proc.newUserTransformationStat(sourceID, workspaceID, destination)
		userTransformationStat.numEvents.Count(len(eventList))
		proc.logger.Debug("Custom Transform input size", len(eventList))

		trace.WithRegion(ctx, "UserTransform", func() {
			startedAt := time.Now()
			response = proc.transformer.UserTransform(ctx, eventList, proc.config.userTransformBatchSize.Load())
			d := time.Since(startedAt)
			userTransformationStat.transformTime.SendTiming(d)

			var successMetrics []*types.PUReportedMetric
			var successCountMap map[string]int64
			var successCountMetadataMap map[string]MetricMetadata
			eventsToTransform, successMetrics, successCountMap, successCountMetadataMap = proc.getTransformerEvents(response, commonMetaData, eventsByMessageID, destination, connection, inPU, types.USER_TRANSFORMER)
			nonSuccessMetrics := proc.getNonSuccessfulMetrics(response, commonMetaData, eventsByMessageID, inPU, types.USER_TRANSFORMER)
			droppedJobs = append(droppedJobs, append(proc.getDroppedJobs(response, eventList), append(nonSuccessMetrics.failedJobs, nonSuccessMetrics.filteredJobs...)...)...)
			if _, ok := procErrorJobsByDestID[destID]; !ok {
				procErrorJobsByDestID[destID] = make([]*jobsdb.JobT, 0)
			}
			procErrorJobsByDestID[destID] = append(procErrorJobsByDestID[destID], nonSuccessMetrics.failedJobs...)
			userTransformationStat.numOutputSuccessEvents.Count(len(eventsToTransform))
			userTransformationStat.numOutputFailedEvents.Count(len(nonSuccessMetrics.failedJobs))
			userTransformationStat.numOutputFilteredEvents.Count(len(nonSuccessMetrics.filteredJobs))
			proc.logger.Debug("Custom Transform output size", len(eventsToTransform))
			trace.Logf(ctx, "UserTransform", "User Transform output size: %d", len(eventsToTransform))

			proc.transDebugger.UploadTransformationStatus(&transformationdebugger.TransformationStatusT{SourceID: sourceID, DestID: destID, Destination: destination, UserTransformedEvents: eventsToTransform, EventsByMessageID: eventsByMessageID, FailedEvents: response.FailedEvents, UniqueMessageIds: uniqueMessageIdsBySrcDestKey[srcAndDestKey]})

			// REPORTING - START
			if proc.isReportingEnabled() {
				diffMetrics := getDiffMetrics(
					types.DESTINATION_FILTER,
					types.USER_TRANSFORMER,
					inCountMetadataMap,
					inCountMap,
					successCountMap,
					nonSuccessMetrics.failedCountMap,
					nonSuccessMetrics.filteredCountMap,
					proc.statsFactory,
				)
				reportMetrics = append(reportMetrics, successMetrics...)
				reportMetrics = append(reportMetrics, nonSuccessMetrics.failedMetrics...)
				reportMetrics = append(reportMetrics, nonSuccessMetrics.filteredMetrics...)
				reportMetrics = append(reportMetrics, diffMetrics...)

				// successCountMap will be inCountMap for filtering events based on supported event types
				inCountMap = successCountMap
				inCountMetadataMap = successCountMetadataMap
			}
			// REPORTING - END
			inPU = types.USER_TRANSFORMER // for the next step in the pipeline
		})
	} else {
		proc.logger.Debug("No custom transformation")
		eventsToTransform = eventList
	}

	if len(eventsToTransform) == 0 {
		return transformSrcDestOutput{
			destJobs:        destJobs,
			batchDestJobs:   batchDestJobs,
			errorsPerDestID: procErrorJobsByDestID,
			reportMetrics:   reportMetrics,
			routerDestIDs:   routerDestIDs,
			droppedJobs:     droppedJobs,
		}
	}

	transformAt := "processor"
	if val, ok := destination.DestinationDefinition.Config["transformAtV1"].(string); ok {
		transformAt = val
	}
	// Check for overrides through env
	transformAtOverrideFound := config.IsSet("Processor." + destination.DestinationDefinition.Name + ".transformAt")
	if transformAtOverrideFound {
		transformAt = config.GetString("Processor."+destination.DestinationDefinition.Name+".transformAt", "processor")
	}
	transformAtFromFeaturesFile := proc.transformerFeaturesService.RouterTransform(destination.DestinationDefinition.Name)

	// Filtering events based on the supported message types - START
	s := time.Now()
	eventFilterInCount := len(eventsToTransform)
	proc.logger.Debug("Supported messages filtering input size", eventFilterInCount)
	response = ConvertToFilteredTransformerResponse(
		eventsToTransform,
		transformAt != "none",
		func(event transformer.TransformerEvent) (bool, string) {
			if event.Metadata.SourceJobRunID != "" &&
				slices.Contains(
					proc.drainConfig.jobRunIDs.Load(),
					event.Metadata.SourceJobRunID,
				) {
				proc.logger.Debugf(
					"cancelled jobRunID: %s",
					event.Metadata.SourceJobRunID,
				)
				return true, "cancelled jobRunId"
			}
			return false, ""
		},
	)
	var successMetrics []*types.PUReportedMetric
	var successCountMap map[string]int64
	var successCountMetadataMap map[string]MetricMetadata
	nonSuccessMetrics := proc.getNonSuccessfulMetrics(response, commonMetaData, eventsByMessageID, inPU, types.EVENT_FILTER)
	droppedJobs = append(droppedJobs, append(proc.getDroppedJobs(response, eventsToTransform), append(nonSuccessMetrics.failedJobs, nonSuccessMetrics.filteredJobs...)...)...)
	if _, ok := procErrorJobsByDestID[destID]; !ok {
		procErrorJobsByDestID[destID] = make([]*jobsdb.JobT, 0)
	}
	procErrorJobsByDestID[destID] = append(procErrorJobsByDestID[destID], nonSuccessMetrics.failedJobs...)
	eventsToTransform, successMetrics, successCountMap, successCountMetadataMap = proc.getTransformerEvents(response, commonMetaData, eventsByMessageID, destination, connection, inPU, types.EVENT_FILTER)
	proc.logger.Debug("Supported messages filtering output size", len(eventsToTransform))

	// REPORTING - START
	if proc.isReportingEnabled() {
		diffMetrics := getDiffMetrics(
			inPU,
			types.EVENT_FILTER,
			inCountMetadataMap,
			inCountMap,
			successCountMap,
			nonSuccessMetrics.failedCountMap,
			nonSuccessMetrics.filteredCountMap,
			proc.statsFactory,
		)
		reportMetrics = append(reportMetrics, successMetrics...)
		reportMetrics = append(reportMetrics, nonSuccessMetrics.failedMetrics...)
		reportMetrics = append(reportMetrics, nonSuccessMetrics.filteredMetrics...)
		reportMetrics = append(reportMetrics, diffMetrics...)

		// successCountMap will be inCountMap for destination transform
		inCountMap = successCountMap
		inCountMetadataMap = successCountMetadataMap
	}
	// REPORTING - END
	eventFilterStat := proc.newEventFilterStat(sourceID, workspaceID, destination)
	eventFilterStat.numEvents.Count(eventFilterInCount)
	eventFilterStat.numOutputSuccessEvents.Count(len(response.Events))
	eventFilterStat.numOutputFailedEvents.Count(len(nonSuccessMetrics.failedJobs))
	eventFilterStat.numOutputFilteredEvents.Count(len(nonSuccessMetrics.filteredJobs))
	eventFilterStat.transformTime.Since(s)

	// Filtering events based on the supported message types - END

	if len(eventsToTransform) == 0 {
		return transformSrcDestOutput{
			destJobs:        destJobs,
			batchDestJobs:   batchDestJobs,
			errorsPerDestID: procErrorJobsByDestID,
			reportMetrics:   reportMetrics,
			routerDestIDs:   routerDestIDs,
			droppedJobs:     droppedJobs,
		}
	}

	// Destination transformation - START
	// Send to transformer only if is
	// a. transformAt is processor
	// OR
	// b. transformAt is router and transformer doesn't support router transform
	if transformAt == "processor" || (transformAt == "router" && !transformAtFromFeaturesFile) {
		trace.WithRegion(ctx, "Dest Transform", func() {
			trace.Logf(ctx, "Dest Transform", "input size %d", len(eventsToTransform))
			proc.logger.Debug("Dest Transform input size", len(eventsToTransform))
			s := time.Now()
			response = proc.transformer.Transform(ctx, eventsToTransform, proc.config.transformBatchSize.Load())

			destTransformationStat := proc.newDestinationTransformationStat(sourceID, workspaceID, transformAt, destination)
			destTransformationStat.transformTime.Since(s)
			transformAt = "processor"

			proc.logger.Debugf("Dest Transform output size %d", len(response.Events))
			trace.Logf(ctx, "DestTransform", "output size %d", len(response.Events))

			nonSuccessMetrics := proc.getNonSuccessfulMetrics(
				response, commonMetaData, eventsByMessageID,
				types.EVENT_FILTER, types.DEST_TRANSFORMER,
			)
			destTransformationStat.numEvents.Count(len(eventsToTransform))
			destTransformationStat.numOutputSuccessEvents.Count(len(response.Events))
			destTransformationStat.numOutputFailedEvents.Count(len(nonSuccessMetrics.failedJobs))
			destTransformationStat.numOutputFilteredEvents.Count(len(nonSuccessMetrics.filteredJobs))
			droppedJobs = append(droppedJobs, append(proc.getDroppedJobs(response, eventsToTransform), append(nonSuccessMetrics.failedJobs, nonSuccessMetrics.filteredJobs...)...)...)

			if _, ok := procErrorJobsByDestID[destID]; !ok {
				procErrorJobsByDestID[destID] = make([]*jobsdb.JobT, 0)
			}
			procErrorJobsByDestID[destID] = append(procErrorJobsByDestID[destID], nonSuccessMetrics.failedJobs...)

			// REPORTING - PROCESSOR metrics - START
			if proc.isReportingEnabled() {
				successMetrics := make([]*types.PUReportedMetric, 0)
				connectionDetailsMap := make(map[string]*types.ConnectionDetails)
				statusDetailsMap := make(map[string]map[string]*types.StatusDetail)
				successCountMap := make(map[string]int64)
				for i := range response.Events {
					// Update metrics maps
					proc.updateMetricMaps(nil, successCountMap, connectionDetailsMap, statusDetailsMap, &response.Events[i], jobsdb.Succeeded.State, types.DEST_TRANSFORMER, func() json.RawMessage { return []byte(`{}`) }, nil)
				}
				types.AssertSameKeys(connectionDetailsMap, statusDetailsMap)

				for k, cd := range connectionDetailsMap {
					for _, sd := range statusDetailsMap[k] {
						m := &types.PUReportedMetric{
							ConnectionDetails: *cd,
							PUDetails:         *types.CreatePUDetails(types.EVENT_FILTER, types.DEST_TRANSFORMER, false, false),
							StatusDetail:      sd,
						}
						successMetrics = append(successMetrics, m)
					}
				}

				diffMetrics := getDiffMetrics(
					types.EVENT_FILTER,
					types.DEST_TRANSFORMER,
					inCountMetadataMap,
					inCountMap,
					successCountMap,
					nonSuccessMetrics.failedCountMap,
					nonSuccessMetrics.filteredCountMap,
					proc.statsFactory,
				)

				reportMetrics = append(reportMetrics, nonSuccessMetrics.failedMetrics...)
				reportMetrics = append(reportMetrics, nonSuccessMetrics.filteredMetrics...)
				reportMetrics = append(reportMetrics, successMetrics...)
				reportMetrics = append(reportMetrics, diffMetrics...)
			}
			// REPORTING - PROCESSOR metrics - END
		})
	}

	trace.WithRegion(ctx, "MarshalForDB", func() {
		// Save the JSON in DB. This is what the router uses
		for i := range response.Events {
			destEventJSON, err := jsonfast.Marshal(response.Events[i].Output)
			// Should be a valid JSON since it's our transformation, but we handle it anyway
			if err != nil {
				continue
			}

			// Need to replace UUID his with messageID from client
			id := misc.FastUUID()
			// read source_id from metadata that is replayed back from transformer
			// in case of custom transformations metadata of first event is returned along with all events in session
			// source_id will be same for all events belong to same user in a session
			metadata := response.Events[i].Metadata

			sourceID := metadata.SourceID
			destID := metadata.DestinationID
			rudderID := metadata.RudderID
			receivedAt := metadata.ReceivedAt
			messageId := metadata.MessageID
			jobId := metadata.JobID
			sourceTaskRunId := metadata.SourceTaskRunID
			recordId := metadata.RecordID
			sourceJobId := metadata.SourceJobID
			sourceJobRunId := metadata.SourceJobRunID
			eventName := metadata.EventName
			eventType := metadata.EventType
			sourceDefID := metadata.SourceDefinitionID
			destDefID := metadata.DestinationDefinitionID
			sourceCategory := metadata.SourceCategory
			workspaceId := metadata.WorkspaceID
			// If the response from the transformer does not have userID in metadata, setting userID to random-uuid.
			// This is done to respect findWorker logic in router.
			if rudderID == "" {
				rudderID = "random-" + id.String()
			}

			params := ParametersT{
				SourceID:                sourceID,
				SourceName:              sourceName,
				DestinationID:           destID,
				ReceivedAt:              receivedAt,
				TransformAt:             transformAt,
				MessageID:               messageId,
				GatewayJobID:            jobId,
				SourceTaskRunID:         sourceTaskRunId,
				SourceJobID:             sourceJobId,
				SourceJobRunID:          sourceJobRunId,
				EventName:               eventName,
				EventType:               eventType,
				SourceCategory:          sourceCategory,
				SourceDefinitionID:      sourceDefID,
				DestinationDefinitionID: destDefID,
				RecordID:                recordId,
				WorkspaceId:             workspaceId,
				TraceParent:             metadata.TraceParent,
			}
			marshalledParams, err := jsonfast.Marshal(params)
			if err != nil {
				proc.logger.Errorf("[Processor] Failed to marshal parameters object. Parameters: %v", params)
				panic(err)
			}

			newJob := jobsdb.JobT{
				UUID:         id,
				UserID:       rudderID,
				Parameters:   marshalledParams,
				CreatedAt:    time.Now(),
				ExpireAt:     time.Now(),
				CustomVal:    destType,
				EventPayload: destEventJSON,
				WorkspaceId:  workspaceId,
			}
			if slices.Contains(proc.config.batchDestinations, newJob.CustomVal) {
				batchDestJobs = append(batchDestJobs, &newJob)
			} else {
				destJobs = append(destJobs, &newJob)
				routerDestIDs[destID] = struct{}{}
			}
		}
	})
	return transformSrcDestOutput{
		destJobs:        destJobs,
		batchDestJobs:   batchDestJobs,
		errorsPerDestID: procErrorJobsByDestID,
		reportMetrics:   reportMetrics,
		routerDestIDs:   routerDestIDs,
		droppedJobs:     droppedJobs,
	}
}

func (proc *Handle) saveDroppedJobs(ctx context.Context, droppedJobs []*jobsdb.JobT, tx *Tx) error {
	if len(droppedJobs) > 0 {
		for i := range droppedJobs { // each dropped job should have a unique jobID in the scope of the batch
			droppedJobs[i].JobID = int64(i)
		}
		rsourcesStats := rsources.NewDroppedJobsCollector(
			proc.rsourcesService,
			rsources.IgnoreDestinationID(),
		)
		rsourcesStats.JobsDropped(droppedJobs)
		return rsourcesStats.Publish(ctx, tx.Tx)
	}
	return nil
}

func ConvertToFilteredTransformerResponse(
	events []transformer.TransformerEvent,
	filter bool,
	drainFunc func(transformer.TransformerEvent) (bool, string),
) transformer.Response {
	var responses []transformer.TransformerResponse
	var failedEvents []transformer.TransformerResponse

	type cacheValue struct {
		values []string
		ok     bool
	}
	supportedMessageTypesCache := make(map[string]*cacheValue)
	supportedMessageEventsCache := make(map[string]*cacheValue)

	// filter unsupported message types
	for i := range events {
		event := &events[i]

		// drain events
		if drain, reason := drainFunc(*event); drain {
			failedEvents = append(
				failedEvents,
				transformer.TransformerResponse{
					Output:     event.Message,
					StatusCode: types.DrainEventCode,
					Metadata:   event.Metadata,
					Error:      reason,
				},
			)
			continue
		}

		if filter {
			// filter unsupported message types
			supportedTypes, ok := supportedMessageTypesCache[event.Destination.ID]
			if !ok {
				v, o := eventfilter.GetSupportedMessageTypes(&event.Destination)
				supportedTypes = &cacheValue{values: v, ok: o}
				supportedMessageTypesCache[event.Destination.ID] = supportedTypes
			}
			if supportedTypes.ok {
				allow, failedEvent := eventfilter.AllowEventToDestTransformation(event, supportedTypes.values)
				if !allow {
					if failedEvent != nil {
						failedEvents = append(failedEvents, *failedEvent)
					}
					continue
				}
			}

			// filter unsupported message events
			supportedEvents, ok := supportedMessageEventsCache[event.Destination.ID]
			if !ok {
				v, o := eventfilter.GetSupportedMessageEvents(&event.Destination)
				supportedEvents = &cacheValue{values: v, ok: o}
				supportedMessageEventsCache[event.Destination.ID] = supportedEvents
			}
			if supportedEvents.ok {
				messageEvent, typOk := event.Message["event"].(string)
				if !typOk {
					// add to FailedEvents
					failedEvents = append(
						failedEvents,
						transformer.TransformerResponse{
							Output:     event.Message,
							StatusCode: 400,
							Metadata:   event.Metadata,
							Error:      "Invalid message event. Type assertion failed",
						},
					)
					continue
				}
				if !slices.Contains(supportedEvents.values, messageEvent) {
					failedEvents = append(
						failedEvents,
						transformer.TransformerResponse{
							Output:     event.Message,
							StatusCode: types.FilterEventCode,
							Metadata:   event.Metadata,
							Error:      "Event not supported",
						},
					)
					continue
				}
			}

		}
		// allow event
		responses = append(
			responses,
			transformer.TransformerResponse{
				Output:     event.Message,
				StatusCode: 200,
				Metadata:   event.Metadata,
			},
		)
	}

	return transformer.Response{Events: responses, FailedEvents: failedEvents}
}

func (proc *Handle) getJobs(partition string) jobsdb.JobsResult {
	if proc.limiter.read != nil {
		defer proc.limiter.read.BeginWithPriority(partition, proc.getLimiterPriority(partition))()
	}

	s := time.Now()

	proc.logger.Debugf("Processor DB Read size: %d", proc.config.maxEventsToProcess)

	eventCount := proc.config.maxEventsToProcess.Load()
	if !proc.config.enableEventCount.Load() {
		eventCount = 0
	}
	queryParams := jobsdb.GetQueryParams{
		CustomValFilters: []string{proc.config.GWCustomVal},
		JobsLimit:        proc.config.maxEventsToProcess.Load(),
		EventsLimit:      eventCount,
		PayloadSizeLimit: proc.adaptiveLimit(proc.payloadLimit.Load()),
	}
	proc.isolationStrategy.AugmentQueryParams(partition, &queryParams)

	unprocessedList, err := misc.QueryWithRetriesAndNotify(context.Background(), proc.jobdDBQueryRequestTimeout.Load(), proc.jobdDBMaxRetries.Load(), func(ctx context.Context) (jobsdb.JobsResult, error) {
		return proc.gatewayDB.GetUnprocessed(ctx, queryParams)
	}, proc.sendQueryRetryStats)
	if err != nil {
		proc.logger.Errorf("Failed to get unprocessed jobs from DB. Error: %v", err)
		panic(err)
	}

	totalPayloadBytes := 0
	for _, job := range unprocessedList.Jobs {
		totalPayloadBytes += len(job.EventPayload)
	}
	dbReadTime := time.Since(s)
	defer proc.stats.statDBR(partition).SendTiming(dbReadTime)

	var firstJob *jobsdb.JobT
	var lastJob *jobsdb.JobT
	if len(unprocessedList.Jobs) > 0 {
		firstJob = unprocessedList.Jobs[0]
		lastJob = unprocessedList.Jobs[len(unprocessedList.Jobs)-1]
	}
	proc.pipelineDelayStats(partition, firstJob, lastJob)

	// check if there is work to be done
	if len(unprocessedList.Jobs) == 0 {
		proc.logger.Debugf("Processor DB Read Complete. No GW Jobs to process.")
		return unprocessedList
	}

	proc.logger.Debugf("Processor DB Read Complete. unprocessedList: %v total_events: %d", len(unprocessedList.Jobs), unprocessedList.EventsCount)
	proc.stats.statGatewayDBR(partition).Count(len(unprocessedList.Jobs))

	proc.stats.statDBReadRequests(partition).Observe(float64(len(unprocessedList.Jobs)))
	proc.stats.statDBReadEvents(partition).Observe(float64(unprocessedList.EventsCount))
	proc.stats.statDBReadPayloadBytes(partition).Observe(float64(totalPayloadBytes))

	return unprocessedList
}

func (proc *Handle) markExecuting(partition string, jobs []*jobsdb.JobT) error {
	start := time.Now()
	defer proc.stats.statMarkExecuting(partition).Since(start)

	statusList := make([]*jobsdb.JobStatusT, len(jobs))
	for i, job := range jobs {
		statusList[i] = &jobsdb.JobStatusT{
			JobID:         job.JobID,
			AttemptNum:    job.LastJobStatus.AttemptNum,
			JobState:      jobsdb.Executing.State,
			ExecTime:      time.Now(),
			RetryTime:     time.Now(),
			ErrorCode:     "",
			ErrorResponse: []byte(`{}`),
			Parameters:    []byte(`{}`),
			JobParameters: job.Parameters,
			WorkspaceId:   job.WorkspaceId,
		}
	}
	// Mark the jobs as executing
	err := misc.RetryWithNotify(context.Background(), proc.jobsDBCommandTimeout.Load(), proc.jobdDBMaxRetries.Load(), func(ctx context.Context) error {
		return proc.gatewayDB.UpdateJobStatus(ctx, statusList, []string{proc.config.GWCustomVal}, nil)
	}, proc.sendRetryUpdateStats)
	if err != nil {
		return fmt.Errorf("marking jobs as executing: %w", err)
	}

	return nil
}

// handlePendingGatewayJobs is checking for any pending gateway jobs (failed and unprocessed), and routes them appropriately
// Returns true if any job is handled, otherwise returns false.
func (proc *Handle) handlePendingGatewayJobs(partition string) bool {
	s := time.Now()

	unprocessedList := proc.getJobs(partition)

	if len(unprocessedList.Jobs) == 0 {
		return false
	}

	rsourcesStats := rsources.NewStatsCollector(proc.rsourcesService, rsources.IgnoreDestinationID())
	rsourcesStats.BeginProcessing(unprocessedList.Jobs)

	var transMessage *transformationMessage
	var err error
	if !proc.config.enableParallelScan {
		transMessage, err = proc.processJobsForDest(partition, subJob{
			subJobs:       unprocessedList.Jobs,
			hasMore:       false,
			rsourcesStats: rsourcesStats,
		})
	} else {
		transMessage, err = proc.processJobsForDestV2(partition, subJob{
			subJobs:       unprocessedList.Jobs,
			hasMore:       false,
			rsourcesStats: rsourcesStats,
		})
	}

	if err != nil {
		panic(err)
	}

	proc.Store(partition,
		proc.transformations(partition,
			transMessage),
	)
	proc.stats.statLoopTime(partition).Since(s)

	return true
}

// `jobSplitter` func Splits the read Jobs into sub-batches after reading from DB to process.
// `subJobMerger` func merges the split jobs into a single batch before writing to DB.
// So, to keep track of sub-batch we have `hasMore` variable.
// each sub-batch has `hasMore`. If, a sub-batch is the last one from the batch it's marked as `false`, else `true`.
type subJob struct {
	subJobs       []*jobsdb.JobT
	hasMore       bool
	rsourcesStats rsources.StatsCollector
}

func (proc *Handle) jobSplitter(jobs []*jobsdb.JobT, rsourcesStats rsources.StatsCollector) []subJob { //nolint:unparam
	chunks := lo.Chunk(jobs, proc.config.subJobSize)
	return lo.Map(chunks, func(subJobs []*jobsdb.JobT, index int) subJob {
		return subJob{
			subJobs:       subJobs,
			hasMore:       index+1 < len(chunks),
			rsourcesStats: rsourcesStats,
		}
	})
}

func throughputPerSecond(processedJob int, timeTaken time.Duration) int {
	normalizedTime := float64(timeTaken) / float64(time.Second)
	return int(float64(processedJob) / normalizedTime)
}

func (proc *Handle) crashRecover() {
	proc.gatewayDB.DeleteExecuting()
}

func (proc *Handle) updateSourceStats(sourceStats map[dupStatKey]int, bucket string) {
	for dupStat, count := range sourceStats {
		tags := map[string]string{
			"source":    dupStat.sourceID,
			"equalSize": strconv.FormatBool(dupStat.equalSize),
		}
		sourceStatsD := proc.statsFactory.NewTaggedStat(bucket, stats.CountType, tags)
		sourceStatsD.Count(count)
	}
}

func (proc *Handle) isReportingEnabled() bool {
	return proc.reporting != nil && proc.reportingEnabled
}

func (proc *Handle) updateRudderSourcesStats(ctx context.Context, tx jobsdb.StoreSafeTx, jobs []*jobsdb.JobT) error {
	rsourcesStats := rsources.NewStatsCollector(proc.rsourcesService)
	rsourcesStats.JobsStored(jobs)
	err := rsourcesStats.Publish(ctx, tx.SqlTx())
	return err
}

func filterConfig(eventCopy *transformer.TransformerEvent) {
	if configsToFilterI, ok := eventCopy.Destination.DestinationDefinition.Config["configFilters"]; ok {
		if configsToFilter, ok := configsToFilterI.([]interface{}); ok {
			omitKeys := lo.FilterMap(configsToFilter, func(configKey interface{}, _ int) (string, bool) {
				configKeyStr, ok := configKey.(string)
				return configKeyStr, ok
			})
			eventCopy.Destination.Config = lo.OmitByKeys(eventCopy.Destination.Config, omitKeys)
		}
	}
}

func (*Handle) getLimiterPriority(partition string) kitsync.LimiterPriorityValue {
	return kitsync.LimiterPriorityValue(config.GetInt(fmt.Sprintf("Processor.Limiter.%s.Priority", partition), 1))
}

// check if event has eligible destinations to send to
//
// event will be dropped if no destination is found
func (proc *Handle) isDestinationAvailable(event types.SingularEventT, sourceId, destinationID string) bool {
	enabledDestTypes := integrations.FilterClientIntegrations(
		event,
		proc.getBackendEnabledDestinationTypes(sourceId),
	)
	if len(enabledDestTypes) == 0 {
		proc.logger.Debug("No enabled destination types")
		return false
	}

	if enabledDestinationsList := lo.Filter(proc.getConsentFilteredDestinations(
		event,
		lo.Flatten(
			lo.Map(
				enabledDestTypes,
				func(destType string, _ int) []backendconfig.DestinationT {
					return proc.getEnabledDestinations(sourceId, destType)
				},
			),
		),
	), func(dest backendconfig.DestinationT, index int) bool {
		return len(destinationID) == 0 || dest.ID == destinationID
	}); len(enabledDestinationsList) == 0 {
		proc.logger.Debug("No destination to route this event to")
		return false
	}

	return true
}

// pipelineDelayStats reports the delay of the pipeline as a range:
//
// - max - time elapsed since the first job was created
//
// - min - time elapsed since the last job was created
func (proc *Handle) pipelineDelayStats(partition string, first, last *jobsdb.JobT) {
	var firstJobDelay float64
	var lastJobDelay float64
	if first != nil {
		firstJobDelay = time.Since(first.CreatedAt).Seconds()
	}
	if last != nil {
		lastJobDelay = time.Since(last.CreatedAt).Seconds()
	}
	proc.statsFactory.NewTaggedStat("pipeline_delay_min_seconds", stats.GaugeType, stats.Tags{"partition": partition, "module": "processor"}).Gauge(lastJobDelay)
	proc.statsFactory.NewTaggedStat("pipeline_delay_max_seconds", stats.GaugeType, stats.Tags{"partition": partition, "module": "processor"}).Gauge(firstJobDelay)
}

func (proc *Handle) IncreasePendingEvents(tablePrefix string, stats map[string]map[string]int) {
	for workspace := range stats {
		for destType := range stats[workspace] {
			rmetrics.IncreasePendingEvents(tablePrefix, workspace, destType, float64(stats[workspace][destType]))
		}
	}
}

func (proc *Handle) countPendingEvents(ctx context.Context) error {
	dbs := map[string]jobsdb.JobsDB{"rt": proc.routerDB, "batch_rt": proc.batchRouterDB}
	jobdDBQueryRequestTimeout := config.GetDurationVar(600, time.Second, "JobsDB.GetPileUpCounts.QueryRequestTimeout", "JobsDB.QueryRequestTimeout")
	jobdDBMaxRetries := config.GetReloadableIntVar(2, 1, "JobsDB.Processor.MaxRetries", "JobsDB.MaxRetries")

	return misc.RetryWithNotify(ctx,
		jobdDBQueryRequestTimeout,
		jobdDBMaxRetries.Load(),
		func(ctx context.Context) error {
			metric.Instance.Reset()
			g, ctx := errgroup.WithContext(ctx)
			for tablePrefix, db := range dbs {
				g.Go(func() error {
					if err := db.GetPileUpCounts(ctx); err != nil {
						return fmt.Errorf("pileup counts for %s: %w", tablePrefix, err)
					}
					return nil
				})
			}
			return g.Wait()
		}, func(attempt int) {
			proc.logger.Warnf("Timeout during GetPileUpCounts, attempt %d", attempt)
			stats.Default.NewTaggedStat("jobsdb_query_timeout", stats.CountType, stats.Tags{"attempt": strconv.Itoa(attempt), "module": "pileup"}).Increment()
		})
}

func getEventFromBatch(batch []byte) []byte {
	end := []byte(`], "writeKey": `)
	start := []byte(`{"batch": [`)
	endIndex := bytes.Index(batch, end)
	if endIndex == -1 {
		panic(string(batch))
	}
	res := batch[len(start):endIndex]
	return res
}

func getPayloadOld(event types.SingularEventT) []byte {
	payloadBytes, err := jsonfast.Marshal(event)
	if err != nil {
		return nil
	}
	return payloadBytes
}<|MERGE_RESOLUTION|>--- conflicted
+++ resolved
@@ -1758,17 +1758,8 @@
 
 		for _, singularEvent := range gatewayBatchEvent.Batch {
 			messageId := stringify.Any(singularEvent["messageId"])
-<<<<<<< HEAD
 			payloadFunc := sync.OnceValue(func() json.RawMessage {
-				payloadBytes, err := jsonfast.Marshal(singularEvent)
-				if err != nil {
-					return nil
-				}
-				return payloadBytes
-=======
-			payloadFunc := ro.Memoize(func() json.RawMessage {
 				return getEventFromBatch(batchEvent.EventPayload)
->>>>>>> 8e122423
 			})
 			dedupKey := dedupTypes.KeyValue{
 				Key:         fmt.Sprintf("%v%v", messageId, eventParams.SourceJobRunId),
@@ -2329,17 +2320,8 @@
 		for _, singularEvent := range gatewayBatchEvent.Batch {
 			messageId := stringify.Any(singularEvent["messageId"])
 
-<<<<<<< HEAD
 			payloadFunc := sync.OnceValue(func() json.RawMessage {
-				payloadBytes, err := jsonfast.Marshal(singularEvent)
-				if err != nil {
-					return nil
-				}
-				return payloadBytes
-=======
-			payloadFunc := ro.Memoize(func() json.RawMessage {
 				return getEventFromBatch(batchEvent.EventPayload)
->>>>>>> 8e122423
 			})
 
 			if proc.config.enableDedup {
