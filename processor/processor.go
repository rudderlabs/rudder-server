--- conflicted
+++ resolved
@@ -13,17 +13,6 @@
 	"time"
 
 	"github.com/google/uuid"
-<<<<<<< HEAD
-=======
-
-	"github.com/rudderlabs/rudder-server/enterprise/trackedusers"
-	whutils "github.com/rudderlabs/rudder-server/warehouse/utils"
-
-	"golang.org/x/sync/errgroup"
-
-	"github.com/rudderlabs/rudder-go-kit/stringify"
-
->>>>>>> 4854220d
 	jsoniter "github.com/json-iterator/go"
 	"github.com/samber/lo"
 	"github.com/tidwall/gjson"
@@ -69,6 +58,7 @@
 	reportingTypes "github.com/rudderlabs/rudder-server/utils/types"
 	"github.com/rudderlabs/rudder-server/utils/workerpool"
 	wtrans "github.com/rudderlabs/rudder-server/warehouse/transformer"
+	whutils "github.com/rudderlabs/rudder-server/warehouse/utils"
 )
 
 const (
@@ -98,24 +88,17 @@
 
 type warehouseTransformer interface {
 	transformer.DestinationTransformer
-	CompareAndLog(events []transformer.TransformerEvent, pResponse, wResponse transformer.Response, metadata *transformer.Metadata, eventsByMessageID map[string]types.SingularEventWithReceivedAt)
+	CompareAndLog(events []types.TransformerEvent, pResponse, wResponse types.Response, metadata *types.Metadata, eventsByMessageID map[string]types.SingularEventWithReceivedAt)
 }
 
 // Handle is a handle to the processor module
 type Handle struct {
-<<<<<<< HEAD
-	conf               *config.Config
-	tracer             stats.Tracer
-	backendConfig      backendconfig.BackendConfig
-	transformer        transformer.Transformer
-	transformerManager *transformer.CommunicationManager
-=======
 	conf                 *config.Config
 	tracer               stats.Tracer
 	backendConfig        backendconfig.BackendConfig
 	transformer          transformer.Transformer
+	transformerManager   *transformer.CommunicationManager
 	warehouseTransformer warehouseTransformer
->>>>>>> 4854220d
 
 	gatewayDB                  jobsdb.JobsDB
 	routerDB                   jobsdb.JobsDB
@@ -184,11 +167,8 @@
 		eventAuditEnabled               map[string]bool
 		credentialsMap                  map[string][]types.Credential
 		nonEventStreamSources           map[string]bool
-<<<<<<< HEAD
 		enableTransformationV2          bool
-=======
 		enableWarehouseTransformations  config.ValueLoader[bool]
->>>>>>> 4854220d
 	}
 
 	drainConfig struct {
@@ -840,11 +820,7 @@
 	proc.config.transformTimesPQLength = config.GetIntVar(5, 1, "Processor.transformTimesPQLength")
 	// GWCustomVal is used as a key in the jobsDB customval column
 	proc.config.GWCustomVal = config.GetStringVar("GW", "Gateway.CustomVal")
-<<<<<<< HEAD
-	proc.config.enableParallelScan = config.GetBoolVar(false, "Dedup.enableParallelScan")
 	proc.config.enableTransformationV2 = config.GetBoolVar(false, "Processor.enableTransformationV2")
-=======
->>>>>>> 4854220d
 
 	proc.loadReloadableConfig(defaultPayloadLimit, defaultMaxEventsToProcess)
 }
@@ -2276,320 +2252,6 @@
 	}, nil
 }
 
-<<<<<<< HEAD
-func (proc *Handle) processJobsForDest(partition string, subJobs subJob) (*transformationMessage, error) {
-	if proc.limiter.preprocess != nil {
-		defer proc.limiter.preprocess.BeginWithPriority("", proc.getLimiterPriority(partition))()
-	}
-
-	jobList := subJobs.subJobs
-	start := time.Now()
-
-	proc.stats.statNumRequests(partition).Count(len(jobList))
-
-	var statusList []*jobsdb.JobStatusT
-	groupedEvents := make(map[string][]types.TransformerEvent)
-	groupedEventsBySourceId := make(map[SourceIDT][]types.TransformerEvent)
-	eventsByMessageID := make(map[string]types.SingularEventWithReceivedAt)
-	var procErrorJobs []*jobsdb.JobT
-	eventSchemaJobs := make([]*jobsdb.JobT, 0)
-	archivalJobs := make([]*jobsdb.JobT, 0)
-
-	// Each block we receive from a client has a bunch of
-	// requests. We parse the block and take out individual
-	// requests, call the destination specific transformation
-	// function and create jobs for them.
-	// Transformation is called for a batch of jobs at a time
-	// to speed-up execution.
-
-	// Event count for performance stat monitoring
-	totalEvents := 0
-
-	proc.logger.Debug("[Processor] Total jobs picked up : ", len(jobList))
-
-	marshalStart := time.Now()
-	dedupKeys := make(map[string]struct{})
-	uniqueMessageIdsBySrcDestKey := make(map[string]map[string]struct{})
-	sourceDupStats := make(map[dupStatKey]int)
-
-	reportMetrics := make([]*reportingTypes.PUReportedMetric, 0)
-	inCountMap := make(map[string]int64)
-	inCountMetadataMap := make(map[string]MetricMetadata)
-	connectionDetailsMap := make(map[string]*reportingTypes.ConnectionDetails)
-	statusDetailsMap := make(map[string]map[string]*reportingTypes.StatusDetail)
-
-	outCountMap := make(map[string]int64) // destinations enabled
-	destFilterStatusDetailMap := make(map[string]map[string]*reportingTypes.StatusDetail)
-	// map of jobID to destinationID: for messages that needs to be delivered to a specific destinations only
-	jobIDToSpecificDestMapOnly := make(map[int64]string)
-
-	spans := make([]stats.TraceSpan, 0, len(jobList))
-	defer func() {
-		for _, span := range spans {
-			span.End()
-		}
-	}()
-
-	for _, batchEvent := range jobList {
-		var eventParams types.EventParams
-		if err := jsonfast.Unmarshal(batchEvent.Parameters, &eventParams); err != nil {
-			return nil, err
-		}
-
-		sourceID := eventParams.SourceId
-		traceParent := eventParams.TraceParent
-		destinationID := eventParams.DestinationID
-		if destinationID != "" {
-			jobIDToSpecificDestMapOnly[batchEvent.JobID] = destinationID
-		}
-
-		var span stats.TraceSpan
-		if traceParent == "" {
-			proc.logger.Debugn("Missing traceParent in processJobsForDest", logger.NewIntField("jobId", batchEvent.JobID))
-		} else {
-			ctx := stats.InjectTraceParentIntoContext(context.Background(), traceParent)
-			_, span = proc.tracer.Start(ctx, "proc.processJobsForDest", stats.SpanKindConsumer, stats.SpanWithTags(stats.Tags{
-				"workspaceId": batchEvent.WorkspaceId,
-				"sourceId":    sourceID,
-			}))
-			spans = append(spans, span)
-		}
-
-		var gatewayBatchEvent types.GatewayBatchRequest
-		if err := jsonfast.Unmarshal(batchEvent.EventPayload, &gatewayBatchEvent); err != nil {
-			if span != nil {
-				span.SetStatus(stats.SpanStatusError, "cannot unmarshal event payload")
-			}
-			proc.logger.Warnw("json parsing of event payload", "jobID", batchEvent.JobID, "error", err)
-			gatewayBatchEvent.Batch = []types.SingularEventT{}
-		}
-
-		requestIP := gatewayBatchEvent.RequestIP
-		receivedAt := gatewayBatchEvent.ReceivedAt
-
-		proc.statsFactory.NewSampledTaggedStat("processor.event_pickup_lag_seconds", stats.TimerType, stats.Tags{
-			"sourceId":    sourceID,
-			"workspaceId": batchEvent.WorkspaceId,
-		}).Since(receivedAt)
-
-		newStatus := jobsdb.JobStatusT{
-			JobID:         batchEvent.JobID,
-			JobState:      jobsdb.Succeeded.State,
-			AttemptNum:    1,
-			ExecTime:      time.Now(),
-			RetryTime:     time.Now(),
-			ErrorCode:     "200",
-			ErrorResponse: []byte(`{"success":"OK"}`),
-			Parameters:    []byte(`{}`),
-			JobParameters: batchEvent.Parameters,
-			WorkspaceId:   batchEvent.WorkspaceId,
-		}
-		statusList = append(statusList, &newStatus)
-
-		source, err := proc.getSourceBySourceID(sourceID)
-		if err != nil {
-			if span != nil {
-				span.SetStatus(stats.SpanStatusError, "source not found for sourceId")
-			}
-			continue
-		}
-
-		for _, enricher := range proc.enrichers {
-			if err := enricher.Enrich(source, &gatewayBatchEvent); err != nil {
-				proc.logger.Errorf("unable to enrich the gateway batch event: %v", err.Error())
-			}
-		}
-
-		// Iterate through all the events in the batch
-		for _, singularEvent := range gatewayBatchEvent.Batch {
-			messageId := stringify.Any(singularEvent["messageId"])
-
-			payloadFunc := ro.Memoize(func() json.RawMessage {
-				payloadBytes, err := jsonfast.Marshal(singularEvent)
-				if err != nil {
-					return nil
-				}
-				return payloadBytes
-			})
-
-			if proc.config.enableDedup {
-				dedupKey := fmt.Sprintf("%v%v", messageId, eventParams.SourceJobRunId)
-				ok, err := proc.dedup.Get(dedupTypes.KeyValue{Key: dedupKey, WorkspaceID: batchEvent.WorkspaceId})
-				if err != nil {
-					return nil, err
-				}
-				if !ok {
-					proc.logger.Debugf("Dropping event with duplicate dedupKey: %s", dedupKey)
-					sourceDupStats[dupStatKey{sourceID: source.ID}] += 1
-					continue
-				}
-				dedupKeys[dedupKey] = struct{}{}
-			}
-
-			proc.updateSourceEventStatsDetailed(singularEvent, sourceID)
-
-			// We count this as one, not destination specific ones
-			totalEvents++
-			eventsByMessageID[messageId] = types.SingularEventWithReceivedAt{
-				SingularEvent: singularEvent,
-				ReceivedAt:    receivedAt,
-			}
-
-			commonMetadataFromSingularEvent := proc.makeCommonMetadataFromSingularEvent(
-				singularEvent,
-				batchEvent.UserID,
-				batchEvent.JobID,
-				receivedAt,
-				source,
-				eventParams,
-			)
-
-			sourceIsTransient := proc.transientSources.Apply(source.ID)
-			if proc.config.eventSchemaV2Enabled && // schemas enabled
-				proc.eventAuditEnabled(batchEvent.WorkspaceId) &&
-				// TODO: could use source.SourceDefinition.Category instead?
-				commonMetadataFromSingularEvent.SourceJobRunID == "" &&
-				!sourceIsTransient {
-				if eventPayload := payloadFunc(); eventPayload != nil {
-					eventSchemaJobs = append(eventSchemaJobs,
-						&jobsdb.JobT{
-							UUID:         batchEvent.UUID,
-							UserID:       batchEvent.UserID,
-							Parameters:   batchEvent.Parameters,
-							CustomVal:    batchEvent.CustomVal,
-							EventPayload: eventPayload,
-							CreatedAt:    time.Now(),
-							ExpireAt:     time.Now(),
-							WorkspaceId:  batchEvent.WorkspaceId,
-						},
-					)
-				}
-			}
-
-			if proc.config.archivalEnabled.Load() &&
-				commonMetadataFromSingularEvent.SourceJobRunID == "" && // archival enabled&&
-				!sourceIsTransient {
-				if eventPayload := payloadFunc(); eventPayload != nil {
-					archivalJobs = append(archivalJobs,
-						&jobsdb.JobT{
-							UUID:         batchEvent.UUID,
-							UserID:       batchEvent.UserID,
-							Parameters:   batchEvent.Parameters,
-							CustomVal:    batchEvent.CustomVal,
-							EventPayload: eventPayload,
-							CreatedAt:    time.Now(),
-							ExpireAt:     time.Now(),
-							WorkspaceId:  batchEvent.WorkspaceId,
-						},
-					)
-				}
-			}
-
-			// REPORTING - GATEWAY metrics - START
-			// dummy event for metrics purposes only
-			event := &types.TransformerResponse{}
-			if proc.isReportingEnabled() {
-				event.Metadata = *commonMetadataFromSingularEvent
-				proc.updateMetricMaps(
-					inCountMetadataMap,
-					inCountMap,
-					connectionDetailsMap,
-					statusDetailsMap,
-					event,
-					jobsdb.Succeeded.State,
-					reportingTypes.GATEWAY,
-					func() json.RawMessage {
-						if sourceIsTransient {
-							return []byte(`{}`)
-						}
-						if payload := payloadFunc(); payload != nil {
-							return payload
-						}
-						return []byte("{}")
-					},
-					nil,
-				)
-			}
-			// REPORTING - GATEWAY metrics - END
-
-			// Getting all the destinations which are enabled for this event.
-			// Event will be dropped if no valid destination is present
-			// if empty destinationID is passed in this fn all the destinations for the source are validated
-			// else only passed destinationID will be validated
-			if !proc.isDestinationAvailable(singularEvent, sourceID, destinationID) {
-				continue
-			}
-
-			if _, ok := groupedEventsBySourceId[SourceIDT(sourceID)]; !ok {
-				groupedEventsBySourceId[SourceIDT(sourceID)] = make([]types.TransformerEvent, 0)
-			}
-			shallowEventCopy := types.TransformerEvent{}
-			shallowEventCopy.Message = singularEvent
-			shallowEventCopy.Message["request_ip"] = requestIP
-			enhanceWithTimeFields(&shallowEventCopy, singularEvent, receivedAt)
-			enhanceWithMetadata(
-				commonMetadataFromSingularEvent,
-				&shallowEventCopy,
-				&backendconfig.DestinationT{},
-			)
-
-			trackingPlanID := source.DgSourceTrackingPlanConfig.TrackingPlan.Id
-			trackingPlanVersion := source.DgSourceTrackingPlanConfig.TrackingPlan.Version
-			rudderTyperTPID := misc.MapLookup(singularEvent, "context", "ruddertyper", "trackingPlanId")
-			rudderTyperTPVersion := misc.MapLookup(singularEvent, "context", "ruddertyper", "trackingPlanVersion")
-			if rudderTyperTPID != nil && rudderTyperTPVersion != nil && rudderTyperTPID == trackingPlanID {
-				if version, ok := rudderTyperTPVersion.(float64); ok && version > 0 {
-					trackingPlanVersion = int(version)
-				}
-			}
-			shallowEventCopy.Metadata.TrackingPlanID = trackingPlanID
-			shallowEventCopy.Metadata.TrackingPlanVersion = trackingPlanVersion
-			shallowEventCopy.Metadata.SourceTpConfig = source.DgSourceTrackingPlanConfig.Config
-			shallowEventCopy.Metadata.MergedTpConfig = source.DgSourceTrackingPlanConfig.GetMergedConfig(commonMetadataFromSingularEvent.EventType)
-
-			groupedEventsBySourceId[SourceIDT(sourceID)] = append(groupedEventsBySourceId[SourceIDT(sourceID)], shallowEventCopy)
-
-			if proc.isReportingEnabled() {
-				proc.updateMetricMaps(inCountMetadataMap, outCountMap, connectionDetailsMap, destFilterStatusDetailMap, event, jobsdb.Succeeded.State, reportingTypes.DESTINATION_FILTER, func() json.RawMessage { return []byte(`{}`) }, nil)
-			}
-		}
-	}
-
-	if len(statusList) != len(jobList) {
-		panic(fmt.Errorf("len(statusList):%d != len(jobList):%d", len(statusList), len(jobList)))
-	}
-
-	return proc.generateTransformationMessage(
-		&preTransformationMessage{
-			partition:                    partition,
-			subJobs:                      subJobs,
-			eventSchemaJobs:              eventSchemaJobs,
-			archivalJobs:                 archivalJobs,
-			connectionDetailsMap:         connectionDetailsMap,
-			statusDetailsMap:             statusDetailsMap,
-			reportMetrics:                reportMetrics,
-			destFilterStatusDetailMap:    destFilterStatusDetailMap,
-			inCountMetadataMap:           inCountMetadataMap,
-			inCountMap:                   inCountMap,
-			outCountMap:                  outCountMap,
-			totalEvents:                  totalEvents,
-			marshalStart:                 marshalStart,
-			groupedEventsBySourceId:      groupedEventsBySourceId,
-			eventsByMessageID:            eventsByMessageID,
-			procErrorJobs:                procErrorJobs,
-			jobIDToSpecificDestMapOnly:   jobIDToSpecificDestMapOnly,
-			groupedEvents:                groupedEvents,
-			uniqueMessageIdsBySrcDestKey: uniqueMessageIdsBySrcDestKey,
-			statusList:                   statusList,
-			jobList:                      jobList,
-			start:                        start,
-			sourceDupStats:               sourceDupStats,
-			dedupKeys:                    dedupKeys,
-		})
-}
-
-=======
->>>>>>> 4854220d
 type transformationMessage struct {
 	groupedEvents map[string][]types.TransformerEvent
 
@@ -3265,27 +2927,24 @@
 	if transformAt == "processor" || (transformAt == "router" && !transformAtFromFeaturesFile) {
 		proc.logger.Debug("Dest Transform input size", len(eventsToTransform))
 		s := time.Now()
-		var response types.Response
 		if !proc.config.enableTransformationV2 {
 			response = proc.transformer.Transform(ctx, eventsToTransform, proc.config.transformBatchSize.Load())
-<<<<<<< HEAD
 		} else {
-			client, err := proc.transformerManager.GetServiceClient("destination_transformer")
+			client, err := proc.transformerManager.GetServiceClient("user_transformer")
 			if err != nil {
 				proc.logger.Error("Error getting destination transformer client", err)
 				panic(err)
 			}
 			response = client.SendRequest(ctx, eventsToTransform, proc.config.transformBatchSize.Load())
 		}
-=======
-			proc.handleWarehouseTransformations(ctx, eventsToTransform, response, commonMetaData, eventsByMessageID)
->>>>>>> 4854220d
+
+		proc.handleWarehouseTransformations(ctx, eventsToTransform, response, commonMetaData, eventsByMessageID)
 
 		destTransformationStat := proc.newDestinationTransformationStat(sourceID, workspaceID, transformAt, destination)
 		destTransformationStat.transformTime.Since(s)
-		transformAt = "processor"
 
 		proc.logger.Debugf("Dest Transform output size %d", len(response.Events))
+		trace.Logf(ctx, "DestTransform", "output size %d", len(response.Events))
 
 		nonSuccessMetrics := proc.getNonSuccessfulMetrics(
 			response, commonMetaData, eventsByMessageID,
@@ -3343,7 +3002,6 @@
 		}
 		// REPORTING - PROCESSOR metrics - END
 	}
-
 	// Save the JSON in DB. This is what the router uses
 	for i := range response.Events {
 		destEventJSON, err := jsonfast.Marshal(response.Events[i].Output)
@@ -3406,7 +3064,9 @@
 			proc.logger.Errorf("[Processor] Failed to marshal parameters object. Parameters: %v", params)
 			panic(err)
 		}
-
+		if destType == "POSTGRES" {
+			proc.logger.Info("%v", string(destEventJSON))
+		}
 		newJob := jobsdb.JobT{
 			UUID:         id,
 			UserID:       rudderID,
@@ -3436,9 +3096,9 @@
 
 func (proc *Handle) handleWarehouseTransformations(
 	ctx context.Context,
-	eventsToTransform []transformer.TransformerEvent,
-	pResponse transformer.Response,
-	commonMetaData *transformer.Metadata,
+	eventsToTransform []types.TransformerEvent,
+	pResponse types.Response,
+	commonMetaData *types.Metadata,
 	eventsByMessageID map[string]types.SingularEventWithReceivedAt,
 ) {
 	if len(eventsToTransform) == 0 {
