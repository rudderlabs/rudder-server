--- conflicted
+++ resolved
@@ -943,17 +943,11 @@
 				//event
 				backendEnabledDestTypes := getBackendEnabledDestinationTypes(writeKey)
 				enabledDestTypes := integrations.FilterClientIntegrations(singularEvent, backendEnabledDestTypes)
-<<<<<<< HEAD
-				sourceForSingularEvent := getSourceByWriteKey(writeKey)
-=======
-				workspaceID := proc.backendConfig.GetWorkspaceIDForWriteKey(writeKey)
-				workspaceLibraries := proc.backendConfig.GetWorkspaceLibrariesForWorkspaceID(workspaceID)
 				sourceForSingularEvent, sourceIdError := getSourceByWriteKey(writeKey)
 				if sourceIdError != nil {
 					proc.logger.Error("Dropping Job since Source not found for writeKey : ", writeKey)
 					continue
 				}
->>>>>>> b15b4fdc
 
 				// proc.logger.Debug("=== enabledDestTypes ===", enabledDestTypes)
 				if len(enabledDestTypes) == 0 {
@@ -962,7 +956,6 @@
 				}
 
 				commonMetadataFromSingularEvent := makeCommonMetadataFromSingularEvent(singularEvent, batchEvent, receivedAt, sourceForSingularEvent)
-<<<<<<< HEAD
 
 				_, ok = groupedEventsBySourceID[commonMetadataFromSingularEvent.SourceID]
 				if !ok {
@@ -987,47 +980,6 @@
 						shallowEventCopy.Metadata.TrackingPlanVersion = 1
 						shallowEventCopy.Metadata.SourceTpConfig = source.DgSourceTrackingPlanConfig.Config
 						break
-=======
-				enabledDestinationsMap := map[string][]backendconfig.DestinationT{}
-				for _, destType := range enabledDestTypes {
-					enabledDestinationsList := getEnabledDestinations(writeKey, destType)
-					enabledDestinationsMap[destType] = enabledDestinationsList
-
-					// Adding a singular event multiple times if there are multiple destinations of same type
-					for _, destination := range enabledDestinationsList {
-						shallowEventCopy := transformer.TransformerEventT{}
-						shallowEventCopy.Message = singularEvent
-						shallowEventCopy.Destination = reflect.ValueOf(destination).Interface().(backendconfig.DestinationT)
-						shallowEventCopy.Libraries = workspaceLibraries
-						//TODO: Test for multiple workspaces ex: hosted data plane
-						/* Stream destinations does not need config in transformer. As the Kafka destination config
-						holds the ca-certificate and it depends on user input, it may happen that they provide entire
-						certificate chain. So, that will make the payload huge while sending a batch of events to transformer,
-						it may result into payload larger than accepted by transformer. So, discarding destination config from being
-						sent to transformer for such destination. */
-						if misc.ContainsString(customDestinations, destType) {
-							shallowEventCopy.Destination.Config = nil
-						}
-
-						shallowEventCopy.Message["request_ip"] = requestIP
-
-						enhanceWithTimeFields(&shallowEventCopy, singularEvent, receivedAt)
-						enhanceWithMetadata(commonMetadataFromSingularEvent, &shallowEventCopy, destination)
-
-						metadata := shallowEventCopy.Metadata
-						srcAndDestKey := getKeyFromSourceAndDest(metadata.SourceID, metadata.DestinationID)
-						//We have at-least one event so marking it good
-						_, ok = groupedEvents[srcAndDestKey]
-						if !ok {
-							groupedEvents[srcAndDestKey] = make([]transformer.TransformerEventT, 0)
-						}
-						groupedEvents[srcAndDestKey] = append(groupedEvents[srcAndDestKey],
-							shallowEventCopy)
-						if _, ok := uniqueMessageIdsBySrcDestKey[srcAndDestKey]; !ok {
-							uniqueMessageIdsBySrcDestKey[srcAndDestKey] = make(map[string]struct{})
-						}
-						uniqueMessageIdsBySrcDestKey[srcAndDestKey][commonMetadataFromSingularEvent.MessageID] = struct{}{}
->>>>>>> b15b4fdc
 					}
 				}
 				groupedEventsBySourceID[commonMetadataFromSingularEvent.SourceID] = append(groupedEventsBySourceID[commonMetadataFromSingularEvent.SourceID],
@@ -1069,6 +1021,11 @@
 				//		}
 				//		groupedEvents[srcAndDestKey] = append(groupedEvents[srcAndDestKey],
 				//			shallowEventCopy)
+				//		if _, ok := uniqueMessageIdsBySrcDestKey[srcAndDestKey]; !ok {
+				//			uniqueMessageIdsBySrcDestKey[srcAndDestKey] = make(map[string]struct{})
+				//		}
+				//		uniqueMessageIdsBySrcDestKey[srcAndDestKey][commonMetadataFromSingularEvent.MessageID] = struct{}{}
+				//
 				//	}
 				//}
 
@@ -1144,7 +1101,7 @@
 			continue
 		}
 		startedAt := time.Now()
-		response := proc.transformer.Validate(eventList, integrations.GetTrackingPlanValidationURL(), userTransformBatchSize, false)
+		response := proc.transformer.Validate(eventList, integrations.GetTrackingPlanValidationURL(), userTransformBatchSize)
 		endedAt := time.Now()
 		timeTaken := endedAt.Sub(startedAt).Seconds()
 		fmt.Println(response, timeTaken)
@@ -1256,11 +1213,6 @@
 			DestinationID:   destID,
 			DestinationType: destination.DestinationDefinition.Name,
 		}
-<<<<<<< HEAD
-		destStat := proc.destStats[destID]
-		destStat.numEvents.Count(len(eventList))
-=======
->>>>>>> b15b4fdc
 
 		configSubscriberLock.RLock()
 		destType := destinationIDtoTypeMap[destID]
