--- conflicted
+++ resolved
@@ -1433,12 +1433,6 @@
 
 func ConvertToFilteredTransformerResponse(events []transformer.TransformerEventT, filterUnsupportedMessageTypes bool) transformer.ResponseT {
 	var responses []transformer.TransformerResponseT
-<<<<<<< HEAD
-	for i := range events {
-		event := &events[i]
-		resp := transformer.TransformerResponseT{Output: event.Message, StatusCode: 200, Metadata: event.Metadata}
-		responses = append(responses, resp)
-=======
 	var failedEvents []transformer.TransformerResponseT
 
 	// filter unsupported message types
@@ -1472,7 +1466,6 @@
 			resp = transformer.TransformerResponseT{Output: event.Message, StatusCode: 200, Metadata: event.Metadata}
 			responses = append(responses, resp)
 		}
->>>>>>> fc99c696
 	}
 
 	return transformer.ResponseT{Events: responses, FailedEvents: failedEvents}
