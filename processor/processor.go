--- conflicted
+++ resolved
@@ -1759,39 +1759,13 @@
 		AfterJobID:       nextJobID,
 	})
 	totalEvents := 0
-<<<<<<< HEAD
 	totalPayloadBytes := 0
-	for _, job := range retryList {
-=======
 	for _, job := range unprocessedList {
->>>>>>> 16dac8c8
 		totalEvents += job.EventCount
 		totalPayloadBytes += len(job.EventPayload)
 	}
-
-<<<<<<< HEAD
-	// skip querying for unprocessed jobs if either retreived dbReadBatchSize or retreived maxEventToProcess
-	if !(len(retryList) >= dbReadBatchSize || totalEvents >= maxEventsToProcess) {
-		eventsLeftToProcess := maxEventsToProcess - totalEvents
-		toQuery = misc.MinInt(eventsLeftToProcess, dbReadBatchSize)
-		unprocessedList = proc.gatewayDB.GetUnprocessed(jobsdb.GetQueryParamsT{
-			CustomValFilters: []string{GWCustomVal},
-			JobCount:         toQuery,
-			EventCount:       eventsLeftToProcess,
-		})
-		for _, job := range unprocessedList {
-			totalEvents += job.EventCount
-			totalPayloadBytes += len(job.EventPayload)
-		}
-	}
-
-	proc.statDBR.End()
-=======
 	dbReadTime := time.Since(s)
-	defer func() {
-		proc.statDBR.SendTiming(dbReadTime)
-	}()
->>>>>>> 16dac8c8
+	defer proc.statDBR.SendTiming(dbReadTime)
 
 	// check if there is work to be done
 	if len(unprocessedList) == 0 {
@@ -1807,22 +1781,11 @@
 		}
 	}
 	proc.eventSchemasTime.End()
-<<<<<<< HEAD
-	// handle pending jobs
-	proc.statListSort.Start()
-	combinedList := append(unprocessedList, retryList...)
-	proc.logger.Debugf("Processor DB Read Complete. retryList: %v, unprocessedList: %v, total_requests: %v, total_events: %d", len(retryList), len(unprocessedList), len(combinedList), totalEvents)
-	proc.pStatsDBR.End(len(combinedList))
-	proc.statGatewayDBR.Count(len(combinedList))
-	proc.statPayloadInBytes.Count(totalPayloadBytes)
-
-	proc.pStatsDBR.Print()
-=======
->>>>>>> 16dac8c8
 
 	proc.logger.Debugf("Processor DB Read Complete. unprocessedList: %v total_events: %d", len(unprocessedList), totalEvents)
 	proc.pStatsDBR.Rate(len(unprocessedList), time.Since(s))
 	proc.statGatewayDBR.Count(len(unprocessedList))
+	proc.statPayloadInBytes.Count(totalPayloadBytes)
 
 	proc.pStatsDBR.Print()
 
