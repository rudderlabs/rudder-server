--- conflicted
+++ resolved
@@ -1453,10 +1453,6 @@
 		userTransformationStat.numEvents.Count(len(eventList))
 		proc.logger.Debug("Custom Transform input size", len(eventList))
 
-<<<<<<< HEAD
-		userTransformationStat.transformTime.Start()
-=======
->>>>>>> 9ea9b9a7
 		startedAt := time.Now()
 		response = proc.transformer.Transform(eventList, integrations.GetUserTransformURL(), userTransformBatchSize)
 		d := time.Since(startedAt)
@@ -1572,11 +1568,7 @@
 		}
 
 		//Need to replace UUID his with messageID from client
-<<<<<<< HEAD
-		id := uuid.NewV4()
-=======
 		id := uuid.Must(uuid.NewV4())
->>>>>>> 9ea9b9a7
 		// read source_id from metadata that is replayed back from transformer
 		// in case of custom transformations metadata of first event is returned along with all events in session
 		// source_id will be same for all events belong to same user in a session
