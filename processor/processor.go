package processor

import (
	"bytes"
	"context"
	"encoding/json"
	"errors"
	"fmt"
	"io"
	"math"
	"net/http"
	"reflect"
	"strconv"
	"strings"
	"sync"
	"time"

	"github.com/rudderlabs/rudder-server/router"

	"github.com/rudderlabs/rudder-server/router/batchrouter"
	"github.com/rudderlabs/rudder-server/services/dedup"
	"golang.org/x/sync/errgroup"

	uuid "github.com/gofrs/uuid"
	"github.com/rudderlabs/rudder-server/admin"
	"github.com/rudderlabs/rudder-server/config"
	backendconfig "github.com/rudderlabs/rudder-server/config/backend-config"
	event_schema "github.com/rudderlabs/rudder-server/event-schema"
	"github.com/rudderlabs/rudder-server/jobsdb"
	"github.com/rudderlabs/rudder-server/processor/integrations"
	"github.com/rudderlabs/rudder-server/processor/stash"
	"github.com/rudderlabs/rudder-server/processor/transformer"
	"github.com/rudderlabs/rudder-server/rruntime"
	destinationdebugger "github.com/rudderlabs/rudder-server/services/debugger/destination"
	transformationdebugger "github.com/rudderlabs/rudder-server/services/debugger/transformation"
	"github.com/rudderlabs/rudder-server/services/stats"
	"github.com/rudderlabs/rudder-server/utils"
	"github.com/rudderlabs/rudder-server/utils/logger"
	"github.com/rudderlabs/rudder-server/utils/misc"
	"github.com/rudderlabs/rudder-server/utils/types"
	"github.com/tidwall/gjson"
)

func RegisterAdminHandlers(readonlyProcErrorDB jobsdb.ReadonlyJobsDB) {
	admin.RegisterAdminHandler("ProcErrors", &stash.StashRpcHandler{ReadOnlyJobsDB: readonlyProcErrorDB})
}

type PauseT struct {
	respChannel chan bool
}

//HandleT is an handle to this object used in main.go
type HandleT struct {
	paused                         bool
	pauseLock                      sync.Mutex
	pauseChannel                   chan *PauseT
	resumeChannel                  chan bool
	backendConfig                  backendconfig.BackendConfig
	stats                          stats.Stats
	gatewayDB                      jobsdb.JobsDB
	routerDB                       jobsdb.JobsDB
	batchRouterDB                  jobsdb.JobsDB
	errorDB                        jobsdb.JobsDB
	transformer                    transformer.Transformer
	pStatsJobs                     *misc.PerfStats
	pStatsDBR                      *misc.PerfStats
	statGatewayDBR                 stats.RudderStats
	pStatsDBW                      *misc.PerfStats
	statGatewayDBW                 stats.RudderStats
	statRouterDBW                  stats.RudderStats
	statBatchRouterDBW             stats.RudderStats
	statProcErrDBW                 stats.RudderStats
	transformEventsByTimeMutex     sync.RWMutex
	destTransformEventsByTimeTaken transformRequestPQ
	userTransformEventsByTimeTaken transformRequestPQ
	statDBR                        stats.RudderStats
	statDBW                        stats.RudderStats
	statLoopTime                   stats.RudderStats
	eventSchemasTime               stats.RudderStats
	validateEventsTime             stats.RudderStats
	processJobsTime                stats.RudderStats
	statSessionTransform           stats.RudderStats
	statUserTransform              stats.RudderStats
	statDestTransform              stats.RudderStats
	marshalSingularEvents          stats.RudderStats
	destProcessing                 stats.RudderStats
	pipeProcessing                 stats.RudderStats
	statNumRequests                stats.RudderStats
	statNumEvents                  stats.RudderStats
	statDBReadRequests             stats.RudderStats
	statDBReadEvents               stats.RudderStats
	statDBReadPayloadBytes         stats.RudderStats
	lastJobID                      int64
	statDBReadOutOfOrder           stats.RudderStats
	statDBReadOutOfSequence        stats.RudderStats
	statMarkExecuting              stats.RudderStats
	statDBWriteStatusTime          stats.RudderStats
	statDBWriteJobsTime            stats.RudderStats
	statDBWriteRouterPayloadBytes  stats.RudderStats
	statDBWriteBatchPayloadBytes   stats.RudderStats
	statDBWriteRouterEvents        stats.RudderStats
	statDBWriteBatchEvents         stats.RudderStats
	statDestNumOutputEvents        stats.RudderStats
	statBatchDestNumOutputEvents   stats.RudderStats
	logger                         logger.LoggerI
	eventSchemaHandler             types.EventSchemasI
	dedupHandler                   dedup.DedupI
	reporting                      types.ReportingI
	reportingEnabled               bool
	transformerFeatures            json.RawMessage
	readLoopSleep                  time.Duration
	maxLoopSleep                   time.Duration

	backgroundWait   func() error
	backgroundCancel context.CancelFunc
}

var defaultTransformerFeatures = `{
	"routerTransform": {
	  "MARKETO": true,
	  "HS": true
	}
  }`

var mainLoopTimeout = 200 * time.Millisecond
var featuresRetryMaxAttempts = 10

type DestStatT struct {
	numEvents              stats.RudderStats
	numOutputSuccessEvents stats.RudderStats
	numOutputFailedEvents  stats.RudderStats
	transformTime          stats.RudderStats
}

type ParametersT struct {
	SourceID                string      `json:"source_id"`
	DestinationID           string      `json:"destination_id"`
	ReceivedAt              string      `json:"received_at"`
	TransformAt             string      `json:"transform_at"`
	MessageID               string      `json:"message_id"`
	GatewayJobID            int64       `json:"gateway_job_id"`
	SourceBatchID           string      `json:"source_batch_id"`
	SourceTaskID            string      `json:"source_task_id"`
	SourceTaskRunID         string      `json:"source_task_run_id"`
	SourceJobID             string      `json:"source_job_id"`
	SourceJobRunID          string      `json:"source_job_run_id"`
	EventName               string      `json:"event_name"`
	EventType               string      `json:"event_type"`
	SourceDefinitionID      string      `json:"source_definition_id"`
	DestinationDefinitionID string      `json:"destination_definition_id"`
	SourceCategory          string      `json:"source_category"`
	RecordID                interface{} `json:"record_id"`
}

type MetricMetadata struct {
	sourceID                string
	destinationID           string
	sourceBatchID           string
	sourceTaskID            string
	sourceTaskRunID         string
	sourceJobID             string
	sourceJobRunID          string
	sourceDefinitionID      string
	destinationDefinitionID string
	sourceCategory          string
}

type WriteKeyT string
type SourceIDT string

const USER_TRANSFORMATION = "USER_TRANSFORMATION"
const DEST_TRANSFORMATION = "DEST_TRANSFORMATION"

func buildStatTags(sourceID, workspaceID string, destination backendconfig.DestinationT, transformationType string) map[string]string {
	var module = "router"
	if batchrouter.IsObjectStorageDestination(destination.DestinationDefinition.Name) {
		module = "batch_router"
	}
	if batchrouter.IsWarehouseDestination(destination.DestinationDefinition.Name) {
		module = "warehouse"
	}

	return map[string]string{
		"module":         module,
		"destination":    destination.ID,
		"destType":       destination.DestinationDefinition.Name,
		"source":         sourceID,
		"workspaceId":    workspaceID,
		"transformation": transformationType,
	}
}

func (proc *HandleT) newUserTransformationStat(sourceID, workspaceID string, destination backendconfig.DestinationT) *DestStatT {
	tags := buildStatTags(sourceID, workspaceID, destination, USER_TRANSFORMATION)

	tags["transformation_id"] = destination.Transformations[0].ID
	tags["transformation_version_id"] = destination.Transformations[0].VersionID

	numEvents := proc.stats.NewTaggedStat("proc_num_ut_input_events", stats.CountType, tags)
	numOutputSuccessEvents := proc.stats.NewTaggedStat("proc_num_ut_output_success_events", stats.CountType, tags)
	numOutputFailedEvents := proc.stats.NewTaggedStat("proc_num_ut_output_failed_events", stats.CountType, tags)
	transformTime := proc.stats.NewTaggedStat("proc_user_transform", stats.TimerType, tags)

	return &DestStatT{
		numEvents:              numEvents,
		numOutputSuccessEvents: numOutputSuccessEvents,
		numOutputFailedEvents:  numOutputFailedEvents,
		transformTime:          transformTime,
	}
}

func (proc *HandleT) newDestinationTransformationStat(sourceID, workspaceID, transformAt string, destination backendconfig.DestinationT) *DestStatT {
	tags := buildStatTags(sourceID, workspaceID, destination, DEST_TRANSFORMATION)

	tags["transform_at"] = transformAt

	numEvents := proc.stats.NewTaggedStat("proc_num_dt_input_events", stats.CountType, tags)
	numOutputSuccessEvents := proc.stats.NewTaggedStat("proc_num_dt_output_success_events", stats.CountType, tags)
	numOutputFailedEvents := proc.stats.NewTaggedStat("proc_num_dt_output_failed_events", stats.CountType, tags)
	destTransform := proc.stats.NewTaggedStat("proc_dest_transform", stats.TimerType, tags)

	return &DestStatT{
		numEvents:              numEvents,
		numOutputSuccessEvents: numOutputSuccessEvents,
		numOutputFailedEvents:  numOutputFailedEvents,
		transformTime:          destTransform,
	}
}

//Print the internal structure
func (proc *HandleT) Print() {
	if !proc.logger.IsDebugLevel() {
		return
	}
}

func Init() {
	loadConfig()
	pkgLogger = logger.NewLogger().Child("processor")
}

// NewProcessor creates a new Processor intanstace
func NewProcessor() *HandleT {
	return &HandleT{
		transformer: transformer.NewTransformer(),
	}
}

func (proc *HandleT) Status() interface{} {
	proc.transformEventsByTimeMutex.RLock()
	defer proc.transformEventsByTimeMutex.RUnlock()
	statusRes := make(map[string][]TransformRequestT)
	for _, pqDestEvent := range proc.destTransformEventsByTimeTaken {
		statusRes["dest-transformer"] = append(statusRes["dest-transformer"], *pqDestEvent)
	}
	for _, pqUserEvent := range proc.userTransformEventsByTimeTaken {
		statusRes["user-transformer"] = append(statusRes["user-transformer"], *pqUserEvent)
	}

	if enableDedup {
		proc.dedupHandler.PrintHistogram()
	}

	return statusRes
}

//Setup initializes the module
func (proc *HandleT) Setup(backendConfig backendconfig.BackendConfig, gatewayDB jobsdb.JobsDB, routerDB jobsdb.JobsDB, batchRouterDB jobsdb.JobsDB, errorDB jobsdb.JobsDB, clearDB *bool, reporting types.ReportingI) {
	proc.pauseChannel = make(chan *PauseT)
	proc.resumeChannel = make(chan bool)
	proc.reporting = reporting
	config.RegisterBoolConfigVariable(types.DEFAULT_REPORTING_ENABLED, &proc.reportingEnabled, false, "Reporting.enabled")
	proc.logger = pkgLogger
	proc.backendConfig = backendConfig
	proc.stats = stats.DefaultStats

	proc.readLoopSleep = readLoopSleep
	proc.maxLoopSleep = maxLoopSleep

	proc.gatewayDB = gatewayDB
	proc.routerDB = routerDB
	proc.batchRouterDB = batchRouterDB
	proc.errorDB = errorDB
	proc.pStatsJobs = &misc.PerfStats{}
	proc.pStatsDBR = &misc.PerfStats{}
	proc.pStatsDBW = &misc.PerfStats{}
	proc.userTransformEventsByTimeTaken = make([]*TransformRequestT, 0, transformTimesPQLength)
	proc.destTransformEventsByTimeTaken = make([]*TransformRequestT, 0, transformTimesPQLength)
	proc.pStatsJobs.Setup("ProcessorJobs")
	proc.pStatsDBR.Setup("ProcessorDBRead")
	proc.pStatsDBW.Setup("ProcessorDBWrite")

	proc.statGatewayDBR = proc.stats.NewStat("processor.gateway_db_read", stats.CountType)
	proc.statGatewayDBW = proc.stats.NewStat("processor.gateway_db_write", stats.CountType)
	proc.statRouterDBW = proc.stats.NewStat("processor.router_db_write", stats.CountType)
	proc.statBatchRouterDBW = proc.stats.NewStat("processor.batch_router_db_write", stats.CountType)
	proc.statDBR = proc.stats.NewStat("processor.gateway_db_read_time", stats.TimerType)
	proc.statDBW = proc.stats.NewStat("processor.gateway_db_write_time", stats.TimerType)
	proc.statProcErrDBW = proc.stats.NewStat("processor.proc_err_db_write", stats.CountType)
	proc.statLoopTime = proc.stats.NewStat("processor.loop_time", stats.TimerType)
	proc.statMarkExecuting = proc.stats.NewStat("processor.mark_executing", stats.TimerType)
	proc.eventSchemasTime = proc.stats.NewStat("processor.event_schemas_time", stats.TimerType)
	proc.validateEventsTime = proc.stats.NewStat("processor.validate_events_time", stats.TimerType)
	proc.processJobsTime = proc.stats.NewStat("processor.process_jobs_time", stats.TimerType)
	proc.statSessionTransform = proc.stats.NewStat("processor.session_transform_time", stats.TimerType)
	proc.statUserTransform = proc.stats.NewStat("processor.user_transform_time", stats.TimerType)
	proc.statDestTransform = proc.stats.NewStat("processor.dest_transform_time", stats.TimerType)
	proc.marshalSingularEvents = proc.stats.NewStat("processor.marshal_singular_events", stats.TimerType)
	proc.destProcessing = proc.stats.NewStat("processor.dest_processing", stats.TimerType)
	proc.pipeProcessing = proc.stats.NewStat("processor.pipe_processing", stats.TimerType)
	proc.statNumRequests = proc.stats.NewStat("processor.num_requests", stats.CountType)
	proc.statNumEvents = proc.stats.NewStat("processor.num_events", stats.CountType)

	proc.statDBReadRequests = proc.stats.NewStat("processor.db_read_requests", stats.HistogramType)
	proc.statDBReadEvents = proc.stats.NewStat("processor.db_read_events", stats.HistogramType)
	proc.statDBReadPayloadBytes = proc.stats.NewStat("processor.db_read_payload_bytes", stats.HistogramType)

	proc.statDBReadOutOfOrder = proc.stats.NewStat("processor.db_read_out_of_order", stats.CountType)
	proc.statDBReadOutOfSequence = proc.stats.NewStat("processor.db_read_out_of_sequence", stats.CountType)

	proc.statDBWriteJobsTime = proc.stats.NewStat("processor.db_write_jobs_time", stats.TimerType)
	proc.statDBWriteStatusTime = proc.stats.NewStat("processor.db_write_status_time", stats.TimerType)
	proc.statDBWriteRouterPayloadBytes = proc.stats.NewTaggedStat("processor.db_write_payload_bytes", stats.HistogramType, stats.Tags{
		"module": "router",
	})
	proc.statDBWriteBatchPayloadBytes = proc.stats.NewTaggedStat("processor.db_write_payload_bytes", stats.HistogramType, stats.Tags{
		"module": "batch_router",
	})
	proc.statDBWriteRouterEvents = proc.stats.NewTaggedStat("processor.db_write_events", stats.HistogramType, stats.Tags{
		"module": "router",
	})
	proc.statDBWriteBatchEvents = proc.stats.NewTaggedStat("processor.db_write_events", stats.HistogramType, stats.Tags{
		"module": "batch_router",
	})

	// Add a separate tag for batch router
	proc.statDestNumOutputEvents = proc.stats.NewTaggedStat("processor.num_output_events", stats.CountType, stats.Tags{
		"module": "router",
	})
	proc.statBatchDestNumOutputEvents = proc.stats.NewTaggedStat("processor.num_output_events", stats.CountType, stats.Tags{
		"module": "batch_router",
	})
	admin.RegisterStatusHandler("processor", proc)
	if enableEventSchemasFeature {
		proc.eventSchemaHandler = event_schema.GetInstance()
	}
	if enableDedup {
		proc.dedupHandler = dedup.GetInstance(clearDB)
	}

	ctx, cancel := context.WithCancel(context.Background())
	g, ctx := errgroup.WithContext(ctx)

	proc.backgroundWait = g.Wait
	proc.backgroundCancel = cancel

	rruntime.Go(func() {
		proc.backendConfigSubscriber()
	})

	g.Go(misc.WithBugsnag(func() error {
		proc.syncTransformerFeatureJson(ctx)
		return nil
	}))

	g.Go(misc.WithBugsnag(func() error {
		router.CleanFailedRecordsTableProcess(ctx)
		return nil
	}))

	proc.transformer.Setup()

	proc.crashRecover()
}

// Start starts this processor's main loops.
func (proc *HandleT) Start(ctx context.Context) {
	g, ctx := errgroup.WithContext(ctx)

	g.Go(misc.WithBugsnag(func() error {
		if err := proc.backendConfig.WaitForConfig(ctx); err != nil {
			return err
		}
		if enablePipelining {
			proc.pipelineWithPause(ctx, proc.mainPipeline)
		} else {
			proc.mainLoop(ctx)
		}
		return nil
	}))

	g.Go(misc.WithBugsnag(func() error {
		st := stash.New()
		st.Setup(proc.errorDB)
		st.Start(ctx)
		return nil
	}))

	_ = g.Wait()
}

func (proc *HandleT) Shutdown() {
	proc.backgroundCancel()
	_ = proc.backgroundWait()
}

var (
	enablePipelining          bool
	pipelineBufferedItems     int
	readLoopSleep             time.Duration
	maxLoopSleep              time.Duration
	loopSleep                 time.Duration // DEPRECATED: used only on the old mainLoop
	fixedLoopSleep            time.Duration // DEPRECATED: used only on the old mainLoop
	maxEventsToProcess        int
	transformBatchSize        int
	userTransformBatchSize    int
	writeKeyDestinationMap    map[string][]backendconfig.DestinationT
	writeKeySourceMap         map[string]backendconfig.SourceT
	destinationIDtoTypeMap    map[string]string
	batchDestinations         []string
	configSubscriberLock      sync.RWMutex
	customDestinations        []string
	pkgLogger                 logger.LoggerI
	enableEventSchemasFeature bool
	enableEventSchemasAPIOnly bool
	enableDedup               bool
	enableEventCount          bool
	transformTimesPQLength    int
	captureEventNameStats     bool
	transformerURL            string
	pollInterval              time.Duration
	isUnLocked                bool
	GWCustomVal               string
)

func loadConfig() {
	config.RegisterBoolConfigVariable(true, &enablePipelining, false, "Processor.enablePipelining")
<<<<<<< HEAD
	config.RegisterIntConfigVariable(1, &pipelineBufferedItems, false, 1, "Processor.pipelineBufferedItems")
=======
	config.RegisterIntConfigVariable(1, &pipelineBufferedItems, true, 1, "Processor.pipelineBufferedItems")
>>>>>>> 27edca7d
	config.RegisterDurationConfigVariable(time.Duration(5000), &maxLoopSleep, true, time.Millisecond, []string{"Processor.maxLoopSleep", "Processor.maxLoopSleepInMS"}...)
	config.RegisterDurationConfigVariable(time.Duration(200), &readLoopSleep, true, time.Millisecond, "Processor.readLoopSleep")
	//DEPRECATED: used only on the old mainLoop:
	config.RegisterDurationConfigVariable(time.Duration(10), &loopSleep, true, time.Millisecond, []string{"Processor.loopSleep", "Processor.loopSleepInMS"}...)
	//DEPRECATED: used only on the old mainLoop:
	config.RegisterDurationConfigVariable(time.Duration(0), &fixedLoopSleep, true, time.Millisecond, []string{"Processor.fixedLoopSleep", "Processor.fixedLoopSleepInMS"}...)
	config.RegisterIntConfigVariable(100, &transformBatchSize, true, 1, "Processor.transformBatchSize")
	config.RegisterIntConfigVariable(200, &userTransformBatchSize, true, 1, "Processor.userTransformBatchSize")
	// Enable dedup of incoming events by default
	config.RegisterBoolConfigVariable(false, &enableDedup, false, "Dedup.enableDedup")
	config.RegisterBoolConfigVariable(true, &enableEventCount, true, "Processor.enableEventCount")
	// EventSchemas feature. false by default
	config.RegisterBoolConfigVariable(false, &enableEventSchemasFeature, false, "EventSchemas.enableEventSchemasFeature")
	config.RegisterBoolConfigVariable(false, &enableEventSchemasAPIOnly, false, "EventSchemas.enableEventSchemasAPIOnly")
	config.RegisterIntConfigVariable(10000, &maxEventsToProcess, true, 1, "Processor.maxLoopProcessEvents")

	batchDestinations, customDestinations = misc.LoadDestinations()
	config.RegisterIntConfigVariable(5, &transformTimesPQLength, false, 1, "Processor.transformTimesPQLength")
	// Capture event name as a tag in event level stats
	config.RegisterBoolConfigVariable(false, &captureEventNameStats, true, "Processor.Stats.captureEventName")
	transformerURL = config.GetEnv("DEST_TRANSFORM_URL", "http://localhost:9090")
	config.RegisterDurationConfigVariable(time.Duration(5), &pollInterval, false, time.Second, []string{"Processor.pollInterval", "Processor.pollIntervalInS"}...)
	// GWCustomVal is used as a key in the jobsDB customval column
	config.RegisterStringConfigVariable("GW", &GWCustomVal, false, "Gateway.CustomVal")
}

// syncTransformerFeatureJson polls the transformer feature json endpoint,
//	updates the transformer feature map.
// It will set isUnLocked to true if it successfully fetches the transformer feature json at least once.
func (proc *HandleT) syncTransformerFeatureJson(ctx context.Context) {
	for {
		for i := 0; i < featuresRetryMaxAttempts; i++ {
			if ctx.Err() != nil {
				return
			}

			url := transformerURL + "/features"
			req, err := http.NewRequest("GET", url, bytes.NewReader([]byte{}))
			if err != nil {
				proc.logger.Error("error creating request - %s", err)
				time.Sleep(200 * time.Millisecond)
				continue
			}
			tr := &http.Transport{}
			client := &http.Client{Transport: tr}
			res, err := client.Do(req)

			if err != nil {
				proc.logger.Error("error sending request - %s", err)
				time.Sleep(200 * time.Millisecond)
				continue
			}
			if res.StatusCode == 200 {
				body, err := io.ReadAll(res.Body)
				if err == nil {
					proc.transformerFeatures = json.RawMessage(body)
					res.Body.Close()
					break
				}
				res.Body.Close()
				time.Sleep(200 * time.Millisecond)
				continue

			}
			if res.StatusCode == 404 {
				proc.transformerFeatures = json.RawMessage(defaultTransformerFeatures)
				break
			}
		}
		if proc.transformerFeatures != nil && !isUnLocked {
			isUnLocked = true
		}

		select {
		case <-ctx.Done():
			return
		case <-time.After(pollInterval):
		}
	}
}

//SetDisableDedupFeature overrides SetDisableDedupFeature configuration and returns previous value
func SetDisableDedupFeature(b bool) bool {
	prev := enableDedup
	enableDedup = b
	return prev
}

func SetMainLoopTimeout(timeout time.Duration) {
	mainLoopTimeout = timeout
}

func SetFeaturesRetryAttempts(overrideAttempts int) {
	featuresRetryMaxAttempts = overrideAttempts
}

func SetIsUnlocked(unlockVar bool) {
	isUnLocked = unlockVar
}

func (proc *HandleT) backendConfigSubscriber() {
	ch := make(chan utils.DataEvent)
	proc.backendConfig.Subscribe(ch, backendconfig.TopicProcessConfig)
	for {
		config := <-ch
		configSubscriberLock.Lock()
		writeKeyDestinationMap = make(map[string][]backendconfig.DestinationT)
		writeKeySourceMap = map[string]backendconfig.SourceT{}
		destinationIDtoTypeMap = make(map[string]string)
		sources := config.Data.(backendconfig.ConfigT)
		for _, source := range sources.Sources {
			writeKeySourceMap[source.WriteKey] = source
			if source.Enabled {
				writeKeyDestinationMap[source.WriteKey] = source.Destinations
				for _, destination := range source.Destinations {
					destinationIDtoTypeMap[destination.ID] = destination.DestinationDefinition.Name
				}
			}
		}
		configSubscriberLock.Unlock()
	}
}

func getSourceByWriteKey(writeKey string) (backendconfig.SourceT, error) {
	var err error
	configSubscriberLock.RLock()
	defer configSubscriberLock.RUnlock()
	source, ok := writeKeySourceMap[writeKey]
	if !ok {
		err = errors.New("source not found for writeKey")
		pkgLogger.Errorf(`Processor : source not found for writeKey: %s`, writeKey)
	}
	return source, err
}

func getEnabledDestinations(writeKey string, destinationName string) []backendconfig.DestinationT {
	configSubscriberLock.RLock()
	defer configSubscriberLock.RUnlock()
	var enabledDests []backendconfig.DestinationT
	for _, dest := range writeKeyDestinationMap[writeKey] {
		if destinationName == dest.DestinationDefinition.Name && dest.Enabled {
			enabledDests = append(enabledDests, dest)
		}
	}
	return enabledDests
}

func getBackendEnabledDestinationTypes(writeKey string) map[string]backendconfig.DestinationDefinitionT {
	configSubscriberLock.RLock()
	defer configSubscriberLock.RUnlock()
	var enabledDestinationTypes = make(map[string]backendconfig.DestinationDefinitionT)
	for _, destination := range writeKeyDestinationMap[writeKey] {
		if destination.Enabled {
			enabledDestinationTypes[destination.DestinationDefinition.DisplayName] = destination.DestinationDefinition
		}
	}
	return enabledDestinationTypes
}

func getTimestampFromEvent(event types.SingularEventT, field string) time.Time {
	var timestamp time.Time
	var ok bool
	if timestamp, ok = misc.GetParsedTimestamp(event[field]); !ok {
		timestamp = time.Now()
	}
	return timestamp
}

func enhanceWithTimeFields(event *transformer.TransformerEventT, singularEventMap types.SingularEventT, receivedAt time.Time) {
	// set timestamp skew based on timestamp fields from SDKs
	originalTimestamp := getTimestampFromEvent(singularEventMap, "originalTimestamp")
	sentAt := getTimestampFromEvent(singularEventMap, "sentAt")
	var timestamp time.Time
	var ok bool

	// use existing timestamp if it exists in the event, add new timestamp otherwise
	if timestamp, ok = misc.GetParsedTimestamp(event.Message["timestamp"]); !ok {
		// calculate new timestamp using using the formula
		// timestamp = receivedAt - (sentAt - originalTimestamp)
		timestamp = misc.GetChronologicalTimeStamp(receivedAt, sentAt, originalTimestamp)
	}

	// set all timestamps in RFC3339 format
	event.Message["receivedAt"] = receivedAt.Format(misc.RFC3339Milli)
	event.Message["originalTimestamp"] = originalTimestamp.Format(misc.RFC3339Milli)
	event.Message["sentAt"] = sentAt.Format(misc.RFC3339Milli)
	event.Message["timestamp"] = timestamp.Format(misc.RFC3339Milli)
}

func makeCommonMetadataFromSingularEvent(singularEvent types.SingularEventT, batchEvent *jobsdb.JobT, receivedAt time.Time, source backendconfig.SourceT) *transformer.MetadataT {
	commonMetadata := transformer.MetadataT{}

	eventBytes, err := json.Marshal(singularEvent)
	if err != nil {
		//Marshalling should never fail. But still panicking.
		panic(fmt.Errorf("[Processor] couldn't marshal singularEvent. singularEvent: %v", singularEvent))
	}
	commonMetadata.SourceID = gjson.GetBytes(batchEvent.Parameters, "source_id").Str
	commonMetadata.WorkspaceID = source.WorkspaceID
	commonMetadata.Namespace = config.GetKubeNamespace()
	commonMetadata.InstanceID = config.GetInstanceID()
	commonMetadata.RudderID = batchEvent.UserID
	commonMetadata.JobID = batchEvent.JobID
	commonMetadata.MessageID = misc.GetStringifiedData(singularEvent["messageId"])
	commonMetadata.ReceivedAt = receivedAt.Format(misc.RFC3339Milli)
	commonMetadata.SourceBatchID = gjson.GetBytes(eventBytes, "context.sources.batch_id").String()
	commonMetadata.SourceTaskID = gjson.GetBytes(eventBytes, "context.sources.task_id").String()
	commonMetadata.SourceTaskRunID = gjson.GetBytes(eventBytes, "context.sources.task_run_id").String()
	commonMetadata.SourceJobID = gjson.GetBytes(eventBytes, "context.sources.job_id").String()
	commonMetadata.SourceJobRunID = gjson.GetBytes(eventBytes, "context.sources.job_run_id").String()
	commonMetadata.RecordID = gjson.GetBytes(eventBytes, "recordId").Value()
	commonMetadata.SourceType = source.SourceDefinition.Name
	commonMetadata.SourceCategory = source.SourceDefinition.Category
	commonMetadata.EventName = misc.GetStringifiedData(singularEvent["event"])
	commonMetadata.EventType = misc.GetStringifiedData(singularEvent["type"])
	commonMetadata.SourceDefinitionID = source.SourceDefinition.ID
	return &commonMetadata
}

// add metadata to each singularEvent which will be returned by transformer in response
func enhanceWithMetadata(commonMetadata *transformer.MetadataT, event *transformer.TransformerEventT, destination backendconfig.DestinationT) {
	metadata := transformer.MetadataT{}
	metadata.SourceType = commonMetadata.SourceType
	metadata.SourceCategory = commonMetadata.SourceCategory
	metadata.SourceID = commonMetadata.SourceID
	metadata.WorkspaceID = commonMetadata.WorkspaceID
	metadata.Namespace = commonMetadata.Namespace
	metadata.InstanceID = commonMetadata.InstanceID
	metadata.RudderID = commonMetadata.RudderID
	metadata.JobID = commonMetadata.JobID
	metadata.MessageID = commonMetadata.MessageID
	metadata.ReceivedAt = commonMetadata.ReceivedAt
	metadata.SourceBatchID = commonMetadata.SourceBatchID
	metadata.SourceTaskID = commonMetadata.SourceTaskID
	metadata.SourceTaskRunID = commonMetadata.SourceTaskRunID
	metadata.RecordID = commonMetadata.RecordID
	metadata.SourceJobID = commonMetadata.SourceJobID
	metadata.SourceJobRunID = commonMetadata.SourceJobRunID
	metadata.EventName = commonMetadata.EventName
	metadata.EventType = commonMetadata.EventType
	metadata.SourceDefinitionID = commonMetadata.SourceDefinitionID
	metadata.DestinationID = destination.ID
	metadata.DestinationDefinitionID = destination.DestinationDefinition.ID
	metadata.DestinationType = destination.DestinationDefinition.Name
	if event.SessionID != "" {
		metadata.SessionID = event.SessionID
	}
	event.Metadata = metadata
}

func getKeyFromSourceAndDest(srcID string, destID string) string {
	return srcID + "::" + destID
}

func getSourceAndDestIDsFromKey(key string) (sourceID string, destID string) {
	fields := strings.Split(key, "::")
	return fields[0], fields[1]
}

func recordEventDeliveryStatus(jobsByDestID map[string][]*jobsdb.JobT) {
	for destID, jobs := range jobsByDestID {
		if !destinationdebugger.HasUploadEnabled(destID) {
			continue
		}
		for _, job := range jobs {
			var params map[string]interface{}
			err := json.Unmarshal(job.Parameters, &params)
			if err != nil {
				pkgLogger.Errorf("Error while UnMarshaling live event parameters: %w", err)
				continue
			}

			sourceID, _ := params["source_id"].(string)
			destID, _ := params["destination_id"].(string)
			procErr, _ := params["error"].(string)
			procErr = strconv.Quote(procErr)
			statusCode := fmt.Sprint(params["status_code"])
			sentAt := time.Now().Format(misc.RFC3339Milli)
			events := make([]map[string]interface{}, 0)
			err = json.Unmarshal(job.EventPayload, &events)
			if err != nil {
				pkgLogger.Errorf("Error while UnMarshaling live event payload: %w", err)
				continue
			}
			for i := range events {
				event := &events[i]
				eventPayload, err := json.Marshal(*event)
				if err != nil {
					pkgLogger.Errorf("Error while Marshaling live event payload: %w", err)
					continue
				}

				eventName := misc.GetStringifiedData(gjson.GetBytes(eventPayload, "event").String())
				eventType := misc.GetStringifiedData(gjson.GetBytes(eventPayload, "type").String())
				deliveryStatus := destinationdebugger.DeliveryStatusT{
					EventName:     eventName,
					EventType:     eventType,
					SentAt:        sentAt,
					DestinationID: destID,
					SourceID:      sourceID,
					Payload:       eventPayload,
					AttemptNum:    1,
					JobState:      jobsdb.Aborted.State,
					ErrorCode:     statusCode,
					ErrorResponse: []byte(fmt.Sprintf(`{"error": %s}`, procErr)),
				}
				destinationdebugger.RecordEventDeliveryStatus(destID, &deliveryStatus)
			}

		}
	}
}

func (proc *HandleT) getDestTransformerEvents(response transformer.ResponseT, commonMetaData transformer.MetadataT, destination backendconfig.DestinationT, stage string, trackingPlanEnabled bool) ([]transformer.TransformerEventT, []*types.PUReportedMetric, map[string]int64, map[string]MetricMetadata) {
	successMetrics := make([]*types.PUReportedMetric, 0)
	connectionDetailsMap := make(map[string]*types.ConnectionDetails)
	statusDetailsMap := make(map[string]*types.StatusDetail)
	successCountMap := make(map[string]int64)
	successCountMetadataMap := make(map[string]MetricMetadata)
	var eventsToTransform []transformer.TransformerEventT
	for _, userTransformedEvent := range response.Events {
		//Update metrics maps
		proc.updateMetricMaps(successCountMetadataMap, successCountMap, connectionDetailsMap, statusDetailsMap, userTransformedEvent, jobsdb.Succeeded.State, []byte(`{}`))

		eventMetadata := commonMetaData
		eventMetadata.MessageIDs = userTransformedEvent.Metadata.MessageIDs
		eventMetadata.MessageID = userTransformedEvent.Metadata.MessageID
		eventMetadata.JobID = userTransformedEvent.Metadata.JobID
		eventMetadata.SourceBatchID = userTransformedEvent.Metadata.SourceBatchID
		eventMetadata.SourceTaskID = userTransformedEvent.Metadata.SourceTaskID
		eventMetadata.SourceTaskRunID = userTransformedEvent.Metadata.SourceTaskRunID
		eventMetadata.SourceJobID = userTransformedEvent.Metadata.SourceJobID
		eventMetadata.SourceJobRunID = userTransformedEvent.Metadata.SourceJobRunID
		eventMetadata.RudderID = userTransformedEvent.Metadata.RudderID
		eventMetadata.ReceivedAt = userTransformedEvent.Metadata.ReceivedAt
		eventMetadata.SessionID = userTransformedEvent.Metadata.SessionID
		eventMetadata.EventName = userTransformedEvent.Metadata.EventName
		eventMetadata.EventType = userTransformedEvent.Metadata.EventType
		eventMetadata.SourceDefinitionID = userTransformedEvent.Metadata.SourceDefinitionID
		eventMetadata.DestinationDefinitionID = userTransformedEvent.Metadata.DestinationDefinitionID
		eventMetadata.SourceCategory = userTransformedEvent.Metadata.SourceCategory
		updatedEvent := transformer.TransformerEventT{
			Message:     userTransformedEvent.Output,
			Metadata:    eventMetadata,
			Destination: destination,
		}
		eventsToTransform = append(eventsToTransform, updatedEvent)
	}

	//REPORTING - START
	if proc.isReportingEnabled() {
		types.AssertSameKeys(connectionDetailsMap, statusDetailsMap)

		var inPU, pu string
		if stage == transformer.UserTransformerStage {
			if trackingPlanEnabled {
				inPU = types.TRACKINGPLAN_VALIDATOR
			} else {
				inPU = types.GATEWAY
			}
			pu = types.USER_TRANSFORMER
		} else if stage == transformer.TrackingPlanValidationStage {
			inPU = types.GATEWAY
			pu = types.TRACKINGPLAN_VALIDATOR
		}

		for k, cd := range connectionDetailsMap {
			m := &types.PUReportedMetric{
				ConnectionDetails: *cd,
				PUDetails:         *types.CreatePUDetails(inPU, pu, false, false),
				StatusDetail:      statusDetailsMap[k],
			}
			successMetrics = append(successMetrics, m)
		}
	}
	//REPORTING - END

	return eventsToTransform, successMetrics, successCountMap, successCountMetadataMap
}

func (proc *HandleT) updateMetricMaps(countMetadataMap map[string]MetricMetadata, countMap map[string]int64, connectionDetailsMap map[string]*types.ConnectionDetails, statusDetailsMap map[string]*types.StatusDetail, event transformer.TransformerResponseT, status string, payload json.RawMessage) {
	if proc.isReportingEnabled() {
		countKey := fmt.Sprintf("%s:%s:%s", event.Metadata.SourceID, event.Metadata.DestinationID, event.Metadata.SourceBatchID)
		if _, ok := countMap[countKey]; !ok {
			countMap[countKey] = 0
		}
		countMap[countKey] = countMap[countKey] + 1
		if countMetadataMap != nil {
			if _, ok := countMetadataMap[countKey]; !ok {
				countMetadataMap[countKey] = MetricMetadata{sourceID: event.Metadata.SourceID, destinationID: event.Metadata.DestinationID, sourceBatchID: event.Metadata.SourceBatchID, sourceTaskID: event.Metadata.SourceTaskID, sourceTaskRunID: event.Metadata.SourceTaskRunID, sourceJobID: event.Metadata.SourceJobID, sourceJobRunID: event.Metadata.SourceJobRunID, sourceDefinitionID: event.Metadata.SourceDefinitionID, destinationDefinitionID: event.Metadata.DestinationDefinitionID, sourceCategory: event.Metadata.SourceCategory}
			}
		}

		key := fmt.Sprintf("%s:%s:%s:%s:%d", event.Metadata.SourceID, event.Metadata.DestinationID, event.Metadata.SourceBatchID, status, event.StatusCode)
		_, ok := connectionDetailsMap[key]
		if !ok {
			cd := types.CreateConnectionDetail(event.Metadata.SourceID, event.Metadata.DestinationID, event.Metadata.SourceBatchID, event.Metadata.SourceTaskID, event.Metadata.SourceTaskRunID, event.Metadata.SourceJobID, event.Metadata.SourceJobRunID, event.Metadata.SourceDefinitionID, event.Metadata.DestinationDefinitionID, event.Metadata.SourceCategory)
			connectionDetailsMap[key] = cd
		}
		sd, ok := statusDetailsMap[key]
		if !ok {
			var eventName string
			var eventType string
			if string(payload) != `{}` {
				eventName = event.Metadata.EventName
				eventType = event.Metadata.EventType
			}
			sd = types.CreateStatusDetail(status, 0, event.StatusCode, event.Error, payload, eventName, eventType)
			statusDetailsMap[key] = sd
		}
		sd.Count++
	}
}

func (proc *HandleT) getFailedEventJobs(response transformer.ResponseT, commonMetaData transformer.MetadataT, eventsByMessageID map[string]types.SingularEventWithReceivedAt, stage string, transformationEnabled bool, trackingPlanEnabled bool) ([]*jobsdb.JobT, []*types.PUReportedMetric, map[string]int64) {
	failedMetrics := make([]*types.PUReportedMetric, 0)
	connectionDetailsMap := make(map[string]*types.ConnectionDetails)
	statusDetailsMap := make(map[string]*types.StatusDetail)
	failedCountMap := make(map[string]int64)
	var failedEventsToStore []*jobsdb.JobT
	for _, failedEvent := range response.FailedEvents {
		var messages []types.SingularEventT
		if len(failedEvent.Metadata.MessageIDs) > 0 {
			messageIds := failedEvent.Metadata.MessageIDs
			for _, msgID := range messageIds {
				messages = append(messages, eventsByMessageID[msgID].SingularEvent)
			}
		} else {
			messages = append(messages, eventsByMessageID[failedEvent.Metadata.MessageID].SingularEvent)
		}
		payload, err := json.Marshal(messages)
		if err != nil {
			proc.logger.Errorf(`[Processor: getFailedEventJobs] Failed to unmarshal list of failed events: %v`, err)
			continue
		}

		//Using first element in messages array for sample event
		sampleEvent, err := json.Marshal(messages[0])
		if err != nil {
			proc.logger.Errorf(`[Processor: getFailedEventJobs] Failed to unmarshal first element in failed events: %v`, err)
			sampleEvent = []byte(`{}`)
		}
		//Update metrics maps
		proc.updateMetricMaps(nil, failedCountMap, connectionDetailsMap, statusDetailsMap, failedEvent, jobsdb.Aborted.State, sampleEvent)

		id := uuid.Must(uuid.NewV4())

		params := map[string]interface{}{
			"source_id":          commonMetaData.SourceID,
			"destination_id":     commonMetaData.DestinationID,
			"source_job_run_id":  failedEvent.Metadata.SourceJobRunID,
			"error":              failedEvent.Error,
			"status_code":        failedEvent.StatusCode,
			"stage":              stage,
			"record_id":          failedEvent.Metadata.RecordID,
			"source_task_run_id": failedEvent.Metadata.SourceTaskRunID,
		}
		eventContext, castOk := failedEvent.Output["context"].(map[string]interface{})
		if castOk {
			params["violationErrors"] = eventContext["violationErrors"]
		}
		marshalledParams, err := json.Marshal(params)
		if err != nil {
			proc.logger.Errorf("[Processor] Failed to marshal parameters. Parameters: %v", params)
			marshalledParams = []byte(`{"error": "Processor failed to marshal params"}`)
		}

		newFailedJob := jobsdb.JobT{
			UUID:         id,
			EventPayload: payload,
			Parameters:   marshalledParams,
			CreatedAt:    time.Now(),
			ExpireAt:     time.Now(),
			CustomVal:    commonMetaData.DestinationType,
			UserID:       failedEvent.Metadata.RudderID,
		}
		failedEventsToStore = append(failedEventsToStore, &newFailedJob)

		procErrorStat := stats.NewTaggedStat("proc_error_counts", stats.CountType, stats.Tags{
			"destName":   commonMetaData.DestinationType,
			"statusCode": strconv.Itoa(failedEvent.StatusCode),
			"stage":      stage,
		})

		procErrorStat.Increment()
	}

	//REPORTING - START
	if proc.isReportingEnabled() {
		types.AssertSameKeys(connectionDetailsMap, statusDetailsMap)

		var inPU, pu string
		if stage == transformer.DestTransformerStage {
			if transformationEnabled {
				inPU = types.USER_TRANSFORMER
			} else {
				if trackingPlanEnabled {
					inPU = types.TRACKINGPLAN_VALIDATOR
				} else {
					inPU = types.GATEWAY
				}
			}
			pu = types.DEST_TRANSFORMER
		} else if stage == transformer.UserTransformerStage {
			if trackingPlanEnabled {
				inPU = types.TRACKINGPLAN_VALIDATOR
			} else {
				inPU = types.GATEWAY
			}
			pu = types.USER_TRANSFORMER
		} else if stage == transformer.TrackingPlanValidationStage {
			inPU = types.GATEWAY
			pu = types.TRACKINGPLAN_VALIDATOR
		}
		for k, cd := range connectionDetailsMap {
			m := &types.PUReportedMetric{
				ConnectionDetails: *cd,
				PUDetails:         *types.CreatePUDetails(inPU, pu, false, false),
				StatusDetail:      statusDetailsMap[k],
			}
			failedMetrics = append(failedMetrics, m)
		}
	}
	//REPORTING - END

	return failedEventsToStore, failedMetrics, failedCountMap
}

func (proc *HandleT) updateSourceEventStatsDetailed(event types.SingularEventT, writeKey string) {
	//Any panics in this function are captured and ignore sending the stat
	defer func() {
		if r := recover(); r != nil {
			pkgLogger.Error(r)
		}
	}()
	var eventType string
	var eventName string
	if val, ok := event["type"]; ok {
		eventType = val.(string)
		tags := map[string]string{
			"writeKey":   writeKey,
			"event_type": eventType,
		}
		statEventType := proc.stats.NewSampledTaggedStat("processor.event_type", stats.CountType, tags)
		statEventType.Count(1)
		if captureEventNameStats {
			if eventType != "track" {
				eventName = eventType
			} else {
				if val, ok := event["event"]; ok {
					eventName = val.(string)
				} else {
					eventName = eventType
				}
			}
			tags_detailed := map[string]string{
				"writeKey":   writeKey,
				"event_type": eventType,
				"event_name": eventName,
			}
			statEventTypeDetailed := proc.stats.NewSampledTaggedStat("processor.event_type_detailed", stats.CountType, tags_detailed)
			statEventTypeDetailed.Count(1)
		}
	}
}

func getDiffMetrics(inPU, pu string, inCountMetadataMap map[string]MetricMetadata, inCountMap, successCountMap, failedCountMap map[string]int64) []*types.PUReportedMetric {
	//Calculate diff and append to reportMetrics
	//diff = succesCount + abortCount - inCount
	diffMetrics := make([]*types.PUReportedMetric, 0)
	for key, inCount := range inCountMap {
		successCount := successCountMap[key]
		failedCount := failedCountMap[key]
		diff := successCount + failedCount - inCount
		if diff != 0 {
			metricMetadata := inCountMetadataMap[key]
			metric := &types.PUReportedMetric{
				ConnectionDetails: *types.CreateConnectionDetail(metricMetadata.sourceID, metricMetadata.destinationID, metricMetadata.sourceBatchID, metricMetadata.sourceTaskID, metricMetadata.sourceTaskRunID, metricMetadata.sourceJobID, metricMetadata.sourceJobRunID, metricMetadata.sourceDefinitionID, metricMetadata.destinationDefinitionID, metricMetadata.sourceCategory),
				PUDetails:         *types.CreatePUDetails(inPU, pu, false, false),
				StatusDetail:      types.CreateStatusDetail(types.DiffStatus, diff, 0, "", []byte(`{}`), "", ""),
			}
			diffMetrics = append(diffMetrics, metric)
		}
	}

	return diffMetrics
}

func (proc *HandleT) processJobsForDest(jobList []*jobsdb.JobT, parsedEventList [][]types.SingularEventT) transformationMessage {
	start := time.Now()
	defer proc.processJobsTime.Since(start)

	proc.statNumRequests.Count(len(jobList))

	var statusList []*jobsdb.JobStatusT
	var groupedEvents = make(map[string][]transformer.TransformerEventT)
	var groupedEventsByWriteKey = make(map[WriteKeyT][]transformer.TransformerEventT)
	var eventsByMessageID = make(map[string]types.SingularEventWithReceivedAt)
	var procErrorJobs []*jobsdb.JobT

	if !(parsedEventList == nil || len(jobList) == len(parsedEventList)) {
		panic(fmt.Errorf("parsedEventList != nil and len(jobList):%d != len(parsedEventList):%d", len(jobList), len(parsedEventList)))
	}
	//Each block we receive from a client has a bunch of
	//requests. We parse the block and take out individual
	//requests, call the destination specific transformation
	//function and create jobs for them.
	//Transformation is called for a batch of jobs at a time
	//to speed-up execution.

	//Event count for performance stat monitoring
	totalEvents := 0

	proc.logger.Debug("[Processor] Total jobs picked up : ", len(jobList))

	marshalStart := time.Now()
	uniqueMessageIds := make(map[string]struct{})
	uniqueMessageIdsBySrcDestKey := make(map[string]map[string]struct{})
	var sourceDupStats = make(map[string]int)

	reportMetrics := make([]*types.PUReportedMetric, 0)
	inCountMap := make(map[string]int64)
	inCountMetadataMap := make(map[string]MetricMetadata)
	connectionDetailsMap := make(map[string]*types.ConnectionDetails)
	statusDetailsMap := make(map[string]*types.StatusDetail)

	for idx, batchEvent := range jobList {

		var singularEvents []types.SingularEventT
		var ok bool
		if parsedEventList == nil {
			singularEvents, ok = misc.ParseRudderEventBatch(batchEvent.EventPayload)
		} else {
			singularEvents = parsedEventList[idx]
			ok = (singularEvents != nil)
		}
		writeKey := gjson.Get(string(batchEvent.EventPayload), "writeKey").Str
		requestIP := gjson.Get(string(batchEvent.EventPayload), "requestIP").Str
		receivedAt := gjson.Get(string(batchEvent.EventPayload), "receivedAt").Time()

		if ok {
			var duplicateIndexes []int
			if enableDedup {
				var allMessageIdsInBatch []string
				for _, singularEvent := range singularEvents {
					allMessageIdsInBatch = append(allMessageIdsInBatch, misc.GetStringifiedData(singularEvent["messageId"]))
				}
				duplicateIndexes = proc.dedupHandler.FindDuplicates(allMessageIdsInBatch, uniqueMessageIds)
			}

			//Iterate through all the events in the batch
			for eventIndex, singularEvent := range singularEvents {
				messageId := misc.GetStringifiedData(singularEvent["messageId"])
				if enableDedup && misc.Contains(duplicateIndexes, eventIndex) {
					proc.logger.Debugf("Dropping event with duplicate messageId: %s", messageId)
					misc.IncrementMapByKey(sourceDupStats, writeKey, 1)
					continue
				}

				proc.updateSourceEventStatsDetailed(singularEvent, writeKey)

				uniqueMessageIds[messageId] = struct{}{}
				//We count this as one, not destination specific ones
				totalEvents++
				eventsByMessageID[messageId] = types.SingularEventWithReceivedAt{SingularEvent: singularEvent, ReceivedAt: receivedAt}

				//Getting all the destinations which are enabled for this
				//event
				backendEnabledDestTypes := getBackendEnabledDestinationTypes(writeKey)
				enabledDestTypes := integrations.FilterClientIntegrations(singularEvent, backendEnabledDestTypes)
				sourceForSingularEvent, sourceIdError := getSourceByWriteKey(writeKey)
				if sourceIdError != nil {
					proc.logger.Error("Dropping Job since Source not found for writeKey : ", writeKey)
					continue
				}

				// proc.logger.Debug("=== enabledDestTypes ===", enabledDestTypes)
				if len(enabledDestTypes) == 0 {
					proc.logger.Debug("No enabled destinations")
					continue
				}

				commonMetadataFromSingularEvent := makeCommonMetadataFromSingularEvent(singularEvent, batchEvent, receivedAt, sourceForSingularEvent)

				_, ok = groupedEventsByWriteKey[WriteKeyT(writeKey)]
				if !ok {
					groupedEventsByWriteKey[WriteKeyT(writeKey)] = make([]transformer.TransformerEventT, 0)
				}
				shallowEventCopy := transformer.TransformerEventT{}
				shallowEventCopy.Message = singularEvent
				shallowEventCopy.Message["request_ip"] = requestIP
				enhanceWithTimeFields(&shallowEventCopy, singularEvent, receivedAt)
				enhanceWithMetadata(commonMetadataFromSingularEvent, &shallowEventCopy, backendconfig.DestinationT{})

				eventType, ok := singularEvent["type"].(string)
				if !ok {
					proc.logger.Error("singular event type is unknown")
				}

				source, sourceError := getSourceByWriteKey(writeKey)
				if sourceError != nil {
					proc.logger.Error("Source not found for writeKey : ", writeKey)
				} else {
					// TODO: TP ID preference 1.event.context set by rudderTyper   2.From WorkSpaceConfig (currently being used)
					shallowEventCopy.Metadata.TrackingPlanId = source.DgSourceTrackingPlanConfig.TrackingPlan.Id
					shallowEventCopy.Metadata.TrackingPlanVersion = source.DgSourceTrackingPlanConfig.TrackingPlan.Version
					shallowEventCopy.Metadata.SourceTpConfig = source.DgSourceTrackingPlanConfig.Config
					shallowEventCopy.Metadata.MergedTpConfig = source.DgSourceTrackingPlanConfig.GetMergedConfig(eventType)
				}

				groupedEventsByWriteKey[WriteKeyT(writeKey)] = append(groupedEventsByWriteKey[WriteKeyT(writeKey)], shallowEventCopy)

				//REPORTING - GATEWAY metrics - START
				if proc.isReportingEnabled() {
					//Grouping events by sourceid + destinationid + source batch id to find the count
					key := fmt.Sprintf("%s:%s", commonMetadataFromSingularEvent.SourceID, commonMetadataFromSingularEvent.SourceBatchID)
					if _, ok := inCountMap[key]; !ok {
						inCountMap[key] = 0
					}
					inCountMap[key] = inCountMap[key] + 1
					if _, ok := inCountMetadataMap[key]; !ok {
						inCountMetadataMap[key] = MetricMetadata{sourceID: commonMetadataFromSingularEvent.SourceID, sourceBatchID: commonMetadataFromSingularEvent.SourceBatchID, sourceTaskID: commonMetadataFromSingularEvent.SourceTaskID, sourceTaskRunID: commonMetadataFromSingularEvent.SourceTaskRunID, sourceJobID: commonMetadataFromSingularEvent.SourceJobID, sourceJobRunID: commonMetadataFromSingularEvent.SourceJobRunID}
					}

					_, ok := connectionDetailsMap[key]
					if !ok {
						cd := types.CreateConnectionDetail(commonMetadataFromSingularEvent.SourceID, "", commonMetadataFromSingularEvent.SourceBatchID, commonMetadataFromSingularEvent.SourceTaskID, commonMetadataFromSingularEvent.SourceTaskRunID, commonMetadataFromSingularEvent.SourceJobID, commonMetadataFromSingularEvent.SourceJobRunID, commonMetadataFromSingularEvent.SourceDefinitionID, commonMetadataFromSingularEvent.DestinationDefinitionID, commonMetadataFromSingularEvent.SourceCategory)
						connectionDetailsMap[key] = cd
					}
					sd, ok := statusDetailsMap[key]
					if !ok {
						sd = types.CreateStatusDetail(jobsdb.Succeeded.State, 0, 200, "", []byte(`{}`), "", "")
						statusDetailsMap[key] = sd
					}
					sd.Count++
				}
				//REPORTING - GATEWAY metrics - END
			}
		}

		//Mark the batch event as processed
		newStatus := jobsdb.JobStatusT{
			JobID:         batchEvent.JobID,
			JobState:      jobsdb.Succeeded.State,
			AttemptNum:    1,
			ExecTime:      time.Now(),
			RetryTime:     time.Now(),
			ErrorCode:     "200",
			ErrorResponse: []byte(`{"success":"OK"}`),
			Parameters:    []byte(`{}`),
		}
		statusList = append(statusList, &newStatus)
	}

	//REPORTING - GATEWAY metrics - START
	if proc.isReportingEnabled() {
		types.AssertSameKeys(connectionDetailsMap, statusDetailsMap)
		for k, cd := range connectionDetailsMap {
			m := &types.PUReportedMetric{
				ConnectionDetails: *cd,
				PUDetails:         *types.CreatePUDetails("", types.GATEWAY, false, true),
				StatusDetail:      statusDetailsMap[k],
			}
			reportMetrics = append(reportMetrics, m)
		}
	}
	//REPORTING - GATEWAY metrics - END

	proc.statNumEvents.Count(totalEvents)

	marshalTime := time.Since(marshalStart)
	defer proc.marshalSingularEvents.SendTiming(marshalTime)

	//TRACKING PLAN - START
	//Placing the trackingPlan validation filters here.
	//Else further down events are duplicated by destId, so multiple validation takes places for same event
	validateEventsStart := time.Now()
	validatedEventsByWriteKey, validatedReportMetrics, validatedErrorJobs, trackingPlanEnabledMap := proc.validateEvents(groupedEventsByWriteKey, eventsByMessageID)
	validateEventsTime := time.Since(validateEventsStart)
	defer proc.validateEventsTime.SendTiming(validateEventsTime)

	// Appending validatedErrorJobs to procErrorJobs
	procErrorJobs = append(procErrorJobs, validatedErrorJobs...)

	// Appending validatedReportMetrics to reportMetrics
	reportMetrics = append(reportMetrics, validatedReportMetrics...)
	//TRACKING PLAN - END

	// The below part further segregates events by sourceID and DestinationID.
	for writeKeyT, eventList := range validatedEventsByWriteKey {
		for _, event := range eventList {
			writeKey := string(writeKeyT)
			singularEvent := event.Message

			backendEnabledDestTypes := getBackendEnabledDestinationTypes(writeKey)
			enabledDestTypes := integrations.FilterClientIntegrations(singularEvent, backendEnabledDestTypes)
			workspaceID := proc.backendConfig.GetWorkspaceIDForWriteKey(writeKey)
			workspaceLibraries := proc.backendConfig.GetWorkspaceLibrariesForWorkspaceID(workspaceID)

			enabledDestinationsMap := map[string][]backendconfig.DestinationT{}
			for _, destType := range enabledDestTypes {
				enabledDestinationsList := getEnabledDestinations(writeKey, destType)
				enabledDestinationsMap[destType] = enabledDestinationsList
				// Adding a singular event multiple times if there are multiple destinations of same type
				for _, destination := range enabledDestinationsList {
					shallowEventCopy := transformer.TransformerEventT{}
					shallowEventCopy.Message = singularEvent
					shallowEventCopy.Destination = reflect.ValueOf(destination).Interface().(backendconfig.DestinationT)
					shallowEventCopy.Libraries = workspaceLibraries
					shallowEventCopy.Metadata = event.Metadata

					// At the TP flow we are not having destination information, so adding it here.
					shallowEventCopy.Metadata.DestinationID = destination.ID
					shallowEventCopy.Metadata.DestinationType = destination.DestinationDefinition.Name

					//TODO: Test for multiple workspaces ex: hosted data plane
					/* Stream destinations does not need config in transformer. As the Kafka destination config
					holds the ca-certificate and it depends on user input, it may happen that they provide entire
					certificate chain. So, that will make the payload huge while sending a batch of events to transformer,
					it may result into payload larger than accepted by transformer. So, discarding destination config from being
					sent to transformer for such destination. */
					if misc.ContainsString(customDestinations, destType) {
						shallowEventCopy.Destination.Config = nil
					}

					metadata := shallowEventCopy.Metadata
					srcAndDestKey := getKeyFromSourceAndDest(metadata.SourceID, metadata.DestinationID)
					//We have at-least one event so marking it good
					_, ok := groupedEvents[srcAndDestKey]
					if !ok {
						groupedEvents[srcAndDestKey] = make([]transformer.TransformerEventT, 0)
					}
					groupedEvents[srcAndDestKey] = append(groupedEvents[srcAndDestKey],
						shallowEventCopy)
					if _, ok := uniqueMessageIdsBySrcDestKey[srcAndDestKey]; !ok {
						uniqueMessageIdsBySrcDestKey[srcAndDestKey] = make(map[string]struct{})
					}
					uniqueMessageIdsBySrcDestKey[srcAndDestKey][metadata.MessageID] = struct{}{}
				}
			}
		}
	}

	if len(statusList) != len(jobList) {
		panic(fmt.Errorf("len(statusList):%d != len(jobList):%d", len(statusList), len(jobList)))
	}

	return transformationMessage{
		groupedEvents,
		trackingPlanEnabledMap,
		eventsByMessageID,
		uniqueMessageIdsBySrcDestKey,
		reportMetrics,
		statusList,
		procErrorJobs,
		sourceDupStats,
		uniqueMessageIds,

		totalEvents,
		start,
	}
}

type transformationMessage struct {
	groupedEvents map[string][]transformer.TransformerEventT

	trackingPlanEnabledMap       map[SourceIDT]bool
	eventsByMessageID            map[string]types.SingularEventWithReceivedAt
	uniqueMessageIdsBySrcDestKey map[string]map[string]struct{}
	reportMetrics                []*types.PUReportedMetric
	statusList                   []*jobsdb.JobStatusT
	procErrorJobs                []*jobsdb.JobT
	sourceDupStats               map[string]int
	uniqueMessageIds             map[string]struct{}

	totalEvents int
	start       time.Time
}

func (proc *HandleT) transformations(in transformationMessage) storeMessage {
	//Now do the actual transformation. We call it in batches, once
	//for each destination ID

	var procErrorJobsByDestID = make(map[string][]*jobsdb.JobT)
	var batchDestJobs []*jobsdb.JobT
	var destJobs []*jobsdb.JobT

	destProcStart := time.Now()

	chOut := make(chan transformSrcDestOutput, 1)
	wg := sync.WaitGroup{}
	wg.Add(len(in.groupedEvents))

	for srcAndDestKey, eventList := range in.groupedEvents {
		srcAndDestKey, eventList := srcAndDestKey, eventList
		go func() {
			defer wg.Done()
			chOut <- proc.transformSrcDest(
				srcAndDestKey, eventList,

				in.trackingPlanEnabledMap,
				in.eventsByMessageID,
				in.uniqueMessageIdsBySrcDestKey,
			)
		}()
	}
	go func() {
		wg.Wait()
		close(chOut)
	}()

	for o := range chOut {
		destJobs = append(destJobs, o.destJobs...)
		batchDestJobs = append(batchDestJobs, o.batchDestJobs...)

		in.reportMetrics = append(in.reportMetrics, o.reportMetrics...)
		for k, v := range o.errorsPerDestID {
			procErrorJobsByDestID[k] = append(procErrorJobsByDestID[k], v...)
		}
	}

	destProcTime := time.Since(destProcStart)
	defer proc.destProcessing.SendTiming(destProcTime)

	return storeMessage{
		in.statusList,
		destJobs,
		batchDestJobs,

		procErrorJobsByDestID,
		in.procErrorJobs,

		in.reportMetrics,
		in.sourceDupStats,
		in.uniqueMessageIds,
		in.totalEvents,
		in.start,
	}
}

type storeMessage struct {
	statusList    []*jobsdb.JobStatusT
	destJobs      []*jobsdb.JobT
	batchDestJobs []*jobsdb.JobT

	procErrorJobsByDestID map[string][]*jobsdb.JobT
	procErrorJobs         []*jobsdb.JobT

	reportMetrics    []*types.PUReportedMetric
	sourceDupStats   map[string]int
	uniqueMessageIds map[string]struct{}

	totalEvents int
	start       time.Time
}

func (proc *HandleT) Store(in storeMessage) {
	statusList, destJobs, batchDestJobs := in.statusList, in.destJobs, in.batchDestJobs

	beforeStoreStatus := time.Now()
	//XX: Need to do this in a transaction
	if len(destJobs) > 0 {
		proc.logger.Debug("[Processor] Total jobs written to router : ", len(destJobs))
		err := proc.routerDB.Store(destJobs)
		if err != nil {
			proc.logger.Errorf("Store into router table failed with error: %v", err)
			proc.logger.Errorf("destJobs: %v", destJobs)
			panic(err)
		}
		totalPayloadRouterBytes := 0
		for i := range destJobs {
			totalPayloadRouterBytes += len(destJobs[i].EventPayload)
		}

		proc.statDestNumOutputEvents.Count(len(destJobs))
		proc.statDBWriteRouterEvents.Observe(float64(len(destJobs)))
		proc.statDBWriteRouterPayloadBytes.Observe(float64(totalPayloadRouterBytes))
	}
	if len(batchDestJobs) > 0 {
		proc.logger.Debug("[Processor] Total jobs written to batch router : ", len(batchDestJobs))
		err := proc.batchRouterDB.Store(batchDestJobs)
		if err != nil {
			proc.logger.Errorf("Store into batch router table failed with error: %v", err)
			proc.logger.Errorf("batchDestJobs: %v", batchDestJobs)
			panic(err)
		}
		totalPayloadBatchBytes := 0
		for i := range batchDestJobs {
			totalPayloadBatchBytes += len(batchDestJobs[i].EventPayload)
		}

		proc.statBatchDestNumOutputEvents.Count(len(batchDestJobs))
		proc.statDBWriteBatchEvents.Observe(float64(len(batchDestJobs)))
		proc.statDBWriteBatchPayloadBytes.Observe(float64(totalPayloadBatchBytes))
	}

	for _, jobs := range in.procErrorJobsByDestID {
		in.procErrorJobs = append(in.procErrorJobs, jobs...)
	}
	if len(in.procErrorJobs) > 0 {
		proc.logger.Info("[Processor] Total jobs written to proc_error: ", len(in.procErrorJobs))
		err := proc.errorDB.Store(in.procErrorJobs)
		if err != nil {
			proc.logger.Errorf("Store into proc error table failed with error: %v", err)
			proc.logger.Errorf("procErrorJobs: %v", in.procErrorJobs)
			panic(err)
		}
		recordEventDeliveryStatus(in.procErrorJobsByDestID)
	}
	writeJobsTime := time.Since(beforeStoreStatus)

	txnStart := time.Now()
	txn := proc.gatewayDB.BeginGlobalTransaction()
	proc.gatewayDB.AcquireUpdateJobStatusLocks()
	err := proc.gatewayDB.UpdateJobStatusInTxn(txn, statusList, []string{GWCustomVal}, nil)
	if err != nil {
		pkgLogger.Errorf("Error occurred while updating gateway jobs statuses. Panicking. Err: %v", err)
		panic(err)
	}
	if proc.isReportingEnabled() {
		proc.reporting.Report(in.reportMetrics, txn)
	}

	if enableDedup {
		proc.updateSourceStats(in.sourceDupStats, "processor.write_key_duplicate_events")
		if len(in.uniqueMessageIds) > 0 {
			var dedupedMessageIdsAcrossJobs []string
			for k := range in.uniqueMessageIds {
				dedupedMessageIdsAcrossJobs = append(dedupedMessageIdsAcrossJobs, k)
			}
			proc.dedupHandler.MarkProcessed(dedupedMessageIdsAcrossJobs)
		}
	}
	proc.gatewayDB.CommitTransaction(txn)
	proc.gatewayDB.ReleaseUpdateJobStatusLocks()
	proc.statDBW.Since(beforeStoreStatus)
	proc.statDBWriteJobsTime.SendTiming(writeJobsTime)
	proc.statDBWriteStatusTime.Since(txnStart)
	proc.logger.Debugf("Processor GW DB Write Complete. Total Processed: %v", len(statusList))
	//XX: End of transaction

	proc.pStatsDBW.Rate(len(statusList), time.Since(beforeStoreStatus))
	proc.pStatsJobs.Rate(in.totalEvents, time.Since(in.start))

	proc.statGatewayDBW.Count(len(statusList))
	proc.statRouterDBW.Count(len(destJobs))
	proc.statBatchRouterDBW.Count(len(batchDestJobs))
	proc.statProcErrDBW.Count(len(in.procErrorJobs))

	proc.pStatsJobs.Print()
	proc.pStatsDBW.Print()
}

type transformSrcDestOutput struct {
	reportMetrics   []*types.PUReportedMetric
	destJobs        []*jobsdb.JobT
	batchDestJobs   []*jobsdb.JobT
	errorsPerDestID map[string][]*jobsdb.JobT
}

func (proc *HandleT) transformSrcDest(
	// main inputs
	srcAndDestKey string, eventList []transformer.TransformerEventT,

	// helpers
	trackingPlanEnabledMap map[SourceIDT]bool,
	eventsByMessageID map[string]types.SingularEventWithReceivedAt,
	uniqueMessageIdsBySrcDestKey map[string]map[string]struct{},
) transformSrcDestOutput {
	defer proc.pipeProcessing.Since(time.Now())

	sourceID, destID := getSourceAndDestIDsFromKey(srcAndDestKey)
	destination := eventList[0].Destination
	workspaceID := eventList[0].Metadata.WorkspaceID
	commonMetaData := transformer.MetadataT{
		SourceID:        sourceID,
		SourceType:      eventList[0].Metadata.SourceType,
		SourceCategory:  eventList[0].Metadata.SourceCategory,
		WorkspaceID:     workspaceID,
		Namespace:       config.GetKubeNamespace(),
		InstanceID:      config.GetInstanceID(),
		DestinationID:   destID,
		DestinationType: destination.DestinationDefinition.Name,
	}

	reportMetrics := make([]*types.PUReportedMetric, 0)
	batchDestJobs := make([]*jobsdb.JobT, 0)
	destJobs := make([]*jobsdb.JobT, 0)
	procErrorJobsByDestID := make(map[string][]*jobsdb.JobT)

	configSubscriberLock.RLock()
	destType := destinationIDtoTypeMap[destID]
	transformationEnabled := len(destination.Transformations) > 0
	configSubscriberLock.RUnlock()

	trackingPlanEnabled := trackingPlanEnabledMap[SourceIDT(sourceID)]

	var inCountMap map[string]int64
	var inCountMetadataMap map[string]MetricMetadata

	//REPORTING - START
	if proc.isReportingEnabled() {
		//Grouping events by sourceid + destinationid + source batch id to find the count
		inCountMap = make(map[string]int64)
		inCountMetadataMap = make(map[string]MetricMetadata)
		for i := range eventList {
			event := &eventList[i]
			key := fmt.Sprintf("%s:%s:%s", event.Metadata.SourceID, event.Metadata.DestinationID, event.Metadata.SourceBatchID)
			if _, ok := inCountMap[key]; !ok {
				inCountMap[key] = 0
			}
			if _, ok := inCountMetadataMap[key]; !ok {
				inCountMetadataMap[key] = MetricMetadata{sourceID: event.Metadata.SourceID, destinationID: event.Metadata.DestinationID, sourceBatchID: event.Metadata.SourceBatchID, sourceTaskID: event.Metadata.SourceTaskID, sourceTaskRunID: event.Metadata.SourceTaskRunID, sourceJobID: event.Metadata.SourceJobID, sourceJobRunID: event.Metadata.SourceJobRunID, sourceDefinitionID: event.Metadata.SourceDefinitionID, destinationDefinitionID: event.Metadata.DestinationDefinitionID, sourceCategory: event.Metadata.SourceCategory}
			}
			inCountMap[key] = inCountMap[key] + 1
		}
	}
	//REPORTING - END

	url := integrations.GetDestinationURL(destType)
	var response transformer.ResponseT
	var eventsToTransform []transformer.TransformerEventT
	// Send to custom transformer only if the destination has a transformer enabled
	if transformationEnabled {
		userTransformationStat := proc.newUserTransformationStat(sourceID, workspaceID, destination)
		userTransformationStat.numEvents.Count(len(eventList))
		proc.logger.Debug("Custom Transform input size", len(eventList))

		startedAt := time.Now()
		response = proc.transformer.Transform(eventList, integrations.GetUserTransformURL(), userTransformBatchSize)
		d := time.Since(startedAt)
		userTransformationStat.transformTime.SendTiming(d)
		proc.addToTransformEventByTimePQ(&TransformRequestT{
			Event:          eventList,
			Stage:          transformer.UserTransformerStage,
			ProcessingTime: d.Seconds(),
			Index:          -1,
		}, &proc.userTransformEventsByTimeTaken)

		var successMetrics []*types.PUReportedMetric
		var successCountMap map[string]int64
		var successCountMetadataMap map[string]MetricMetadata
		eventsToTransform, successMetrics, successCountMap, successCountMetadataMap = proc.getDestTransformerEvents(response, commonMetaData, destination, transformer.UserTransformerStage, trackingPlanEnabled)
		failedJobs, failedMetrics, failedCountMap := proc.getFailedEventJobs(response, commonMetaData, eventsByMessageID, transformer.UserTransformerStage, transformationEnabled, trackingPlanEnabled)
		proc.saveFailedJobs(failedJobs)
		if _, ok := procErrorJobsByDestID[destID]; !ok {
			procErrorJobsByDestID[destID] = make([]*jobsdb.JobT, 0)
		}
		procErrorJobsByDestID[destID] = append(procErrorJobsByDestID[destID], failedJobs...)
		userTransformationStat.numOutputSuccessEvents.Count(len(eventsToTransform))
		userTransformationStat.numOutputFailedEvents.Count(len(failedJobs))
		proc.logger.Debug("Custom Transform output size", len(eventsToTransform))

		transformationdebugger.UploadTransformationStatus(&transformationdebugger.TransformationStatusT{SourceID: sourceID, DestID: destID, Destination: &destination, UserTransformedEvents: eventsToTransform, EventsByMessageID: eventsByMessageID, FailedEvents: response.FailedEvents, UniqueMessageIds: uniqueMessageIdsBySrcDestKey[srcAndDestKey]})

		//REPORTING - START
		if proc.isReportingEnabled() {
			diffMetrics := getDiffMetrics(types.GATEWAY, types.USER_TRANSFORMER, inCountMetadataMap, inCountMap, successCountMap, failedCountMap)
			reportMetrics = append(reportMetrics, successMetrics...)
			reportMetrics = append(reportMetrics, failedMetrics...)
			reportMetrics = append(reportMetrics, diffMetrics...)

			//successCountMap will be inCountMap for destination transform
			inCountMap = successCountMap
			inCountMetadataMap = successCountMetadataMap
		}
		//REPORTING - END
	} else {
		proc.logger.Debug("No custom transformation")
		eventsToTransform = eventList
	}

	if len(eventsToTransform) == 0 {
		return transformSrcDestOutput{
			destJobs:        destJobs,
			batchDestJobs:   batchDestJobs,
			errorsPerDestID: procErrorJobsByDestID,
			reportMetrics:   reportMetrics,
		}
	}

	proc.logger.Debug("Dest Transform input size", len(eventsToTransform))
	startedAt := time.Now()

	transformAt := "processor"
	if val, ok := destination.DestinationDefinition.Config["transformAtV1"].(string); ok {
		transformAt = val
	}
	//Check for overrides through env
	transformAtOverrideFound := config.IsSet("Processor." + destination.DestinationDefinition.Name + ".transformAt")
	if transformAtOverrideFound {
		transformAt = config.GetString("Processor."+destination.DestinationDefinition.Name+".transformAt", "processor")
	}
	transformAtFromFeaturesFile := gjson.Get(string(proc.transformerFeatures), fmt.Sprintf("routerTransform.%s", destination.DestinationDefinition.Name)).String()

	destTransformationStat := proc.newDestinationTransformationStat(sourceID, workspaceID, transformAt, destination)
	//If transformAt is none
	// OR
	//router and transformer supports router transform, then no destination transformation happens.
	if transformAt == "none" || (transformAt == "router" && transformAtFromFeaturesFile != "") {
		response = ConvertToFilteredTransformerResponse(eventsToTransform, transformAt != "none")
	} else {
		s := time.Now()
		response = proc.transformer.Transform(eventsToTransform, url, transformBatchSize)
		destTransformationStat.transformTime.Since(s)
		transformAt = "processor"
	}

	timeTaken := time.Since(startedAt).Seconds()
	proc.addToTransformEventByTimePQ(&TransformRequestT{Event: eventsToTransform, Stage: "destination-transformer", ProcessingTime: timeTaken, Index: -1}, &proc.destTransformEventsByTimeTaken)

	destTransformEventList := response.Events
	proc.logger.Debug("Dest Transform output size", len(destTransformEventList))

	failedJobs, failedMetrics, failedCountMap := proc.getFailedEventJobs(response, commonMetaData, eventsByMessageID, transformer.DestTransformerStage, transformationEnabled, trackingPlanEnabled)
	destTransformationStat.numEvents.Count(len(eventsToTransform))
	destTransformationStat.numOutputSuccessEvents.Count(len(destTransformEventList))
	destTransformationStat.numOutputFailedEvents.Count(len(failedJobs))

	proc.saveFailedJobs(failedJobs)

	if _, ok := procErrorJobsByDestID[destID]; !ok {
		procErrorJobsByDestID[destID] = make([]*jobsdb.JobT, 0)
	}
	procErrorJobsByDestID[destID] = append(procErrorJobsByDestID[destID], failedJobs...)

	successMetrics := make([]*types.PUReportedMetric, 0)
	connectionDetailsMap := make(map[string]*types.ConnectionDetails)
	statusDetailsMap := make(map[string]*types.StatusDetail)
	successCountMap := make(map[string]int64)
	//Save the JSON in DB. This is what the router uses
	for _, destEvent := range destTransformEventList {
		//Update metrics maps
		proc.updateMetricMaps(nil, successCountMap, connectionDetailsMap, statusDetailsMap, destEvent, jobsdb.Succeeded.State, []byte(`{}`))

		destEventJSON, err := json.Marshal(destEvent.Output)
		//Should be a valid JSON since its our transformation
		//but we handle anyway
		if err != nil {
			continue
		}

		//Need to replace UUID his with messageID from client
		id := uuid.Must(uuid.NewV4())
		// read source_id from metadata that is replayed back from transformer
		// in case of custom transformations metadata of first event is returned along with all events in session
		// source_id will be same for all events belong to same user in a session
		sourceID := destEvent.Metadata.SourceID
		destID := destEvent.Metadata.DestinationID
		rudderID := destEvent.Metadata.RudderID
		receivedAt := destEvent.Metadata.ReceivedAt
		messageId := destEvent.Metadata.MessageID
		jobId := destEvent.Metadata.JobID
		sourceBatchId := destEvent.Metadata.SourceBatchID
		sourceTaskId := destEvent.Metadata.SourceTaskID
		sourceTaskRunId := destEvent.Metadata.SourceTaskRunID
		recordId := destEvent.Metadata.RecordID
		sourceJobId := destEvent.Metadata.SourceJobID
		sourceJobRunId := destEvent.Metadata.SourceJobRunID
		eventName := destEvent.Metadata.EventName
		eventType := destEvent.Metadata.EventType
		sourceDefID := destEvent.Metadata.SourceDefinitionID
		destDefID := destEvent.Metadata.DestinationDefinitionID
		sourceCategory := destEvent.Metadata.SourceCategory
		//If the response from the transformer does not have userID in metadata, setting userID to random-uuid.
		//This is done to respect findWorker logic in router.
		if rudderID == "" {
			rudderID = "random-" + id.String()
		}

		params := ParametersT{
			SourceID:                sourceID,
			DestinationID:           destID,
			ReceivedAt:              receivedAt,
			TransformAt:             transformAt,
			MessageID:               messageId,
			GatewayJobID:            jobId,
			SourceBatchID:           sourceBatchId,
			SourceTaskID:            sourceTaskId,
			SourceTaskRunID:         sourceTaskRunId,
			SourceJobID:             sourceJobId,
			SourceJobRunID:          sourceJobRunId,
			EventName:               eventName,
			EventType:               eventType,
			SourceCategory:          sourceCategory,
			SourceDefinitionID:      sourceDefID,
			DestinationDefinitionID: destDefID,
			RecordID:                recordId,
		}
		marshalledParams, err := json.Marshal(params)
		if err != nil {
			proc.logger.Errorf("[Processor] Failed to marshal parameters object. Parameters: %v", params)
			panic(err)
		}

		newJob := jobsdb.JobT{
			UUID:         id,
			UserID:       rudderID,
			Parameters:   marshalledParams,
			CreatedAt:    time.Now(),
			ExpireAt:     time.Now(),
			CustomVal:    destType,
			EventPayload: destEventJSON,
		}
		if misc.Contains(batchDestinations, newJob.CustomVal) {
			batchDestJobs = append(batchDestJobs, &newJob)
		} else {
			destJobs = append(destJobs, &newJob)
		}
	}

	//REPORTING - PROCESSOR metrics - START
	if proc.isReportingEnabled() {
		types.AssertSameKeys(connectionDetailsMap, statusDetailsMap)

		var inPU string
		if transformationEnabled {
			inPU = types.USER_TRANSFORMER
		} else {
			if trackingPlanEnabled {
				inPU = types.TRACKINGPLAN_VALIDATOR
			} else {
				inPU = types.GATEWAY
			}
		}

		for k, cd := range connectionDetailsMap {
			m := &types.PUReportedMetric{
				ConnectionDetails: *cd,
				PUDetails:         *types.CreatePUDetails(inPU, types.DEST_TRANSFORMER, false, false),
				StatusDetail:      statusDetailsMap[k],
			}
			successMetrics = append(successMetrics, m)
		}

		diffMetrics := getDiffMetrics(inPU, types.DEST_TRANSFORMER, inCountMetadataMap, inCountMap, successCountMap, failedCountMap)

		reportMetrics = append(reportMetrics, failedMetrics...)
		reportMetrics = append(reportMetrics, successMetrics...)
		reportMetrics = append(reportMetrics, diffMetrics...)
	}
	//REPORTING - PROCESSOR metrics - END

	return transformSrcDestOutput{
		destJobs:        destJobs,
		batchDestJobs:   batchDestJobs,
		errorsPerDestID: procErrorJobsByDestID,
		reportMetrics:   reportMetrics,
	}
}

func (proc *HandleT) saveFailedJobs(failedJobs []*jobsdb.JobT) {
	if len(failedJobs) > 0 {
		jobRunIDAbortedEventsMap := make(map[string][]*router.FailedEventRowT)
		for _, failedJob := range failedJobs {
			router.PrepareJobRunIdAbortedEventsMap(failedJob.Parameters, jobRunIDAbortedEventsMap)
		}
		txn := proc.errorDB.BeginGlobalTransaction()
		router.GetFailedEventsManager().SaveFailedRecordIDs(jobRunIDAbortedEventsMap, txn)
		proc.errorDB.CommitTransaction(txn)
	}
}

func ConvertToFilteredTransformerResponse(events []transformer.TransformerEventT, filterUnsupportedMessageTypes bool) transformer.ResponseT {
	var responses []transformer.TransformerResponseT
	var failedEvents []transformer.TransformerResponseT

	// filter unsupported message types
	var resp transformer.TransformerResponseT
	var errMessage string
	for _, event := range events {
		destinationDef := event.Destination.DestinationDefinition
		supportedTypes, ok := destinationDef.Config["supportedMessageTypes"]
		if ok && filterUnsupportedMessageTypes {
			messageType, typOk := event.Message["type"].(string)
			if !typOk {
				// add to FailedEvents
				errMessage = "Invalid message type. Type assertion failed"
				resp = transformer.TransformerResponseT{Output: event.Message, StatusCode: 400, Metadata: event.Metadata, Error: errMessage}
				failedEvents = append(failedEvents, resp)
				continue
			}

			messageType = strings.TrimSpace(strings.ToLower(messageType))
			if misc.Contains(supportedTypes, messageType) {
				resp = transformer.TransformerResponseT{Output: event.Message, StatusCode: 200, Metadata: event.Metadata}
				responses = append(responses, resp)
			} else {
				// add to FailedEvents
				errMessage = "Message type " + messageType + " not supported"
				resp = transformer.TransformerResponseT{Output: event.Message, StatusCode: 400, Metadata: event.Metadata, Error: errMessage}
				failedEvents = append(failedEvents, resp)
			}
		} else {
			// allow event
			resp = transformer.TransformerResponseT{Output: event.Message, StatusCode: 200, Metadata: event.Metadata}
			responses = append(responses, resp)
		}
	}

	return transformer.ResponseT{Events: responses, FailedEvents: failedEvents}
}

func (proc *HandleT) addToTransformEventByTimePQ(event *TransformRequestT, pq *transformRequestPQ) {
	proc.transformEventsByTimeMutex.Lock()
	defer proc.transformEventsByTimeMutex.Unlock()
	if pq.Len() < transformTimesPQLength {
		pq.Add(event)
		return
	}
	if pq.Top().ProcessingTime < event.ProcessingTime {
		pq.RemoveTop()
		pq.Add(event)

	}
}

func (proc *HandleT) getJobs() []*jobsdb.JobT {
	s := time.Now()

	proc.logger.Debugf("Processor DB Read size: %d", maxEventsToProcess)

	eventCount := maxEventsToProcess
	if !enableEventCount {
		eventCount = 0
	}
	unprocessedList := proc.gatewayDB.GetUnprocessed(jobsdb.GetQueryParamsT{
		CustomValFilters: []string{GWCustomVal},
		JobCount:         maxEventsToProcess,
		EventCount:       eventCount,
	})
	totalEvents := 0
	totalPayloadBytes := 0
	for i, job := range unprocessedList {
		totalEvents += job.EventCount
		totalPayloadBytes += len(job.EventPayload)

		if !enableEventCount && totalEvents > maxEventsToProcess {
			unprocessedList = unprocessedList[:i]
			break
		}

		if job.JobID <= proc.lastJobID {
			proc.logger.Debugf("Out of order job_id: prev: %d cur: %d", proc.lastJobID, job.JobID)
			proc.statDBReadOutOfOrder.Count(1)
		} else if proc.lastJobID != 0 && job.JobID != proc.lastJobID+1 {
			proc.logger.Debugf("Out of sequence job_id: prev: %d cur: %d", proc.lastJobID, job.JobID)
			proc.statDBReadOutOfSequence.Count(1)
		}
		proc.lastJobID = job.JobID
	}
	dbReadTime := time.Since(s)
	defer proc.statDBR.SendTiming(dbReadTime)

	// check if there is work to be done
	if len(unprocessedList) == 0 {
		proc.logger.Debugf("Processor DB Read Complete. No GW Jobs to process.")
		proc.pStatsDBR.Rate(0, time.Since(s))
<<<<<<< HEAD
		return unprocessedList
=======
		return nil
>>>>>>> 27edca7d
	}

	eventSchemasStart := time.Now()
	if enableEventSchemasFeature && !enableEventSchemasAPIOnly {
		for _, unprocessedJob := range unprocessedList {
			writeKey := gjson.GetBytes(unprocessedJob.EventPayload, "writeKey").Str
			proc.eventSchemaHandler.RecordEventSchema(writeKey, string(unprocessedJob.EventPayload))
		}
	}
	eventSchemasTime := time.Since(eventSchemasStart)
	defer proc.eventSchemasTime.SendTiming(eventSchemasTime)

	proc.logger.Debugf("Processor DB Read Complete. unprocessedList: %v total_events: %d", len(unprocessedList), totalEvents)
	proc.pStatsDBR.Rate(len(unprocessedList), time.Since(s))
	proc.statGatewayDBR.Count(len(unprocessedList))

	proc.statDBReadRequests.Observe(float64(len(unprocessedList)))
	proc.statDBReadEvents.Observe(float64(totalEvents))
	proc.statDBReadPayloadBytes.Observe(float64(totalPayloadBytes))

	proc.pStatsDBR.Print()

	return unprocessedList
}

func (proc *HandleT) markExecuting(jobs []*jobsdb.JobT) error {
	start := time.Now()
	defer proc.statMarkExecuting.Since(start)

	statusList := make([]*jobsdb.JobStatusT, len(jobs))
	for i, job := range jobs {
		statusList[i] = &jobsdb.JobStatusT{
			JobID:         job.JobID,
			AttemptNum:    job.LastJobStatus.AttemptNum,
			JobState:      jobsdb.Executing.State,
			ExecTime:      start,
			RetryTime:     start,
			ErrorCode:     "",
			ErrorResponse: []byte(`{}`),
			Parameters:    []byte(`{}`),
		}
	}
	//Mark the jobs as executing
	err := proc.gatewayDB.UpdateJobStatus(statusList, []string{GWCustomVal}, nil)
	if err != nil {
<<<<<<< HEAD
		return fmt.Errorf("marking jobs as executing: %w", err)
=======
		return fmt.Errorf("marking jobs as executing: %v", err)
>>>>>>> 27edca7d
	}

	return nil
}
<<<<<<< HEAD

// handlePendingGatewayJobs is checking for any pending gateway jobs (failed and unprocessed), and routes them appropriately
// Returns true if any job is handled, otherwise returns false.
func (proc *HandleT) handlePendingGatewayJobs() bool {
	s := time.Now()

	unprocessedList := proc.getJobs()

	if len(unprocessedList) == 0 {
		return false
	}

=======

// handlePendingGatewayJobs is checking for any pending gateway jobs (failed and unprocessed), and routes them appropriately
// Returns true if any job is handled, otherwise returns false.
func (proc *HandleT) handlePendingGatewayJobs() bool {
	s := time.Now()

	unprocessedList := proc.getJobs()

	if len(unprocessedList) == 0 {
		return false
	}

>>>>>>> 27edca7d
	proc.Store(
		proc.transformations(
			proc.processJobsForDest(unprocessedList, nil),
		),
	)
	proc.statLoopTime.Since(s)

	return true
}

// mainLoop: legacy way of handling jobs
func (proc *HandleT) mainLoop(ctx context.Context) {
	//waiting for reporting client setup
	if proc.reporting != nil && proc.reportingEnabled {
		proc.reporting.WaitForSetup(ctx, types.CORE_REPORTING_CLIENT)
	}

	proc.logger.Info("Processor loop started")
	currLoopSleep := time.Duration(0)
	for {
		select {
		case <-ctx.Done():
			return
		case pause := <-proc.pauseChannel:
			pkgLogger.Info("Processor is paused.")
			proc.paused = true
			pause.respChannel <- true
			<-proc.resumeChannel
		case <-time.After(mainLoopTimeout):
			proc.paused = false
			if isUnLocked {
				found := proc.handlePendingGatewayJobs()
				if found {
					currLoopSleep = time.Duration(0)
				} else {
					currLoopSleep = 2*currLoopSleep + loopSleep
					if currLoopSleep > maxLoopSleep {
						currLoopSleep = maxLoopSleep
					}
					time.Sleep(currLoopSleep)
				}
				time.Sleep(fixedLoopSleep) // adding sleep here to reduce cpu load on postgres when we have less rps
			} else {
				time.Sleep(fixedLoopSleep)
			}
		}
	}
}

func (proc *HandleT) pipelineWithPause(ctx context.Context, fn func(ctx context.Context)) {
	for {
		var pause *PauseT

		ctxPausable, cancel := context.WithCancel(ctx)
		go func() {
			pause = <-proc.pauseChannel
			cancel()
		}()
		fn(ctxPausable)
		// stop due to parent context cancellation
		if ctx.Err() != nil {
			return
		}

		// handle pause
		if pause == nil {
			panic("`pause` should not be nil")
		}
		proc.paused = true
		pause.respChannel <- true
		<-proc.resumeChannel
	}
}

// mainPipeline: new way of handling jobs
//
// [getJobs] -chProc-> [processJobsForDest] -chTrans-> [transformations] -chStore-> [Store]
func (proc *HandleT) mainPipeline(ctx context.Context) {
	//waiting for reporting client setup
	if proc.reporting != nil && proc.reportingEnabled {
		proc.reporting.WaitForSetup(ctx, types.CORE_REPORTING_CLIENT)
	}
	wg := sync.WaitGroup{}
	bufferSize := pipelineBufferedItems

	chProc := make(chan []*jobsdb.JobT, bufferSize)
	wg.Add(1)
	go func() {
		defer wg.Done()
		defer close(chProc)

		nextSleepTime := time.Duration(0)

		for {
			select {
			case <-ctx.Done():
				return
			case <-time.After(nextSleepTime):
				if !isUnLocked {
					nextSleepTime = proc.maxLoopSleep
					continue
				}

				jobs := proc.getJobs()
				if len(jobs) == 0 {
					// no jobs found, double sleep time until maxLoopSleep
					nextSleepTime = 2 * nextSleepTime
					if nextSleepTime > proc.maxLoopSleep {
						nextSleepTime = proc.maxLoopSleep
					} else if nextSleepTime == 0 {
						nextSleepTime = proc.readLoopSleep
					}
					continue
				}

				err := proc.markExecuting(jobs)
				if err != nil {
					pkgLogger.Error(err)
					panic(err)
				}

				events := 0
				for i := range jobs {
					events += jobs[i].EventCount
				}
				// nextSleepTime is dependent on the number of events read in this loop
				emptyRatio := 1.0 - math.Min(1, float64(events)/float64(maxEventsToProcess))
				nextSleepTime = time.Duration(emptyRatio * float64(proc.readLoopSleep))

				chProc <- jobs
			}
		}
	}()

	chTrans := make(chan transformationMessage, bufferSize)
	wg.Add(1)
	go func() {
		defer wg.Done()
		defer close(chTrans)
		for jobs := range chProc {
			chTrans <- proc.processJobsForDest(jobs, nil)
		}
	}()

	chStore := make(chan storeMessage, bufferSize)
	wg.Add(1)
	go func() {
		defer wg.Done()
		defer close(chStore)

		for msg := range chTrans {
			chStore <- proc.transformations(msg)
		}
	}()

	wg.Add(1)
	go func() {
		defer wg.Done()

		for msg := range chStore {
			proc.Store(msg)
		}
	}()

	wg.Wait()
}

func (proc *HandleT) crashRecover() {
	proc.gatewayDB.DeleteExecuting(jobsdb.GetQueryParamsT{CustomValFilters: []string{GWCustomVal}, JobCount: -1})
}

func (proc *HandleT) updateSourceStats(sourceStats map[string]int, bucket string) {
	for sourceTag, count := range sourceStats {
		tags := map[string]string{
			"source": sourceTag,
		}
		sourceStatsD := proc.stats.NewTaggedStat(bucket, stats.CountType, tags)
		sourceStatsD.Count(count)
	}
}

//Pause is a blocking call.
//Pause returns after the processor is paused.
func (proc *HandleT) Pause() {
	proc.pauseLock.Lock()
	defer proc.pauseLock.Unlock()

	if proc.paused {
		return
	}

	respChannel := make(chan bool)
	proc.pauseChannel <- &PauseT{respChannel: respChannel}
	<-respChannel
}

func (proc *HandleT) Resume() {
	proc.pauseLock.Lock()
	defer proc.pauseLock.Unlock()

	if !proc.paused {
		return
	}
	proc.paused = false

	proc.resumeChannel <- true
}

func (proc *HandleT) isReportingEnabled() bool {
	return proc.reporting != nil && proc.reportingEnabled
}<|MERGE_RESOLUTION|>--- conflicted
+++ resolved
@@ -435,11 +435,7 @@
 
 func loadConfig() {
 	config.RegisterBoolConfigVariable(true, &enablePipelining, false, "Processor.enablePipelining")
-<<<<<<< HEAD
-	config.RegisterIntConfigVariable(1, &pipelineBufferedItems, false, 1, "Processor.pipelineBufferedItems")
-=======
 	config.RegisterIntConfigVariable(1, &pipelineBufferedItems, true, 1, "Processor.pipelineBufferedItems")
->>>>>>> 27edca7d
 	config.RegisterDurationConfigVariable(time.Duration(5000), &maxLoopSleep, true, time.Millisecond, []string{"Processor.maxLoopSleep", "Processor.maxLoopSleepInMS"}...)
 	config.RegisterDurationConfigVariable(time.Duration(200), &readLoopSleep, true, time.Millisecond, "Processor.readLoopSleep")
 	//DEPRECATED: used only on the old mainLoop:
@@ -1898,11 +1894,7 @@
 	if len(unprocessedList) == 0 {
 		proc.logger.Debugf("Processor DB Read Complete. No GW Jobs to process.")
 		proc.pStatsDBR.Rate(0, time.Since(s))
-<<<<<<< HEAD
 		return unprocessedList
-=======
-		return nil
->>>>>>> 27edca7d
 	}
 
 	eventSchemasStart := time.Now()
@@ -1948,16 +1940,11 @@
 	//Mark the jobs as executing
 	err := proc.gatewayDB.UpdateJobStatus(statusList, []string{GWCustomVal}, nil)
 	if err != nil {
-<<<<<<< HEAD
 		return fmt.Errorf("marking jobs as executing: %w", err)
-=======
-		return fmt.Errorf("marking jobs as executing: %v", err)
->>>>>>> 27edca7d
 	}
 
 	return nil
 }
-<<<<<<< HEAD
 
 // handlePendingGatewayJobs is checking for any pending gateway jobs (failed and unprocessed), and routes them appropriately
 // Returns true if any job is handled, otherwise returns false.
@@ -1970,20 +1957,6 @@
 		return false
 	}
 
-=======
-
-// handlePendingGatewayJobs is checking for any pending gateway jobs (failed and unprocessed), and routes them appropriately
-// Returns true if any job is handled, otherwise returns false.
-func (proc *HandleT) handlePendingGatewayJobs() bool {
-	s := time.Now()
-
-	unprocessedList := proc.getJobs()
-
-	if len(unprocessedList) == 0 {
-		return false
-	}
-
->>>>>>> 27edca7d
 	proc.Store(
 		proc.transformations(
 			proc.processJobsForDest(unprocessedList, nil),
