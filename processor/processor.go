package processor

import (
	"context"
	"encoding/json"
	"errors"
	"fmt"
	"runtime/trace"
	"slices"
	"strconv"
	"strings"
	"sync"
	"time"

	"github.com/google/uuid"
	jsoniter "github.com/json-iterator/go"
	"github.com/samber/lo"
	"github.com/tidwall/gjson"
	"golang.org/x/sync/errgroup"

	"github.com/rudderlabs/rudder-go-kit/bytesize"
	"github.com/rudderlabs/rudder-go-kit/config"
	"github.com/rudderlabs/rudder-go-kit/logger"
	"github.com/rudderlabs/rudder-go-kit/ro"
	"github.com/rudderlabs/rudder-go-kit/stats"
	"github.com/rudderlabs/rudder-go-kit/stats/metric"
	"github.com/rudderlabs/rudder-go-kit/stringify"
	kitsync "github.com/rudderlabs/rudder-go-kit/sync"

	backendconfig "github.com/rudderlabs/rudder-server/backend-config"
	"github.com/rudderlabs/rudder-server/enterprise/trackedusers"
	"github.com/rudderlabs/rudder-server/internal/enricher"
	"github.com/rudderlabs/rudder-server/jobsdb"
	"github.com/rudderlabs/rudder-server/processor/delayed"
	"github.com/rudderlabs/rudder-server/processor/eventfilter"
	"github.com/rudderlabs/rudder-server/processor/integrations"
	"github.com/rudderlabs/rudder-server/processor/isolation"
	"github.com/rudderlabs/rudder-server/processor/stash"
	"github.com/rudderlabs/rudder-server/processor/transformer"
	"github.com/rudderlabs/rudder-server/processor/types"
	"github.com/rudderlabs/rudder-server/router/batchrouter"
	"github.com/rudderlabs/rudder-server/rruntime"
	destinationdebugger "github.com/rudderlabs/rudder-server/services/debugger/destination"
	transformationdebugger "github.com/rudderlabs/rudder-server/services/debugger/transformation"
	"github.com/rudderlabs/rudder-server/services/dedup"
	dedupTypes "github.com/rudderlabs/rudder-server/services/dedup/types"
	"github.com/rudderlabs/rudder-server/services/fileuploader"
	"github.com/rudderlabs/rudder-server/services/rmetrics"
	"github.com/rudderlabs/rudder-server/services/rsources"
	transformerFeaturesService "github.com/rudderlabs/rudder-server/services/transformer"
	"github.com/rudderlabs/rudder-server/services/transientsource"
	"github.com/rudderlabs/rudder-server/utils/crash"
	"github.com/rudderlabs/rudder-server/utils/misc"
	. "github.com/rudderlabs/rudder-server/utils/tx" //nolint:staticcheck
	reportingtypes "github.com/rudderlabs/rudder-server/utils/types"
	"github.com/rudderlabs/rudder-server/utils/workerpool"
	wtrans "github.com/rudderlabs/rudder-server/warehouse/transformer"
	whutils "github.com/rudderlabs/rudder-server/warehouse/utils"
)

const (
	MetricKeyDelimiter    = "!<<#>>!"
	UserTransformation    = "USER_TRANSFORMATION"
	DestTransformation    = "DEST_TRANSFORMATION"
	EventFilter           = "EVENT_FILTER"
	sourceCategoryWebhook = "webhook"
)

var jsonfast = jsoniter.ConfigCompatibleWithStandardLibrary

func NewHandle(c *config.Config, transformer transformer.Transformer) *Handle {
	h := &Handle{transformer: transformer, conf: c}
	h.loadConfig()
	return h
}

type sourceObserver interface {
	ObserveSourceEvents(source *backendconfig.SourceT, events []types.TransformerEvent)
}

type trackedUsersReporter interface {
	ReportUsers(ctx context.Context, reports []*trackedusers.UsersReport, tx *Tx) error
	GenerateReportsFromJobs(jobs []*jobsdb.JobT, sourceIdFilter map[string]bool) []*trackedusers.UsersReport
}

type warehouseTransformer interface {
	transformer.DestinationTransformer
	CompareAndLog(events []types.TransformerEvent, pResponse, wResponse types.Response, metadata *types.Metadata, eventsByMessageID map[string]types.SingularEventWithReceivedAt)
}

// Handle is a handle to the processor module
type Handle struct {
	conf                 *config.Config
	tracer               stats.Tracer
	backendConfig        backendconfig.BackendConfig
	transformer          transformer.Transformer
	transformerManager   *transformer.Clients
	warehouseTransformer warehouseTransformer

	gatewayDB                  jobsdb.JobsDB
	routerDB                   jobsdb.JobsDB
	batchRouterDB              jobsdb.JobsDB
	readErrorDB                jobsdb.JobsDB
	writeErrorDB               jobsdb.JobsDB
	eventSchemaDB              jobsdb.JobsDB
	archivalDB                 jobsdb.JobsDB
	logger                     logger.Logger
	enrichers                  []enricher.PipelineEnricher
	dedup                      dedup.Dedup
	reporting                  reportingtypes.Reporting
	reportingEnabled           bool
	backgroundWait             func() error
	backgroundCancel           context.CancelFunc
	statsFactory               stats.Stats
	stats                      processorStats
	payloadLimit               config.ValueLoader[int64]
	jobsDBCommandTimeout       config.ValueLoader[time.Duration]
	jobdDBQueryRequestTimeout  config.ValueLoader[time.Duration]
	jobdDBMaxRetries           config.ValueLoader[int]
	transientSources           transientsource.Service
	fileuploader               fileuploader.Provider
	rsourcesService            rsources.JobService
	transformerFeaturesService transformerFeaturesService.FeaturesService
	destDebugger               destinationdebugger.DestinationDebugger
	transDebugger              transformationdebugger.TransformationDebugger
	isolationStrategy          isolation.Strategy
	limiter                    struct {
		read       kitsync.Limiter
		preprocess kitsync.Limiter
		transform  kitsync.Limiter
		store      kitsync.Limiter
	}
	config struct {
		isolationMode                   isolation.Mode
		mainLoopTimeout                 time.Duration
		enablePipelining                bool
		pipelineBufferedItems           int
		subJobSize                      int
		pingerSleep                     config.ValueLoader[time.Duration]
		readLoopSleep                   config.ValueLoader[time.Duration]
		maxLoopSleep                    config.ValueLoader[time.Duration]
		storeTimeout                    config.ValueLoader[time.Duration]
		maxEventsToProcess              config.ValueLoader[int]
		transformBatchSize              config.ValueLoader[int]
		userTransformBatchSize          config.ValueLoader[int]
		sourceIdDestinationMap          map[string][]backendconfig.DestinationT
		sourceIdSourceMap               map[string]backendconfig.SourceT
		workspaceLibrariesMap           map[string]backendconfig.LibrariesT
		oneTrustConsentCategoriesMap    map[string][]string
		connectionConfigMap             map[connection]backendconfig.Connection
		ketchConsentCategoriesMap       map[string][]string
		destGenericConsentManagementMap map[string]map[string]GenericConsentManagementProviderData
		batchDestinations               []string
		configSubscriberLock            sync.RWMutex
		enableDedup                     bool
		enableEventCount                config.ValueLoader[bool]
		transformTimesPQLength          int
		captureEventNameStats           config.ValueLoader[bool]
		transformerURL                  string
		GWCustomVal                     string
		asyncInit                       *misc.AsyncInit
		eventSchemaV2Enabled            bool
		archivalEnabled                 config.ValueLoader[bool]
		eventAuditEnabled               map[string]bool
		credentialsMap                  map[string][]types.Credential
		nonEventStreamSources           map[string]bool
		enableTransformationV2          bool
		enableWarehouseTransformations  config.ValueLoader[bool]
		enableUpdatedEventNameReporting config.ValueLoader[bool]
	}

	drainConfig struct {
		jobRunIDs config.ValueLoader[[]string]
	}

	namespace  string
	instanceID string

	adaptiveLimit func(int64) int64
	storePlocker  kitsync.PartitionLocker

	sourceObservers      []sourceObserver
	trackedUsersReporter trackedUsersReporter
}
type processorStats struct {
	statGatewayDBR                func(partition string) stats.Measurement
	statGatewayDBW                func(partition string) stats.Measurement
	statRouterDBW                 func(partition string) stats.Measurement
	statBatchRouterDBW            func(partition string) stats.Measurement
	statProcErrDBW                func(partition string) stats.Measurement
	statDBR                       func(partition string) stats.Measurement
	statDBW                       func(partition string) stats.Measurement
	statLoopTime                  func(partition string) stats.Measurement
	validateEventsTime            func(partition string) stats.Measurement
	processJobsTime               func(partition string) stats.Measurement
	statSessionTransform          func(partition string) stats.Measurement
	statUserTransform             func(partition string) stats.Measurement
	statDestTransform             func(partition string) stats.Measurement
	marshalSingularEvents         func(partition string) stats.Measurement
	destProcessing                func(partition string) stats.Measurement
	pipeProcessing                func(partition string) stats.Measurement
	statNumRequests               func(partition string) stats.Measurement
	statNumEvents                 func(partition string) stats.Measurement
	statDBReadRequests            func(partition string) stats.Measurement
	statDBReadEvents              func(partition string) stats.Measurement
	statDBReadPayloadBytes        func(partition string) stats.Measurement
	statDBReadOutOfOrder          func(partition string) stats.Measurement
	statDBReadOutOfSequence       func(partition string) stats.Measurement
	statMarkExecuting             func(partition string) stats.Measurement
	statDBWriteStatusTime         func(partition string) stats.Measurement
	statDBWriteJobsTime           func(partition string) stats.Measurement
	statDBWriteRouterPayloadBytes func(partition string) stats.Measurement
	statDBWriteBatchPayloadBytes  func(partition string) stats.Measurement
	statDBWriteRouterEvents       func(partition string) stats.Measurement
	statDBWriteBatchEvents        func(partition string) stats.Measurement
	statDestNumOutputEvents       func(partition string) stats.Measurement
	statBatchDestNumOutputEvents  func(partition string) stats.Measurement
	DBReadThroughput              func(partition string) stats.Measurement
	processJobThroughput          func(partition string) stats.Measurement
	transformationsThroughput     func(partition string) stats.Measurement
	DBWriteThroughput             func(partition string) stats.Measurement
	trackedUsersReportGeneration  func(partition string) stats.Measurement
}

type DestStatT struct {
	numEvents               stats.Measurement
	numOutputSuccessEvents  stats.Measurement
	numOutputFailedEvents   stats.Measurement
	numOutputFilteredEvents stats.Measurement
	transformTime           stats.Measurement
}

type ParametersT struct {
	SourceID                string      `json:"source_id"`
	SourceName              string      `json:"source_name"`
	DestinationID           string      `json:"destination_id"`
	ReceivedAt              string      `json:"received_at"`
	TransformAt             string      `json:"transform_at"`
	MessageID               string      `json:"message_id"`
	GatewayJobID            int64       `json:"gateway_job_id"`
	SourceTaskRunID         string      `json:"source_task_run_id"`
	SourceJobID             string      `json:"source_job_id"`
	SourceJobRunID          string      `json:"source_job_run_id"`
	EventName               string      `json:"event_name"`
	EventType               string      `json:"event_type"`
	SourceDefinitionID      string      `json:"source_definition_id"`
	DestinationDefinitionID string      `json:"destination_definition_id"`
	SourceCategory          string      `json:"source_category"`
	RecordID                interface{} `json:"record_id"`
	WorkspaceId             string      `json:"workspaceId"`
	TraceParent             string      `json:"traceparent"`
}

type MetricMetadata struct {
	sourceID                string
	destinationID           string
	sourceTaskRunID         string
	sourceJobID             string
	sourceJobRunID          string
	sourceDefinitionID      string
	destinationDefinitionID string
	sourceCategory          string
	transformationID        string
	transformationVersionID string
	trackingPlanID          string
	trackingPlanVersion     int
}

type NonSuccessfulTransformationMetrics struct {
	failedJobs       []*jobsdb.JobT
	failedMetrics    []*reportingtypes.PUReportedMetric
	failedCountMap   map[string]int64
	filteredJobs     []*jobsdb.JobT
	filteredMetrics  []*reportingtypes.PUReportedMetric
	filteredCountMap map[string]int64
}

type (
	SourceIDT string
)

func buildStatTags(sourceID, workspaceID string, destination *backendconfig.DestinationT, transformationType string) map[string]string {
	module := "router"
	if batchrouter.IsObjectStorageDestination(destination.DestinationDefinition.Name) {
		module = "batch_router"
	}
	if batchrouter.IsWarehouseDestination(destination.DestinationDefinition.Name) {
		module = "warehouse"
	}

	return map[string]string{
		"module":             module,
		"destination":        destination.ID,
		"destType":           destination.DestinationDefinition.Name,
		"source":             sourceID,
		"workspaceId":        workspaceID,
		"transformationType": transformationType,
	}
}

func (proc *Handle) newUserTransformationStat(sourceID, workspaceID string, destination *backendconfig.DestinationT) *DestStatT {
	tags := buildStatTags(sourceID, workspaceID, destination, UserTransformation)

	tags["transformation_id"] = destination.Transformations[0].ID
	tags["transformation_version_id"] = destination.Transformations[0].VersionID
	tags["error"] = "false"

	numEvents := proc.statsFactory.NewTaggedStat("proc_transform_stage_in_count", stats.CountType, tags)
	numOutputSuccessEvents := proc.statsFactory.NewTaggedStat("proc_transform_stage_out_count", stats.CountType, tags)

	errTags := misc.CopyStringMap(tags)
	errTags["error"] = "true"
	numOutputFailedEvents := proc.statsFactory.NewTaggedStat("proc_transform_stage_out_count", stats.CountType, errTags)

	filterTags := misc.CopyStringMap(tags)
	filterTags["error"] = "filtered"
	numOutputFilteredEvents := proc.statsFactory.NewTaggedStat("proc_transform_stage_out_count", stats.CountType, filterTags)
	transformTime := proc.statsFactory.NewTaggedStat("proc_transform_stage_duration", stats.TimerType, tags)

	return &DestStatT{
		numEvents:               numEvents,
		numOutputSuccessEvents:  numOutputSuccessEvents,
		numOutputFailedEvents:   numOutputFailedEvents,
		numOutputFilteredEvents: numOutputFilteredEvents,
		transformTime:           transformTime,
	}
}

func (proc *Handle) newDestinationTransformationStat(sourceID, workspaceID, transformAt string, destination *backendconfig.DestinationT) *DestStatT {
	tags := buildStatTags(sourceID, workspaceID, destination, DestTransformation)

	tags["transform_at"] = transformAt
	tags["error"] = "false"

	numEvents := proc.statsFactory.NewTaggedStat("proc_transform_stage_in_count", stats.CountType, tags)
	numOutputSuccessEvents := proc.statsFactory.NewTaggedStat("proc_transform_stage_out_count", stats.CountType, tags)

	errTags := misc.CopyStringMap(tags)
	errTags["error"] = "true"
	numOutputFailedEvents := proc.statsFactory.NewTaggedStat("proc_transform_stage_out_count", stats.CountType, errTags)

	filterTags := misc.CopyStringMap(tags)
	filterTags["error"] = "filtered"
	numOutputFilteredEvents := proc.statsFactory.NewTaggedStat("proc_transform_stage_out_count", stats.CountType, filterTags)
	destTransform := proc.statsFactory.NewTaggedStat("proc_transform_stage_duration", stats.TimerType, tags)

	return &DestStatT{
		numEvents:               numEvents,
		numOutputSuccessEvents:  numOutputSuccessEvents,
		numOutputFailedEvents:   numOutputFailedEvents,
		numOutputFilteredEvents: numOutputFilteredEvents,
		transformTime:           destTransform,
	}
}

func (proc *Handle) newEventFilterStat(sourceID, workspaceID string, destination *backendconfig.DestinationT) *DestStatT {
	tags := buildStatTags(sourceID, workspaceID, destination, EventFilter)
	tags["error"] = "false"

	numEvents := proc.statsFactory.NewTaggedStat("proc_event_filter_in_count", stats.CountType, tags)
	numOutputSuccessEvents := proc.statsFactory.NewTaggedStat("proc_event_filter_out_count", stats.CountType, tags)

	errTags := misc.CopyStringMap(tags)
	errTags["error"] = "true"
	numOutputFailedEvents := proc.statsFactory.NewTaggedStat("proc_event_filter_out_count", stats.CountType, errTags)

	filterTags := misc.CopyStringMap(tags)
	filterTags["error"] = "filtered"
	numOutputFilteredEvents := proc.statsFactory.NewTaggedStat("proc_event_filter_out_count", stats.CountType, filterTags)
	eventFilterTime := proc.statsFactory.NewTaggedStat("proc_event_filter_time", stats.TimerType, tags)

	return &DestStatT{
		numEvents:               numEvents,
		numOutputSuccessEvents:  numOutputSuccessEvents,
		numOutputFailedEvents:   numOutputFailedEvents,
		numOutputFilteredEvents: numOutputFilteredEvents,
		transformTime:           eventFilterTime,
	}
}

// Setup initializes the module
func (proc *Handle) Setup(
	backendConfig backendconfig.BackendConfig,
	gatewayDB, routerDB, batchRouterDB,
	readErrorDB, writeErrorDB,
	eventSchemaDB, archivalDB jobsdb.JobsDB,
	reporting reportingtypes.Reporting,
	transientSources transientsource.Service,
	fileuploader fileuploader.Provider,
	rsourcesService rsources.JobService,
	transformerFeaturesService transformerFeaturesService.FeaturesService,
	destDebugger destinationdebugger.DestinationDebugger,
	transDebugger transformationdebugger.TransformationDebugger,
	enrichers []enricher.PipelineEnricher,
	trackedUsersReporter trackedusers.UsersReporter,
) error {
	proc.reporting = reporting
	proc.destDebugger = destDebugger
	proc.transDebugger = transDebugger
	proc.reportingEnabled = config.GetBoolVar(reportingtypes.DefaultReportingEnabled, "Reporting.enabled")
	if proc.conf == nil {
		proc.conf = config.Default
	}

	// Stats
	if proc.statsFactory == nil {
		proc.statsFactory = stats.Default
	}

	proc.setupReloadableVars()
	proc.logger = logger.NewLogger().Child("processor")
	proc.backendConfig = backendConfig
	proc.transformerManager = transformer.NewClients(proc.conf, proc.logger, proc.statsFactory)
	proc.gatewayDB = gatewayDB
	proc.routerDB = routerDB
	proc.batchRouterDB = batchRouterDB
	proc.readErrorDB = readErrorDB
	proc.writeErrorDB = writeErrorDB
	proc.eventSchemaDB = eventSchemaDB
	proc.archivalDB = archivalDB

	proc.transientSources = transientSources
	proc.fileuploader = fileuploader
	proc.rsourcesService = rsourcesService
	proc.enrichers = enrichers

	proc.transformerFeaturesService = transformerFeaturesService

	if proc.adaptiveLimit == nil {
		proc.adaptiveLimit = func(limit int64) int64 { return limit }
	}
	proc.storePlocker = *kitsync.NewPartitionLocker()

	proc.namespace = config.GetKubeNamespace()
	proc.instanceID = misc.GetInstanceID()

	proc.trackedUsersReporter = trackedUsersReporter

	proc.tracer = proc.statsFactory.NewTracer("processor")
	proc.stats.statGatewayDBR = func(partition string) stats.Measurement {
		return proc.statsFactory.NewTaggedStat("processor_gateway_db_read", stats.CountType, stats.Tags{
			"partition": partition,
		})
	}
	proc.stats.statGatewayDBW = func(partition string) stats.Measurement {
		return proc.statsFactory.NewTaggedStat("processor_gateway_db_write", stats.CountType, stats.Tags{
			"partition": partition,
		})
	}
	proc.stats.statRouterDBW = func(partition string) stats.Measurement {
		return proc.statsFactory.NewTaggedStat("processor_router_db_write", stats.CountType, stats.Tags{
			"partition": partition,
		})
	}
	proc.stats.statBatchRouterDBW = func(partition string) stats.Measurement {
		return proc.statsFactory.NewTaggedStat("processor_batch_router_db_write", stats.CountType, stats.Tags{
			"partition": partition,
		})
	}
	proc.stats.statDBR = func(partition string) stats.Measurement {
		return proc.statsFactory.NewTaggedStat("processor_gateway_db_read_time", stats.TimerType, stats.Tags{
			"partition": partition,
		})
	}
	proc.stats.statDBW = func(partition string) stats.Measurement {
		return proc.statsFactory.NewTaggedStat("processor_gateway_db_write_time", stats.TimerType, stats.Tags{
			"partition": partition,
		})
	}
	proc.stats.statProcErrDBW = func(partition string) stats.Measurement {
		return proc.statsFactory.NewTaggedStat("processor_proc_err_db_write", stats.CountType, stats.Tags{
			"partition": partition,
		})
	}
	proc.stats.statLoopTime = func(partition string) stats.Measurement {
		return proc.statsFactory.NewTaggedStat("processor_loop_time", stats.TimerType, stats.Tags{
			"partition": partition,
		})
	}
	proc.stats.statMarkExecuting = func(partition string) stats.Measurement {
		return proc.statsFactory.NewTaggedStat("processor_mark_executing", stats.TimerType, stats.Tags{
			"partition": partition,
		})
	}
	proc.stats.validateEventsTime = func(partition string) stats.Measurement {
		return proc.statsFactory.NewTaggedStat("processor_validate_events_time", stats.TimerType, stats.Tags{
			"partition": partition,
		})
	}
	proc.stats.processJobsTime = func(partition string) stats.Measurement {
		return proc.statsFactory.NewTaggedStat("processor_process_jobs_time", stats.TimerType, stats.Tags{
			"partition": partition,
		})
	}
	proc.stats.statSessionTransform = func(partition string) stats.Measurement {
		return proc.statsFactory.NewTaggedStat("processor_session_transform_time", stats.TimerType, stats.Tags{
			"partition": partition,
		})
	}
	proc.stats.statUserTransform = func(partition string) stats.Measurement {
		return proc.statsFactory.NewTaggedStat("processor_user_transform_time", stats.TimerType, stats.Tags{
			"partition": partition,
		})
	}
	proc.stats.statDestTransform = func(partition string) stats.Measurement {
		return proc.statsFactory.NewTaggedStat("processor_dest_transform_time", stats.TimerType, stats.Tags{
			"partition": partition,
		})
	}
	proc.stats.marshalSingularEvents = func(partition string) stats.Measurement {
		return proc.statsFactory.NewTaggedStat("processor_marshal_singular_events", stats.TimerType, stats.Tags{
			"partition": partition,
		})
	}
	proc.stats.destProcessing = func(partition string) stats.Measurement {
		return proc.statsFactory.NewTaggedStat("processor_dest_processing", stats.TimerType, stats.Tags{
			"partition": partition,
		})
	}
	proc.stats.pipeProcessing = func(partition string) stats.Measurement {
		return proc.statsFactory.NewTaggedStat("processor_pipe_processing", stats.TimerType, stats.Tags{
			"partition": partition,
		})
	}
	proc.stats.statNumRequests = func(partition string) stats.Measurement {
		return proc.statsFactory.NewTaggedStat("processor_num_requests", stats.CountType, stats.Tags{
			"partition": partition,
		})
	}
	proc.stats.statNumEvents = func(partition string) stats.Measurement {
		return proc.statsFactory.NewTaggedStat("processor_num_events", stats.CountType, stats.Tags{
			"partition": partition,
		})
	}
	proc.stats.statDBReadRequests = func(partition string) stats.Measurement {
		return proc.statsFactory.NewTaggedStat("processor_db_read_requests", stats.HistogramType, stats.Tags{
			"partition": partition,
		})
	}
	proc.stats.statDBReadEvents = func(partition string) stats.Measurement {
		return proc.statsFactory.NewTaggedStat("processor_db_read_events", stats.HistogramType, stats.Tags{
			"partition": partition,
		})
	}
	proc.stats.statDBReadPayloadBytes = func(partition string) stats.Measurement {
		return proc.statsFactory.NewTaggedStat("processor_db_read_payload_bytes", stats.HistogramType, stats.Tags{
			"partition": partition,
		})
	}
	proc.stats.statDBReadOutOfOrder = func(partition string) stats.Measurement {
		return proc.statsFactory.NewTaggedStat("processor_db_read_out_of_order", stats.CountType, stats.Tags{
			"partition": partition,
		})
	}
	proc.stats.statDBReadOutOfSequence = func(partition string) stats.Measurement {
		return proc.statsFactory.NewTaggedStat("processor_db_read_out_of_sequence", stats.CountType, stats.Tags{
			"partition": partition,
		})
	}
	proc.stats.statDBWriteJobsTime = func(partition string) stats.Measurement {
		return proc.statsFactory.NewTaggedStat("processor_db_write_jobs_time", stats.TimerType, stats.Tags{
			"partition": partition,
		})
	}
	proc.stats.statDBWriteStatusTime = func(partition string) stats.Measurement {
		return proc.statsFactory.NewTaggedStat("processor_db_write_status_time", stats.TimerType, stats.Tags{
			"partition": partition,
		})
	}
	proc.stats.statDBWriteRouterPayloadBytes = func(partition string) stats.Measurement {
		return proc.statsFactory.NewTaggedStat("processor_db_write_payload_bytes", stats.HistogramType, stats.Tags{
			"module":    "router",
			"partition": partition,
		})
	}
	proc.stats.statDBWriteBatchPayloadBytes = func(partition string) stats.Measurement {
		return proc.statsFactory.NewTaggedStat("processor_db_write_payload_bytes", stats.HistogramType, stats.Tags{
			"module":    "batch_router",
			"partition": partition,
		})
	}
	proc.stats.statDBWriteRouterEvents = func(partition string) stats.Measurement {
		return proc.statsFactory.NewTaggedStat("processor_db_write_events", stats.HistogramType, stats.Tags{
			"module":    "router",
			"partition": partition,
		})
	}
	proc.stats.statDBWriteBatchEvents = func(partition string) stats.Measurement {
		return proc.statsFactory.NewTaggedStat("processor_db_write_events", stats.HistogramType, stats.Tags{
			"module":    "batch_router",
			"partition": partition,
		})
	}
	proc.stats.statDestNumOutputEvents = func(partition string) stats.Measurement {
		return proc.statsFactory.NewTaggedStat("processor_num_output_events", stats.CountType, stats.Tags{
			"module":    "router",
			"partition": partition,
		})
	}
	proc.stats.statBatchDestNumOutputEvents = func(partition string) stats.Measurement {
		return proc.statsFactory.NewTaggedStat("processor_num_output_events", stats.CountType, stats.Tags{
			"module":    "batch_router",
			"partition": partition,
		})
	}
	proc.stats.DBReadThroughput = func(partition string) stats.Measurement {
		return proc.statsFactory.NewTaggedStat("processor_db_read_throughput", stats.CountType, stats.Tags{
			"partition": partition,
		})
	}
	proc.stats.processJobThroughput = func(partition string) stats.Measurement {
		return proc.statsFactory.NewTaggedStat("processor_processJob_thoughput", stats.CountType, stats.Tags{
			"partition": partition,
		})
	}
	proc.stats.transformationsThroughput = func(partition string) stats.Measurement {
		return proc.statsFactory.NewTaggedStat("processor_transformations_throughput", stats.CountType, stats.Tags{
			"partition": partition,
		})
	}
	proc.stats.DBWriteThroughput = func(partition string) stats.Measurement {
		return proc.statsFactory.NewTaggedStat("processor_db_write_throughput", stats.CountType, stats.Tags{
			"partition": partition,
		})
	}
	proc.stats.trackedUsersReportGeneration = func(partition string) stats.Measurement {
		return proc.statsFactory.NewTaggedStat("processor_tracked_users_report_gen_seconds", stats.TimerType, stats.Tags{
			"partition": partition,
		})
	}

	proc.warehouseTransformer = wtrans.New(proc.conf, proc.logger, proc.statsFactory)

	if proc.config.enableDedup {
		var err error
		proc.dedup, err = dedup.New(proc.conf, proc.statsFactory)
		if err != nil {
			return err
		}
	}
	proc.sourceObservers = []sourceObserver{delayed.NewEventStats(proc.statsFactory, proc.conf)}
	ctx, cancel := context.WithCancel(context.Background())
	g, ctx := errgroup.WithContext(ctx)

	proc.backgroundWait = g.Wait
	proc.backgroundCancel = cancel

	proc.config.asyncInit = misc.NewAsyncInit(1)
	g.Go(crash.Wrapper(func() error {
		proc.backendConfigSubscriber(ctx)
		return nil
	}))

	// periodically publish a zero counter for ensuring that stuck processing pipeline alert
	// can always detect a stuck processor
	g.Go(crash.Wrapper(func() error {
		for {
			select {
			case <-ctx.Done():
				return nil
			case <-time.After(15 * time.Second):
				proc.stats.statGatewayDBW("").Count(0)
			}
		}
	}))

	proc.crashRecover()
	return nil
}

func (proc *Handle) setupReloadableVars() {
	proc.jobdDBQueryRequestTimeout = proc.conf.GetReloadableDurationVar(600, time.Second, "JobsDB.Processor.QueryRequestTimeout", "JobsDB.QueryRequestTimeout")
	proc.jobsDBCommandTimeout = proc.conf.GetReloadableDurationVar(600, time.Second, "JobsDB.Processor.CommandRequestTimeout", "JobsDB.CommandRequestTimeout")
	proc.jobdDBMaxRetries = proc.conf.GetReloadableIntVar(2, 1, "JobsDB.Processor.MaxRetries", "JobsDB.MaxRetries")
	proc.drainConfig.jobRunIDs = proc.conf.GetReloadableStringSliceVar([]string{}, "drain.jobRunIDs")
}

// Start starts this processor's main loops.
func (proc *Handle) Start(ctx context.Context) error {
	g, ctx := errgroup.WithContext(ctx)
	var err error
	proc.logger.Infof("Starting processor in isolation mode: %s", proc.config.isolationMode)
	if proc.isolationStrategy, err = isolation.GetStrategy(proc.config.isolationMode); err != nil {
		return fmt.Errorf("resolving isolation strategy for mode %q: %w", proc.config.isolationMode, err)
	}

	// limiters
	s := proc.statsFactory
	var limiterGroup sync.WaitGroup
	proc.limiter.read = kitsync.NewLimiter(ctx, &limiterGroup, "proc_read",
		config.GetInt("Processor.Limiter.read.limit", 50),
		s,
		kitsync.WithLimiterDynamicPeriod(config.GetDuration("Processor.Limiter.read.dynamicPeriod", 1, time.Second)))
	proc.limiter.preprocess = kitsync.NewLimiter(ctx, &limiterGroup, "proc_preprocess",
		config.GetInt("Processor.Limiter.preprocess.limit", 50),
		s,
		kitsync.WithLimiterDynamicPeriod(config.GetDuration("Processor.Limiter.preprocess.dynamicPeriod", 1, time.Second)))
	proc.limiter.transform = kitsync.NewLimiter(ctx, &limiterGroup, "proc_transform",
		config.GetInt("Processor.Limiter.transform.limit", 50),
		s,
		kitsync.WithLimiterDynamicPeriod(config.GetDuration("Processor.Limiter.transform.dynamicPeriod", 1, time.Second)))
	proc.limiter.store = kitsync.NewLimiter(ctx, &limiterGroup, "proc_store",
		config.GetInt("Processor.Limiter.store.limit", 50),
		s,
		kitsync.WithLimiterDynamicPeriod(config.GetDuration("Processor.Limiter.store.dynamicPeriod", 1, time.Second)))
	g.Go(func() error {
		limiterGroup.Wait()
		return nil
	})

	// pinger loop
	g.Go(crash.Wrapper(func() error {
		proc.logger.Info("Starting pinger loop")
		proc.backendConfig.WaitForConfig(ctx)
		proc.logger.Info("Backend config received")

		// waiting for init group
		proc.logger.Info("Waiting for async init group")
		select {
		case <-ctx.Done():
			return nil
		case <-proc.config.asyncInit.Wait():
			// proceed
		}
		proc.logger.Info("Async init group done")

		// waiting for transformer features
		proc.logger.Info("Waiting for transformer features")
		select {
		case <-ctx.Done():
			return nil
		case <-proc.transformerFeaturesService.Wait():
			// proceed
		}
		proc.logger.Info("Transformer features received")

		h := &workerHandleAdapter{proc}
		pool := workerpool.New(ctx, func(partition string) workerpool.Worker { return newProcessorWorker(partition, h) }, proc.logger)
		defer pool.Shutdown()
		for {
			select {
			case <-ctx.Done():
				return nil
			case <-time.After(proc.config.pingerSleep.Load()):
			}
			for _, partition := range proc.activePartitions(ctx) {
				pool.PingWorker(partition)
			}
		}
	}))

	// stash loop
	g.Go(crash.Wrapper(func() error {
		st := stash.New()
		st.Setup(
			proc.readErrorDB,
			proc.transientSources,
			proc.fileuploader,
			proc.adaptiveLimit,
		)
		st.Start(ctx)
		return nil
	}))

	return g.Wait()
}

func (proc *Handle) activePartitions(ctx context.Context) []string {
	defer proc.statsFactory.NewStat("proc_active_partitions_time", stats.TimerType).RecordDuration()()
	keys, err := proc.isolationStrategy.ActivePartitions(ctx, proc.gatewayDB)
	if err != nil && ctx.Err() == nil {
		// TODO: retry?
		panic(err)
	}
	proc.statsFactory.NewStat("proc_active_partitions", stats.GaugeType).Gauge(len(keys))
	return keys
}

func (proc *Handle) Shutdown() {
	proc.backgroundCancel()
	_ = proc.backgroundWait()
	if proc.dedup != nil {
		proc.dedup.Close()
	}
	metric.Instance.Reset()
}

func (proc *Handle) loadConfig() {
	proc.config.mainLoopTimeout = 200 * time.Millisecond

	defaultSubJobSize := 2000
	defaultMaxEventsToProcess := 10000
	defaultPayloadLimit := 100 * bytesize.MB

	defaultIsolationMode := isolation.ModeSource
	if config.IsSet("WORKSPACE_NAMESPACE") {
		defaultIsolationMode = isolation.ModeWorkspace
	}
	proc.config.isolationMode = isolation.Mode(config.GetString("Processor.isolationMode", string(defaultIsolationMode)))
	// If isolation mode is not none, we need to reduce the values for some of the config variables to more sensible defaults
	if proc.config.isolationMode != isolation.ModeNone {
		defaultSubJobSize = 400
		defaultMaxEventsToProcess = 2000
		defaultPayloadLimit = 20 * bytesize.MB
	}

	proc.config.enablePipelining = config.GetBoolVar(true, "Processor.enablePipelining")
	proc.config.pipelineBufferedItems = config.GetIntVar(0, 1, "Processor.pipelineBufferedItems")
	proc.config.subJobSize = config.GetIntVar(defaultSubJobSize, 1, "Processor.subJobSize")
	// Enable dedup of incoming events by default
	proc.config.enableDedup = config.GetBoolVar(false, "Dedup.enableDedup")
	proc.config.eventSchemaV2Enabled = config.GetBoolVar(false, "EventSchemas2.enabled")
	proc.config.batchDestinations = misc.BatchDestinations()
	proc.config.transformTimesPQLength = config.GetIntVar(5, 1, "Processor.transformTimesPQLength")
	// GWCustomVal is used as a key in the jobsDB customval column
	proc.config.GWCustomVal = config.GetStringVar("GW", "Gateway.CustomVal")
	proc.config.enableTransformationV2 = config.GetBoolVar(false, "Processor.enableTransformationV2")

	proc.loadReloadableConfig(defaultPayloadLimit, defaultMaxEventsToProcess)
}

func (proc *Handle) loadReloadableConfig(defaultPayloadLimit int64, defaultMaxEventsToProcess int) {
	proc.payloadLimit = config.GetReloadableInt64Var(defaultPayloadLimit, 1, "Processor.payloadLimit")
	proc.config.maxLoopSleep = config.GetReloadableDurationVar(10000, time.Millisecond, "Processor.maxLoopSleep", "Processor.maxLoopSleepInMS")
	proc.config.storeTimeout = config.GetReloadableDurationVar(5, time.Minute, "Processor.storeTimeout")
	proc.config.pingerSleep = config.GetReloadableDurationVar(1000, time.Millisecond, "Processor.pingerSleep")
	proc.config.readLoopSleep = config.GetReloadableDurationVar(1000, time.Millisecond, "Processor.readLoopSleep")
	proc.config.transformBatchSize = config.GetReloadableIntVar(100, 1, "Processor.transformBatchSize")
	proc.config.userTransformBatchSize = config.GetReloadableIntVar(200, 1, "Processor.userTransformBatchSize")
	proc.config.enableEventCount = config.GetReloadableBoolVar(true, "Processor.enableEventCount")
	proc.config.maxEventsToProcess = config.GetReloadableIntVar(defaultMaxEventsToProcess, 1, "Processor.maxLoopProcessEvents")
	proc.config.archivalEnabled = config.GetReloadableBoolVar(true, "archival.Enabled")
	// Capture event name as a tag in event level stats
	proc.config.captureEventNameStats = config.GetReloadableBoolVar(false, "Processor.Stats.captureEventName")
	proc.config.enableWarehouseTransformations = config.GetReloadableBoolVar(false, "Processor.enableWarehouseTransformations")
	proc.config.enableUpdatedEventNameReporting = config.GetReloadableBoolVar(false, "Processor.enableUpdatedEventNameReporting")
}

type connection struct {
	sourceID, destinationID string
}

func (proc *Handle) backendConfigSubscriber(ctx context.Context) {
	var initDone bool
	ch := proc.backendConfig.Subscribe(ctx, backendconfig.TopicProcessConfig)
	for data := range ch {
		config := data.Data.(map[string]backendconfig.ConfigT)
		var (
			oneTrustConsentCategoriesMap    = make(map[string][]string)
			ketchConsentCategoriesMap       = make(map[string][]string)
			destGenericConsentManagementMap = make(map[string]map[string]GenericConsentManagementProviderData)
			workspaceLibrariesMap           = make(map[string]backendconfig.LibrariesT, len(config))
			sourceIdDestinationMap          = make(map[string][]backendconfig.DestinationT)
			sourceIdSourceMap               = make(map[string]backendconfig.SourceT)
			eventAuditEnabled               = make(map[string]bool)
			credentialsMap                  = make(map[string][]types.Credential)
			nonEventStreamSources           = make(map[string]bool)
			connectionConfigMap             = make(map[connection]backendconfig.Connection)
		)
		for workspaceID, wConfig := range config {
			for _, conn := range wConfig.Connections {
				connectionConfigMap[connection{sourceID: conn.SourceID, destinationID: conn.DestinationID}] = conn
			}
			for i := range wConfig.Sources {
				source := &wConfig.Sources[i]
				sourceIdSourceMap[source.ID] = *source
				if source.Enabled {
					sourceIdDestinationMap[source.ID] = source.Destinations
					for j := range source.Destinations {
						destination := &source.Destinations[j]
						oneTrustConsentCategoriesMap[destination.ID] = getOneTrustConsentCategories(destination)
						ketchConsentCategoriesMap[destination.ID] = getKetchConsentCategories(destination)

						var err error
						destGenericConsentManagementMap[destination.ID], err = getGenericConsentManagementData(destination)
						if err != nil {
							proc.logger.Error(err)
						}
					}
				}
				if source.SourceDefinition.Category != "" && !strings.EqualFold(source.SourceDefinition.Category, sourceCategoryWebhook) {
					nonEventStreamSources[source.ID] = true
				}
			}
			workspaceLibrariesMap[workspaceID] = wConfig.Libraries
			eventAuditEnabled[workspaceID] = wConfig.Settings.EventAuditEnabled
			credentialsMap[workspaceID] = lo.MapToSlice(wConfig.Credentials, func(key string, value backendconfig.Credential) types.Credential {
				return types.Credential{
					ID:       key,
					Key:      value.Key,
					Value:    value.Value,
					IsSecret: value.IsSecret,
				}
			})
		}
		proc.config.configSubscriberLock.Lock()
		proc.config.connectionConfigMap = connectionConfigMap
		proc.config.oneTrustConsentCategoriesMap = oneTrustConsentCategoriesMap
		proc.config.ketchConsentCategoriesMap = ketchConsentCategoriesMap
		proc.config.destGenericConsentManagementMap = destGenericConsentManagementMap
		proc.config.workspaceLibrariesMap = workspaceLibrariesMap
		proc.config.sourceIdDestinationMap = sourceIdDestinationMap
		proc.config.sourceIdSourceMap = sourceIdSourceMap
		proc.config.eventAuditEnabled = eventAuditEnabled
		proc.config.credentialsMap = credentialsMap
		proc.config.nonEventStreamSources = nonEventStreamSources
		proc.config.configSubscriberLock.Unlock()
		if !initDone {
			initDone = true
			proc.config.asyncInit.Done()
		}
	}
}

func (proc *Handle) getWorkspaceLibraries(workspaceID string) backendconfig.LibrariesT {
	proc.config.configSubscriberLock.RLock()
	defer proc.config.configSubscriberLock.RUnlock()
	return proc.config.workspaceLibrariesMap[workspaceID]
}

func (proc *Handle) getConnectionConfig(conn connection) backendconfig.Connection {
	proc.config.configSubscriberLock.RLock()
	defer proc.config.configSubscriberLock.RUnlock()
	return proc.config.connectionConfigMap[conn]
}

func (proc *Handle) getSourceBySourceID(sourceId string) (*backendconfig.SourceT, error) {
	var err error
	proc.config.configSubscriberLock.RLock()
	defer proc.config.configSubscriberLock.RUnlock()
	source, ok := proc.config.sourceIdSourceMap[sourceId]
	if !ok {
		err = errors.New("source not found for sourceId")
		proc.logger.Errorf(`Processor : source not found for sourceId: %s`, sourceId)
	}
	return &source, err
}

func (proc *Handle) getNonEventStreamSources() map[string]bool {
	proc.config.configSubscriberLock.RLock()
	defer proc.config.configSubscriberLock.RUnlock()
	return proc.config.nonEventStreamSources
}

func (proc *Handle) getEnabledDestinations(sourceId, destinationName string) []backendconfig.DestinationT {
	proc.config.configSubscriberLock.RLock()
	defer proc.config.configSubscriberLock.RUnlock()
	var enabledDests []backendconfig.DestinationT
	for i := range proc.config.sourceIdDestinationMap[sourceId] {
		dest := &proc.config.sourceIdDestinationMap[sourceId][i]
		if destinationName == dest.DestinationDefinition.Name && dest.Enabled {
			enabledDests = append(enabledDests, *dest)
		}
	}
	return enabledDests
}

func (proc *Handle) getBackendEnabledDestinationTypes(sourceId string) map[string]backendconfig.DestinationDefinitionT {
	proc.config.configSubscriberLock.RLock()
	defer proc.config.configSubscriberLock.RUnlock()
	enabledDestinationTypes := make(map[string]backendconfig.DestinationDefinitionT)
	for i := range proc.config.sourceIdDestinationMap[sourceId] {
		destination := &proc.config.sourceIdDestinationMap[sourceId][i]
		if destination.Enabled {
			enabledDestinationTypes[destination.DestinationDefinition.DisplayName] = destination.DestinationDefinition
		}
	}
	return enabledDestinationTypes
}

func getTimestampFromEvent(event types.SingularEventT, field string, defaultTimestamp time.Time) time.Time {
	var timestamp time.Time
	var ok bool
	if timestamp, ok = misc.GetParsedTimestamp(event[field]); !ok {
		timestamp = defaultTimestamp
	}
	return timestamp
}

func enhanceWithTimeFields(event *types.TransformerEvent, singularEvent types.SingularEventT, receivedAt time.Time) {
	// set timestamp skew based on timestamp fields from SDKs
	originalTimestamp := getTimestampFromEvent(singularEvent, "originalTimestamp", receivedAt)
	sentAt := getTimestampFromEvent(singularEvent, "sentAt", receivedAt)
	var timestamp time.Time
	var ok bool

	// use existing timestamp if it exists in the event, add new timestamp otherwise
	if timestamp, ok = misc.GetParsedTimestamp(event.Message["timestamp"]); !ok {
		// calculate new timestamp using the formula
		// timestamp = receivedAt - (sentAt - originalTimestamp)
		timestamp = misc.GetChronologicalTimeStamp(receivedAt, sentAt, originalTimestamp)
	}

	// set all timestamps in RFC3339 format
	event.Message["receivedAt"] = receivedAt.Format(misc.RFC3339Milli)
	event.Message["originalTimestamp"] = originalTimestamp.Format(misc.RFC3339Milli)
	event.Message["sentAt"] = sentAt.Format(misc.RFC3339Milli)
	event.Message["timestamp"] = timestamp.Format(misc.RFC3339Milli)
}

func (proc *Handle) makeCommonMetadataFromSingularEvent(singularEvent types.SingularEventT, userID string, jobId int64, receivedAt time.Time, source *backendconfig.SourceT, eventParams types.EventParams) *types.Metadata {
	commonMetadata := types.Metadata{}
	commonMetadata.SourceID = source.ID
	commonMetadata.SourceName = source.Name
	commonMetadata.OriginalSourceID = source.OriginalID
	commonMetadata.WorkspaceID = source.WorkspaceID
	commonMetadata.Namespace = proc.namespace
	commonMetadata.InstanceID = proc.instanceID
	commonMetadata.RudderID = userID
	commonMetadata.JobID = jobId
	commonMetadata.MessageID = stringify.Any(singularEvent["messageId"])
	commonMetadata.ReceivedAt = receivedAt.Format(misc.RFC3339Milli)
	commonMetadata.SourceType = source.SourceDefinition.Name
	commonMetadata.SourceCategory = source.SourceDefinition.Category

	commonMetadata.SourceJobRunID = eventParams.SourceJobRunId
	commonMetadata.SourceJobID, _ = misc.MapLookup(singularEvent, "context", "sources", "job_id").(string)
	commonMetadata.SourceTaskRunID = eventParams.SourceTaskRunId
	commonMetadata.RecordID = misc.MapLookup(singularEvent, "recordId")

	commonMetadata.EventName, _ = misc.MapLookup(singularEvent, "event").(string)
	commonMetadata.EventType, _ = misc.MapLookup(singularEvent, "type").(string)
	commonMetadata.SourceDefinitionID = source.SourceDefinition.ID
	commonMetadata.SourceDefinitionType = source.SourceDefinition.Type

	commonMetadata.TraceParent = eventParams.TraceParent

	return &commonMetadata
}

// add metadata to each singularEvent which will be returned by transformer in response
func enhanceWithMetadata(commonMetadata *types.Metadata, event *types.TransformerEvent, destination *backendconfig.DestinationT) {
	metadata := types.Metadata{}
	metadata.SourceType = commonMetadata.SourceType
	metadata.SourceCategory = commonMetadata.SourceCategory
	metadata.SourceID = commonMetadata.SourceID
	metadata.OriginalSourceID = commonMetadata.OriginalSourceID
	metadata.SourceName = commonMetadata.SourceName
	metadata.WorkspaceID = commonMetadata.WorkspaceID
	metadata.Namespace = commonMetadata.Namespace
	metadata.InstanceID = commonMetadata.InstanceID
	metadata.RudderID = commonMetadata.RudderID
	metadata.JobID = commonMetadata.JobID
	metadata.MessageID = commonMetadata.MessageID
	metadata.ReceivedAt = commonMetadata.ReceivedAt
	metadata.SourceTaskRunID = commonMetadata.SourceTaskRunID
	metadata.RecordID = commonMetadata.RecordID
	metadata.SourceJobID = commonMetadata.SourceJobID
	metadata.SourceJobRunID = commonMetadata.SourceJobRunID
	metadata.EventName = commonMetadata.EventName
	metadata.EventType = commonMetadata.EventType
	metadata.SourceDefinitionID = commonMetadata.SourceDefinitionID
	metadata.DestinationID = destination.ID
	metadata.DestinationName = destination.Name
	metadata.DestinationDefinitionID = destination.DestinationDefinition.ID
	metadata.DestinationType = destination.DestinationDefinition.Name
	metadata.SourceDefinitionType = commonMetadata.SourceDefinitionType
	metadata.TraceParent = commonMetadata.TraceParent
	event.Metadata = metadata
}

func getKeyFromSourceAndDest(srcID, destID string) string {
	return srcID + "::" + destID
}

func getSourceAndDestIDsFromKey(key string) (sourceID, destID string) {
	fields := strings.Split(key, "::")
	return fields[0], fields[1]
}

func (proc *Handle) recordEventDeliveryStatus(jobsByDestID map[string][]*jobsdb.JobT) {
	for destID, jobs := range jobsByDestID {
		if !proc.destDebugger.HasUploadEnabled(destID) {
			continue
		}
		for _, job := range jobs {
			var params map[string]interface{}
			err := jsonfast.Unmarshal(job.Parameters, &params)
			if err != nil {
				proc.logger.Errorf("Error while UnMarshaling live event parameters: %v", err)
				continue
			}

			sourceID, _ := params["source_id"].(string)
			destID, _ := params["destination_id"].(string)
			procErr, _ := params["error"].(string)
			procErr = strconv.Quote(procErr)
			statusCode := fmt.Sprint(params["status_code"])
			sentAt := time.Now().Format(misc.RFC3339Milli)
			events := make([]map[string]interface{}, 0)
			err = jsonfast.Unmarshal(job.EventPayload, &events)
			if err != nil {
				proc.logger.Errorf("Error while UnMarshaling live event payload: %v", err)
				continue
			}
			for i := range events {
				event := &events[i]
				eventPayload, err := jsonfast.Marshal(*event)
				if err != nil {
					proc.logger.Errorf("Error while Marshaling live event payload: %v", err)
					continue
				}

				eventName := stringify.Any(gjson.GetBytes(eventPayload, "event").String())
				eventType := stringify.Any(gjson.GetBytes(eventPayload, "type").String())
				deliveryStatus := destinationdebugger.DeliveryStatusT{
					EventName:     eventName,
					EventType:     eventType,
					SentAt:        sentAt,
					DestinationID: destID,
					SourceID:      sourceID,
					Payload:       eventPayload,
					AttemptNum:    1,
					JobState:      jobsdb.Aborted.State,
					ErrorCode:     statusCode,
					ErrorResponse: []byte(fmt.Sprintf(`{"error": %s}`, procErr)),
				}
				proc.destDebugger.RecordEventDeliveryStatus(destID, &deliveryStatus)
			}
		}
	}
}

func (proc *Handle) getTransformerEvents(
	response types.Response,
	commonMetaData *types.Metadata,
	eventsByMessageID map[string]types.SingularEventWithReceivedAt,
	destination *backendconfig.DestinationT,
	connection backendconfig.Connection,
	inPU, pu string,
) (
	[]types.TransformerEvent,
	[]*reportingtypes.PUReportedMetric,
	map[string]int64,
	map[string]MetricMetadata,
) {
	successMetrics := make([]*reportingtypes.PUReportedMetric, 0)
	connectionDetailsMap := make(map[string]*reportingtypes.ConnectionDetails)
	statusDetailsMap := make(map[string]map[string]*reportingtypes.StatusDetail)
	successCountMap := make(map[string]int64)
	successCountMetadataMap := make(map[string]MetricMetadata)
	var eventsToTransform []types.TransformerEvent
	for i := range response.Events {
		// Update metrics maps
		userTransformedEvent := &response.Events[i]
		messages := lo.Map(
			userTransformedEvent.Metadata.GetMessagesIDs(),
			func(msgID string, _ int) types.SingularEventT {
				return eventsByMessageID[msgID].SingularEvent
			},
		)

		// Update metadata with updated event name before reporting
		if proc.config.enableUpdatedEventNameReporting.Load() {
			updatedEventName := userTransformedEvent.Metadata.EventName
			if en, ok := userTransformedEvent.Output["event"].(string); ok {
				updatedEventName = en
			}
			userTransformedEvent.Metadata.EventName = updatedEventName

			updatedEventType := userTransformedEvent.Metadata.EventType
			if et, ok := userTransformedEvent.Output["type"].(string); ok {
				updatedEventType = et
			}
			userTransformedEvent.Metadata.EventType = updatedEventType

		}

		for _, message := range messages {
			proc.updateMetricMaps(successCountMetadataMap, successCountMap, connectionDetailsMap, statusDetailsMap, userTransformedEvent, jobsdb.Succeeded.State, pu, func() json.RawMessage {
				if pu != reportingtypes.TRACKINGPLAN_VALIDATOR {
					return []byte(`{}`)
				}
				if proc.transientSources.Apply(commonMetaData.SourceID) {
					return []byte(`{}`)
				}

				sampleEvent, err := jsonfast.Marshal(message)
				if err != nil {
					proc.logger.Errorf(`[Processor: getDestTransformerEvents] Failed to unmarshal first element in transformed events: %v`, err)
					sampleEvent = []byte(`{}`)
				}
				return sampleEvent
			},
				nil)
		}

		eventMetadata := commonMetaData
		eventMetadata.MessageIDs = userTransformedEvent.Metadata.MessageIDs
		eventMetadata.MessageID = userTransformedEvent.Metadata.MessageID
		eventMetadata.JobID = userTransformedEvent.Metadata.JobID
		eventMetadata.SourceTaskRunID = userTransformedEvent.Metadata.SourceTaskRunID
		eventMetadata.SourceJobID = userTransformedEvent.Metadata.SourceJobID
		eventMetadata.SourceJobRunID = userTransformedEvent.Metadata.SourceJobRunID
		eventMetadata.RudderID = userTransformedEvent.Metadata.RudderID
		eventMetadata.RecordID = userTransformedEvent.Metadata.RecordID
		eventMetadata.ReceivedAt = userTransformedEvent.Metadata.ReceivedAt
		eventMetadata.EventName = userTransformedEvent.Metadata.EventName
		eventMetadata.EventType = userTransformedEvent.Metadata.EventType
		eventMetadata.SourceDefinitionID = userTransformedEvent.Metadata.SourceDefinitionID
		eventMetadata.DestinationDefinitionID = userTransformedEvent.Metadata.DestinationDefinitionID
		eventMetadata.SourceCategory = userTransformedEvent.Metadata.SourceCategory
		eventMetadata.TraceParent = userTransformedEvent.Metadata.TraceParent
		updatedEvent := types.TransformerEvent{
			Message:     userTransformedEvent.Output,
			Metadata:    *eventMetadata,
			Destination: *destination,
			Connection:  connection,
			Credentials: proc.config.credentialsMap[commonMetaData.WorkspaceID],
		}
		eventsToTransform = append(eventsToTransform, updatedEvent)
	}

	// REPORTING - START
	if proc.isReportingEnabled() {
		reportingtypes.AssertSameKeys(connectionDetailsMap, statusDetailsMap)

		for k, cd := range connectionDetailsMap {
			for _, sd := range statusDetailsMap[k] {
				m := &reportingtypes.PUReportedMetric{
					ConnectionDetails: *cd,
					PUDetails:         *reportingtypes.CreatePUDetails(inPU, pu, false, false),
					StatusDetail:      sd,
				}
				successMetrics = append(successMetrics, m)
			}
		}
	}
	// REPORTING - END

	return eventsToTransform, successMetrics, successCountMap, successCountMetadataMap
}

func (proc *Handle) updateMetricMaps(
	countMetadataMap map[string]MetricMetadata,
	countMap map[string]int64,
	connectionDetailsMap map[string]*reportingtypes.ConnectionDetails,
	statusDetailsMap map[string]map[string]*reportingtypes.StatusDetail,
	event *types.TransformerResponse,
	status, stage string,
	payload func() json.RawMessage,
	eventsByMessageID map[string]types.SingularEventWithReceivedAt,
) {
	if !proc.isReportingEnabled() {
		return
	}
	incrementCount := int64(len(event.Metadata.GetMessagesIDs()))
	eventName := event.Metadata.EventName
	eventType := event.Metadata.EventType
	countKey := strings.Join([]string{
		event.Metadata.SourceID,
		event.Metadata.DestinationID,
		event.Metadata.SourceJobRunID,
		eventName,
		eventType,
	}, MetricKeyDelimiter)

	countMap[countKey] = countMap[countKey] + 1

	if countMetadataMap != nil {
		if _, ok := countMetadataMap[countKey]; !ok {
			countMetadataMap[countKey] = MetricMetadata{
				sourceID:                event.Metadata.SourceID,
				destinationID:           event.Metadata.DestinationID,
				sourceTaskRunID:         event.Metadata.SourceTaskRunID,
				sourceJobID:             event.Metadata.SourceJobID,
				sourceJobRunID:          event.Metadata.SourceJobRunID,
				sourceDefinitionID:      event.Metadata.SourceDefinitionID,
				destinationDefinitionID: event.Metadata.DestinationDefinitionID,
				sourceCategory:          event.Metadata.SourceCategory,
				transformationID:        event.Metadata.TransformationID,
				transformationVersionID: event.Metadata.TransformationVersionID,
				trackingPlanID:          event.Metadata.TrackingPlanID,
				trackingPlanVersion:     event.Metadata.TrackingPlanVersion,
			}
		}
	}

	key := fmt.Sprintf("%s:%s:%s:%s:%s:%s:%d:%s:%d:%s:%s",
		event.Metadata.SourceID,
		event.Metadata.DestinationID,
		event.Metadata.SourceJobRunID,
		event.Metadata.TransformationID,
		event.Metadata.TransformationVersionID,
		event.Metadata.TrackingPlanID,
		event.Metadata.TrackingPlanVersion,
		status, event.StatusCode,
		eventName, eventType,
	)

	if _, ok := connectionDetailsMap[key]; !ok {
		connectionDetailsMap[key] = &reportingtypes.ConnectionDetails{
			SourceID:                event.Metadata.SourceID,
			SourceTaskRunID:         event.Metadata.SourceTaskRunID,
			SourceJobID:             event.Metadata.SourceJobID,
			SourceJobRunID:          event.Metadata.SourceJobRunID,
			SourceDefinitionID:      event.Metadata.SourceDefinitionID,
			SourceCategory:          event.Metadata.SourceCategory,
			DestinationID:           event.Metadata.DestinationID,
			DestinationDefinitionID: event.Metadata.DestinationDefinitionID,
			TransformationID:        event.Metadata.TransformationID,
			TransformationVersionID: event.Metadata.TransformationVersionID,
			TrackingPlanID:          event.Metadata.TrackingPlanID,
			TrackingPlanVersion:     event.Metadata.TrackingPlanVersion,
		}
	}

	if _, ok := statusDetailsMap[key]; !ok {
		statusDetailsMap[key] = make(map[string]*reportingtypes.StatusDetail)
	}
	// create status details for each validation error
	// single event can have multiple validation errors of same type
	veCount := len(event.ValidationErrors)
	if stage == reportingtypes.TRACKINGPLAN_VALIDATOR && status == jobsdb.Succeeded.State {
		if veCount > 0 {
			status = reportingtypes.SUCCEEDED_WITH_VIOLATIONS
		} else {
			status = reportingtypes.SUCCEEDED_WITHOUT_VIOLATIONS
		}
	}
	sdkeySet := map[string]struct{}{}
	for _, ve := range event.ValidationErrors {
		sdkey := fmt.Sprintf("%s:%d:%s:%s:%s", status, event.StatusCode, eventName, eventType, ve.Type)
		sdkeySet[sdkey] = struct{}{}

		sd, ok := statusDetailsMap[key][sdkey]
		if !ok {
			sd = &reportingtypes.StatusDetail{
				Status:         status,
				StatusCode:     event.StatusCode,
				SampleResponse: event.Error,
				SampleEvent:    payload(),
				EventName:      eventName,
				EventType:      eventType,
				ErrorType:      ve.Type,
				StatTags:       event.StatTags,
			}
			statusDetailsMap[key][sdkey] = sd
		}
		sd.ViolationCount += incrementCount
	}
	for k := range sdkeySet {
		statusDetailsMap[key][k].Count += incrementCount
	}

	// create status details for a whole event
	sdkey := fmt.Sprintf("%s:%d:%s:%s:%s", status, event.StatusCode, eventName, eventType, "")
	sd, ok := statusDetailsMap[key][sdkey]
	if !ok {
		sd = &reportingtypes.StatusDetail{
			Status:         status,
			StatusCode:     event.StatusCode,
			SampleResponse: event.Error,
			SampleEvent:    payload(),
			EventName:      eventName,
			EventType:      eventType,
			StatTags:       event.StatTags,
		}
		statusDetailsMap[key][sdkey] = sd
	}

	sd.Count += incrementCount
	if status == jobsdb.Aborted.State {
		messageIDs := lo.Uniq(event.Metadata.GetMessagesIDs()) // this is called defensive programming... :(
		for _, messageID := range messageIDs {
			receivedAt := eventsByMessageID[messageID].ReceivedAt
			sd.FailedMessages = append(sd.FailedMessages, &reportingtypes.FailedMessage{MessageID: messageID, ReceivedAt: receivedAt})
		}
	}
	sd.ViolationCount += int64(veCount)
}

func (proc *Handle) getNonSuccessfulMetrics(
	response types.Response,
	commonMetaData *types.Metadata,
	eventsByMessageID map[string]types.SingularEventWithReceivedAt,
	inPU, pu string,
) *NonSuccessfulTransformationMetrics {
	m := &NonSuccessfulTransformationMetrics{}

	grouped := lo.GroupBy(
		response.FailedEvents,
		func(event types.TransformerResponse) bool {
			return event.StatusCode == reportingtypes.FilterEventCode
		},
	)
	filtered, failed := grouped[true], grouped[false]

	m.filteredJobs, m.filteredMetrics, m.filteredCountMap = proc.getTransformationMetrics(
		filtered,
		jobsdb.Filtered.State,
		commonMetaData,
		eventsByMessageID,
		inPU,
		pu,
	)

	m.failedJobs, m.failedMetrics, m.failedCountMap = proc.getTransformationMetrics(
		failed,
		jobsdb.Aborted.State,
		commonMetaData,
		eventsByMessageID,
		inPU,
		pu,
	)

	return m
}

func procFilteredCountStat(destType, pu, statusCode string) {
	stats.Default.NewTaggedStat(
		"proc_filtered_counts",
		stats.CountType,
		stats.Tags{
			"destName":   destType,
			"statusCode": statusCode,
			"stage":      pu,
		},
	).Increment()
}

func procErrorCountsStat(destType, pu, statusCode string) {
	stats.Default.NewTaggedStat(
		"proc_error_counts",
		stats.CountType,
		stats.Tags{
			"destName":   destType,
			"statusCode": statusCode,
			"stage":      pu,
		},
	).Increment()
}

func (proc *Handle) getTransformationMetrics(
	transformerResponses []types.TransformerResponse,
	state string,
	commonMetaData *types.Metadata,
	eventsByMessageID map[string]types.SingularEventWithReceivedAt,
	inPU, pu string,
) ([]*jobsdb.JobT, []*reportingtypes.PUReportedMetric, map[string]int64) {
	metrics := make([]*reportingtypes.PUReportedMetric, 0)
	connectionDetailsMap := make(map[string]*reportingtypes.ConnectionDetails)
	statusDetailsMap := make(map[string]map[string]*reportingtypes.StatusDetail)
	countMap := make(map[string]int64)
	var jobs []*jobsdb.JobT
	statFunc := procErrorCountsStat
	if state == jobsdb.Filtered.State {
		statFunc = procFilteredCountStat
	}
	for i := range transformerResponses {
		failedEvent := &transformerResponses[i]
		messages := lo.Map(
			failedEvent.Metadata.GetMessagesIDs(),
			func(msgID string, _ int) types.SingularEventT {
				return eventsByMessageID[msgID].SingularEvent
			},
		)
		payload, err := jsonfast.Marshal(messages)
		if err != nil {
			proc.logger.Errorf(`[Processor: getTransformationMetrics] Failed to unmarshal list of failed events: %v`, err)
			continue
		}

		for _, message := range messages {
			proc.updateMetricMaps(
				nil,
				countMap,
				connectionDetailsMap,
				statusDetailsMap,
				failedEvent,
				state,
				pu,
				func() json.RawMessage {
					if proc.transientSources.Apply(commonMetaData.SourceID) {
						return []byte(`{}`)
					}
					sampleEvent, err := jsonfast.Marshal(message)
					if err != nil {
						proc.logger.Errorf(`[Processor: getTransformationMetrics] Failed to unmarshal first element in failed events: %v`, err)
						sampleEvent = []byte(`{}`)
					}
					return sampleEvent
				},
				eventsByMessageID)
		}

		proc.logger.Debugf(
			"[Processor: getTransformationMetrics] Error [%d] for source %q and destination %q: %s",
			failedEvent.StatusCode, commonMetaData.SourceID, commonMetaData.DestinationID, failedEvent.Error,
		)

		id := misc.FastUUID()
		params := map[string]interface{}{
			"source_id":          commonMetaData.SourceID,
			"destination_id":     commonMetaData.DestinationID,
			"source_job_run_id":  failedEvent.Metadata.SourceJobRunID,
			"error":              failedEvent.Error,
			"status_code":        failedEvent.StatusCode,
			"stage":              pu,
			"record_id":          failedEvent.Metadata.RecordID,
			"source_task_run_id": failedEvent.Metadata.SourceTaskRunID,
		}
		if eventContext, castOk := failedEvent.Output["context"].(map[string]interface{}); castOk {
			params["violationErrors"] = eventContext["violationErrors"]
		}
		marshalledParams, err := jsonfast.Marshal(params)
		if err != nil {
			proc.logger.Errorf("[Processor] Failed to marshal parameters. Parameters: %v", params)
			marshalledParams = []byte(`{"error": "Processor failed to marshal params"}`)
		}

		newFailedJob := jobsdb.JobT{
			UUID:         id,
			EventPayload: payload,
			Parameters:   marshalledParams,
			CreatedAt:    time.Now(),
			ExpireAt:     time.Now(),
			CustomVal:    commonMetaData.DestinationType,
			UserID:       failedEvent.Metadata.RudderID,
			WorkspaceId:  failedEvent.Metadata.WorkspaceID,
		}
		jobs = append(jobs, &newFailedJob)

		statFunc(commonMetaData.DestinationType, pu, strconv.Itoa(failedEvent.StatusCode))
	}

	// REPORTING - START
	if proc.isReportingEnabled() {
		reportingtypes.AssertSameKeys(connectionDetailsMap, statusDetailsMap)
		for k, cd := range connectionDetailsMap {
			for _, sd := range statusDetailsMap[k] {
				m := &reportingtypes.PUReportedMetric{
					ConnectionDetails: *cd,
					PUDetails:         *reportingtypes.CreatePUDetails(inPU, pu, false, false),
					StatusDetail:      sd,
				}
				metrics = append(metrics, m)
			}
		}
	}
	// REPORTING - END

	return jobs, metrics, countMap
}

func (proc *Handle) updateSourceEventStatsDetailed(event types.SingularEventT, sourceId string) {
	// Any panics in this function are captured and ignore sending the stat
	defer func() {
		if r := recover(); r != nil {
			proc.logger.Error(r)
		}
	}()
	var eventType string
	var eventName string
	source, err := proc.getSourceBySourceID(sourceId)
	if err != nil {
		proc.logger.Errorf("[Processor] Failed to get source by source id: %s", sourceId)
		return
	}
	if val, ok := event["type"]; ok {
		eventType, _ = val.(string)
		tags := map[string]string{
			"writeKey":   source.WriteKey,
			"event_type": eventType,
		}
		statEventType := proc.statsFactory.NewSampledTaggedStat("processor_event_type", stats.CountType, tags)
		statEventType.Count(1)
		if proc.config.captureEventNameStats.Load() {
			if eventType != "track" {
				eventName = eventType
			} else {
				if val, ok := event["event"]; ok {
					eventName, _ = val.(string)
				} else {
					eventName = eventType
				}
			}
			tagsDetailed := map[string]string{
				"writeKey":   source.WriteKey,
				"event_type": eventType,
				"event_name": eventName,
			}
			statEventTypeDetailed := proc.statsFactory.NewSampledTaggedStat("processor_event_type_detailed", stats.CountType, tagsDetailed)
			statEventTypeDetailed.Count(1)
		}
	}
}

func getDiffMetrics(
	inPU, pu string,
	inCountMetadataMap map[string]MetricMetadata,
	successCountMetadataMap map[string]MetricMetadata,
	inCountMap, successCountMap, failedCountMap, filteredCountMap map[string]int64,
	statFactory stats.Stats,
<<<<<<< HEAD
) []*reportingtypes.PUReportedMetric {
	// Calculate diff and append to reportMetrics
	// diff = successCount + abortCount - inCount
	diffMetrics := make([]*reportingtypes.PUReportedMetric, 0)
	for key, inCount := range inCountMap {
=======
	useOutputMetricsInDiffState bool,
) []*types.PUReportedMetric {
	diffMetrics := make([]*types.PUReportedMetric, 0)

	// Helper function to create metric and record stats
	createMetricAndRecordStats := func(metadata MetricMetadata, key string, count int64) *types.PUReportedMetric {
>>>>>>> a8b3a007
		var eventName, eventType string
		splitKey := strings.Split(key, MetricKeyDelimiter)
		if len(splitKey) >= 5 {
			eventName = splitKey[3]
			eventType = splitKey[4]
		}

		metric := &types.PUReportedMetric{
			ConnectionDetails: types.ConnectionDetails{
				SourceID:                metadata.sourceID,
				DestinationID:           metadata.destinationID,
				SourceTaskRunID:         metadata.sourceTaskRunID,
				SourceJobID:             metadata.sourceJobID,
				SourceJobRunID:          metadata.sourceJobRunID,
				SourceDefinitionID:      metadata.sourceDefinitionID,
				DestinationDefinitionID: metadata.destinationDefinitionID,
				SourceCategory:          metadata.sourceCategory,
				TransformationID:        metadata.transformationID,
				TransformationVersionID: metadata.transformationVersionID,
				TrackingPlanID:          metadata.trackingPlanID,
				TrackingPlanVersion:     metadata.trackingPlanVersion,
			},
			PUDetails: types.PUDetails{
				InPU: inPU,
				PU:   pu,
			},
			StatusDetail: &types.StatusDetail{
				Status:      types.DiffStatus,
				Count:       count,
				SampleEvent: []byte(`{}`),
				EventName:   eventName,
				EventType:   eventType,
			},
		}

		statFactory.NewTaggedStat(
			"processor_diff_count",
			stats.CountType,
			stats.Tags{
				"stage":         metric.PU,
				"sourceId":      metric.ConnectionDetails.SourceID,
				"destinationId": metric.ConnectionDetails.DestinationID,
			},
		).Count(int(count))

		return metric
	}

	// Process input metrics
	for key, inCount := range inCountMap {
		successCount := successCountMap[key]
		failedCount := failedCountMap[key]
		filteredCount := filteredCountMap[key]
		diff := successCount + failedCount + filteredCount - inCount

		if diff != 0 {
<<<<<<< HEAD
			metricMetadata := inCountMetadataMap[key]
			metric := &reportingtypes.PUReportedMetric{
				ConnectionDetails: reportingtypes.ConnectionDetails{
					SourceID:                metricMetadata.sourceID,
					DestinationID:           metricMetadata.destinationID,
					SourceTaskRunID:         metricMetadata.sourceTaskRunID,
					SourceJobID:             metricMetadata.sourceJobID,
					SourceJobRunID:          metricMetadata.sourceJobRunID,
					SourceDefinitionID:      metricMetadata.sourceDefinitionID,
					DestinationDefinitionID: metricMetadata.destinationDefinitionID,
					SourceCategory:          metricMetadata.sourceCategory,
					TransformationID:        metricMetadata.transformationID,
					TransformationVersionID: metricMetadata.transformationVersionID,
					TrackingPlanID:          metricMetadata.trackingPlanID,
					TrackingPlanVersion:     metricMetadata.trackingPlanVersion,
				},
				PUDetails: reportingtypes.PUDetails{
					InPU: inPU,
					PU:   pu,
				},
				StatusDetail: &reportingtypes.StatusDetail{
					Status:      reportingtypes.DiffStatus,
					Count:       diff,
					SampleEvent: []byte(`{}`),
					EventName:   eventName,
					EventType:   eventType,
				},
			}
=======
			metric := createMetricAndRecordStats(inCountMetadataMap[key], key, diff)
>>>>>>> a8b3a007
			diffMetrics = append(diffMetrics, metric)
		}
	}

	// Process success metrics if enabled
	if useOutputMetricsInDiffState {
		for key, successMetadata := range successCountMetadataMap {
			// Skip if this key was already processed from input metrics
			if _, exists := inCountMap[key]; exists {
				continue
			}

			successCount := successCountMap[key]
			if successCount > 0 {
				metric := createMetricAndRecordStats(successMetadata, key, successCount)
				diffMetrics = append(diffMetrics, metric)
			}
		}
	}

	return diffMetrics
}

type dupStatKey struct {
	sourceID string
}

func (proc *Handle) eventAuditEnabled(workspaceID string) bool {
	proc.config.configSubscriberLock.RLock()
	defer proc.config.configSubscriberLock.RUnlock()
	return proc.config.eventAuditEnabled[workspaceID]
}

type preTransformationMessage struct {
	partition                    string
	subJobs                      subJob
	eventSchemaJobs              []*jobsdb.JobT
	archivalJobs                 []*jobsdb.JobT
	connectionDetailsMap         map[string]*reportingtypes.ConnectionDetails
	statusDetailsMap             map[string]map[string]*reportingtypes.StatusDetail
	reportMetrics                []*reportingtypes.PUReportedMetric
	destFilterStatusDetailMap    map[string]map[string]*reportingtypes.StatusDetail
	inCountMetadataMap           map[string]MetricMetadata
	inCountMap                   map[string]int64
	outCountMap                  map[string]int64
	totalEvents                  int
	marshalStart                 time.Time
	groupedEventsBySourceId      map[SourceIDT][]types.TransformerEvent
	eventsByMessageID            map[string]types.SingularEventWithReceivedAt
	procErrorJobs                []*jobsdb.JobT
	jobIDToSpecificDestMapOnly   map[int64]string
	groupedEvents                map[string][]types.TransformerEvent
	uniqueMessageIdsBySrcDestKey map[string]map[string]struct{}
	statusList                   []*jobsdb.JobStatusT
	jobList                      []*jobsdb.JobT
	start                        time.Time
	sourceDupStats               map[dupStatKey]int
	dedupKeys                    map[string]struct{}
}

func (proc *Handle) processJobsForDest(partition string, subJobs subJob) (*preTransformationMessage, error) {
	if proc.limiter.preprocess != nil {
		defer proc.limiter.preprocess.BeginWithPriority(partition, proc.getLimiterPriority(partition))()
	}

	jobList := subJobs.subJobs
	start := time.Now()

	proc.stats.statNumRequests(partition).Count(len(jobList))

	var statusList []*jobsdb.JobStatusT
	groupedEvents := make(map[string][]types.TransformerEvent)
	groupedEventsBySourceId := make(map[SourceIDT][]types.TransformerEvent)
	eventsByMessageID := make(map[string]types.SingularEventWithReceivedAt)
	var procErrorJobs []*jobsdb.JobT
	eventSchemaJobs := make([]*jobsdb.JobT, 0)
	archivalJobs := make([]*jobsdb.JobT, 0)

	// Each block we receive from a client has a bunch of
	// requests. We parse the block and take out individual
	// requests, call the destination specific transformation
	// function and create jobs for them.
	// Transformation is called for a batch of jobs at a time
	// to speed-up execution.

	// Event count for performance stat monitoring
	totalEvents := 0

	proc.logger.Debug("[Processor] Total jobs picked up : ", len(jobList))

	marshalStart := time.Now()
	dedupKeys := make(map[string]struct{})
	uniqueMessageIdsBySrcDestKey := make(map[string]map[string]struct{})
	sourceDupStats := make(map[dupStatKey]int)

	reportMetrics := make([]*reportingtypes.PUReportedMetric, 0)
	inCountMap := make(map[string]int64)
	inCountMetadataMap := make(map[string]MetricMetadata)
	connectionDetailsMap := make(map[string]*reportingtypes.ConnectionDetails)
	statusDetailsMap := make(map[string]map[string]*reportingtypes.StatusDetail)

	outCountMap := make(map[string]int64) // destinations enabled
	destFilterStatusDetailMap := make(map[string]map[string]*reportingtypes.StatusDetail)
	// map of jobID to destinationID: for messages that needs to be delivered to a specific destinations only
	jobIDToSpecificDestMapOnly := make(map[int64]string)

	spans := make([]stats.TraceSpan, 0, len(jobList))
	defer func() {
		for _, span := range spans {
			span.End()
		}
	}()

	type jobWithMetaData struct {
		jobID         int64
		workspaceID   string
		singularEvent types.SingularEventT
		messageID     string
		userId        string
		eventParams   types.EventParams
		dedupKey      dedupTypes.KeyValue
		requestIP     string
		recievedAt    time.Time
		parameters    json.RawMessage
		span          stats.TraceSpan
		source        *backendconfig.SourceT
		uuid          uuid.UUID
		customVal     string
		payloadFunc   func() json.RawMessage
	}

	var jobsWithMetaData []jobWithMetaData
	var dedupKeysWithWorkspaceID []dedupTypes.KeyValue
	for _, batchEvent := range jobList {
		var eventParams types.EventParams
		if err := jsonfast.Unmarshal(batchEvent.Parameters, &eventParams); err != nil {
			return nil, err
		}

		var span stats.TraceSpan
		traceParent := eventParams.TraceParent
		if traceParent == "" {
			proc.logger.Debugn("Missing traceParent in processJobsForDest", logger.NewIntField("jobId", batchEvent.JobID))
		} else {
			ctx := stats.InjectTraceParentIntoContext(context.Background(), traceParent)
			_, span = proc.tracer.Start(ctx, "proc.processJobsForDest", stats.SpanKindConsumer, stats.SpanWithTags(stats.Tags{
				"workspaceId": batchEvent.WorkspaceId,
				"sourceId":    eventParams.SourceId,
			}))
			spans = append(spans, span)
		}

		newStatus := jobsdb.JobStatusT{
			JobID:         batchEvent.JobID,
			JobState:      jobsdb.Succeeded.State,
			AttemptNum:    1,
			ExecTime:      time.Now(),
			RetryTime:     time.Now(),
			ErrorCode:     "200",
			ErrorResponse: []byte(`{"success":"OK"}`),
			Parameters:    []byte(`{}`),
			JobParameters: batchEvent.Parameters,
			WorkspaceId:   batchEvent.WorkspaceId,
		}
		statusList = append(statusList, &newStatus)

		parameters := batchEvent.Parameters
		var gatewayBatchEvent types.GatewayBatchRequest
		if err := jsonfast.Unmarshal(batchEvent.EventPayload, &gatewayBatchEvent); err != nil {
			if span != nil {
				span.SetStatus(stats.SpanStatusError, "cannot unmarshal event payload")
			}
			proc.logger.Warnw("json parsing of event payload", "jobID", batchEvent.JobID, "error", err)
			gatewayBatchEvent.Batch = []types.SingularEventT{}
			continue
		}
		requestIP := gatewayBatchEvent.RequestIP
		receivedAt := gatewayBatchEvent.ReceivedAt

		proc.statsFactory.NewSampledTaggedStat("processor.event_pickup_lag_seconds", stats.TimerType, stats.Tags{
			"sourceId":    eventParams.SourceId,
			"workspaceId": batchEvent.WorkspaceId,
		}).Since(receivedAt)

		source, err := proc.getSourceBySourceID(eventParams.SourceId)
		if err != nil {
			if span != nil {
				span.SetStatus(stats.SpanStatusError, "source not found for sourceId")
			}
			continue
		}

		for _, enricher := range proc.enrichers {
			if err := enricher.Enrich(source, &gatewayBatchEvent); err != nil {
				proc.logger.Errorf("unable to enrich the gateway batch event: %v", err.Error())
			}
		}

		for _, singularEvent := range gatewayBatchEvent.Batch {
			messageId := stringify.Any(singularEvent["messageId"])
			payloadFunc := ro.Memoize(func() json.RawMessage {
				payloadBytes, err := jsonfast.Marshal(singularEvent)
				if err != nil {
					return nil
				}
				return payloadBytes
			})
			dedupKey := dedupTypes.KeyValue{
				Key:         fmt.Sprintf("%v%v", messageId, eventParams.SourceJobRunId),
				WorkspaceID: batchEvent.WorkspaceId,
				JobID:       batchEvent.JobID,
			}

			jobsWithMetaData = append(jobsWithMetaData, jobWithMetaData{
				jobID:         batchEvent.JobID,
				userId:        batchEvent.UserID,
				workspaceID:   batchEvent.WorkspaceId,
				singularEvent: singularEvent,
				messageID:     messageId,
				eventParams:   eventParams,
				dedupKey:      dedupKey,
				requestIP:     requestIP,
				recievedAt:    receivedAt,
				parameters:    parameters,
				span:          span,
				source:        source,
				uuid:          batchEvent.UUID,
				customVal:     batchEvent.CustomVal,
				payloadFunc:   payloadFunc,
			})
			dedupKeysWithWorkspaceID = append(dedupKeysWithWorkspaceID, dedupKey)
		}
	}

	var keyMap map[dedupTypes.KeyValue]bool
	var err error
	if proc.config.enableDedup {
		keyMap, err = proc.dedup.GetBatch(dedupKeysWithWorkspaceID)
		if err != nil {
			return nil, err
		}
	}
	for _, event := range jobsWithMetaData {
		sourceId := event.eventParams.SourceId
		if event.eventParams.DestinationID != "" {
			jobIDToSpecificDestMapOnly[event.jobID] = event.eventParams.DestinationID
		}

		if proc.config.enableDedup {
			dedupKey := event.dedupKey
			ok := keyMap[dedupKey]
			if !ok {
				proc.logger.Debugf("Dropping event with duplicate dedupKey: %s", dedupKey.Key)
				sourceDupStats[dupStatKey{sourceID: event.eventParams.SourceId}] += 1
				continue
			}
			dedupKeys[dedupKey.Key] = struct{}{}
		}

		proc.updateSourceEventStatsDetailed(event.singularEvent, sourceId)
		totalEvents++
		eventsByMessageID[event.messageID] = types.SingularEventWithReceivedAt{
			SingularEvent: event.singularEvent,
			ReceivedAt:    event.recievedAt,
		}

		commonMetadataFromSingularEvent := proc.makeCommonMetadataFromSingularEvent(
			event.singularEvent,
			event.userId,
			event.jobID,
			event.recievedAt,
			event.source,
			event.eventParams,
		)
		sourceIsTransient := proc.transientSources.Apply(sourceId)
		if proc.config.eventSchemaV2Enabled && // schemas enabled
			proc.eventAuditEnabled(event.workspaceID) &&
			// TODO: could use source.SourceDefinition.Category instead?
			commonMetadataFromSingularEvent.SourceJobRunID == "" &&
			!sourceIsTransient {
			if eventPayload := event.payloadFunc(); eventPayload != nil {
				eventSchemaJobs = append(eventSchemaJobs,
					&jobsdb.JobT{
						UUID:         event.uuid,
						UserID:       event.userId,
						Parameters:   event.parameters,
						CustomVal:    event.customVal,
						EventPayload: eventPayload,
						CreatedAt:    time.Now(),
						ExpireAt:     time.Now(),
						WorkspaceId:  event.workspaceID,
					},
				)
			}
		}

		if proc.config.archivalEnabled.Load() &&
			commonMetadataFromSingularEvent.SourceJobRunID == "" && // archival enabled&&
			!sourceIsTransient {
			if eventPayload := event.payloadFunc(); eventPayload != nil {
				archivalJobs = append(archivalJobs,
					&jobsdb.JobT{
						UUID:         event.uuid,
						UserID:       event.userId,
						Parameters:   event.parameters,
						CustomVal:    event.customVal,
						EventPayload: eventPayload,
						CreatedAt:    time.Now(),
						ExpireAt:     time.Now(),
						WorkspaceId:  event.workspaceID,
					},
				)
			}
		}
		// REPORTING - GATEWAY metrics - START
		// dummy event for metrics purposes only
		transformerEvent := &types.TransformerResponse{}
		if proc.isReportingEnabled() {
			transformerEvent.Metadata = *commonMetadataFromSingularEvent
			proc.updateMetricMaps(
				inCountMetadataMap,
				inCountMap,
				connectionDetailsMap,
				statusDetailsMap,
				transformerEvent,
				jobsdb.Succeeded.State,
				reportingtypes.GATEWAY,
				func() json.RawMessage {
					if sourceIsTransient {
						return []byte(`{}`)
					}
					if payload := event.payloadFunc(); payload != nil {
						return payload
					}
					return []byte("{}")
				},
				nil,
			)
		}
		// REPORTING - GATEWAY metrics - END
		// Getting all the destinations which are enabled for this event.
		// Event will be dropped if no valid destination is present
		// if empty destinationID is passed in this fn all the destinations for the source are validated
		// else only passed destinationID will be validated
		if !proc.isDestinationAvailable(event.singularEvent, sourceId, event.eventParams.DestinationID) {
			continue
		}

		if _, ok := groupedEventsBySourceId[SourceIDT(sourceId)]; !ok {
			groupedEventsBySourceId[SourceIDT(sourceId)] = make([]types.TransformerEvent, 0)
		}
		shallowEventCopy := types.TransformerEvent{}
		shallowEventCopy.Message = event.singularEvent
		shallowEventCopy.Message["request_ip"] = event.requestIP
		enhanceWithTimeFields(&shallowEventCopy, event.singularEvent, event.recievedAt)
		enhanceWithMetadata(
			commonMetadataFromSingularEvent,
			&shallowEventCopy,
			&backendconfig.DestinationT{},
		)
		trackingPlanID := event.source.DgSourceTrackingPlanConfig.TrackingPlan.Id
		trackingPlanVersion := event.source.DgSourceTrackingPlanConfig.TrackingPlan.Version
		rudderTyperTPID := misc.MapLookup(event.singularEvent, "context", "ruddertyper", "trackingPlanId")
		rudderTyperTPVersion := misc.MapLookup(event.singularEvent, "context", "ruddertyper", "trackingPlanVersion")
		if rudderTyperTPID != nil && rudderTyperTPVersion != nil && rudderTyperTPID == trackingPlanID {
			if version, ok := rudderTyperTPVersion.(float64); ok && version > 0 {
				trackingPlanVersion = int(version)
			}
		}
		shallowEventCopy.Metadata.TrackingPlanID = trackingPlanID
		shallowEventCopy.Metadata.TrackingPlanVersion = trackingPlanVersion
		shallowEventCopy.Metadata.SourceTpConfig = event.source.DgSourceTrackingPlanConfig.Config
		shallowEventCopy.Metadata.MergedTpConfig = event.source.DgSourceTrackingPlanConfig.GetMergedConfig(commonMetadataFromSingularEvent.EventType)

		groupedEventsBySourceId[SourceIDT(sourceId)] = append(groupedEventsBySourceId[SourceIDT(sourceId)], shallowEventCopy)

		if proc.isReportingEnabled() {
			proc.updateMetricMaps(inCountMetadataMap, outCountMap, connectionDetailsMap, destFilterStatusDetailMap, transformerEvent, jobsdb.Succeeded.State, reportingtypes.DESTINATION_FILTER, func() json.RawMessage { return []byte(`{}`) }, nil)
		}
	}

	if len(statusList) != len(jobList) {
		return nil, fmt.Errorf("len(statusList):%d != len(jobList):%d", len(statusList), len(jobList))
	}

	return &preTransformationMessage{
		partition:                    partition,
		subJobs:                      subJobs,
		eventSchemaJobs:              eventSchemaJobs,
		archivalJobs:                 archivalJobs,
		connectionDetailsMap:         connectionDetailsMap,
		statusDetailsMap:             statusDetailsMap,
		reportMetrics:                reportMetrics,
		destFilterStatusDetailMap:    destFilterStatusDetailMap,
		inCountMetadataMap:           inCountMetadataMap,
		inCountMap:                   inCountMap,
		outCountMap:                  outCountMap,
		totalEvents:                  totalEvents,
		marshalStart:                 marshalStart,
		groupedEventsBySourceId:      groupedEventsBySourceId,
		eventsByMessageID:            eventsByMessageID,
		procErrorJobs:                procErrorJobs,
		jobIDToSpecificDestMapOnly:   jobIDToSpecificDestMapOnly,
		groupedEvents:                groupedEvents,
		uniqueMessageIdsBySrcDestKey: uniqueMessageIdsBySrcDestKey,
		statusList:                   statusList,
		jobList:                      jobList,
		start:                        start,
		sourceDupStats:               sourceDupStats,
		dedupKeys:                    dedupKeys,
	}, nil
}

func (proc *Handle) generateTransformationMessage(preTrans *preTransformationMessage) (*transformationMessage, error) {
	g, groupCtx := errgroup.WithContext(context.Background())

	g.Go(func() error {
		if len(preTrans.eventSchemaJobs) == 0 {
			return nil
		}
		err := misc.RetryWithNotify(
			groupCtx,
			proc.jobsDBCommandTimeout.Load(),
			proc.jobdDBMaxRetries.Load(),
			func(ctx context.Context) error {
				return proc.eventSchemaDB.WithStoreSafeTx(
					ctx,
					func(tx jobsdb.StoreSafeTx) error {
						return proc.eventSchemaDB.StoreInTx(ctx, tx, preTrans.eventSchemaJobs)
					},
				)
			}, proc.sendRetryStoreStats)
		if err != nil {
			return fmt.Errorf("store into event schema table failed with error: %v", err)
		}
		proc.logger.Debug("[Processor] Total jobs written to event_schema: ", len(preTrans.eventSchemaJobs))
		return nil
	})

	g.Go(func() error {
		if len(preTrans.archivalJobs) == 0 {
			return nil
		}
		err := misc.RetryWithNotify(
			groupCtx,
			proc.jobsDBCommandTimeout.Load(),
			proc.jobdDBMaxRetries.Load(),
			func(ctx context.Context) error {
				return proc.archivalDB.WithStoreSafeTx(
					ctx,
					func(tx jobsdb.StoreSafeTx) error {
						return proc.archivalDB.StoreInTx(ctx, tx, preTrans.archivalJobs)
					},
				)
			}, proc.sendRetryStoreStats)
		if err != nil {
			return fmt.Errorf("store into archival table failed with error: %v", err)
		}
		proc.logger.Debug("[Processor] Total jobs written to archiver: ", len(preTrans.archivalJobs))
		return nil
	})

	if err := g.Wait(); err != nil {
		return nil, err
	}

	// REPORTING - GATEWAY metrics - START
	if proc.isReportingEnabled() {
		reportingtypes.AssertSameKeys(preTrans.connectionDetailsMap, preTrans.statusDetailsMap)
		for k, cd := range preTrans.connectionDetailsMap {
			for _, sd := range preTrans.statusDetailsMap[k] {
				m := &reportingtypes.PUReportedMetric{
					ConnectionDetails: *cd,
					PUDetails:         *reportingtypes.CreatePUDetails("", reportingtypes.GATEWAY, false, true),
					StatusDetail:      sd,
				}
				preTrans.reportMetrics = append(preTrans.reportMetrics, m)
			}

			for _, dsd := range preTrans.destFilterStatusDetailMap[k] {
				destFilterMetric := &reportingtypes.PUReportedMetric{
					ConnectionDetails: *cd,
					PUDetails:         *reportingtypes.CreatePUDetails(reportingtypes.GATEWAY, reportingtypes.DESTINATION_FILTER, false, false),
					StatusDetail:      dsd,
				}
				preTrans.reportMetrics = append(preTrans.reportMetrics, destFilterMetric)
			}
		}
		// empty failedCountMap because no failures,
		// events are just dropped at this point if no destination is found to route the events
		diffMetrics := getDiffMetrics(
			reportingtypes.GATEWAY,
			reportingtypes.DESTINATION_FILTER,
			preTrans.inCountMetadataMap,
			map[string]MetricMetadata{},
			preTrans.inCountMap,
			preTrans.outCountMap,
			map[string]int64{},
			map[string]int64{},
			proc.statsFactory,
			proc.config.enableUpdatedEventNameReporting.Load(),
		)
		preTrans.reportMetrics = append(preTrans.reportMetrics, diffMetrics...)
	}
	// REPORTING - GATEWAY metrics - END

	proc.stats.statNumEvents(preTrans.partition).Count(preTrans.totalEvents)

	marshalTime := time.Since(preTrans.marshalStart)
	defer proc.stats.marshalSingularEvents(preTrans.partition).SendTiming(marshalTime)

	for sourceID, events := range preTrans.groupedEventsBySourceId {
		source, err := proc.getSourceBySourceID(string(sourceID))
		if err != nil {
			continue
		}

		for _, obs := range proc.sourceObservers {
			obs.ObserveSourceEvents(source, events)
		}
	}

	// TRACKING PLAN - START
	// Placing the trackingPlan validation filters here.
	// Else further down events are duplicated by destId, so multiple validation takes places for same event
	validateEventsStart := time.Now()
	validatedEventsBySourceId, validatedReportMetrics, validatedErrorJobs, trackingPlanEnabledMap := proc.validateEvents(preTrans.groupedEventsBySourceId, preTrans.eventsByMessageID)
	validateEventsTime := time.Since(validateEventsStart)
	defer proc.stats.validateEventsTime(preTrans.partition).SendTiming(validateEventsTime)

	// Appending validatedErrorJobs to procErrorJobs
	preTrans.procErrorJobs = append(preTrans.procErrorJobs, validatedErrorJobs...)

	// Appending validatedReportMetrics to reportMetrics
	preTrans.reportMetrics = append(preTrans.reportMetrics, validatedReportMetrics...)
	// TRACKING PLAN - END

	// The below part further segregates events by sourceID and DestinationID.
	for sourceIdT, eventList := range validatedEventsBySourceId {
		for idx := range eventList {
			event := &eventList[idx]
			sourceId := string(sourceIdT)
			singularEvent := event.Message

			backendEnabledDestTypes := proc.getBackendEnabledDestinationTypes(sourceId)
			enabledDestTypes := integrations.FilterClientIntegrations(singularEvent, backendEnabledDestTypes)
			workspaceID := eventList[idx].Metadata.WorkspaceID
			workspaceLibraries := proc.getWorkspaceLibraries(workspaceID)
			source, _ := proc.getSourceBySourceID(sourceId)

			for i := range enabledDestTypes {
				destType := &enabledDestTypes[i]
				enabledDestinationsList := proc.getConsentFilteredDestinations(
					singularEvent,
					lo.Filter(proc.getEnabledDestinations(sourceId, *destType), func(item backendconfig.DestinationT, index int) bool {
						destId := preTrans.jobIDToSpecificDestMapOnly[event.Metadata.JobID]
						if destId != "" {
							return destId == item.ID
						}
						return destId == ""
					}),
				)

				// Adding a singular event multiple times if there are multiple destinations of same type
				for idx := range enabledDestinationsList {
					destination := &enabledDestinationsList[idx]
					shallowEventCopy := types.TransformerEvent{}
					shallowEventCopy.Connection = proc.getConnectionConfig(connection{sourceID: sourceId, destinationID: destination.ID})
					shallowEventCopy.Message = singularEvent
					shallowEventCopy.Destination = *destination
					shallowEventCopy.Libraries = workspaceLibraries
					// just in-case the source-type value is not set
					if event.Metadata.SourceDefinitionType == "" {
						event.Metadata.SourceDefinitionType = source.SourceDefinition.Type
					}
					shallowEventCopy.Metadata = event.Metadata

					// At the TP flow we are not having destination information, so adding it here.
					shallowEventCopy.Metadata.DestinationID = destination.ID
					shallowEventCopy.Metadata.DestinationName = destination.Name
					shallowEventCopy.Metadata.DestinationType = destination.DestinationDefinition.Name
					if len(destination.Transformations) > 0 {
						shallowEventCopy.Metadata.TransformationID = destination.Transformations[0].ID
						shallowEventCopy.Metadata.TransformationVersionID = destination.Transformations[0].VersionID
					}
					shallowEventCopy.Credentials = proc.config.credentialsMap[destination.WorkspaceID]
					filterConfig(&shallowEventCopy)
					metadata := shallowEventCopy.Metadata
					srcAndDestKey := getKeyFromSourceAndDest(metadata.SourceID, metadata.DestinationID)
					// We have at-least one event so marking it good
					_, ok := preTrans.groupedEvents[srcAndDestKey]
					if !ok {
						preTrans.groupedEvents[srcAndDestKey] = make([]types.TransformerEvent, 0)
					}
					preTrans.groupedEvents[srcAndDestKey] = append(preTrans.groupedEvents[srcAndDestKey],
						shallowEventCopy)
					if _, ok := preTrans.uniqueMessageIdsBySrcDestKey[srcAndDestKey]; !ok {
						preTrans.uniqueMessageIdsBySrcDestKey[srcAndDestKey] = make(map[string]struct{})
					}
					preTrans.uniqueMessageIdsBySrcDestKey[srcAndDestKey][metadata.MessageID] = struct{}{}
				}
			}
		}
	}
	trackedUsersReportGenStart := time.Now()
	trackedUsersReports := proc.trackedUsersReporter.GenerateReportsFromJobs(preTrans.jobList, proc.getNonEventStreamSources())
	proc.stats.trackedUsersReportGeneration(preTrans.partition).SendTiming(time.Since(trackedUsersReportGenStart))

	processTime := time.Since(preTrans.start)
	proc.stats.processJobsTime(preTrans.partition).SendTiming(processTime)
	processJobThroughput := throughputPerSecond(preTrans.totalEvents, processTime)
	// processJob throughput per second.
	proc.stats.processJobThroughput(preTrans.partition).Count(processJobThroughput)
	return &transformationMessage{
		preTrans.groupedEvents,
		trackingPlanEnabledMap,
		preTrans.eventsByMessageID,
		preTrans.uniqueMessageIdsBySrcDestKey,
		preTrans.reportMetrics,
		preTrans.statusList,
		preTrans.procErrorJobs,
		preTrans.sourceDupStats,
		preTrans.dedupKeys,

		preTrans.totalEvents,
		preTrans.start,

		preTrans.subJobs.hasMore,
		preTrans.subJobs.rsourcesStats,
		trackedUsersReports,
	}, nil
}

type transformationMessage struct {
	groupedEvents map[string][]types.TransformerEvent

	trackingPlanEnabledMap       map[SourceIDT]bool
	eventsByMessageID            map[string]types.SingularEventWithReceivedAt
	uniqueMessageIdsBySrcDestKey map[string]map[string]struct{}
	reportMetrics                []*reportingtypes.PUReportedMetric
	statusList                   []*jobsdb.JobStatusT
	procErrorJobs                []*jobsdb.JobT
	sourceDupStats               map[dupStatKey]int
	dedupKeys                    map[string]struct{}

	totalEvents int
	start       time.Time

	hasMore             bool
	rsourcesStats       rsources.StatsCollector
	trackedUsersReports []*trackedusers.UsersReport
}

func (proc *Handle) transformations(partition string, in *transformationMessage) *storeMessage {
	if proc.limiter.transform != nil {
		defer proc.limiter.transform.BeginWithPriority("", proc.getLimiterPriority(partition))()
	}
	// Now do the actual transformation. We call it in batches, once
	// for each destination ID

	ctx, task := trace.NewTask(context.Background(), "transformations")
	defer task.End()

	procErrorJobsByDestID := make(map[string][]*jobsdb.JobT)
	var batchDestJobs []*jobsdb.JobT
	var destJobs []*jobsdb.JobT
	var droppedJobs []*jobsdb.JobT
	routerDestIDs := make(map[string]struct{})

	destProcStart := time.Now()

	chOut := make(chan transformSrcDestOutput, 1)
	wg := sync.WaitGroup{}
	wg.Add(len(in.groupedEvents))

	spans := make([]stats.TraceSpan, 0, len(in.groupedEvents))
	defer func() {
		for _, span := range spans {
			span.End()
		}
	}()

	traces := make(map[string]stats.Tags)
	for _, eventList := range in.groupedEvents {
		for _, event := range eventList {
			if event.Metadata.TraceParent == "" {
				proc.logger.Debugn("Missing traceParent in transformations", logger.NewIntField("jobId", event.Metadata.JobID))
				continue
			}
			if _, ok := traces[event.Metadata.TraceParent]; ok {
				continue
			}
			tags := stats.Tags{
				"workspaceId":   event.Metadata.WorkspaceID,
				"sourceId":      event.Metadata.SourceID,
				"destinationId": event.Metadata.DestinationID,
				"destType":      event.Metadata.DestinationType,
			}
			ctx := stats.InjectTraceParentIntoContext(context.Background(), event.Metadata.TraceParent)
			_, span := proc.tracer.Start(ctx, "proc.transformations", stats.SpanKindInternal, stats.SpanWithTags(tags))

			spans = append(spans, span)
			traces[event.Metadata.TraceParent] = tags
		}
	}

	for srcAndDestKey, eventList := range in.groupedEvents {
		srcAndDestKey, eventList := srcAndDestKey, eventList
		rruntime.Go(func() {
			defer wg.Done()
			chOut <- proc.transformSrcDest(
				ctx,
				partition,

				srcAndDestKey, eventList,

				in.trackingPlanEnabledMap,
				in.eventsByMessageID,
				in.uniqueMessageIdsBySrcDestKey,
			)
		})
	}
	rruntime.Go(func() {
		wg.Wait()
		close(chOut)
	})

	for o := range chOut {
		destJobs = append(destJobs, o.destJobs...)
		batchDestJobs = append(batchDestJobs, o.batchDestJobs...)
		droppedJobs = append(droppedJobs, o.droppedJobs...)
		routerDestIDs = lo.Assign(routerDestIDs, o.routerDestIDs)
		in.reportMetrics = append(in.reportMetrics, o.reportMetrics...)
		for k, v := range o.errorsPerDestID {
			procErrorJobsByDestID[k] = append(procErrorJobsByDestID[k], v...)
		}
	}

	destProcTime := time.Since(destProcStart)
	defer proc.stats.destProcessing(partition).SendTiming(destProcTime)

	// this tells us how many transformations we are doing per second.
	transformationsThroughput := throughputPerSecond(in.totalEvents, destProcTime)
	proc.stats.transformationsThroughput(partition).Count(transformationsThroughput)

	return &storeMessage{
		in.trackedUsersReports,
		in.statusList,
		destJobs,
		batchDestJobs,
		droppedJobs,

		procErrorJobsByDestID,
		in.procErrorJobs,
		lo.Keys(routerDestIDs),

		in.reportMetrics,
		in.sourceDupStats,
		in.dedupKeys,
		in.totalEvents,
		in.start,
		in.hasMore,
		in.rsourcesStats,
		traces,
	}
}

type storeMessage struct {
	trackedUsersReports []*trackedusers.UsersReport
	statusList          []*jobsdb.JobStatusT
	destJobs            []*jobsdb.JobT
	batchDestJobs       []*jobsdb.JobT
	droppedJobs         []*jobsdb.JobT

	procErrorJobsByDestID map[string][]*jobsdb.JobT
	procErrorJobs         []*jobsdb.JobT
	routerDestIDs         []string

	reportMetrics  []*reportingtypes.PUReportedMetric
	sourceDupStats map[dupStatKey]int
	dedupKeys      map[string]struct{}

	totalEvents int
	start       time.Time

	hasMore       bool
	rsourcesStats rsources.StatsCollector
	traces        map[string]stats.Tags
}

func (sm *storeMessage) merge(subJob *storeMessage) {
	sm.statusList = append(sm.statusList, subJob.statusList...)
	sm.destJobs = append(sm.destJobs, subJob.destJobs...)
	sm.batchDestJobs = append(sm.batchDestJobs, subJob.batchDestJobs...)
	sm.droppedJobs = append(sm.droppedJobs, subJob.droppedJobs...)

	sm.procErrorJobs = append(sm.procErrorJobs, subJob.procErrorJobs...)
	for id, job := range subJob.procErrorJobsByDestID {
		sm.procErrorJobsByDestID[id] = append(sm.procErrorJobsByDestID[id], job...)
	}
	sm.routerDestIDs = append(sm.routerDestIDs, subJob.routerDestIDs...)

	sm.reportMetrics = append(sm.reportMetrics, subJob.reportMetrics...)
	for dupStatKey, count := range subJob.sourceDupStats {
		sm.sourceDupStats[dupStatKey] += count
	}
	for id, v := range subJob.dedupKeys {
		sm.dedupKeys[id] = v
	}
	sm.totalEvents += subJob.totalEvents

	sm.trackedUsersReports = append(sm.trackedUsersReports, subJob.trackedUsersReports...)
}

func (proc *Handle) sendRetryStoreStats(attempt int) {
	proc.logger.Warnf("Timeout during store jobs in processor module, attempt %d", attempt)
	stats.Default.NewTaggedStat("jobsdb_store_timeout", stats.CountType, stats.Tags{"attempt": fmt.Sprint(attempt), "module": "processor"}).Count(1)
}

func (proc *Handle) sendRetryUpdateStats(attempt int) {
	proc.logger.Warnf("Timeout during update job status in processor module, attempt %d", attempt)
	stats.Default.NewTaggedStat("jobsdb_update_timeout", stats.CountType, stats.Tags{"attempt": fmt.Sprint(attempt), "module": "processor"}).Count(1)
}

func (proc *Handle) sendQueryRetryStats(attempt int) {
	proc.logger.Warnf("Timeout during query jobs in processor module, attempt %d", attempt)
	stats.Default.NewTaggedStat("jobsdb_query_timeout", stats.CountType, stats.Tags{"attempt": fmt.Sprint(attempt), "module": "processor"}).Count(1)
}

func (proc *Handle) Store(partition string, in *storeMessage) {
	spans := make([]stats.TraceSpan, 0, len(in.traces))
	defer func() {
		for _, span := range spans {
			span.End()
		}
	}()
	for traceParent, tags := range in.traces {
		ctx := stats.InjectTraceParentIntoContext(context.Background(), traceParent)
		_, span := proc.tracer.Start(ctx, "proc.store", stats.SpanKindProducer, stats.SpanWithTags(tags))
		spans = append(spans, span)
	}

	if proc.limiter.store != nil {
		defer proc.limiter.store.BeginWithPriority("", proc.getLimiterPriority(partition))()
	}

	statusList, destJobs, batchDestJobs := in.statusList, in.destJobs, in.batchDestJobs
	beforeStoreStatus := time.Now()
	// XX: Need to do this in a transaction
	if len(batchDestJobs) > 0 {
		err := misc.RetryWithNotify(
			context.Background(),
			proc.jobsDBCommandTimeout.Load(),
			proc.jobdDBMaxRetries.Load(),
			func(ctx context.Context) error {
				return proc.batchRouterDB.WithStoreSafeTx(
					ctx,
					func(tx jobsdb.StoreSafeTx) error {
						err := proc.batchRouterDB.StoreInTx(ctx, tx, batchDestJobs)
						if err != nil {
							return fmt.Errorf("storing batch router jobs: %w", err)
						}

						// rsources stats
						err = proc.updateRudderSourcesStats(ctx, tx, batchDestJobs)
						if err != nil {
							return fmt.Errorf("publishing rsources stats for batch router: %w", err)
						}
						return nil
					})
			}, proc.sendRetryStoreStats)
		if err != nil {
			panic(err)
		}
		proc.logger.Debug("[Processor] Total jobs written to batch router : ", len(batchDestJobs))

		proc.IncreasePendingEvents("batch_rt", getJobCountsByWorkspaceDestType(batchDestJobs))
		proc.stats.statBatchDestNumOutputEvents(partition).Count(len(batchDestJobs))
		proc.stats.statDBWriteBatchEvents(partition).Observe(float64(len(batchDestJobs)))
		proc.stats.statDBWriteBatchPayloadBytes(partition).Observe(
			float64(lo.SumBy(destJobs, func(j *jobsdb.JobT) int { return len(j.EventPayload) })),
		)
	}

	if len(destJobs) > 0 {
		func() {
			// Only one goroutine can store to a router destination at a time, otherwise we may have different transactions
			// committing at different timestamps which can cause events with lower jobIDs to appear after events with higher ones.
			// For that purpose, before storing, we lock the relevant destination IDs (in sorted order to avoid deadlocks).
			if len(in.routerDestIDs) > 0 {
				destIDs := lo.Uniq(in.routerDestIDs)
				slices.Sort(destIDs)
				for _, destID := range destIDs {
					proc.storePlocker.Lock(destID)
					defer proc.storePlocker.Unlock(destID)
				}
			} else {
				proc.logger.Warnw("empty storeMessage.routerDestIDs",
					"expected",
					lo.Uniq(
						lo.Map(destJobs, func(j *jobsdb.JobT, _ int) string {
							return gjson.GetBytes(j.Parameters, "destination_id").String()
						}),
					))
			}
			err := misc.RetryWithNotify(
				context.Background(),
				proc.jobsDBCommandTimeout.Load(),
				proc.jobdDBMaxRetries.Load(),
				func(ctx context.Context) error {
					return proc.routerDB.WithStoreSafeTx(
						ctx,
						func(tx jobsdb.StoreSafeTx) error {
							err := proc.routerDB.StoreInTx(ctx, tx, destJobs)
							if err != nil {
								return fmt.Errorf("storing router jobs: %w", err)
							}

							// rsources stats
							err = proc.updateRudderSourcesStats(ctx, tx, destJobs)
							if err != nil {
								return fmt.Errorf("publishing rsources stats for router: %w", err)
							}
							return nil
						})
				}, proc.sendRetryStoreStats)
			if err != nil {
				panic(err)
			}
			proc.logger.Debug("[Processor] Total jobs written to router : ", len(destJobs))
			proc.IncreasePendingEvents("rt", getJobCountsByWorkspaceDestType(destJobs))
			proc.stats.statDestNumOutputEvents(partition).Count(len(destJobs))
			proc.stats.statDBWriteRouterEvents(partition).Observe(float64(len(destJobs)))
			proc.stats.statDBWriteRouterPayloadBytes(partition).Observe(
				float64(lo.SumBy(destJobs, func(j *jobsdb.JobT) int { return len(j.EventPayload) })),
			)
		}()
	}

	for _, jobs := range in.procErrorJobsByDestID {
		in.procErrorJobs = append(in.procErrorJobs, jobs...)
	}
	if len(in.procErrorJobs) > 0 {
		err := misc.RetryWithNotify(context.Background(), proc.jobsDBCommandTimeout.Load(), proc.jobdDBMaxRetries.Load(), func(ctx context.Context) error {
			return proc.writeErrorDB.Store(ctx, in.procErrorJobs)
		}, proc.sendRetryStoreStats)
		if err != nil {
			proc.logger.Errorf("Store into proc error table failed with error: %v", err)
			proc.logger.Errorf("procErrorJobs: %v", in.procErrorJobs)
			panic(err)
		}
		proc.logger.Debug("[Processor] Total jobs written to proc_error: ", len(in.procErrorJobs))
		proc.recordEventDeliveryStatus(in.procErrorJobsByDestID)
	}

	writeJobsTime := time.Since(beforeStoreStatus)

	txnStart := time.Now()
	in.rsourcesStats.CollectStats(statusList)
	err := misc.RetryWithNotify(context.Background(), proc.jobsDBCommandTimeout.Load(), proc.jobdDBMaxRetries.Load(), func(ctx context.Context) error {
		return proc.gatewayDB.WithUpdateSafeTx(ctx, func(tx jobsdb.UpdateSafeTx) error {
			err := proc.gatewayDB.UpdateJobStatusInTx(ctx, tx, statusList, []string{proc.config.GWCustomVal}, nil)
			if err != nil {
				return fmt.Errorf("updating gateway jobs statuses: %w", err)
			}

			err = proc.saveDroppedJobs(ctx, in.droppedJobs, tx.Tx())
			if err != nil {
				return fmt.Errorf("saving dropped jobs: %w", err)
			}

			if proc.isReportingEnabled() {
				if err = proc.reporting.Report(ctx, in.reportMetrics, tx.Tx()); err != nil {
					return fmt.Errorf("reporting metrics: %w", err)
				}
			}

			err = proc.trackedUsersReporter.ReportUsers(ctx, in.trackedUsersReports, tx.Tx())
			if err != nil {
				return fmt.Errorf("storing tracked users: %w", err)
			}

			err = in.rsourcesStats.Publish(ctx, tx.SqlTx())
			if err != nil {
				return fmt.Errorf("publishing rsources stats: %w", err)
			}

			return nil
		})
	}, proc.sendRetryUpdateStats)
	if err != nil {
		panic(err)
	}
	if proc.config.enableDedup {
		proc.updateSourceStats(in.sourceDupStats, "processor_write_key_duplicate_events")
		if len(in.dedupKeys) > 0 {
			if err := proc.dedup.Commit(lo.Keys(in.dedupKeys)); err != nil {
				panic(err)
			}
		}
	}
	proc.stats.statDBW(partition).Since(beforeStoreStatus)
	dbWriteTime := time.Since(beforeStoreStatus)
	// DB write throughput per second.
	dbWriteThroughput := throughputPerSecond(len(destJobs)+len(batchDestJobs), dbWriteTime)
	proc.stats.DBWriteThroughput(partition).Count(dbWriteThroughput)
	proc.stats.statDBWriteJobsTime(partition).SendTiming(writeJobsTime)
	proc.stats.statDBWriteStatusTime(partition).Since(txnStart)
	proc.logger.Debugf("Processor GW DB Write Complete. Total Processed: %v", len(statusList))
	// XX: End of transaction

	proc.stats.statGatewayDBW(partition).Count(len(statusList))
	proc.stats.statRouterDBW(partition).Count(len(destJobs))
	proc.stats.statBatchRouterDBW(partition).Count(len(batchDestJobs))
	proc.stats.statProcErrDBW(partition).Count(len(in.procErrorJobs))
}

// getJobCountsByWorkspaceDestType returns the number of jobs per workspace and destination type
//
// map[workspaceID]map[destType]count
func getJobCountsByWorkspaceDestType(jobs []*jobsdb.JobT) map[string]map[string]int {
	jobCounts := make(map[string]map[string]int)
	for _, job := range jobs {
		workspace := job.WorkspaceId
		destType := job.CustomVal
		if _, ok := jobCounts[workspace]; !ok {
			jobCounts[workspace] = make(map[string]int)
		}
		jobCounts[workspace][destType] += 1
	}
	return jobCounts
}

type transformSrcDestOutput struct {
	reportMetrics   []*reportingtypes.PUReportedMetric
	destJobs        []*jobsdb.JobT
	batchDestJobs   []*jobsdb.JobT
	errorsPerDestID map[string][]*jobsdb.JobT
	routerDestIDs   map[string]struct{}
	droppedJobs     []*jobsdb.JobT
}

func (proc *Handle) transformSrcDest(
	ctx context.Context,
	partition string,
	// main inputs
	srcAndDestKey string, eventList []types.TransformerEvent,

	// helpers
	trackingPlanEnabledMap map[SourceIDT]bool,
	eventsByMessageID map[string]types.SingularEventWithReceivedAt,
	uniqueMessageIdsBySrcDestKey map[string]map[string]struct{},
) transformSrcDestOutput {
	defer proc.stats.pipeProcessing(partition).Since(time.Now())

	sourceID, destID := getSourceAndDestIDsFromKey(srcAndDestKey)
	sourceName := eventList[0].Metadata.SourceName
	destination := &eventList[0].Destination
	connection := eventList[0].Connection
	workspaceID := eventList[0].Metadata.WorkspaceID
	destType := destination.DestinationDefinition.Name
	commonMetaData := &types.Metadata{
		SourceID:             sourceID,
		SourceName:           sourceName,
		OriginalSourceID:     eventList[0].Metadata.OriginalSourceID,
		SourceType:           eventList[0].Metadata.SourceType,
		SourceCategory:       eventList[0].Metadata.SourceCategory,
		WorkspaceID:          workspaceID,
		Namespace:            proc.namespace,
		InstanceID:           proc.instanceID,
		DestinationID:        destID,
		DestinationType:      destType,
		SourceDefinitionType: eventList[0].Metadata.SourceDefinitionType,
	}

	reportMetrics := make([]*reportingtypes.PUReportedMetric, 0)
	batchDestJobs := make([]*jobsdb.JobT, 0)
	destJobs := make([]*jobsdb.JobT, 0)
	routerDestIDs := make(map[string]struct{})
	procErrorJobsByDestID := make(map[string][]*jobsdb.JobT)
	droppedJobs := make([]*jobsdb.JobT, 0)

	proc.config.configSubscriberLock.RLock()
	transformationEnabled := len(destination.Transformations) > 0
	proc.config.configSubscriberLock.RUnlock()

	trackingPlanEnabled := trackingPlanEnabledMap[SourceIDT(sourceID)]

	var inCountMap map[string]int64
	var inCountMetadataMap map[string]MetricMetadata

	// REPORTING - START
	if proc.isReportingEnabled() {
		// Grouping events by sourceid + destinationid + jobruniD + eventName + eventType to find the count
		inCountMap = make(map[string]int64)
		inCountMetadataMap = make(map[string]MetricMetadata)
		for i := range eventList {
			event := &eventList[i]
			key := strings.Join([]string{
				event.Metadata.SourceID,
				event.Metadata.DestinationID,
				event.Metadata.SourceJobRunID,
				event.Metadata.EventName,
				event.Metadata.EventType,
			}, MetricKeyDelimiter)
			if _, ok := inCountMap[key]; !ok {
				inCountMap[key] = 0
			}
			if _, ok := inCountMetadataMap[key]; !ok {
				inCountMetadataMap[key] = MetricMetadata{
					sourceID:                event.Metadata.SourceID,
					destinationID:           event.Metadata.DestinationID,
					sourceTaskRunID:         event.Metadata.SourceTaskRunID,
					sourceJobID:             event.Metadata.SourceJobID,
					sourceJobRunID:          event.Metadata.SourceJobRunID,
					sourceDefinitionID:      event.Metadata.SourceDefinitionID,
					destinationDefinitionID: event.Metadata.DestinationDefinitionID,
					sourceCategory:          event.Metadata.SourceCategory,
					transformationID:        event.Metadata.TransformationID,
					transformationVersionID: event.Metadata.TransformationVersionID,
					trackingPlanID:          event.Metadata.TrackingPlanID,
					trackingPlanVersion:     event.Metadata.TrackingPlanVersion,
				}
			}
			inCountMap[key] = inCountMap[key] + 1
		}
	}
	// REPORTING - END

	var response types.Response
	var eventsToTransform []types.TransformerEvent
	var inPU string
	if trackingPlanEnabled {
		inPU = reportingtypes.TRACKINGPLAN_VALIDATOR
	} else {
		inPU = reportingtypes.DESTINATION_FILTER
	}
	// Send to custom transformer only if the destination has a transformer enabled
	if transformationEnabled {
		userTransformationStat := proc.newUserTransformationStat(sourceID, workspaceID, destination)
		userTransformationStat.numEvents.Count(len(eventList))
		proc.logger.Debug("Custom Transform input size", len(eventList))

		startedAt := time.Now()
		if !proc.config.enableTransformationV2 {
			response = proc.transformer.UserTransform(ctx, eventList, proc.config.userTransformBatchSize.Load())
		} else {
			response = proc.transformerManager.User().Transform(ctx, eventList)
		}
		d := time.Since(startedAt)
		userTransformationStat.transformTime.SendTiming(d)

		var successMetrics []*reportingtypes.PUReportedMetric
		var successCountMap map[string]int64
		var successCountMetadataMap map[string]MetricMetadata
		eventsToTransform, successMetrics, successCountMap, successCountMetadataMap = proc.getTransformerEvents(response, commonMetaData, eventsByMessageID, destination, connection, inPU, reportingtypes.USER_TRANSFORMER)
		nonSuccessMetrics := proc.getNonSuccessfulMetrics(response, commonMetaData, eventsByMessageID, inPU, reportingtypes.USER_TRANSFORMER)
		droppedJobs = append(droppedJobs, append(proc.getDroppedJobs(response, eventList), append(nonSuccessMetrics.failedJobs, nonSuccessMetrics.filteredJobs...)...)...)
		if _, ok := procErrorJobsByDestID[destID]; !ok {
			procErrorJobsByDestID[destID] = make([]*jobsdb.JobT, 0)
		}
		procErrorJobsByDestID[destID] = append(procErrorJobsByDestID[destID], nonSuccessMetrics.failedJobs...)
		userTransformationStat.numOutputSuccessEvents.Count(len(eventsToTransform))
		userTransformationStat.numOutputFailedEvents.Count(len(nonSuccessMetrics.failedJobs))
		userTransformationStat.numOutputFilteredEvents.Count(len(nonSuccessMetrics.filteredJobs))
		proc.logger.Debug("Custom Transform output size", len(eventsToTransform))

<<<<<<< HEAD
		proc.transDebugger.UploadTransformationStatus(&transformationdebugger.TransformationStatusT{SourceID: sourceID, DestID: destID, Destination: destination, UserTransformedEvents: eventsToTransform, EventsByMessageID: eventsByMessageID, FailedEvents: response.FailedEvents, UniqueMessageIds: uniqueMessageIdsBySrcDestKey[srcAndDestKey]})

		// REPORTING - START
		if proc.isReportingEnabled() {
			diffMetrics := getDiffMetrics(
				reportingtypes.DESTINATION_FILTER,
				reportingtypes.USER_TRANSFORMER,
				inCountMetadataMap,
				inCountMap,
				successCountMap,
				nonSuccessMetrics.failedCountMap,
				nonSuccessMetrics.filteredCountMap,
				proc.statsFactory,
			)
			reportMetrics = append(reportMetrics, successMetrics...)
			reportMetrics = append(reportMetrics, nonSuccessMetrics.failedMetrics...)
			reportMetrics = append(reportMetrics, nonSuccessMetrics.filteredMetrics...)
			reportMetrics = append(reportMetrics, diffMetrics...)

			// successCountMap will be inCountMap for filtering events based on supported event types
			inCountMap = successCountMap
			inCountMetadataMap = successCountMetadataMap
		}
		// REPORTING - END
		inPU = reportingtypes.USER_TRANSFORMER // for the next step in the pipeline
=======
			// REPORTING - START
			if proc.isReportingEnabled() {
				diffMetrics := getDiffMetrics(
					types.DESTINATION_FILTER,
					types.USER_TRANSFORMER,
					inCountMetadataMap,
					successCountMetadataMap,
					inCountMap,
					successCountMap,
					nonSuccessMetrics.failedCountMap,
					nonSuccessMetrics.filteredCountMap,
					proc.statsFactory,
					proc.config.enableUpdatedEventNameReporting.Load(),
				)
				reportMetrics = append(reportMetrics, successMetrics...)
				reportMetrics = append(reportMetrics, nonSuccessMetrics.failedMetrics...)
				reportMetrics = append(reportMetrics, nonSuccessMetrics.filteredMetrics...)
				reportMetrics = append(reportMetrics, diffMetrics...)

				// successCountMap will be inCountMap for filtering events based on supported event types
				inCountMap = successCountMap
				inCountMetadataMap = successCountMetadataMap
			}
			// REPORTING - END
			inPU = types.USER_TRANSFORMER // for the next step in the pipeline
		})
>>>>>>> a8b3a007
	} else {
		proc.logger.Debug("No custom transformation")
		eventsToTransform = eventList
	}

	if len(eventsToTransform) == 0 {
		return transformSrcDestOutput{
			destJobs:        destJobs,
			batchDestJobs:   batchDestJobs,
			errorsPerDestID: procErrorJobsByDestID,
			reportMetrics:   reportMetrics,
			routerDestIDs:   routerDestIDs,
			droppedJobs:     droppedJobs,
		}
	}

	transformAt := "processor"
	if val, ok := destination.DestinationDefinition.Config["transformAtV1"].(string); ok {
		transformAt = val
	}
	// Check for overrides through env
	transformAtOverrideFound := config.IsSet("Processor." + destination.DestinationDefinition.Name + ".transformAt")
	if transformAtOverrideFound {
		transformAt = config.GetString("Processor."+destination.DestinationDefinition.Name+".transformAt", "processor")
	}
	transformAtFromFeaturesFile := proc.transformerFeaturesService.RouterTransform(destination.DestinationDefinition.Name)

	// Filtering events based on the supported message types - START
	s := time.Now()
	eventFilterInCount := len(eventsToTransform)
	proc.logger.Debug("Supported messages filtering input size", eventFilterInCount)
	response = ConvertToFilteredTransformerResponse(
		eventsToTransform,
		transformAt != "none",
		func(event types.TransformerEvent) (bool, string) {
			if event.Metadata.SourceJobRunID != "" &&
				slices.Contains(
					proc.drainConfig.jobRunIDs.Load(),
					event.Metadata.SourceJobRunID,
				) {
				proc.logger.Debugf(
					"cancelled jobRunID: %s",
					event.Metadata.SourceJobRunID,
				)
				return true, "cancelled jobRunId"
			}
			return false, ""
		},
	)
	var successMetrics []*reportingtypes.PUReportedMetric
	var successCountMap map[string]int64
	var successCountMetadataMap map[string]MetricMetadata
	nonSuccessMetrics := proc.getNonSuccessfulMetrics(response, commonMetaData, eventsByMessageID, inPU, reportingtypes.EVENT_FILTER)
	droppedJobs = append(droppedJobs, append(proc.getDroppedJobs(response, eventsToTransform), append(nonSuccessMetrics.failedJobs, nonSuccessMetrics.filteredJobs...)...)...)
	if _, ok := procErrorJobsByDestID[destID]; !ok {
		procErrorJobsByDestID[destID] = make([]*jobsdb.JobT, 0)
	}
	procErrorJobsByDestID[destID] = append(procErrorJobsByDestID[destID], nonSuccessMetrics.failedJobs...)
	eventsToTransform, successMetrics, successCountMap, successCountMetadataMap = proc.getTransformerEvents(response, commonMetaData, eventsByMessageID, destination, connection, inPU, reportingtypes.EVENT_FILTER)
	proc.logger.Debug("Supported messages filtering output size", len(eventsToTransform))

	// REPORTING - START
	if proc.isReportingEnabled() {
		diffMetrics := getDiffMetrics(
			inPU,
			reportingtypes.EVENT_FILTER,
			inCountMetadataMap,
			successCountMetadataMap,
			inCountMap,
			successCountMap,
			nonSuccessMetrics.failedCountMap,
			nonSuccessMetrics.filteredCountMap,
			proc.statsFactory,
			proc.config.enableUpdatedEventNameReporting.Load(),
		)
		reportMetrics = append(reportMetrics, successMetrics...)
		reportMetrics = append(reportMetrics, nonSuccessMetrics.failedMetrics...)
		reportMetrics = append(reportMetrics, nonSuccessMetrics.filteredMetrics...)
		reportMetrics = append(reportMetrics, diffMetrics...)

		// successCountMap will be inCountMap for destination transform
		inCountMap = successCountMap
		inCountMetadataMap = successCountMetadataMap
	}
	// REPORTING - END
	eventFilterStat := proc.newEventFilterStat(sourceID, workspaceID, destination)
	eventFilterStat.numEvents.Count(eventFilterInCount)
	eventFilterStat.numOutputSuccessEvents.Count(len(response.Events))
	eventFilterStat.numOutputFailedEvents.Count(len(nonSuccessMetrics.failedJobs))
	eventFilterStat.numOutputFilteredEvents.Count(len(nonSuccessMetrics.filteredJobs))
	eventFilterStat.transformTime.Since(s)

	// Filtering events based on the supported message types - END

	if len(eventsToTransform) == 0 {
		return transformSrcDestOutput{
			destJobs:        destJobs,
			batchDestJobs:   batchDestJobs,
			errorsPerDestID: procErrorJobsByDestID,
			reportMetrics:   reportMetrics,
			routerDestIDs:   routerDestIDs,
			droppedJobs:     droppedJobs,
		}
	}

	// Destination transformation - START
	// Send to transformer only if is
	// a. transformAt is processor
	// OR
	// b. transformAt is router and transformer doesn't support router transform
	if transformAt == "processor" || (transformAt == "router" && !transformAtFromFeaturesFile) {
		proc.logger.Debug("Dest Transform input size", len(eventsToTransform))
		s := time.Now()
		if !proc.config.enableTransformationV2 {
			response = proc.transformer.Transform(ctx, eventsToTransform, proc.config.transformBatchSize.Load())
		} else {
			response = proc.transformerManager.Destination().Transform(ctx, eventsToTransform)
		}

		proc.handleWarehouseTransformations(ctx, eventsToTransform, response, commonMetaData, eventsByMessageID)

		destTransformationStat := proc.newDestinationTransformationStat(sourceID, workspaceID, transformAt, destination)
		destTransformationStat.transformTime.Since(s)

		proc.logger.Debugf("Dest Transform output size %d", len(response.Events))
		trace.Logf(ctx, "DestTransform", "output size %d", len(response.Events))

		nonSuccessMetrics := proc.getNonSuccessfulMetrics(
			response, commonMetaData, eventsByMessageID,
			reportingtypes.EVENT_FILTER, reportingtypes.DEST_TRANSFORMER,
		)
		destTransformationStat.numEvents.Count(len(eventsToTransform))
		destTransformationStat.numOutputSuccessEvents.Count(len(response.Events))
		destTransformationStat.numOutputFailedEvents.Count(len(nonSuccessMetrics.failedJobs))
		destTransformationStat.numOutputFilteredEvents.Count(len(nonSuccessMetrics.filteredJobs))
		droppedJobs = append(droppedJobs, append(proc.getDroppedJobs(response, eventsToTransform), append(nonSuccessMetrics.failedJobs, nonSuccessMetrics.filteredJobs...)...)...)

<<<<<<< HEAD
		if _, ok := procErrorJobsByDestID[destID]; !ok {
			procErrorJobsByDestID[destID] = make([]*jobsdb.JobT, 0)
		}
		procErrorJobsByDestID[destID] = append(procErrorJobsByDestID[destID], nonSuccessMetrics.failedJobs...)
=======
				diffMetrics := getDiffMetrics(
					types.EVENT_FILTER,
					types.DEST_TRANSFORMER,
					inCountMetadataMap,
					successCountMetadataMap,
					inCountMap,
					successCountMap,
					nonSuccessMetrics.failedCountMap,
					nonSuccessMetrics.filteredCountMap,
					proc.statsFactory,
					proc.config.enableUpdatedEventNameReporting.Load(),
				)
>>>>>>> a8b3a007

		// REPORTING - PROCESSOR metrics - START
		if proc.isReportingEnabled() {
			successMetrics := make([]*reportingtypes.PUReportedMetric, 0)
			connectionDetailsMap := make(map[string]*reportingtypes.ConnectionDetails)
			statusDetailsMap := make(map[string]map[string]*reportingtypes.StatusDetail)
			successCountMap := make(map[string]int64)
			for i := range response.Events {
				// Update metrics maps
				proc.updateMetricMaps(nil, successCountMap, connectionDetailsMap, statusDetailsMap, &response.Events[i], jobsdb.Succeeded.State, reportingtypes.DEST_TRANSFORMER, func() json.RawMessage { return []byte(`{}`) }, nil)
			}
			reportingtypes.AssertSameKeys(connectionDetailsMap, statusDetailsMap)

			for k, cd := range connectionDetailsMap {
				for _, sd := range statusDetailsMap[k] {
					m := &reportingtypes.PUReportedMetric{
						ConnectionDetails: *cd,
						PUDetails:         *reportingtypes.CreatePUDetails(reportingtypes.EVENT_FILTER, reportingtypes.DEST_TRANSFORMER, false, false),
						StatusDetail:      sd,
					}
					successMetrics = append(successMetrics, m)
				}
			}

			diffMetrics := getDiffMetrics(
				reportingtypes.EVENT_FILTER,
				reportingtypes.DEST_TRANSFORMER,
				inCountMetadataMap,
				inCountMap,
				successCountMap,
				nonSuccessMetrics.failedCountMap,
				nonSuccessMetrics.filteredCountMap,
				proc.statsFactory,
			)

			reportMetrics = append(reportMetrics, nonSuccessMetrics.failedMetrics...)
			reportMetrics = append(reportMetrics, nonSuccessMetrics.filteredMetrics...)
			reportMetrics = append(reportMetrics, successMetrics...)
			reportMetrics = append(reportMetrics, diffMetrics...)
		}
		// REPORTING - PROCESSOR metrics - END
	}
	// Save the JSON in DB. This is what the router uses
	for i := range response.Events {
		destEventJSON, err := jsonfast.Marshal(response.Events[i].Output)
		// Should be a valid JSON since it's our transformation, but we handle it anyway
		if err != nil {
			continue
		}

		// Need to replace UUID his with messageID from client
		id := misc.FastUUID()
		// read source_id from metadata that is replayed back from transformer
		// in case of custom transformations metadata of first event is returned along with all events in session
		// source_id will be same for all events belong to same user in a session
		metadata := response.Events[i].Metadata

		sourceID := metadata.SourceID
		destID := metadata.DestinationID
		rudderID := metadata.RudderID
		receivedAt := metadata.ReceivedAt
		messageId := metadata.MessageID
		jobId := metadata.JobID
		sourceTaskRunId := metadata.SourceTaskRunID
		recordId := metadata.RecordID
		sourceJobId := metadata.SourceJobID
		sourceJobRunId := metadata.SourceJobRunID
		eventName := metadata.EventName
		eventType := metadata.EventType
		sourceDefID := metadata.SourceDefinitionID
		destDefID := metadata.DestinationDefinitionID
		sourceCategory := metadata.SourceCategory
		workspaceId := metadata.WorkspaceID
		// If the response from the transformer does not have userID in metadata, setting userID to random-uuid.
		// This is done to respect findWorker logic in router.
		if rudderID == "" {
			rudderID = "random-" + id.String()
		}

		params := ParametersT{
			SourceID:                sourceID,
			SourceName:              sourceName,
			DestinationID:           destID,
			ReceivedAt:              receivedAt,
			TransformAt:             transformAt,
			MessageID:               messageId,
			GatewayJobID:            jobId,
			SourceTaskRunID:         sourceTaskRunId,
			SourceJobID:             sourceJobId,
			SourceJobRunID:          sourceJobRunId,
			EventName:               eventName,
			EventType:               eventType,
			SourceCategory:          sourceCategory,
			SourceDefinitionID:      sourceDefID,
			DestinationDefinitionID: destDefID,
			RecordID:                recordId,
			WorkspaceId:             workspaceId,
			TraceParent:             metadata.TraceParent,
		}
		marshalledParams, err := jsonfast.Marshal(params)
		if err != nil {
			proc.logger.Errorf("[Processor] Failed to marshal parameters object. Parameters: %v", params)
			panic(err)
		}
		if destType == "POSTGRES" {
			proc.logger.Info("%v", string(destEventJSON))
		}
		newJob := jobsdb.JobT{
			UUID:         id,
			UserID:       rudderID,
			Parameters:   marshalledParams,
			CreatedAt:    time.Now(),
			ExpireAt:     time.Now(),
			CustomVal:    destType,
			EventPayload: destEventJSON,
			WorkspaceId:  workspaceId,
		}
		if slices.Contains(proc.config.batchDestinations, newJob.CustomVal) {
			batchDestJobs = append(batchDestJobs, &newJob)
		} else {
			destJobs = append(destJobs, &newJob)
			routerDestIDs[destID] = struct{}{}
		}
	}
	return transformSrcDestOutput{
		destJobs:        destJobs,
		batchDestJobs:   batchDestJobs,
		errorsPerDestID: procErrorJobsByDestID,
		reportMetrics:   reportMetrics,
		routerDestIDs:   routerDestIDs,
		droppedJobs:     droppedJobs,
	}
}

func (proc *Handle) handleWarehouseTransformations(
	ctx context.Context,
	eventsToTransform []types.TransformerEvent,
	pResponse types.Response,
	commonMetaData *types.Metadata,
	eventsByMessageID map[string]types.SingularEventWithReceivedAt,
) {
	if len(eventsToTransform) == 0 {
		return
	}
	if _, ok := whutils.WarehouseDestinationMap[commonMetaData.DestinationType]; !ok {
		return
	}
	if !proc.config.enableWarehouseTransformations.Load() {
		return
	}

	wResponse := proc.warehouseTransformer.Transform(ctx, eventsToTransform, proc.config.transformBatchSize.Load())
	proc.warehouseTransformer.CompareAndLog(eventsToTransform, pResponse, wResponse, commonMetaData, eventsByMessageID)
}

func (proc *Handle) saveDroppedJobs(ctx context.Context, droppedJobs []*jobsdb.JobT, tx *Tx) error {
	if len(droppedJobs) > 0 {
		for i := range droppedJobs { // each dropped job should have a unique jobID in the scope of the batch
			droppedJobs[i].JobID = int64(i)
		}
		rsourcesStats := rsources.NewDroppedJobsCollector(
			proc.rsourcesService,
			rsources.IgnoreDestinationID(),
		)
		rsourcesStats.JobsDropped(droppedJobs)
		return rsourcesStats.Publish(ctx, tx.Tx)
	}
	return nil
}

func ConvertToFilteredTransformerResponse(
	events []types.TransformerEvent,
	filter bool,
	drainFunc func(types.TransformerEvent) (bool, string),
) types.Response {
	var responses []types.TransformerResponse
	var failedEvents []types.TransformerResponse

	type cacheValue struct {
		values []string
		ok     bool
	}
	supportedMessageTypesCache := make(map[string]*cacheValue)
	supportedMessageEventsCache := make(map[string]*cacheValue)

	// filter unsupported message types
	for i := range events {
		event := &events[i]

		// drain events
		if drain, reason := drainFunc(*event); drain {
			failedEvents = append(
				failedEvents,
				types.TransformerResponse{
					Output:     event.Message,
					StatusCode: reportingtypes.DrainEventCode,
					Metadata:   event.Metadata,
					Error:      reason,
				},
			)
			continue
		}

		if filter {
			// filter unsupported message types
			supportedTypes, ok := supportedMessageTypesCache[event.Destination.ID]
			if !ok {
				v, o := eventfilter.GetSupportedMessageTypes(&event.Destination)
				supportedTypes = &cacheValue{values: v, ok: o}
				supportedMessageTypesCache[event.Destination.ID] = supportedTypes
			}
			if supportedTypes.ok {
				allow, failedEvent := eventfilter.AllowEventToDestTransformation(event, supportedTypes.values)
				if !allow {
					if failedEvent != nil {
						failedEvents = append(failedEvents, *failedEvent)
					}
					continue
				}
			}

			// filter unsupported message events
			supportedEvents, ok := supportedMessageEventsCache[event.Destination.ID]
			if !ok {
				v, o := eventfilter.GetSupportedMessageEvents(&event.Destination)
				supportedEvents = &cacheValue{values: v, ok: o}
				supportedMessageEventsCache[event.Destination.ID] = supportedEvents
			}
			if supportedEvents.ok {
				messageEvent, typOk := event.Message["event"].(string)
				if !typOk {
					// add to FailedEvents
					failedEvents = append(
						failedEvents,
						types.TransformerResponse{
							Output:     event.Message,
							StatusCode: 400,
							Metadata:   event.Metadata,
							Error:      "Invalid message event. Type assertion failed",
						},
					)
					continue
				}
				if !slices.Contains(supportedEvents.values, messageEvent) {
					failedEvents = append(
						failedEvents,
						types.TransformerResponse{
							Output:     event.Message,
							StatusCode: reportingtypes.FilterEventCode,
							Metadata:   event.Metadata,
							Error:      "Event not supported",
						},
					)
					continue
				}
			}

		}
		// allow event
		responses = append(
			responses,
			types.TransformerResponse{
				Output:     event.Message,
				StatusCode: 200,
				Metadata:   event.Metadata,
			},
		)
	}

	return types.Response{Events: responses, FailedEvents: failedEvents}
}

func (proc *Handle) getJobs(partition string) jobsdb.JobsResult {
	if proc.limiter.read != nil {
		defer proc.limiter.read.BeginWithPriority("", proc.getLimiterPriority(partition))()
	}

	s := time.Now()

	proc.logger.Debugf("Processor DB Read size: %d", proc.config.maxEventsToProcess)

	eventCount := proc.config.maxEventsToProcess.Load()
	if !proc.config.enableEventCount.Load() {
		eventCount = 0
	}
	queryParams := jobsdb.GetQueryParams{
		CustomValFilters: []string{proc.config.GWCustomVal},
		JobsLimit:        proc.config.maxEventsToProcess.Load(),
		EventsLimit:      eventCount,
		PayloadSizeLimit: proc.adaptiveLimit(proc.payloadLimit.Load()),
	}
	proc.isolationStrategy.AugmentQueryParams(partition, &queryParams)

	unprocessedList, err := misc.QueryWithRetriesAndNotify(context.Background(), proc.jobdDBQueryRequestTimeout.Load(), proc.jobdDBMaxRetries.Load(), func(ctx context.Context) (jobsdb.JobsResult, error) {
		return proc.gatewayDB.GetUnprocessed(ctx, queryParams)
	}, proc.sendQueryRetryStats)
	if err != nil {
		proc.logger.Errorf("Failed to get unprocessed jobs from DB. Error: %v", err)
		panic(err)
	}

	totalPayloadBytes := 0
	for _, job := range unprocessedList.Jobs {
		totalPayloadBytes += len(job.EventPayload)
	}
	dbReadTime := time.Since(s)
	defer proc.stats.statDBR(partition).SendTiming(dbReadTime)

	var firstJob *jobsdb.JobT
	var lastJob *jobsdb.JobT
	if len(unprocessedList.Jobs) > 0 {
		firstJob = unprocessedList.Jobs[0]
		lastJob = unprocessedList.Jobs[len(unprocessedList.Jobs)-1]
	}
	proc.pipelineDelayStats(partition, firstJob, lastJob)

	// check if there is work to be done
	if len(unprocessedList.Jobs) == 0 {
		proc.logger.Debugf("Processor DB Read Complete. No GW Jobs to process.")
		return unprocessedList
	}

	proc.logger.Debugf("Processor DB Read Complete. unprocessedList: %v total_events: %d", len(unprocessedList.Jobs), unprocessedList.EventsCount)
	proc.stats.statGatewayDBR(partition).Count(len(unprocessedList.Jobs))

	proc.stats.statDBReadRequests(partition).Observe(float64(len(unprocessedList.Jobs)))
	proc.stats.statDBReadEvents(partition).Observe(float64(unprocessedList.EventsCount))
	proc.stats.statDBReadPayloadBytes(partition).Observe(float64(totalPayloadBytes))

	return unprocessedList
}

func (proc *Handle) markExecuting(partition string, jobs []*jobsdb.JobT) error {
	start := time.Now()
	defer proc.stats.statMarkExecuting(partition).Since(start)

	statusList := make([]*jobsdb.JobStatusT, len(jobs))
	for i, job := range jobs {
		statusList[i] = &jobsdb.JobStatusT{
			JobID:         job.JobID,
			AttemptNum:    job.LastJobStatus.AttemptNum,
			JobState:      jobsdb.Executing.State,
			ExecTime:      time.Now(),
			RetryTime:     time.Now(),
			ErrorCode:     "",
			ErrorResponse: []byte(`{}`),
			Parameters:    []byte(`{}`),
			JobParameters: job.Parameters,
			WorkspaceId:   job.WorkspaceId,
		}
	}
	// Mark the jobs as executing
	err := misc.RetryWithNotify(context.Background(), proc.jobsDBCommandTimeout.Load(), proc.jobdDBMaxRetries.Load(), func(ctx context.Context) error {
		return proc.gatewayDB.UpdateJobStatus(ctx, statusList, []string{proc.config.GWCustomVal}, nil)
	}, proc.sendRetryUpdateStats)
	if err != nil {
		return fmt.Errorf("marking jobs as executing: %w", err)
	}

	return nil
}

// handlePendingGatewayJobs is checking for any pending gateway jobs (failed and unprocessed), and routes them appropriately
// Returns true if any job is handled, otherwise returns false.
func (proc *Handle) handlePendingGatewayJobs(partition string) bool {
	s := time.Now()

	unprocessedList := proc.getJobs(partition)

	if len(unprocessedList.Jobs) == 0 {
		return false
	}

	rsourcesStats := rsources.NewStatsCollector(proc.rsourcesService, rsources.IgnoreDestinationID())
	rsourcesStats.BeginProcessing(unprocessedList.Jobs)

	var transMessage *transformationMessage
	var err error
	preTransMessage, err := proc.processJobsForDest(
		partition,
		subJob{
			subJobs:       unprocessedList.Jobs,
			hasMore:       false,
			rsourcesStats: rsourcesStats,
		},
	)
	if err != nil {
		panic(err)
	}
	transMessage, err = proc.generateTransformationMessage(preTransMessage)
	if err != nil {
		panic(err)
	}

	proc.Store(partition,
		proc.transformations(partition,
			transMessage),
	)
	proc.stats.statLoopTime(partition).Since(s)

	return true
}

// `jobSplitter` func Splits the read Jobs into sub-batches after reading from DB to process.
// `subJobMerger` func merges the split jobs into a single batch before writing to DB.
// So, to keep track of sub-batch we have `hasMore` variable.
// each sub-batch has `hasMore`. If, a sub-batch is the last one from the batch it's marked as `false`, else `true`.
type subJob struct {
	subJobs       []*jobsdb.JobT
	hasMore       bool
	rsourcesStats rsources.StatsCollector
}

func (proc *Handle) jobSplitter(jobs []*jobsdb.JobT, rsourcesStats rsources.StatsCollector) []subJob { //nolint:unparam
	chunks := lo.Chunk(jobs, proc.config.subJobSize)
	return lo.Map(chunks, func(subJobs []*jobsdb.JobT, index int) subJob {
		return subJob{
			subJobs:       subJobs,
			hasMore:       index+1 < len(chunks),
			rsourcesStats: rsourcesStats,
		}
	})
}

func throughputPerSecond(processedJob int, timeTaken time.Duration) int {
	normalizedTime := float64(timeTaken) / float64(time.Second)
	return int(float64(processedJob) / normalizedTime)
}

func (proc *Handle) crashRecover() {
	proc.gatewayDB.DeleteExecuting()
}

func (proc *Handle) updateSourceStats(sourceStats map[dupStatKey]int, bucket string) {
	for dupStat, count := range sourceStats {
		tags := map[string]string{
			"source": dupStat.sourceID,
		}
		sourceStatsD := proc.statsFactory.NewTaggedStat(bucket, stats.CountType, tags)
		sourceStatsD.Count(count)
	}
}

func (proc *Handle) isReportingEnabled() bool {
	return proc.reporting != nil && proc.reportingEnabled
}

func (proc *Handle) updateRudderSourcesStats(ctx context.Context, tx jobsdb.StoreSafeTx, jobs []*jobsdb.JobT) error {
	rsourcesStats := rsources.NewStatsCollector(proc.rsourcesService)
	rsourcesStats.JobsStored(jobs)
	err := rsourcesStats.Publish(ctx, tx.SqlTx())
	return err
}

func filterConfig(eventCopy *types.TransformerEvent) {
	if configsToFilterI, ok := eventCopy.Destination.DestinationDefinition.Config["configFilters"]; ok {
		if configsToFilter, ok := configsToFilterI.([]interface{}); ok {
			omitKeys := lo.FilterMap(configsToFilter, func(configKey interface{}, _ int) (string, bool) {
				configKeyStr, ok := configKey.(string)
				return configKeyStr, ok
			})
			eventCopy.Destination.Config = lo.OmitByKeys(eventCopy.Destination.Config, omitKeys)
		}
	}
}

func (*Handle) getLimiterPriority(partition string) kitsync.LimiterPriorityValue {
	return kitsync.LimiterPriorityValue(config.GetInt(fmt.Sprintf("Processor.Limiter.%s.Priority", partition), 1))
}

// check if event has eligible destinations to send to
//
// event will be dropped if no destination is found
func (proc *Handle) isDestinationAvailable(event types.SingularEventT, sourceId, destinationID string) bool {
	enabledDestTypes := integrations.FilterClientIntegrations(
		event,
		proc.getBackendEnabledDestinationTypes(sourceId),
	)
	if len(enabledDestTypes) == 0 {
		proc.logger.Debug("No enabled destination types")
		return false
	}

	if enabledDestinationsList := lo.Filter(proc.getConsentFilteredDestinations(
		event,
		lo.Flatten(
			lo.Map(
				enabledDestTypes,
				func(destType string, _ int) []backendconfig.DestinationT {
					return proc.getEnabledDestinations(sourceId, destType)
				},
			),
		),
	), func(dest backendconfig.DestinationT, index int) bool {
		return len(destinationID) == 0 || dest.ID == destinationID
	}); len(enabledDestinationsList) == 0 {
		proc.logger.Debug("No destination to route this event to")
		return false
	}

	return true
}

// pipelineDelayStats reports the delay of the pipeline as a range:
//
// - max - time elapsed since the first job was created
//
// - min - time elapsed since the last job was created
func (proc *Handle) pipelineDelayStats(partition string, first, last *jobsdb.JobT) {
	var firstJobDelay float64
	var lastJobDelay float64
	if first != nil {
		firstJobDelay = time.Since(first.CreatedAt).Seconds()
	}
	if last != nil {
		lastJobDelay = time.Since(last.CreatedAt).Seconds()
	}
	proc.statsFactory.NewTaggedStat("pipeline_delay_min_seconds", stats.GaugeType, stats.Tags{"partition": partition, "module": "processor"}).Gauge(lastJobDelay)
	proc.statsFactory.NewTaggedStat("pipeline_delay_max_seconds", stats.GaugeType, stats.Tags{"partition": partition, "module": "processor"}).Gauge(firstJobDelay)
}

func (proc *Handle) IncreasePendingEvents(tablePrefix string, stats map[string]map[string]int) {
	for workspace := range stats {
		for destType := range stats[workspace] {
			rmetrics.IncreasePendingEvents(tablePrefix, workspace, destType, float64(stats[workspace][destType]))
		}
	}
}

func (proc *Handle) countPendingEvents(ctx context.Context) error {
	dbs := map[string]jobsdb.JobsDB{"rt": proc.routerDB, "batch_rt": proc.batchRouterDB}
	jobdDBQueryRequestTimeout := config.GetDurationVar(600, time.Second, "JobsDB.GetPileUpCounts.QueryRequestTimeout", "JobsDB.QueryRequestTimeout")
	jobdDBMaxRetries := config.GetReloadableIntVar(2, 1, "JobsDB.Processor.MaxRetries", "JobsDB.MaxRetries")

	return misc.RetryWithNotify(ctx,
		jobdDBQueryRequestTimeout,
		jobdDBMaxRetries.Load(),
		func(ctx context.Context) error {
			metric.Instance.Reset()
			g, ctx := errgroup.WithContext(ctx)
			for tablePrefix, db := range dbs {
				g.Go(func() error {
					if err := db.GetPileUpCounts(ctx); err != nil {
						return fmt.Errorf("pileup counts for %s: %w", tablePrefix, err)
					}
					return nil
				})
			}
			return g.Wait()
		}, func(attempt int) {
			proc.logger.Warnf("Timeout during GetPileUpCounts, attempt %d", attempt)
			stats.Default.NewTaggedStat("jobsdb_query_timeout", stats.CountType, stats.Tags{"attempt": strconv.Itoa(attempt), "module": "pileup"}).Increment()
		})
}<|MERGE_RESOLUTION|>--- conflicted
+++ resolved
@@ -52,7 +52,7 @@
 	"github.com/rudderlabs/rudder-server/utils/crash"
 	"github.com/rudderlabs/rudder-server/utils/misc"
 	. "github.com/rudderlabs/rudder-server/utils/tx" //nolint:staticcheck
-	reportingtypes "github.com/rudderlabs/rudder-server/utils/types"
+	reportingTypes "github.com/rudderlabs/rudder-server/utils/types"
 	"github.com/rudderlabs/rudder-server/utils/workerpool"
 	wtrans "github.com/rudderlabs/rudder-server/warehouse/transformer"
 	whutils "github.com/rudderlabs/rudder-server/warehouse/utils"
@@ -94,8 +94,8 @@
 	tracer               stats.Tracer
 	backendConfig        backendconfig.BackendConfig
 	transformer          transformer.Transformer
+	warehouseTransformer warehouseTransformer
 	transformerManager   *transformer.Clients
-	warehouseTransformer warehouseTransformer
 
 	gatewayDB                  jobsdb.JobsDB
 	routerDB                   jobsdb.JobsDB
@@ -107,7 +107,7 @@
 	logger                     logger.Logger
 	enrichers                  []enricher.PipelineEnricher
 	dedup                      dedup.Dedup
-	reporting                  reportingtypes.Reporting
+	reporting                  reportingTypes.Reporting
 	reportingEnabled           bool
 	backgroundWait             func() error
 	backgroundCancel           context.CancelFunc
@@ -268,10 +268,10 @@
 
 type NonSuccessfulTransformationMetrics struct {
 	failedJobs       []*jobsdb.JobT
-	failedMetrics    []*reportingtypes.PUReportedMetric
+	failedMetrics    []*reportingTypes.PUReportedMetric
 	failedCountMap   map[string]int64
 	filteredJobs     []*jobsdb.JobT
-	filteredMetrics  []*reportingtypes.PUReportedMetric
+	filteredMetrics  []*reportingTypes.PUReportedMetric
 	filteredCountMap map[string]int64
 }
 
@@ -384,7 +384,7 @@
 	gatewayDB, routerDB, batchRouterDB,
 	readErrorDB, writeErrorDB,
 	eventSchemaDB, archivalDB jobsdb.JobsDB,
-	reporting reportingtypes.Reporting,
+	reporting reportingTypes.Reporting,
 	transientSources transientsource.Service,
 	fileuploader fileuploader.Provider,
 	rsourcesService rsources.JobService,
@@ -397,11 +397,10 @@
 	proc.reporting = reporting
 	proc.destDebugger = destDebugger
 	proc.transDebugger = transDebugger
-	proc.reportingEnabled = config.GetBoolVar(reportingtypes.DefaultReportingEnabled, "Reporting.enabled")
+	proc.reportingEnabled = config.GetBoolVar(reportingTypes.DefaultReportingEnabled, "Reporting.enabled")
 	if proc.conf == nil {
 		proc.conf = config.Default
 	}
-
 	// Stats
 	if proc.statsFactory == nil {
 		proc.statsFactory = stats.Default
@@ -410,13 +409,14 @@
 	proc.setupReloadableVars()
 	proc.logger = logger.NewLogger().Child("processor")
 	proc.backendConfig = backendConfig
-	proc.transformerManager = transformer.NewClients(proc.conf, proc.logger, proc.statsFactory)
+
 	proc.gatewayDB = gatewayDB
 	proc.routerDB = routerDB
 	proc.batchRouterDB = batchRouterDB
 	proc.readErrorDB = readErrorDB
 	proc.writeErrorDB = writeErrorDB
 	proc.eventSchemaDB = eventSchemaDB
+	proc.transformerManager = transformer.NewClients(proc.conf, proc.logger, proc.statsFactory)
 	proc.archivalDB = archivalDB
 
 	proc.transientSources = transientSources
@@ -435,7 +435,6 @@
 	proc.instanceID = misc.GetInstanceID()
 
 	proc.trackedUsersReporter = trackedUsersReporter
-
 	proc.tracer = proc.statsFactory.NewTracer("processor")
 	proc.stats.statGatewayDBR = func(partition string) stats.Measurement {
 		return proc.statsFactory.NewTaggedStat("processor_gateway_db_read", stats.CountType, stats.Tags{
@@ -815,7 +814,6 @@
 	// GWCustomVal is used as a key in the jobsDB customval column
 	proc.config.GWCustomVal = config.GetStringVar("GW", "Gateway.CustomVal")
 	proc.config.enableTransformationV2 = config.GetBoolVar(false, "Processor.enableTransformationV2")
-
 	proc.loadReloadableConfig(defaultPayloadLimit, defaultMaxEventsToProcess)
 }
 
@@ -1130,13 +1128,13 @@
 	inPU, pu string,
 ) (
 	[]types.TransformerEvent,
-	[]*reportingtypes.PUReportedMetric,
+	[]*reportingTypes.PUReportedMetric,
 	map[string]int64,
 	map[string]MetricMetadata,
 ) {
-	successMetrics := make([]*reportingtypes.PUReportedMetric, 0)
-	connectionDetailsMap := make(map[string]*reportingtypes.ConnectionDetails)
-	statusDetailsMap := make(map[string]map[string]*reportingtypes.StatusDetail)
+	successMetrics := make([]*reportingTypes.PUReportedMetric, 0)
+	connectionDetailsMap := make(map[string]*reportingTypes.ConnectionDetails)
+	statusDetailsMap := make(map[string]map[string]*reportingTypes.StatusDetail)
 	successCountMap := make(map[string]int64)
 	successCountMetadataMap := make(map[string]MetricMetadata)
 	var eventsToTransform []types.TransformerEvent
@@ -1168,7 +1166,7 @@
 
 		for _, message := range messages {
 			proc.updateMetricMaps(successCountMetadataMap, successCountMap, connectionDetailsMap, statusDetailsMap, userTransformedEvent, jobsdb.Succeeded.State, pu, func() json.RawMessage {
-				if pu != reportingtypes.TRACKINGPLAN_VALIDATOR {
+				if pu != reportingTypes.TRACKINGPLAN_VALIDATOR {
 					return []byte(`{}`)
 				}
 				if proc.transientSources.Apply(commonMetaData.SourceID) {
@@ -1213,13 +1211,13 @@
 
 	// REPORTING - START
 	if proc.isReportingEnabled() {
-		reportingtypes.AssertSameKeys(connectionDetailsMap, statusDetailsMap)
+		reportingTypes.AssertSameKeys(connectionDetailsMap, statusDetailsMap)
 
 		for k, cd := range connectionDetailsMap {
 			for _, sd := range statusDetailsMap[k] {
-				m := &reportingtypes.PUReportedMetric{
+				m := &reportingTypes.PUReportedMetric{
 					ConnectionDetails: *cd,
-					PUDetails:         *reportingtypes.CreatePUDetails(inPU, pu, false, false),
+					PUDetails:         *reportingTypes.CreatePUDetails(inPU, pu, false, false),
 					StatusDetail:      sd,
 				}
 				successMetrics = append(successMetrics, m)
@@ -1234,8 +1232,8 @@
 func (proc *Handle) updateMetricMaps(
 	countMetadataMap map[string]MetricMetadata,
 	countMap map[string]int64,
-	connectionDetailsMap map[string]*reportingtypes.ConnectionDetails,
-	statusDetailsMap map[string]map[string]*reportingtypes.StatusDetail,
+	connectionDetailsMap map[string]*reportingTypes.ConnectionDetails,
+	statusDetailsMap map[string]map[string]*reportingTypes.StatusDetail,
 	event *types.TransformerResponse,
 	status, stage string,
 	payload func() json.RawMessage,
@@ -1289,7 +1287,7 @@
 	)
 
 	if _, ok := connectionDetailsMap[key]; !ok {
-		connectionDetailsMap[key] = &reportingtypes.ConnectionDetails{
+		connectionDetailsMap[key] = &reportingTypes.ConnectionDetails{
 			SourceID:                event.Metadata.SourceID,
 			SourceTaskRunID:         event.Metadata.SourceTaskRunID,
 			SourceJobID:             event.Metadata.SourceJobID,
@@ -1306,16 +1304,16 @@
 	}
 
 	if _, ok := statusDetailsMap[key]; !ok {
-		statusDetailsMap[key] = make(map[string]*reportingtypes.StatusDetail)
+		statusDetailsMap[key] = make(map[string]*reportingTypes.StatusDetail)
 	}
 	// create status details for each validation error
 	// single event can have multiple validation errors of same type
 	veCount := len(event.ValidationErrors)
-	if stage == reportingtypes.TRACKINGPLAN_VALIDATOR && status == jobsdb.Succeeded.State {
+	if stage == reportingTypes.TRACKINGPLAN_VALIDATOR && status == jobsdb.Succeeded.State {
 		if veCount > 0 {
-			status = reportingtypes.SUCCEEDED_WITH_VIOLATIONS
+			status = reportingTypes.SUCCEEDED_WITH_VIOLATIONS
 		} else {
-			status = reportingtypes.SUCCEEDED_WITHOUT_VIOLATIONS
+			status = reportingTypes.SUCCEEDED_WITHOUT_VIOLATIONS
 		}
 	}
 	sdkeySet := map[string]struct{}{}
@@ -1325,7 +1323,7 @@
 
 		sd, ok := statusDetailsMap[key][sdkey]
 		if !ok {
-			sd = &reportingtypes.StatusDetail{
+			sd = &reportingTypes.StatusDetail{
 				Status:         status,
 				StatusCode:     event.StatusCode,
 				SampleResponse: event.Error,
@@ -1347,7 +1345,7 @@
 	sdkey := fmt.Sprintf("%s:%d:%s:%s:%s", status, event.StatusCode, eventName, eventType, "")
 	sd, ok := statusDetailsMap[key][sdkey]
 	if !ok {
-		sd = &reportingtypes.StatusDetail{
+		sd = &reportingTypes.StatusDetail{
 			Status:         status,
 			StatusCode:     event.StatusCode,
 			SampleResponse: event.Error,
@@ -1364,7 +1362,7 @@
 		messageIDs := lo.Uniq(event.Metadata.GetMessagesIDs()) // this is called defensive programming... :(
 		for _, messageID := range messageIDs {
 			receivedAt := eventsByMessageID[messageID].ReceivedAt
-			sd.FailedMessages = append(sd.FailedMessages, &reportingtypes.FailedMessage{MessageID: messageID, ReceivedAt: receivedAt})
+			sd.FailedMessages = append(sd.FailedMessages, &reportingTypes.FailedMessage{MessageID: messageID, ReceivedAt: receivedAt})
 		}
 	}
 	sd.ViolationCount += int64(veCount)
@@ -1381,7 +1379,7 @@
 	grouped := lo.GroupBy(
 		response.FailedEvents,
 		func(event types.TransformerResponse) bool {
-			return event.StatusCode == reportingtypes.FilterEventCode
+			return event.StatusCode == reportingTypes.FilterEventCode
 		},
 	)
 	filtered, failed := grouped[true], grouped[false]
@@ -1437,10 +1435,10 @@
 	commonMetaData *types.Metadata,
 	eventsByMessageID map[string]types.SingularEventWithReceivedAt,
 	inPU, pu string,
-) ([]*jobsdb.JobT, []*reportingtypes.PUReportedMetric, map[string]int64) {
-	metrics := make([]*reportingtypes.PUReportedMetric, 0)
-	connectionDetailsMap := make(map[string]*reportingtypes.ConnectionDetails)
-	statusDetailsMap := make(map[string]map[string]*reportingtypes.StatusDetail)
+) ([]*jobsdb.JobT, []*reportingTypes.PUReportedMetric, map[string]int64) {
+	metrics := make([]*reportingTypes.PUReportedMetric, 0)
+	connectionDetailsMap := make(map[string]*reportingTypes.ConnectionDetails)
+	statusDetailsMap := make(map[string]map[string]*reportingTypes.StatusDetail)
 	countMap := make(map[string]int64)
 	var jobs []*jobsdb.JobT
 	statFunc := procErrorCountsStat
@@ -1526,12 +1524,12 @@
 
 	// REPORTING - START
 	if proc.isReportingEnabled() {
-		reportingtypes.AssertSameKeys(connectionDetailsMap, statusDetailsMap)
+		reportingTypes.AssertSameKeys(connectionDetailsMap, statusDetailsMap)
 		for k, cd := range connectionDetailsMap {
 			for _, sd := range statusDetailsMap[k] {
-				m := &reportingtypes.PUReportedMetric{
+				m := &reportingTypes.PUReportedMetric{
 					ConnectionDetails: *cd,
-					PUDetails:         *reportingtypes.CreatePUDetails(inPU, pu, false, false),
+					PUDetails:         *reportingTypes.CreatePUDetails(inPU, pu, false, false),
 					StatusDetail:      sd,
 				}
 				metrics = append(metrics, m)
@@ -1592,20 +1590,12 @@
 	successCountMetadataMap map[string]MetricMetadata,
 	inCountMap, successCountMap, failedCountMap, filteredCountMap map[string]int64,
 	statFactory stats.Stats,
-<<<<<<< HEAD
-) []*reportingtypes.PUReportedMetric {
-	// Calculate diff and append to reportMetrics
-	// diff = successCount + abortCount - inCount
-	diffMetrics := make([]*reportingtypes.PUReportedMetric, 0)
-	for key, inCount := range inCountMap {
-=======
 	useOutputMetricsInDiffState bool,
-) []*types.PUReportedMetric {
-	diffMetrics := make([]*types.PUReportedMetric, 0)
+) []*reportingTypes.PUReportedMetric {
+	diffMetrics := make([]*reportingTypes.PUReportedMetric, 0)
 
 	// Helper function to create metric and record stats
-	createMetricAndRecordStats := func(metadata MetricMetadata, key string, count int64) *types.PUReportedMetric {
->>>>>>> a8b3a007
+	createMetricAndRecordStats := func(metadata MetricMetadata, key string, count int64) *reportingTypes.PUReportedMetric {
 		var eventName, eventType string
 		splitKey := strings.Split(key, MetricKeyDelimiter)
 		if len(splitKey) >= 5 {
@@ -1613,8 +1603,8 @@
 			eventType = splitKey[4]
 		}
 
-		metric := &types.PUReportedMetric{
-			ConnectionDetails: types.ConnectionDetails{
+		metric := &reportingTypes.PUReportedMetric{
+			ConnectionDetails: reportingTypes.ConnectionDetails{
 				SourceID:                metadata.sourceID,
 				DestinationID:           metadata.destinationID,
 				SourceTaskRunID:         metadata.sourceTaskRunID,
@@ -1628,12 +1618,12 @@
 				TrackingPlanID:          metadata.trackingPlanID,
 				TrackingPlanVersion:     metadata.trackingPlanVersion,
 			},
-			PUDetails: types.PUDetails{
+			PUDetails: reportingTypes.PUDetails{
 				InPU: inPU,
 				PU:   pu,
 			},
-			StatusDetail: &types.StatusDetail{
-				Status:      types.DiffStatus,
+			StatusDetail: &reportingTypes.StatusDetail{
+				Status:      reportingTypes.DiffStatus,
 				Count:       count,
 				SampleEvent: []byte(`{}`),
 				EventName:   eventName,
@@ -1662,38 +1652,7 @@
 		diff := successCount + failedCount + filteredCount - inCount
 
 		if diff != 0 {
-<<<<<<< HEAD
-			metricMetadata := inCountMetadataMap[key]
-			metric := &reportingtypes.PUReportedMetric{
-				ConnectionDetails: reportingtypes.ConnectionDetails{
-					SourceID:                metricMetadata.sourceID,
-					DestinationID:           metricMetadata.destinationID,
-					SourceTaskRunID:         metricMetadata.sourceTaskRunID,
-					SourceJobID:             metricMetadata.sourceJobID,
-					SourceJobRunID:          metricMetadata.sourceJobRunID,
-					SourceDefinitionID:      metricMetadata.sourceDefinitionID,
-					DestinationDefinitionID: metricMetadata.destinationDefinitionID,
-					SourceCategory:          metricMetadata.sourceCategory,
-					TransformationID:        metricMetadata.transformationID,
-					TransformationVersionID: metricMetadata.transformationVersionID,
-					TrackingPlanID:          metricMetadata.trackingPlanID,
-					TrackingPlanVersion:     metricMetadata.trackingPlanVersion,
-				},
-				PUDetails: reportingtypes.PUDetails{
-					InPU: inPU,
-					PU:   pu,
-				},
-				StatusDetail: &reportingtypes.StatusDetail{
-					Status:      reportingtypes.DiffStatus,
-					Count:       diff,
-					SampleEvent: []byte(`{}`),
-					EventName:   eventName,
-					EventType:   eventType,
-				},
-			}
-=======
 			metric := createMetricAndRecordStats(inCountMetadataMap[key], key, diff)
->>>>>>> a8b3a007
 			diffMetrics = append(diffMetrics, metric)
 		}
 	}
@@ -1732,10 +1691,10 @@
 	subJobs                      subJob
 	eventSchemaJobs              []*jobsdb.JobT
 	archivalJobs                 []*jobsdb.JobT
-	connectionDetailsMap         map[string]*reportingtypes.ConnectionDetails
-	statusDetailsMap             map[string]map[string]*reportingtypes.StatusDetail
-	reportMetrics                []*reportingtypes.PUReportedMetric
-	destFilterStatusDetailMap    map[string]map[string]*reportingtypes.StatusDetail
+	connectionDetailsMap         map[string]*reportingTypes.ConnectionDetails
+	statusDetailsMap             map[string]map[string]*reportingTypes.StatusDetail
+	reportMetrics                []*reportingTypes.PUReportedMetric
+	destFilterStatusDetailMap    map[string]map[string]*reportingTypes.StatusDetail
 	inCountMetadataMap           map[string]MetricMetadata
 	inCountMap                   map[string]int64
 	outCountMap                  map[string]int64
@@ -1789,14 +1748,14 @@
 	uniqueMessageIdsBySrcDestKey := make(map[string]map[string]struct{})
 	sourceDupStats := make(map[dupStatKey]int)
 
-	reportMetrics := make([]*reportingtypes.PUReportedMetric, 0)
+	reportMetrics := make([]*reportingTypes.PUReportedMetric, 0)
 	inCountMap := make(map[string]int64)
 	inCountMetadataMap := make(map[string]MetricMetadata)
-	connectionDetailsMap := make(map[string]*reportingtypes.ConnectionDetails)
-	statusDetailsMap := make(map[string]map[string]*reportingtypes.StatusDetail)
+	connectionDetailsMap := make(map[string]*reportingTypes.ConnectionDetails)
+	statusDetailsMap := make(map[string]map[string]*reportingTypes.StatusDetail)
 
 	outCountMap := make(map[string]int64) // destinations enabled
-	destFilterStatusDetailMap := make(map[string]map[string]*reportingtypes.StatusDetail)
+	destFilterStatusDetailMap := make(map[string]map[string]*reportingTypes.StatusDetail)
 	// map of jobID to destinationID: for messages that needs to be delivered to a specific destinations only
 	jobIDToSpecificDestMapOnly := make(map[int64]string)
 
@@ -2020,7 +1979,7 @@
 				statusDetailsMap,
 				transformerEvent,
 				jobsdb.Succeeded.State,
-				reportingtypes.GATEWAY,
+				reportingTypes.GATEWAY,
 				func() json.RawMessage {
 					if sourceIsTransient {
 						return []byte(`{}`)
@@ -2071,7 +2030,7 @@
 		groupedEventsBySourceId[SourceIDT(sourceId)] = append(groupedEventsBySourceId[SourceIDT(sourceId)], shallowEventCopy)
 
 		if proc.isReportingEnabled() {
-			proc.updateMetricMaps(inCountMetadataMap, outCountMap, connectionDetailsMap, destFilterStatusDetailMap, transformerEvent, jobsdb.Succeeded.State, reportingtypes.DESTINATION_FILTER, func() json.RawMessage { return []byte(`{}`) }, nil)
+			proc.updateMetricMaps(inCountMetadataMap, outCountMap, connectionDetailsMap, destFilterStatusDetailMap, transformerEvent, jobsdb.Succeeded.State, reportingTypes.DESTINATION_FILTER, func() json.RawMessage { return []byte(`{}`) }, nil)
 		}
 	}
 
@@ -2162,21 +2121,21 @@
 
 	// REPORTING - GATEWAY metrics - START
 	if proc.isReportingEnabled() {
-		reportingtypes.AssertSameKeys(preTrans.connectionDetailsMap, preTrans.statusDetailsMap)
+		reportingTypes.AssertSameKeys(preTrans.connectionDetailsMap, preTrans.statusDetailsMap)
 		for k, cd := range preTrans.connectionDetailsMap {
 			for _, sd := range preTrans.statusDetailsMap[k] {
-				m := &reportingtypes.PUReportedMetric{
+				m := &reportingTypes.PUReportedMetric{
 					ConnectionDetails: *cd,
-					PUDetails:         *reportingtypes.CreatePUDetails("", reportingtypes.GATEWAY, false, true),
+					PUDetails:         *reportingTypes.CreatePUDetails("", reportingTypes.GATEWAY, false, true),
 					StatusDetail:      sd,
 				}
 				preTrans.reportMetrics = append(preTrans.reportMetrics, m)
 			}
 
 			for _, dsd := range preTrans.destFilterStatusDetailMap[k] {
-				destFilterMetric := &reportingtypes.PUReportedMetric{
+				destFilterMetric := &reportingTypes.PUReportedMetric{
 					ConnectionDetails: *cd,
-					PUDetails:         *reportingtypes.CreatePUDetails(reportingtypes.GATEWAY, reportingtypes.DESTINATION_FILTER, false, false),
+					PUDetails:         *reportingTypes.CreatePUDetails(reportingTypes.GATEWAY, reportingTypes.DESTINATION_FILTER, false, false),
 					StatusDetail:      dsd,
 				}
 				preTrans.reportMetrics = append(preTrans.reportMetrics, destFilterMetric)
@@ -2185,8 +2144,8 @@
 		// empty failedCountMap because no failures,
 		// events are just dropped at this point if no destination is found to route the events
 		diffMetrics := getDiffMetrics(
-			reportingtypes.GATEWAY,
-			reportingtypes.DESTINATION_FILTER,
+			reportingTypes.GATEWAY,
+			reportingTypes.DESTINATION_FILTER,
 			preTrans.inCountMetadataMap,
 			map[string]MetricMetadata{},
 			preTrans.inCountMap,
@@ -2333,7 +2292,7 @@
 	trackingPlanEnabledMap       map[SourceIDT]bool
 	eventsByMessageID            map[string]types.SingularEventWithReceivedAt
 	uniqueMessageIdsBySrcDestKey map[string]map[string]struct{}
-	reportMetrics                []*reportingtypes.PUReportedMetric
+	reportMetrics                []*reportingTypes.PUReportedMetric
 	statusList                   []*jobsdb.JobStatusT
 	procErrorJobs                []*jobsdb.JobT
 	sourceDupStats               map[dupStatKey]int
@@ -2472,7 +2431,7 @@
 	procErrorJobs         []*jobsdb.JobT
 	routerDestIDs         []string
 
-	reportMetrics  []*reportingtypes.PUReportedMetric
+	reportMetrics  []*reportingTypes.PUReportedMetric
 	sourceDupStats map[dupStatKey]int
 	dedupKeys      map[string]struct{}
 
@@ -2728,7 +2687,7 @@
 }
 
 type transformSrcDestOutput struct {
-	reportMetrics   []*reportingtypes.PUReportedMetric
+	reportMetrics   []*reportingTypes.PUReportedMetric
 	destJobs        []*jobsdb.JobT
 	batchDestJobs   []*jobsdb.JobT
 	errorsPerDestID map[string][]*jobsdb.JobT
@@ -2769,7 +2728,7 @@
 		SourceDefinitionType: eventList[0].Metadata.SourceDefinitionType,
 	}
 
-	reportMetrics := make([]*reportingtypes.PUReportedMetric, 0)
+	reportMetrics := make([]*reportingTypes.PUReportedMetric, 0)
 	batchDestJobs := make([]*jobsdb.JobT, 0)
 	destJobs := make([]*jobsdb.JobT, 0)
 	routerDestIDs := make(map[string]struct{})
@@ -2827,9 +2786,9 @@
 	var eventsToTransform []types.TransformerEvent
 	var inPU string
 	if trackingPlanEnabled {
-		inPU = reportingtypes.TRACKINGPLAN_VALIDATOR
+		inPU = reportingTypes.TRACKINGPLAN_VALIDATOR
 	} else {
-		inPU = reportingtypes.DESTINATION_FILTER
+		inPU = reportingTypes.DESTINATION_FILTER
 	}
 	// Send to custom transformer only if the destination has a transformer enabled
 	if transformationEnabled {
@@ -2837,62 +2796,39 @@
 		userTransformationStat.numEvents.Count(len(eventList))
 		proc.logger.Debug("Custom Transform input size", len(eventList))
 
-		startedAt := time.Now()
-		if !proc.config.enableTransformationV2 {
-			response = proc.transformer.UserTransform(ctx, eventList, proc.config.userTransformBatchSize.Load())
-		} else {
-			response = proc.transformerManager.User().Transform(ctx, eventList)
-		}
-		d := time.Since(startedAt)
-		userTransformationStat.transformTime.SendTiming(d)
-
-		var successMetrics []*reportingtypes.PUReportedMetric
-		var successCountMap map[string]int64
-		var successCountMetadataMap map[string]MetricMetadata
-		eventsToTransform, successMetrics, successCountMap, successCountMetadataMap = proc.getTransformerEvents(response, commonMetaData, eventsByMessageID, destination, connection, inPU, reportingtypes.USER_TRANSFORMER)
-		nonSuccessMetrics := proc.getNonSuccessfulMetrics(response, commonMetaData, eventsByMessageID, inPU, reportingtypes.USER_TRANSFORMER)
-		droppedJobs = append(droppedJobs, append(proc.getDroppedJobs(response, eventList), append(nonSuccessMetrics.failedJobs, nonSuccessMetrics.filteredJobs...)...)...)
-		if _, ok := procErrorJobsByDestID[destID]; !ok {
-			procErrorJobsByDestID[destID] = make([]*jobsdb.JobT, 0)
-		}
-		procErrorJobsByDestID[destID] = append(procErrorJobsByDestID[destID], nonSuccessMetrics.failedJobs...)
-		userTransformationStat.numOutputSuccessEvents.Count(len(eventsToTransform))
-		userTransformationStat.numOutputFailedEvents.Count(len(nonSuccessMetrics.failedJobs))
-		userTransformationStat.numOutputFilteredEvents.Count(len(nonSuccessMetrics.filteredJobs))
-		proc.logger.Debug("Custom Transform output size", len(eventsToTransform))
-
-<<<<<<< HEAD
-		proc.transDebugger.UploadTransformationStatus(&transformationdebugger.TransformationStatusT{SourceID: sourceID, DestID: destID, Destination: destination, UserTransformedEvents: eventsToTransform, EventsByMessageID: eventsByMessageID, FailedEvents: response.FailedEvents, UniqueMessageIds: uniqueMessageIdsBySrcDestKey[srcAndDestKey]})
-
-		// REPORTING - START
-		if proc.isReportingEnabled() {
-			diffMetrics := getDiffMetrics(
-				reportingtypes.DESTINATION_FILTER,
-				reportingtypes.USER_TRANSFORMER,
-				inCountMetadataMap,
-				inCountMap,
-				successCountMap,
-				nonSuccessMetrics.failedCountMap,
-				nonSuccessMetrics.filteredCountMap,
-				proc.statsFactory,
-			)
-			reportMetrics = append(reportMetrics, successMetrics...)
-			reportMetrics = append(reportMetrics, nonSuccessMetrics.failedMetrics...)
-			reportMetrics = append(reportMetrics, nonSuccessMetrics.filteredMetrics...)
-			reportMetrics = append(reportMetrics, diffMetrics...)
-
-			// successCountMap will be inCountMap for filtering events based on supported event types
-			inCountMap = successCountMap
-			inCountMetadataMap = successCountMetadataMap
-		}
-		// REPORTING - END
-		inPU = reportingtypes.USER_TRANSFORMER // for the next step in the pipeline
-=======
+		trace.WithRegion(ctx, "UserTransform", func() {
+			startedAt := time.Now()
+			if !proc.config.enableTransformationV2 {
+				response = proc.transformer.UserTransform(ctx, eventList, proc.config.userTransformBatchSize.Load())
+			} else {
+				response = proc.transformerManager.User().Transform(ctx, eventList)
+			}
+			d := time.Since(startedAt)
+			userTransformationStat.transformTime.SendTiming(d)
+
+			var successMetrics []*reportingTypes.PUReportedMetric
+			var successCountMap map[string]int64
+			var successCountMetadataMap map[string]MetricMetadata
+			eventsToTransform, successMetrics, successCountMap, successCountMetadataMap = proc.getTransformerEvents(response, commonMetaData, eventsByMessageID, destination, connection, inPU, reportingTypes.USER_TRANSFORMER)
+			nonSuccessMetrics := proc.getNonSuccessfulMetrics(response, commonMetaData, eventsByMessageID, inPU, reportingTypes.USER_TRANSFORMER)
+			droppedJobs = append(droppedJobs, append(proc.getDroppedJobs(response, eventList), append(nonSuccessMetrics.failedJobs, nonSuccessMetrics.filteredJobs...)...)...)
+			if _, ok := procErrorJobsByDestID[destID]; !ok {
+				procErrorJobsByDestID[destID] = make([]*jobsdb.JobT, 0)
+			}
+			procErrorJobsByDestID[destID] = append(procErrorJobsByDestID[destID], nonSuccessMetrics.failedJobs...)
+			userTransformationStat.numOutputSuccessEvents.Count(len(eventsToTransform))
+			userTransformationStat.numOutputFailedEvents.Count(len(nonSuccessMetrics.failedJobs))
+			userTransformationStat.numOutputFilteredEvents.Count(len(nonSuccessMetrics.filteredJobs))
+			proc.logger.Debug("Custom Transform output size", len(eventsToTransform))
+			trace.Logf(ctx, "UserTransform", "User Transform output size: %d", len(eventsToTransform))
+
+			proc.transDebugger.UploadTransformationStatus(&transformationdebugger.TransformationStatusT{SourceID: sourceID, DestID: destID, Destination: destination, UserTransformedEvents: eventsToTransform, EventsByMessageID: eventsByMessageID, FailedEvents: response.FailedEvents, UniqueMessageIds: uniqueMessageIdsBySrcDestKey[srcAndDestKey]})
+
 			// REPORTING - START
 			if proc.isReportingEnabled() {
 				diffMetrics := getDiffMetrics(
-					types.DESTINATION_FILTER,
-					types.USER_TRANSFORMER,
+					reportingTypes.DESTINATION_FILTER,
+					reportingTypes.USER_TRANSFORMER,
 					inCountMetadataMap,
 					successCountMetadataMap,
 					inCountMap,
@@ -2912,9 +2848,8 @@
 				inCountMetadataMap = successCountMetadataMap
 			}
 			// REPORTING - END
-			inPU = types.USER_TRANSFORMER // for the next step in the pipeline
-		})
->>>>>>> a8b3a007
+			inPU = reportingTypes.USER_TRANSFORMER // for the next step in the pipeline
+		})
 	} else {
 		proc.logger.Debug("No custom transformation")
 		eventsToTransform = eventList
@@ -2964,23 +2899,23 @@
 			return false, ""
 		},
 	)
-	var successMetrics []*reportingtypes.PUReportedMetric
+	var successMetrics []*reportingTypes.PUReportedMetric
 	var successCountMap map[string]int64
 	var successCountMetadataMap map[string]MetricMetadata
-	nonSuccessMetrics := proc.getNonSuccessfulMetrics(response, commonMetaData, eventsByMessageID, inPU, reportingtypes.EVENT_FILTER)
+	nonSuccessMetrics := proc.getNonSuccessfulMetrics(response, commonMetaData, eventsByMessageID, inPU, reportingTypes.EVENT_FILTER)
 	droppedJobs = append(droppedJobs, append(proc.getDroppedJobs(response, eventsToTransform), append(nonSuccessMetrics.failedJobs, nonSuccessMetrics.filteredJobs...)...)...)
 	if _, ok := procErrorJobsByDestID[destID]; !ok {
 		procErrorJobsByDestID[destID] = make([]*jobsdb.JobT, 0)
 	}
 	procErrorJobsByDestID[destID] = append(procErrorJobsByDestID[destID], nonSuccessMetrics.failedJobs...)
-	eventsToTransform, successMetrics, successCountMap, successCountMetadataMap = proc.getTransformerEvents(response, commonMetaData, eventsByMessageID, destination, connection, inPU, reportingtypes.EVENT_FILTER)
+	eventsToTransform, successMetrics, successCountMap, successCountMetadataMap = proc.getTransformerEvents(response, commonMetaData, eventsByMessageID, destination, connection, inPU, reportingTypes.EVENT_FILTER)
 	proc.logger.Debug("Supported messages filtering output size", len(eventsToTransform))
 
 	// REPORTING - START
 	if proc.isReportingEnabled() {
 		diffMetrics := getDiffMetrics(
 			inPU,
-			reportingtypes.EVENT_FILTER,
+			reportingTypes.EVENT_FILTER,
 			inCountMetadataMap,
 			successCountMetadataMap,
 			inCountMap,
@@ -3026,41 +2961,65 @@
 	// OR
 	// b. transformAt is router and transformer doesn't support router transform
 	if transformAt == "processor" || (transformAt == "router" && !transformAtFromFeaturesFile) {
-		proc.logger.Debug("Dest Transform input size", len(eventsToTransform))
-		s := time.Now()
-		if !proc.config.enableTransformationV2 {
-			response = proc.transformer.Transform(ctx, eventsToTransform, proc.config.transformBatchSize.Load())
-		} else {
-			response = proc.transformerManager.Destination().Transform(ctx, eventsToTransform)
-		}
-
-		proc.handleWarehouseTransformations(ctx, eventsToTransform, response, commonMetaData, eventsByMessageID)
-
-		destTransformationStat := proc.newDestinationTransformationStat(sourceID, workspaceID, transformAt, destination)
-		destTransformationStat.transformTime.Since(s)
-
-		proc.logger.Debugf("Dest Transform output size %d", len(response.Events))
-		trace.Logf(ctx, "DestTransform", "output size %d", len(response.Events))
-
-		nonSuccessMetrics := proc.getNonSuccessfulMetrics(
-			response, commonMetaData, eventsByMessageID,
-			reportingtypes.EVENT_FILTER, reportingtypes.DEST_TRANSFORMER,
-		)
-		destTransformationStat.numEvents.Count(len(eventsToTransform))
-		destTransformationStat.numOutputSuccessEvents.Count(len(response.Events))
-		destTransformationStat.numOutputFailedEvents.Count(len(nonSuccessMetrics.failedJobs))
-		destTransformationStat.numOutputFilteredEvents.Count(len(nonSuccessMetrics.filteredJobs))
-		droppedJobs = append(droppedJobs, append(proc.getDroppedJobs(response, eventsToTransform), append(nonSuccessMetrics.failedJobs, nonSuccessMetrics.filteredJobs...)...)...)
-
-<<<<<<< HEAD
-		if _, ok := procErrorJobsByDestID[destID]; !ok {
-			procErrorJobsByDestID[destID] = make([]*jobsdb.JobT, 0)
-		}
-		procErrorJobsByDestID[destID] = append(procErrorJobsByDestID[destID], nonSuccessMetrics.failedJobs...)
-=======
+		trace.WithRegion(ctx, "Dest Transform", func() {
+			trace.Logf(ctx, "Dest Transform", "input size %d", len(eventsToTransform))
+			proc.logger.Debug("Dest Transform input size", len(eventsToTransform))
+			s := time.Now()
+			if !proc.config.enableTransformationV2 {
+				response = proc.transformer.Transform(ctx, eventsToTransform, proc.config.transformBatchSize.Load())
+			} else {
+				response = proc.transformerManager.Destination().Transform(ctx, eventsToTransform)
+			}
+			proc.handleWarehouseTransformations(ctx, eventsToTransform, response, commonMetaData, eventsByMessageID)
+
+			destTransformationStat := proc.newDestinationTransformationStat(sourceID, workspaceID, transformAt, destination)
+			destTransformationStat.transformTime.Since(s)
+			transformAt = "processor"
+
+			proc.logger.Debugf("Dest Transform output size %d", len(response.Events))
+			trace.Logf(ctx, "DestTransform", "output size %d", len(response.Events))
+
+			nonSuccessMetrics := proc.getNonSuccessfulMetrics(
+				response, commonMetaData, eventsByMessageID,
+				reportingTypes.EVENT_FILTER, reportingTypes.DEST_TRANSFORMER,
+			)
+			destTransformationStat.numEvents.Count(len(eventsToTransform))
+			destTransformationStat.numOutputSuccessEvents.Count(len(response.Events))
+			destTransformationStat.numOutputFailedEvents.Count(len(nonSuccessMetrics.failedJobs))
+			destTransformationStat.numOutputFilteredEvents.Count(len(nonSuccessMetrics.filteredJobs))
+			droppedJobs = append(droppedJobs, append(proc.getDroppedJobs(response, eventsToTransform), append(nonSuccessMetrics.failedJobs, nonSuccessMetrics.filteredJobs...)...)...)
+
+			if _, ok := procErrorJobsByDestID[destID]; !ok {
+				procErrorJobsByDestID[destID] = make([]*jobsdb.JobT, 0)
+			}
+			procErrorJobsByDestID[destID] = append(procErrorJobsByDestID[destID], nonSuccessMetrics.failedJobs...)
+
+			// REPORTING - PROCESSOR metrics - START
+			if proc.isReportingEnabled() {
+				successMetrics := make([]*reportingTypes.PUReportedMetric, 0)
+				connectionDetailsMap := make(map[string]*reportingTypes.ConnectionDetails)
+				statusDetailsMap := make(map[string]map[string]*reportingTypes.StatusDetail)
+				successCountMap := make(map[string]int64)
+				for i := range response.Events {
+					// Update metrics maps
+					proc.updateMetricMaps(nil, successCountMap, connectionDetailsMap, statusDetailsMap, &response.Events[i], jobsdb.Succeeded.State, reportingTypes.DEST_TRANSFORMER, func() json.RawMessage { return []byte(`{}`) }, nil)
+				}
+				reportingTypes.AssertSameKeys(connectionDetailsMap, statusDetailsMap)
+
+				for k, cd := range connectionDetailsMap {
+					for _, sd := range statusDetailsMap[k] {
+						m := &reportingTypes.PUReportedMetric{
+							ConnectionDetails: *cd,
+							PUDetails:         *reportingTypes.CreatePUDetails(reportingTypes.EVENT_FILTER, reportingTypes.DEST_TRANSFORMER, false, false),
+							StatusDetail:      sd,
+						}
+						successMetrics = append(successMetrics, m)
+					}
+				}
+
 				diffMetrics := getDiffMetrics(
-					types.EVENT_FILTER,
-					types.DEST_TRANSFORMER,
+					reportingTypes.EVENT_FILTER,
+					reportingTypes.DEST_TRANSFORMER,
 					inCountMetadataMap,
 					successCountMetadataMap,
 					inCountMap,
@@ -3070,131 +3029,98 @@
 					proc.statsFactory,
 					proc.config.enableUpdatedEventNameReporting.Load(),
 				)
->>>>>>> a8b3a007
-
-		// REPORTING - PROCESSOR metrics - START
-		if proc.isReportingEnabled() {
-			successMetrics := make([]*reportingtypes.PUReportedMetric, 0)
-			connectionDetailsMap := make(map[string]*reportingtypes.ConnectionDetails)
-			statusDetailsMap := make(map[string]map[string]*reportingtypes.StatusDetail)
-			successCountMap := make(map[string]int64)
-			for i := range response.Events {
-				// Update metrics maps
-				proc.updateMetricMaps(nil, successCountMap, connectionDetailsMap, statusDetailsMap, &response.Events[i], jobsdb.Succeeded.State, reportingtypes.DEST_TRANSFORMER, func() json.RawMessage { return []byte(`{}`) }, nil)
-			}
-			reportingtypes.AssertSameKeys(connectionDetailsMap, statusDetailsMap)
-
-			for k, cd := range connectionDetailsMap {
-				for _, sd := range statusDetailsMap[k] {
-					m := &reportingtypes.PUReportedMetric{
-						ConnectionDetails: *cd,
-						PUDetails:         *reportingtypes.CreatePUDetails(reportingtypes.EVENT_FILTER, reportingtypes.DEST_TRANSFORMER, false, false),
-						StatusDetail:      sd,
-					}
-					successMetrics = append(successMetrics, m)
-				}
-			}
-
-			diffMetrics := getDiffMetrics(
-				reportingtypes.EVENT_FILTER,
-				reportingtypes.DEST_TRANSFORMER,
-				inCountMetadataMap,
-				inCountMap,
-				successCountMap,
-				nonSuccessMetrics.failedCountMap,
-				nonSuccessMetrics.filteredCountMap,
-				proc.statsFactory,
-			)
-
-			reportMetrics = append(reportMetrics, nonSuccessMetrics.failedMetrics...)
-			reportMetrics = append(reportMetrics, nonSuccessMetrics.filteredMetrics...)
-			reportMetrics = append(reportMetrics, successMetrics...)
-			reportMetrics = append(reportMetrics, diffMetrics...)
-		}
-		// REPORTING - PROCESSOR metrics - END
-	}
-	// Save the JSON in DB. This is what the router uses
-	for i := range response.Events {
-		destEventJSON, err := jsonfast.Marshal(response.Events[i].Output)
-		// Should be a valid JSON since it's our transformation, but we handle it anyway
-		if err != nil {
-			continue
-		}
-
-		// Need to replace UUID his with messageID from client
-		id := misc.FastUUID()
-		// read source_id from metadata that is replayed back from transformer
-		// in case of custom transformations metadata of first event is returned along with all events in session
-		// source_id will be same for all events belong to same user in a session
-		metadata := response.Events[i].Metadata
-
-		sourceID := metadata.SourceID
-		destID := metadata.DestinationID
-		rudderID := metadata.RudderID
-		receivedAt := metadata.ReceivedAt
-		messageId := metadata.MessageID
-		jobId := metadata.JobID
-		sourceTaskRunId := metadata.SourceTaskRunID
-		recordId := metadata.RecordID
-		sourceJobId := metadata.SourceJobID
-		sourceJobRunId := metadata.SourceJobRunID
-		eventName := metadata.EventName
-		eventType := metadata.EventType
-		sourceDefID := metadata.SourceDefinitionID
-		destDefID := metadata.DestinationDefinitionID
-		sourceCategory := metadata.SourceCategory
-		workspaceId := metadata.WorkspaceID
-		// If the response from the transformer does not have userID in metadata, setting userID to random-uuid.
-		// This is done to respect findWorker logic in router.
-		if rudderID == "" {
-			rudderID = "random-" + id.String()
-		}
-
-		params := ParametersT{
-			SourceID:                sourceID,
-			SourceName:              sourceName,
-			DestinationID:           destID,
-			ReceivedAt:              receivedAt,
-			TransformAt:             transformAt,
-			MessageID:               messageId,
-			GatewayJobID:            jobId,
-			SourceTaskRunID:         sourceTaskRunId,
-			SourceJobID:             sourceJobId,
-			SourceJobRunID:          sourceJobRunId,
-			EventName:               eventName,
-			EventType:               eventType,
-			SourceCategory:          sourceCategory,
-			SourceDefinitionID:      sourceDefID,
-			DestinationDefinitionID: destDefID,
-			RecordID:                recordId,
-			WorkspaceId:             workspaceId,
-			TraceParent:             metadata.TraceParent,
-		}
-		marshalledParams, err := jsonfast.Marshal(params)
-		if err != nil {
-			proc.logger.Errorf("[Processor] Failed to marshal parameters object. Parameters: %v", params)
-			panic(err)
-		}
-		if destType == "POSTGRES" {
-			proc.logger.Info("%v", string(destEventJSON))
-		}
-		newJob := jobsdb.JobT{
-			UUID:         id,
-			UserID:       rudderID,
-			Parameters:   marshalledParams,
-			CreatedAt:    time.Now(),
-			ExpireAt:     time.Now(),
-			CustomVal:    destType,
-			EventPayload: destEventJSON,
-			WorkspaceId:  workspaceId,
-		}
-		if slices.Contains(proc.config.batchDestinations, newJob.CustomVal) {
-			batchDestJobs = append(batchDestJobs, &newJob)
-		} else {
-			destJobs = append(destJobs, &newJob)
-			routerDestIDs[destID] = struct{}{}
-		}
-	}
+
+				reportMetrics = append(reportMetrics, nonSuccessMetrics.failedMetrics...)
+				reportMetrics = append(reportMetrics, nonSuccessMetrics.filteredMetrics...)
+				reportMetrics = append(reportMetrics, successMetrics...)
+				reportMetrics = append(reportMetrics, diffMetrics...)
+			}
+			// REPORTING - PROCESSOR metrics - END
+		})
+	}
+
+	trace.WithRegion(ctx, "MarshalForDB", func() {
+		// Save the JSON in DB. This is what the router uses
+		for i := range response.Events {
+			destEventJSON, err := jsonfast.Marshal(response.Events[i].Output)
+			// Should be a valid JSON since it's our transformation, but we handle it anyway
+			if err != nil {
+				continue
+			}
+
+			// Need to replace UUID his with messageID from client
+			id := misc.FastUUID()
+			// read source_id from metadata that is replayed back from transformer
+			// in case of custom transformations metadata of first event is returned along with all events in session
+			// source_id will be same for all events belong to same user in a session
+			metadata := response.Events[i].Metadata
+
+			sourceID := metadata.SourceID
+			destID := metadata.DestinationID
+			rudderID := metadata.RudderID
+			receivedAt := metadata.ReceivedAt
+			messageId := metadata.MessageID
+			jobId := metadata.JobID
+			sourceTaskRunId := metadata.SourceTaskRunID
+			recordId := metadata.RecordID
+			sourceJobId := metadata.SourceJobID
+			sourceJobRunId := metadata.SourceJobRunID
+			eventName := metadata.EventName
+			eventType := metadata.EventType
+			sourceDefID := metadata.SourceDefinitionID
+			destDefID := metadata.DestinationDefinitionID
+			sourceCategory := metadata.SourceCategory
+			workspaceId := metadata.WorkspaceID
+			// If the response from the transformer does not have userID in metadata, setting userID to random-uuid.
+			// This is done to respect findWorker logic in router.
+			if rudderID == "" {
+				rudderID = "random-" + id.String()
+			}
+
+			params := ParametersT{
+				SourceID:                sourceID,
+				SourceName:              sourceName,
+				DestinationID:           destID,
+				ReceivedAt:              receivedAt,
+				TransformAt:             transformAt,
+				MessageID:               messageId,
+				GatewayJobID:            jobId,
+				SourceTaskRunID:         sourceTaskRunId,
+				SourceJobID:             sourceJobId,
+				SourceJobRunID:          sourceJobRunId,
+				EventName:               eventName,
+				EventType:               eventType,
+				SourceCategory:          sourceCategory,
+				SourceDefinitionID:      sourceDefID,
+				DestinationDefinitionID: destDefID,
+				RecordID:                recordId,
+				WorkspaceId:             workspaceId,
+				TraceParent:             metadata.TraceParent,
+			}
+			marshalledParams, err := jsonfast.Marshal(params)
+			if err != nil {
+				proc.logger.Errorf("[Processor] Failed to marshal parameters object. Parameters: %v", params)
+				panic(err)
+			}
+
+			newJob := jobsdb.JobT{
+				UUID:         id,
+				UserID:       rudderID,
+				Parameters:   marshalledParams,
+				CreatedAt:    time.Now(),
+				ExpireAt:     time.Now(),
+				CustomVal:    destType,
+				EventPayload: destEventJSON,
+				WorkspaceId:  workspaceId,
+			}
+			if slices.Contains(proc.config.batchDestinations, newJob.CustomVal) {
+				batchDestJobs = append(batchDestJobs, &newJob)
+			} else {
+				destJobs = append(destJobs, &newJob)
+				routerDestIDs[destID] = struct{}{}
+			}
+		}
+	})
 	return transformSrcDestOutput{
 		destJobs:        destJobs,
 		batchDestJobs:   batchDestJobs,
@@ -3266,7 +3192,7 @@
 				failedEvents,
 				types.TransformerResponse{
 					Output:     event.Message,
-					StatusCode: reportingtypes.DrainEventCode,
+					StatusCode: reportingTypes.DrainEventCode,
 					Metadata:   event.Metadata,
 					Error:      reason,
 				},
@@ -3319,7 +3245,7 @@
 						failedEvents,
 						types.TransformerResponse{
 							Output:     event.Message,
-							StatusCode: reportingtypes.FilterEventCode,
+							StatusCode: reportingTypes.FilterEventCode,
 							Metadata:   event.Metadata,
 							Error:      "Event not supported",
 						},
