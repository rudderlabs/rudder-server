--- conflicted
+++ resolved
@@ -31,25 +31,6 @@
 const supportedTransformerAPIVersion = 1
 
 type MetadataT struct {
-<<<<<<< HEAD
-	SourceID        string      `json:"sourceId"`
-	WorkspaceID     string      `json:"workspaceId"`
-	Namespace       string      `json:"namespace"`
-	InstanceID      string      `json:"instanceId"`
-	SourceType      string      `json:"sourceType"`
-	SourceCategory  string      `json:"sourceCategory"`
-	DestinationID   string      `json:"destinationId"`
-	JobRunID        string      `json: "jobRunId"`
-	JobID           int64       `json:"jobId"`
-	SourceBatchID   string      `json:"sourceBatchId"`
-	SourceJobID     string      `json:"sourceJobId"`
-	SourceJobRunID  string      `json:"sourceJobRunId"`
-	SourceTaskID    string      `json:"sourceTaskId"`
-	SourceTaskRunID string      `json:"sourceTaskRunId"`
-	RecordID        interface{} `json:"recordId"`
-	DestinationType string      `json:"destinationType"`
-	MessageID       string      `json:"messageId"`
-=======
 	SourceID            string                            `json:"sourceId"`
 	WorkspaceID         string                            `json:"workspaceId"`
 	Namespace           string                            `json:"namespace"`
@@ -59,18 +40,18 @@
 	TrackingPlanId      string                            `json:"trackingPlanId"`
 	TrackingPlanVersion int                               `json:"trackingPlanVersion"`
 	SourceTpConfig      map[string]map[string]interface{} `json:"sourceTpConfig"`
-	MergedTpConfig      map[string]interface{}            `json:"mergedTpConfig"`
-	DestinationID       string                            `json:"destinationId"`
-	JobRunID            string                            `json:"jobRunId"`
-	JobID               int64                             `json:"jobId"`
-	SourceBatchID       string                            `json:"sourceBatchId"`
-	SourceJobID         string                            `json:"sourceJobId"`
-	SourceJobRunID      string                            `json:"sourceJobRunId"`
-	SourceTaskID        string                            `json:"sourceTaskId"`
-	SourceTaskRunID     string                            `json:"sourceTaskRunId"`
-	DestinationType     string                            `json:"destinationType"`
-	MessageID           string                            `json:"messageId"`
->>>>>>> e7d7eb32
+	MergedTpConfig      map[string]interface{}
+	DestinationID       string      `json:"destinationId"`
+	JobRunID            string      `json: "jobRunId"`
+	JobID               int64       `json:"jobId"`
+	SourceBatchID       string      `json:"sourceBatchId"`
+	SourceJobID         string      `json:"sourceJobId"`
+	SourceJobRunID      string      `json:"sourceJobRunId"`
+	SourceTaskID        string      `json:"sourceTaskId"`
+	SourceTaskRunID     string      `json:"sourceTaskRunId"`
+	RecordID            interface{} `json:"recordId"`
+	DestinationType     string      `json:"destinationType"`
+	MessageID           string      `json:"messageId"`
 	// set by user_transformer to indicate transformed event is part of group indicated by messageIDs
 	MessageIDs []string `json:"messageIds"`
 	RudderID   string   `json:"rudderId"`
@@ -131,16 +112,16 @@
 	pkgLogger                                 logger.LoggerI
 )
 
-func Init() {
-	loadConfig()
-	pkgLogger = logger.NewLogger().Child("processor").Child("transformer")
-}
-
 func loadConfig() {
 	config.RegisterIntConfigVariable(2048, &maxChanSize, false, 1, "Processor.maxChanSize")
 	config.RegisterIntConfigVariable(8, &numTransformWorker, false, 1, "Processor.numTransformWorker")
 	config.RegisterIntConfigVariable(30, &maxRetry, true, 1, "Processor.maxRetry")
 	config.RegisterDurationConfigVariable(time.Duration(100), &retrySleep, true, time.Millisecond, []string{"Processor.retrySleep", "Processor.retrySleepInMS"}...)
+}
+
+func init() {
+	loadConfig()
+	pkgLogger = logger.NewLogger().Child("processor").Child("transformer")
 }
 
 type TransformerResponseT struct {
