--- conflicted
+++ resolved
@@ -94,12 +94,8 @@
 //Transformer provides methods to transform events
 type Transformer interface {
 	Setup()
-<<<<<<< HEAD
-	Transform(clientEvents []TransformerEventT, url string, batchSize int, breakIntoBatchWhenUserChanges bool) ResponseT
-	Validate(clientEvents []TransformerEventT, url string, batchSize int, breakIntoBatchWhenUserChanges bool) ResponseT
-=======
 	Transform(clientEvents []TransformerEventT, url string, batchSize int) ResponseT
->>>>>>> b15b4fdc
+	Validate(clientEvents []TransformerEventT, url string, batchSize int) ResponseT
 }
 
 //NewTransformer creates a new transformer
@@ -400,6 +396,6 @@
 }
 
 func (trans *HandleT) Validate(clientEvents []TransformerEventT,
-	url string, batchSize int, breakIntoBatchWhenUserChanges bool) ResponseT {
-	return trans.Transform(clientEvents, url, batchSize, breakIntoBatchWhenUserChanges)
+	url string, batchSize int) ResponseT {
+	return trans.Transform(clientEvents, url, batchSize)
 }