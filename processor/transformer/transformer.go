--- conflicted
+++ resolved
@@ -317,19 +317,15 @@
 		// Transform is one to many mapping so returned
 		// response for each is an array. We flatten it out
 		for _, transformerResponse := range batch {
-<<<<<<< HEAD
 			if transformerResponse.Metadata.OriginalSourceID != "" {
 				originalSourceID := transformerResponse.Metadata.SourceID
 				transformerResponse.Metadata.SourceID = transformerResponse.Metadata.OriginalSourceID
 				transformerResponse.Metadata.OriginalSourceID = originalSourceID
 			}
-			if transformerResponse.StatusCode != 200 {
-=======
 			switch transformerResponse.StatusCode {
 			case http.StatusOK:
 				outClientEvents = append(outClientEvents, transformerResponse)
 			default:
->>>>>>> a80f494e
 				failedEvents = append(failedEvents, transformerResponse)
 			}
 		}
