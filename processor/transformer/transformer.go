package transformer

//go:generate mockgen -destination=../../mocks/processor/transformer/mock_transformer.go -package=mocks_transformer github.com/rudderlabs/rudder-server/processor/transformer Transformer

import (
	"bytes"
	"context"
	"encoding/json"
	"fmt"
	"io/ioutil"
	"net/http"
	"sort"
	"strconv"
	"sync"
	"time"

	"github.com/rudderlabs/rudder-server/config"
	backendconfig "github.com/rudderlabs/rudder-server/config/backend-config"
	"github.com/rudderlabs/rudder-server/processor/integrations"
	"github.com/rudderlabs/rudder-server/services/stats"
	"github.com/rudderlabs/rudder-server/utils/logger"
	"github.com/rudderlabs/rudder-server/utils/misc"
	"github.com/rudderlabs/rudder-server/utils/types"
	"golang.org/x/sync/errgroup"
)

const (
	UserTransformerStage        = "user_transformer"
	DestTransformerStage        = "dest_transformer"
	TrackingPlanValidationStage = "trackingPlan_validation"
)
const supportedTransformerAPIVersion = 1

type MetadataT struct {
	SourceID            string                            `json:"sourceId"`
	WorkspaceID         string                            `json:"workspaceId"`
	Namespace           string                            `json:"namespace"`
	InstanceID          string                            `json:"instanceId"`
	SourceType          string                            `json:"sourceType"`
	SourceCategory      string                            `json:"sourceCategory"`
	TrackingPlanId      string                            `json:"trackingPlanId"`
	TrackingPlanVersion int                               `json:"trackingPlanVersion"`
	SourceTpConfig      map[string]map[string]interface{} `json:"sourceTpConfig"`
	MergedTpConfig      map[string]interface{}            `json:"mergedTpConfig"`
	DestinationID       string                            `json:"destinationId"`
	JobRunID            string                            `json:"jobRunId"`
	JobID               int64                             `json:"jobId"`
	SourceBatchID       string                            `json:"sourceBatchId"`
	SourceJobID         string                            `json:"sourceJobId"`
	SourceJobRunID      string                            `json:"sourceJobRunId"`
	SourceTaskID        string                            `json:"sourceTaskId"`
	SourceTaskRunID     string                            `json:"sourceTaskRunId"`
	DestinationType     string                            `json:"destinationType"`
	MessageID           string                            `json:"messageId"`
	// set by user_transformer to indicate transformed event is part of group indicated by messageIDs
	MessageIDs []string `json:"messageIds"`
	RudderID   string   `json:"rudderId"`
	SessionID  string   `json:"sessionId,omitempty"`
	ReceivedAt string   `json:"receivedAt"`
	EventName  string   `json:"eventName"`
	EventType  string   `json:"eventType"`
}

type TransformerEventT struct {
	Message     types.SingularEventT       `json:"message"`
	Metadata    MetadataT                  `json:"metadata"`
	Destination backendconfig.DestinationT `json:"destination"`
	SessionID   string                     `json:"session_id,omitempty"`
	Libraries   []backendconfig.LibraryT   `json:"libraries"`
}

//transformMessageT is used to pass message to the transformer workers
type transformMessageT struct {
	index int
	data  []TransformerEventT
	url   string
}

type transformedMessageT struct {
	index int
	data  []TransformerResponseT
}

//HandleT is the handle for this class
type HandleT struct {
	requestQ           chan *transformMessageT
	responseQ          chan *transformedMessageT
	accessLock         sync.Mutex
	perfStats          *misc.PerfStats
	sentStat           stats.RudderStats
	receivedStat       stats.RudderStats
	failedStat         stats.RudderStats
	transformTimerStat stats.RudderStats
	logger             logger.LoggerI

	backgroundWait   func() error
	backgroundCancel context.CancelFunc
}

//Transformer provides methods to transform events
type Transformer interface {
	Setup()
	Transform(clientEvents []TransformerEventT, url string, batchSize int) ResponseT
<<<<<<< HEAD
	Shutdown()
=======
	Validate(clientEvents []TransformerEventT, url string, batchSize int) ResponseT
>>>>>>> 63a1d1e4
}

//NewTransformer creates a new transformer
func NewTransformer() *HandleT {
	return &HandleT{}
}

var (
	maxChanSize, numTransformWorker, maxRetry int
	retrySleep                                time.Duration
	pkgLogger                                 logger.LoggerI
)

func loadConfig() {
	config.RegisterIntConfigVariable(2048, &maxChanSize, false, 1, "Processor.maxChanSize")
	config.RegisterIntConfigVariable(8, &numTransformWorker, false, 1, "Processor.numTransformWorker")
	config.RegisterIntConfigVariable(30, &maxRetry, true, 1, "Processor.maxRetry")
	config.RegisterDurationConfigVariable(time.Duration(100), &retrySleep, true, time.Millisecond, []string{"Processor.retrySleep", "Processor.retrySleepInMS"}...)
}

func init() {
	loadConfig()
	pkgLogger = logger.NewLogger().Child("processor").Child("transformer")
}

type TransformerResponseT struct {
	// Not marking this Singular Event, since this not a RudderEvent
	Output           map[string]interface{} `json:"output"`
	Metadata         MetadataT              `json:"metadata"`
	StatusCode       int                    `json:"statusCode"`
	Error            string                 `json:"error"`
	ValidationErrors []ValidationErrorT     `json:"validationErrors"`
}

type ValidationErrorT struct {
	Type    string            `json:"type"`
	Message string            `json:"message"`
	Meta    map[string]string `json:"meta"`
}

func (trans *HandleT) transformWorker() {
	tr := &http.Transport{}
	client := &http.Client{Transport: tr}
	transformRequestTimerStat := stats.NewStat("processor.transformer_request_time", stats.TimerType)

	for job := range trans.requestQ {
		//Call remote transformation
		rawJSON, err := json.Marshal(job.data)
		if err != nil {
			panic(err)
		}
		retryCount := 0
		var resp *http.Response
		var respData []byte
		//We should rarely have error communicating with our JS
		reqFailed := false

		for {
			transformRequestTimerStat.Start()
			resp, err = client.Post(job.url, "application/json; charset=utf-8",
				bytes.NewBuffer(rawJSON))

			if err == nil {
				//If no err returned by client.Post, reading body.
				//If reading body fails, retrying.
				respData, err = ioutil.ReadAll(resp.Body)
			}

			if err != nil {
				transformRequestTimerStat.End()
				reqFailed = true
				trans.logger.Errorf("JS HTTP connection error: URL: %v Error: %+v", job.url, err)
				if retryCount > maxRetry {
					panic(fmt.Errorf("JS HTTP connection error: URL: %v Error: %+v", job.url, err))
				}
				retryCount++
				time.Sleep(retrySleep)
				//Refresh the connection
				continue
			}
			if reqFailed {
				trans.logger.Errorf("Failed request succeeded after %v retries, URL: %v", retryCount, job.url)
			}

			// perform version compatability check only on success
			if resp.StatusCode == http.StatusOK {
				transformerAPIVersion, convErr := strconv.Atoi(resp.Header.Get("apiVersion"))
				if convErr != nil {
					transformerAPIVersion = 0
				}
				if supportedTransformerAPIVersion != transformerAPIVersion {
					trans.logger.Errorf("Incompatible transformer version: Expected: %d Received: %d, URL: %v", supportedTransformerAPIVersion, transformerAPIVersion, job.url)
					panic(fmt.Errorf("Incompatible transformer version: Expected: %d Received: %d, URL: %v", supportedTransformerAPIVersion, transformerAPIVersion, job.url))
				}
			}

			transformRequestTimerStat.End()
			break
		}

		// Remove Assertion?
		if !(resp.StatusCode == http.StatusOK ||
			resp.StatusCode == http.StatusBadRequest ||
			resp.StatusCode == http.StatusNotFound ||
			resp.StatusCode == http.StatusRequestEntityTooLarge) {
			trans.logger.Errorf("Transformer returned status code: %v", resp.StatusCode)
		}

		var transformerResponses []TransformerResponseT
		if resp.StatusCode == http.StatusOK {
			err = json.Unmarshal(respData, &transformerResponses)
			//This is returned by our JS engine so should  be parsable
			//but still handling it
			if err != nil {
				trans.logger.Errorf("Data sent to transformer : %v", string(rawJSON))
				trans.logger.Errorf("Transformer returned : %v", string(respData))
				respData = []byte(fmt.Sprintf("Failed to unmarshal transformer response: %s", string(respData)))
				transformerResponses = nil
				resp.StatusCode = 400
			}
		}

		if resp.StatusCode != http.StatusOK {
			for i := range job.data {
				transformEvent := &job.data[i]
				resp := TransformerResponseT{StatusCode: resp.StatusCode, Error: string(respData), Metadata: transformEvent.Metadata}
				transformerResponses = append(transformerResponses, resp)
			}
		}
		resp.Body.Close()

		trans.responseQ <- &transformedMessageT{data: transformerResponses, index: job.index}
	}

}

//Setup initializes this class
func (trans *HandleT) Setup() {
	trans.logger = pkgLogger
	trans.requestQ = make(chan *transformMessageT, maxChanSize)
	trans.responseQ = make(chan *transformedMessageT, maxChanSize)
	trans.sentStat = stats.NewStat("processor.transformer_sent", stats.CountType)
	trans.receivedStat = stats.NewStat("processor.transformer_received", stats.CountType)
	trans.failedStat = stats.NewStat("processor.transformer_failed", stats.CountType)
	trans.transformTimerStat = stats.NewStat("processor.transformation_time", stats.TimerType)
	trans.perfStats = &misc.PerfStats{}
	trans.perfStats.Setup("JS Call")

	ctx, cancel := context.WithCancel(context.Background())
	g, _ := errgroup.WithContext(ctx)

	trans.backgroundCancel = cancel
	trans.backgroundWait = g.Wait

	for i := 0; i < numTransformWorker; i++ {
		trans.logger.Info("Starting transformer worker", i)
		g.Go(misc.WithBugsnag(func() error {
			trans.transformWorker()
			return nil
		}))
	}

}

// Shutdown stops transform workers gracefully and waits for them to stop
// WARNING: No Transform() call should be running or called when and after
func (trans *HandleT) Shutdown() {
	trans.backgroundCancel()
	// Closing requestQ will cause workers to stop.
	close(trans.requestQ)
	trans.backgroundWait()

	// After workers have stop, is safe to close responseQ.
	close(trans.responseQ)
}

//ResponseT represents a Transformer response
type ResponseT struct {
	Events       []TransformerResponseT
	FailedEvents []TransformerResponseT
}

//GetVersion gets the transformer version by asking it on /transfomerBuildVersion. if there is any error it returns empty string
func GetVersion() (transformerBuildVersion string) {
	transformerBuildVersion = "Not an official release. Get the latest release from dockerhub."
	url := integrations.GetTransformerURL() + "/transformerBuildVersion"
	resp, err := http.Get(url)
	if err != nil {
		pkgLogger.Errorf("Unable to make a transfomer build version call with error : %s", err.Error())
		return

	}
	if resp == nil {
		transformerBuildVersion = fmt.Sprintf("No response from transformer. %s", transformerBuildVersion)
		return
	}
	defer resp.Body.Close()
	if resp.StatusCode == http.StatusOK {
		bodyBytes, err := ioutil.ReadAll(resp.Body)
		if err != nil {
			pkgLogger.Errorf("Unable to read response into bytes with error : %s", err.Error())
			transformerBuildVersion = "Unable to read response from transformer."
			return
		}
		transformerBuildVersion = string(bodyBytes)
	}
	return
}

//Transform function is used to invoke transformer API
//Transformer is not thread safe. If performance becomes
//an issue we can create multiple transformer instances
//but given that they are hitting the same NodeJS
//process it may not be an issue if batch sizes (len clientEvents)
//are big enough to saturate NodeJS. Right now the transformer
//instance is shared between both user specific transformation
//code and destination transformation code.
func (trans *HandleT) Transform(clientEvents []TransformerEventT,
	url string, batchSize int) ResponseT {

	trans.accessLock.Lock()
	defer trans.accessLock.Unlock()

	trans.transformTimerStat.Start()

	var transformResponse = make([]*transformedMessageT, 0)
	//Enqueue all the jobs
	inputIdx := 0
	outputIdx := 0
	totalSent := 0
	reqQ := trans.requestQ
	resQ := trans.responseQ

	trans.perfStats.Start()
	var toSendData []TransformerEventT

	for {
		//The channel is still live and the last batch has been sent
		//Construct the next batch
		if reqQ != nil && toSendData == nil {
			clientBatch := make([]TransformerEventT, 0)
			batchCount := 0
			for {
				if batchCount >= batchSize && inputIdx != 0 {
					// break using the batchSize.
					break
				}
				if inputIdx >= len(clientEvents) {
					break
				}
				clientBatch = append(clientBatch, clientEvents[inputIdx])
				batchCount++
				inputIdx++
			}
			toSendData = clientBatch
			trans.sentStat.Count(len(clientBatch))
		}

		select {
		//In case of batch event, index is the next Index
		case reqQ <- &transformMessageT{index: inputIdx, data: toSendData, url: url}:
			totalSent++
			toSendData = nil
			if inputIdx == len(clientEvents) {
				reqQ = nil
			}
		case data := <-resQ:
			transformResponse = append(transformResponse, data)
			outputIdx++
			//If all was sent and all was received we are done
			if reqQ == nil && outputIdx == totalSent {
				resQ = nil
			}
		}
		if reqQ == nil && resQ == nil {
			break
		}
	}
	if !(inputIdx == len(clientEvents) && outputIdx == totalSent) {
		panic(fmt.Errorf("inputIdx:%d != len(clientEvents):%d or outputIdx:%d != totalSent:%d", inputIdx, len(clientEvents), outputIdx, totalSent))
	}

	//Sort the responses in the same order as input
	sort.Slice(transformResponse, func(i, j int) bool {
		return transformResponse[i].index < transformResponse[j].index
	})

	//Some sanity checks
	if !(batchSize > 0 || transformResponse[0].index == 1) {
		panic(fmt.Errorf("batchSize:%d <= 0 and transformResponse[0].index:%d != 1", batchSize, transformResponse[0].index))
	}
	if transformResponse[len(transformResponse)-1].index != len(clientEvents) {
		panic(fmt.Errorf("transformResponse[len(transformResponse)-1].index:%d != len(clientEvents):%d", transformResponse[len(transformResponse)-1].index, len(clientEvents)))
	}

	var outClientEvents []TransformerResponseT
	var failedEvents []TransformerResponseT

	for _, resp := range transformResponse {
		if resp.data == nil {
			continue
		}
		respArray := resp.data

		//Transform is one to many mapping so returned
		//response for each is an array. We flatten it out
		for _, transformerResponse := range respArray {
			if transformerResponse.StatusCode != 200 {
				failedEvents = append(failedEvents, transformerResponse)
				continue
			}
			outClientEvents = append(outClientEvents, transformerResponse)
		}

	}

	trans.receivedStat.Count(len(outClientEvents))
	trans.failedStat.Count(len(failedEvents))
	trans.perfStats.End(len(clientEvents))
	trans.perfStats.Print()

	trans.transformTimerStat.End()

	return ResponseT{
		Events:       outClientEvents,
		FailedEvents: failedEvents,
	}
}

func (trans *HandleT) Validate(clientEvents []TransformerEventT,
	url string, batchSize int) ResponseT {
	return trans.Transform(clientEvents, url, batchSize)
}<|MERGE_RESOLUTION|>--- conflicted
+++ resolved
@@ -101,11 +101,8 @@
 type Transformer interface {
 	Setup()
 	Transform(clientEvents []TransformerEventT, url string, batchSize int) ResponseT
-<<<<<<< HEAD
 	Shutdown()
-=======
 	Validate(clientEvents []TransformerEventT, url string, batchSize int) ResponseT
->>>>>>> 63a1d1e4
 }
 
 //NewTransformer creates a new transformer
