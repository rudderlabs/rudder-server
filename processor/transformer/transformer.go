--- conflicted
+++ resolved
@@ -49,10 +49,6 @@
 	RecordID            interface{}                       `json:"recordId"`
 	DestinationType     string                            `json:"destinationType"`
 	MessageID           string                            `json:"messageId"`
-<<<<<<< HEAD
-	CpAuthToken         string                            `json:"cpAuthToken"`
-=======
->>>>>>> b15d7a29
 	OAuthAccessToken    string                            `json:"oauthAccessToken"`
 	// set by user_transformer to indicate transformed event is part of group indicated by messageIDs
 	MessageIDs              []string `json:"messageIds"`
