--- conflicted
+++ resolved
@@ -92,21 +92,22 @@
 	cpDownGauge  stats.Measurement
 
 	logger logger.Logger
-	conf   *config.Config
 	stat   stats.Stats
 
 	Client *http.Client
 
 	guardConcurrency chan struct{}
 
-	maxConcurrency         int
-	maxHTTPConnections     int
-	maxHTTPIdleConnections int
-	disableKeepAlives      bool
-	timeoutDuration        time.Duration
-	maxRetry               int
-	failOnTimeout          bool
-	failOnError            bool
+	config struct {
+		maxConcurrency         int
+		maxHTTPConnections     int
+		maxHTTPIdleConnections int
+		disableKeepAlives      bool
+		timeoutDuration        time.Duration
+		maxRetry               int
+		failOnTimeout          bool
+		failOnError            bool
+	}
 }
 
 // Transformer provides methods to transform events
@@ -148,7 +149,6 @@
 
 // Setup initializes this class
 func (trans *HandleT) Setup(conf *config.Config, log logger.Logger, stat stats.Stats) {
-	trans.conf = conf
 	trans.logger = log.Child("transformer")
 	trans.stat = stat
 
@@ -156,26 +156,27 @@
 	trans.receivedStat = stat.NewStat("processor.transformer_received", stats.CountType)
 	trans.cpDownGauge = stat.NewStat("processor.control_plane_down", stats.GaugeType)
 
-	trans.maxConcurrency = conf.GetInt("Processor.maxConcurrency", 200)
-	trans.maxHTTPConnections = conf.GetInt("Processor.maxHTTPConnections", 100)
-	trans.maxHTTPIdleConnections = conf.GetInt("Processor.maxHTTPIdleConnections", 5)
-	trans.disableKeepAlives = conf.GetBool("Transformer.Client.disableKeepAlives", true)
-	trans.timeoutDuration = conf.GetDuration("HttpClient.procTransformer.timeout", 30, time.Second)
-	trans.guardConcurrency = make(chan struct{}, trans.maxConcurrency)
-
-	trans.conf.RegisterIntConfigVariable(30, &trans.maxRetry, true, 1, "Processor.maxRetry")
-	trans.conf.RegisterBoolConfigVariable(false, &trans.failOnTimeout, true, "Processor.Transformer.failOnTimeout")
-	trans.conf.RegisterBoolConfigVariable(false, &trans.failOnError, true, "Processor.Transformer.failOnError")
+	trans.config.maxConcurrency = conf.GetInt("Processor.maxConcurrency", 200)
+	trans.config.maxHTTPConnections = conf.GetInt("Processor.maxHTTPConnections", 100)
+	trans.config.maxHTTPIdleConnections = conf.GetInt("Processor.maxHTTPIdleConnections", 5)
+	trans.config.disableKeepAlives = conf.GetBool("Transformer.Client.disableKeepAlives", true)
+	trans.config.timeoutDuration = conf.GetDuration("HttpClient.procTransformer.timeout", 30, time.Second)
+
+	conf.RegisterIntConfigVariable(30, &trans.config.maxRetry, true, 1, "Processor.maxRetry")
+	conf.RegisterBoolConfigVariable(false, &trans.config.failOnTimeout, true, "Processor.Transformer.failOnTimeout")
+	conf.RegisterBoolConfigVariable(false, &trans.config.failOnError, true, "Processor.Transformer.failOnError")
+
+	trans.guardConcurrency = make(chan struct{}, trans.config.maxConcurrency)
 
 	if trans.Client == nil {
 		trans.Client = &http.Client{
 			Transport: &http.Transport{
-				DisableKeepAlives:   trans.disableKeepAlives,
-				MaxConnsPerHost:     trans.maxHTTPConnections,
-				MaxIdleConnsPerHost: trans.maxHTTPIdleConnections,
+				DisableKeepAlives:   trans.config.disableKeepAlives,
+				MaxConnsPerHost:     trans.config.maxHTTPConnections,
+				MaxIdleConnsPerHost: trans.config.maxHTTPIdleConnections,
 				IdleConnTimeout:     time.Minute,
 			},
-			Timeout: trans.timeoutDuration,
+			Timeout: trans.config.timeoutDuration,
 		}
 	}
 }
@@ -408,10 +409,7 @@
 			}
 
 			defer func() { httputil.CloseResponse(resp) }()
-<<<<<<< HEAD
-
-=======
->>>>>>> 9e7f1177
+
 			if !isJobTerminated(resp.StatusCode) && resp.StatusCode != StatusCPDown {
 				return fmt.Errorf("transformer returned status code: %v", resp.StatusCode)
 			}
@@ -419,17 +417,17 @@
 			respData, reqErr = io.ReadAll(resp.Body)
 			return reqErr
 		},
-		backoff.WithMaxRetries(backoff.NewExponentialBackOff(), uint64(trans.maxRetry)),
+		backoff.WithMaxRetries(backoff.NewExponentialBackOff(), uint64(trans.config.maxRetry)),
 		func(err error, t time.Duration) {
 			retryCount++
 			trans.logger.Warnf("JS HTTP connection error: URL: %v Error: %+v after %v tries", url, err, retryCount)
 		},
 	)
 	if err != nil {
-		if trans.failOnTimeout && stage == UserTransformerStage && os.IsTimeout(err) {
+		if trans.config.failOnTimeout && stage == UserTransformerStage && os.IsTimeout(err) {
 			return []byte(fmt.Sprintf("transformer request timed out: %s", err)), TransformerRequestTimeout
 		}
-		if trans.failOnError {
+		if trans.config.failOnError {
 			return []byte(fmt.Sprintf("transformer request failed: %s", err)), TransformerRequestFailure
 		}
 		panic(err)
