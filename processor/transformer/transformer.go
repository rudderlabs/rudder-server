--- conflicted
+++ resolved
@@ -16,8 +16,6 @@
 	"sync"
 	"time"
 
-	reportingTypes "github.com/rudderlabs/rudder-server/utils/types"
-
 	"github.com/bufbuild/httplb"
 	"github.com/bufbuild/httplb/resolver"
 	"github.com/cenkalti/backoff"
@@ -32,6 +30,7 @@
 	"github.com/rudderlabs/rudder-server/processor/types"
 	"github.com/rudderlabs/rudder-server/utils/httputil"
 	"github.com/rudderlabs/rudder-server/utils/sysUtils"
+	reportingTypes "github.com/rudderlabs/rudder-server/utils/types"
 	warehouseutils "github.com/rudderlabs/rudder-server/warehouse/utils"
 )
 
@@ -49,87 +48,6 @@
 
 var json = jsoniter.ConfigCompatibleWithStandardLibrary
 
-<<<<<<< HEAD
-=======
-type Metadata struct {
-	SourceID            string                            `json:"sourceId"`
-	SourceName          string                            `json:"sourceName"`
-	OriginalSourceID    string                            `json:"originalSourceId"`
-	WorkspaceID         string                            `json:"workspaceId"`
-	Namespace           string                            `json:"namespace"`
-	InstanceID          string                            `json:"instanceId"`
-	SourceType          string                            `json:"sourceType"`
-	SourceCategory      string                            `json:"sourceCategory"`
-	TrackingPlanID      string                            `json:"trackingPlanId"`
-	TrackingPlanVersion int                               `json:"trackingPlanVersion"`
-	SourceTpConfig      map[string]map[string]interface{} `json:"sourceTpConfig"`
-	MergedTpConfig      map[string]interface{}            `json:"mergedTpConfig"`
-	DestinationID       string                            `json:"destinationId"`
-	JobID               int64                             `json:"jobId"`
-	SourceJobID         string                            `json:"sourceJobId"`
-	SourceJobRunID      string                            `json:"sourceJobRunId"`
-	SourceTaskRunID     string                            `json:"sourceTaskRunId"`
-	RecordID            interface{}                       `json:"recordId"`
-	DestinationType     string                            `json:"destinationType"`
-	DestinationName     string                            `json:"destinationName"`
-	MessageID           string                            `json:"messageId"`
-	OAuthAccessToken    string                            `json:"oauthAccessToken"`
-	TraceParent         string                            `json:"traceparent"`
-	// set by user_transformer to indicate transformed event is part of group indicated by messageIDs
-	MessageIDs              []string `json:"messageIds"`
-	RudderID                string   `json:"rudderId"`
-	ReceivedAt              string   `json:"receivedAt"`
-	EventName               string   `json:"eventName"`
-	EventType               string   `json:"eventType"`
-	SourceDefinitionID      string   `json:"sourceDefinitionId"`
-	DestinationDefinitionID string   `json:"destinationDefinitionId"`
-	TransformationID        string   `json:"transformationId"`
-	TransformationVersionID string   `json:"transformationVersionId"`
-	SourceDefinitionType    string   `json:"-"`
-}
-
-func (m Metadata) GetMessagesIDs() []string {
-	if len(m.MessageIDs) > 0 {
-		return m.MessageIDs
-	}
-	return []string{m.MessageID}
-}
-
-type TransformerEvent struct {
-	Message     types.SingularEventT       `json:"message"`
-	Metadata    Metadata                   `json:"metadata"`
-	Destination backendconfig.DestinationT `json:"destination"`
-	Connection  backendconfig.Connection   `json:"connection"`
-	Libraries   []backendconfig.LibraryT   `json:"libraries"`
-	Credentials []Credential               `json:"credentials"`
-}
-
-// GetVersionsOnly removes the connection and credentials from the event
-// along with pruning the destination to only include the transformation versionID
-// before sending it to the transformer thereby reducing the payload size
-func (e *TransformerEvent) GetVersionsOnly() *TransformerEvent {
-	tmCopy := *e
-	transformations := make([]backendconfig.TransformationT, 0, len(e.Destination.Transformations))
-	for _, t := range e.Destination.Transformations {
-		transformations = append(transformations, backendconfig.TransformationT{
-			VersionID: t.VersionID,
-		})
-	}
-	tmCopy.Destination = backendconfig.DestinationT{
-		Transformations: transformations,
-	}
-	tmCopy.Connection = backendconfig.Connection{}
-	return &tmCopy
-}
-
-type Credential struct {
-	ID       string `json:"id"`
-	Key      string `json:"key"`
-	Value    string `json:"value"`
-	IsSecret bool   `json:"isSecret"`
-}
-
->>>>>>> 441f7658
 func isJobTerminated(status int) bool {
 	if status == http.StatusTooManyRequests || status == http.StatusRequestTimeout {
 		return false
@@ -268,19 +186,14 @@
 }
 
 // UserTransform function is used to invoke user transformer API
-<<<<<<< HEAD
 func (trans *handle) UserTransform(ctx context.Context, clientEvents []types.TransformerEvent, batchSize int) types.Response {
-	return trans.transform(ctx, clientEvents, trans.userTransformURL(), batchSize, userTransformerStage)
-=======
-func (trans *handle) UserTransform(ctx context.Context, clientEvents []TransformerEvent, batchSize int) Response {
-	var dehydratedClientEvents []TransformerEvent
+	var dehydratedClientEvents []types.TransformerEvent
 	for _, clientEvent := range clientEvents {
 		dehydratedClientEvent := clientEvent.GetVersionsOnly()
 		dehydratedClientEvents = append(dehydratedClientEvents, *dehydratedClientEvent)
 	}
 
 	return trans.transform(ctx, dehydratedClientEvents, trans.userTransformURL(), batchSize, userTransformerStage)
->>>>>>> 441f7658
 }
 
 // Validate function is used to invoke tracking plan validation API
