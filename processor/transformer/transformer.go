--- conflicted
+++ resolved
@@ -23,14 +23,11 @@
 	"github.com/rudderlabs/rudder-server/utils/types"
 )
 
-<<<<<<< HEAD
 const (
 	UserTransformerStage = "user_transformer"
 	DestTransformerStage = "dest_transformer"
 )
-=======
 const supportedTransformerAPIVersion = 1
->>>>>>> d07aa723
 
 type MetadataT struct {
 	SourceID        string `json:"sourceId"`
