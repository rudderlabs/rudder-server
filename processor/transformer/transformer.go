package transformer

//go:generate mockgen -destination=../../mocks/processor/transformer/mock_transformer.go -package=mocks_transformer github.com/rudderlabs/rudder-server/processor/transformer Transformer

import (
	"bytes"
	"context"
	"fmt"
	"io"
	"net/http"
	"net/url"
	"os"
	"runtime/trace"
	"strconv"
	"strings"
	"sync"
	"time"

	"github.com/cenkalti/backoff"
	jsoniter "github.com/json-iterator/go"
	"github.com/samber/lo"

	"github.com/rudderlabs/rudder-go-kit/config"
	"github.com/rudderlabs/rudder-go-kit/logger"
	"github.com/rudderlabs/rudder-go-kit/stats"

	backendconfig "github.com/rudderlabs/rudder-server/backend-config"
	transformerclient "github.com/rudderlabs/rudder-server/internal/transformer-client"
	"github.com/rudderlabs/rudder-server/processor/integrations"
	"github.com/rudderlabs/rudder-server/utils/httputil"
	"github.com/rudderlabs/rudder-server/utils/types"
	warehouseutils "github.com/rudderlabs/rudder-server/warehouse/utils"
)

const (
	userTransformerStage        = "user_transformer"
	destTransformerStage        = "dest_transformer"
	trackingPlanValidationStage = "trackingPlan_validation"
)

const (
	StatusCPDown              = 809
	TransformerRequestFailure = 909
	TransformerRequestTimeout = 919
)

var json = jsoniter.ConfigCompatibleWithStandardLibrary

type Metadata struct {
	SourceID            string                            `json:"sourceId"`
	SourceName          string                            `json:"sourceName"`
	OriginalSourceID    string                            `json:"originalSourceId"`
	WorkspaceID         string                            `json:"workspaceId"`
	Namespace           string                            `json:"namespace"`
	InstanceID          string                            `json:"instanceId"`
	SourceType          string                            `json:"sourceType"`
	SourceCategory      string                            `json:"sourceCategory"`
	TrackingPlanID      string                            `json:"trackingPlanId"`
	TrackingPlanVersion int                               `json:"trackingPlanVersion"`
	SourceTpConfig      map[string]map[string]interface{} `json:"sourceTpConfig"`
	MergedTpConfig      map[string]interface{}            `json:"mergedTpConfig"`
	DestinationID       string                            `json:"destinationId"`
	JobID               int64                             `json:"jobId"`
	SourceJobID         string                            `json:"sourceJobId"`
	SourceJobRunID      string                            `json:"sourceJobRunId"`
	SourceTaskRunID     string                            `json:"sourceTaskRunId"`
	RecordID            interface{}                       `json:"recordId"`
	DestinationType     string                            `json:"destinationType"`
	DestinationName     string                            `json:"destinationName"`
	MessageID           string                            `json:"messageId"`
	OAuthAccessToken    string                            `json:"oauthAccessToken"`
	TraceParent         string                            `json:"traceparent"`
	// set by user_transformer to indicate transformed event is part of group indicated by messageIDs
	MessageIDs              []string `json:"messageIds"`
	RudderID                string   `json:"rudderId"`
	ReceivedAt              string   `json:"receivedAt"`
	EventName               string   `json:"eventName"`
	EventType               string   `json:"eventType"`
	SourceDefinitionID      string   `json:"sourceDefinitionId"`
	DestinationDefinitionID string   `json:"destinationDefinitionId"`
	TransformationID        string   `json:"transformationId"`
	TransformationVersionID string   `json:"transformationVersionId"`
	SourceDefinitionType    string   `json:"-"`
}

func (m Metadata) GetMessagesIDs() []string {
	if len(m.MessageIDs) > 0 {
		return m.MessageIDs
	}
	return []string{m.MessageID}
}

type TransformerEvent struct {
	Message     types.SingularEventT       `json:"message"`
	Metadata    Metadata                   `json:"metadata"`
	Destination backendconfig.DestinationT `json:"destination"`
	Connection  backendconfig.Connection   `json:"connection"`
	Libraries   []backendconfig.LibraryT   `json:"libraries"`
	Credentials []Credential               `json:"credentials"`
}

// GetVersionsOnly removes the connection and credentials from the event
// along with pruning the destination to only include the transformation versionID
// before sending it to the transformer thereby reducing the payload size
func (e *TransformerEvent) GetVersionsOnly() *TransformerEvent {
	tmCopy := *e
	transformations := make([]backendconfig.TransformationT, 0, len(e.Destination.Transformations))
	for _, t := range e.Destination.Transformations {
		transformations = append(transformations, backendconfig.TransformationT{
			VersionID: t.VersionID,
		})
	}
	tmCopy.Destination = backendconfig.DestinationT{
		Transformations: transformations,
	}
	tmCopy.Connection = backendconfig.Connection{}
	return &tmCopy
}

type Credential struct {
	ID       string `json:"id"`
	Key      string `json:"key"`
	Value    string `json:"value"`
	IsSecret bool   `json:"isSecret"`
}

type transformerMetricLabels struct {
	Endpoint         string // hostname of the service
	DestinationType  string // BQ, etc.
	SourceType       string // webhook
	Language         string // js, python
	Stage            string // processor, router, gateway
	WorkspaceID      string // workspace identifier
	SourceID         string // source identifier
	DestinationID    string // destination identifier
	TransformationID string // transformation identifier
}

// ToStatsTag converts transformerMetricLabels to stats.Tags and includes legacy tags for backwards compatibility
func (t transformerMetricLabels) ToStatsTag() stats.Tags {
	tags := stats.Tags{
		"endpoint":         t.Endpoint,
		"destinationType":  t.DestinationType,
		"sourceType":       t.SourceType,
		"language":         t.Language,
		"stage":            t.Stage,
		"workspaceId":      t.WorkspaceID,
		"destinationId":    t.DestinationID,
		"sourceId":         t.SourceID,
		"transformationId": t.TransformationID,

		// Legacy tags: to be removed
		"dest_type": t.DestinationType,
		"dest_id":   t.DestinationID,
		"src_id":    t.SourceID,
	}

	return tags
}

func isJobTerminated(status int) bool {
	if status == http.StatusTooManyRequests || status == http.StatusRequestTimeout {
		return false
	}
	return status >= http.StatusOK && status < http.StatusInternalServerError
}

type TransformerResponse struct {
	// Not marking this Singular Event, since this not a RudderEvent
	Output           map[string]interface{} `json:"output"`
	Metadata         Metadata               `json:"metadata"`
	StatusCode       int                    `json:"statusCode"`
	Error            string                 `json:"error"`
	ValidationErrors []ValidationError      `json:"validationErrors"`
	StatTags         map[string]string      `json:"statTags"`
}

type ValidationError struct {
	Type     string            `json:"type"`
	Message  string            `json:"message"`
	Meta     map[string]string `json:"meta"`
	Property string            `json:"property"`
}

// Response represents a Transformer response
type Response struct {
	Events       []TransformerResponse
	FailedEvents []TransformerResponse
}

type Opt func(*handle)

func WithClient(client HTTPDoer) Opt {
	return func(s *handle) {
		s.httpClient = client
	}
}

type UserTransformer interface {
	UserTransform(ctx context.Context, clientEvents []TransformerEvent, batchSize int) Response
}

type DestinationTransformer interface {
	Transform(ctx context.Context, clientEvents []TransformerEvent, batchSize int) Response
}

type TrackingPlanValidator interface {
	Validate(ctx context.Context, clientEvents []TransformerEvent, batchSize int) Response
}

// Transformer provides methods to transform events
type Transformer interface {
	UserTransformer
	DestinationTransformer
	TrackingPlanValidator
}

type HTTPDoer interface {
	Do(req *http.Request) (*http.Response, error)
}

// handle is the handle for this class
type handle struct {
	sentStat     stats.Measurement
	receivedStat stats.Measurement
	cpDownGauge  stats.Measurement

	conf   *config.Config
	logger logger.Logger
	stat   stats.Stats

	httpClient HTTPDoer

	guardConcurrency chan struct{}

	config struct {
		maxConcurrency            int
		maxHTTPConnections        int
		maxHTTPIdleConnections    int
		maxIdleConnDuration       time.Duration
		disableKeepAlives         bool
		collectInstanceLevelStats bool

		timeoutDuration time.Duration

		maxRetry                   config.ValueLoader[int]
		failOnUserTransformTimeout config.ValueLoader[bool]
		failOnError                config.ValueLoader[bool]
		maxRetryBackoffInterval    config.ValueLoader[time.Duration]

		destTransformationURL string
		userTransformationURL string
	}
}

// NewTransformer creates a new transformer
func NewTransformer(conf *config.Config, log logger.Logger, stat stats.Stats, opts ...Opt) Transformer {
	trans := handle{}

	trans.conf = conf
	trans.logger = log.Child("transformer")
	trans.stat = stat

	trans.sentStat = stat.NewStat("processor.transformer_sent", stats.CountType)
	trans.receivedStat = stat.NewStat("processor.transformer_received", stats.CountType)
	trans.cpDownGauge = stat.NewStat("processor.control_plane_down", stats.GaugeType)

	trans.config.maxConcurrency = conf.GetInt("Processor.maxConcurrency", 200)
	trans.config.maxHTTPConnections = conf.GetInt("Transformer.Client.maxHTTPConnections", 100)
	trans.config.maxHTTPIdleConnections = conf.GetInt("Transformer.Client.maxHTTPIdleConnections", 10)
	trans.config.maxIdleConnDuration = conf.GetDuration("Transformer.Client.maxIdleConnDuration", 30, time.Second)
	trans.config.disableKeepAlives = conf.GetBool("Transformer.Client.disableKeepAlives", true)
	trans.config.timeoutDuration = conf.GetDuration("HttpClient.procTransformer.timeout", 600, time.Second)
	trans.config.destTransformationURL = conf.GetString("DEST_TRANSFORM_URL", "http://localhost:9090")
	trans.config.userTransformationURL = conf.GetString("USER_TRANSFORM_URL", trans.config.destTransformationURL)

	trans.config.maxRetry = conf.GetReloadableIntVar(30, 1, "Processor.maxRetry")
	trans.config.failOnUserTransformTimeout = conf.GetReloadableBoolVar(false, "Processor.Transformer.failOnUserTransformTimeout")
	trans.config.failOnError = conf.GetReloadableBoolVar(false, "Processor.Transformer.failOnError")
	trans.config.collectInstanceLevelStats = conf.GetBool("Processor.collectInstanceLevelStats", false)
	trans.config.maxRetryBackoffInterval = conf.GetReloadableDurationVar(30, time.Second, "Processor.Transformer.maxRetryBackoffInterval")

	trans.guardConcurrency = make(chan struct{}, trans.config.maxConcurrency)

	transformerClientConfig := &transformerclient.ClientConfig{
		ClientTimeout: trans.config.timeoutDuration,
		ClientTTL:     config.GetDuration("Transformer.Client.ttl", 10, time.Second),
		ClientType:    conf.GetString("Transformer.Client.type", "stdlib"),
		PickerType:    conf.GetString("Transformer.Client.httplb.pickerType", "power_of_two"),
	}
	transformerClientConfig.TransportConfig.DisableKeepAlives = trans.config.disableKeepAlives
	transformerClientConfig.TransportConfig.MaxConnsPerHost = trans.config.maxHTTPConnections
	transformerClientConfig.TransportConfig.MaxIdleConnsPerHost = trans.config.maxHTTPIdleConnections
	transformerClientConfig.TransportConfig.IdleConnTimeout = trans.config.maxIdleConnDuration
	trans.httpClient = transformerclient.NewClient(transformerClientConfig)

	for _, opt := range opts {
		opt(&trans)
	}

	return &trans
}

// Transform function is used to invoke destination transformer API
func (trans *handle) Transform(ctx context.Context, clientEvents []TransformerEvent, batchSize int) Response {
	if len(clientEvents) == 0 {
		return Response{}
	}

	destinationType := clientEvents[0].Destination.DestinationDefinition.Name
	destURL := trans.destTransformURL(destinationType)

	labels := transformerMetricLabels{
		Endpoint:        getEndpointFromURL(destURL),
		Stage:           destTransformerStage,
		DestinationType: destinationType,
		DestinationID:   clientEvents[0].Destination.ID,
		SourceID:        clientEvents[0].Metadata.SourceID,
		WorkspaceID:     clientEvents[0].Metadata.WorkspaceID,
		SourceType:      clientEvents[0].Metadata.SourceType,
	}
	return trans.transform(ctx, clientEvents, destURL, batchSize, labels)
}

// UserTransform function is used to invoke user transformer API
func (trans *handle) UserTransform(ctx context.Context, clientEvents []TransformerEvent, batchSize int) Response {
	if len(clientEvents) == 0 {
		return Response{}
	}

	var dehydratedClientEvents []TransformerEvent
	for _, clientEvent := range clientEvents {
		dehydratedClientEvent := clientEvent.GetVersionsOnly()
		dehydratedClientEvents = append(dehydratedClientEvents, *dehydratedClientEvent)
	}

	transformationID := ""
	if len(clientEvents[0].Destination.Transformations) > 0 {
		transformationID = clientEvents[0].Destination.Transformations[0].ID
	}

	userURL := trans.userTransformURL()
	labels := transformerMetricLabels{
		Endpoint:         getEndpointFromURL(userURL),
		Stage:            userTransformerStage,
		DestinationType:  clientEvents[0].Destination.DestinationDefinition.Name,
		SourceType:       clientEvents[0].Metadata.SourceType,
		WorkspaceID:      clientEvents[0].Metadata.WorkspaceID,
		SourceID:         clientEvents[0].Metadata.SourceID,
		DestinationID:    clientEvents[0].Destination.ID,
		TransformationID: transformationID,
	}
	return trans.transform(ctx, dehydratedClientEvents, userURL, batchSize, labels)
}

// Validate function is used to invoke tracking plan validation API
func (trans *handle) Validate(ctx context.Context, clientEvents []TransformerEvent, batchSize int) Response {
<<<<<<< HEAD
	return trans.transform(ctx, clientEvents, trans.trackingPlanValidationURL(), batchSize, trackingPlanValidationStage)
=======
	if len(clientEvents) == 0 {
		return Response{}
	}

	validationURL := trans.trackingPlanValidationURL()
	labels := transformerMetricLabels{
		Endpoint:    getEndpointFromURL(validationURL),
		Stage:       trackingPlanValidationStage,
		SourceID:    clientEvents[0].Metadata.SourceID,
		WorkspaceID: clientEvents[0].Metadata.WorkspaceID,
		SourceType:  clientEvents[0].Metadata.SourceType,
	}
	return trans.transform(ctx, clientEvents, validationURL, batchSize, labels)
>>>>>>> 9ec75528
}

func (trans *handle) transform(
	ctx context.Context,
	clientEvents []TransformerEvent,
	url string,
	batchSize int,
	labels transformerMetricLabels,
) Response {
	if len(clientEvents) == 0 {
		return Response{}
	}
	// flip sourceID and originalSourceID if it's a replay source for the purpose of any user transformation
	// flip back afterwards
	for i := range clientEvents {
		if clientEvents[i].Metadata.OriginalSourceID != "" {
			clientEvents[i].Metadata.OriginalSourceID, clientEvents[i].Metadata.SourceID = clientEvents[i].Metadata.SourceID, clientEvents[i].Metadata.OriginalSourceID
		}
	}

	var trackWg sync.WaitGroup
	defer trackWg.Wait()
	ctx, cancel := context.WithCancel(ctx)
	defer cancel()

	trackWg.Add(1)
	go func() {
		trackLongRunningTransformation(ctx, labels.Stage, trans.config.timeoutDuration, trans.logger.With(labels.ToStatsTag()))
		trackWg.Done()
	}()

	batches := lo.Chunk(clientEvents, batchSize)

	trans.stat.NewTaggedStat(
		"processor.transformer_request_batch_count",
		stats.HistogramType,
		labels.ToStatsTag(),
	).Observe(float64(len(batches)))
	trace.Logf(ctx, "request", "batch_count: %d", len(batches))

	transformResponse := make([][]TransformerResponse, len(batches))

	var wg sync.WaitGroup
	wg.Add(len(batches))

	lo.ForEach(
		batches,
		func(batch []TransformerEvent, i int) {
			trans.guardConcurrency <- struct{}{}
			go func() {
				trace.WithRegion(ctx, "request", func() {
					transformResponse[i] = trans.request(ctx, url, labels, batch)
				})
				<-trans.guardConcurrency
				wg.Done()
			}()
		},
	)
	wg.Wait()

	var outClientEvents []TransformerResponse
	var failedEvents []TransformerResponse

	for _, batch := range transformResponse {
		// Transform is one to many mapping so returned
		// response for each is an array. We flatten it out
		for _, transformerResponse := range batch {
			if transformerResponse.Metadata.OriginalSourceID != "" {
				transformerResponse.Metadata.SourceID, transformerResponse.Metadata.OriginalSourceID = transformerResponse.Metadata.OriginalSourceID, transformerResponse.Metadata.SourceID
			}
			switch transformerResponse.StatusCode {
			case http.StatusOK:
				outClientEvents = append(outClientEvents, transformerResponse)
			default:
				failedEvents = append(failedEvents, transformerResponse)
			}
		}
	}

	trans.sentStat.Count(len(clientEvents))
	trans.receivedStat.Count(len(outClientEvents))

	return Response{
		Events:       outClientEvents,
		FailedEvents: failedEvents,
	}
}

func (trans *handle) request(ctx context.Context, url string, labels transformerMetricLabels, data []TransformerEvent) []TransformerResponse {
	trans.stat.NewTaggedStat("transformer_client_request_total_events", stats.CountType, labels.ToStatsTag()).Count(len(data))

	// Call remote transformation
	var (
		rawJSON []byte
		err     error
	)

	trace.WithRegion(ctx, "marshal", func() {
		rawJSON, err = json.Marshal(data)
	})
	trace.Logf(ctx, "marshal", "request raw body size: %d", len(rawJSON))
	if err != nil {
		panic(err)
	}

	if len(data) == 0 {
		return nil
	}

	var (
		respData   []byte
		statusCode int
	)

	// endless retry if transformer-control plane connection is down
	endlessBackoff := backoff.NewExponentialBackOff()
	endlessBackoff.MaxElapsedTime = 0 // no max time -> ends only when no error
	endlessBackoff.MaxInterval = trans.config.maxRetryBackoffInterval.Load()

	// endless backoff loop, only nil error or panics inside
	_ = backoff.RetryNotify(
		func() error {
			respData, statusCode = trans.doPost(ctx, rawJSON, url, labels)
			if statusCode == StatusCPDown {
				trans.cpDownGauge.Gauge(1)
				return fmt.Errorf("control plane not reachable")
			}
			trans.cpDownGauge.Gauge(0)
			return nil
		},
		endlessBackoff,
		func(err error, t time.Duration) {
			trans.logger.Errorf("JS HTTP connection error: URL: %v Error: %+v. WorkspaceID: %s, sourceID: %s, destinationID: %s",
				url, err, data[0].Metadata.WorkspaceID, data[0].Metadata.SourceID, data[0].Metadata.DestinationID,
			)
		},
	)
	// control plane back up

	switch statusCode {
	case http.StatusOK,
		http.StatusBadRequest,
		http.StatusRequestEntityTooLarge:
	default:
		trans.logger.Errorf("Transformer returned status code: %v", statusCode)
	}

	var transformerResponses []TransformerResponse
	switch statusCode {
	case http.StatusOK:
		integrations.CollectIntgTransformErrorStats(respData)

		trace.Logf(ctx, "Unmarshal", "response raw size: %d", len(respData))
		trace.WithRegion(ctx, "Unmarshal", func() {
			err = json.Unmarshal(respData, &transformerResponses)
		})
		// This is returned by our JS engine so should  be parsable
		// Panic the processor to avoid replays
		if err != nil {
			trans.logger.Errorf("Data sent to transformer : %v", string(rawJSON))
			trans.logger.Errorf("Transformer returned : %v", string(respData))
			panic(err)
		}
		// Count successful response events
		trans.stat.NewTaggedStat("transformer_client_response_total_events", stats.CountType, labels.ToStatsTag()).Count(len(transformerResponses))
	default:
		for i := range data {
			transformEvent := &data[i]
			resp := TransformerResponse{StatusCode: statusCode, Error: string(respData), Metadata: transformEvent.Metadata}
			transformerResponses = append(transformerResponses, resp)
		}
		// Count failed events
		trans.stat.NewTaggedStat("transformer_client_response_total_events", stats.CountType, labels.ToStatsTag()).Count(len(data))
	}
	return transformerResponses
}

func (trans *handle) doPost(ctx context.Context, rawJSON []byte, url string, labels transformerMetricLabels) ([]byte, int) {
	var (
		retryCount int
		resp       *http.Response
		respData   []byte
	)
	retryStrategy := backoff.NewExponentialBackOff()
	// MaxInterval caps the RetryInterval
	retryStrategy.MaxInterval = trans.config.maxRetryBackoffInterval.Load()

	err := backoff.RetryNotify(
		func() error {
			var reqErr error
			requestStartTime := time.Now()

			trace.WithRegion(ctx, "request/post", func() {
				var req *http.Request
				req, reqErr = http.NewRequestWithContext(ctx, "POST", url, bytes.NewBuffer(rawJSON))
				if reqErr != nil {
					return
				}

				req.Header.Set("Content-Type", "application/json; charset=utf-8")
				req.Header.Set("X-Feature-Gzip-Support", "?1")
				// Header to let transformer know that the client understands event filter code
				req.Header.Set("X-Feature-Filter-Code", "?1")

				resp, reqErr = trans.httpClient.Do(req)
			})
			duration := time.Since(requestStartTime)
<<<<<<< HEAD
			trans.stat.NewTaggedStat("processor.transformer_request_time", stats.TimerType, tags).SendTiming(duration)
=======

			// Record metrics with labels
			tags := labels.ToStatsTag()
			trans.stat.NewTaggedStat("transformer_client_request_total_bytes", stats.CountType, tags).Count(len(rawJSON))

			trans.stat.NewTaggedStat("transformer_client_total_durations_seconds", stats.CountType, tags).Count(int(duration.Seconds()))
			trans.stat.NewTaggedStat("processor.transformer_request_time", stats.TimerType, labels.ToStatsTag()).SendTiming(duration)
>>>>>>> 9ec75528
			if reqErr != nil {
				return reqErr
			}
			headerResponseTime := resp.Header.Get("X-Response-Time")
			instanceWorker := resp.Header.Get("X-Instance-ID")
			if trans.config.collectInstanceLevelStats && instanceWorker != "" {
<<<<<<< HEAD
				newTags := lo.Assign(tags)
=======
				newTags := lo.Assign(labels.ToStatsTag())
>>>>>>> 9ec75528
				newTags["instanceWorker"] = instanceWorker
				dur := duration.Milliseconds()
				headerTime, err := strconv.ParseFloat(strings.TrimSuffix(headerResponseTime, "ms"), 64)
				if err == nil {
					diff := float64(dur) - headerTime
					trans.stat.NewTaggedStat("processor_transform_duration_diff_time", stats.TimerType, newTags).SendTiming(time.Duration(diff) * time.Millisecond)
				}
			}

			defer func() { httputil.CloseResponse(resp) }()

			if !isJobTerminated(resp.StatusCode) && resp.StatusCode != StatusCPDown {
				return fmt.Errorf("transformer returned status code: %v", resp.StatusCode)
			}

			respData, reqErr = io.ReadAll(resp.Body)
			if reqErr == nil {
				trans.stat.NewTaggedStat("transformer_client_response_total_bytes", stats.CountType, tags).Count(len(respData))
				// We'll count response events after unmarshaling in the request method
			}

			return reqErr
		},
		backoff.WithMaxRetries(retryStrategy, uint64(trans.config.maxRetry.Load())),
		func(err error, t time.Duration) {
			retryCount++
			trans.logger.Warnn(
				"JS HTTP connection error",
				logger.NewErrorField(err),
				logger.NewIntField("attempts", int64(retryCount)),
			)
		},
	)
	if err != nil {
		if trans.config.failOnUserTransformTimeout.Load() && labels.Stage == userTransformerStage && os.IsTimeout(err) {
			return []byte(fmt.Sprintf("transformer request timed out: %s", err)), TransformerRequestTimeout
		} else if trans.config.failOnError.Load() {
			return []byte(fmt.Sprintf("transformer request failed: %s", err)), TransformerRequestFailure
		} else {
			panic(err)
		}
	}

	// perform version compatibility check only on success
	if resp.StatusCode == http.StatusOK {
		transformerAPIVersion, _ := strconv.Atoi(resp.Header.Get("apiVersion"))
		if types.SupportedTransformerApiVersion != transformerAPIVersion {
			unexpectedVersionError := fmt.Errorf("incompatible transformer version: Expected: %d Received: %s, URL: %v", types.SupportedTransformerApiVersion, resp.Header.Get("apiVersion"), url)
			trans.logger.Error(unexpectedVersionError)
			panic(unexpectedVersionError)
		}
	}

	return respData, resp.StatusCode
}

func (trans *handle) destTransformURL(destType string) string {
	destinationEndPoint := fmt.Sprintf("%s/v0/destinations/%s", trans.config.destTransformationURL, strings.ToLower(destType))

	if _, ok := warehouseutils.WarehouseDestinationMap[destType]; ok {
		whSchemaVersionQueryParam := fmt.Sprintf("whIDResolve=%t", trans.conf.GetBool("Warehouse.enableIDResolution", false))
		switch destType {
		case warehouseutils.RS:
			return destinationEndPoint + "?" + whSchemaVersionQueryParam
		case warehouseutils.CLICKHOUSE:
			enableArraySupport := fmt.Sprintf("chEnableArraySupport=%s", fmt.Sprintf("%v", trans.conf.GetBool("Warehouse.clickhouse.enableArraySupport", false)))
			return destinationEndPoint + "?" + whSchemaVersionQueryParam + "&" + enableArraySupport
		default:
			return destinationEndPoint + "?" + whSchemaVersionQueryParam
		}
	}
	if destType == warehouseutils.SnowpipeStreaming {
		return fmt.Sprintf("%s?whIDResolve=%t", destinationEndPoint, trans.conf.GetBool("Warehouse.enableIDResolution", false))
	}
	return destinationEndPoint
}

func (trans *handle) userTransformURL() string {
	return trans.config.userTransformationURL + "/customTransform"
}

func (trans *handle) trackingPlanValidationURL() string {
	return trans.config.destTransformationURL + "/v0/validate"
}

func trackLongRunningTransformation(ctx context.Context, stage string, timeout time.Duration, log logger.Logger) {
	start := time.Now()
	t := time.NewTimer(timeout)
	defer t.Stop()
	for {
		select {
		case <-ctx.Done():
			return
		case <-t.C:
			log.Errorw("Long running transformation detected",
				"stage", stage,
				"duration", time.Since(start).String())
		}
	}
}

// getEndpointFromURL is a helper function to extract hostname from URL
func getEndpointFromURL(urlStr string) string {
	// Parse URL and extract hostname
	if parsedURL, err := url.Parse(urlStr); err == nil {
		return parsedURL.Host
	}
	return ""
}<|MERGE_RESOLUTION|>--- conflicted
+++ resolved
@@ -355,9 +355,6 @@
 
 // Validate function is used to invoke tracking plan validation API
 func (trans *handle) Validate(ctx context.Context, clientEvents []TransformerEvent, batchSize int) Response {
-<<<<<<< HEAD
-	return trans.transform(ctx, clientEvents, trans.trackingPlanValidationURL(), batchSize, trackingPlanValidationStage)
-=======
 	if len(clientEvents) == 0 {
 		return Response{}
 	}
@@ -371,7 +368,6 @@
 		SourceType:  clientEvents[0].Metadata.SourceType,
 	}
 	return trans.transform(ctx, clientEvents, validationURL, batchSize, labels)
->>>>>>> 9ec75528
 }
 
 func (trans *handle) transform(
@@ -579,9 +575,6 @@
 				resp, reqErr = trans.httpClient.Do(req)
 			})
 			duration := time.Since(requestStartTime)
-<<<<<<< HEAD
-			trans.stat.NewTaggedStat("processor.transformer_request_time", stats.TimerType, tags).SendTiming(duration)
-=======
 
 			// Record metrics with labels
 			tags := labels.ToStatsTag()
@@ -589,18 +582,13 @@
 
 			trans.stat.NewTaggedStat("transformer_client_total_durations_seconds", stats.CountType, tags).Count(int(duration.Seconds()))
 			trans.stat.NewTaggedStat("processor.transformer_request_time", stats.TimerType, labels.ToStatsTag()).SendTiming(duration)
->>>>>>> 9ec75528
 			if reqErr != nil {
 				return reqErr
 			}
 			headerResponseTime := resp.Header.Get("X-Response-Time")
 			instanceWorker := resp.Header.Get("X-Instance-ID")
 			if trans.config.collectInstanceLevelStats && instanceWorker != "" {
-<<<<<<< HEAD
-				newTags := lo.Assign(tags)
-=======
 				newTags := lo.Assign(labels.ToStatsTag())
->>>>>>> 9ec75528
 				newTags["instanceWorker"] = instanceWorker
 				dur := duration.Milliseconds()
 				headerTime, err := strconv.ParseFloat(strings.TrimSuffix(headerResponseTime, "ms"), 64)
