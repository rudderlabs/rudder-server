--- conflicted
+++ resolved
@@ -13,14 +13,7 @@
 	"testing"
 	"time"
 
-<<<<<<< HEAD
-	reportingTypes "github.com/rudderlabs/rudder-server/utils/types"
-
-	"go.uber.org/mock/gomock"
-
-=======
 	"github.com/stretchr/testify/assert"
->>>>>>> 441f7658
 	"github.com/stretchr/testify/require"
 	"go.uber.org/mock/gomock"
 
@@ -33,13 +26,9 @@
 
 	backendconfig "github.com/rudderlabs/rudder-server/backend-config"
 	"github.com/rudderlabs/rudder-server/gateway/response"
-<<<<<<< HEAD
 	"github.com/rudderlabs/rudder-server/processor/types"
 	"github.com/rudderlabs/rudder-server/testhelper/backendconfigtest"
-=======
-	"github.com/rudderlabs/rudder-server/testhelper/backendconfigtest"
-	"github.com/rudderlabs/rudder-server/utils/types"
->>>>>>> 441f7658
+	reportingTypes "github.com/rudderlabs/rudder-server/utils/types"
 	warehouseutils "github.com/rudderlabs/rudder-server/warehouse/utils"
 )
 
@@ -899,16 +888,16 @@
 	})
 }
 
-func TestTransformerEvent_Dehydrate(t *testing.T) {
+func TestTransformerEvent_GetVersionsOnly(t *testing.T) {
 	testCases := []struct {
 		name     string
-		event    *TransformerEvent
-		expected *TransformerEvent
+		event    *types.TransformerEvent
+		expected *types.TransformerEvent
 	}{
 		{
 			name: "remove connections",
-			event: &TransformerEvent{
-				Metadata: Metadata{},
+			event: &types.TransformerEvent{
+				Metadata: types.Metadata{},
 				Message:  map[string]interface{}{},
 				Connection: backendconfig.Connection{
 					SourceID:      "source-id",
@@ -918,8 +907,8 @@
 					Transformations: make([]backendconfig.TransformationT, 0),
 				},
 			},
-			expected: &TransformerEvent{
-				Metadata:   Metadata{},
+			expected: &types.TransformerEvent{
+				Metadata:   types.Metadata{},
 				Message:    map[string]interface{}{},
 				Connection: backendconfig.Connection{},
 				Destination: backendconfig.DestinationT{
@@ -929,8 +918,8 @@
 		},
 		{
 			name: "remove everything except transformations in destination",
-			event: &TransformerEvent{
-				Metadata: Metadata{},
+			event: &types.TransformerEvent{
+				Metadata: types.Metadata{},
 				Message:  map[string]interface{}{},
 				Connection: backendconfig.Connection{
 					SourceID:      "source-id",
@@ -954,8 +943,8 @@
 					},
 				},
 			},
-			expected: &TransformerEvent{
-				Metadata:   Metadata{},
+			expected: &types.TransformerEvent{
+				Metadata:   types.Metadata{},
 				Message:    map[string]interface{}{},
 				Connection: backendconfig.Connection{},
 				Destination: backendconfig.DestinationT{
@@ -965,8 +954,8 @@
 		},
 		{
 			name: "remove everything except transformations in destination with multiple transformer versions",
-			event: &TransformerEvent{
-				Metadata: Metadata{},
+			event: &types.TransformerEvent{
+				Metadata: types.Metadata{},
 				Message:  map[string]interface{}{},
 				Connection: backendconfig.Connection{
 					SourceID:      "source-id",
@@ -1001,8 +990,8 @@
 					},
 				},
 			},
-			expected: &TransformerEvent{
-				Metadata:   Metadata{},
+			expected: &types.TransformerEvent{
+				Metadata:   types.Metadata{},
 				Message:    map[string]interface{}{},
 				Connection: backendconfig.Connection{},
 				Destination: backendconfig.DestinationT{
