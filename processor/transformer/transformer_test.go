package transformer

import (
	"context"
	"fmt"
	"net/http"
	"net/http/httptest"
	"net/url"
	"os"
	"slices"
	"strconv"
	"sync/atomic"
	"testing"
	"time"

	"github.com/stretchr/testify/assert"
	"github.com/stretchr/testify/require"
	"go.uber.org/mock/gomock"

	"github.com/rudderlabs/rudder-go-kit/config"
	"github.com/rudderlabs/rudder-go-kit/logger"
	"github.com/rudderlabs/rudder-go-kit/logger/mock_logger"
	"github.com/rudderlabs/rudder-go-kit/stats"
	"github.com/rudderlabs/rudder-go-kit/stats/memstats"
	"github.com/rudderlabs/rudder-go-kit/testhelper/rand"

	backendconfig "github.com/rudderlabs/rudder-server/backend-config"
	"github.com/rudderlabs/rudder-server/gateway/response"
	"github.com/rudderlabs/rudder-server/processor/types"
	"github.com/rudderlabs/rudder-server/testhelper/backendconfigtest"
	reportingtypes "github.com/rudderlabs/rudder-server/utils/types"
	warehouseutils "github.com/rudderlabs/rudder-server/warehouse/utils"
)

type fakeTransformer struct {
	requests [][]types.TransformerEvent
	t        testing.TB
}

func (t *fakeTransformer) ServeHTTP(w http.ResponseWriter, r *http.Request) {
	var reqBody []types.TransformerEvent
	require.NoError(t.t, json.NewDecoder(r.Body).Decode(&reqBody))

	t.requests = append(t.requests, reqBody)

	responses := make([]types.TransformerResponse, len(reqBody))

	for i := range reqBody {
		statusCode := int(reqBody[i].Message["forceStatusCode"].(float64))
		delete(reqBody[i].Message, "forceStatusCode")
		reqBody[i].Message["echo-key-1"] = reqBody[i].Message["src-key-1"]

		responses[i] = types.TransformerResponse{
			Output:     reqBody[i].Message,
			Metadata:   reqBody[i].Metadata,
			StatusCode: statusCode,
		}
		if statusCode >= http.StatusBadRequest {
			responses[i].Error = "error"
		}
	}

	w.Header().Set("apiVersion", strconv.Itoa(reportingtypes.SupportedTransformerApiVersion))

	require.NoError(t.t, json.NewEncoder(w).Encode(responses))
}

type endlessLoopTransformer struct {
	retryCount    int
	maxRetryCount int

	skipApiVersion bool
	apiVersion     int

	statusCode  int
	statusError string

	t testing.TB
}

func (elt *endlessLoopTransformer) ServeHTTP(w http.ResponseWriter, r *http.Request) {
	elt.retryCount++

	var reqBody []types.TransformerEvent
	require.NoError(elt.t, json.NewDecoder(r.Body).Decode(&reqBody))

	responses := make([]types.TransformerResponse, len(reqBody))

	if elt.retryCount < elt.maxRetryCount {
		http.Error(w, response.MakeResponse(elt.statusError), elt.statusCode)
		return
	}

	for i := range reqBody {
		responses[i] = types.TransformerResponse{
			Output:     reqBody[i].Message,
			Metadata:   reqBody[i].Metadata,
			StatusCode: http.StatusOK,
			Error:      "",
		}
	}

	if !elt.skipApiVersion {
		w.Header().Set("apiVersion", strconv.Itoa(elt.apiVersion))
	}

	require.NoError(elt.t, json.NewEncoder(w).Encode(responses))
}

type endpointTransformer struct {
	t              testing.TB
	supportedPaths []string
}

func (et *endpointTransformer) ServeHTTP(w http.ResponseWriter, r *http.Request) {
	path := r.URL.Path

	if !slices.Contains(et.supportedPaths, path) {
		http.Error(w, "not found", http.StatusNotFound)
		return
	}

	var reqBody []types.TransformerEvent
	require.NoError(et.t, json.NewDecoder(r.Body).Decode(&reqBody))

	responses := make([]types.TransformerResponse, len(reqBody))

	for i := range reqBody {
		responses[i] = types.TransformerResponse{
			Output:     reqBody[i].Message,
			Metadata:   reqBody[i].Metadata,
			StatusCode: http.StatusOK,
			Error:      "",
		}
	}

	w.Header().Set("apiVersion", strconv.Itoa(reportingtypes.SupportedTransformerApiVersion))

	require.NoError(et.t, json.NewEncoder(w).Encode(responses))
}

func TestTransformer(t *testing.T) {
	clientTypes := []string{"stdlib", "recycled", "httplb"}
	for _, clientType := range clientTypes {
		t.Run(fmt.Sprintf("with %s client", clientType), func(t *testing.T) {
			conf := config.New()
			conf.Set("Transformer.Client.type", clientType)

			t.Run("success", func(t *testing.T) {
				ft := &fakeTransformer{
					t: t,
				}

				srv := httptest.NewServer(ft)
				defer srv.Close()

				tc := []struct {
					batchSize   int
					eventsCount int
					failEvery   int
				}{
					{batchSize: 0, eventsCount: 0},
					{batchSize: 10, eventsCount: 100},
					{batchSize: 10, eventsCount: 9},
					{batchSize: 10, eventsCount: 91},
					{batchSize: 10, eventsCount: 99},
					{batchSize: 10, eventsCount: 1},
					{batchSize: 10, eventsCount: 80, failEvery: 4},
					{batchSize: 10, eventsCount: 80, failEvery: 1},
				}

				for _, tt := range tc {
					statsStore, err := memstats.New()
					require.NoError(t, err)

					tr := handle{}
					tr.stat = statsStore
					tr.logger = logger.NOP
					tr.conf = conf
					tr.httpClient = srv.Client()
					tr.guardConcurrency = make(chan struct{}, 200)
					tr.sentStat = tr.stat.NewStat("transformer_sent", stats.CountType)
					tr.receivedStat = tr.stat.NewStat("transformer_received", stats.CountType)
					tr.cpDownGauge = tr.stat.NewStat("control_plane_down", stats.GaugeType)
					tr.config.timeoutDuration = 1 * time.Second
					tr.config.failOnUserTransformTimeout = config.SingleValueLoader(true)
					tr.config.failOnError = config.SingleValueLoader(true)
					tr.config.maxRetryBackoffInterval = config.SingleValueLoader(1 * time.Second)
					tr.config.maxRetry = config.SingleValueLoader(1)

					batchSize := tt.batchSize
					eventsCount := tt.eventsCount
					failEvery := tt.failEvery

					events := make([]types.TransformerEvent, eventsCount)
					expectedResponse := types.Response{}

					transformationID := rand.String(10)

					destinationConfig := backendconfigtest.NewDestinationBuilder("WEBHOOK").
						WithUserTransformation(transformationID, rand.String(10)).Build()

					Metadata := types.Metadata{
						DestinationType:  destinationConfig.DestinationDefinition.Name,
						SourceID:         rand.String(10),
						DestinationID:    destinationConfig.ID,
						TransformationID: destinationConfig.Transformations[0].ID,
						SourceType:       "webhook",
					}

					for i := range events {
						msgID := fmt.Sprintf("messageID-%d", i)
						statusCode := http.StatusOK

						if failEvery != 0 && i%failEvery == 0 {
							statusCode = http.StatusBadRequest
						}

						Metadata := Metadata
						Metadata.MessageID = msgID

						events[i] = types.TransformerEvent{
							Metadata: Metadata,
							Message: map[string]interface{}{
								"src-key-1":       msgID,
								"forceStatusCode": statusCode,
							},
							Destination: destinationConfig,
							Credentials: []types.Credential{
								{
									ID:       "test-credential",
									Key:      "test-key",
									Value:    "test-value",
									IsSecret: false,
								},
							},
						}

						tResp := types.TransformerResponse{
							Metadata:   Metadata,
							StatusCode: statusCode,
							Output: map[string]interface{}{
								"src-key-1":  msgID,
								"echo-key-1": msgID,
							},
						}

						if statusCode < http.StatusBadRequest {
							expectedResponse.Events = append(expectedResponse.Events, tResp)
						} else {
							tResp.Error = "error"
							expectedResponse.FailedEvents = append(expectedResponse.FailedEvents, tResp)
						}
					}

					labels := transformerMetricLabels{
						Endpoint:         getEndpointFromURL(srv.URL),
						Stage:            "test-stage",
						SourceID:         metadata.SourceID,
						SourceType:       metadata.SourceType,
						DestinationType:  destinationConfig.DestinationDefinition.Name,
						DestinationID:    destinationConfig.ID,
						WorkspaceID:      metadata.WorkspaceID,
						TransformationID: destinationConfig.Transformations[0].ID,
					}
					rsp := tr.transform(context.TODO(), events, srv.URL, batchSize, labels)
					require.Equal(t, expectedResponse, rsp)

					metrics := statsStore.GetByName("processor.transformer_request_time")
					if tt.eventsCount > 0 {
						require.NotEmpty(t, metrics)
						for _, m := range metrics {
							require.Equal(t, stats.Tags{
								"endpoint":         getEndpointFromURL(srv.URL),
								"stage":            "test-stage",
<<<<<<< HEAD
								"sourceId":         Metadata.SourceID,
=======
								"sourceId":         metadata.SourceID,
								"sourceType":       metadata.SourceType,
>>>>>>> a8b3a007
								"destinationType":  destinationConfig.DestinationDefinition.Name,
								"destinationId":    destinationConfig.ID,
								"transformationId": destinationConfig.Transformations[0].ID,
								"workspaceId":      metadata.WorkspaceID,
								"language":         "",

								// Legacy tags: to be removed
								"dest_type": destinationConfig.DestinationDefinition.Name,
								"dest_id":   destinationConfig.ID,
								"src_id":    Metadata.SourceID,
							}, m.Tags)

							metricsToCheck := []string{
								"transformer_client_request_total_bytes",
								"transformer_client_response_total_bytes",
								"transformer_client_request_total_events",
								"transformer_client_response_total_events",
								"transformer_client_total_durations_seconds",
							}

							expectedTags := labels.ToStatsTag()
							for _, metricName := range metricsToCheck {
								measurements := statsStore.GetByName(metricName)
								require.NotEmpty(t, measurements, "metric %s should not be empty", metricName)
								require.Equal(t, expectedTags, measurements[0].Tags, "metric %s tags mismatch", metricName)
							}
						}
					}
				}
			})

			t.Run("timeout", func(t *testing.T) {
				msgID := "messageID-0"
				events := append([]types.TransformerEvent{}, types.TransformerEvent{
					Metadata: types.Metadata{
						MessageID: msgID,
					},
					Message: map[string]interface{}{
						"src-key-1": msgID,
					},
					Credentials: []types.Credential{
						{
							ID:       "test-credential",
							Key:      "test-key",
							Value:    "test-value",
							IsSecret: false,
						},
					},
				})

				testCases := []struct {
					name                       string
					retries                    int
					expectedRetries            int
					expectPanic                bool
					stage                      string
					expectedResponse           []types.TransformerResponse
					failOnUserTransformTimeout bool
				}{
					{
						name:                       "user transformation timeout",
						retries:                    3,
						stage:                      userTransformerStage,
						expectPanic:                true,
						failOnUserTransformTimeout: false,
					},
					{
						name:        "user transformation timeout with fail on timeout",
						retries:     3,
						stage:       userTransformerStage,
						expectPanic: false,
						expectedResponse: []types.TransformerResponse{
							{
								Metadata: types.Metadata{
									MessageID: msgID,
								},
								StatusCode: TransformerRequestTimeout,
								Output: map[string]interface{}{
									"src-key-1": msgID,
								},
							},
						},
						failOnUserTransformTimeout: true,
					},
					{
						name:                       "destination transformation timeout",
						retries:                    3,
						stage:                      destTransformerStage,
						expectPanic:                true,
						failOnUserTransformTimeout: false,
					},
					{
						name:                       "destination transformation timeout with fail on timeout",
						retries:                    3,
						stage:                      destTransformerStage,
						expectPanic:                true,
						failOnUserTransformTimeout: true,
					},
				}

				for _, tc := range testCases {
					tc := tc

					t.Run(tc.name, func(t *testing.T) {
						ch := make(chan struct{})
						srv := httptest.NewServer(http.HandlerFunc(func(w http.ResponseWriter, r *http.Request) {
							<-ch
						}))
						defer srv.Close()

						client := srv.Client()
						client.Timeout = 1 * time.Millisecond

						tr := handle{}
						tr.config.timeoutDuration = 1 * time.Millisecond
						tr.stat = stats.Default
						tr.logger = logger.NOP
						tr.conf = conf
						tr.httpClient = client
						tr.config.maxRetry = config.SingleValueLoader(tc.retries)
						tr.config.failOnUserTransformTimeout = config.SingleValueLoader(tc.failOnUserTransformTimeout)
						tr.cpDownGauge = tr.stat.NewStat("control_plane_down", stats.GaugeType)
						tr.config.maxRetryBackoffInterval = config.SingleValueLoader(1 * time.Second)

						if tc.expectPanic {
							require.Panics(t, func() {
								_ = tr.request(context.TODO(), srv.URL, transformerMetricLabels{
									Endpoint: getEndpointFromURL(srv.URL),
									Stage:    tc.stage,
								}, events)
							})
							close(ch)
							return
						}

						_, err := url.Parse(srv.URL)
						require.NoError(t, err)

						rsp := tr.request(context.TODO(), srv.URL, transformerMetricLabels{
							Endpoint: getEndpointFromURL(srv.URL),
							Stage:    tc.stage,
						}, events)
						require.Len(t, rsp, 1)
						require.Equal(t, rsp[0].StatusCode, TransformerRequestTimeout)
						require.Equal(t, rsp[0].Metadata, types.Metadata{
							MessageID: msgID,
						})
						require.Contains(t, rsp[0].Error, "transformer request timed out:")
						close(ch)
					})
				}
			})

			t.Run("endless retries in case of control plane down", func(t *testing.T) {
				msgID := "messageID-0"
				events := append([]types.TransformerEvent{}, types.TransformerEvent{
					Metadata: types.Metadata{
						MessageID: msgID,
					},
					Message: map[string]interface{}{
						"src-key-1": msgID,
					},
					Credentials: []types.Credential{
						{
							ID:       "test-credential",
							Key:      "test-key",
							Value:    "test-value",
							IsSecret: false,
						},
					},
				})

				elt := &endlessLoopTransformer{
					maxRetryCount: 3,
					statusCode:    StatusCPDown,
					statusError:   "control plane not reachable",
					apiVersion:    reportingtypes.SupportedTransformerApiVersion,
					t:             t,
				}

				srv := httptest.NewServer(elt)
				defer srv.Close()

				tr := handle{}
				tr.stat = stats.Default
				tr.logger = logger.NOP
				tr.conf = conf
				tr.httpClient = srv.Client()
				tr.config.maxRetry = config.SingleValueLoader(1)
				tr.config.maxRetryBackoffInterval = config.SingleValueLoader(1 * time.Second)
				tr.config.timeoutDuration = 1 * time.Second
				tr.config.failOnUserTransformTimeout = config.SingleValueLoader(false)
				tr.cpDownGauge = tr.stat.NewStat("control_plane_down", stats.GaugeType)

<<<<<<< HEAD
				rsp := tr.request(context.TODO(), srv.URL, "test-stage", events)
				require.Equal(t, rsp, []types.TransformerResponse{
=======
				rsp := tr.request(context.TODO(), srv.URL, transformerMetricLabels{
					Endpoint: getEndpointFromURL(srv.URL),
					Stage:    "test-stage",
				}, events)
				require.Equal(t, rsp, []TransformerResponse{
>>>>>>> a8b3a007
					{
						Metadata: types.Metadata{
							MessageID: msgID,
						},
						StatusCode: http.StatusOK,
						Output: map[string]interface{}{
							"src-key-1": msgID,
						},
					},
				})
				require.Equal(t, elt.retryCount, 3)
			})

			t.Run("retries", func(t *testing.T) {
				msgID := "messageID-0"
				events := append([]types.TransformerEvent{}, types.TransformerEvent{
					Metadata: types.Metadata{
						MessageID: msgID,
					},
					Message: map[string]interface{}{
						"src-key-1": msgID,
					},
					Destination: backendconfig.DestinationT{
						Transformations: []backendconfig.TransformationT{
							{
								ID:        "test-transformation",
								VersionID: "test-version",
							},
						},
					},
					Credentials: []types.Credential{
						{
							ID:       "test-credential",
							Key:      "test-key",
							Value:    "test-value",
							IsSecret: false,
						},
					},
				})

				testCases := []struct {
					name             string
					retries          int
					maxRetryCount    int
					statusCode       int
					statusError      string
					expectedRetries  int
					expectPanic      bool
					expectedResponse []types.TransformerResponse
					failOnError      bool
				}{
					{
						name:            "too many requests",
						retries:         3,
						maxRetryCount:   10,
						statusCode:      http.StatusTooManyRequests,
						statusError:     "too many requests",
						expectedRetries: 4,
						expectPanic:     true,
						failOnError:     false,
					},
					{
						name:            "too many requests with fail on error",
						retries:         3,
						maxRetryCount:   10,
						statusCode:      http.StatusTooManyRequests,
						statusError:     "too many requests",
						expectedRetries: 4,
						expectPanic:     false,
						expectedResponse: []types.TransformerResponse{
							{
								Metadata: types.Metadata{
									MessageID: msgID,
								},
								StatusCode: TransformerRequestFailure,
								Error:      "transformer request failed: transformer returned status code: 429",
							},
						},
						failOnError: true,
					},
					{
						name:            "transient control plane error",
						retries:         30,
						maxRetryCount:   3,
						statusCode:      StatusCPDown,
						statusError:     "control plane not reachable",
						expectedRetries: 3,
						expectPanic:     false,
						expectedResponse: []types.TransformerResponse{
							{
								Metadata: types.Metadata{
									MessageID: msgID,
								},
								StatusCode: http.StatusOK,
								Output: map[string]interface{}{
									"src-key-1": msgID,
								},
							},
						},
						failOnError: false,
					},
				}

				for _, tc := range testCases {
					tc := tc

					t.Run(tc.name, func(t *testing.T) {
						elt := &endlessLoopTransformer{
							maxRetryCount: tc.maxRetryCount,
							statusCode:    tc.statusCode,
							statusError:   tc.statusError,
							apiVersion:    reportingtypes.SupportedTransformerApiVersion,
							t:             t,
						}

						srv := httptest.NewServer(elt)
						defer srv.Close()

						tr := handle{}
						tr.stat = stats.Default
						tr.logger = logger.NOP
						tr.conf = conf
						tr.httpClient = srv.Client()
						tr.config.failOnUserTransformTimeout = config.SingleValueLoader(false)
						tr.config.maxRetry = config.SingleValueLoader(tc.retries)
						tr.config.failOnError = config.SingleValueLoader(tc.failOnError)
						tr.cpDownGauge = tr.stat.NewStat("control_plane_down", stats.GaugeType)
						tr.config.timeoutDuration = 1 * time.Second
						tr.config.maxRetryBackoffInterval = config.SingleValueLoader(1 * time.Second)

						if tc.expectPanic {
							require.Panics(t, func() {
								_ = tr.request(context.TODO(), srv.URL, transformerMetricLabels{
									Endpoint: getEndpointFromURL(srv.URL),
									Stage:    "test-stage",
								}, events)
							})
							require.Equal(t, elt.retryCount, tc.expectedRetries)
							return
						}

						rsp := tr.request(context.TODO(), srv.URL, transformerMetricLabels{
							Endpoint: getEndpointFromURL(srv.URL),
							Stage:    "test-stage",
						}, events)
						require.Equal(t, tc.expectedResponse, rsp)
						require.Equal(t, tc.expectedRetries, elt.retryCount)
					})
				}
			})

			t.Run("version compatibility", func(t *testing.T) {
				msgID := "messageID-0"
				events := append([]types.TransformerEvent{}, types.TransformerEvent{
					Metadata: types.Metadata{
						MessageID: msgID,
					},
					Message: map[string]interface{}{
						"src-key-1": msgID,
					},
					Destination: backendconfig.DestinationT{
						Transformations: []backendconfig.TransformationT{
							{
								ID:        "test-transformation",
								VersionID: "test-version",
							},
						},
					},
					Credentials: []types.Credential{
						{
							ID:       "test-credential",
							Key:      "test-key",
							Value:    "test-value",
							IsSecret: false,
						},
					},
				})

				testCases := []struct {
					name             string
					apiVersion       int
					skipApiVersion   bool
					expectPanic      bool
					expectedResponse []types.TransformerResponse
				}{
					{
						name:        "compatible api version",
						apiVersion:  reportingtypes.SupportedTransformerApiVersion,
						expectPanic: false,
						expectedResponse: []types.TransformerResponse{
							{
								Metadata: types.Metadata{
									MessageID: msgID,
								},
								StatusCode: http.StatusOK,
								Output: map[string]interface{}{
									"src-key-1": msgID,
								},
							},
						},
					},
					{
						name:        "incompatible api version",
						apiVersion:  1,
						expectPanic: true,
					},
					{
						name:           "unexpected api version",
						skipApiVersion: true,
						expectPanic:    true,
					},
				}

				for _, tc := range testCases {
					tc := tc

					t.Run(tc.name, func(t *testing.T) {
						elt := &endlessLoopTransformer{
							maxRetryCount:  0,
							skipApiVersion: tc.skipApiVersion,
							apiVersion:     tc.apiVersion,
							t:              t,
						}

						srv := httptest.NewServer(elt)
						defer srv.Close()

						tr := handle{}
						tr.httpClient = srv.Client()
						tr.stat = stats.Default
						tr.conf = conf
						tr.logger = logger.NOP
						tr.cpDownGauge = tr.stat.NewStat("control_plane_down", stats.GaugeType)
						tr.config.maxRetry = config.SingleValueLoader(1)
						tr.config.timeoutDuration = 1 * time.Second
						tr.config.maxRetryBackoffInterval = config.SingleValueLoader(1 * time.Second)

						if tc.expectPanic {
							require.Panics(t, func() {
								_ = tr.request(context.TODO(), srv.URL, transformerMetricLabels{
									Endpoint: getEndpointFromURL(srv.URL),
									Stage:    "test-stage",
								}, events)
							})
							return
						}

						rsp := tr.request(context.TODO(), srv.URL, transformerMetricLabels{
							Endpoint: getEndpointFromURL(srv.URL),
							Stage:    "test-stage",
						}, events)
						require.Equal(t, tc.expectedResponse, rsp)
					})
				}
			})

			t.Run("endpoints", func(t *testing.T) {
				msgID := "messageID-0"
				expectedResponse := types.Response{
					Events: []types.TransformerResponse{
						{
							Output: map[string]interface{}{
								"src-key-1": msgID,
							},
							Metadata: types.Metadata{
								MessageID: msgID,
							},
							StatusCode: http.StatusOK,
						},
					},
				}
				events := append([]types.TransformerEvent{}, types.TransformerEvent{
					Metadata: types.Metadata{
						MessageID: msgID,
					},
					Message: map[string]interface{}{
						"src-key-1": msgID,
					},
					Destination: backendconfig.DestinationT{
						DestinationDefinition: backendconfig.DestinationDefinitionT{
							Name: "test-destination",
						},
						Transformations: []backendconfig.TransformationT{
							{
								ID:        "test-transformation",
								VersionID: "test-version",
							},
						},
					},
					Credentials: []types.Credential{
						{
							ID:       "test-credential",
							Key:      "test-key",
							Value:    "test-value",
							IsSecret: false,
						},
					},
				})

				t.Run("Destination transformations", func(t *testing.T) {
					et := &endpointTransformer{
						supportedPaths: []string{"/v0/destinations/test-destination"},
						t:              t,
					}

					srv := httptest.NewServer(et)
					defer srv.Close()

					c := config.New()
					c.Set("Processor.maxRetry", 1)
					c.Set("DEST_TRANSFORM_URL", srv.URL)

					tr := NewTransformer(c, logger.NOP, stats.Default, WithClient(srv.Client()))
					rsp := tr.Transform(context.TODO(), events, 10)
					require.Equal(t, rsp, expectedResponse)
				})

				t.Run("Destination warehouse transformations", func(t *testing.T) {
					testCases := []struct {
						name            string
						destinationType string
					}{
						{
							name:            "rs",
							destinationType: warehouseutils.RS,
						},
						{
							name:            "clickhouse",
							destinationType: warehouseutils.CLICKHOUSE,
						},
						{
							name:            "snowflake",
							destinationType: warehouseutils.SNOWFLAKE,
						},
					}

					for _, tc := range testCases {
						tc := tc

						t.Run(tc.name, func(t *testing.T) {
							et := &endpointTransformer{
								supportedPaths: []string{`/v0/destinations/` + tc.name},
								t:              t,
							}

							srv := httptest.NewServer(et)
							defer srv.Close()

							c := config.New()
							c.Set("Processor.maxRetry", 1)
							c.Set("DEST_TRANSFORM_URL", srv.URL)

							tr := NewTransformer(c, logger.NOP, stats.Default, WithClient(srv.Client()))

							events := append([]types.TransformerEvent{}, types.TransformerEvent{
								Metadata: types.Metadata{
									MessageID: msgID,
								},
								Message: map[string]interface{}{
									"src-key-1": msgID,
								},
								Destination: backendconfig.DestinationT{
									DestinationDefinition: backendconfig.DestinationDefinitionT{
										Name: tc.destinationType,
									},
									Transformations: []backendconfig.TransformationT{
										{
											ID:        "test-transformation",
											VersionID: "test-version",
										},
									},
								},
								Credentials: []types.Credential{
									{
										ID:       "test-credential",
										Key:      "test-key",
										Value:    "test-value",
										IsSecret: false,
									},
								},
							})

							rsp := tr.Transform(context.TODO(), events, 10)
							require.Equal(t, rsp, expectedResponse)
						})
					}
				})

				t.Run("User transformations", func(t *testing.T) {
					et := &endpointTransformer{
						supportedPaths: []string{"/customTransform"},
						t:              t,
					}

					srv := httptest.NewServer(et)
					defer srv.Close()

					c := config.New()
					c.Set("Processor.maxRetry", 1)
					c.Set("USER_TRANSFORM_URL", srv.URL)

					tr := NewTransformer(c, logger.NOP, stats.Default, WithClient(srv.Client()))
					rsp := tr.UserTransform(context.TODO(), events, 10)
					require.Equal(t, rsp, expectedResponse)
				})

				t.Run("Tracking Plan Validations", func(t *testing.T) {
					et := &endpointTransformer{
						supportedPaths: []string{"/v0/validate"},
						t:              t,
					}

					srv := httptest.NewServer(et)
					defer srv.Close()

					c := config.New()
					c.Set("Processor.maxRetry", 1)
					c.Set("DEST_TRANSFORM_URL", srv.URL)

					tr := NewTransformer(c, logger.NOP, stats.Default, WithClient(srv.Client()))
					rsp := tr.Validate(context.TODO(), events, 10)
					require.Equal(t, rsp, expectedResponse)
				})
			})
		})
	}
}

func TestLongRunningTransformation(t *testing.T) {
	fileName := t.TempDir() + "out.log"
	f, err := os.Create(fileName)
	require.NoError(t, err)
	defer func() { _ = f.Close() }()

	ctrl := gomock.NewController(t)

	t.Run("context cancels before timeout", func(t *testing.T) {
		mockLogger := mock_logger.NewMockLogger(ctrl)
		ctx, cancel := context.WithCancel(context.Background())
		cancel()
		trackLongRunningTransformation(ctx, "stage", time.Hour, mockLogger)
	})

	t.Run("log stmt", func(t *testing.T) {
		mockLogger := mock_logger.NewMockLogger(ctrl)
		var fired atomic.Bool
		mockLogger.EXPECT().Errorw(gomock.Any(), gomock.Any()).Do(func(msg string, keysAndValues ...interface{}) {
			require.Equal(t, "Long running transformation detected", msg)
			require.Len(t, keysAndValues, 4)
			require.Equal(t, "stage", keysAndValues[0])
			require.Equal(t, "stage", keysAndValues[1])
			require.Equal(t, "duration", keysAndValues[2])
			_, err := time.ParseDuration(keysAndValues[3].(string))
			require.NoError(t, err)
			fired.Store(true)
		}).MinTimes(1)
		ctx, cancel := context.WithCancel(context.Background())
		go trackLongRunningTransformation(ctx, "stage", time.Millisecond, mockLogger)
		for !fired.Load() {
			time.Sleep(time.Millisecond)
		}
		cancel()
	})
}

func TestTransformerEvent_GetVersionsOnly(t *testing.T) {
	testCases := []struct {
		name     string
		event    *types.TransformerEvent
		expected *types.TransformerEvent
	}{
		{
			name: "remove connections",
			event: &types.TransformerEvent{
				Metadata: types.Metadata{},
				Message:  map[string]interface{}{},
				Connection: backendconfig.Connection{
					SourceID:      "source-id",
					DestinationID: "destination-id",
				},
				Destination: backendconfig.DestinationT{
					Transformations: make([]backendconfig.TransformationT, 0),
				},
			},
			expected: &types.TransformerEvent{
				Metadata:   types.Metadata{},
				Message:    map[string]interface{}{},
				Connection: backendconfig.Connection{},
				Destination: backendconfig.DestinationT{
					Transformations: make([]backendconfig.TransformationT, 0),
				},
			},
		},
		{
			name: "remove everything except transformations in destination",
			event: &types.TransformerEvent{
				Metadata: types.Metadata{},
				Message:  map[string]interface{}{},
				Connection: backendconfig.Connection{
					SourceID:      "source-id",
					DestinationID: "destination-id",
				},
				Destination: backendconfig.DestinationT{
					ID:              "destination-id",
					Transformations: make([]backendconfig.TransformationT, 0),
					Name:            "destination-name",
					Config: map[string]interface{}{
						"key": "value",
						"key2": map[string]interface{}{
							"key": "value",
						},
						"key3": []interface{}{"value"},
					},
					DestinationDefinition: backendconfig.DestinationDefinitionT{
						Name:          "destination-definition-name",
						Config:        map[string]interface{}{},
						ResponseRules: map[string]interface{}{},
					},
				},
			},
			expected: &types.TransformerEvent{
				Metadata:   types.Metadata{},
				Message:    map[string]interface{}{},
				Connection: backendconfig.Connection{},
				Destination: backendconfig.DestinationT{
					Transformations: make([]backendconfig.TransformationT, 0),
				},
			},
		},
		{
			name: "remove everything except transformations in destination with multiple transformer versions",
			event: &types.TransformerEvent{
				Metadata: types.Metadata{},
				Message:  map[string]interface{}{},
				Connection: backendconfig.Connection{
					SourceID:      "source-id",
					DestinationID: "destination-id",
				},
				Destination: backendconfig.DestinationT{
					ID: "destination-id",
					Transformations: []backendconfig.TransformationT{
						{
							ID:        "transformation-id",
							VersionID: "version-id",
							Config:    map[string]interface{}{},
						},
						{
							ID:        "transformation-id-2",
							VersionID: "version-id-2",
							Config:    map[string]interface{}{},
						},
					},
					Name: "destination-name",
					Config: map[string]interface{}{
						"key": "value",
						"key2": map[string]interface{}{
							"key": "value",
						},
						"key3": []interface{}{"value"},
					},
					DestinationDefinition: backendconfig.DestinationDefinitionT{
						Name:          "destination-definition-name",
						Config:        map[string]interface{}{},
						ResponseRules: map[string]interface{}{},
					},
				},
			},
			expected: &types.TransformerEvent{
				Metadata:   types.Metadata{},
				Message:    map[string]interface{}{},
				Connection: backendconfig.Connection{},
				Destination: backendconfig.DestinationT{
					Transformations: []backendconfig.TransformationT{
						{
							VersionID: "version-id",
						},
						{
							VersionID: "version-id-2",
						},
					},
				},
			},
		},
	}
	for _, tc := range testCases {
		t.Run(tc.name, func(t *testing.T) {
			assert.Equal(t, tc.expected, tc.event.GetVersionsOnly())
		})
	}
}<|MERGE_RESOLUTION|>--- conflicted
+++ resolved
@@ -253,14 +253,14 @@
 						}
 					}
 
-					labels := transformerMetricLabels{
+					labels := types.TransformerMetricLabels{
 						Endpoint:         getEndpointFromURL(srv.URL),
 						Stage:            "test-stage",
-						SourceID:         metadata.SourceID,
-						SourceType:       metadata.SourceType,
+						SourceID:         Metadata.SourceID,
+						SourceType:       Metadata.SourceType,
 						DestinationType:  destinationConfig.DestinationDefinition.Name,
 						DestinationID:    destinationConfig.ID,
-						WorkspaceID:      metadata.WorkspaceID,
+						WorkspaceID:      Metadata.WorkspaceID,
 						TransformationID: destinationConfig.Transformations[0].ID,
 					}
 					rsp := tr.transform(context.TODO(), events, srv.URL, batchSize, labels)
@@ -273,16 +273,12 @@
 							require.Equal(t, stats.Tags{
 								"endpoint":         getEndpointFromURL(srv.URL),
 								"stage":            "test-stage",
-<<<<<<< HEAD
 								"sourceId":         Metadata.SourceID,
-=======
-								"sourceId":         metadata.SourceID,
-								"sourceType":       metadata.SourceType,
->>>>>>> a8b3a007
+								"sourceType":       Metadata.SourceType,
 								"destinationType":  destinationConfig.DestinationDefinition.Name,
 								"destinationId":    destinationConfig.ID,
 								"transformationId": destinationConfig.Transformations[0].ID,
-								"workspaceId":      metadata.WorkspaceID,
+								"workspaceId":      Metadata.WorkspaceID,
 								"language":         "",
 
 								// Legacy tags: to be removed
@@ -405,7 +401,7 @@
 
 						if tc.expectPanic {
 							require.Panics(t, func() {
-								_ = tr.request(context.TODO(), srv.URL, transformerMetricLabels{
+								_ = tr.request(context.TODO(), srv.URL, types.TransformerMetricLabels{
 									Endpoint: getEndpointFromURL(srv.URL),
 									Stage:    tc.stage,
 								}, events)
@@ -417,7 +413,7 @@
 						_, err := url.Parse(srv.URL)
 						require.NoError(t, err)
 
-						rsp := tr.request(context.TODO(), srv.URL, transformerMetricLabels{
+						rsp := tr.request(context.TODO(), srv.URL, types.TransformerMetricLabels{
 							Endpoint: getEndpointFromURL(srv.URL),
 							Stage:    tc.stage,
 						}, events)
@@ -473,16 +469,11 @@
 				tr.config.failOnUserTransformTimeout = config.SingleValueLoader(false)
 				tr.cpDownGauge = tr.stat.NewStat("control_plane_down", stats.GaugeType)
 
-<<<<<<< HEAD
-				rsp := tr.request(context.TODO(), srv.URL, "test-stage", events)
-				require.Equal(t, rsp, []types.TransformerResponse{
-=======
-				rsp := tr.request(context.TODO(), srv.URL, transformerMetricLabels{
+				rsp := tr.request(context.TODO(), srv.URL, types.TransformerMetricLabels{
 					Endpoint: getEndpointFromURL(srv.URL),
 					Stage:    "test-stage",
 				}, events)
-				require.Equal(t, rsp, []TransformerResponse{
->>>>>>> a8b3a007
+				require.Equal(t, rsp, []types.TransformerResponse{
 					{
 						Metadata: types.Metadata{
 							MessageID: msgID,
@@ -615,7 +606,7 @@
 
 						if tc.expectPanic {
 							require.Panics(t, func() {
-								_ = tr.request(context.TODO(), srv.URL, transformerMetricLabels{
+								_ = tr.request(context.TODO(), srv.URL, types.TransformerMetricLabels{
 									Endpoint: getEndpointFromURL(srv.URL),
 									Stage:    "test-stage",
 								}, events)
@@ -624,7 +615,7 @@
 							return
 						}
 
-						rsp := tr.request(context.TODO(), srv.URL, transformerMetricLabels{
+						rsp := tr.request(context.TODO(), srv.URL, types.TransformerMetricLabels{
 							Endpoint: getEndpointFromURL(srv.URL),
 							Stage:    "test-stage",
 						}, events)
@@ -722,7 +713,7 @@
 
 						if tc.expectPanic {
 							require.Panics(t, func() {
-								_ = tr.request(context.TODO(), srv.URL, transformerMetricLabels{
+								_ = tr.request(context.TODO(), srv.URL, types.TransformerMetricLabels{
 									Endpoint: getEndpointFromURL(srv.URL),
 									Stage:    "test-stage",
 								}, events)
@@ -730,7 +721,7 @@
 							return
 						}
 
-						rsp := tr.request(context.TODO(), srv.URL, transformerMetricLabels{
+						rsp := tr.request(context.TODO(), srv.URL, types.TransformerMetricLabels{
 							Endpoint: getEndpointFromURL(srv.URL),
 							Stage:    "test-stage",
 						}, events)
