--- conflicted
+++ resolved
@@ -15,12 +15,8 @@
   rpc TriggerWHUploads (WHUploadsRequest) returns (TriggerWhUploadsResponse);
   rpc Validate (WHValidationRequest) returns (WHValidationResponse);
   rpc RetryWHUploads (RetryWHUploadsRequest) returns (RetryWHUploadsResponse);
-<<<<<<< HEAD
   rpc ValidateObjectStorageDestination (ValidateObjectStorageRequest) returns (ValidateObjectStorageResponse);
-
-=======
   rpc CountWHUploadsToRetry (RetryWHUploadsRequest) returns (RetryWHUploadsResponse);
->>>>>>> be670e12
 }
 
 message Pagination {
@@ -108,8 +104,8 @@
 
 message RetryWHUploadsResponse {
   string message = 1;
-<<<<<<< HEAD
-  int32 status_code = 2;
+  int64 count = 2;
+  int32 status_code = 3;
 }
 
 message ValidateObjectStorageRequest {
@@ -120,8 +116,4 @@
 message ValidateObjectStorageResponse{
   bool isValid=2;
   string error=3;
-=======
-  int64 count = 2;
-  int32 status_code = 3;
->>>>>>> be670e12
 }