module github.com/rudderlabs/rudder-server

go 1.20

replace (
	// FIXME: this is a hacky way to address vulnerabilities in indirect dependencies
	// 	We should frequently review this section to remove or update the replace directives
	github.com/aws/aws-sdk-go => github.com/aws/aws-sdk-go v1.44.123 // xitongsys/parquet-go-source uses a vulnerable version
	github.com/dhui/dktest => github.com/dhui/dktest v0.3.13 // many dependencies require this for testing
	github.com/prometheus/client_golang => github.com/prometheus/client_golang v1.13.0 // many dependencies a vulnerable version of this package
	golang.org/x/crypto => golang.org/x/crypto v0.0.0-20221010152910-d6f0a8c073c2 // many dependencies a vulnerable version of this package
	golang.org/x/net => golang.org/x/net v0.0.0-20221004154528-8021a29435af // many dependencies a vulnerable version of this package
	golang.org/x/text => golang.org/x/text v0.3.8 // many dependencies a vulnerable version of this package
	gopkg.in/yaml.v2 => gopkg.in/yaml.v2 v2.4.0 // github.com/spf13/viper uses a vulnerable version
	gopkg.in/yaml.v3 => gopkg.in/yaml.v3 v3.0.1 // github.com/spf13/viper uses a vulnerable version
)

require (
	cloud.google.com/go/bigquery v1.46.0
	cloud.google.com/go/pubsub v1.28.0
	cloud.google.com/go/storage v1.29.0
	github.com/Azure/azure-storage-blob-go v0.15.0
	github.com/ClickHouse/clickhouse-go v1.5.4
	github.com/alexeyco/simpletable v1.0.0
	github.com/allisson/go-pglock/v2 v2.0.1
	github.com/araddon/dateparse v0.0.0-20210429162001-6b43995a97de
	github.com/aws/aws-sdk-go v1.44.204
	github.com/bugsnag/bugsnag-go/v2 v2.2.0
	github.com/cenkalti/backoff v2.2.1+incompatible
	github.com/cenkalti/backoff/v4 v4.2.0
	github.com/confluentinc/confluent-kafka-go/v2 v2.0.2
	github.com/denisenkom/go-mssqldb v0.12.3
	github.com/dgraph-io/badger/v2 v2.2007.4
	github.com/dgraph-io/badger/v3 v3.2103.5
	github.com/docker/docker v20.10.21+incompatible
	github.com/go-redis/redis v6.15.9+incompatible
	github.com/go-redis/redis/v8 v8.11.5
	github.com/gofrs/uuid v4.4.0+incompatible
	github.com/golang-migrate/migrate/v4 v4.15.2
	github.com/golang/mock v1.6.0
	github.com/gomodule/redigo v1.8.5
	github.com/google/uuid v1.3.0
	github.com/gorilla/handlers v1.5.1
	github.com/gorilla/mux v1.8.0
	github.com/hashicorp/go-retryablehttp v0.7.2
	github.com/hashicorp/yamux v0.1.1
	github.com/iancoleman/strcase v0.2.0
	github.com/jeremywohl/flatten v1.0.1
	github.com/joho/godotenv v1.5.1
	github.com/json-iterator/go v1.1.12
	github.com/lib/pq v1.10.7
	github.com/linkedin/goavro/v2 v2.12.0
	github.com/minio/minio-go v6.0.14+incompatible
	github.com/minio/minio-go/v6 v6.0.57
	github.com/minio/minio-go/v7 v7.0.49
	github.com/mitchellh/mapstructure v1.5.0
	github.com/mkmik/multierror v0.3.0
	github.com/onsi/ginkgo/v2 v2.9.0
	github.com/onsi/gomega v1.27.1
	github.com/ory/dockertest/v3 v3.9.1
	github.com/phayes/freeport v0.0.0-20220201140144-74d24b5ae9f5
	github.com/prometheus/client_model v0.3.0
	github.com/prometheus/common v0.42.0
	github.com/rs/cors v1.8.3
	github.com/rudderlabs/analytics-go v3.3.3+incompatible
	github.com/rudderlabs/rudder-go-kit v0.11.0
	github.com/rudderlabs/sql-tunnels v0.1.2
	github.com/samber/lo v1.37.0
	github.com/segmentio/kafka-go v0.4.38
	github.com/shirou/gopsutil/v3 v3.23.1
	github.com/snowflakedb/gosnowflake v1.6.17
	github.com/sony/gobreaker v0.5.0
	github.com/spaolacci/murmur3 v1.1.0
	github.com/spf13/viper v1.15.0
	github.com/stretchr/testify v1.8.2
	github.com/thoas/go-funk v0.9.3
	github.com/throttled/throttled/v2 v2.9.1
	github.com/tidwall/gjson v1.14.4
	github.com/tidwall/sjson v1.2.5
	github.com/urfave/cli/v2 v2.25.1
	github.com/viney-shih/go-lock v1.1.2
	github.com/xitongsys/parquet-go v1.6.2
	github.com/xitongsys/parquet-go-source v0.0.0-20200817004010-026bad9b25d0
	go.etcd.io/etcd/api/v3 v3.5.7
	go.etcd.io/etcd/client/v3 v3.5.7
	go.uber.org/automaxprocs v1.5.1
	go.uber.org/goleak v1.2.1
	golang.org/x/crypto v0.6.0
	golang.org/x/exp v0.0.0-20230310171629-522b1b587ee0
	golang.org/x/net v0.7.0
	golang.org/x/oauth2 v0.5.0
	golang.org/x/sync v0.1.0
	google.golang.org/api v0.110.0
	google.golang.org/genproto v0.0.0-20230209215440-0dfe4f8abfcc
	google.golang.org/grpc v1.53.0
	google.golang.org/protobuf v1.30.0
)

require (
<<<<<<< HEAD
	github.com/apache/arrow/go/v11 v11.0.0-20221220213742-09453f9258f3 // indirect
	github.com/databricks/databricks-sql-go v1.1.0 // indirect
	github.com/dnephin/pflag v1.0.7 // indirect
	github.com/fatih/color v1.13.0 // indirect
	github.com/mattn/go-colorable v0.1.12 // indirect
	github.com/mattn/go-isatty v0.0.16 // indirect
	github.com/rs/zerolog v1.28.0 // indirect
	gotest.tools/gotestsum v1.8.2 // indirect
)

require (
	cloud.google.com/go v0.110.0 // indirect
=======
	cloud.google.com/go v0.107.0 // indirect
>>>>>>> 6c308c45
	cloud.google.com/go/compute v1.18.0 // indirect
	cloud.google.com/go/compute/metadata v0.2.3 // indirect
	cloud.google.com/go/iam v0.8.0 // indirect
	github.com/99designs/go-keychain v0.0.0-20191008050251-8e49817e8af4 // indirect
	github.com/99designs/keyring v1.2.1 // indirect
	github.com/Azure/azure-pipeline-go v0.2.3 // indirect
	github.com/Azure/go-ansiterm v0.0.0-20210617225240-d185dfc1b5a1 // indirect
	github.com/Microsoft/go-winio v0.5.2 // indirect
	github.com/Nvveen/Gotty v0.0.0-20120604004816-cd527374f1e5 // indirect
	github.com/actgardner/gogen-avro/v10 v10.2.1 // indirect
	github.com/andybalholm/brotli v1.0.5 // indirect
	github.com/apache/arrow/go/arrow v0.0.0-20211112161151-bc219186db40 // indirect
	github.com/apache/arrow/go/v10 v10.0.1 // indirect
	github.com/apache/thrift v0.16.0 // indirect
	github.com/aws/aws-sdk-go-v2 v1.16.16 // indirect
	github.com/aws/aws-sdk-go-v2/aws/protocol/eventstream v1.4.8 // indirect
	github.com/aws/aws-sdk-go-v2/credentials v1.12.20 // indirect
	github.com/aws/aws-sdk-go-v2/feature/s3/manager v1.11.33 // indirect
	github.com/aws/aws-sdk-go-v2/internal/configsources v1.1.23 // indirect
	github.com/aws/aws-sdk-go-v2/internal/endpoints/v2 v2.4.17 // indirect
	github.com/aws/aws-sdk-go-v2/internal/v4a v1.0.14 // indirect
	github.com/aws/aws-sdk-go-v2/service/internal/accept-encoding v1.9.9 // indirect
	github.com/aws/aws-sdk-go-v2/service/internal/checksum v1.1.18 // indirect
	github.com/aws/aws-sdk-go-v2/service/internal/presigned-url v1.9.17 // indirect
	github.com/aws/aws-sdk-go-v2/service/internal/s3shared v1.13.17 // indirect
	github.com/aws/aws-sdk-go-v2/service/s3 v1.27.11 // indirect
	github.com/aws/smithy-go v1.13.3 // indirect
	github.com/beorn7/perks v1.0.1 // indirect
	github.com/bugsnag/panicwrap v1.3.4 // indirect
	github.com/cespare/xxhash v1.1.0 // indirect
	github.com/cespare/xxhash/v2 v2.2.0 // indirect
	github.com/cloudflare/golz4 v0.0.0-20150217214814-ef862a3cdc58 // indirect
	github.com/containerd/continuity v0.3.0 // indirect
	github.com/coreos/go-semver v0.3.0 // indirect
	github.com/coreos/go-systemd/v22 v22.3.2 // indirect
	github.com/cpuguy83/go-md2man/v2 v2.0.2 // indirect
	github.com/danieljoos/wincred v1.1.2 // indirect
	github.com/davecgh/go-spew v1.1.1 // indirect
	github.com/dgraph-io/ristretto v0.1.1 // indirect
	github.com/dgryski/go-farm v0.0.0-20190423205320-6a90982ecee2 // indirect
	github.com/dgryski/go-rendezvous v0.0.0-20200823014737-9f7001d12a5f // indirect
	github.com/docker/cli v20.10.14+incompatible // indirect
	github.com/docker/go-connections v0.4.0 // indirect
	github.com/docker/go-units v0.5.0 // indirect
	github.com/dustin/go-humanize v1.0.1 // indirect
	github.com/dvsekhvalnov/jose2go v1.5.0 // indirect
	github.com/felixge/httpsnoop v1.0.1 // indirect
	github.com/form3tech-oss/jwt-go v3.2.5+incompatible // indirect
	github.com/fsnotify/fsnotify v1.6.0 // indirect
	github.com/gabriel-vasile/mimetype v1.4.1 // indirect
	github.com/go-ini/ini v1.67.0 // indirect
	github.com/go-logr/logr v1.2.3 // indirect
	github.com/go-logr/stdr v1.2.2 // indirect
	github.com/go-ole/go-ole v1.2.6 // indirect
	github.com/go-task/slim-sprig v0.0.0-20210107165309-348f09dbbbc0 // indirect
	github.com/goccy/go-json v0.9.11 // indirect
	github.com/godbus/dbus v0.0.0-20190726142602-4481cbc300e2 // indirect
	github.com/gogo/protobuf v1.3.2 // indirect
	github.com/golang-sql/civil v0.0.0-20190719163853-cb61b32ac6fe // indirect
	github.com/golang-sql/sqlexp v0.1.0 // indirect
	github.com/golang/glog v1.0.0 // indirect
	github.com/golang/groupcache v0.0.0-20210331224755-41bb18bfe9da // indirect
	github.com/golang/protobuf v1.5.2 // indirect
	github.com/golang/snappy v0.0.4 // indirect
	github.com/google/flatbuffers v2.0.8+incompatible // indirect
	github.com/google/go-cmp v0.5.9 // indirect
	github.com/google/pprof v0.0.0-20211008130755-947d60d73cc0 // indirect
	github.com/google/shlex v0.0.0-20191202100458-e7afc7fbc510 // indirect
	github.com/googleapis/enterprise-certificate-proxy v0.2.3 // indirect
	github.com/googleapis/gax-go/v2 v2.7.0 // indirect
	github.com/grpc-ecosystem/grpc-gateway/v2 v2.7.0 // indirect
	github.com/gsterjov/go-libsecret v0.0.0-20161001094733-a6f4afe4910c // indirect
	github.com/hashicorp/errwrap v1.0.0 // indirect
	github.com/hashicorp/go-cleanhttp v0.5.2 // indirect
	github.com/hashicorp/go-multierror v1.1.1 // indirect
	github.com/hashicorp/golang-lru v0.5.4 // indirect
	github.com/hashicorp/hcl v1.0.0 // indirect
	github.com/heetch/avro v0.3.1 // indirect
	github.com/imdario/mergo v0.3.12 // indirect
	github.com/jmespath/go-jmespath v0.4.0 // indirect
	github.com/kardianos/osext v0.0.0-20190222173326-2bc1f35cddc0 // indirect
	github.com/klauspost/asmfmt v1.3.2 // indirect
	github.com/klauspost/compress v1.15.15 // indirect
	github.com/klauspost/cpuid/v2 v2.2.3 // indirect
	github.com/lufia/plan9stats v0.0.0-20230110061619-bbe2e5e100de // indirect
	github.com/magiconair/properties v1.8.7 // indirect
	github.com/mattn/go-ieproxy v0.0.1 // indirect
	github.com/mattn/go-runewidth v0.0.12 // indirect
	github.com/matttproud/golang_protobuf_extensions v1.0.4 // indirect
	github.com/minio/asm2plan9s v0.0.0-20200509001527-cdd76441f9d8 // indirect
	github.com/minio/c2goasm v0.0.0-20190812172519-36a3d3bbc4f3 // indirect
	github.com/minio/md5-simd v1.1.2 // indirect
	github.com/minio/sha256-simd v1.0.0 // indirect
	github.com/mitchellh/go-homedir v1.1.0 // indirect
	github.com/moby/term v0.0.0-20220808134915-39b0c02b01ae // indirect
	github.com/modern-go/concurrent v0.0.0-20180306012644-bacd9c7ef1dd // indirect
	github.com/modern-go/reflect2 v1.0.2 // indirect
	github.com/mtibben/percent v0.2.1 // indirect
	github.com/opencontainers/go-digest v1.0.0 // indirect
	github.com/opencontainers/image-spec v1.1.0-rc2 // indirect
	github.com/opencontainers/runc v1.1.4 // indirect
	github.com/pelletier/go-toml/v2 v2.0.6 // indirect
	github.com/pierrec/lz4/v4 v4.1.17 // indirect
	github.com/pkg/browser v0.0.0-20210911075715-681adbf594b8 // indirect
	github.com/pkg/errors v0.9.1 // indirect
	github.com/pmezard/go-difflib v1.0.0 // indirect
	github.com/power-devops/perfstat v0.0.0-20210106213030-5aafc221ea8c // indirect
	github.com/prometheus/client_golang v1.14.0 // indirect
	github.com/prometheus/procfs v0.8.0 // indirect
	github.com/rivo/uniseg v0.1.0 // indirect
	github.com/rs/xid v1.4.0 // indirect
	github.com/russross/blackfriday/v2 v2.1.0 // indirect
	github.com/segmentio/backo-go v1.0.1 // indirect
	github.com/sirupsen/logrus v1.9.0 // indirect
	github.com/spf13/afero v1.9.3 // indirect
	github.com/spf13/cast v1.5.0 // indirect
	github.com/spf13/jwalterweatherman v1.1.0 // indirect
	github.com/spf13/pflag v1.0.5 // indirect
	github.com/subosito/gotenv v1.4.2 // indirect
	github.com/tidwall/match v1.1.1 // indirect
	github.com/tidwall/pretty v1.2.0 // indirect
	github.com/tklauser/go-sysconf v0.3.11 // indirect
	github.com/tklauser/numcpus v0.6.0 // indirect
	github.com/xdg/scram v1.0.5 // indirect
	github.com/xdg/stringprep v1.0.3 // indirect
	github.com/xeipuuv/gojsonpointer v0.0.0-20180127040702-4e3ac2762d5f // indirect
	github.com/xeipuuv/gojsonreference v0.0.0-20180127040603-bd5ef7bd5415 // indirect
	github.com/xeipuuv/gojsonschema v1.2.0 // indirect
	github.com/xrash/smetrics v0.0.0-20201216005158-039620a65673 // indirect
	github.com/xtgo/uuid v0.0.0-20140804021211-a0b114877d4c // indirect
	github.com/yusufpapurcu/wmi v1.2.2 // indirect
	github.com/zeebo/xxh3 v1.0.2 // indirect
	go.etcd.io/etcd/client/pkg/v3 v3.5.7 // indirect
	go.opencensus.io v0.24.0 // indirect
	go.opentelemetry.io/otel v1.14.0 // indirect
	go.opentelemetry.io/otel/exporters/otlp/internal/retry v1.14.0 // indirect
	go.opentelemetry.io/otel/exporters/otlp/otlpmetric v0.37.0 // indirect
	go.opentelemetry.io/otel/exporters/otlp/otlpmetric/otlpmetricgrpc v0.37.0 // indirect
	go.opentelemetry.io/otel/exporters/otlp/otlptrace v1.14.0 // indirect
	go.opentelemetry.io/otel/exporters/otlp/otlptrace/otlptracegrpc v1.14.0 // indirect
	go.opentelemetry.io/otel/metric v0.37.0 // indirect
	go.opentelemetry.io/otel/sdk v1.14.0 // indirect
	go.opentelemetry.io/otel/sdk/metric v0.37.0 // indirect
	go.opentelemetry.io/otel/trace v1.14.0 // indirect
	go.opentelemetry.io/proto/otlp v0.19.0 // indirect
	go.uber.org/atomic v1.10.0 // indirect
	go.uber.org/multierr v1.8.0 // indirect
	go.uber.org/zap v1.24.0 // indirect
	golang.org/x/mod v0.8.0 // indirect
	golang.org/x/sys v0.6.0 // indirect
	golang.org/x/term v0.4.0 // indirect
	golang.org/x/text v0.7.0 // indirect
	golang.org/x/tools v0.6.0 // indirect
	golang.org/x/xerrors v0.0.0-20220907171357-04be3eba64a2 // indirect
	google.golang.org/appengine v1.6.7 // indirect
	gopkg.in/alexcesaro/statsd.v2 v2.0.0 // indirect
	gopkg.in/ini.v1 v1.67.0 // indirect
	gopkg.in/natefinch/lumberjack.v2 v2.2.1 // indirect
	gopkg.in/yaml.v2 v2.4.0 // indirect
	gopkg.in/yaml.v3 v3.0.1 // indirect
)<|MERGE_RESOLUTION|>--- conflicted
+++ resolved
@@ -97,7 +97,6 @@
 )
 
 require (
-<<<<<<< HEAD
 	github.com/apache/arrow/go/v11 v11.0.0-20221220213742-09453f9258f3 // indirect
 	github.com/databricks/databricks-sql-go v1.1.0 // indirect
 	github.com/dnephin/pflag v1.0.7 // indirect
@@ -109,10 +108,7 @@
 )
 
 require (
-	cloud.google.com/go v0.110.0 // indirect
-=======
 	cloud.google.com/go v0.107.0 // indirect
->>>>>>> 6c308c45
 	cloud.google.com/go/compute v1.18.0 // indirect
 	cloud.google.com/go/compute/metadata v0.2.3 // indirect
 	cloud.google.com/go/iam v0.8.0 // indirect
