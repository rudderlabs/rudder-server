--- conflicted
+++ resolved
@@ -107,11 +107,7 @@
 	go.uber.org/goleak v1.3.0
 	go.uber.org/mock v0.5.0
 	golang.org/x/exp v0.0.0-20240909161429-701f63a606c0
-<<<<<<< HEAD
-	golang.org/x/oauth2 v0.25.0
-=======
 	golang.org/x/oauth2 v0.26.0
->>>>>>> 1ab22b00
 	golang.org/x/sync v0.11.0
 	google.golang.org/api v0.215.0
 	google.golang.org/genproto/googleapis/rpc v0.0.0-20250102185135-69823020774d
@@ -348,15 +344,9 @@
 	golang.org/x/mod v0.22.0 // indirect
 	golang.org/x/net v0.34.0 // indirect
 	golang.org/x/sys v0.29.0 // indirect
-<<<<<<< HEAD
 	golang.org/x/term v0.28.0 // indirect
 	golang.org/x/text v0.22.0 // indirect
-	golang.org/x/time v0.9.0
-=======
-	golang.org/x/term v0.27.0 // indirect
-	golang.org/x/text v0.21.0 // indirect
 	golang.org/x/time v0.10.0
->>>>>>> 1ab22b00
 	golang.org/x/tools v0.28.0 // indirect
 	golang.org/x/xerrors v0.0.0-20240903120638-7835f813f4da // indirect
 	google.golang.org/genproto v0.0.0-20241118233622-e639e219e697 // indirect
