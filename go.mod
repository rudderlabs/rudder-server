module github.com/rudderlabs/rudder-server

go 1.20

// Addressing snyk vulnerabilities in indirect dependencies
// When upgrading a dependency, please make sure that
// the same version is used both here and in the require section
replace (
	github.com/containerd/containerd => github.com/containerd/containerd v1.6.20
	github.com/docker/docker => github.com/docker/docker v23.0.4+incompatible
	github.com/gin-gonic/gin => github.com/gin-gonic/gin v1.7.7
	github.com/opencontainers/runc => github.com/opencontainers/runc v1.1.5
	github.com/prometheus/client_golang => github.com/prometheus/client_golang v1.15.0
	github.com/satori/go.uuid => github.com/satori/go.uuid v1.1.0
	github.com/spf13/viper => github.com/spf13/viper v1.15.0
	go.mongodb.org/mongo-driver => go.mongodb.org/mongo-driver v1.11.4
	golang.org/x/crypto => golang.org/x/crypto v0.8.0
	golang.org/x/image => golang.org/x/image v0.5.0
	golang.org/x/net => golang.org/x/net v0.9.0
	golang.org/x/text => golang.org/x/text v0.9.0
	gopkg.in/yaml.v2 => gopkg.in/yaml.v2 v2.4.0
	gopkg.in/yaml.v3 => gopkg.in/yaml.v3 v3.0.1
	k8s.io/kubernetes => k8s.io/kubernetes v1.22.2

)

require (
	cloud.google.com/go/bigquery v1.51.2
	cloud.google.com/go/pubsub v1.31.0
	cloud.google.com/go/storage v1.30.1
	github.com/Azure/azure-storage-blob-go v0.15.0
	github.com/ClickHouse/clickhouse-go v1.5.4
	github.com/alexeyco/simpletable v1.0.0
	github.com/allisson/go-pglock/v2 v2.0.1
	github.com/apache/pulsar-client-go v0.10.0
	github.com/araddon/dateparse v0.0.0-20210429162001-6b43995a97de
	github.com/aws/aws-sdk-go v1.44.275
	github.com/bugsnag/bugsnag-go/v2 v2.2.0
	github.com/cenkalti/backoff v2.2.1+incompatible
	github.com/cenkalti/backoff/v4 v4.2.1
	github.com/confluentinc/confluent-kafka-go/v2 v2.1.1
	github.com/denisenkom/go-mssqldb v0.12.3
	github.com/dgraph-io/badger/v4 v4.1.0
	github.com/docker/docker v23.0.4+incompatible
	github.com/go-chi/chi/v5 v5.0.8
	github.com/go-redis/redis v6.15.9+incompatible
	github.com/go-redis/redis/v8 v8.11.5
	github.com/gofrs/uuid v4.4.0+incompatible
	github.com/golang-migrate/migrate/v4 v4.16.1
	github.com/golang/mock v1.6.0
	github.com/gomodule/redigo v1.8.9
	github.com/google/uuid v1.3.0
	github.com/hashicorp/go-retryablehttp v0.7.4
	github.com/hashicorp/golang-lru/v2 v2.0.2
	github.com/hashicorp/yamux v0.1.1
	github.com/iancoleman/strcase v0.2.0
	github.com/jeremywohl/flatten v1.0.1
	github.com/joho/godotenv v1.5.1
	github.com/json-iterator/go v1.1.12
	github.com/lib/pq v1.10.9
	github.com/linkedin/goavro/v2 v2.12.0
	github.com/minio/minio-go v6.0.14+incompatible
	github.com/minio/minio-go/v6 v6.0.57
	github.com/minio/minio-go/v7 v7.0.56
	github.com/mitchellh/mapstructure v1.5.0
	github.com/mkmik/multierror v0.3.0
	github.com/onsi/ginkgo/v2 v2.9.7
	github.com/onsi/gomega v1.27.8
	github.com/ory/dockertest/v3 v3.10.0
	github.com/phayes/freeport v0.0.0-20220201140144-74d24b5ae9f5
	github.com/prometheus/client_model v0.4.0
	github.com/rs/cors v1.9.0
	github.com/rudderlabs/analytics-go v3.3.3+incompatible
	github.com/rudderlabs/rudder-go-kit v0.14.3
	github.com/rudderlabs/sql-tunnels v0.1.3
	github.com/samber/lo v1.38.1
	github.com/segmentio/kafka-go v0.4.40
	github.com/snowflakedb/gosnowflake v1.6.21
	github.com/sony/gobreaker v0.5.0
	github.com/spaolacci/murmur3 v1.1.0
	github.com/spf13/viper v1.15.0
	github.com/stretchr/testify v1.8.4
	github.com/tidwall/gjson v1.14.4
	github.com/tidwall/sjson v1.2.5
	github.com/urfave/cli/v2 v2.25.5
	github.com/viney-shih/go-lock v1.1.2
	github.com/xitongsys/parquet-go v1.6.2
	github.com/xitongsys/parquet-go-source v0.0.0-20230312005205-fbbcdea5f512
	go.etcd.io/etcd/api/v3 v3.5.9
	go.etcd.io/etcd/client/v3 v3.5.9
	go.uber.org/automaxprocs v1.5.2
	go.uber.org/goleak v1.2.1
	golang.org/x/crypto v0.9.0
	golang.org/x/exp v0.0.0-20230418202329-0354be287a23
	golang.org/x/oauth2 v0.8.0
	golang.org/x/sync v0.2.0
	google.golang.org/api v0.125.0
	google.golang.org/genproto/googleapis/rpc v0.0.0-20230530153820-e85fd2cbaebc
	google.golang.org/grpc v1.55.0
	google.golang.org/protobuf v1.30.0
)

require (
<<<<<<< HEAD
	github.com/JohnCGriffin/overflow v0.0.0-20211019200055-46fa312c352c // indirect
	github.com/apache/arrow/go/v12 v12.0.0 // indirect
	github.com/gorilla/mux v1.8.0 // indirect
	github.com/xdg-go/pbkdf2 v1.0.0 // indirect
	github.com/xdg-go/scram v1.1.2 // indirect
	github.com/xdg-go/stringprep v1.0.4 // indirect
	google.golang.org/genproto v0.0.0-20230530153820-e85fd2cbaebc // indirect
	google.golang.org/genproto/googleapis/api v0.0.0-20230530153820-e85fd2cbaebc // indirect
)

require (
=======
>>>>>>> a6ac7bd0
	cloud.google.com/go v0.110.2 // indirect
	cloud.google.com/go/compute v1.19.3 // indirect
	cloud.google.com/go/compute/metadata v0.2.3 // indirect
	cloud.google.com/go/iam v1.0.1 // indirect
	github.com/99designs/go-keychain v0.0.0-20191008050251-8e49817e8af4 // indirect
	github.com/99designs/keyring v1.2.2 // indirect
	github.com/AthenZ/athenz v1.10.39 // indirect
	github.com/Azure/azure-pipeline-go v0.2.3 // indirect
	github.com/Azure/azure-sdk-for-go/sdk/azcore v1.4.0 // indirect
	github.com/Azure/azure-sdk-for-go/sdk/internal v1.1.2 // indirect
	github.com/Azure/azure-sdk-for-go/sdk/storage/azblob v1.0.0 // indirect
	github.com/Azure/go-ansiterm v0.0.0-20230124172434-306776ec8161 // indirect
	github.com/DataDog/zstd v1.5.0 // indirect
	github.com/JohnCGriffin/overflow v0.0.0-20211019200055-46fa312c352c // indirect
	github.com/Microsoft/go-winio v0.6.1 // indirect
	github.com/Nvveen/Gotty v0.0.0-20120604004816-cd527374f1e5 // indirect
	github.com/actgardner/gogen-avro/v10 v10.2.1 // indirect
	github.com/andybalholm/brotli v1.0.5 // indirect
	github.com/apache/arrow/go/arrow v0.0.0-20211112161151-bc219186db40 // indirect
	github.com/apache/arrow/go/v11 v11.0.0 // indirect
	github.com/apache/arrow/go/v12 v12.0.0 // indirect
	github.com/apache/thrift v0.17.0 // indirect
	github.com/ardielle/ardielle-go v1.5.2 // indirect
	github.com/aws/aws-sdk-go-v2 v1.17.7 // indirect
	github.com/aws/aws-sdk-go-v2/aws/protocol/eventstream v1.4.10 // indirect
	github.com/aws/aws-sdk-go-v2/credentials v1.13.18 // indirect
	github.com/aws/aws-sdk-go-v2/feature/s3/manager v1.11.59 // indirect
	github.com/aws/aws-sdk-go-v2/internal/configsources v1.1.31 // indirect
	github.com/aws/aws-sdk-go-v2/internal/endpoints/v2 v2.4.25 // indirect
	github.com/aws/aws-sdk-go-v2/internal/v4a v1.0.23 // indirect
	github.com/aws/aws-sdk-go-v2/service/internal/accept-encoding v1.9.11 // indirect
	github.com/aws/aws-sdk-go-v2/service/internal/checksum v1.1.26 // indirect
	github.com/aws/aws-sdk-go-v2/service/internal/presigned-url v1.9.25 // indirect
	github.com/aws/aws-sdk-go-v2/service/internal/s3shared v1.14.0 // indirect
	github.com/aws/aws-sdk-go-v2/service/s3 v1.31.0 // indirect
	github.com/aws/smithy-go v1.13.5 // indirect
	github.com/beorn7/perks v1.0.1 // indirect
	github.com/bits-and-blooms/bitset v1.4.0 // indirect
	github.com/bugsnag/panicwrap v1.3.4 // indirect
	github.com/cespare/xxhash/v2 v2.2.0 // indirect
	github.com/cloudflare/golz4 v0.0.0-20150217214814-ef862a3cdc58 // indirect
	github.com/containerd/continuity v0.3.0 // indirect
	github.com/coreos/go-semver v0.3.0 // indirect
	github.com/coreos/go-systemd/v22 v22.3.3-0.20220203105225-a9a7ef127534 // indirect
	github.com/cpuguy83/go-md2man/v2 v2.0.2 // indirect
	github.com/danieljoos/wincred v1.1.2 // indirect
	github.com/databricks/databricks-sql-go v1.3.0
	github.com/davecgh/go-spew v1.1.1 // indirect
	github.com/dgraph-io/ristretto v0.1.1 // indirect
	github.com/dgryski/go-rendezvous v0.0.0-20200823014737-9f7001d12a5f // indirect
	github.com/dnephin/pflag v1.0.7 // indirect
	github.com/docker/cli v20.10.17+incompatible // indirect
	github.com/docker/go-connections v0.4.0 // indirect
	github.com/docker/go-units v0.5.0 // indirect
	github.com/dustin/go-humanize v1.0.1 // indirect
	github.com/dvsekhvalnov/jose2go v1.5.0 // indirect
	github.com/fatih/color v1.13.0 // indirect
	github.com/form3tech-oss/jwt-go v3.2.5+incompatible // indirect
	github.com/fsnotify/fsnotify v1.6.0 // indirect
	github.com/gabriel-vasile/mimetype v1.4.2 // indirect
	github.com/go-ini/ini v1.67.0 // indirect
	github.com/go-logr/logr v1.2.4 // indirect
	github.com/go-logr/stdr v1.2.2 // indirect
	github.com/go-ole/go-ole v1.2.6 // indirect
	github.com/go-task/slim-sprig v0.0.0-20230315185526-52ccab3ef572 // indirect
	github.com/goccy/go-json v0.10.0 // indirect
	github.com/godbus/dbus v0.0.0-20190726142602-4481cbc300e2 // indirect
	github.com/gogo/protobuf v1.3.2 // indirect
	github.com/golang-jwt/jwt v3.2.1+incompatible // indirect
	github.com/golang-sql/civil v0.0.0-20190719163853-cb61b32ac6fe // indirect
	github.com/golang-sql/sqlexp v0.1.0 // indirect
	github.com/golang/glog v1.1.0 // indirect
	github.com/golang/groupcache v0.0.0-20210331224755-41bb18bfe9da // indirect
	github.com/golang/protobuf v1.5.3 // indirect
	github.com/golang/snappy v0.0.4 // indirect
	github.com/google/flatbuffers v23.1.21+incompatible // indirect
	github.com/google/go-cmp v0.5.9 // indirect
	github.com/google/pprof v0.0.0-20211008130755-947d60d73cc0 // indirect
	github.com/google/s2a-go v0.1.4 // indirect
	github.com/google/shlex v0.0.0-20191202100458-e7afc7fbc510 // indirect
	github.com/googleapis/enterprise-certificate-proxy v0.2.3 // indirect
	github.com/googleapis/gax-go/v2 v2.10.0 // indirect
	github.com/grpc-ecosystem/grpc-gateway/v2 v2.11.3 // indirect
	github.com/gsterjov/go-libsecret v0.0.0-20161001094733-a6f4afe4910c // indirect
	github.com/hashicorp/errwrap v1.1.0 // indirect
	github.com/hashicorp/go-cleanhttp v0.5.2 // indirect
	github.com/hashicorp/go-multierror v1.1.1 // indirect
	github.com/hashicorp/hcl v1.0.0 // indirect
	github.com/heetch/avro v0.4.4 // indirect
	github.com/imdario/mergo v0.3.12 // indirect
	github.com/jmespath/go-jmespath v0.4.0 // indirect
	github.com/kardianos/osext v0.0.0-20190222173326-2bc1f35cddc0 // indirect
	github.com/klauspost/asmfmt v1.3.2 // indirect
	github.com/klauspost/compress v1.16.5 // indirect
	github.com/klauspost/cpuid/v2 v2.2.4 // indirect
	github.com/lufia/plan9stats v0.0.0-20230110061619-bbe2e5e100de // indirect
	github.com/magiconair/properties v1.8.7 // indirect
	github.com/mattn/go-colorable v0.1.12 // indirect
	github.com/mattn/go-ieproxy v0.0.1 // indirect
	github.com/mattn/go-isatty v0.0.17 // indirect
	github.com/mattn/go-runewidth v0.0.12 // indirect
	github.com/matttproud/golang_protobuf_extensions v1.0.4 // indirect
	github.com/minio/asm2plan9s v0.0.0-20200509001527-cdd76441f9d8 // indirect
	github.com/minio/c2goasm v0.0.0-20190812172519-36a3d3bbc4f3 // indirect
	github.com/minio/md5-simd v1.1.2 // indirect
	github.com/minio/sha256-simd v1.0.1 // indirect
	github.com/mitchellh/go-homedir v1.1.0 // indirect
	github.com/moby/patternmatcher v0.5.0 // indirect
	github.com/moby/sys/sequential v0.5.0 // indirect
	github.com/moby/term v0.5.0 // indirect
	github.com/modern-go/concurrent v0.0.0-20180306012644-bacd9c7ef1dd // indirect
	github.com/modern-go/reflect2 v1.0.2 // indirect
	github.com/mtibben/percent v0.2.1 // indirect
	github.com/opencontainers/go-digest v1.0.0 // indirect
	github.com/opencontainers/image-spec v1.1.0-rc2.0.20221005185240-3a7f492d3f1b // indirect
	github.com/opencontainers/runc v1.1.5 // indirect
	github.com/pelletier/go-toml/v2 v2.0.6 // indirect
	github.com/pierrec/lz4 v2.0.5+incompatible // indirect
	github.com/pierrec/lz4/v4 v4.1.17 // indirect
	github.com/pkg/browser v0.0.0-20210911075715-681adbf594b8 // indirect
	github.com/pkg/errors v0.9.1 // indirect
	github.com/pmezard/go-difflib v1.0.0 // indirect
	github.com/power-devops/perfstat v0.0.0-20210106213030-5aafc221ea8c // indirect
	github.com/prometheus/client_golang v1.15.1 // indirect
	github.com/prometheus/common v0.43.0 // indirect
	github.com/prometheus/procfs v0.9.0 // indirect
	github.com/rivo/uniseg v0.1.0 // indirect
	github.com/rs/xid v1.5.0 // indirect
	github.com/rs/zerolog v1.28.0 // indirect
	github.com/rudderlabs/compose-test v0.1.1
	github.com/russross/blackfriday/v2 v2.1.0 // indirect
	github.com/segmentio/backo-go v1.0.1 // indirect
	github.com/shirou/gopsutil/v3 v3.23.4 // indirect
	github.com/sirupsen/logrus v1.9.2 // indirect
	github.com/spf13/afero v1.9.3 // indirect
	github.com/spf13/cast v1.5.0 // indirect
	github.com/spf13/jwalterweatherman v1.1.0 // indirect
	github.com/spf13/pflag v1.0.5 // indirect
	github.com/subosito/gotenv v1.4.2 // indirect
	github.com/throttled/throttled/v2 v2.11.0 // indirect
	github.com/tidwall/match v1.1.1 // indirect
	github.com/tidwall/pretty v1.2.0 // indirect
	github.com/tklauser/go-sysconf v0.3.11 // indirect
	github.com/tklauser/numcpus v0.6.0 // indirect
	github.com/xdg-go/pbkdf2 v1.0.0 // indirect
	github.com/xdg-go/scram v1.1.2 // indirect
	github.com/xdg-go/stringprep v1.0.4 // indirect
	github.com/xeipuuv/gojsonpointer v0.0.0-20180127040702-4e3ac2762d5f // indirect
	github.com/xeipuuv/gojsonreference v0.0.0-20180127040603-bd5ef7bd5415 // indirect
	github.com/xeipuuv/gojsonschema v1.2.0 // indirect
	github.com/xrash/smetrics v0.0.0-20201216005158-039620a65673 // indirect
	github.com/xtgo/uuid v0.0.0-20140804021211-a0b114877d4c // indirect
	github.com/yusufpapurcu/wmi v1.2.2 // indirect
	github.com/zeebo/xxh3 v1.0.2 // indirect
	go.etcd.io/etcd/client/pkg/v3 v3.5.9 // indirect
	go.opencensus.io v0.24.0 // indirect
	go.opentelemetry.io/otel v1.14.0 // indirect
	go.opentelemetry.io/otel/exporters/otlp/internal/retry v1.14.0 // indirect
	go.opentelemetry.io/otel/exporters/otlp/otlpmetric v0.37.0 // indirect
	go.opentelemetry.io/otel/exporters/otlp/otlpmetric/otlpmetricgrpc v0.37.0 // indirect
	go.opentelemetry.io/otel/exporters/otlp/otlptrace v1.14.0 // indirect
	go.opentelemetry.io/otel/exporters/otlp/otlptrace/otlptracegrpc v1.14.0 // indirect
	go.opentelemetry.io/otel/metric v0.37.0 // indirect
	go.opentelemetry.io/otel/sdk v1.14.0 // indirect
	go.opentelemetry.io/otel/sdk/metric v0.37.0 // indirect
	go.opentelemetry.io/otel/trace v1.14.0 // indirect
	go.opentelemetry.io/proto/otlp v0.19.0 // indirect
	go.uber.org/atomic v1.10.0 // indirect
	go.uber.org/multierr v1.9.0 // indirect
	go.uber.org/zap v1.24.0 // indirect
	golang.org/x/mod v0.10.0 // indirect
	golang.org/x/net v0.10.0 // indirect
	golang.org/x/sys v0.8.0 // indirect
	golang.org/x/term v0.7.0 // indirect
	golang.org/x/text v0.9.0 // indirect
	golang.org/x/tools v0.9.1 // indirect
	golang.org/x/xerrors v0.0.0-20220907171357-04be3eba64a2 // indirect
	google.golang.org/appengine v1.6.7 // indirect
	google.golang.org/genproto v0.0.0-20230530153820-e85fd2cbaebc // indirect
	google.golang.org/genproto/googleapis/api v0.0.0-20230530153820-e85fd2cbaebc // indirect
	gopkg.in/alexcesaro/statsd.v2 v2.0.0 // indirect
	gopkg.in/ini.v1 v1.67.0 // indirect
	gopkg.in/natefinch/lumberjack.v2 v2.2.1 // indirect
	gopkg.in/yaml.v2 v2.4.0 // indirect
	gopkg.in/yaml.v3 v3.0.1 // indirect
	gotest.tools/gotestsum v1.8.2 // indirect
)<|MERGE_RESOLUTION|>--- conflicted
+++ resolved
@@ -101,7 +101,6 @@
 )
 
 require (
-<<<<<<< HEAD
 	github.com/JohnCGriffin/overflow v0.0.0-20211019200055-46fa312c352c // indirect
 	github.com/apache/arrow/go/v12 v12.0.0 // indirect
 	github.com/gorilla/mux v1.8.0 // indirect
@@ -113,8 +112,6 @@
 )
 
 require (
-=======
->>>>>>> a6ac7bd0
 	cloud.google.com/go v0.110.2 // indirect
 	cloud.google.com/go/compute v1.19.3 // indirect
 	cloud.google.com/go/compute/metadata v0.2.3 // indirect
