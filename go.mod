--- conflicted
+++ resolved
@@ -17,10 +17,6 @@
 	golang.org/x/image => golang.org/x/image v0.24.0
 	golang.org/x/net => golang.org/x/net v0.34.0
 	golang.org/x/net/html => golang.org/x/net/html v0.41.0
-<<<<<<< HEAD
-	golang.org/x/sync => golang.org/x/sync v0.13.0
-=======
->>>>>>> 1c8350e0
 	golang.org/x/text => golang.org/x/text v0.22.0
 	gopkg.in/yaml.v2 => gopkg.in/yaml.v2 v2.4.0
 	gopkg.in/yaml.v3 => gopkg.in/yaml.v3 v3.0.1
