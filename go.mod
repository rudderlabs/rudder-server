--- conflicted
+++ resolved
@@ -3,12 +3,9 @@
 go 1.12
 
 require (
-<<<<<<< HEAD
 	github.com/aws/aws-sdk-go v1.21.7
-=======
 	github.com/go-redis/redis v6.15.2+incompatible
 	github.com/gomodule/redigo v2.0.0+incompatible // indirect
->>>>>>> 7747e194
 	github.com/joho/godotenv v1.3.0
 	github.com/lib/pq v1.2.0
 	github.com/onsi/ginkgo v1.8.0 // indirect
