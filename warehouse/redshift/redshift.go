--- conflicted
+++ resolved
@@ -7,6 +7,7 @@
 	"fmt"
 	"os"
 	"path/filepath"
+	"reflect"
 	"sort"
 	"strings"
 	"time"
@@ -24,12 +25,8 @@
 
 var (
 	setVarCharMax                 bool
-<<<<<<< HEAD
-	pkgLogger                     logger.LoggerI
-=======
 	stagingTablePrefix            string
 	pkgLogger                     logger.Logger
->>>>>>> 58671c16
 	skipComputingUserLatestTraits bool
 )
 
@@ -39,6 +36,7 @@
 }
 
 func loadConfig() {
+	stagingTablePrefix = "rudder_staging_"
 	setVarCharMax = config.GetBool("Warehouse.redshift.setVarCharMax", false)
 	config.RegisterBoolConfigVariable(false, &skipComputingUserLatestTraits, true, "Warehouse.redshift.skipComputingUserLatestTraits")
 }
@@ -53,16 +51,15 @@
 
 // String constants for redshift destination config
 const (
-	RSHost             = "host"
-	RSPort             = "port"
-	RSDbName           = "database"
-	RSUserName         = "user"
-	RSPassword         = "password"
-	rudderStringLength = 512
-)
-
-const (
-	provider = warehouseutils.RS
+	AWSAccessKey        = "accessKey"
+	AWSAccessKeyID      = "accessKeyID"
+	AWSBucketNameConfig = "bucketName"
+	RSHost              = "host"
+	RSPort              = "port"
+	RSDbName            = "database"
+	RSUserName          = "user"
+	RSPassword          = "password"
+	rudderStringLength  = 512
 )
 
 var dataTypesMap = map[string]string{
@@ -239,9 +236,9 @@
 	}
 	defer file.Close()
 	uploader, err := filemanager.DefaultFileManagerFactory.New(&filemanager.SettingsT{
-		Provider: warehouseutils.S3,
+		Provider: "S3",
 		Config: misc.GetObjectStorageConfig(misc.ObjectStorageOptsT{
-			Provider:         warehouseutils.S3,
+			Provider:         "S3",
 			Config:           rs.Warehouse.Destination.Config,
 			UseRudderStorage: rs.Uploader.UseRudderStorage(),
 			WorkspaceID:      rs.Warehouse.Destination.WorkspaceID,
@@ -276,13 +273,23 @@
 	}
 	pkgLogger.Infof("RS: Generated and stored manifest for table:%s at %s\n", tableName, manifestLocation)
 
-	strKeys := warehouseutils.GetColumnsFromTableSchema(tableSchemaInUpload)
-	sort.Strings(strKeys)
-	sortedColumnNames := warehouseutils.JoinWithFormatting(strKeys, func(idx int, name string) string {
-		return fmt.Sprintf(`%q`, name)
-	}, ",")
-
-	stagingTableName = warehouseutils.StagingTableName(provider, tableName)
+	// sort columnnames
+	keys := reflect.ValueOf(tableSchemaInUpload).MapKeys()
+	strkeys := make([]string, len(keys))
+	for i := 0; i < len(keys); i++ {
+		strkeys[i] = keys[i].String()
+	}
+	sort.Strings(strkeys)
+	var sortedColumnNames string
+	// TODO: use strings.Join() instead
+	for index, key := range strkeys {
+		if index > 0 {
+			sortedColumnNames += `, `
+		}
+		sortedColumnNames += fmt.Sprintf(`%q`, key)
+	}
+
+	stagingTableName = misc.TruncateStr(fmt.Sprintf(`%s%s_%s`, stagingTablePrefix, strings.ReplaceAll(uuid.Must(uuid.NewV4()).String(), "-", ""), tableName), 127)
 	err = rs.CreateTable(stagingTableName, tableSchemaAfterUpload)
 	if err != nil {
 		return
@@ -359,7 +366,7 @@
 		return
 	}
 
-	quotedColumnNames := warehouseutils.DoubleQuoteAndJoinByComma(strKeys)
+	quotedColumnNames := warehouseutils.DoubleQuoteAndJoinByComma(strkeys)
 
 	sqlStatement = fmt.Sprintf(`INSERT INTO "%[1]s"."%[2]s" (%[3]s) SELECT %[3]s FROM ( SELECT *, row_number() OVER (PARTITION BY %[5]s ORDER BY received_at ASC) AS _rudder_staging_row_number FROM "%[1]s"."%[4]s" ) AS _ where _rudder_staging_row_number = 1`, rs.Namespace, tableName, quotedColumnNames, stagingTableName, partitionKey)
 	pkgLogger.Infof("RS: Inserting records for table:%s using staging table: %s\n", tableName, sqlStatement)
@@ -416,8 +423,7 @@
 		firstValProps = append(firstValProps, fmt.Sprintf(`FIRST_VALUE("%[1]s" IGNORE NULLS) OVER (PARTITION BY id ORDER BY received_at DESC ROWS BETWEEN UNBOUNDED PRECEDING AND UNBOUNDED FOLLOWING) AS "%[1]s"`, colName))
 	}
 	quotedUserColNames := warehouseutils.DoubleQuoteAndJoinByComma(userColNames)
-
-	stagingTableName := warehouseutils.StagingTableName(provider, warehouseutils.UsersTable)
+	stagingTableName := misc.TruncateStr(fmt.Sprintf(`%s%s_%s`, stagingTablePrefix, strings.ReplaceAll(uuid.Must(uuid.NewV4()).String(), "-", ""), warehouseutils.UsersTable), 127)
 
 	sqlStatement := fmt.Sprintf(`CREATE TABLE "%[1]s"."%[2]s" AS (SELECT DISTINCT * FROM
 										(
@@ -492,30 +498,6 @@
 	return
 }
 
-<<<<<<< HEAD
-func (rs *HandleT) getTemporaryCredForCopy() (string, string, string, error) {
-	var accessKey, accessKeyID string
-	if misc.HasAWSKeysInConfig(rs.Warehouse.Destination.Config) && !misc.IsConfiguredToUseRudderObjectStorage(rs.Warehouse.Destination.Config) {
-		accessKey = warehouseutils.GetConfigValue(warehouseutils.AWSAccessKey, rs.Warehouse)
-		accessKeyID = warehouseutils.GetConfigValue(warehouseutils.AWSAccessSecret, rs.Warehouse)
-	} else {
-		accessKeyID = config.GetEnv("RUDDER_AWS_S3_COPY_USER_ACCESS_KEY_ID", "")
-		accessKey = config.GetEnv("RUDDER_AWS_S3_COPY_USER_ACCESS_KEY", "")
-	}
-	mySession := session.Must(session.NewSession())
-	// Create a STS client from just a session.
-	svc := sts.New(mySession, aws.NewConfig().WithCredentials(credentials.NewStaticCredentials(accessKeyID, accessKey, "")))
-
-	// sts.New(mySession, aws.NewConfig().WithRegion("us-west-2"))
-	SessionTokenOutput, err := svc.GetSessionToken(&sts.GetSessionTokenInput{DurationSeconds: &warehouseutils.AWSCredsExpiryInS})
-	if err != nil {
-		return "", "", "", err
-	}
-	return *SessionTokenOutput.Credentials.AccessKeyId, *SessionTokenOutput.Credentials.SecretAccessKey, *SessionTokenOutput.Credentials.SessionToken, err
-}
-
-=======
->>>>>>> 58671c16
 // RedshiftCredentialsT ...
 type RedshiftCredentialsT struct {
 	Host     string
@@ -552,7 +534,9 @@
 }
 
 func (rs *HandleT) dropDanglingStagingTables() bool {
-	sqlStatement := dropDanglingTablesSQLStatement(rs.Namespace)
+	sqlStatement := fmt.Sprintf(`select table_name
+								 from information_schema.tables
+								 where table_schema = '%s' AND table_name like '%s';`, rs.Namespace, fmt.Sprintf("%s%s", stagingTablePrefix, "%"))
 	rows, err := rs.Db.Query(sqlStatement)
 	if err != nil {
 		pkgLogger.Errorf("WH: RS: Error dropping dangling staging tables in redshift: %v\nQuery: %s\n", err, sqlStatement)
@@ -628,7 +612,9 @@
 	defer dbHandle.Close()
 
 	schema = make(warehouseutils.SchemaT)
-	sqlStatement := fetchSchemaSQLStatement(rs.Namespace)
+	sqlStatement := fmt.Sprintf(`SELECT table_name, column_name, data_type, character_maximum_length
+									FROM INFORMATION_SCHEMA.COLUMNS
+									WHERE table_schema = '%s' and table_name not like '%s%s'`, rs.Namespace, stagingTablePrefix, "%")
 
 	rows, err := dbHandle.Query(sqlStatement)
 	if err != nil && err != sql.ErrNoRows {
