--- conflicted
+++ resolved
@@ -29,16 +29,8 @@
 )
 
 var (
-<<<<<<< HEAD
-	warehouseUploadsTable string
-	stagingTablePrefix    string
-	maxParallelLoads      int
-	setVarCharMax         bool
-	pkgLogger             logger.LoggerI
-=======
 	stagingTablePrefix string
 	setVarCharMax      bool
->>>>>>> e91ca352
 )
 
 type HandleT struct {
@@ -178,120 +170,6 @@
 	return
 }
 
-<<<<<<< HEAD
-func (rs *HandleT) updateSchema() (updatedSchema map[string]map[string]string, err error) {
-	diff := warehouseutils.GetSchemaDiff(rs.CurrentSchema, rs.Upload.Schema)
-	updatedSchema = diff.UpdatedSchema
-	if len(rs.CurrentSchema) == 0 {
-		var schemaExists bool
-		if schemaExists, err = rs.schemaExists(rs.Namespace); !schemaExists {
-			err = rs.createSchema()
-		}
-		if err != nil {
-			return nil, err
-		}
-	}
-	processedTables := make(map[string]bool)
-	for _, tableName := range diff.Tables {
-		tableExists, err := rs.tableExists(tableName)
-		if err != nil {
-			return nil, err
-		}
-		if !tableExists {
-			err = rs.createTable(fmt.Sprintf(`"%s"."%s"`, rs.Namespace, tableName), diff.ColumnMaps[tableName])
-			if err != nil {
-				return nil, err
-			}
-			processedTables[tableName] = true
-		}
-	}
-	for tableName, columnMap := range diff.ColumnMaps {
-		// skip adding columns when table didn't exist previously and was created in the prev statement
-		// this to make sure all columns in the the columnMap exists in the table in redshift
-		if _, ok := processedTables[tableName]; ok {
-			continue
-		}
-		if len(columnMap) > 0 {
-			for columnName, columnType := range columnMap {
-				err := rs.addColumn(fmt.Sprintf(`"%s"."%s"`, rs.Namespace, tableName), columnName, columnType)
-				if err != nil {
-					if checkAndIgnoreAlreadyExistError(err) {
-						pkgLogger.Infof("RS: Column %s already exists on %s.%s \nResponse: %v", columnName, rs.Namespace, tableName, err)
-					} else {
-						return nil, err
-					}
-				}
-			}
-		}
-	}
-	if setVarCharMax {
-		for tableName, stringColumnsToBeAlteredToText := range diff.StringColumnsToBeAlteredToText {
-			if len(stringColumnsToBeAlteredToText) > 0 {
-				for _, columnName := range stringColumnsToBeAlteredToText {
-					err := rs.alterStringToText(fmt.Sprintf(`"%s"."%s"`, rs.Namespace, tableName), columnName)
-					if err != nil {
-						return nil, err
-					}
-				}
-			}
-		}
-	}
-
-	return
-}
-
-// FetchSchema queries redshift and returns the schema assoiciated with provided namespace
-func (rs *HandleT) FetchSchema(warehouse warehouseutils.WarehouseT, namespace string) (schema map[string]map[string]string, err error) {
-	rs.Warehouse = warehouse
-	dbHandle, err := connect(RedshiftCredentialsT{
-		host:     warehouseutils.GetConfigValue(RSHost, rs.Warehouse),
-		port:     warehouseutils.GetConfigValue(RSPort, rs.Warehouse),
-		dbName:   warehouseutils.GetConfigValue(RSDbName, rs.Warehouse),
-		username: warehouseutils.GetConfigValue(RSUserName, rs.Warehouse),
-		password: warehouseutils.GetConfigValue(RSPassword, rs.Warehouse),
-	})
-	if err != nil {
-		return
-	}
-	defer dbHandle.Close()
-
-	schema = make(map[string]map[string]string)
-	sqlStatement := fmt.Sprintf(`SELECT table_name, column_name, data_type, character_maximum_length
-									FROM INFORMATION_SCHEMA.COLUMNS
-									WHERE table_schema = '%s' and table_name not like '%s%s'`, namespace, stagingTablePrefix, "%")
-
-	rows, err := dbHandle.Query(sqlStatement)
-	if err != nil && err != sql.ErrNoRows {
-		pkgLogger.Errorf("RS: Error in fetching schema from redshift destination:%v, query: %v", rs.Warehouse.Destination.ID, sqlStatement)
-		return
-	}
-	if err == sql.ErrNoRows {
-		return schema, nil
-	}
-	defer rows.Close()
-	for rows.Next() {
-		var tName, cName, cType string
-		var charLength sql.NullInt64
-		err = rows.Scan(&tName, &cName, &cType, &charLength)
-		if err != nil {
-			pkgLogger.Errorf("RS: Error in processing fetched schema from redshift destination:%v", rs.Warehouse.Destination.ID)
-			return
-		}
-		if _, ok := schema[tName]; !ok {
-			schema[tName] = make(map[string]string)
-		}
-		if datatype, ok := dataTypesMapToRudder[cType]; ok {
-			if datatype == "string" && charLength.Int64 > rudderStringLength {
-				datatype = "text"
-			}
-			schema[tName][cName] = datatype
-		}
-	}
-	return
-}
-
-=======
->>>>>>> e91ca352
 func checkAndIgnoreAlreadyExistError(err error) bool {
 	if err != nil {
 		if e, ok := err.(*pq.Error); ok {
@@ -372,36 +250,6 @@
 
 func (rs *HandleT) dropStagingTables(stagingTableNames []string) {
 	for _, stagingTableName := range stagingTableNames {
-<<<<<<< HEAD
-		pkgLogger.Infof("WH: dropping table %+v\n", stagingTableName)
-		_, err := rs.Db.Exec(fmt.Sprintf(`DROP TABLE "%[1]s"."%[2]s"`, rs.Namespace, stagingTableName))
-		if err != nil {
-			pkgLogger.Errorf("WH: RS:  Error dropping staging tables in redshift: %v", err)
-		}
-	}
-}
-
-func (rs *HandleT) loadTable(tableName string, columnMap map[string]string, skipTempTableDelete bool, forceLoad bool) (stagingTableName string, err error) {
-	if !forceLoad {
-		status, _ := warehouseutils.GetTableUploadStatus(rs.Upload.ID, tableName, rs.DbHandle)
-		if status == warehouseutils.ExportedDataState {
-			pkgLogger.Infof("RS: Skipping load for table:%s as it has been succesfully loaded earlier", tableName)
-			return
-		}
-	}
-	if !warehouseutils.HasLoadFiles(rs.DbHandle, rs.Warehouse.Source.ID, rs.Warehouse.Destination.ID, tableName, rs.Upload.StartLoadFileID, rs.Upload.EndLoadFileID) {
-		warehouseutils.SetTableUploadStatus(warehouseutils.ExportedDataState, rs.Upload.ID, tableName, rs.DbHandle)
-		return
-	}
-
-	pkgLogger.Infof("RS: Starting load for table:%s\n", tableName)
-	warehouseutils.SetTableUploadStatus(warehouseutils.ExecutingState, rs.Upload.ID, tableName, rs.DbHandle)
-
-	timer := warehouseutils.DestStat(stats.TimerType, "generate_manifest_time", rs.Warehouse.Destination.ID)
-	timer.Start()
-	manifestLocation, err := rs.generateManifest(tableName, columnMap)
-	timer.End()
-=======
 		logger.Infof("[WH]: dropping table %+v\n", stagingTableName)
 		_, err := rs.Db.Exec(fmt.Sprintf(`DROP TABLE "%[1]s"."%[2]s"`, rs.Namespace, stagingTableName))
 		if err != nil {
@@ -412,7 +260,6 @@
 
 func (rs *HandleT) loadTable(tableName string, tableSchemaInUpload warehouseutils.TableSchemaT, tableSchemaAfterUpload warehouseutils.TableSchemaT, skipTempTableDelete bool) (stagingTableName string, err error) {
 	manifestLocation, err := rs.generateManifest(tableName, tableSchemaInUpload)
->>>>>>> e91ca352
 	if err != nil {
 		return
 	}
@@ -455,12 +302,7 @@
 	// create session token and temporary credentials
 	tempAccessKeyId, tempSecretAccessKey, token, err := rs.getTemporaryCredForCopy()
 	if err != nil {
-<<<<<<< HEAD
-		pkgLogger.Errorf("RS: Failed to create temp credentials before copying, while create load for table %v, err%v", tableName, err)
-		warehouseutils.SetTableUploadError(warehouseutils.ExportingDataFailedState, rs.Upload.ID, tableName, err, rs.DbHandle)
-=======
 		logger.Errorf("RS: Failed to create temp credentials before copying, while create load for table %v, err%v", tableName, err)
->>>>>>> e91ca352
 		return
 	}
 
@@ -528,36 +370,6 @@
 		tx.Rollback()
 		return
 	}
-<<<<<<< HEAD
-	warehouseutils.SetTableUploadStatus(warehouseutils.ExportedDataState, rs.Upload.ID, tableName, rs.DbHandle)
-	pkgLogger.Infof("RS: Complete load for table:%s\n", tableName)
-	return
-}
-
-func (rs *HandleT) loadUserTables() (err error) {
-	pkgLogger.Infof("RS: Starting load for identifies and users tables\n")
-
-	_, hasUserRecordsToLoad := rs.Upload.Schema[warehouseutils.UsersTable]
-	var haveBeenLoaded bool
-	identifiesStatus, _ := warehouseutils.GetTableUploadStatus(rs.Upload.ID, warehouseutils.IdentifiesTable, rs.DbHandle)
-	if identifiesStatus == warehouseutils.ExportedDataState {
-		if hasUserRecordsToLoad {
-			usersStatus, _ := warehouseutils.GetTableUploadStatus(rs.Upload.ID, warehouseutils.UsersTable, rs.DbHandle)
-			if usersStatus == warehouseutils.ExportedDataState {
-				haveBeenLoaded = true
-			}
-		} else {
-			haveBeenLoaded = true
-		}
-	}
-
-	if haveBeenLoaded {
-		pkgLogger.Infof("RS: Skipping load for user tables as they have been succesfully loaded earlier")
-		return
-	}
-
-	identifyStagingTable, err := rs.loadTable(warehouseutils.IdentifiesTable, rs.Upload.Schema[warehouseutils.IdentifiesTable], true, true)
-=======
 	logger.Infof("RS: Complete load for table:%s\n", tableName)
 	return
 }
@@ -567,7 +379,6 @@
 	logger.Infof("RS: Starting load for identifies and users tables\n")
 
 	identifyStagingTable, err := rs.loadTable(warehouseutils.IdentifiesTable, rs.Uploader.GetTableSchemaInUpload(warehouseutils.IdentifiesTable), rs.Uploader.GetTableSchemaAfterUpload(warehouseutils.IdentifiesTable), true)
->>>>>>> e91ca352
 	if err != nil {
 		errorMap[warehouseutils.IdentifiesTable] = err
 		return
@@ -659,43 +470,6 @@
 		errorMap[warehouseutils.UsersTable] = err
 		return
 	}
-<<<<<<< HEAD
-	warehouseutils.SetTableUploadStatus(warehouseutils.ExportedDataState, rs.Upload.ID, warehouseutils.UsersTable, rs.DbHandle)
-	return
-}
-
-func (rs *HandleT) load() (errList []error) {
-	pkgLogger.Infof("RS: Starting load for all %v tables\n", len(rs.Upload.Schema))
-	if _, ok := rs.Upload.Schema["identifies"]; ok {
-		err := rs.loadUserTables()
-		if err != nil {
-			errList = append(errList, err)
-		}
-	}
-	var wg sync.WaitGroup
-	wg.Add(len(rs.Upload.Schema))
-	loadChan := make(chan struct{}, maxParallelLoads)
-	for tableName, columnMap := range rs.Upload.Schema {
-		if tableName == "users" || tableName == "identifies" {
-			wg.Done()
-			continue
-		}
-		tName := tableName
-		cMap := columnMap
-		loadChan <- struct{}{}
-		rruntime.Go(func() {
-			_, err := rs.loadTable(tName, cMap, false, false)
-			if err != nil {
-				errList = append(errList, err)
-			}
-			wg.Done()
-			<-loadChan
-		})
-	}
-	wg.Wait()
-	pkgLogger.Infof("RS: Completed load for all tables\n")
-=======
->>>>>>> e91ca352
 	return
 }
 
@@ -756,62 +530,6 @@
 	pkgLogger = logger.NewLogger().Child("warehouse").Child("redshift")
 }
 
-<<<<<<< HEAD
-func (rs *HandleT) MigrateSchema() (err error) {
-	timer := warehouseutils.DestStat(stats.TimerType, "migrate_schema_time", rs.Warehouse.Destination.ID)
-	timer.Start()
-	warehouseutils.SetUploadStatus(rs.Upload, warehouseutils.UpdatingSchemaState, rs.DbHandle)
-	pkgLogger.Infof("RS: Updaing schema for redshfit schemaname: %s", rs.Namespace)
-	updatedSchema, err := rs.updateSchema()
-	if err != nil {
-		warehouseutils.SetUploadError(rs.Upload, err, warehouseutils.UpdatingSchemaFailedState, rs.DbHandle)
-		return
-	}
-	rs.CurrentSchema = updatedSchema
-	err = warehouseutils.SetUploadStatus(rs.Upload, warehouseutils.UpdatedSchemaState, rs.DbHandle)
-	if err != nil {
-		panic(err)
-	}
-	err = warehouseutils.UpdateCurrentSchema(rs.Namespace, rs.Warehouse, rs.Upload.ID, updatedSchema, rs.DbHandle)
-	timer.End()
-	if err != nil {
-		warehouseutils.SetUploadError(rs.Upload, err, warehouseutils.UpdatingSchemaFailedState, rs.DbHandle)
-		return
-	}
-	return
-}
-
-func (rs *HandleT) Export() (err error) {
-	pkgLogger.Infof("RS: Starting export to redshift for source:%s and wh_upload:%v", rs.Warehouse.Source.ID, rs.Upload.ID)
-	err = warehouseutils.SetUploadStatus(rs.Upload, warehouseutils.ExportingDataState, rs.DbHandle)
-	if err != nil {
-		panic(err)
-	}
-	timer := warehouseutils.DestStat(stats.TimerType, "upload_time", rs.Warehouse.Destination.ID)
-	timer.Start()
-	errList := rs.load()
-	timer.End()
-	if len(errList) > 0 {
-		rs.dropDanglingStagingTables()
-		errStr := ""
-		for idx, err := range errList {
-			errStr += err.Error()
-			if idx < len(errList)-1 {
-				errStr += ", "
-			}
-		}
-		warehouseutils.SetUploadError(rs.Upload, errors.New(errStr), warehouseutils.ExportingDataFailedState, rs.DbHandle)
-		return errors.New(errStr)
-	}
-	err = warehouseutils.SetUploadStatus(rs.Upload, warehouseutils.ExportedDataState, rs.DbHandle)
-	if err != nil {
-		panic(err)
-	}
-	return
-}
-
-=======
->>>>>>> e91ca352
 func (rs *HandleT) dropDanglingStagingTables() bool {
 
 	sqlStatement := fmt.Sprintf(`select table_name
@@ -819,11 +537,7 @@
 								 where table_schema = '%s' AND table_name like '%s';`, rs.Namespace, fmt.Sprintf("%s%s", stagingTablePrefix, "%"))
 	rows, err := rs.Db.Query(sqlStatement)
 	if err != nil {
-<<<<<<< HEAD
-		pkgLogger.Errorf("WH: RS:  Error dropping dangling staging tables in redshift: %v\n", err)
-=======
 		logger.Errorf("[WH]: RS:  Error dropping dangling staging tables in redshift: %v\n", err)
->>>>>>> e91ca352
 		return false
 	}
 	defer rows.Close()
@@ -837,20 +551,12 @@
 		}
 		stagingTableNames = append(stagingTableNames, tableName)
 	}
-<<<<<<< HEAD
-	pkgLogger.Infof("WH: RS: Dropping dangling staging tables: %+v  %+v\n", len(stagingTableNames), stagingTableNames)
-=======
 	logger.Infof("[WH]: RS: Dropping dangling staging tables: %+v  %+v\n", len(stagingTableNames), stagingTableNames)
->>>>>>> e91ca352
 	delSuccess := true
 	for _, stagingTableName := range stagingTableNames {
 		_, err := rs.Db.Exec(fmt.Sprintf(`DROP TABLE "%[1]s"."%[2]s"`, rs.Namespace, stagingTableName))
 		if err != nil {
-<<<<<<< HEAD
-			pkgLogger.Errorf("WH: RS:  Error dropping dangling staging table: %s in redshift: %v\n", stagingTableName, err)
-=======
 			logger.Errorf("[WH]: RS:  Error dropping dangling staging table: %s in redshift: %v\n", stagingTableName, err)
->>>>>>> e91ca352
 			delSuccess = false
 		}
 	}
