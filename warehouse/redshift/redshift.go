package redshift

import (
	"context"
	"database/sql"
	"encoding/json"
	"fmt"
	"os"
	"path/filepath"
	"sort"
	"strings"
	"time"

	"github.com/tidwall/gjson"

	uuid "github.com/gofrs/uuid"
	"github.com/rudderlabs/rudder-server/config"
	"github.com/rudderlabs/rudder-server/services/filemanager"
	"github.com/rudderlabs/rudder-server/utils/logger"
	"github.com/rudderlabs/rudder-server/utils/misc"
	"github.com/rudderlabs/rudder-server/warehouse/client"
	warehouseutils "github.com/rudderlabs/rudder-server/warehouse/utils"
)

var (
<<<<<<< HEAD
	setVarCharMax                   bool
	skipScanningEntireTableForDedup bool
	scanningIntervalForDedupInDays  int
	stagingTablePrefix              string
	pkgLogger                       logger.Logger
	skipComputingUserLatestTraits   bool
=======
	setVarCharMax                 bool
	pkgLogger                     logger.Logger
	skipComputingUserLatestTraits bool
	enableDeleteByJobs            bool
>>>>>>> 079449cb
)

func Init() {
	loadConfig()
	pkgLogger = logger.NewLogger().Child("warehouse").Child("redshift")
}

func loadConfig() {
	setVarCharMax = config.GetBool("Warehouse.redshift.setVarCharMax", false)

	config.RegisterBoolConfigVariable(false, &skipScanningEntireTableForDedup, true, "Warehouse.redshift.skipScanningEntireTableForDedup")
	config.RegisterIntConfigVariable(30, &scanningIntervalForDedupInDays, true, 1, "Warehouse.redshift.scanningIntervalForDedupInDays")
	config.RegisterBoolConfigVariable(false, &skipComputingUserLatestTraits, true, "Warehouse.redshift.skipComputingUserLatestTraits")
	config.RegisterBoolConfigVariable(false, &enableDeleteByJobs, true, "Warehouse.redshift.enableDeleteByJobs")
}

type HandleT struct {
	Db             *sql.DB
	Namespace      string
	Warehouse      warehouseutils.Warehouse
	Uploader       warehouseutils.UploaderI
	ConnectTimeout time.Duration
}

// String constants for redshift destination config
const (
	RSHost     = "host"
	RSPort     = "port"
	RSDbName   = "database"
	RSUserName = "user"
	RSPassword = "password"
)

const (
	rudderStringLength = 512
	provider           = warehouseutils.RS
	tableNameLimit     = 127
)

var dataTypesMap = map[string]string{
	"boolean":  "boolean encode runlength",
	"int":      "bigint",
	"bigint":   "bigint",
	"float":    "double precision",
	"string":   "varchar(512)",
	"text":     "varchar(max)",
	"datetime": "timestamp",
	"json":     "super",
}

var dataTypesMapToRudder = map[string]string{
	"int":                         "int",
	"int2":                        "int",
	"int4":                        "int",
	"int8":                        "int",
	"bigint":                      "int",
	"float":                       "float",
	"float4":                      "float",
	"float8":                      "float",
	"numeric":                     "float",
	"double precision":            "float",
	"boolean":                     "boolean",
	"bool":                        "boolean",
	"text":                        "string",
	"character varying":           "string",
	"nchar":                       "string",
	"bpchar":                      "string",
	"character":                   "string",
	"nvarchar":                    "string",
	"string":                      "string",
	"date":                        "datetime",
	"timestamp without time zone": "datetime",
	"timestamp with time zone":    "datetime",
	"super":                       "json",
}

var primaryKeyMap = map[string]string{
	"users":                      "id",
	"identifies":                 "id",
	warehouseutils.DiscardsTable: "row_id",
}

var partitionKeyMap = map[string]string{
	"users":                      "id",
	"identifies":                 "id",
	warehouseutils.DiscardsTable: "row_id, column_name, table_name",
}

// getRSDataType gets datatype for rs which is mapped with rudderstack datatype
func getRSDataType(columnType string) string {
	return dataTypesMap[columnType]
}

func ColumnsWithDataTypes(columns map[string]string, prefix string) string {
	// TODO: do we need sorted order here?
	keys := []string{}
	for colName := range columns {
		keys = append(keys, colName)
	}
	sort.Strings(keys)

	arr := []string{}
	for _, name := range keys {
		arr = append(arr, fmt.Sprintf(`"%s%s" %s`, prefix, name, getRSDataType(columns[name])))
	}
	return strings.Join(arr, ",")
}

func (rs *HandleT) CreateTable(tableName string, columns map[string]string) (err error) {
	name := fmt.Sprintf(`%q.%q`, rs.Namespace, tableName)
	sortKeyField := "received_at"
	if _, ok := columns["received_at"]; !ok {
		sortKeyField = "uuid_ts"
		if _, ok = columns["uuid_ts"]; !ok {
			sortKeyField = "id"
		}
	}
	var distKeySql string
	if _, ok := columns["id"]; ok {
		distKeySql = `DISTSTYLE KEY DISTKEY("id")`
	}
	sqlStatement := fmt.Sprintf(`CREATE TABLE IF NOT EXISTS %s ( %v ) %s SORTKEY(%q) `, name, ColumnsWithDataTypes(columns, ""), distKeySql, sortKeyField)
	pkgLogger.Infof("Creating table in redshift for RS:%s : %v", rs.Warehouse.Destination.ID, sqlStatement)
	_, err = rs.Db.Exec(sqlStatement)
	return
}

func (rs *HandleT) DropTable(tableName string) (err error) {
	sqlStatement := `DROP TABLE "%[1]s"."%[2]s"`
	pkgLogger.Infof("RS: Dropping table in redshift for RS:%s : %v", rs.Warehouse.Destination.ID, sqlStatement)
	_, err = rs.Db.Exec(fmt.Sprintf(sqlStatement, rs.Namespace, tableName))
	return
}

func (rs *HandleT) schemaExists(_ string) (exists bool, err error) {
	sqlStatement := fmt.Sprintf(`SELECT EXISTS (SELECT 1 FROM pg_catalog.pg_namespace WHERE nspname = '%s');`, rs.Namespace)
	err = rs.Db.QueryRow(sqlStatement).Scan(&exists)
	return
}

func (rs *HandleT) AddColumn(name, columnName, columnType string) (err error) {
	tableName := fmt.Sprintf(`%q.%q`, rs.Namespace, name)
	sqlStatement := fmt.Sprintf(`ALTER TABLE %v ADD COLUMN %q %s`, tableName, columnName, getRSDataType(columnType))
	pkgLogger.Infof("Adding column in redshift for RS:%s : %v", rs.Warehouse.Destination.ID, sqlStatement)
	_, err = rs.Db.Exec(sqlStatement)
	return
}

func (rs *HandleT) DeleteBy(tableNames []string, params warehouseutils.DeleteByParams) (err error) {
	pkgLogger.Infof("RS: Cleaning up the followng tables in redshift for RS:%s : %+v", tableNames, params)
	pkgLogger.Infof("RS: Flag for enableDeleteByJobs is %t", enableDeleteByJobs)
	for _, tb := range tableNames {
		sqlStatement := fmt.Sprintf(`DELETE FROM "%[1]s"."%[2]s" WHERE 
		context_sources_job_run_id <> $1 AND
		context_sources_task_run_id <> $2 AND
		context_source_id = $3 AND
		received_at < $4`,
			rs.Namespace,
			tb,
		)

		pkgLogger.Infof("RS: Deleting rows in table in redshift for RS:%s", rs.Warehouse.Destination.ID)
		pkgLogger.Debugf("RS: Executing the query %v", sqlStatement)

		if enableDeleteByJobs {
			_, err = rs.Db.Exec(sqlStatement,
				params.JobRunId,
				params.TaskRunId,
				params.SourceId,
				params.StartTime,
			)
			if err != nil {
				pkgLogger.Errorf("Error in executing the query %s", err.Error)
				return err
			}
		}

	}
	return nil
}

// alterStringToText alters column data type string(varchar(512)) to text which is varchar(max) in redshift
func (rs *HandleT) alterStringToText(tableName, columnName string) (err error) {
	sqlStatement := fmt.Sprintf(`ALTER TABLE %v ALTER COLUMN %q TYPE %s`, tableName, columnName, getRSDataType("text"))
	pkgLogger.Infof("Altering column type in redshift from string to text(varchar(max)) RS:%s : %v", rs.Warehouse.Destination.ID, sqlStatement)
	_, err = rs.Db.Exec(sqlStatement)
	return
}

func (rs *HandleT) createSchema() (err error) {
	sqlStatement := fmt.Sprintf(`CREATE SCHEMA IF NOT EXISTS %q`, rs.Namespace)
	pkgLogger.Infof("Creating schemaname in redshift for RS:%s : %v", rs.Warehouse.Destination.ID, sqlStatement)
	_, err = rs.Db.Exec(sqlStatement)
	return
}

type S3ManifestEntryMetadataT struct {
	ContentLength int64 `json:"content_length"`
}

type S3ManifestEntryT struct {
	Url       string                   `json:"url"`
	Mandatory bool                     `json:"mandatory"`
	Metadata  S3ManifestEntryMetadataT `json:"meta"`
}

type S3ManifestT struct {
	Entries []S3ManifestEntryT `json:"entries"`
}

func (rs *HandleT) generateManifest(tableName string, _ map[string]string) (string, error) {
	loadFiles := rs.Uploader.GetLoadFilesMetadata(warehouseutils.GetLoadFilesOptionsT{Table: tableName})
	loadFiles = warehouseutils.GetS3Locations(loadFiles)
	var manifest S3ManifestT
	for idx, loadFile := range loadFiles {
		manifestEntry := S3ManifestEntryT{Url: loadFile.Location, Mandatory: true}
		// add contentLength to manifest entry if it exists
		contentLength := gjson.Get(string(loadFiles[idx].Metadata), "content_length")
		if contentLength.Exists() {
			manifestEntry.Metadata.ContentLength = contentLength.Int()
		}
		manifest.Entries = append(manifest.Entries, manifestEntry)
	}
	pkgLogger.Infof("RS: Generated manifest for table:%s", tableName)
	manifestJSON, _ := json.Marshal(&manifest)

	manifestFolder := misc.RudderRedshiftManifests
	dirName := "/" + manifestFolder + "/"
	tmpDirPath, err := misc.CreateTMPDIR()
	if err != nil {
		panic(err)
	}
	localManifestPath := fmt.Sprintf("%v%v", tmpDirPath+dirName, uuid.Must(uuid.NewV4()).String())
	err = os.MkdirAll(filepath.Dir(localManifestPath), os.ModePerm)
	if err != nil {
		panic(err)
	}
	defer misc.RemoveFilePaths(localManifestPath)
	_ = os.WriteFile(localManifestPath, manifestJSON, 0o644)

	file, err := os.Open(localManifestPath)
	if err != nil {
		panic(err)
	}
	defer file.Close()
	uploader, err := filemanager.DefaultFileManagerFactory.New(&filemanager.SettingsT{
		Provider: warehouseutils.S3,
		Config: misc.GetObjectStorageConfig(misc.ObjectStorageOptsT{
			Provider:         warehouseutils.S3,
			Config:           rs.Warehouse.Destination.Config,
			UseRudderStorage: rs.Uploader.UseRudderStorage(),
			WorkspaceID:      rs.Warehouse.Destination.WorkspaceID,
		}),
	})
	if err != nil {
		return "", err
	}

	uploadOutput, err := uploader.Upload(context.TODO(), file, manifestFolder, rs.Warehouse.Source.ID, rs.Warehouse.Destination.ID, time.Now().Format("01-02-2006"), tableName, uuid.Must(uuid.NewV4()).String())
	if err != nil {
		return "", err
	}

	return uploadOutput.Location, nil
}

func (rs *HandleT) dropStagingTables(stagingTableNames []string) {
	for _, stagingTableName := range stagingTableNames {
		pkgLogger.Infof("WH: dropping table %+v\n", stagingTableName)
		_, err := rs.Db.Exec(fmt.Sprintf(`DROP TABLE "%[1]s"."%[2]s"`, rs.Namespace, stagingTableName))
		if err != nil {
			pkgLogger.Errorf("WH: RS:  Error dropping staging tables in redshift: %v", err)
		}
	}
}

func (rs *HandleT) loadTable(tableName string, tableSchemaInUpload, tableSchemaAfterUpload warehouseutils.TableSchemaT, skipTempTableDelete bool) (stagingTableName string, err error) {
	manifestLocation, err := rs.generateManifest(tableName, tableSchemaInUpload)
	if err != nil {
		return
	}
	pkgLogger.Infof("RS: Generated and stored manifest for table:%s at %s\n", tableName, manifestLocation)

	strKeys := warehouseutils.GetColumnsFromTableSchema(tableSchemaInUpload)
	sort.Strings(strKeys)
	sortedColumnNames := warehouseutils.JoinWithFormatting(strKeys, func(_ int, name string) string {
		return fmt.Sprintf(`%q`, name)
	}, ",")

	stagingTableName = warehouseutils.StagingTableName(provider, tableName, tableNameLimit)
	err = rs.CreateTable(stagingTableName, tableSchemaAfterUpload)
	if err != nil {
		return
	}
	if !skipTempTableDelete {
		defer rs.dropStagingTables([]string{stagingTableName})
	}

	manifestS3Location, region := warehouseutils.GetS3Location(manifestLocation)
	if region == "" {
		region = "us-east-1"
	}

	// BEGIN TRANSACTION
	tx, err := rs.Db.Begin()
	if err != nil {
		return
	}
	// create session token and temporary credentials
	tempAccessKeyId, tempSecretAccessKey, token, err := warehouseutils.GetTemporaryS3Cred(&rs.Warehouse.Destination)
	if err != nil {
		pkgLogger.Errorf("RS: Failed to create temp credentials before copying, while create load for table %v, err%v", tableName, err)
		tx.Rollback()
		return
	}

	var sqlStatement string
	if rs.Uploader.GetLoadFileType() == warehouseutils.LOAD_FILE_TYPE_PARQUET {
		// copy statement for parquet load files
		sqlStatement = fmt.Sprintf(`COPY %v FROM '%s' ACCESS_KEY_ID '%s' SECRET_ACCESS_KEY '%s' SESSION_TOKEN '%s' MANIFEST FORMAT PARQUET`, fmt.Sprintf(`%q.%q`, rs.Namespace, stagingTableName), manifestS3Location, tempAccessKeyId, tempSecretAccessKey, token)
	} else {
		// copy statement for csv load files
		sqlStatement = fmt.Sprintf(`COPY %v(%v) FROM '%v' CSV GZIP ACCESS_KEY_ID '%s' SECRET_ACCESS_KEY '%s' SESSION_TOKEN '%s' REGION '%s'  DATEFORMAT 'auto' TIMEFORMAT 'auto' MANIFEST TRUNCATECOLUMNS EMPTYASNULL BLANKSASNULL FILLRECORD ACCEPTANYDATE TRIMBLANKS ACCEPTINVCHARS COMPUPDATE OFF STATUPDATE OFF`,
			fmt.Sprintf(`%q.%q`, rs.Namespace, stagingTableName), sortedColumnNames, manifestS3Location, tempAccessKeyId, tempSecretAccessKey, token, region)
	}

	sanitisedSQLStmt, regexErr := misc.ReplaceMultiRegex(sqlStatement, map[string]string{
		"ACCESS_KEY_ID '[^']*'":     "ACCESS_KEY_ID '***'",
		"SECRET_ACCESS_KEY '[^']*'": "SECRET_ACCESS_KEY '***'",
		"SESSION_TOKEN '[^']*'":     "SESSION_TOKEN '***'",
	})
	if regexErr == nil {
		pkgLogger.Infof("RS: Running COPY command for table:%s at %s\n", tableName, sanitisedSQLStmt)
	}

	_, err = tx.Exec(sqlStatement)
	if err != nil {
		pkgLogger.Errorf("RS: Error running COPY command: %v\n", err)
		tx.Rollback()
		return
	}

	primaryKey := "id"
	if column, ok := primaryKeyMap[tableName]; ok {
		primaryKey = column
	}

	partitionKey := "id"
	if column, ok := partitionKeyMap[tableName]; ok {
		partitionKey = column
	}

	var skipEntireTableClause string
	if skipScanningEntireTableForDedup {
		if _, ok := tableSchemaAfterUpload["received_at"]; ok {
			skipEntireTableClause = fmt.Sprintf(`AND %[1]s.%[2]s.received_at > GETDATE() - INTERVAL '%d DAY'`, rs.Namespace, tableName, scanningIntervalForDedupInDays)
		}
	}

	var additionalJoinClause string
	if tableName == warehouseutils.DiscardsTable {
		additionalJoinClause = fmt.Sprintf(`AND _source.%[3]s = %[1]s.%[2]s.%[3]s AND _source.%[4]s = %[1]s.%[2]s.%[4]s`, rs.Namespace, tableName, "table_name", "column_name")
	}

	sqlStatement = fmt.Sprintf(`DELETE FROM %[1]s."%[2]s" using %[1]s."%[3]s" _source where (_source.%[4]s = %[1]s.%[2]s.%[4]s %[5]s %[6]s)`, rs.Namespace, tableName, stagingTableName, primaryKey, additionalJoinClause, skipEntireTableClause)
	pkgLogger.Infof("RS: Dedup records for table:%s using staging table: %s\n", tableName, sqlStatement)
	_, err = tx.Exec(sqlStatement)
	if err != nil {
		pkgLogger.Errorf("RS: Error deleting from original table for dedup: %v\n", err)
		tx.Rollback()
		return
	}

	quotedColumnNames := warehouseutils.DoubleQuoteAndJoinByComma(strKeys)

	sqlStatement = fmt.Sprintf(`INSERT INTO "%[1]s"."%[2]s" (%[3]s) SELECT %[3]s FROM ( SELECT *, row_number() OVER (PARTITION BY %[5]s ORDER BY received_at ASC) AS _rudder_staging_row_number FROM "%[1]s"."%[4]s" ) AS _ where _rudder_staging_row_number = 1`, rs.Namespace, tableName, quotedColumnNames, stagingTableName, partitionKey)
	pkgLogger.Infof("RS: Inserting records for table:%s using staging table: %s\n", tableName, sqlStatement)
	_, err = tx.Exec(sqlStatement)

	if err != nil {
		pkgLogger.Errorf("RS: Error inserting into original table: %v\n", err)
		tx.Rollback()
		return
	}

	err = tx.Commit()
	if err != nil {
		pkgLogger.Errorf("RS: Error in transaction commit: %v\n", err)
		tx.Rollback()
		return
	}
	pkgLogger.Infof("RS: Complete load for table:%s\n", tableName)
	return
}

func (rs *HandleT) loadUserTables() (errorMap map[string]error) {
	errorMap = map[string]error{warehouseutils.IdentifiesTable: nil}
	pkgLogger.Infof("RS: Starting load for identifies and users tables\n")

	identifyStagingTable, err := rs.loadTable(warehouseutils.IdentifiesTable, rs.Uploader.GetTableSchemaInUpload(warehouseutils.IdentifiesTable), rs.Uploader.GetTableSchemaInWarehouse(warehouseutils.IdentifiesTable), true)
	if err != nil {
		errorMap[warehouseutils.IdentifiesTable] = err
		return
	}
	defer rs.dropStagingTables([]string{identifyStagingTable})

	if len(rs.Uploader.GetTableSchemaInUpload(warehouseutils.UsersTable)) == 0 {
		return
	}
	errorMap[warehouseutils.UsersTable] = nil

	if skipComputingUserLatestTraits {
		_, err := rs.loadTable(warehouseutils.UsersTable, rs.Uploader.GetTableSchemaInUpload(warehouseutils.UsersTable), rs.Uploader.GetTableSchemaInWarehouse(warehouseutils.UsersTable), false)
		if err != nil {
			errorMap[warehouseutils.UsersTable] = err
		}
		return
	}

	userColMap := rs.Uploader.GetTableSchemaInWarehouse(warehouseutils.UsersTable)
	var userColNames, firstValProps []string
	for colName := range userColMap {
		// do not reference uuid in queries as it can be an autoincrementing field set by segment compatible tables
		if colName == "id" || colName == "user_id" || colName == "uuid" {
			continue
		}
		userColNames = append(userColNames, colName)
		firstValProps = append(firstValProps, fmt.Sprintf(`FIRST_VALUE("%[1]s" IGNORE NULLS) OVER (PARTITION BY id ORDER BY received_at DESC ROWS BETWEEN UNBOUNDED PRECEDING AND UNBOUNDED FOLLOWING) AS "%[1]s"`, colName))
	}
	quotedUserColNames := warehouseutils.DoubleQuoteAndJoinByComma(userColNames)

	stagingTableName := warehouseutils.StagingTableName(provider, warehouseutils.UsersTable, tableNameLimit)

	sqlStatement := fmt.Sprintf(`CREATE TABLE "%[1]s"."%[2]s" AS (SELECT DISTINCT * FROM
										(
											SELECT
											id, %[3]s
											FROM (
												(
													SELECT id, %[6]s FROM "%[1]s"."%[4]s" WHERE id in (SELECT DISTINCT(user_id) FROM "%[1]s"."%[5]s" WHERE user_id IS NOT NULL)
												) UNION
												(
													SELECT user_id, %[6]s FROM "%[1]s"."%[5]s" WHERE user_id IS NOT NULL
												)
											)
										)
									)`,
		rs.Namespace,                     // 1
		stagingTableName,                 // 2
		strings.Join(firstValProps, ","), // 3
		warehouseutils.UsersTable,        // 4
		identifyStagingTable,             // 5
		quotedUserColNames,               // 6
	)

	// BEGIN TRANSACTION
	tx, err := rs.Db.Begin()
	if err != nil {
		errorMap[warehouseutils.UsersTable] = err
		return
	}

	_, err = tx.Exec(sqlStatement)
	if err != nil {
		pkgLogger.Errorf("RS: Creating staging table for users failed: %s\n", sqlStatement)
		pkgLogger.Errorf("RS: Error creating users staging table from original table and identifies staging table: %v\n", err)
		tx.Rollback()
		errorMap[warehouseutils.UsersTable] = err
		return
	}
	defer rs.dropStagingTables([]string{stagingTableName})

	primaryKey := "id"
	sqlStatement = fmt.Sprintf(`DELETE FROM %[1]s."%[2]s" using %[1]s."%[3]s" _source where (_source.%[4]s = %[1]s.%[2]s.%[4]s)`, rs.Namespace, warehouseutils.UsersTable, stagingTableName, primaryKey)

	_, err = tx.Exec(sqlStatement)
	if err != nil {
		pkgLogger.Errorf("RS: Dedup records for table:%s using staging table: %s\n", warehouseutils.UsersTable, sqlStatement)
		pkgLogger.Errorf("RS: Error deleting from original table for dedup: %v\n", err)
		tx.Rollback()
		errorMap[warehouseutils.UsersTable] = err
		return
	}

	sqlStatement = fmt.Sprintf(`INSERT INTO "%[1]s"."%[2]s" (%[4]s) SELECT %[4]s FROM  "%[1]s"."%[3]s"`, rs.Namespace, warehouseutils.UsersTable, stagingTableName, warehouseutils.DoubleQuoteAndJoinByComma(append([]string{"id"}, userColNames...)))
	pkgLogger.Infof("RS: Inserting records for table:%s using staging table: %s\n", warehouseutils.UsersTable,
		sqlStatement)
	_, err = tx.Exec(sqlStatement)

	if err != nil {
		pkgLogger.Errorf("RS: Error inserting into users table from staging table: %v\n", err)
		tx.Rollback()
		errorMap[warehouseutils.UsersTable] = err
		return
	}

	err = tx.Commit()
	if err != nil {
		pkgLogger.Errorf("RS: Error in transaction commit for users table: %v\n", err)
		tx.Rollback()
		errorMap[warehouseutils.UsersTable] = err
		return
	}
	return
}

// RedshiftCredentialsT ...
type RedshiftCredentialsT struct {
	Host     string
	Port     string
	DbName   string
	Username string
	Password string
	timeout  time.Duration
}

func Connect(cred RedshiftCredentialsT) (*sql.DB, error) {
	url := fmt.Sprintf("sslmode=require user=%v password=%v host=%v port=%v dbname=%v",
		cred.Username,
		cred.Password,
		cred.Host,
		cred.Port,
		cred.DbName,
	)
	if cred.timeout > 0 {
		url += fmt.Sprintf(" connect_timeout=%d", cred.timeout/time.Second)
	}

	var err error
	var db *sql.DB
	if db, err = sql.Open("postgres", url); err != nil {
		return nil, fmt.Errorf("redshift connect error : (%v)", err)
	}
	stmt := `SET query_group to 'RudderStack'`
	_, err = db.Exec(stmt)
	if err != nil {
		return nil, fmt.Errorf("redshift set query_group error : %v", err)
	}
	return db, nil
}

func (rs *HandleT) dropDanglingStagingTables() bool {
	sqlStatement := `
		select
		  table_name
		from
		  information_schema.tables
		where
		  table_schema = $1
		  AND table_name like $2;
	`
	rows, err := rs.Db.Query(
		sqlStatement,
		rs.Namespace,
		fmt.Sprintf(`%s%%`, warehouseutils.StagingTablePrefix(provider)),
	)
	if err != nil {
		pkgLogger.Errorf("WH: RS: Error dropping dangling staging tables in redshift: %v\nQuery: %s\n", err, sqlStatement)
		return false
	}
	defer rows.Close()

	var stagingTableNames []string
	for rows.Next() {
		var tableName string
		err := rows.Scan(&tableName)
		if err != nil {
			panic(fmt.Errorf("Failed to scan result from query: %s\nwith Error : %w", sqlStatement, err))
		}
		stagingTableNames = append(stagingTableNames, tableName)
	}
	pkgLogger.Infof("WH: RS: Dropping dangling staging tables: %+v  %+v\n", len(stagingTableNames), stagingTableNames)
	delSuccess := true
	for _, stagingTableName := range stagingTableNames {
		_, err := rs.Db.Exec(fmt.Sprintf(`DROP TABLE "%[1]s"."%[2]s"`, rs.Namespace, stagingTableName))
		if err != nil {
			pkgLogger.Errorf("WH: RS:  Error dropping dangling staging table: %s in redshift: %v\n", stagingTableName, err)
			delSuccess = false
		}
	}
	return delSuccess
}

func (rs *HandleT) connectToWarehouse() (*sql.DB, error) {
	return Connect(rs.getConnectionCredentials())
}

func (rs *HandleT) CreateSchema() (err error) {
	var schemaExists bool
	schemaExists, err = rs.schemaExists(rs.Namespace)
	if err != nil {
		pkgLogger.Errorf("RS: Error checking if schema: %s exists: %v", rs.Namespace, err)
		return err
	}
	if schemaExists {
		pkgLogger.Infof("RS: Skipping creating schema: %s since it already exists", rs.Namespace)
		return
	}
	return rs.createSchema()
}

func (rs *HandleT) AlterColumn(tableName, columnName, columnType string) (err error) {
	if setVarCharMax && columnType == "text" {
		err = rs.alterStringToText(fmt.Sprintf(`%q.%q`, rs.Namespace, tableName), columnName)
	}
	return
}

func (rs *HandleT) getConnectionCredentials() RedshiftCredentialsT {
	return RedshiftCredentialsT{
		Host:     warehouseutils.GetConfigValue(RSHost, rs.Warehouse),
		Port:     warehouseutils.GetConfigValue(RSPort, rs.Warehouse),
		DbName:   warehouseutils.GetConfigValue(RSDbName, rs.Warehouse),
		Username: warehouseutils.GetConfigValue(RSUserName, rs.Warehouse),
		Password: warehouseutils.GetConfigValue(RSPassword, rs.Warehouse),
		timeout:  rs.ConnectTimeout,
	}
}

// FetchSchema queries redshift and returns the schema assoiciated with provided namespace
func (rs *HandleT) FetchSchema(warehouse warehouseutils.Warehouse) (schema warehouseutils.SchemaT, err error) {
	rs.Warehouse = warehouse
	rs.Namespace = warehouse.Namespace
	dbHandle, err := Connect(rs.getConnectionCredentials())
	if err != nil {
		return
	}
	defer dbHandle.Close()

	schema = make(warehouseutils.SchemaT)
	sqlStatement := `
			SELECT
			  table_name,
			  column_name,
			  data_type,
			  character_maximum_length
			FROM
			  INFORMATION_SCHEMA.COLUMNS
			WHERE
			  table_schema = $1
			  and table_name not like $2;
		`

	rows, err := dbHandle.Query(
		sqlStatement,
		rs.Namespace,
		fmt.Sprintf(`%s%%`, warehouseutils.StagingTablePrefix(provider)),
	)
	if err != nil && err != sql.ErrNoRows {
		pkgLogger.Errorf("RS: Error in fetching schema from redshift destination:%v, query: %v", rs.Warehouse.Destination.ID, sqlStatement)
		return
	}
	if err == sql.ErrNoRows {
		pkgLogger.Infof("RS: No rows, while fetching schema from  destination:%v, query: %v", rs.Warehouse.Identifier,
			sqlStatement)
		return schema, nil
	}
	defer rows.Close()
	for rows.Next() {
		var tName, cName, cType string
		var charLength sql.NullInt64
		err = rows.Scan(&tName, &cName, &cType, &charLength)
		if err != nil {
			pkgLogger.Errorf("RS: Error in processing fetched schema from redshift destination:%v", rs.Warehouse.Destination.ID)
			return
		}
		if _, ok := schema[tName]; !ok {
			schema[tName] = make(map[string]string)
		}
		if datatype, ok := dataTypesMapToRudder[cType]; ok {
			if datatype == "string" && charLength.Int64 > rudderStringLength {
				datatype = "text"
			}
			schema[tName][cName] = datatype
		} else {
			warehouseutils.WHCounterStat(warehouseutils.RUDDER_MISSING_DATATYPE, &rs.Warehouse, warehouseutils.Tag{Name: "datatype", Value: cType}).Count(1)
		}
	}
	return
}

func (rs *HandleT) Setup(warehouse warehouseutils.Warehouse, uploader warehouseutils.UploaderI) (err error) {
	rs.Warehouse = warehouse
	rs.Namespace = warehouse.Namespace
	rs.Uploader = uploader

	rs.Db, err = rs.connectToWarehouse()
	return err
}

func (rs *HandleT) TestConnection(warehouse warehouseutils.Warehouse) (err error) {
	rs.Warehouse = warehouse
	rs.Db, err = Connect(rs.getConnectionCredentials())
	if err != nil {
		return
	}
	defer rs.Db.Close()

	ctx, cancel := context.WithTimeout(context.TODO(), rs.ConnectTimeout)
	defer cancel()

	err = rs.Db.PingContext(ctx)
	if err == context.DeadlineExceeded {
		return fmt.Errorf("connection testing timed out after %d sec", rs.ConnectTimeout/time.Second)
	}
	if err != nil {
		return err
	}

	return
}

func (rs *HandleT) Cleanup() {
	if rs.Db != nil {
		rs.dropDanglingStagingTables()
		rs.Db.Close()
	}
}

func (rs *HandleT) CrashRecover(warehouse warehouseutils.Warehouse) (err error) {
	rs.Warehouse = warehouse
	rs.Namespace = warehouse.Namespace
	rs.Db, err = Connect(rs.getConnectionCredentials())
	if err != nil {
		return err
	}
	defer rs.Db.Close()
	rs.dropDanglingStagingTables()
	return
}

func (*HandleT) IsEmpty(_ warehouseutils.Warehouse) (empty bool, err error) {
	return
}

func (rs *HandleT) LoadUserTables() map[string]error {
	return rs.loadUserTables()
}

func (rs *HandleT) LoadTable(tableName string) error {
	_, err := rs.loadTable(tableName, rs.Uploader.GetTableSchemaInUpload(tableName), rs.Uploader.GetTableSchemaInWarehouse(tableName), false)
	return err
}

func (*HandleT) LoadIdentityMergeRulesTable() (err error) {
	return
}

func (*HandleT) LoadIdentityMappingsTable() (err error) {
	return
}

func (*HandleT) DownloadIdentityRules(*misc.GZipWriter) (err error) {
	return
}

func (rs *HandleT) GetTotalCountInTable(tableName string) (total int64, err error) {
	sqlStatement := fmt.Sprintf(`SELECT count(*) FROM "%[1]s"."%[2]s"`, rs.Namespace, tableName)
	err = rs.Db.QueryRow(sqlStatement).Scan(&total)
	if err != nil {
		pkgLogger.Errorf(`RS: Error getting total count in table %s:%s`, rs.Namespace, tableName)
	}
	return
}

func (rs *HandleT) Connect(warehouse warehouseutils.Warehouse) (client.Client, error) {
	rs.Warehouse = warehouse
	rs.Namespace = warehouse.Namespace
	dbHandle, err := Connect(rs.getConnectionCredentials())
	if err != nil {
		return client.Client{}, err
	}

	return client.Client{Type: client.SQLClient, SQL: dbHandle}, err
}

func (rs *HandleT) LoadTestTable(location, tableName string, _ map[string]interface{}, format string) (err error) {
	tempAccessKeyId, tempSecretAccessKey, token, err := warehouseutils.GetTemporaryS3Cred(&rs.Warehouse.Destination)
	if err != nil {
		pkgLogger.Errorf("RS: Failed to create temp credentials before copying, while create load for table %v, err%v", tableName, err)
		return
	}

	manifestS3Location, region := warehouseutils.GetS3Location(location)
	if region == "" {
		region = "us-east-1"
	}

	var sqlStatement string
	if format == warehouseutils.LOAD_FILE_TYPE_PARQUET {
		// copy statement for parquet load files
		sqlStatement = fmt.Sprintf(`COPY %v FROM '%s' ACCESS_KEY_ID '%s' SECRET_ACCESS_KEY '%s' SESSION_TOKEN '%s' FORMAT PARQUET`,
			fmt.Sprintf(`%q.%q`, rs.Namespace, tableName),
			manifestS3Location,
			tempAccessKeyId,
			tempSecretAccessKey,
			token,
		)
	} else {
		// copy statement for csv load files
		sqlStatement = fmt.Sprintf(`COPY %v(%v) FROM '%v' CSV GZIP ACCESS_KEY_ID '%s' SECRET_ACCESS_KEY '%s' SESSION_TOKEN '%s' REGION '%s'  DATEFORMAT 'auto' TIMEFORMAT 'auto' TRUNCATECOLUMNS EMPTYASNULL BLANKSASNULL FILLRECORD ACCEPTANYDATE TRIMBLANKS ACCEPTINVCHARS COMPUPDATE OFF STATUPDATE OFF`,
			fmt.Sprintf(`%q.%q`, rs.Namespace, tableName),
			fmt.Sprintf(`%q, %q`, "id", "val"),
			manifestS3Location,
			tempAccessKeyId,
			tempSecretAccessKey,
			token,
			region,
		)
	}
	sanitisedSQLStmt, regexErr := misc.ReplaceMultiRegex(sqlStatement, map[string]string{
		"ACCESS_KEY_ID '[^']*'":     "ACCESS_KEY_ID '***'",
		"SECRET_ACCESS_KEY '[^']*'": "SECRET_ACCESS_KEY '***'",
		"SESSION_TOKEN '[^']*'":     "SESSION_TOKEN '***'",
	})
	if regexErr == nil {
		pkgLogger.Infof("RS: Running COPY command for load test table: %s with sqlStatement: %s", tableName, sanitisedSQLStmt)
	}

	_, err = rs.Db.Exec(sqlStatement)
	return
}

func (rs *HandleT) SetConnectionTimeout(timeout time.Duration) {
	rs.ConnectTimeout = timeout
}<|MERGE_RESOLUTION|>--- conflicted
+++ resolved
@@ -23,19 +23,12 @@
 )
 
 var (
-<<<<<<< HEAD
 	setVarCharMax                   bool
 	skipScanningEntireTableForDedup bool
 	scanningIntervalForDedupInDays  int
-	stagingTablePrefix              string
 	pkgLogger                       logger.Logger
 	skipComputingUserLatestTraits   bool
-=======
-	setVarCharMax                 bool
-	pkgLogger                     logger.Logger
-	skipComputingUserLatestTraits bool
-	enableDeleteByJobs            bool
->>>>>>> 079449cb
+	enableDeleteByJobs              bool
 )
 
 func Init() {
