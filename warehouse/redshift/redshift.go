package redshift

import (
	"context"
	"database/sql"
	"encoding/json"
	"fmt"
	"os"
	"path/filepath"
	"reflect"
	"sort"
	"strings"
	"time"

	"github.com/tidwall/gjson"

	uuid "github.com/gofrs/uuid"
	"github.com/rudderlabs/rudder-server/config"
	"github.com/rudderlabs/rudder-server/services/filemanager"
	"github.com/rudderlabs/rudder-server/utils/logger"
	"github.com/rudderlabs/rudder-server/utils/misc"
	"github.com/rudderlabs/rudder-server/warehouse/client"
	warehouseutils "github.com/rudderlabs/rudder-server/warehouse/utils"
)

var (
	setVarCharMax                 bool
	stagingTablePrefix            string
	pkgLogger                     logger.Logger
	skipComputingUserLatestTraits bool
)

func Init() {
	loadConfig()
	pkgLogger = logger.NewLogger().Child("warehouse").Child("redshift")
}

func loadConfig() {
	stagingTablePrefix = "rudder_staging_"
	setVarCharMax = config.GetBool("Warehouse.redshift.setVarCharMax", false)
	config.RegisterBoolConfigVariable(false, &skipComputingUserLatestTraits, true, "Warehouse.redshift.skipComputingUserLatestTraits")
}

type HandleT struct {
	Db             *sql.DB
	Namespace      string
	Warehouse      warehouseutils.WarehouseT
	Uploader       warehouseutils.UploaderI
	ConnectTimeout time.Duration
}

// String constants for redshift destination config
const (
	AWSAccessKey        = "accessKey"
	AWSAccessKeyID      = "accessKeyID"
	AWSBucketNameConfig = "bucketName"
	RSHost              = "host"
	RSPort              = "port"
	RSDbName            = "database"
	RSUserName          = "user"
	RSPassword          = "password"
	rudderStringLength  = 512
)

var dataTypesMap = map[string]string{
	"boolean":  "boolean encode runlength",
	"int":      "bigint",
	"bigint":   "bigint",
	"float":    "double precision",
	"string":   "varchar(512)",
	"text":     "varchar(max)",
	"datetime": "timestamp",
	"json":     "super",
}

var dataTypesMapToRudder = map[string]string{
	"int":                         "int",
	"int2":                        "int",
	"int4":                        "int",
	"int8":                        "int",
	"bigint":                      "int",
	"float":                       "float",
	"float4":                      "float",
	"float8":                      "float",
	"numeric":                     "float",
	"double precision":            "float",
	"boolean":                     "boolean",
	"bool":                        "boolean",
	"text":                        "string",
	"character varying":           "string",
	"nchar":                       "string",
	"bpchar":                      "string",
	"character":                   "string",
	"nvarchar":                    "string",
	"string":                      "string",
	"date":                        "datetime",
	"timestamp without time zone": "datetime",
	"timestamp with time zone":    "datetime",
	"super":                       "json",
}

var primaryKeyMap = map[string]string{
	"users":                      "id",
	"identifies":                 "id",
	warehouseutils.DiscardsTable: "row_id",
}

var partitionKeyMap = map[string]string{
	"users":                      "id",
	"identifies":                 "id",
	warehouseutils.DiscardsTable: "row_id, column_name, table_name",
}

// getRSDataType gets datatype for rs which is mapped with rudderstack datatype
func getRSDataType(columnType string) string {
	return dataTypesMap[columnType]
}

func ColumnsWithDataTypes(columns map[string]string, prefix string) string {
	// TODO: do we need sorted order here?
	keys := []string{}
	for colName := range columns {
		keys = append(keys, colName)
	}
	sort.Strings(keys)

	arr := []string{}
	for _, name := range keys {
		arr = append(arr, fmt.Sprintf(`"%s%s" %s`, prefix, name, getRSDataType(columns[name])))
	}
	return strings.Join(arr, ",")
}

func (rs *HandleT) CreateTable(tableName string, columns map[string]string) (err error) {
	name := fmt.Sprintf(`%q.%q`, rs.Namespace, tableName)
	sortKeyField := "received_at"
	if _, ok := columns["received_at"]; !ok {
		sortKeyField = "uuid_ts"
		if _, ok = columns["uuid_ts"]; !ok {
			sortKeyField = "id"
		}
	}
	var distKeySql string
	if _, ok := columns["id"]; ok {
		distKeySql = `DISTSTYLE KEY DISTKEY("id")`
	}
	sqlStatement := fmt.Sprintf(`CREATE TABLE IF NOT EXISTS %s ( %v ) %s SORTKEY(%q) `, name, ColumnsWithDataTypes(columns, ""), distKeySql, sortKeyField)
	pkgLogger.Infof("Creating table in redshift for RS:%s : %v", rs.Warehouse.Destination.ID, sqlStatement)
	_, err = rs.Db.Exec(sqlStatement)
	return
}

func (rs *HandleT) DropTable(tableName string) (err error) {
	sqlStatement := `DROP TABLE "%[1]s"."%[2]s"`
	pkgLogger.Infof("RS: Dropping table in redshift for RS:%s : %v", rs.Warehouse.Destination.ID, sqlStatement)
	_, err = rs.Db.Exec(fmt.Sprintf(sqlStatement, rs.Namespace, tableName))
	return
}

func (rs *HandleT) schemaExists(_ string) (exists bool, err error) {
	sqlStatement := fmt.Sprintf(`SELECT EXISTS (SELECT 1 FROM pg_catalog.pg_namespace WHERE nspname = '%s');`, rs.Namespace)
	err = rs.Db.QueryRow(sqlStatement).Scan(&exists)
	return
}

func (rs *HandleT) AddColumn(name, columnName, columnType string) (err error) {
	tableName := fmt.Sprintf(`%q.%q`, rs.Namespace, name)
	sqlStatement := fmt.Sprintf(`ALTER TABLE %v ADD COLUMN %q %s`, tableName, columnName, getRSDataType(columnType))
	pkgLogger.Infof("Adding column in redshift for RS:%s : %v", rs.Warehouse.Destination.ID, sqlStatement)
	_, err = rs.Db.Exec(sqlStatement)
	return
}

// alterStringToText alters column data type string(varchar(512)) to text which is varchar(max) in redshift
func (rs *HandleT) alterStringToText(tableName, columnName string) (err error) {
	sqlStatement := fmt.Sprintf(`ALTER TABLE %v ALTER COLUMN %q TYPE %s`, tableName, columnName, getRSDataType("text"))
	pkgLogger.Infof("Altering column type in redshift from string to text(varchar(max)) RS:%s : %v", rs.Warehouse.Destination.ID, sqlStatement)
	_, err = rs.Db.Exec(sqlStatement)
	return
}

func (rs *HandleT) createSchema() (err error) {
	sqlStatement := fmt.Sprintf(`CREATE SCHEMA IF NOT EXISTS %q`, rs.Namespace)
	pkgLogger.Infof("Creating schemaname in redshift for RS:%s : %v", rs.Warehouse.Destination.ID, sqlStatement)
	_, err = rs.Db.Exec(sqlStatement)
	return
}

type S3ManifestEntryMetadataT struct {
	ContentLength int64 `json:"content_length"`
}

type S3ManifestEntryT struct {
	Url       string                   `json:"url"`
	Mandatory bool                     `json:"mandatory"`
	Metadata  S3ManifestEntryMetadataT `json:"meta"`
}

type S3ManifestT struct {
	Entries []S3ManifestEntryT `json:"entries"`
}

func (rs *HandleT) generateManifest(tableName string, _ map[string]string) (string, error) {
	loadFiles := rs.Uploader.GetLoadFilesMetadata(warehouseutils.GetLoadFilesOptionsT{Table: tableName})
	loadFiles = warehouseutils.GetS3Locations(loadFiles)
	var manifest S3ManifestT
	for idx, loadFile := range loadFiles {
		manifestEntry := S3ManifestEntryT{Url: loadFile.Location, Mandatory: true}
		// add contentLength to manifest entry if it exists
		contentLength := gjson.Get(string(loadFiles[idx].Metadata), "content_length")
		if contentLength.Exists() {
			manifestEntry.Metadata.ContentLength = contentLength.Int()
		}
		manifest.Entries = append(manifest.Entries, manifestEntry)
	}
	pkgLogger.Infof("RS: Generated manifest for table:%s", tableName)
	manifestJSON, _ := json.Marshal(&manifest)

	manifestFolder := misc.RudderRedshiftManifests
	dirName := "/" + manifestFolder + "/"
	tmpDirPath, err := misc.CreateTMPDIR()
	if err != nil {
		panic(err)
	}
	localManifestPath := fmt.Sprintf("%v%v", tmpDirPath+dirName, uuid.Must(uuid.NewV4()).String())
	err = os.MkdirAll(filepath.Dir(localManifestPath), os.ModePerm)
	if err != nil {
		panic(err)
	}
	defer misc.RemoveFilePaths(localManifestPath)
	_ = os.WriteFile(localManifestPath, manifestJSON, 0o644)

	file, err := os.Open(localManifestPath)
	if err != nil {
		panic(err)
	}
	defer file.Close()
	uploader, err := filemanager.DefaultFileManagerFactory.New(&filemanager.SettingsT{
		Provider: "S3",
		Config: misc.GetObjectStorageConfig(misc.ObjectStorageOptsT{
			Provider:         "S3",
			Config:           rs.Warehouse.Destination.Config,
			UseRudderStorage: rs.Uploader.UseRudderStorage(),
		}),
	})
	if err != nil {
		return "", err
	}

	uploadOutput, err := uploader.Upload(context.TODO(), file, manifestFolder, rs.Warehouse.Source.ID, rs.Warehouse.Destination.ID, time.Now().Format("01-02-2006"), tableName, uuid.Must(uuid.NewV4()).String())
	if err != nil {
		return "", err
	}

	return uploadOutput.Location, nil
}

func (rs *HandleT) dropStagingTables(stagingTableNames []string) {
	for _, stagingTableName := range stagingTableNames {
		pkgLogger.Infof("WH: dropping table %+v\n", stagingTableName)
		_, err := rs.Db.Exec(fmt.Sprintf(`DROP TABLE "%[1]s"."%[2]s"`, rs.Namespace, stagingTableName))
		if err != nil {
			pkgLogger.Errorf("WH: RS:  Error dropping staging tables in redshift: %v", err)
		}
	}
}

func (rs *HandleT) loadTable(tableName string, tableSchemaInUpload, tableSchemaAfterUpload warehouseutils.TableSchemaT, skipTempTableDelete bool) (stagingTableName string, err error) {
	manifestLocation, err := rs.generateManifest(tableName, tableSchemaInUpload)
	if err != nil {
		return
	}
	pkgLogger.Infof("RS: Generated and stored manifest for table:%s at %s\n", tableName, manifestLocation)

	// sort columnnames
	keys := reflect.ValueOf(tableSchemaInUpload).MapKeys()
	strkeys := make([]string, len(keys))
	for i := 0; i < len(keys); i++ {
		strkeys[i] = keys[i].String()
	}
	sort.Strings(strkeys)
	var sortedColumnNames string
	// TODO: use strings.Join() instead
	for index, key := range strkeys {
		if index > 0 {
			sortedColumnNames += `, `
		}
		sortedColumnNames += fmt.Sprintf(`%q`, key)
	}

	stagingTableName = misc.TruncateStr(fmt.Sprintf(`%s%s_%s`, stagingTablePrefix, strings.ReplaceAll(uuid.Must(uuid.NewV4()).String(), "-", ""), tableName), 127)
	err = rs.CreateTable(stagingTableName, tableSchemaAfterUpload)
	if err != nil {
		return
	}
	if !skipTempTableDelete {
		defer rs.dropStagingTables([]string{stagingTableName})
	}

	manifestS3Location, region := warehouseutils.GetS3Location(manifestLocation)
	if region == "" {
		region = "us-east-1"
	}

	// BEGIN TRANSACTION
	tx, err := rs.Db.Begin()
	if err != nil {
		return
	}
	// create session token and temporary credentials
	tempAccessKeyId, tempSecretAccessKey, token, err := warehouseutils.GetTemporaryS3Cred(&rs.Warehouse.Destination)
	if err != nil {
		pkgLogger.Errorf("RS: Failed to create temp credentials before copying, while create load for table %v, err%v", tableName, err)
		tx.Rollback()
		return
	}

	var sqlStatement string
	if rs.Uploader.GetLoadFileType() == warehouseutils.LOAD_FILE_TYPE_PARQUET {
		// copy statement for parquet load files
		sqlStatement = fmt.Sprintf(`COPY %v FROM '%s' ACCESS_KEY_ID '%s' SECRET_ACCESS_KEY '%s' SESSION_TOKEN '%s' MANIFEST FORMAT PARQUET`, fmt.Sprintf(`%q.%q`, rs.Namespace, stagingTableName), manifestS3Location, tempAccessKeyId, tempSecretAccessKey, token)
	} else {
		// copy statement for csv load files
		sqlStatement = fmt.Sprintf(`COPY %v(%v) FROM '%v' CSV GZIP ACCESS_KEY_ID '%s' SECRET_ACCESS_KEY '%s' SESSION_TOKEN '%s' REGION '%s'  DATEFORMAT 'auto' TIMEFORMAT 'auto' MANIFEST TRUNCATECOLUMNS EMPTYASNULL BLANKSASNULL FILLRECORD ACCEPTANYDATE TRIMBLANKS ACCEPTINVCHARS COMPUPDATE OFF STATUPDATE OFF`,
			fmt.Sprintf(`%q.%q`, rs.Namespace, stagingTableName), sortedColumnNames, manifestS3Location, tempAccessKeyId, tempSecretAccessKey, token, region)
	}

	sanitisedSQLStmt, regexErr := misc.ReplaceMultiRegex(sqlStatement, map[string]string{
		"ACCESS_KEY_ID '[^']*'":     "ACCESS_KEY_ID '***'",
		"SECRET_ACCESS_KEY '[^']*'": "SECRET_ACCESS_KEY '***'",
		"SESSION_TOKEN '[^']*'":     "SESSION_TOKEN '***'",
	})
	if regexErr == nil {
		pkgLogger.Infof("RS: Running COPY command for table:%s at %s\n", tableName, sanitisedSQLStmt)
	}

	_, err = tx.Exec(sqlStatement)
	if err != nil {
		pkgLogger.Errorf("RS: Error running COPY command: %v\n", err)
		tx.Rollback()
		return
	}

	primaryKey := "id"
	if column, ok := primaryKeyMap[tableName]; ok {
		primaryKey = column
	}

	partitionKey := "id"
	if column, ok := partitionKeyMap[tableName]; ok {
		partitionKey = column
	}

	var additionalJoinClause string
	if tableName == warehouseutils.DiscardsTable {
		additionalJoinClause = fmt.Sprintf(`AND _source.%[3]s = %[1]s.%[2]s.%[3]s AND _source.%[4]s = %[1]s.%[2]s.%[4]s`, rs.Namespace, tableName, "table_name", "column_name")
	}

	sqlStatement = fmt.Sprintf(`DELETE FROM %[1]s."%[2]s" using %[1]s."%[3]s" _source where (_source.%[4]s = %[1]s.%[2]s.%[4]s %[5]s)`, rs.Namespace, tableName, stagingTableName, primaryKey, additionalJoinClause)
	pkgLogger.Infof("RS: Dedup records for table:%s using staging table: %s\n", tableName, sqlStatement)
	_, err = tx.Exec(sqlStatement)
	if err != nil {
		pkgLogger.Errorf("RS: Error deleting from original table for dedup: %v\n", err)
		tx.Rollback()
		return
	}

	quotedColumnNames := warehouseutils.DoubleQuoteAndJoinByComma(strkeys)

	sqlStatement = fmt.Sprintf(`INSERT INTO "%[1]s"."%[2]s" (%[3]s) SELECT %[3]s FROM ( SELECT *, row_number() OVER (PARTITION BY %[5]s ORDER BY received_at ASC) AS _rudder_staging_row_number FROM "%[1]s"."%[4]s" ) AS _ where _rudder_staging_row_number = 1`, rs.Namespace, tableName, quotedColumnNames, stagingTableName, partitionKey)
	pkgLogger.Infof("RS: Inserting records for table:%s using staging table: %s\n", tableName, sqlStatement)
	_, err = tx.Exec(sqlStatement)

	if err != nil {
		pkgLogger.Errorf("RS: Error inserting into original table: %v\n", err)
		tx.Rollback()
		return
	}

	err = tx.Commit()
	if err != nil {
		pkgLogger.Errorf("RS: Error in transaction commit: %v\n", err)
		tx.Rollback()
		return
	}
	pkgLogger.Infof("RS: Complete load for table:%s\n", tableName)
	return
}

func (rs *HandleT) loadUserTables() (errorMap map[string]error) {
	errorMap = map[string]error{warehouseutils.IdentifiesTable: nil}
	pkgLogger.Infof("RS: Starting load for identifies and users tables\n")

	identifyStagingTable, err := rs.loadTable(warehouseutils.IdentifiesTable, rs.Uploader.GetTableSchemaInUpload(warehouseutils.IdentifiesTable), rs.Uploader.GetTableSchemaInWarehouse(warehouseutils.IdentifiesTable), true)
	if err != nil {
		errorMap[warehouseutils.IdentifiesTable] = err
		return
	}
	defer rs.dropStagingTables([]string{identifyStagingTable})

	if len(rs.Uploader.GetTableSchemaInUpload(warehouseutils.UsersTable)) == 0 {
		return
	}
	errorMap[warehouseutils.UsersTable] = nil

	if skipComputingUserLatestTraits {
		_, err := rs.loadTable(warehouseutils.UsersTable, rs.Uploader.GetTableSchemaInUpload(warehouseutils.UsersTable), rs.Uploader.GetTableSchemaInWarehouse(warehouseutils.UsersTable), false)
		if err != nil {
			errorMap[warehouseutils.UsersTable] = err
		}
		return
	}

	userColMap := rs.Uploader.GetTableSchemaInWarehouse(warehouseutils.UsersTable)
	var userColNames, firstValProps []string
	for colName := range userColMap {
		// do not reference uuid in queries as it can be an autoincrementing field set by segment compatible tables
		if colName == "id" || colName == "user_id" || colName == "uuid" {
			continue
		}
		userColNames = append(userColNames, colName)
		firstValProps = append(firstValProps, fmt.Sprintf(`FIRST_VALUE("%[1]s" IGNORE NULLS) OVER (PARTITION BY id ORDER BY received_at DESC ROWS BETWEEN UNBOUNDED PRECEDING AND UNBOUNDED FOLLOWING) AS "%[1]s"`, colName))
	}
	quotedUserColNames := warehouseutils.DoubleQuoteAndJoinByComma(userColNames)
	stagingTableName := misc.TruncateStr(fmt.Sprintf(`%s%s_%s`, stagingTablePrefix, strings.ReplaceAll(uuid.Must(uuid.NewV4()).String(), "-", ""), warehouseutils.UsersTable), 127)

	sqlStatement := fmt.Sprintf(`CREATE TABLE "%[1]s"."%[2]s" AS (SELECT DISTINCT * FROM
										(
											SELECT
											id, %[3]s
											FROM (
												(
													SELECT id, %[6]s FROM "%[1]s"."%[4]s" WHERE id in (SELECT DISTINCT(user_id) FROM "%[1]s"."%[5]s" WHERE user_id IS NOT NULL)
												) UNION
												(
													SELECT user_id, %[6]s FROM "%[1]s"."%[5]s" WHERE user_id IS NOT NULL
												)
											)
										)
									)`,
		rs.Namespace,                     // 1
		stagingTableName,                 // 2
		strings.Join(firstValProps, ","), // 3
		warehouseutils.UsersTable,        // 4
		identifyStagingTable,             // 5
		quotedUserColNames,               // 6
	)

	// BEGIN TRANSACTION
	tx, err := rs.Db.Begin()
	if err != nil {
		errorMap[warehouseutils.UsersTable] = err
		return
	}

	_, err = tx.Exec(sqlStatement)
	if err != nil {
		pkgLogger.Errorf("RS: Creating staging table for users failed: %s\n", sqlStatement)
		pkgLogger.Errorf("RS: Error creating users staging table from original table and identifies staging table: %v\n", err)
		tx.Rollback()
		errorMap[warehouseutils.UsersTable] = err
		return
	}
	defer rs.dropStagingTables([]string{stagingTableName})

	primaryKey := "id"
	sqlStatement = fmt.Sprintf(`DELETE FROM %[1]s."%[2]s" using %[1]s."%[3]s" _source where (_source.%[4]s = %[1]s.%[2]s.%[4]s)`, rs.Namespace, warehouseutils.UsersTable, stagingTableName, primaryKey)

	_, err = tx.Exec(sqlStatement)
	if err != nil {
		pkgLogger.Errorf("RS: Dedup records for table:%s using staging table: %s\n", warehouseutils.UsersTable, sqlStatement)
		pkgLogger.Errorf("RS: Error deleting from original table for dedup: %v\n", err)
		tx.Rollback()
		errorMap[warehouseutils.UsersTable] = err
		return
	}

	sqlStatement = fmt.Sprintf(`INSERT INTO "%[1]s"."%[2]s" (%[4]s) SELECT %[4]s FROM  "%[1]s"."%[3]s"`, rs.Namespace, warehouseutils.UsersTable, stagingTableName, warehouseutils.DoubleQuoteAndJoinByComma(append([]string{"id"}, userColNames...)))
	pkgLogger.Infof("RS: Inserting records for table:%s using staging table: %s\n", warehouseutils.UsersTable,
		sqlStatement)
	_, err = tx.Exec(sqlStatement)

	if err != nil {
		pkgLogger.Errorf("RS: Error inserting into users table from staging table: %v\n", err)
		tx.Rollback()
		errorMap[warehouseutils.UsersTable] = err
		return
	}

	err = tx.Commit()
	if err != nil {
		pkgLogger.Errorf("RS: Error in transaction commit for users table: %v\n", err)
		tx.Rollback()
		errorMap[warehouseutils.UsersTable] = err
		return
	}
	return
}

// RedshiftCredentialsT ...
type RedshiftCredentialsT struct {
	Host     string
	Port     string
	DbName   string
	Username string
	Password string
	timeout  time.Duration
}

func Connect(cred RedshiftCredentialsT) (*sql.DB, error) {
	url := fmt.Sprintf("sslmode=require user=%v password=%v host=%v port=%v dbname=%v",
		cred.Username,
		cred.Password,
		cred.Host,
		cred.Port,
		cred.DbName,
	)
	if cred.timeout > 0 {
		url += fmt.Sprintf(" connect_timeout=%d", cred.timeout/time.Second)
	}

	var err error
	var db *sql.DB
	if db, err = sql.Open("postgres", url); err != nil {
		return nil, fmt.Errorf("redshift connect error : (%v)", err)
	}
	stmt := `SET query_group to 'RudderStack'`
	_, err = db.Exec(stmt)
	if err != nil {
		return nil, fmt.Errorf("redshift set query_group error : %v", err)
	}
	return db, nil
}

func (rs *HandleT) dropDanglingStagingTables() bool {
	sqlStatement := fmt.Sprintf(`select table_name
								 from information_schema.tables
								 where table_schema = '%s' AND table_name like '%s';`, rs.Namespace, fmt.Sprintf("%s%s", stagingTablePrefix, "%"))
	rows, err := rs.Db.Query(sqlStatement)
	if err != nil {
		pkgLogger.Errorf("WH: RS: Error dropping dangling staging tables in redshift: %v\nQuery: %s\n", err, sqlStatement)
		return false
	}
	defer rows.Close()

	var stagingTableNames []string
	for rows.Next() {
		var tableName string
		err := rows.Scan(&tableName)
		if err != nil {
			panic(fmt.Errorf("Failed to scan result from query: %s\nwith Error : %w", sqlStatement, err))
		}
		stagingTableNames = append(stagingTableNames, tableName)
	}
	pkgLogger.Infof("WH: RS: Dropping dangling staging tables: %+v  %+v\n", len(stagingTableNames), stagingTableNames)
	delSuccess := true
	for _, stagingTableName := range stagingTableNames {
		_, err := rs.Db.Exec(fmt.Sprintf(`DROP TABLE "%[1]s"."%[2]s"`, rs.Namespace, stagingTableName))
		if err != nil {
			pkgLogger.Errorf("WH: RS:  Error dropping dangling staging table: %s in redshift: %v\n", stagingTableName, err)
			delSuccess = false
		}
	}
	return delSuccess
}

func (rs *HandleT) connectToWarehouse() (*sql.DB, error) {
	return Connect(rs.getConnectionCredentials())
}

func (rs *HandleT) CreateSchema() (err error) {
	var schemaExists bool
	schemaExists, err = rs.schemaExists(rs.Namespace)
	if err != nil {
		pkgLogger.Errorf("RS: Error checking if schema: %s exists: %v", rs.Namespace, err)
		return err
	}
	if schemaExists {
		pkgLogger.Infof("RS: Skipping creating schema: %s since it already exists", rs.Namespace)
		return
	}
	return rs.createSchema()
}

func (rs *HandleT) AlterColumn(tableName, columnName, columnType string) (err error) {
	if setVarCharMax && columnType == "text" {
		err = rs.alterStringToText(fmt.Sprintf(`%q.%q`, rs.Namespace, tableName), columnName)
	}
	return
}

func (rs *HandleT) getConnectionCredentials() RedshiftCredentialsT {
	return RedshiftCredentialsT{
		Host:     warehouseutils.GetConfigValue(RSHost, rs.Warehouse),
		Port:     warehouseutils.GetConfigValue(RSPort, rs.Warehouse),
		DbName:   warehouseutils.GetConfigValue(RSDbName, rs.Warehouse),
		Username: warehouseutils.GetConfigValue(RSUserName, rs.Warehouse),
		Password: warehouseutils.GetConfigValue(RSPassword, rs.Warehouse),
		timeout:  rs.ConnectTimeout,
	}
}

// FetchSchema queries redshift and returns the schema assoiciated with provided namespace
func (rs *HandleT) FetchSchema(warehouse warehouseutils.WarehouseT) (schema warehouseutils.SchemaT, err error) {
	rs.Warehouse = warehouse
	rs.Namespace = warehouse.Namespace
	dbHandle, err := Connect(rs.getConnectionCredentials())
	if err != nil {
		return
	}
	defer dbHandle.Close()

	schema = make(warehouseutils.SchemaT)
	sqlStatement := fmt.Sprintf(`SELECT table_name, column_name, data_type, character_maximum_length
									FROM INFORMATION_SCHEMA.COLUMNS
									WHERE table_schema = '%s' and table_name not like '%s%s'`, rs.Namespace, stagingTablePrefix, "%")

	rows, err := dbHandle.Query(sqlStatement)
	if err != nil && err != sql.ErrNoRows {
		pkgLogger.Errorf("RS: Error in fetching schema from redshift destination:%v, query: %v", rs.Warehouse.Destination.ID, sqlStatement)
		return
	}
	if err == sql.ErrNoRows {
		pkgLogger.Infof("RS: No rows, while fetching schema from  destination:%v, query: %v", rs.Warehouse.Identifier,
			sqlStatement)
		return schema, nil
	}
	defer rows.Close()
	for rows.Next() {
		var tName, cName, cType string
		var charLength sql.NullInt64
		err = rows.Scan(&tName, &cName, &cType, &charLength)
		if err != nil {
			pkgLogger.Errorf("RS: Error in processing fetched schema from redshift destination:%v", rs.Warehouse.Destination.ID)
			return
		}
		if _, ok := schema[tName]; !ok {
			schema[tName] = make(map[string]string)
		}
		if datatype, ok := dataTypesMapToRudder[cType]; ok {
			if datatype == "string" && charLength.Int64 > rudderStringLength {
				datatype = "text"
			}
			schema[tName][cName] = datatype
		} else {
			warehouseutils.WHCounterStat(warehouseutils.RUDDER_MISSING_DATATYPE, &rs.Warehouse, warehouseutils.Tag{Name: "datatype", Value: cType}).Count(1)
		}
	}
	return
}

func (rs *HandleT) Setup(warehouse warehouseutils.WarehouseT, uploader warehouseutils.UploaderI) (err error) {
	rs.Warehouse = warehouse
	rs.Namespace = warehouse.Namespace
	rs.Uploader = uploader

	rs.Db, err = rs.connectToWarehouse()
	return err
}

func (rs *HandleT) TestConnection(warehouse warehouseutils.WarehouseT) (err error) {
	rs.Warehouse = warehouse
	rs.Db, err = Connect(rs.getConnectionCredentials())
	if err != nil {
		return
	}
	defer rs.Db.Close()

	ctx, cancel := context.WithTimeout(context.TODO(), rs.ConnectTimeout)
	defer cancel()

	err = rs.Db.PingContext(ctx)
	if err == context.DeadlineExceeded {
		return fmt.Errorf("connection testing timed out after %d sec", rs.ConnectTimeout/time.Second)
	}
	if err != nil {
		return err
	}

	return
}

func (rs *HandleT) Cleanup() {
	if rs.Db != nil {
		rs.dropDanglingStagingTables()
		rs.Db.Close()
	}
}

func (rs *HandleT) CrashRecover(warehouse warehouseutils.WarehouseT) (err error) {
	rs.Warehouse = warehouse
	rs.Namespace = warehouse.Namespace
	rs.Db, err = Connect(rs.getConnectionCredentials())
	if err != nil {
		return err
	}
	defer rs.Db.Close()
	rs.dropDanglingStagingTables()
	return
}

func (*HandleT) IsEmpty(_ warehouseutils.WarehouseT) (empty bool, err error) {
	return
}

func (rs *HandleT) LoadUserTables() map[string]error {
	return rs.loadUserTables()
}

func (rs *HandleT) LoadTable(tableName string) error {
	_, err := rs.loadTable(tableName, rs.Uploader.GetTableSchemaInUpload(tableName), rs.Uploader.GetTableSchemaInWarehouse(tableName), false)
	return err
}

func (*HandleT) LoadIdentityMergeRulesTable() (err error) {
	return
}

func (*HandleT) LoadIdentityMappingsTable() (err error) {
	return
}

func (*HandleT) DownloadIdentityRules(*misc.GZipWriter) (err error) {
	return
}

func (rs *HandleT) GetTotalCountInTable(tableName string) (total int64, err error) {
	sqlStatement := fmt.Sprintf(`SELECT count(*) FROM "%[1]s"."%[2]s"`, rs.Namespace, tableName)
	err = rs.Db.QueryRow(sqlStatement).Scan(&total)
	if err != nil {
		pkgLogger.Errorf(`RS: Error getting total count in table %s:%s`, rs.Namespace, tableName)
	}
	return
}

func (rs *HandleT) Connect(warehouse warehouseutils.WarehouseT) (client.Client, error) {
	rs.Warehouse = warehouse
	rs.Namespace = warehouse.Namespace
	dbHandle, err := Connect(rs.getConnectionCredentials())
	if err != nil {
		return client.Client{}, err
	}

	return client.Client{Type: client.SQLClient, SQL: dbHandle}, err
}

<<<<<<< HEAD
func (rs *HandleT) LoadTestTable(location, tableName string, payloadMap map[string]interface{}, format string) (err error) {
	tempAccessKeyId, tempSecretAccessKey, token, err := warehouseutils.GetTemporaryS3Cred(&rs.Warehouse.Destination)
=======
func (rs *HandleT) LoadTestTable(location, tableName string, _ map[string]interface{}, format string) (err error) {
	tempAccessKeyId, tempSecretAccessKey, token, err := rs.getTemporaryCredForCopy()
>>>>>>> e4fb7102
	if err != nil {
		pkgLogger.Errorf("RS: Failed to create temp credentials before copying, while create load for table %v, err%v", tableName, err)
		return
	}

	manifestS3Location, region := warehouseutils.GetS3Location(location)
	if region == "" {
		region = "us-east-1"
	}

	var sqlStatement string
	if format == warehouseutils.LOAD_FILE_TYPE_PARQUET {
		// copy statement for parquet load files
		sqlStatement = fmt.Sprintf(`COPY %v FROM '%s' ACCESS_KEY_ID '%s' SECRET_ACCESS_KEY '%s' SESSION_TOKEN '%s' FORMAT PARQUET`,
			fmt.Sprintf(`%q.%q`, rs.Namespace, tableName),
			manifestS3Location,
			tempAccessKeyId,
			tempSecretAccessKey,
			token,
		)
	} else {
		// copy statement for csv load files
		sqlStatement = fmt.Sprintf(`COPY %v(%v) FROM '%v' CSV GZIP ACCESS_KEY_ID '%s' SECRET_ACCESS_KEY '%s' SESSION_TOKEN '%s' REGION '%s'  DATEFORMAT 'auto' TIMEFORMAT 'auto' TRUNCATECOLUMNS EMPTYASNULL BLANKSASNULL FILLRECORD ACCEPTANYDATE TRIMBLANKS ACCEPTINVCHARS COMPUPDATE OFF STATUPDATE OFF`,
			fmt.Sprintf(`%q.%q`, rs.Namespace, tableName),
			fmt.Sprintf(`%q, %q`, "id", "val"),
			manifestS3Location,
			tempAccessKeyId,
			tempSecretAccessKey,
			token,
			region,
		)
	}
	sanitisedSQLStmt, regexErr := misc.ReplaceMultiRegex(sqlStatement, map[string]string{
		"ACCESS_KEY_ID '[^']*'":     "ACCESS_KEY_ID '***'",
		"SECRET_ACCESS_KEY '[^']*'": "SECRET_ACCESS_KEY '***'",
		"SESSION_TOKEN '[^']*'":     "SESSION_TOKEN '***'",
	})
	if regexErr == nil {
		pkgLogger.Infof("RS: Running COPY command for load test table: %s with sqlStatement: %s", tableName, sanitisedSQLStmt)
	}

	_, err = rs.Db.Exec(sqlStatement)
	return
}

func (rs *HandleT) SetConnectionTimeout(timeout time.Duration) {
	rs.ConnectTimeout = timeout
}<|MERGE_RESOLUTION|>--- conflicted
+++ resolved
@@ -744,13 +744,8 @@
 	return client.Client{Type: client.SQLClient, SQL: dbHandle}, err
 }
 
-<<<<<<< HEAD
-func (rs *HandleT) LoadTestTable(location, tableName string, payloadMap map[string]interface{}, format string) (err error) {
+func (rs *HandleT) LoadTestTable(location, tableName string, _ map[string]interface{}, format string) (err error) {
 	tempAccessKeyId, tempSecretAccessKey, token, err := warehouseutils.GetTemporaryS3Cred(&rs.Warehouse.Destination)
-=======
-func (rs *HandleT) LoadTestTable(location, tableName string, _ map[string]interface{}, format string) (err error) {
-	tempAccessKeyId, tempSecretAccessKey, token, err := rs.getTemporaryCredForCopy()
->>>>>>> e4fb7102
 	if err != nil {
 		pkgLogger.Errorf("RS: Failed to create temp credentials before copying, while create load for table %v, err%v", tableName, err)
 		return
