package schema

import (
	"context"
	"fmt"
	"reflect"
	"regexp"
	"slices"
	"sync"

	jsoniter "github.com/json-iterator/go"
	"github.com/samber/lo"

	"github.com/rudderlabs/rudder-go-kit/config"
	"github.com/rudderlabs/rudder-go-kit/logger"
	"github.com/rudderlabs/rudder-go-kit/stats"

	"github.com/rudderlabs/rudder-server/warehouse/integrations/middleware/sqlquerywrapper"
	"github.com/rudderlabs/rudder-server/warehouse/internal/model"
	"github.com/rudderlabs/rudder-server/warehouse/internal/repo"
	"github.com/rudderlabs/rudder-server/warehouse/logfield"
	whutils "github.com/rudderlabs/rudder-server/warehouse/utils"
)

var json = jsoniter.ConfigCompatibleWithStandardLibrary

// deprecatedColumnsRegex
// This regex is used to identify deprecated columns in the warehouse
// Example: abc-deprecated-dba626a7-406a-4757-b3e0-3875559c5840
var deprecatedColumnsRegex = regexp.MustCompile(
	`.*-deprecated-[0-9a-f]{8}-[0-9a-f]{4}-[0-9a-f]{4}-[0-9a-f]{4}-[0-9a-f]{12}$`,
)

type schemaRepo interface {
	GetForNamespace(ctx context.Context, sourceID, destID, namespace string) (model.WHSchema, error)
	Insert(ctx context.Context, whSchema *model.WHSchema) (int64, error)
}

type stagingFileRepo interface {
	GetSchemasByIDs(ctx context.Context, ids []int64) ([]model.Schema, error)
}

type fetchSchemaRepo interface {
	FetchSchema(ctx context.Context) (model.Schema, error)
}

type Schema struct {
	warehouse                        model.Warehouse
	schemaRepo                       schemaRepo
	stagingFileRepo                  stagingFileRepo
	log                              logger.Logger
	stagingFilesSchemaPaginationSize int
	enableIDResolution               bool

	localSchema         model.Schema
	localSchemaMu       sync.RWMutex
	schemaInWarehouse   model.Schema
	schemaInWarehouseMu sync.RWMutex

	stats struct {
		schemaSize stats.Histogram
	}
}

func New(
	db *sqlquerywrapper.DB,
	warehouse model.Warehouse,
	conf *config.Config,
	logger logger.Logger,
	statsFactory stats.Stats,
) *Schema {
	s := &Schema{
		warehouse:                        warehouse,
		schemaRepo:                       repo.NewWHSchemas(db),
		stagingFileRepo:                  repo.NewStagingFiles(db),
		log:                              logger.Child("schema"),
		stagingFilesSchemaPaginationSize: conf.GetInt("Warehouse.stagingFilesSchemaPaginationSize", 100),
		enableIDResolution:               conf.GetBool("Warehouse.enableIDResolution", false),
	}
	s.stats.schemaSize = statsFactory.NewTaggedStat("warehouse_schema_size", stats.HistogramType, stats.Tags{
		"module":        "warehouse",
		"workspaceId":   warehouse.WorkspaceID,
		"destType":      warehouse.Destination.DestinationDefinition.Name,
		"sourceId":      warehouse.Source.ID,
		"destinationId": warehouse.Destination.ID,
	})
	return s
}

// ConsolidateStagingFilesUsingLocalSchema
// 1. Fetches the schemas for the staging files
// 2. Consolidates the staging files schemas
// 3. Consolidates the consolidated schema with the warehouse schema
// 4. Enhances the consolidated schema with discards schema
// 5. Enhances the consolidated schema with ID resolution schema
// 6. Returns the consolidated schema
func (sh *Schema) ConsolidateStagingFilesUsingLocalSchema(ctx context.Context, stagingFiles []*model.StagingFile) (model.Schema, error) {
	consolidatedSchema := model.Schema{}
	batches := lo.Chunk(stagingFiles, sh.stagingFilesSchemaPaginationSize)
	for _, batch := range batches {
		schemas, err := sh.stagingFileRepo.GetSchemasByIDs(ctx, repo.StagingFileIDs(batch))
		if err != nil {
			return nil, fmt.Errorf("getting staging files schema: %v", err)
		}

		consolidatedSchema = consolidateStagingSchemas(consolidatedSchema, schemas)
	}

	sh.localSchemaMu.RLock()
	consolidatedSchema = consolidateWarehouseSchema(consolidatedSchema, sh.localSchema)
	consolidatedSchema = overrideUsersWithIdentifiesSchema(consolidatedSchema, sh.warehouse.Type, sh.localSchema)
	sh.localSchemaMu.RUnlock()

	consolidatedSchema = enhanceDiscardsSchema(consolidatedSchema, sh.warehouse.Type)
	consolidatedSchema = enhanceSchemaWithIDResolution(consolidatedSchema, sh.isIDResolutionEnabled(), sh.warehouse.Type)

	return consolidatedSchema, nil
}

// consolidateStagingSchemas merges multiple schemas into one
// Prefer the type of the first schema, If the type is text, prefer text
func consolidateStagingSchemas(consolidatedSchema model.Schema, schemas []model.Schema) model.Schema {
	for _, schema := range schemas {
		for tableName, columnMap := range schema {
			if _, ok := consolidatedSchema[tableName]; !ok {
				consolidatedSchema[tableName] = model.TableSchema{}
			}
			for columnName, columnType := range columnMap {
				if columnType == model.TextDataType {
					consolidatedSchema[tableName][columnName] = model.TextDataType
					continue
				}

				if _, ok := consolidatedSchema[tableName][columnName]; !ok {
					consolidatedSchema[tableName][columnName] = columnType
				}
			}
		}
	}
	return consolidatedSchema
}

// consolidateWarehouseSchema overwrites the consolidatedSchema with the schemaInWarehouse
// Prefer the type of the schemaInWarehouse, If the type is text, prefer text
func consolidateWarehouseSchema(consolidatedSchema, warehouseSchema model.Schema) model.Schema {
	for tableName, columnMap := range warehouseSchema {
		if _, ok := consolidatedSchema[tableName]; !ok {
			continue
		}

		for columnName, columnType := range columnMap {
			if _, ok := consolidatedSchema[tableName][columnName]; !ok {
				continue
			}

			var (
				consolidatedSchemaType = consolidatedSchema[tableName][columnName]
				warehouseSchemaType    = columnType
			)

			if consolidatedSchemaType == model.TextDataType && warehouseSchemaType == model.StringDataType {
				continue
			}

			consolidatedSchema[tableName][columnName] = columnType
		}
	}

	return consolidatedSchema
}

// overrideUsersWithIdentifiesSchema overrides the users table with the identifies table
// users(id) <-> identifies(user_id)
// Removes the user_id column from the users table
func overrideUsersWithIdentifiesSchema(consolidatedSchema model.Schema, warehouseType string, warehouseSchema model.Schema) model.Schema {
	var (
		usersTable      = whutils.ToProviderCase(warehouseType, whutils.UsersTable)
		identifiesTable = whutils.ToProviderCase(warehouseType, whutils.IdentifiesTable)
		userIDColumn    = whutils.ToProviderCase(warehouseType, "user_id")
		IDColumn        = whutils.ToProviderCase(warehouseType, "id")
	)
	if _, ok := consolidatedSchema[usersTable]; !ok {
		return consolidatedSchema
	}
	if _, ok := consolidatedSchema[identifiesTable]; !ok {
		return consolidatedSchema
	}

	for k, v := range consolidatedSchema[identifiesTable] {
		consolidatedSchema[usersTable][k] = v
	}
	for k, v := range warehouseSchema[usersTable] {
		if _, ok := warehouseSchema[identifiesTable][k]; !ok {
			consolidatedSchema[usersTable][k] = v
			consolidatedSchema[identifiesTable][k] = v
		}
	}
	consolidatedSchema[usersTable][IDColumn] = consolidatedSchema[identifiesTable][userIDColumn]
	delete(consolidatedSchema[usersTable], userIDColumn)
	return consolidatedSchema
}

// enhanceDiscardsSchema adds the discards table to the schema
// For bq, adds the loaded_at column to be segment compatible
func enhanceDiscardsSchema(consolidatedSchema model.Schema, warehouseType string) model.Schema {
	discards := model.TableSchema{}

	for colName, colType := range whutils.DiscardsSchema {
		discards[whutils.ToProviderCase(warehouseType, colName)] = colType
	}

	if warehouseType == whutils.BQ {
		discards[whutils.ToProviderCase(warehouseType, "loaded_at")] = "datetime"
	}

	consolidatedSchema[whutils.ToProviderCase(warehouseType, whutils.DiscardsTable)] = discards
	return consolidatedSchema
}

// enhanceSchemaWithIDResolution adds the merge rules and mappings table to the schema if IDResolution is enabled
func enhanceSchemaWithIDResolution(consolidatedSchema model.Schema, isIDResolutionEnabled bool, warehouseType string) model.Schema {
	if !isIDResolutionEnabled {
		return consolidatedSchema
	}
	var (
		mergeRulesTable = whutils.ToProviderCase(warehouseType, whutils.IdentityMergeRulesTable)
		mappingsTable   = whutils.ToProviderCase(warehouseType, whutils.IdentityMappingsTable)
	)
	if _, ok := consolidatedSchema[mergeRulesTable]; ok {
		consolidatedSchema[mergeRulesTable] = model.TableSchema{
			whutils.ToProviderCase(warehouseType, "merge_property_1_type"):  "string",
			whutils.ToProviderCase(warehouseType, "merge_property_1_value"): "string",
			whutils.ToProviderCase(warehouseType, "merge_property_2_type"):  "string",
			whutils.ToProviderCase(warehouseType, "merge_property_2_value"): "string",
		}
		consolidatedSchema[mappingsTable] = model.TableSchema{
			whutils.ToProviderCase(warehouseType, "merge_property_type"):  "string",
			whutils.ToProviderCase(warehouseType, "merge_property_value"): "string",
			whutils.ToProviderCase(warehouseType, "rudder_id"):            "string",
			whutils.ToProviderCase(warehouseType, "updated_at"):           "datetime",
		}
	}
	return consolidatedSchema
}

func (sh *Schema) isIDResolutionEnabled() bool {
	return sh.enableIDResolution && slices.Contains(whutils.IdentityEnabledWarehouses, sh.warehouse.Type)
}

<<<<<<< HEAD
func (sh *Schema) UpdateLocalSchema(ctx context.Context, uploadID int64, updatedSchema model.Schema) error {
	return sh.updateLocalSchema(ctx, uploadID, updatedSchema)
=======
func (sh *Schema) UpdateLocalSchemaWithWarehouse(ctx context.Context) error {
	sh.schemaInWarehouseMu.RLock()
	defer sh.schemaInWarehouseMu.RUnlock()
	return sh.updateLocalSchema(ctx, sh.schemaInWarehouse)
}

func (sh *Schema) UpdateLocalSchema(ctx context.Context, updatedSchema model.Schema) error {
	return sh.updateLocalSchema(ctx, updatedSchema)
>>>>>>> e46ce86a
}

// updateLocalSchema
// 1. Inserts the updated schema into the local schema table
// 2. Updates the local schema instance
func (sh *Schema) updateLocalSchema(ctx context.Context, updatedSchema model.Schema) error {
	updatedSchemaInBytes, err := json.Marshal(updatedSchema)
	if err != nil {
		return fmt.Errorf("marshaling schema: %w", err)
	}
	sh.stats.schemaSize.Observe(float64(len(updatedSchemaInBytes)))

	_, err = sh.schemaRepo.Insert(ctx, &model.WHSchema{
		SourceID:        sh.warehouse.Source.ID,
		Namespace:       sh.warehouse.Namespace,
		DestinationID:   sh.warehouse.Destination.ID,
		DestinationType: sh.warehouse.Type,
		Schema:          updatedSchema,
	})
	if err != nil {
		return fmt.Errorf("updating local schema: %w", err)
	}

	sh.localSchemaMu.Lock()
	sh.localSchema = updatedSchema
	sh.localSchemaMu.Unlock()

	return nil
}

<<<<<<< HEAD
=======
// SyncRemoteSchema
// 1. Fetches schema from local
// 2. Fetches schema from warehouse
// 3. Initialize local schema
// 4. Updates local schema with warehouse schema if it has changed
// 5. Returns true if schema has changed
func (sh *Schema) SyncRemoteSchema(ctx context.Context, fetchSchemaRepo fetchSchemaRepo, uploadID int64) (bool, error) {
	localSchema, err := sh.GetLocalSchema(ctx)
	if err != nil {
		return false, fmt.Errorf("fetching schema from local: %w", err)
	}

	if err := sh.FetchSchemaFromWarehouse(ctx, fetchSchemaRepo); err != nil {
		return false, fmt.Errorf("fetching schema from warehouse: %w", err)
	}

	sh.localSchemaMu.Lock()
	sh.localSchema = localSchema
	sh.localSchemaMu.Unlock()

	sh.schemaInWarehouseMu.RLock()
	defer sh.schemaInWarehouseMu.RUnlock()

	schemaChanged := sh.hasSchemaChanged(localSchema)
	if schemaChanged {
		err := sh.updateLocalSchema(ctx, sh.schemaInWarehouse)
		if err != nil {
			return false, fmt.Errorf("updating local schema: %w", err)
		}
	}

	return schemaChanged, nil
}

>>>>>>> e46ce86a
// GetLocalSchema returns the local schema from wh_schemas table
func (sh *Schema) GetLocalSchema(ctx context.Context) (model.Schema, error) {
	whSchema, err := sh.schemaRepo.GetForNamespace(
		ctx,
		sh.warehouse.Source.ID,
		sh.warehouse.Destination.ID,
		sh.warehouse.Namespace,
	)
	if err != nil {
		return nil, fmt.Errorf("getting schema for namespace: %w", err)
	}
	if whSchema.Schema == nil {
		return model.Schema{}, nil
	}
	return whSchema.Schema, nil
}

// FetchSchemaFromWarehouse
// 1. Fetches schema from warehouse
// 2. Removes deprecated columns from schema
// 3. Updates local warehouse schema and unrecognized schema instance
func (sh *Schema) FetchSchemaFromWarehouse(ctx context.Context, repo fetchSchemaRepo) error {
	warehouseSchema, err := repo.FetchSchema(ctx)
	if err != nil {
		return fmt.Errorf("fetching schema: %w", err)
	}

	sh.removeDeprecatedColumns(warehouseSchema)

	sh.schemaInWarehouseMu.Lock()
	sh.schemaInWarehouse = warehouseSchema
	sh.schemaInWarehouseMu.Unlock()
	return nil
}

// removeDeprecatedColumns skips deprecated columns from the schema map
func (sh *Schema) removeDeprecatedColumns(schema model.Schema) {
	for tableName, columnMap := range schema {
		for columnName := range columnMap {
			if deprecatedColumnsRegex.MatchString(columnName) {
				sh.log.Debugw("skipping deprecated column",
					logfield.SourceID, sh.warehouse.Source.ID,
					logfield.DestinationID, sh.warehouse.Destination.ID,
					logfield.DestinationType, sh.warehouse.Destination.DestinationDefinition.Name,
					logfield.WorkspaceID, sh.warehouse.WorkspaceID,
					logfield.Namespace, sh.warehouse.Namespace,
					logfield.TableName, tableName,
					logfield.ColumnName, columnName,
				)
				delete(schema[tableName], columnName)
			}
		}
	}
}

// hasSchemaChanged compares the localSchema with the schemaInWarehouse
func (sh *Schema) hasSchemaChanged(localSchema model.Schema) bool {
	return !reflect.DeepEqual(localSchema, sh.schemaInWarehouse)
}

// TableSchemaDiff returns the diff between the warehouse schema and the upload schema
func (sh *Schema) TableSchemaDiff(tableName string, tableSchema model.TableSchema) whutils.TableSchemaDiff {
	diff := whutils.TableSchemaDiff{
		ColumnMap:        make(model.TableSchema),
		UpdatedSchema:    make(model.TableSchema),
		AlteredColumnMap: make(model.TableSchema),
	}

	sh.schemaInWarehouseMu.RLock()
	currentTableSchema, ok := sh.schemaInWarehouse[tableName]
	sh.schemaInWarehouseMu.RUnlock()

	if !ok {
		if len(tableSchema) == 0 {
			return diff
		}
		diff.Exists = true
		diff.TableToBeCreated = true
		diff.ColumnMap = tableSchema
		diff.UpdatedSchema = tableSchema
		return diff
	}

	for columnName, columnType := range currentTableSchema {
		diff.UpdatedSchema[columnName] = columnType
	}

	diff.ColumnMap = make(model.TableSchema)
	for columnName, columnType := range tableSchema {
		if _, ok := currentTableSchema[columnName]; !ok {
			diff.ColumnMap[columnName] = columnType
			diff.UpdatedSchema[columnName] = columnType
			diff.Exists = true
		} else if columnType == model.TextDataType && currentTableSchema[columnName] == model.StringDataType {
			diff.AlteredColumnMap[columnName] = columnType
			diff.UpdatedSchema[columnName] = columnType
			diff.Exists = true
		}
	}
	return diff
}

func (sh *Schema) GetTableSchemaInWarehouse(tableName string) model.TableSchema {
	sh.schemaInWarehouseMu.RLock()
	defer sh.schemaInWarehouseMu.RUnlock()
	return sh.schemaInWarehouse[tableName]
}

func (sh *Schema) UpdateWarehouseTableSchema(tableName string, tableSchema model.TableSchema) {
	sh.schemaInWarehouseMu.Lock()
	defer sh.schemaInWarehouseMu.Unlock()
	if sh.schemaInWarehouse == nil {
		sh.schemaInWarehouse = make(model.Schema)
	}
	sh.schemaInWarehouse[tableName] = tableSchema
}

func (sh *Schema) IsWarehouseSchemaEmpty() bool {
	sh.schemaInWarehouseMu.RLock()
	defer sh.schemaInWarehouseMu.RUnlock()
	return len(sh.schemaInWarehouse) == 0
}

func (sh *Schema) GetColumnsCountInWarehouseSchema(tableName string) int {
	sh.schemaInWarehouseMu.RLock()
	defer sh.schemaInWarehouseMu.RUnlock()
	return len(sh.schemaInWarehouse[tableName])
}<|MERGE_RESOLUTION|>--- conflicted
+++ resolved
@@ -247,10 +247,6 @@
 	return sh.enableIDResolution && slices.Contains(whutils.IdentityEnabledWarehouses, sh.warehouse.Type)
 }
 
-<<<<<<< HEAD
-func (sh *Schema) UpdateLocalSchema(ctx context.Context, uploadID int64, updatedSchema model.Schema) error {
-	return sh.updateLocalSchema(ctx, uploadID, updatedSchema)
-=======
 func (sh *Schema) UpdateLocalSchemaWithWarehouse(ctx context.Context) error {
 	sh.schemaInWarehouseMu.RLock()
 	defer sh.schemaInWarehouseMu.RUnlock()
@@ -259,7 +255,6 @@
 
 func (sh *Schema) UpdateLocalSchema(ctx context.Context, updatedSchema model.Schema) error {
 	return sh.updateLocalSchema(ctx, updatedSchema)
->>>>>>> e46ce86a
 }
 
 // updateLocalSchema
@@ -290,43 +285,6 @@
 	return nil
 }
 
-<<<<<<< HEAD
-=======
-// SyncRemoteSchema
-// 1. Fetches schema from local
-// 2. Fetches schema from warehouse
-// 3. Initialize local schema
-// 4. Updates local schema with warehouse schema if it has changed
-// 5. Returns true if schema has changed
-func (sh *Schema) SyncRemoteSchema(ctx context.Context, fetchSchemaRepo fetchSchemaRepo, uploadID int64) (bool, error) {
-	localSchema, err := sh.GetLocalSchema(ctx)
-	if err != nil {
-		return false, fmt.Errorf("fetching schema from local: %w", err)
-	}
-
-	if err := sh.FetchSchemaFromWarehouse(ctx, fetchSchemaRepo); err != nil {
-		return false, fmt.Errorf("fetching schema from warehouse: %w", err)
-	}
-
-	sh.localSchemaMu.Lock()
-	sh.localSchema = localSchema
-	sh.localSchemaMu.Unlock()
-
-	sh.schemaInWarehouseMu.RLock()
-	defer sh.schemaInWarehouseMu.RUnlock()
-
-	schemaChanged := sh.hasSchemaChanged(localSchema)
-	if schemaChanged {
-		err := sh.updateLocalSchema(ctx, sh.schemaInWarehouse)
-		if err != nil {
-			return false, fmt.Errorf("updating local schema: %w", err)
-		}
-	}
-
-	return schemaChanged, nil
-}
-
->>>>>>> e46ce86a
 // GetLocalSchema returns the local schema from wh_schemas table
 func (sh *Schema) GetLocalSchema(ctx context.Context) (model.Schema, error) {
 	whSchema, err := sh.schemaRepo.GetForNamespace(
@@ -382,8 +340,8 @@
 	}
 }
 
-// hasSchemaChanged compares the localSchema with the schemaInWarehouse
-func (sh *Schema) hasSchemaChanged(localSchema model.Schema) bool {
+// HasSchemaChanged compares the localSchema with the schemaInWarehouse
+func (sh *Schema) HasSchemaChanged(localSchema model.Schema) bool {
 	return !reflect.DeepEqual(localSchema, sh.schemaInWarehouse)
 }
 
@@ -454,4 +412,19 @@
 	sh.schemaInWarehouseMu.RLock()
 	defer sh.schemaInWarehouseMu.RUnlock()
 	return len(sh.schemaInWarehouse[tableName])
+}
+
+func (sh *Schema) MergeUploadSchemaWithLocalSchema(schema model.Schema) model.Schema {
+	sh.localSchemaMu.RLock()
+	defer sh.localSchemaMu.RUnlock()
+	var mergedSchema = sh.localSchema
+	for tableName, columnMap := range schema {
+		if _, ok := mergedSchema[tableName]; !ok {
+			mergedSchema[tableName] = model.TableSchema{}
+		}
+		for columnName, columnType := range columnMap {
+			mergedSchema[tableName][columnName] = columnType
+		}
+	}
+	return mergedSchema
 }