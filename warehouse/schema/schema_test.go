--- conflicted
+++ resolved
@@ -41,149 +41,6 @@
 	return m.schemaInWarehouse, nil
 }
 
-<<<<<<< HEAD
-=======
-func TestSchema_UpdateLocalSchema(t *testing.T) {
-	workspaceID := "test-workspace-id"
-	sourceID := "test_source_id"
-	destinationID := "test_destination_id"
-	namespace := "test_namespace"
-	warehouseType := warehouseutils.RS
-	tableName := "test_table"
-
-	schemaInWarehouse := model.Schema{
-		tableName: model.TableSchema{
-			"warehouse_test_int":       "int",
-			"warehouse_test_str":       "string",
-			"warehouse_test_bool":      "boolean",
-			"warehouse_test_float":     "float",
-			"warehouse_test_timestamp": "timestamp",
-			"warehouse_test_date":      "date",
-			"warehouse_test_datetime":  "datetime",
-		},
-	}
-
-	testCases := []struct {
-		name          string
-		mockSchema    model.WHSchema
-		mockSchemaErr error
-		wantSchema    model.Schema
-		wantError     error
-	}{
-		{
-			name:          "no schema in db",
-			mockSchema:    model.WHSchema{},
-			mockSchemaErr: nil,
-			wantSchema:    nil,
-			wantError:     nil,
-		},
-		{
-			name:          "error in fetching schema from db",
-			mockSchema:    model.WHSchema{},
-			mockSchemaErr: errors.New("test error"),
-			wantSchema:    nil,
-			wantError:     errors.New("test error"),
-		},
-		{
-			name: "schema in db",
-			mockSchema: model.WHSchema{
-				Schema: model.Schema{
-					tableName: model.TableSchema{
-						"column1": "string",
-						"column2": "int",
-						"column3": "float",
-						"column4": "datetime",
-						"column5": "json",
-					},
-				},
-			},
-			mockSchemaErr: nil,
-			wantSchema: model.Schema{
-				tableName: model.TableSchema{
-					"column1": "string",
-					"column2": "int",
-					"column3": "float",
-					"column4": "datetime",
-					"column5": "json",
-				},
-			},
-			wantError: nil,
-		},
-	}
-
-	for _, tc := range testCases {
-		tc := tc
-
-		t.Run(tc.name, func(t *testing.T) {
-			t.Parallel()
-
-			mockRepo := &mockSchemaRepo{
-				err:       tc.mockSchemaErr,
-				schemaMap: map[string]model.WHSchema{},
-			}
-
-			statsStore, err := memstats.New()
-			require.NoError(t, err)
-
-			s := Schema{
-				warehouse: model.Warehouse{
-					WorkspaceID: workspaceID,
-					Source: backendconfig.SourceT{
-						ID: sourceID,
-					},
-					Destination: backendconfig.DestinationT{
-						ID: destinationID,
-					},
-					Namespace: namespace,
-					Type:      warehouseType,
-				},
-				schemaRepo:        mockRepo,
-				schemaInWarehouse: schemaInWarehouse,
-			}
-			tags := stats.Tags{
-				"module":        "warehouse",
-				"workspaceId":   s.warehouse.WorkspaceID,
-				"destType":      s.warehouse.Destination.DestinationDefinition.Name,
-				"sourceId":      s.warehouse.Source.ID,
-				"destinationId": s.warehouse.Destination.ID,
-			}
-			s.stats.schemaSize = statsStore.NewTaggedStat("warehouse_schema_size", stats.HistogramType, tags)
-
-			ctx := context.Background()
-
-			err = s.UpdateLocalSchema(ctx, tc.mockSchema.Schema)
-			if tc.wantError == nil {
-				require.NoError(t, err)
-				require.Equal(t, tc.wantSchema, s.localSchema)
-				require.Equal(t, tc.wantSchema, mockRepo.schemaMap[schemaKey(sourceID, destinationID, namespace)].Schema)
-			} else {
-				require.Error(t, err, fmt.Sprintf("got error %v, want error %v", err, tc.wantError))
-				require.Empty(t, s.localSchema)
-				require.Empty(t, mockRepo.schemaMap[schemaKey(sourceID, destinationID, namespace)].Schema)
-			}
-			marshalledSchema, err := json.Marshal(tc.mockSchema.Schema)
-			require.NoError(t, err)
-			require.EqualValues(t, float64(len(marshalledSchema)), statsStore.Get("warehouse_schema_size", tags).LastValue())
-
-			err = s.UpdateLocalSchemaWithWarehouse(ctx)
-			if tc.wantError == nil {
-				require.NoError(t, err)
-				require.Equal(t, schemaInWarehouse, s.localSchema)
-				require.Equal(t, schemaInWarehouse, mockRepo.schemaMap[schemaKey(sourceID, destinationID, namespace)].Schema)
-			} else {
-				require.Error(t, err, fmt.Sprintf("got error %v, want error %v", err, tc.wantError))
-				require.Empty(t, s.localSchema)
-				require.Empty(t, mockRepo.schemaMap[schemaKey(sourceID, destinationID, namespace)].Schema)
-				require.EqualValues(t, float64(241), statsStore.Get("warehouse_schema_size", tags).LastValue())
-			}
-			marshalledSchema, err = json.Marshal(schemaInWarehouse)
-			require.NoError(t, err)
-			require.EqualValues(t, float64(len(marshalledSchema)), statsStore.Get("warehouse_schema_size", tags).LastValue())
-		})
-	}
-}
-
->>>>>>> e46ce86a
 func TestSchema_FetchSchemaFromWarehouse(t *testing.T) {
 	sourceID := "test_source_id"
 	destinationID := "test_destination_id"
@@ -570,7 +427,7 @@
 				},
 				schemaInWarehouse: tc.schemaInWarehouse,
 			}
-			require.Equal(t, tc.expected, s.hasSchemaChanged(tc.localSchema))
+			require.Equal(t, tc.expected, s.HasSchemaChanged(tc.localSchema))
 		})
 	}
 }
