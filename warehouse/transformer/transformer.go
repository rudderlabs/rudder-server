--- conflicted
+++ resolved
@@ -81,14 +81,9 @@
 			continue
 		}
 
-<<<<<<< HEAD
 		res.Events = append(res.Events, lo.Map(r, func(item map[string]any, index int) types.TransformerResponse {
+			clientEvent.Metadata.SourceDefinitionType = "" // TODO: Currently, it's getting ignored during JSON marshalling Remove this once we start using it.
 			return types.TransformerResponse{
-=======
-		res.Events = append(res.Events, lo.Map(r, func(item map[string]any, index int) ptrans.TransformerResponse {
-			clientEvent.Metadata.SourceDefinitionType = "" // TODO: Currently, it's getting ignored during JSON marshalling Remove this once we start using it.
-			return ptrans.TransformerResponse{
->>>>>>> 15faf6be
 				Output:     item,
 				Metadata:   clientEvent.Metadata,
 				StatusCode: http.StatusOK,
