package transformer

import (
	"context"
	"net/http"
	"strings"
	"testing"
	"time"

	"github.com/google/uuid"

	"github.com/ory/dockertest/v3"
	"github.com/stretchr/testify/require"

	whutils "github.com/rudderlabs/rudder-server/warehouse/utils"

	"github.com/rudderlabs/rudder-server/jsonrs"
	"github.com/rudderlabs/rudder-server/processor/types"
	"github.com/rudderlabs/rudder-server/utils/misc"

	"github.com/rudderlabs/rudder-go-kit/logger"
	"github.com/rudderlabs/rudder-go-kit/stats"
	transformertest "github.com/rudderlabs/rudder-go-kit/testhelper/docker/resource/transformer"

	backendconfig "github.com/rudderlabs/rudder-server/backend-config"
	ptrans "github.com/rudderlabs/rudder-server/processor/transformer"
	"github.com/rudderlabs/rudder-server/warehouse/transformer/internal/response"
	"github.com/rudderlabs/rudder-server/warehouse/transformer/testhelper"
)

func TestEvents(t *testing.T) {
	pool, err := dockertest.NewPool("")
	require.NoError(t, err)

	transformerResource, err := transformertest.Setup(pool, t)
	require.NoError(t, err)

	t.Run("Basic events", func(t *testing.T) {
		identifyDefaultOutput := func() testhelper.OutputBuilder {
			return testhelper.OutputBuilder{
				"data": map[string]any{
					"anonymous_id":             "anonymousId",
					"channel":                  "web",
					"context_destination_id":   "destinationID",
					"context_destination_type": "POSTGRES",
					"context_ip":               "1.2.3.4",
					"context_passed_ip":        "1.2.3.4",
					"context_request_ip":       "5.6.7.8",
					"context_source_id":        "sourceID",
					"context_source_type":      "sourceType",
					"context_traits_email":     "rhedricks@example.com",
					"context_traits_logins":    float64(2),
					"context_traits_name":      "Richard Hendricks",
					"email":                    "rhedricks@example.com",
					"id":                       "messageId",
					"logins":                   float64(2),
					"name":                     "Richard Hendricks",
					"original_timestamp":       "2021-09-01T00:00:00.000Z",
					"product_id":               "9578257311",
					"rating":                   3.0,
					"received_at":              "2021-09-01T00:00:00.000Z",
					"review_body":              "OK for the price. It works but the material feels flimsy.",
					"review_id":                "86ac1cd43",
					"sent_at":                  "2021-09-01T00:00:00.000Z",
					"timestamp":                "2021-09-01T00:00:00.000Z",
					"user_id":                  "userId",
				},
				"metadata": map[string]any{
					"columns": map[string]any{
						"anonymous_id":             "string",
						"channel":                  "string",
						"context_destination_id":   "string",
						"context_destination_type": "string",
						"context_ip":               "string",
						"context_passed_ip":        "string",
						"context_request_ip":       "string",
						"context_source_id":        "string",
						"context_source_type":      "string",
						"context_traits_email":     "string",
						"context_traits_logins":    "int",
						"context_traits_name":      "string",
						"email":                    "string",
						"id":                       "string",
						"logins":                   "int",
						"name":                     "string",
						"original_timestamp":       "datetime",
						"product_id":               "string",
						"rating":                   "int",
						"received_at":              "datetime",
						"review_body":              "string",
						"review_id":                "string",
						"sent_at":                  "datetime",
						"timestamp":                "datetime",
						"user_id":                  "string",
						"uuid_ts":                  "datetime",
					},
					"receivedAt": "2021-09-01T00:00:00.000Z",
					"table":      "identifies",
				},
				"userId": "",
			}
		}
		userDefaultOutput := func() testhelper.OutputBuilder {
			return testhelper.OutputBuilder{
				"data": map[string]any{
					"context_destination_id":   "destinationID",
					"context_destination_type": "POSTGRES",
					"context_ip":               "1.2.3.4",
					"context_passed_ip":        "1.2.3.4",
					"context_request_ip":       "5.6.7.8",
					"context_source_id":        "sourceID",
					"context_source_type":      "sourceType",
					"context_traits_email":     "rhedricks@example.com",
					"context_traits_logins":    float64(2),
					"context_traits_name":      "Richard Hendricks",
					"email":                    "rhedricks@example.com",
					"id":                       "userId",
					"logins":                   float64(2),
					"name":                     "Richard Hendricks",
					"original_timestamp":       "2021-09-01T00:00:00.000Z",
					"product_id":               "9578257311",
					"rating":                   3.0,
					"received_at":              "2021-09-01T00:00:00.000Z",
					"review_body":              "OK for the price. It works but the material feels flimsy.",
					"review_id":                "86ac1cd43",
					"sent_at":                  "2021-09-01T00:00:00.000Z",
					"timestamp":                "2021-09-01T00:00:00.000Z",
				},
				"metadata": map[string]any{
					"columns": map[string]any{
						"context_destination_id":   "string",
						"context_destination_type": "string",
						"context_ip":               "string",
						"context_passed_ip":        "string",
						"context_request_ip":       "string",
						"context_source_id":        "string",
						"context_source_type":      "string",
						"context_traits_email":     "string",
						"context_traits_logins":    "int",
						"context_traits_name":      "string",
						"email":                    "string",
						"id":                       "string",
						"logins":                   "int",
						"name":                     "string",
						"original_timestamp":       "datetime",
						"product_id":               "string",
						"rating":                   "int",
						"received_at":              "datetime",
						"review_body":              "string",
						"review_id":                "string",
						"sent_at":                  "datetime",
						"timestamp":                "datetime",
						"uuid_ts":                  "datetime",
					},
					"receivedAt": "2021-09-01T00:00:00.000Z",
					"table":      "users",
				},
				"userId": "",
			}
		}
		identifyDefaultMergeOutput := func() testhelper.OutputBuilder {
			return testhelper.OutputBuilder{
				"data": map[string]any{
					"merge_property_1_type":  "anonymous_id",
					"merge_property_1_value": "anonymousId",
					"merge_property_2_type":  "user_id",
					"merge_property_2_value": "userId",
				},
				"metadata": map[string]any{
					"columns": map[string]any{
						"merge_property_1_type":  "string",
						"merge_property_1_value": "string",
						"merge_property_2_type":  "string",
						"merge_property_2_value": "string",
					},
					"isMergeRule":  true,
					"mergePropOne": "anonymousId",
					"mergePropTwo": "userId",
					"receivedAt":   "2021-09-01T00:00:00.000Z",
					"table":        "rudder_identity_merge_rules",
				},
				"userId": "",
			}
		}
		aliasDefaultOutput := func() testhelper.OutputBuilder {
			return testhelper.OutputBuilder{
				"data": map[string]any{
					"anonymous_id":             "anonymousId",
					"channel":                  "web",
					"context_ip":               "1.2.3.4",
					"context_passed_ip":        "1.2.3.4",
					"context_request_ip":       "5.6.7.8",
					"context_traits_email":     "rhedricks@example.com",
					"context_traits_logins":    float64(2),
					"id":                       "messageId",
					"original_timestamp":       "2021-09-01T00:00:00.000Z",
					"received_at":              "2021-09-01T00:00:00.000Z",
					"sent_at":                  "2021-09-01T00:00:00.000Z",
					"timestamp":                "2021-09-01T00:00:00.000Z",
					"title":                    "Home | RudderStack",
					"url":                      "https://www.rudderstack.com",
					"user_id":                  "userId",
					"previous_id":              "previousId",
					"context_destination_id":   "destinationID",
					"context_destination_type": "POSTGRES",
					"context_source_id":        "sourceID",
					"context_source_type":      "sourceType",
				},
				"metadata": map[string]any{
					"columns": map[string]any{
						"anonymous_id":             "string",
						"channel":                  "string",
						"context_destination_id":   "string",
						"context_destination_type": "string",
						"context_source_id":        "string",
						"context_source_type":      "string",
						"context_ip":               "string",
						"context_passed_ip":        "string",
						"context_request_ip":       "string",
						"context_traits_email":     "string",
						"context_traits_logins":    "int",
						"id":                       "string",
						"original_timestamp":       "datetime",
						"received_at":              "datetime",
						"sent_at":                  "datetime",
						"timestamp":                "datetime",
						"title":                    "string",
						"url":                      "string",
						"user_id":                  "string",
						"previous_id":              "string",
						"uuid_ts":                  "datetime",
					},
					"receivedAt": "2021-09-01T00:00:00.000Z",
					"table":      "aliases",
				},
				"userId": "",
			}
		}
		aliasMergeDefaultOutput := func() testhelper.OutputBuilder {
			return testhelper.OutputBuilder{
				"data": map[string]any{
					"merge_property_1_type":  "user_id",
					"merge_property_1_value": "userId",
					"merge_property_2_type":  "user_id",
					"merge_property_2_value": "previousId",
				},
				"metadata": map[string]any{
					"table":        "rudder_identity_merge_rules",
					"columns":      map[string]any{"merge_property_1_type": "string", "merge_property_1_value": "string", "merge_property_2_type": "string", "merge_property_2_value": "string"},
					"isMergeRule":  true,
					"receivedAt":   "2021-09-01T00:00:00.000Z",
					"mergePropOne": "userId",
					"mergePropTwo": "previousId",
				},
				"userId": "",
			}
		}
		extractDefaultOutput := func() testhelper.OutputBuilder {
			return testhelper.OutputBuilder{
				"data": map[string]any{
					"name":                     "Home",
					"context_ip":               "1.2.3.4",
					"context_traits_email":     "rhedricks@example.com",
					"context_traits_logins":    float64(2),
					"context_traits_name":      "Richard Hendricks",
					"id":                       "recordID",
					"event":                    "event",
					"received_at":              "2021-09-01T00:00:00.000Z",
					"title":                    "Home | RudderStack",
					"url":                      "https://www.rudderstack.com",
					"context_destination_id":   "destinationID",
					"context_destination_type": "POSTGRES",
					"context_source_id":        "sourceID",
					"context_source_type":      "sourceType",
				},
				"metadata": map[string]any{
					"columns": map[string]any{
						"name":                     "string",
						"context_destination_id":   "string",
						"context_destination_type": "string",
						"context_source_id":        "string",
						"context_source_type":      "string",
						"context_ip":               "string",
						"context_traits_email":     "string",
						"context_traits_logins":    "int",
						"context_traits_name":      "string",
						"id":                       "string",
						"event":                    "string",
						"received_at":              "datetime",
						"title":                    "string",
						"url":                      "string",
						"uuid_ts":                  "datetime",
					},
					"receivedAt": "2021-09-01T00:00:00.000Z",
					"table":      "event",
				},
				"userId": "",
			}
		}
		pageDefaultOutput := func() testhelper.OutputBuilder {
			return testhelper.OutputBuilder{
				"data": map[string]any{
					"name":                     "Home",
					"anonymous_id":             "anonymousId",
					"channel":                  "web",
					"context_ip":               "1.2.3.4",
					"context_passed_ip":        "1.2.3.4",
					"context_request_ip":       "5.6.7.8",
					"context_traits_email":     "rhedricks@example.com",
					"context_traits_logins":    float64(2),
					"context_traits_name":      "Richard Hendricks",
					"id":                       "messageId",
					"original_timestamp":       "2021-09-01T00:00:00.000Z",
					"received_at":              "2021-09-01T00:00:00.000Z",
					"sent_at":                  "2021-09-01T00:00:00.000Z",
					"timestamp":                "2021-09-01T00:00:00.000Z",
					"title":                    "Home | RudderStack",
					"url":                      "https://www.rudderstack.com",
					"user_id":                  "userId",
					"context_destination_id":   "destinationID",
					"context_destination_type": "POSTGRES",
					"context_source_id":        "sourceID",
					"context_source_type":      "sourceType",
				},
				"metadata": map[string]any{
					"columns": map[string]any{
						"name":                     "string",
						"anonymous_id":             "string",
						"channel":                  "string",
						"context_destination_id":   "string",
						"context_destination_type": "string",
						"context_source_id":        "string",
						"context_source_type":      "string",
						"context_ip":               "string",
						"context_passed_ip":        "string",
						"context_request_ip":       "string",
						"context_traits_email":     "string",
						"context_traits_logins":    "int",
						"context_traits_name":      "string",
						"id":                       "string",
						"original_timestamp":       "datetime",
						"received_at":              "datetime",
						"sent_at":                  "datetime",
						"timestamp":                "datetime",
						"title":                    "string",
						"url":                      "string",
						"user_id":                  "string",
						"uuid_ts":                  "datetime",
					},
					"receivedAt": "2021-09-01T00:00:00.000Z",
					"table":      "pages",
				},
				"userId": "",
			}
		}
		pageMergeDefaultOutput := func() testhelper.OutputBuilder {
			return testhelper.OutputBuilder{
				"data": map[string]any{
					"merge_property_1_type":  "anonymous_id",
					"merge_property_1_value": "anonymousId",
					"merge_property_2_type":  "user_id",
					"merge_property_2_value": "userId",
				},
				"metadata": map[string]any{
					"table":        "rudder_identity_merge_rules",
					"columns":      map[string]any{"merge_property_1_type": "string", "merge_property_1_value": "string", "merge_property_2_type": "string", "merge_property_2_value": "string"},
					"isMergeRule":  true,
					"receivedAt":   "2021-09-01T00:00:00.000Z",
					"mergePropOne": "anonymousId",
					"mergePropTwo": "userId",
				},
				"userId": "",
			}
		}
		screenDefaultOutput := func() testhelper.OutputBuilder {
			return testhelper.OutputBuilder{
				"data": map[string]any{
					"name":                     "Main",
					"anonymous_id":             "anonymousId",
					"channel":                  "web",
					"context_ip":               "1.2.3.4",
					"context_passed_ip":        "1.2.3.4",
					"context_request_ip":       "5.6.7.8",
					"context_traits_email":     "rhedricks@example.com",
					"context_traits_logins":    float64(2),
					"context_traits_name":      "Richard Hendricks",
					"id":                       "messageId",
					"original_timestamp":       "2021-09-01T00:00:00.000Z",
					"received_at":              "2021-09-01T00:00:00.000Z",
					"sent_at":                  "2021-09-01T00:00:00.000Z",
					"timestamp":                "2021-09-01T00:00:00.000Z",
					"title":                    "Home | RudderStack",
					"url":                      "https://www.rudderstack.com",
					"user_id":                  "userId",
					"context_destination_id":   "destinationID",
					"context_destination_type": "POSTGRES",
					"context_source_id":        "sourceID",
					"context_source_type":      "sourceType",
				},
				"metadata": map[string]any{
					"columns": map[string]any{
						"name":                     "string",
						"anonymous_id":             "string",
						"channel":                  "string",
						"context_destination_id":   "string",
						"context_destination_type": "string",
						"context_source_id":        "string",
						"context_source_type":      "string",
						"context_ip":               "string",
						"context_passed_ip":        "string",
						"context_request_ip":       "string",
						"context_traits_email":     "string",
						"context_traits_logins":    "int",
						"context_traits_name":      "string",
						"id":                       "string",
						"original_timestamp":       "datetime",
						"received_at":              "datetime",
						"sent_at":                  "datetime",
						"timestamp":                "datetime",
						"title":                    "string",
						"url":                      "string",
						"user_id":                  "string",
						"uuid_ts":                  "datetime",
					},
					"receivedAt": "2021-09-01T00:00:00.000Z",
					"table":      "screens",
				},
				"userId": "",
			}
		}
		screenMergeDefaultOutput := func() testhelper.OutputBuilder {
			return testhelper.OutputBuilder{
				"data": map[string]any{
					"merge_property_1_type":  "anonymous_id",
					"merge_property_1_value": "anonymousId",
					"merge_property_2_type":  "user_id",
					"merge_property_2_value": "userId",
				},
				"metadata": map[string]any{
					"table":        "rudder_identity_merge_rules",
					"columns":      map[string]any{"merge_property_1_type": "string", "merge_property_1_value": "string", "merge_property_2_type": "string", "merge_property_2_value": "string"},
					"isMergeRule":  true,
					"receivedAt":   "2021-09-01T00:00:00.000Z",
					"mergePropOne": "anonymousId",
					"mergePropTwo": "userId",
				},
				"userId": "",
			}
		}
		groupDefaultOutput := func() testhelper.OutputBuilder {
			return testhelper.OutputBuilder{
				"data": map[string]any{
					"anonymous_id":             "anonymousId",
					"channel":                  "web",
					"context_ip":               "1.2.3.4",
					"context_passed_ip":        "1.2.3.4",
					"context_request_ip":       "5.6.7.8",
					"context_traits_email":     "rhedricks@example.com",
					"context_traits_logins":    float64(2),
					"id":                       "messageId",
					"original_timestamp":       "2021-09-01T00:00:00.000Z",
					"received_at":              "2021-09-01T00:00:00.000Z",
					"sent_at":                  "2021-09-01T00:00:00.000Z",
					"timestamp":                "2021-09-01T00:00:00.000Z",
					"title":                    "Home | RudderStack",
					"url":                      "https://www.rudderstack.com",
					"user_id":                  "userId",
					"group_id":                 "groupId",
					"context_destination_id":   "destinationID",
					"context_destination_type": "POSTGRES",
					"context_source_id":        "sourceID",
					"context_source_type":      "sourceType",
				},
				"metadata": map[string]any{
					"columns": map[string]any{
						"anonymous_id":             "string",
						"channel":                  "string",
						"context_destination_id":   "string",
						"context_destination_type": "string",
						"context_source_id":        "string",
						"context_source_type":      "string",
						"context_ip":               "string",
						"context_passed_ip":        "string",
						"context_request_ip":       "string",
						"context_traits_email":     "string",
						"context_traits_logins":    "int",
						"id":                       "string",
						"original_timestamp":       "datetime",
						"received_at":              "datetime",
						"sent_at":                  "datetime",
						"timestamp":                "datetime",
						"title":                    "string",
						"url":                      "string",
						"user_id":                  "string",
						"group_id":                 "string",
						"uuid_ts":                  "datetime",
					},
					"receivedAt": "2021-09-01T00:00:00.000Z",
					"table":      "groups",
				},
				"userId": "",
			}
		}
		groupMergeDefaultOutput := func() testhelper.OutputBuilder {
			return testhelper.OutputBuilder{
				"data": map[string]any{
					"merge_property_1_type":  "anonymous_id",
					"merge_property_1_value": "anonymousId",
					"merge_property_2_type":  "user_id",
					"merge_property_2_value": "userId",
				},
				"metadata": map[string]any{
					"table":        "rudder_identity_merge_rules",
					"columns":      map[string]any{"merge_property_1_type": "string", "merge_property_1_value": "string", "merge_property_2_type": "string", "merge_property_2_value": "string"},
					"isMergeRule":  true,
					"receivedAt":   "2021-09-01T00:00:00.000Z",
					"mergePropOne": "anonymousId",
					"mergePropTwo": "userId",
				},
				"userId": "",
			}
		}
		trackDefaultOutput := func() testhelper.OutputBuilder {
			return testhelper.OutputBuilder{
				"data": map[string]any{
					"anonymous_id":             "anonymousId",
					"channel":                  "web",
					"context_destination_id":   "destinationID",
					"context_destination_type": "POSTGRES",
					"context_ip":               "1.2.3.4",
					"context_passed_ip":        "1.2.3.4",
					"context_request_ip":       "5.6.7.8",
					"context_source_id":        "sourceID",
					"context_source_type":      "sourceType",
					"context_traits_email":     "rhedricks@example.com",
					"context_traits_logins":    float64(2),
					"context_traits_name":      "Richard Hendricks",
					"event":                    "event",
					"event_text":               "event",
					"id":                       "messageId",
					"original_timestamp":       "2021-09-01T00:00:00.000Z",
					"received_at":              "2021-09-01T00:00:00.000Z",
					"sent_at":                  "2021-09-01T00:00:00.000Z",
					"timestamp":                "2021-09-01T00:00:00.000Z",
					"user_id":                  "userId",
				},
				"metadata": map[string]any{
					"columns": map[string]any{
						"anonymous_id":             "string",
						"channel":                  "string",
						"context_destination_id":   "string",
						"context_destination_type": "string",
						"context_ip":               "string",
						"context_passed_ip":        "string",
						"context_request_ip":       "string",
						"context_source_id":        "string",
						"context_source_type":      "string",
						"context_traits_email":     "string",
						"context_traits_logins":    "int",
						"context_traits_name":      "string",
						"event":                    "string",
						"event_text":               "string",
						"id":                       "string",
						"original_timestamp":       "datetime",
						"received_at":              "datetime",
						"sent_at":                  "datetime",
						"timestamp":                "datetime",
						"user_id":                  "string",
						"uuid_ts":                  "datetime",
					},
					"receivedAt": "2021-09-01T00:00:00.000Z",
					"table":      "tracks",
				},
				"userId": "",
			}
		}
		trackEventDefaultOutput := func() testhelper.OutputBuilder {
			return testhelper.OutputBuilder{
				"data": map[string]any{
					"anonymous_id":             "anonymousId",
					"channel":                  "web",
					"context_destination_id":   "destinationID",
					"context_destination_type": "POSTGRES",
					"context_ip":               "1.2.3.4",
					"context_passed_ip":        "1.2.3.4",
					"context_request_ip":       "5.6.7.8",
					"context_source_id":        "sourceID",
					"context_source_type":      "sourceType",
					"context_traits_email":     "rhedricks@example.com",
					"context_traits_logins":    float64(2),
					"context_traits_name":      "Richard Hendricks",
					"event":                    "event",
					"event_text":               "event",
					"id":                       "messageId",
					"original_timestamp":       "2021-09-01T00:00:00.000Z",
					"product_id":               "9578257311",
					"rating":                   3.0,
					"received_at":              "2021-09-01T00:00:00.000Z",
					"review_body":              "OK for the price. It works but the material feels flimsy.",
					"review_id":                "86ac1cd43",
					"sent_at":                  "2021-09-01T00:00:00.000Z",
					"timestamp":                "2021-09-01T00:00:00.000Z",
					"user_id":                  "userId",
				},
				"metadata": map[string]any{
					"columns": map[string]any{
						"anonymous_id":             "string",
						"channel":                  "string",
						"context_destination_id":   "string",
						"context_destination_type": "string",
						"context_ip":               "string",
						"context_passed_ip":        "string",
						"context_request_ip":       "string",
						"context_source_id":        "string",
						"context_source_type":      "string",
						"context_traits_email":     "string",
						"context_traits_logins":    "int",
						"context_traits_name":      "string",
						"event":                    "string",
						"event_text":               "string",
						"id":                       "string",
						"original_timestamp":       "datetime",
						"product_id":               "string",
						"rating":                   "int",
						"received_at":              "datetime",
						"review_body":              "string",
						"review_id":                "string",
						"sent_at":                  "datetime",
						"timestamp":                "datetime",
						"user_id":                  "string",
						"uuid_ts":                  "datetime",
					},
					"receivedAt": "2021-09-01T00:00:00.000Z",
					"table":      "event",
				},
				"userId": "",
			}
		}
		trackMergeDefaultOutput := func() testhelper.OutputBuilder {
			return testhelper.OutputBuilder{
				"data": map[string]any{
					"merge_property_1_type":  "anonymous_id",
					"merge_property_1_value": "anonymousId",
					"merge_property_2_type":  "user_id",
					"merge_property_2_value": "userId",
				},
				"metadata": map[string]any{
					"columns": map[string]any{
						"merge_property_1_type":  "string",
						"merge_property_1_value": "string",
						"merge_property_2_type":  "string",
						"merge_property_2_value": "string",
					},
					"isMergeRule":  true,
					"mergePropOne": "anonymousId",
					"mergePropTwo": "userId",
					"receivedAt":   "2021-09-01T00:00:00.000Z",
					"table":        "rudder_identity_merge_rules",
				},
				"userId": "",
			}
		}

		testCases := []struct {
			name             string
			configOverride   map[string]any
			eventPayload     string
			metadata         types.Metadata
			destination      backendconfig.DestinationT
			expectedResponse types.Response
		}{
			{
				name:         "identify (POSTGRES)",
				eventPayload: `{"type":"identify","messageId":"messageId","anonymousId":"anonymousId","userId":"userId","sentAt":"2021-09-01T00:00:00.000Z","timestamp":"2021-09-01T00:00:00.000Z","receivedAt":"2021-09-01T00:00:00.000Z","originalTimestamp":"2021-09-01T00:00:00.000Z","channel":"web","request_ip":"5.6.7.8","traits":{"review_id":"86ac1cd43","product_id":"9578257311"},"userProperties":{"rating":3.0,"review_body":"OK for the price. It works but the material feels flimsy."},"context":{"traits":{"name":"Richard Hendricks","email":"rhedricks@example.com","logins":2},"ip":"1.2.3.4"}}`,
				metadata:     getMetadata("identify", "POSTGRES"),
				destination: getDestination("POSTGRES", map[string]any{
					"allowUsersContextTraits": true,
				}),
				expectedResponse: types.Response{
					Events: []types.TransformerResponse{
						{
							Output:     identifyDefaultOutput(),
							Metadata:   getMetadata("identify", "POSTGRES"),
							StatusCode: http.StatusOK,
						},
						{
							Output:     userDefaultOutput(),
							Metadata:   getMetadata("identify", "POSTGRES"),
							StatusCode: http.StatusOK,
						},
					},
				},
			},
			{
				name:         "identify (S3_DATALAKE)",
				eventPayload: `{"type":"identify","messageId":"messageId","anonymousId":"anonymousId","userId":"userId","sentAt":"2021-09-01T00:00:00.000Z","timestamp":"2021-09-01T00:00:00.000Z","receivedAt":"2021-09-01T00:00:00.000Z","originalTimestamp":"2021-09-01T00:00:00.000Z","channel":"web","request_ip":"5.6.7.8","traits":{"review_id":"86ac1cd43","product_id":"9578257311"},"userProperties":{"rating":3.0,"review_body":"OK for the price. It works but the material feels flimsy."},"context":{"traits":{"name":"Richard Hendricks","email":"rhedricks@example.com","logins":2},"ip":"1.2.3.4"}}`,
				metadata:     getMetadata("identify", "S3_DATALAKE"),
				destination: getDestination("S3_DATALAKE", map[string]any{
					"allowUsersContextTraits": true,
				}),
				expectedResponse: types.Response{
					Events: []types.TransformerResponse{
						{
							Output: identifyDefaultOutput().
								SetDataField("_timestamp", "2021-09-01T00:00:00.000Z").
								SetColumnField("_timestamp", "datetime").
								RemoveDataFields("timestamp").
								RemoveColumnFields("timestamp").
								SetDataField("context_destination_type", "S3_DATALAKE"),
							Metadata:   getMetadata("identify", "S3_DATALAKE"),
							StatusCode: http.StatusOK,
						},
						{
							Output: userDefaultOutput().
								RemoveDataFields("timestamp", "original_timestamp", "sent_at").
								RemoveColumnFields("timestamp", "original_timestamp", "sent_at").
								SetDataField("context_destination_type", "S3_DATALAKE"),
							Metadata:   getMetadata("identify", "S3_DATALAKE"),
							StatusCode: http.StatusOK,
						},
					},
				},
			},
			{
				name:         "identify (POSTGRES) without traits",
				eventPayload: `{"type":"identify","messageId":"messageId","anonymousId":"anonymousId","userId":"userId","sentAt":"2021-09-01T00:00:00.000Z","timestamp":"2021-09-01T00:00:00.000Z","receivedAt":"2021-09-01T00:00:00.000Z","originalTimestamp":"2021-09-01T00:00:00.000Z","channel":"web","request_ip":"5.6.7.8","userProperties":{"rating":3.0,"review_body":"OK for the price. It works but the material feels flimsy."},"context":{"traits":{"name":"Richard Hendricks","email":"rhedricks@example.com","logins":2},"ip":"1.2.3.4"}}`,
				metadata:     getMetadata("identify", "POSTGRES"),
				destination: getDestination("POSTGRES", map[string]any{
					"allowUsersContextTraits": true,
				}),
				expectedResponse: types.Response{
					Events: []types.TransformerResponse{
						{
							Output: identifyDefaultOutput().
								RemoveDataFields("product_id", "review_id").
								RemoveColumnFields("product_id", "review_id"),
							Metadata:   getMetadata("identify", "POSTGRES"),
							StatusCode: http.StatusOK,
						},
						{
							Output: userDefaultOutput().
								RemoveDataFields("product_id", "review_id").
								RemoveColumnFields("product_id", "review_id"),
							Metadata:   getMetadata("identify", "POSTGRES"),
							StatusCode: http.StatusOK,
						},
					},
				},
			},
			{
				name:         "identify (POSTGRES) without userProperties",
				eventPayload: `{"type":"identify","messageId":"messageId","anonymousId":"anonymousId","userId":"userId","sentAt":"2021-09-01T00:00:00.000Z","timestamp":"2021-09-01T00:00:00.000Z","receivedAt":"2021-09-01T00:00:00.000Z","originalTimestamp":"2021-09-01T00:00:00.000Z","channel":"web","request_ip":"5.6.7.8","traits":{"review_id":"86ac1cd43","product_id":"9578257311"},"context":{"traits":{"name":"Richard Hendricks","email":"rhedricks@example.com","logins":2},"ip":"1.2.3.4"}}`,
				metadata:     getMetadata("identify", "POSTGRES"),
				destination: getDestination("POSTGRES", map[string]any{
					"allowUsersContextTraits": true,
				}),
				expectedResponse: types.Response{
					Events: []types.TransformerResponse{
						{
							Output: identifyDefaultOutput().
								RemoveDataFields("rating", "review_body").
								RemoveColumnFields("rating", "review_body"),
							Metadata:   getMetadata("identify", "POSTGRES"),
							StatusCode: http.StatusOK,
						},
						{
							Output: userDefaultOutput().
								RemoveDataFields("rating", "review_body").
								RemoveColumnFields("rating", "review_body"),
							Metadata:   getMetadata("identify", "POSTGRES"),
							StatusCode: http.StatusOK,
						},
					},
				},
			},
			{
				name:         "identify (POSTGRES) without context.traits",
				eventPayload: `{"type":"identify","messageId":"messageId","anonymousId":"anonymousId","userId":"userId","sentAt":"2021-09-01T00:00:00.000Z","timestamp":"2021-09-01T00:00:00.000Z","receivedAt":"2021-09-01T00:00:00.000Z","originalTimestamp":"2021-09-01T00:00:00.000Z","channel":"web","request_ip":"5.6.7.8","traits":{"review_id":"86ac1cd43","product_id":"9578257311"},"userProperties":{"rating":3.0,"review_body":"OK for the price. It works but the material feels flimsy."},"context":{"ip":"1.2.3.4"}}`,
				metadata:     getMetadata("identify", "POSTGRES"),
				destination: getDestination("POSTGRES", map[string]any{
					"allowUsersContextTraits": true,
				}),
				expectedResponse: types.Response{
					Events: []types.TransformerResponse{
						{
							Output: identifyDefaultOutput().
								RemoveDataFields("context_traits_email", "context_traits_logins", "context_traits_name", "email", "logins", "name").
								RemoveColumnFields("context_traits_email", "context_traits_logins", "context_traits_name", "email", "logins", "name"),
							Metadata:   getMetadata("identify", "POSTGRES"),
							StatusCode: http.StatusOK,
						},
						{
							Output: userDefaultOutput().
								RemoveDataFields("context_traits_email", "context_traits_logins", "context_traits_name", "email", "logins", "name").
								RemoveColumnFields("context_traits_email", "context_traits_logins", "context_traits_name", "email", "logins", "name"),
							Metadata:   getMetadata("identify", "POSTGRES"),
							StatusCode: http.StatusOK,
						},
					},
				},
			},
			{
				name:         "identify (POSTGRES) without context",
				eventPayload: `{"type":"identify","messageId":"messageId","anonymousId":"anonymousId","userId":"userId","sentAt":"2021-09-01T00:00:00.000Z","timestamp":"2021-09-01T00:00:00.000Z","receivedAt":"2021-09-01T00:00:00.000Z","originalTimestamp":"2021-09-01T00:00:00.000Z","channel":"web","request_ip":"5.6.7.8","traits":{"review_id":"86ac1cd43","product_id":"9578257311"},"userProperties":{"rating":3.0,"review_body":"OK for the price. It works but the material feels flimsy."}}`,
				metadata:     getMetadata("identify", "POSTGRES"),
				destination: getDestination("POSTGRES", map[string]any{
					"allowUsersContextTraits": true,
				}),
				expectedResponse: types.Response{
					Events: []types.TransformerResponse{
						{
							Output: identifyDefaultOutput().
								SetDataField("context_ip", "5.6.7.8"). // overriding the default value
								RemoveDataFields("context_passed_ip", "context_traits_email", "context_traits_logins", "context_traits_name", "email", "logins", "name").
								RemoveColumnFields("context_passed_ip", "context_traits_email", "context_traits_logins", "context_traits_name", "email", "logins", "name"),
							Metadata:   getMetadata("identify", "POSTGRES"),
							StatusCode: http.StatusOK,
						},
						{
							Output: userDefaultOutput().
								SetDataField("context_ip", "5.6.7.8"). // overriding the default value
								RemoveDataFields("context_passed_ip", "context_traits_email", "context_traits_logins", "context_traits_name", "email", "logins", "name").
								RemoveColumnFields("context_passed_ip", "context_traits_email", "context_traits_logins", "context_traits_name", "email", "logins", "name"),
							Metadata:   getMetadata("identify", "POSTGRES"),
							StatusCode: http.StatusOK,
						},
					},
				},
			},
			{
				name:         "identify (POSTGRES) not allowUsersContextTraits",
				eventPayload: `{"type":"identify","messageId":"messageId","anonymousId":"anonymousId","userId":"userId","sentAt":"2021-09-01T00:00:00.000Z","timestamp":"2021-09-01T00:00:00.000Z","receivedAt":"2021-09-01T00:00:00.000Z","originalTimestamp":"2021-09-01T00:00:00.000Z","channel":"web","request_ip":"5.6.7.8","traits":{"review_id":"86ac1cd43","product_id":"9578257311"},"userProperties":{"rating":3.0,"review_body":"OK for the price. It works but the material feels flimsy."},"context":{"traits":{"name":"Richard Hendricks","email":"rhedricks@example.com","logins":2},"ip":"1.2.3.4"}}`,
				metadata:     getMetadata("identify", "POSTGRES"),
				destination:  getDestination("POSTGRES", map[string]any{}),
				expectedResponse: types.Response{
					Events: []types.TransformerResponse{
						{
							Output: identifyDefaultOutput().
								RemoveDataFields("email", "logins", "name").
								RemoveColumnFields("email", "logins", "name"),
							Metadata:   getMetadata("identify", "POSTGRES"),
							StatusCode: http.StatusOK,
						},
						{
							Output: userDefaultOutput().
								RemoveDataFields("email", "logins", "name").
								RemoveColumnFields("email", "logins", "name"),
							Metadata:   getMetadata("identify", "POSTGRES"),
							StatusCode: http.StatusOK,
						},
					},
				},
			},
			{
				name:         "identify (POSTGRES) user_id already exists",
				eventPayload: `{"type":"identify","messageId":"messageId","anonymousId":"anonymousId","userId":"userId","sentAt":"2021-09-01T00:00:00.000Z","timestamp":"2021-09-01T00:00:00.000Z","receivedAt":"2021-09-01T00:00:00.000Z","originalTimestamp":"2021-09-01T00:00:00.000Z","channel":"web","request_ip":"5.6.7.8","traits":{"review_id":"86ac1cd43","product_id":"9578257311"},"userProperties":{"user_id":"user_id","rating":3.0,"review_body":"OK for the price. It works but the material feels flimsy."},"context":{"traits":{"name":"Richard Hendricks","email":"rhedricks@example.com","logins":2},"ip":"1.2.3.4"}}`,
				metadata:     getMetadata("identify", "POSTGRES"),
				destination: getDestination("POSTGRES", map[string]any{
					"allowUsersContextTraits": true,
				}),
				expectedResponse: types.Response{
					Events: []types.TransformerResponse{
						{
							Output:     identifyDefaultOutput(),
							Metadata:   getMetadata("identify", "POSTGRES"),
							StatusCode: http.StatusOK,
						},
						{
							Output:     userDefaultOutput(),
							Metadata:   getMetadata("identify", "POSTGRES"),
							StatusCode: http.StatusOK,
						},
					},
				},
			},
			{
				name:         "identify (POSTGRES) store rudder event",
				eventPayload: `{"type":"identify","messageId":"messageId","anonymousId":"anonymousId","userId":"userId","sentAt":"2021-09-01T00:00:00.000Z","timestamp":"2021-09-01T00:00:00.000Z","receivedAt":"2021-09-01T00:00:00.000Z","originalTimestamp":"2021-09-01T00:00:00.000Z","channel":"web","request_ip":"5.6.7.8","traits":{"review_id":"86ac1cd43","product_id":"9578257311"},"userProperties":{"rating":3.0,"review_body":"OK for the price. It works but the material feels flimsy."},"context":{"traits":{"name":"Richard Hendricks","email":"rhedricks@example.com","logins":2},"ip":"1.2.3.4"}}`,
				metadata:     getMetadata("identify", "POSTGRES"),
				destination: getDestination("POSTGRES", map[string]any{
					"storeFullEvent":          true,
					"allowUsersContextTraits": true,
				}),
				expectedResponse: types.Response{
					Events: []types.TransformerResponse{
						{
							Output: identifyDefaultOutput().
								SetDataField("rudder_event", "{\"anonymousId\":\"anonymousId\",\"channel\":\"web\",\"context\":{\"ip\":\"1.2.3.4\",\"traits\":{\"email\":\"rhedricks@example.com\",\"logins\":2,\"name\":\"Richard Hendricks\"},\"sourceId\":\"sourceID\",\"sourceType\":\"sourceType\",\"destinationId\":\"destinationID\",\"destinationType\":\"POSTGRES\"},\"messageId\":\"messageId\",\"originalTimestamp\":\"2021-09-01T00:00:00.000Z\",\"receivedAt\":\"2021-09-01T00:00:00.000Z\",\"request_ip\":\"5.6.7.8\",\"sentAt\":\"2021-09-01T00:00:00.000Z\",\"timestamp\":\"2021-09-01T00:00:00.000Z\",\"traits\":{\"product_id\":\"9578257311\",\"review_id\":\"86ac1cd43\"},\"type\":\"identify\",\"userId\":\"userId\",\"userProperties\":{\"rating\":3,\"review_body\":\"OK for the price. It works but the material feels flimsy.\"}}").
								SetColumnField("rudder_event", "json"),
							Metadata:   getMetadata("identify", "POSTGRES"),
							StatusCode: http.StatusOK,
						},
						{
							Output:     userDefaultOutput(),
							Metadata:   getMetadata("identify", "POSTGRES"),
							StatusCode: http.StatusOK,
						},
					},
				},
			},
			{
				name:         "identify (POSTGRES) partial rules",
				eventPayload: `{"type":"identify","messageId":"messageId","userId":"userId","sentAt":"2021-09-01T00:00:00.000Z","timestamp":"2021-09-01T00:00:00.000Z","receivedAt":"2021-09-01T00:00:00.000Z","originalTimestamp":"2021-09-01T00:00:00.000Z","traits":{"review_id":"86ac1cd43","product_id":"9578257311"},"userProperties":{"rating":3.0,"review_body":"OK for the price. It works but the material feels flimsy."},"context":{"traits":{"name":"Richard Hendricks","email":"rhedricks@example.com","logins":2},"ip":"1.2.3.4"}}`,
				metadata:     getMetadata("identify", "POSTGRES"),
				destination: getDestination("POSTGRES", map[string]any{
					"allowUsersContextTraits": true,
				}),
				expectedResponse: types.Response{
					Events: []types.TransformerResponse{
						{
							Output: identifyDefaultOutput().
								RemoveDataFields("anonymous_id", "channel", "context_request_ip").
								RemoveColumnFields("anonymous_id", "channel", "context_request_ip"),
							Metadata:   getMetadata("identify", "POSTGRES"),
							StatusCode: http.StatusOK,
						},
						{
							Output: userDefaultOutput().
								RemoveDataFields("context_request_ip").
								RemoveColumnFields("context_request_ip"),
							Metadata:   getMetadata("identify", "POSTGRES"),
							StatusCode: http.StatusOK,
						},
					},
				},
			},
			{
				name:         "identify (POSTGRES) no userID",
				eventPayload: `{"type":"identify","messageId":"messageId","anonymousId":"anonymousId","sentAt":"2021-09-01T00:00:00.000Z","timestamp":"2021-09-01T00:00:00.000Z","receivedAt":"2021-09-01T00:00:00.000Z","originalTimestamp":"2021-09-01T00:00:00.000Z","channel":"web","request_ip":"5.6.7.8","traits":{"review_id":"86ac1cd43","product_id":"9578257311"},"userProperties":{"rating":3.0,"review_body":"OK for the price. It works but the material feels flimsy."},"context":{"traits":{"name":"Richard Hendricks","email":"rhedricks@example.com","logins":2},"ip":"1.2.3.4"}}`,
				metadata:     getMetadata("identify", "POSTGRES"),
				destination: getDestination("POSTGRES", map[string]any{
					"allowUsersContextTraits": true,
				}),
				expectedResponse: types.Response{
					Events: []types.TransformerResponse{
						{
							Output: identifyDefaultOutput().
								RemoveDataFields("user_id").
								RemoveColumnFields("user_id"),
							Metadata:   getMetadata("identify", "POSTGRES"),
							StatusCode: http.StatusOK,
						},
					},
				},
			},
			{
				name:         "identify (POSTGRES) skipUsersTable (destOpts)",
				eventPayload: `{"type":"identify","messageId":"messageId","anonymousId":"anonymousId","userId":"userId","sentAt":"2021-09-01T00:00:00.000Z","timestamp":"2021-09-01T00:00:00.000Z","receivedAt":"2021-09-01T00:00:00.000Z","originalTimestamp":"2021-09-01T00:00:00.000Z","channel":"web","request_ip":"5.6.7.8","traits":{"review_id":"86ac1cd43","product_id":"9578257311"},"userProperties":{"rating":3.0,"review_body":"OK for the price. It works but the material feels flimsy."},"context":{"traits":{"name":"Richard Hendricks","email":"rhedricks@example.com","logins":2},"ip":"1.2.3.4"}}`,
				metadata:     getMetadata("identify", "POSTGRES"),
				destination: backendconfig.DestinationT{
					Name: "POSTGRES",
					Config: map[string]any{
						"allowUsersContextTraits": true,
						"skipUsersTable":          true,
					},
					DestinationDefinition: backendconfig.DestinationDefinitionT{
						Name: "POSTGRES",
					},
				},
				expectedResponse: types.Response{
					Events: []types.TransformerResponse{
						{
							Output:     identifyDefaultOutput(),
							Metadata:   getMetadata("identify", "POSTGRES"),
							StatusCode: http.StatusOK,
						},
					},
				},
			},
			{
				name:         "identify (POSTGRES) skipUsersTable (intrOpts)",
				eventPayload: `{"type":"identify","messageId":"messageId","anonymousId":"anonymousId","userId":"userId","sentAt":"2021-09-01T00:00:00.000Z","timestamp":"2021-09-01T00:00:00.000Z","receivedAt":"2021-09-01T00:00:00.000Z","originalTimestamp":"2021-09-01T00:00:00.000Z","channel":"web","request_ip":"5.6.7.8","traits":{"review_id":"86ac1cd43","product_id":"9578257311"},"userProperties":{"rating":3.0,"review_body":"OK for the price. It works but the material feels flimsy."},"context":{"traits":{"name":"Richard Hendricks","email":"rhedricks@example.com","logins":2},"ip":"1.2.3.4"},"integrations":{"POSTGRES":{"options":{"skipUsersTable":true}}}}`,
				metadata:     getMetadata("identify", "POSTGRES"),
				destination: getDestination("POSTGRES", map[string]any{
					"allowUsersContextTraits": true,
				}),
				expectedResponse: types.Response{
					Events: []types.TransformerResponse{
						{
							Output:     identifyDefaultOutput(),
							Metadata:   getMetadata("identify", "POSTGRES"),
							StatusCode: http.StatusOK,
						},
					},
				},
			},
			{
				name: "identify (BQ) merge event",
				configOverride: map[string]any{
					"Warehouse.enableIDResolution": true,
				},
				eventPayload: `{"type":"identify","messageId":"messageId","anonymousId":"anonymousId","userId":"userId","sentAt":"2021-09-01T00:00:00.000Z","timestamp":"2021-09-01T00:00:00.000Z","receivedAt":"2021-09-01T00:00:00.000Z","originalTimestamp":"2021-09-01T00:00:00.000Z","channel":"web","request_ip":"5.6.7.8","traits":{"review_id":"86ac1cd43","product_id":"9578257311"},"userProperties":{"rating":3.0,"review_body":"OK for the price. It works but the material feels flimsy."},"context":{"traits":{"name":"Richard Hendricks","email":"rhedricks@example.com","logins":2},"ip":"1.2.3.4"},"integrations":{"POSTGRES":{"options":{"skipUsersTable":true}}}}`,
				metadata:     getMetadata("identify", "BQ"),
				destination: getDestination("BQ", map[string]any{
					"allowUsersContextTraits": true,
				}),
				expectedResponse: types.Response{
					Events: []types.TransformerResponse{
						{
							Output: identifyDefaultOutput().
								SetDataField("context_destination_type", "BQ").
								SetColumnField("loaded_at", "datetime"),
							Metadata:   getMetadata("identify", "BQ"),
							StatusCode: http.StatusOK,
						},
						{
							Output:     identifyDefaultMergeOutput(),
							Metadata:   getMetadata("identify", "BQ"),
							StatusCode: http.StatusOK,
						},
						{
							Output: userDefaultOutput().
								SetDataField("context_destination_type", "BQ").
								SetColumnField("loaded_at", "datetime"),
							Metadata:   getMetadata("identify", "BQ"),
							StatusCode: http.StatusOK,
						},
					},
				},
			},

			{
				name:         "alias (Postgres)",
				eventPayload: `{"type":"alias","messageId":"messageId","anonymousId":"anonymousId","userId":"userId","previousId":"previousId","sentAt":"2021-09-01T00:00:00.000Z","timestamp":"2021-09-01T00:00:00.000Z","receivedAt":"2021-09-01T00:00:00.000Z","originalTimestamp":"2021-09-01T00:00:00.000Z","channel":"web","request_ip":"5.6.7.8","traits":{"title":"Home | RudderStack","url":"https://www.rudderstack.com"},"context":{"traits":{"email":"rhedricks@example.com","logins":2},"ip":"1.2.3.4"}}`,
				metadata:     getMetadata("alias", "POSTGRES"),
				destination:  getDestination("POSTGRES", map[string]any{}),
				expectedResponse: types.Response{
					Events: []types.TransformerResponse{
						{
							Output:     aliasDefaultOutput(),
							Metadata:   getMetadata("alias", "POSTGRES"),
							StatusCode: http.StatusOK,
						},
					},
				},
			},
			{
				name:         "alias (Postgres) without traits",
				eventPayload: `{"type":"alias","messageId":"messageId","anonymousId":"anonymousId","userId":"userId","previousId":"previousId","sentAt":"2021-09-01T00:00:00.000Z","timestamp":"2021-09-01T00:00:00.000Z","receivedAt":"2021-09-01T00:00:00.000Z","originalTimestamp":"2021-09-01T00:00:00.000Z","channel":"web","request_ip":"5.6.7.8","context":{"traits":{"email":"rhedricks@example.com","logins":2},"ip":"1.2.3.4"}}`,
				metadata:     getMetadata("alias", "POSTGRES"),
				destination:  getDestination("POSTGRES", map[string]any{}),
				expectedResponse: types.Response{
					Events: []types.TransformerResponse{
						{
							Output: aliasDefaultOutput().
								RemoveDataFields("title", "url").
								RemoveColumnFields("title", "url"),
							Metadata:   getMetadata("alias", "POSTGRES"),
							StatusCode: http.StatusOK,
						},
					},
				},
			},
			{
				name:         "alias (Postgres) without context",
				eventPayload: `{"type":"alias","messageId":"messageId","anonymousId":"anonymousId","userId":"userId","previousId":"previousId","sentAt":"2021-09-01T00:00:00.000Z","timestamp":"2021-09-01T00:00:00.000Z","receivedAt":"2021-09-01T00:00:00.000Z","originalTimestamp":"2021-09-01T00:00:00.000Z","channel":"web","request_ip":"5.6.7.8","traits":{"title":"Home | RudderStack","url":"https://www.rudderstack.com"}}`,
				metadata:     getMetadata("alias", "POSTGRES"),
				destination:  getDestination("POSTGRES", map[string]any{}),
				expectedResponse: types.Response{
					Events: []types.TransformerResponse{
						{
							Output: aliasDefaultOutput().
								SetDataField("context_ip", "5.6.7.8"). // overriding the default value
								RemoveDataFields("context_passed_ip", "context_traits_email", "context_traits_logins").
								RemoveColumnFields("context_passed_ip", "context_traits_email", "context_traits_logins"),
							Metadata:   getMetadata("alias", "POSTGRES"),
							StatusCode: http.StatusOK,
						},
					},
				},
			},
			{
				name:         "alias (Postgres) store rudder event",
				eventPayload: `{"type":"alias","messageId":"messageId","anonymousId":"anonymousId","userId":"userId","previousId":"previousId","sentAt":"2021-09-01T00:00:00.000Z","timestamp":"2021-09-01T00:00:00.000Z","receivedAt":"2021-09-01T00:00:00.000Z","originalTimestamp":"2021-09-01T00:00:00.000Z","channel":"web","request_ip":"5.6.7.8","traits":{"title":"Home | RudderStack","url":"https://www.rudderstack.com"},"context":{"traits":{"email":"rhedricks@example.com","logins":2},"ip":"1.2.3.4"}}`,
				metadata:     getMetadata("alias", "POSTGRES"),
				destination: getDestination("POSTGRES", map[string]any{
					"storeFullEvent": true,
				}),
				expectedResponse: types.Response{
					Events: []types.TransformerResponse{
						{
							Output: aliasDefaultOutput().
								SetDataField("rudder_event", "{\"type\":\"alias\",\"anonymousId\":\"anonymousId\",\"channel\":\"web\",\"context\":{\"destinationId\":\"destinationID\",\"destinationType\":\"POSTGRES\",\"ip\":\"1.2.3.4\",\"sourceId\":\"sourceID\",\"sourceType\":\"sourceType\",\"traits\":{\"email\":\"rhedricks@example.com\",\"logins\":2}},\"messageId\":\"messageId\",\"originalTimestamp\":\"2021-09-01T00:00:00.000Z\",\"previousId\":\"previousId\",\"receivedAt\":\"2021-09-01T00:00:00.000Z\",\"request_ip\":\"5.6.7.8\",\"sentAt\":\"2021-09-01T00:00:00.000Z\",\"timestamp\":\"2021-09-01T00:00:00.000Z\",\"traits\":{\"title\":\"Home | RudderStack\",\"url\":\"https://www.rudderstack.com\"},\"userId\":\"userId\"}").
								SetColumnField("rudder_event", "json"),
							Metadata:   getMetadata("alias", "POSTGRES"),
							StatusCode: http.StatusOK,
						},
					},
				},
			},
			{
				name:         "alias (Postgres) partial rules",
				eventPayload: `{"type":"alias","messageId":"messageId","userId":"userId","previousId":"previousId","sentAt":"2021-09-01T00:00:00.000Z","timestamp":"2021-09-01T00:00:00.000Z","receivedAt":"2021-09-01T00:00:00.000Z","originalTimestamp":"2021-09-01T00:00:00.000Z","traits":{"title":"Home | RudderStack","url":"https://www.rudderstack.com"},"context":{"traits":{"email":"rhedricks@example.com","logins":2},"ip":"1.2.3.4"}}`,
				metadata:     getMetadata("alias", "POSTGRES"),
				destination:  getDestination("POSTGRES", map[string]any{}),
				expectedResponse: types.Response{
					Events: []types.TransformerResponse{
						{
							Output: aliasDefaultOutput().
								RemoveDataFields("anonymous_id", "channel", "context_request_ip").
								RemoveColumnFields("anonymous_id", "channel", "context_request_ip"),
							Metadata:   getMetadata("alias", "POSTGRES"),
							StatusCode: http.StatusOK,
						},
					},
				},
			},
			{
				name: "alias (BQ) merge event",
				configOverride: map[string]any{
					"Warehouse.enableIDResolution": true,
				},
				eventPayload: `{"type":"alias","messageId":"messageId","anonymousId":"anonymousId","userId":"userId","previousId":"previousId","sentAt":"2021-09-01T00:00:00.000Z","timestamp":"2021-09-01T00:00:00.000Z","receivedAt":"2021-09-01T00:00:00.000Z","originalTimestamp":"2021-09-01T00:00:00.000Z","channel":"web","request_ip":"5.6.7.8","traits":{"title":"Home | RudderStack","url":"https://www.rudderstack.com"},"context":{"traits":{"email":"rhedricks@example.com","logins":2},"ip":"1.2.3.4"}}`,
				metadata:     getMetadata("alias", "BQ"),
				destination:  getDestination("BQ", map[string]any{}),
				expectedResponse: types.Response{
					Events: []types.TransformerResponse{
						{
							Output: aliasDefaultOutput().
								SetDataField("context_destination_type", "BQ").
								SetColumnField("loaded_at", "datetime"),
							Metadata:   getMetadata("alias", "BQ"),
							StatusCode: http.StatusOK,
						},
						{
							Output:     aliasMergeDefaultOutput(),
							Metadata:   getMetadata("alias", "BQ"),
							StatusCode: http.StatusOK,
						},
					},
				},
			},

			{
				name:         "extract (Postgres)",
				eventPayload: `{"type":"extract","recordId":"recordID","messageId":"messageId","event":"event","receivedAt":"2021-09-01T00:00:00.000Z","properties":{"name":"Home","title":"Home | RudderStack","url":"https://www.rudderstack.com"},"context":{"traits":{"name":"Richard Hendricks","email":"rhedricks@example.com","logins":2},"ip":"1.2.3.4"}}`,
				metadata:     getMetadata("extract", "POSTGRES"),
				destination:  getDestination("POSTGRES", map[string]any{}),
				expectedResponse: types.Response{
					Events: []types.TransformerResponse{
						{
							Output:     extractDefaultOutput(),
							Metadata:   getMetadata("extract", "POSTGRES"),
							StatusCode: http.StatusOK,
						},
					},
				},
			},
			{
				name:         "extract (Postgres) without properties",
				eventPayload: `{"type":"extract","recordId":"recordID","messageId":"messageId","event":"event","receivedAt":"2021-09-01T00:00:00.000Z","context":{"traits":{"name":"Richard Hendricks","email":"rhedricks@example.com","logins":2},"ip":"1.2.3.4"}}`,
				metadata:     getMetadata("extract", "POSTGRES"),
				destination:  getDestination("POSTGRES", map[string]any{}),
				expectedResponse: types.Response{
					Events: []types.TransformerResponse{
						{
							Output: extractDefaultOutput().
								RemoveDataFields("name", "title", "url").
								RemoveColumnFields("name", "title", "url"),
							Metadata:   getMetadata("extract", "POSTGRES"),
							StatusCode: http.StatusOK,
						},
					},
				},
			},
			{
				name:         "extract (Postgres) without context",
				eventPayload: `{"type":"extract","recordId":"recordID","messageId":"messageId","event":"event","receivedAt":"2021-09-01T00:00:00.000Z","properties":{"name":"Home","title":"Home | RudderStack","url":"https://www.rudderstack.com"}}`,
				metadata:     getMetadata("extract", "POSTGRES"),
				destination:  getDestination("POSTGRES", map[string]any{}),
				expectedResponse: types.Response{
					Events: []types.TransformerResponse{
						{
							Output: extractDefaultOutput().
								SetDataField("context_ip", "5.6.7.8"). // overriding the default value
								RemoveDataFields("context_ip", "context_traits_email", "context_traits_logins", "context_traits_name").
								RemoveColumnFields("context_ip", "context_traits_email", "context_traits_logins", "context_traits_name"),
							Metadata:   getMetadata("extract", "POSTGRES"),
							StatusCode: http.StatusOK,
						},
					},
				},
			},
			{
				name:         "extract (Postgres) RudderCreatedTable",
				eventPayload: `{"type":"extract","recordId":"recordID","messageId":"messageId","event":"accounts","receivedAt":"2021-09-01T00:00:00.000Z","properties":{"name":"Home","title":"Home | RudderStack","url":"https://www.rudderstack.com"},"context":{"traits":{"name":"Richard Hendricks","email":"rhedricks@example.com","logins":2},"ip":"1.2.3.4"}}`,
				metadata:     getMetadata("extract", "POSTGRES"),
				destination: getDestination("POSTGRES", map[string]any{
					"storeFullEvent": true,
				}),
				expectedResponse: types.Response{
					Events: []types.TransformerResponse{
						{
							Output: extractDefaultOutput().
								SetDataField("event", "accounts").
								SetTableName("_accounts"),
							Metadata:   getMetadata("extract", "POSTGRES"),
							StatusCode: http.StatusOK,
						},
					},
				},
			},
			{
				name:         "extract (Postgres) RudderCreatedTable with skipReservedKeywordsEscaping",
				eventPayload: `{"type":"extract","recordId":"recordID","messageId":"messageId","event":"accounts","receivedAt":"2021-09-01T00:00:00.000Z","properties":{"name":"Home","title":"Home | RudderStack","url":"https://www.rudderstack.com"},"context":{"traits":{"name":"Richard Hendricks","email":"rhedricks@example.com","logins":2},"ip":"1.2.3.4"},"integrations":{"POSTGRES":{"options":{"skipReservedKeywordsEscaping":true}}}}`,
				metadata:     getMetadata("extract", "POSTGRES"),
				destination:  getDestination("POSTGRES", map[string]any{}),
				expectedResponse: types.Response{
					Events: []types.TransformerResponse{
						{
							Output: extractDefaultOutput().
								SetDataField("event", "accounts").
								SetTableName("accounts"),
							Metadata:   getMetadata("extract", "POSTGRES"),
							StatusCode: http.StatusOK,
						},
					},
				},
			},
			{
				name:         "extract (Postgres) RudderIsolatedTable",
				eventPayload: `{"type":"extract","recordId":"recordID","messageId":"messageId","event":"users","receivedAt":"2021-09-01T00:00:00.000Z","properties":{"name":"Home","title":"Home | RudderStack","url":"https://www.rudderstack.com"},"context":{"traits":{"name":"Richard Hendricks","email":"rhedricks@example.com","logins":2},"ip":"1.2.3.4"}}`,
				metadata:     getMetadata("extract", "POSTGRES"),
				destination:  getDestination("POSTGRES", map[string]any{}),
				expectedResponse: types.Response{
					Events: []types.TransformerResponse{
						{
							Output: extractDefaultOutput().
								SetDataField("event", "users").
								SetTableName("_users"),
							Metadata:   getMetadata("extract", "POSTGRES"),
							StatusCode: http.StatusOK,
						},
					},
				},
			},

			{
				name:         "page (Postgres)",
				eventPayload: `{"type":"page","messageId":"messageId","anonymousId":"anonymousId","userId":"userId","sentAt":"2021-09-01T00:00:00.000Z","timestamp":"2021-09-01T00:00:00.000Z","receivedAt":"2021-09-01T00:00:00.000Z","originalTimestamp":"2021-09-01T00:00:00.000Z","channel":"web","request_ip":"5.6.7.8","properties":{"name":"Home","title":"Home | RudderStack","url":"https://www.rudderstack.com"},"context":{"traits":{"name":"Richard Hendricks","email":"rhedricks@example.com","logins":2},"ip":"1.2.3.4"}}`,
				metadata:     getMetadata("page", "POSTGRES"),
				destination:  getDestination("POSTGRES", map[string]any{}),
				expectedResponse: types.Response{
					Events: []types.TransformerResponse{
						{
							Output:     pageDefaultOutput(),
							Metadata:   getMetadata("page", "POSTGRES"),
							StatusCode: http.StatusOK,
						},
					},
				},
			},
			{
				name:         "page (Postgres) without properties",
				eventPayload: `{"type":"page","name":"Home","messageId":"messageId","anonymousId":"anonymousId","userId":"userId","sentAt":"2021-09-01T00:00:00.000Z","timestamp":"2021-09-01T00:00:00.000Z","receivedAt":"2021-09-01T00:00:00.000Z","originalTimestamp":"2021-09-01T00:00:00.000Z","channel":"web","request_ip":"5.6.7.8","context":{"traits":{"name":"Richard Hendricks","email":"rhedricks@example.com","logins":2},"ip":"1.2.3.4"}}`,
				metadata:     getMetadata("page", "POSTGRES"),
				destination:  getDestination("POSTGRES", map[string]any{}),
				expectedResponse: types.Response{
					Events: []types.TransformerResponse{
						{
							Output: pageDefaultOutput().
								RemoveDataFields("title", "url").
								RemoveColumnFields("title", "url"),
							Metadata:   getMetadata("page", "POSTGRES"),
							StatusCode: http.StatusOK,
						},
					},
				},
			},
			{
				name:         "page (Postgres) without context",
				eventPayload: `{"type":"page","messageId":"messageId","anonymousId":"anonymousId","userId":"userId","sentAt":"2021-09-01T00:00:00.000Z","timestamp":"2021-09-01T00:00:00.000Z","receivedAt":"2021-09-01T00:00:00.000Z","originalTimestamp":"2021-09-01T00:00:00.000Z","channel":"web","request_ip":"5.6.7.8","properties":{"name":"Home","title":"Home | RudderStack","url":"https://www.rudderstack.com"}}`,
				metadata:     getMetadata("page", "POSTGRES"),
				destination:  getDestination("POSTGRES", map[string]any{}),
				expectedResponse: types.Response{
					Events: []types.TransformerResponse{
						{
							Output: pageDefaultOutput().
								SetDataField("context_ip", "5.6.7.8"). // overriding the default value
								RemoveDataFields("context_passed_ip", "context_traits_email", "context_traits_logins", "context_traits_name").
								RemoveColumnFields("context_passed_ip", "context_traits_email", "context_traits_logins", "context_traits_name"),
							Metadata:   getMetadata("page", "POSTGRES"),
							StatusCode: http.StatusOK,
						},
					},
				},
			},
			{
				name:         "page (Postgres) store rudder event",
				eventPayload: `{"type":"page","messageId":"messageId","anonymousId":"anonymousId","userId":"userId","sentAt":"2021-09-01T00:00:00.000Z","timestamp":"2021-09-01T00:00:00.000Z","receivedAt":"2021-09-01T00:00:00.000Z","originalTimestamp":"2021-09-01T00:00:00.000Z","channel":"web","request_ip":"5.6.7.8","properties":{"name":"Home","title":"Home | RudderStack","url":"https://www.rudderstack.com"},"context":{"traits":{"name":"Richard Hendricks","email":"rhedricks@example.com","logins":2},"ip":"1.2.3.4"}}`,
				metadata:     getMetadata("page", "POSTGRES"),
				destination: getDestination("POSTGRES", map[string]any{
					"storeFullEvent": true,
				}),
				expectedResponse: types.Response{
					Events: []types.TransformerResponse{
						{
							Output: pageDefaultOutput().
								SetDataField("rudder_event", "{\"anonymousId\":\"anonymousId\",\"channel\":\"web\",\"context\":{\"ip\":\"1.2.3.4\",\"traits\":{\"email\":\"rhedricks@example.com\",\"logins\":2,\"name\":\"Richard Hendricks\"},\"sourceId\":\"sourceID\",\"sourceType\":\"sourceType\",\"destinationId\":\"destinationID\",\"destinationType\":\"POSTGRES\"},\"messageId\":\"messageId\",\"originalTimestamp\":\"2021-09-01T00:00:00.000Z\",\"properties\":{\"name\":\"Home\",\"title\":\"Home | RudderStack\",\"url\":\"https://www.rudderstack.com\"},\"receivedAt\":\"2021-09-01T00:00:00.000Z\",\"request_ip\":\"5.6.7.8\",\"sentAt\":\"2021-09-01T00:00:00.000Z\",\"timestamp\":\"2021-09-01T00:00:00.000Z\",\"type\":\"page\",\"userId\":\"userId\"}").
								SetColumnField("rudder_event", "json"),
							Metadata:   getMetadata("page", "POSTGRES"),
							StatusCode: http.StatusOK,
						},
					},
				},
			},
			{
				name:         "page (Postgres) partial rules",
				eventPayload: `{"type":"page","messageId":"messageId","userId":"userId","sentAt":"2021-09-01T00:00:00.000Z","timestamp":"2021-09-01T00:00:00.000Z","receivedAt":"2021-09-01T00:00:00.000Z","originalTimestamp":"2021-09-01T00:00:00.000Z","properties":{"name":"Home","title":"Home | RudderStack","url":"https://www.rudderstack.com"},"context":{"traits":{"name":"Richard Hendricks","email":"rhedricks@example.com","logins":2},"ip":"1.2.3.4"}}`,
				metadata:     getMetadata("page", "POSTGRES"),
				destination:  getDestination("POSTGRES", map[string]any{}),
				expectedResponse: types.Response{
					Events: []types.TransformerResponse{
						{
							Output: pageDefaultOutput().
								RemoveDataFields("anonymous_id", "channel", "context_request_ip").
								RemoveColumnFields("anonymous_id", "channel", "context_request_ip"),
							Metadata:   getMetadata("page", "POSTGRES"),
							StatusCode: http.StatusOK,
						},
					},
				},
			},
			{
				name: "page (BQ) merge event",
				configOverride: map[string]any{
					"Warehouse.enableIDResolution": true,
				},
				eventPayload: `{"type":"page","messageId":"messageId","anonymousId":"anonymousId","userId":"userId","sentAt":"2021-09-01T00:00:00.000Z","timestamp":"2021-09-01T00:00:00.000Z","receivedAt":"2021-09-01T00:00:00.000Z","originalTimestamp":"2021-09-01T00:00:00.000Z","channel":"web","request_ip":"5.6.7.8","properties":{"name":"Home","title":"Home | RudderStack","url":"https://www.rudderstack.com"},"context":{"traits":{"name":"Richard Hendricks","email":"rhedricks@example.com","logins":2},"ip":"1.2.3.4"}}`,
				metadata:     getMetadata("page", "BQ"),
				destination:  getDestination("BQ", map[string]any{}),
				expectedResponse: types.Response{
					Events: []types.TransformerResponse{
						{
							Output: pageDefaultOutput().
								SetDataField("context_destination_type", "BQ").
								SetColumnField("loaded_at", "datetime"),
							Metadata:   getMetadata("page", "BQ"),
							StatusCode: http.StatusOK,
						},
						{
							Output:     pageMergeDefaultOutput(),
							Metadata:   getMetadata("page", "BQ"),
							StatusCode: http.StatusOK,
						},
					},
				},
			},

			{
				name:         "screen (Postgres)",
				eventPayload: `{"type":"screen","messageId":"messageId","anonymousId":"anonymousId","userId":"userId","sentAt":"2021-09-01T00:00:00.000Z","timestamp":"2021-09-01T00:00:00.000Z","receivedAt":"2021-09-01T00:00:00.000Z","originalTimestamp":"2021-09-01T00:00:00.000Z","channel":"web","request_ip":"5.6.7.8","properties":{"name":"Main","title":"Home | RudderStack","url":"https://www.rudderstack.com"},"context":{"traits":{"name":"Richard Hendricks","email":"rhedricks@example.com","logins":2},"ip":"1.2.3.4"}}`,
				metadata:     getMetadata("screen", "POSTGRES"),
				destination:  getDestination("POSTGRES", map[string]any{}),
				expectedResponse: types.Response{
					Events: []types.TransformerResponse{
						{
							Output:     screenDefaultOutput(),
							Metadata:   getMetadata("screen", "POSTGRES"),
							StatusCode: http.StatusOK,
						},
					},
				},
			},
			{
				name:         "screen (Postgres) without properties",
				eventPayload: `{"type":"screen","name":"Main","messageId":"messageId","anonymousId":"anonymousId","userId":"userId","sentAt":"2021-09-01T00:00:00.000Z","timestamp":"2021-09-01T00:00:00.000Z","receivedAt":"2021-09-01T00:00:00.000Z","originalTimestamp":"2021-09-01T00:00:00.000Z","channel":"web","request_ip":"5.6.7.8","context":{"traits":{"name":"Richard Hendricks","email":"rhedricks@example.com","logins":2},"ip":"1.2.3.4"}}`,
				metadata:     getMetadata("screen", "POSTGRES"),
				destination:  getDestination("POSTGRES", map[string]any{}),
				expectedResponse: types.Response{
					Events: []types.TransformerResponse{
						{
							Output: screenDefaultOutput().
								RemoveDataFields("title", "url").
								RemoveColumnFields("title", "url"),
							Metadata:   getMetadata("screen", "POSTGRES"),
							StatusCode: http.StatusOK,
						},
					},
				},
			},
			{
				name:         "screen (Postgres) without context",
				eventPayload: `{"type":"screen","messageId":"messageId","anonymousId":"anonymousId","userId":"userId","sentAt":"2021-09-01T00:00:00.000Z","timestamp":"2021-09-01T00:00:00.000Z","receivedAt":"2021-09-01T00:00:00.000Z","originalTimestamp":"2021-09-01T00:00:00.000Z","channel":"web","request_ip":"5.6.7.8","properties":{"name":"Main","title":"Home | RudderStack","url":"https://www.rudderstack.com"}}`,
				metadata:     getMetadata("screen", "POSTGRES"),
				destination:  getDestination("POSTGRES", map[string]any{}),
				expectedResponse: types.Response{
					Events: []types.TransformerResponse{
						{
							Output: screenDefaultOutput().
								SetDataField("context_ip", "5.6.7.8"). // overriding the default value
								RemoveDataFields("context_passed_ip", "context_traits_email", "context_traits_logins", "context_traits_name").
								RemoveColumnFields("context_passed_ip", "context_traits_email", "context_traits_logins", "context_traits_name"),
							Metadata:   getMetadata("screen", "POSTGRES"),
							StatusCode: http.StatusOK,
						},
					},
				},
			},
			{
				name:         "screen (Postgres) store rudder event",
				eventPayload: `{"type":"screen","messageId":"messageId","anonymousId":"anonymousId","userId":"userId","sentAt":"2021-09-01T00:00:00.000Z","timestamp":"2021-09-01T00:00:00.000Z","receivedAt":"2021-09-01T00:00:00.000Z","originalTimestamp":"2021-09-01T00:00:00.000Z","channel":"web","request_ip":"5.6.7.8","properties":{"name":"Main","title":"Home | RudderStack","url":"https://www.rudderstack.com"},"context":{"traits":{"name":"Richard Hendricks","email":"rhedricks@example.com","logins":2},"ip":"1.2.3.4"}}`,
				metadata:     getMetadata("screen", "POSTGRES"),
				destination: getDestination("POSTGRES", map[string]any{
					"storeFullEvent": true,
				}),
				expectedResponse: types.Response{
					Events: []types.TransformerResponse{
						{
							Output: screenDefaultOutput().
								SetDataField("rudder_event", "{\"anonymousId\":\"anonymousId\",\"channel\":\"web\",\"context\":{\"ip\":\"1.2.3.4\",\"traits\":{\"email\":\"rhedricks@example.com\",\"logins\":2,\"name\":\"Richard Hendricks\"},\"sourceId\":\"sourceID\",\"sourceType\":\"sourceType\",\"destinationId\":\"destinationID\",\"destinationType\":\"POSTGRES\"},\"messageId\":\"messageId\",\"originalTimestamp\":\"2021-09-01T00:00:00.000Z\",\"properties\":{\"name\":\"Main\",\"title\":\"Home | RudderStack\",\"url\":\"https://www.rudderstack.com\"},\"receivedAt\":\"2021-09-01T00:00:00.000Z\",\"request_ip\":\"5.6.7.8\",\"sentAt\":\"2021-09-01T00:00:00.000Z\",\"timestamp\":\"2021-09-01T00:00:00.000Z\",\"type\":\"screen\",\"userId\":\"userId\"}").
								SetColumnField("rudder_event", "json"),
							Metadata:   getMetadata("screen", "POSTGRES"),
							StatusCode: http.StatusOK,
						},
					},
				},
			},
			{
				name:         "screen (Postgres) partial rules",
				eventPayload: `{"type":"screen","messageId":"messageId","userId":"userId","sentAt":"2021-09-01T00:00:00.000Z","timestamp":"2021-09-01T00:00:00.000Z","receivedAt":"2021-09-01T00:00:00.000Z","originalTimestamp":"2021-09-01T00:00:00.000Z","properties":{"name":"Main","title":"Home | RudderStack","url":"https://www.rudderstack.com"},"context":{"traits":{"name":"Richard Hendricks","email":"rhedricks@example.com","logins":2},"ip":"1.2.3.4"}}`,
				metadata:     getMetadata("screen", "POSTGRES"),
				destination:  getDestination("POSTGRES", map[string]any{}),
				expectedResponse: types.Response{
					Events: []types.TransformerResponse{
						{
							Output: screenDefaultOutput().
								RemoveDataFields("anonymous_id", "channel", "context_request_ip").
								RemoveColumnFields("anonymous_id", "channel", "context_request_ip"),
							Metadata:   getMetadata("screen", "POSTGRES"),
							StatusCode: http.StatusOK,
						},
					},
				},
			},
			{
				name: "screen (BQ) merge event",
				configOverride: map[string]any{
					"Warehouse.enableIDResolution": true,
				},
				eventPayload: `{"type":"screen","messageId":"messageId","anonymousId":"anonymousId","userId":"userId","sentAt":"2021-09-01T00:00:00.000Z","timestamp":"2021-09-01T00:00:00.000Z","receivedAt":"2021-09-01T00:00:00.000Z","originalTimestamp":"2021-09-01T00:00:00.000Z","channel":"web","request_ip":"5.6.7.8","properties":{"name":"Main","title":"Home | RudderStack","url":"https://www.rudderstack.com"},"context":{"traits":{"name":"Richard Hendricks","email":"rhedricks@example.com","logins":2},"ip":"1.2.3.4"}}`,
				metadata:     getMetadata("screen", "BQ"),
				destination:  getDestination("BQ", map[string]any{}),
				expectedResponse: types.Response{
					Events: []types.TransformerResponse{
						{
							Output: screenDefaultOutput().
								SetDataField("context_destination_type", "BQ").
								SetColumnField("loaded_at", "datetime"),
							Metadata:   getMetadata("screen", "BQ"),
							StatusCode: http.StatusOK,
						},
						{
							Output:     screenMergeDefaultOutput(),
							Metadata:   getMetadata("screen", "BQ"),
							StatusCode: http.StatusOK,
						},
					},
				},
			},

			{
				name:         "group (Postgres)",
				eventPayload: `{"type":"group","messageId":"messageId","anonymousId":"anonymousId","userId":"userId","groupId":"groupId","sentAt":"2021-09-01T00:00:00.000Z","timestamp":"2021-09-01T00:00:00.000Z","receivedAt":"2021-09-01T00:00:00.000Z","originalTimestamp":"2021-09-01T00:00:00.000Z","channel":"web","request_ip":"5.6.7.8","traits":{"title":"Home | RudderStack","url":"https://www.rudderstack.com"},"context":{"traits":{"email":"rhedricks@example.com","logins":2},"ip":"1.2.3.4"}}`,
				metadata:     getMetadata("group", "POSTGRES"),
				destination:  getDestination("POSTGRES", map[string]any{}),
				expectedResponse: types.Response{
					Events: []types.TransformerResponse{
						{
							Output:     groupDefaultOutput(),
							Metadata:   getMetadata("group", "POSTGRES"),
							StatusCode: http.StatusOK,
						},
					},
				},
			},
			{
				name:         "group (Postgres) without traits",
				eventPayload: `{"type":"group","messageId":"messageId","anonymousId":"anonymousId","userId":"userId","groupId":"groupId","sentAt":"2021-09-01T00:00:00.000Z","timestamp":"2021-09-01T00:00:00.000Z","receivedAt":"2021-09-01T00:00:00.000Z","originalTimestamp":"2021-09-01T00:00:00.000Z","channel":"web","request_ip":"5.6.7.8","context":{"traits":{"email":"rhedricks@example.com","logins":2},"ip":"1.2.3.4"}}`,
				metadata:     getMetadata("group", "POSTGRES"),
				destination:  getDestination("POSTGRES", map[string]any{}),
				expectedResponse: types.Response{
					Events: []types.TransformerResponse{
						{
							Output: groupDefaultOutput().
								RemoveDataFields("title", "url").
								RemoveColumnFields("title", "url"),
							Metadata:   getMetadata("group", "POSTGRES"),
							StatusCode: http.StatusOK,
						},
					},
				},
			},
			{
				name:         "group (Postgres) without context",
				eventPayload: `{"type":"group","messageId":"messageId","anonymousId":"anonymousId","userId":"userId","groupId":"groupId","sentAt":"2021-09-01T00:00:00.000Z","timestamp":"2021-09-01T00:00:00.000Z","receivedAt":"2021-09-01T00:00:00.000Z","originalTimestamp":"2021-09-01T00:00:00.000Z","channel":"web","request_ip":"5.6.7.8","traits":{"title":"Home | RudderStack","url":"https://www.rudderstack.com"}}`,
				metadata:     getMetadata("group", "POSTGRES"),
				destination:  getDestination("POSTGRES", map[string]any{}),
				expectedResponse: types.Response{
					Events: []types.TransformerResponse{
						{
							Output: groupDefaultOutput().
								SetDataField("context_ip", "5.6.7.8"). // overriding the default value
								RemoveDataFields("context_passed_ip", "context_traits_email", "context_traits_logins").
								RemoveColumnFields("context_passed_ip", "context_traits_email", "context_traits_logins"),
							Metadata:   getMetadata("group", "POSTGRES"),
							StatusCode: http.StatusOK,
						},
					},
				},
			},
			{
				name:         "group (Postgres) store rudder event",
				eventPayload: `{"type":"group","messageId":"messageId","anonymousId":"anonymousId","userId":"userId","groupId":"groupId","sentAt":"2021-09-01T00:00:00.000Z","timestamp":"2021-09-01T00:00:00.000Z","receivedAt":"2021-09-01T00:00:00.000Z","originalTimestamp":"2021-09-01T00:00:00.000Z","channel":"web","request_ip":"5.6.7.8","traits":{"title":"Home | RudderStack","url":"https://www.rudderstack.com"},"context":{"traits":{"email":"rhedricks@example.com","logins":2},"ip":"1.2.3.4"}}`,
				metadata:     getMetadata("group", "POSTGRES"),
				destination: getDestination("POSTGRES", map[string]any{
					"storeFullEvent": true,
				}),
				expectedResponse: types.Response{
					Events: []types.TransformerResponse{
						{
							Output: groupDefaultOutput().
								SetDataField("rudder_event", "{\"type\":\"group\",\"anonymousId\":\"anonymousId\",\"channel\":\"web\",\"context\":{\"destinationId\":\"destinationID\",\"destinationType\":\"POSTGRES\",\"ip\":\"1.2.3.4\",\"sourceId\":\"sourceID\",\"sourceType\":\"sourceType\",\"traits\":{\"email\":\"rhedricks@example.com\",\"logins\":2}},\"groupId\":\"groupId\",\"messageId\":\"messageId\",\"originalTimestamp\":\"2021-09-01T00:00:00.000Z\",\"receivedAt\":\"2021-09-01T00:00:00.000Z\",\"request_ip\":\"5.6.7.8\",\"sentAt\":\"2021-09-01T00:00:00.000Z\",\"timestamp\":\"2021-09-01T00:00:00.000Z\",\"traits\":{\"title\":\"Home | RudderStack\",\"url\":\"https://www.rudderstack.com\"},\"userId\":\"userId\"}").
								SetColumnField("rudder_event", "json"),
							Metadata:   getMetadata("group", "POSTGRES"),
							StatusCode: http.StatusOK,
						},
					},
				},
			},
			{
				name:         "group (Postgres) partial rules",
				eventPayload: `{"type":"group","messageId":"messageId","userId":"userId","groupId":"groupId","sentAt":"2021-09-01T00:00:00.000Z","timestamp":"2021-09-01T00:00:00.000Z","receivedAt":"2021-09-01T00:00:00.000Z","originalTimestamp":"2021-09-01T00:00:00.000Z","traits":{"title":"Home | RudderStack","url":"https://www.rudderstack.com"},"context":{"traits":{"email":"rhedricks@example.com","logins":2},"ip":"1.2.3.4"}}`,
				metadata:     getMetadata("group", "POSTGRES"),
				destination:  getDestination("POSTGRES", map[string]any{}),
				expectedResponse: types.Response{
					Events: []types.TransformerResponse{
						{
							Output: groupDefaultOutput().
								RemoveDataFields("anonymous_id", "channel", "context_request_ip").
								RemoveColumnFields("anonymous_id", "channel", "context_request_ip"),
							Metadata:   getMetadata("group", "POSTGRES"),
							StatusCode: http.StatusOK,
						},
					},
				},
			},
			{
				name: "group (BQ) merge event",
				configOverride: map[string]any{
					"Warehouse.enableIDResolution": true,
				},
				eventPayload: `{"type":"group","messageId":"messageId","anonymousId":"anonymousId","userId":"userId","groupId":"groupId","sentAt":"2021-09-01T00:00:00.000Z","timestamp":"2021-09-01T00:00:00.000Z","receivedAt":"2021-09-01T00:00:00.000Z","originalTimestamp":"2021-09-01T00:00:00.000Z","channel":"web","request_ip":"5.6.7.8","traits":{"title":"Home | RudderStack","url":"https://www.rudderstack.com"},"context":{"traits":{"email":"rhedricks@example.com","logins":2},"ip":"1.2.3.4"}}`,
				metadata:     getMetadata("group", "BQ"),
				destination:  getDestination("BQ", map[string]any{}),
				expectedResponse: types.Response{
					Events: []types.TransformerResponse{
						{
							Output: groupDefaultOutput().
								SetDataField("context_destination_type", "BQ").
								SetColumnField("loaded_at", "datetime").
								SetTableName("_groups"),
							Metadata:   getMetadata("group", "BQ"),
							StatusCode: http.StatusOK,
						},
						{
							Output:     groupMergeDefaultOutput(),
							Metadata:   getMetadata("group", "BQ"),
							StatusCode: http.StatusOK,
						},
					},
				},
			},

			{
				name:         "track (POSTGRES)",
				eventPayload: `{"type":"track","messageId":"messageId","anonymousId":"anonymousId","userId":"userId","sentAt":"2021-09-01T00:00:00.000Z","timestamp":"2021-09-01T00:00:00.000Z","receivedAt":"2021-09-01T00:00:00.000Z","originalTimestamp":"2021-09-01T00:00:00.000Z","channel":"web","event":"event","request_ip":"5.6.7.8","properties":{"review_id":"86ac1cd43","product_id":"9578257311"},"userProperties":{"rating":3.0,"review_body":"OK for the price. It works but the material feels flimsy."},"context":{"traits":{"name":"Richard Hendricks","email":"rhedricks@example.com","logins":2},"ip":"1.2.3.4"}}`,
				metadata:     getTrackMetadata("POSTGRES", "webhook"),
				destination:  getDestination("POSTGRES", map[string]any{}),
				expectedResponse: types.Response{
					Events: []types.TransformerResponse{
						{
							Output:     trackDefaultOutput(),
							Metadata:   getTrackMetadata("POSTGRES", "webhook"),
							StatusCode: http.StatusOK,
						},
						{
							Output:     trackEventDefaultOutput(),
							Metadata:   getTrackMetadata("POSTGRES", "webhook"),
							StatusCode: http.StatusOK,
						},
					},
				},
			},
			{
				name:         "track (POSTGRES) without properties",
				eventPayload: `{"type":"track","messageId":"messageId","anonymousId":"anonymousId","userId":"userId","sentAt":"2021-09-01T00:00:00.000Z","timestamp":"2021-09-01T00:00:00.000Z","receivedAt":"2021-09-01T00:00:00.000Z","originalTimestamp":"2021-09-01T00:00:00.000Z","channel":"web","event":"event","request_ip":"5.6.7.8","userProperties":{"rating":3.0,"review_body":"OK for the price. It works but the material feels flimsy."},"context":{"traits":{"name":"Richard Hendricks","email":"rhedricks@example.com","logins":2},"ip":"1.2.3.4"}}`,
				metadata:     getTrackMetadata("POSTGRES", "webhook"),
				destination:  getDestination("POSTGRES", map[string]any{}),
				expectedResponse: types.Response{
					Events: []types.TransformerResponse{
						{
							Output:     trackDefaultOutput(),
							Metadata:   getTrackMetadata("POSTGRES", "webhook"),
							StatusCode: http.StatusOK,
						},
						{
							Output: trackEventDefaultOutput().
								RemoveDataFields("product_id", "review_id").
								RemoveColumnFields("product_id", "review_id"),
							Metadata:   getTrackMetadata("POSTGRES", "webhook"),
							StatusCode: http.StatusOK,
						},
					},
				},
			},
			{
				name:         "track (POSTGRES) without userProperties",
				eventPayload: `{"type":"track","messageId":"messageId","anonymousId":"anonymousId","userId":"userId","sentAt":"2021-09-01T00:00:00.000Z","timestamp":"2021-09-01T00:00:00.000Z","receivedAt":"2021-09-01T00:00:00.000Z","originalTimestamp":"2021-09-01T00:00:00.000Z","channel":"web","event":"event","request_ip":"5.6.7.8","properties":{"review_id":"86ac1cd43","product_id":"9578257311"},"context":{"traits":{"name":"Richard Hendricks","email":"rhedricks@example.com","logins":2},"ip":"1.2.3.4"}}`,
				metadata:     getTrackMetadata("POSTGRES", "webhook"),
				destination:  getDestination("POSTGRES", map[string]any{}),
				expectedResponse: types.Response{
					Events: []types.TransformerResponse{
						{
							Output:     trackDefaultOutput(),
							Metadata:   getTrackMetadata("POSTGRES", "webhook"),
							StatusCode: http.StatusOK,
						},
						{
							Output: trackEventDefaultOutput().
								RemoveDataFields("rating", "review_body").
								RemoveColumnFields("rating", "review_body"),
							Metadata:   getTrackMetadata("POSTGRES", "webhook"),
							StatusCode: http.StatusOK,
						},
					},
				},
			},
			{
				name:         "track (POSTGRES) without context",
				eventPayload: `{"type":"track","messageId":"messageId","anonymousId":"anonymousId","userId":"userId","sentAt":"2021-09-01T00:00:00.000Z","timestamp":"2021-09-01T00:00:00.000Z","receivedAt":"2021-09-01T00:00:00.000Z","originalTimestamp":"2021-09-01T00:00:00.000Z","channel":"web","event":"event","request_ip":"5.6.7.8","properties":{"review_id":"86ac1cd43","product_id":"9578257311"},"userProperties":{"rating":3.0,"review_body":"OK for the price. It works but the material feels flimsy."}}`,
				metadata:     getTrackMetadata("POSTGRES", "webhook"),
				destination:  getDestination("POSTGRES", map[string]any{}),
				expectedResponse: types.Response{
					Events: []types.TransformerResponse{
						{
							Output: trackDefaultOutput().
								SetDataField("context_ip", "5.6.7.8"). // overriding the default value
								RemoveDataFields("context_passed_ip", "context_traits_email", "context_traits_logins", "context_traits_name").
								RemoveColumnFields("context_passed_ip", "context_traits_email", "context_traits_logins", "context_traits_name"),
							Metadata:   getTrackMetadata("POSTGRES", "webhook"),
							StatusCode: http.StatusOK,
						},
						{
							Output: trackEventDefaultOutput().
								SetDataField("context_ip", "5.6.7.8"). // overriding the default value
								RemoveDataFields("context_passed_ip", "context_traits_email", "context_traits_logins", "context_traits_name").
								RemoveColumnFields("context_passed_ip", "context_traits_email", "context_traits_logins", "context_traits_name"),
							Metadata:   getTrackMetadata("POSTGRES", "webhook"),
							StatusCode: http.StatusOK,
						},
					},
				},
			},
			{
				name:         "track (POSTGRES) RudderCreatedTable",
				eventPayload: `{"type":"track","messageId":"messageId","anonymousId":"anonymousId","userId":"userId","sentAt":"2021-09-01T00:00:00.000Z","timestamp":"2021-09-01T00:00:00.000Z","receivedAt":"2021-09-01T00:00:00.000Z","originalTimestamp":"2021-09-01T00:00:00.000Z","channel":"web","event":"accounts","request_ip":"5.6.7.8","properties":{"review_id":"86ac1cd43","product_id":"9578257311"},"userProperties":{"rating":3.0,"review_body":"OK for the price. It works but the material feels flimsy."},"context":{"traits":{"name":"Richard Hendricks","email":"rhedricks@example.com","logins":2},"ip":"1.2.3.4"}}`,
				metadata:     getTrackMetadata("POSTGRES", "webhook"),
				destination:  getDestination("POSTGRES", map[string]any{}),
				expectedResponse: types.Response{
					Events: []types.TransformerResponse{
						{
							Output: trackDefaultOutput().
								SetDataField("event", "accounts").
								SetDataField("event_text", "accounts"),
							Metadata:   getTrackMetadata("POSTGRES", "webhook"),
							StatusCode: http.StatusOK,
						},
						{
							Output: trackEventDefaultOutput().
								SetDataField("event", "accounts").
								SetDataField("event_text", "accounts").
								SetTableName("_accounts"),
							Metadata:   getTrackMetadata("POSTGRES", "webhook"),
							StatusCode: http.StatusOK,
						},
					},
				},
			},
			{
				name:         "track (POSTGRES) RudderCreatedTable with skipReservedKeywordsEscaping",
				eventPayload: `{"type":"track","messageId":"messageId","anonymousId":"anonymousId","userId":"userId","sentAt":"2021-09-01T00:00:00.000Z","timestamp":"2021-09-01T00:00:00.000Z","receivedAt":"2021-09-01T00:00:00.000Z","originalTimestamp":"2021-09-01T00:00:00.000Z","channel":"web","event":"accounts","request_ip":"5.6.7.8","properties":{"review_id":"86ac1cd43","product_id":"9578257311"},"userProperties":{"rating":3.0,"review_body":"OK for the price. It works but the material feels flimsy."},"context":{"traits":{"name":"Richard Hendricks","email":"rhedricks@example.com","logins":2},"ip":"1.2.3.4"},"integrations":{"POSTGRES":{"options":{"skipReservedKeywordsEscaping":true}}}}`,
				metadata:     getTrackMetadata("POSTGRES", "webhook"),
				destination:  getDestination("POSTGRES", map[string]any{}),
				expectedResponse: types.Response{
					Events: []types.TransformerResponse{
						{
							Output: trackDefaultOutput().
								SetDataField("event", "accounts").
								SetDataField("event_text", "accounts"),
							Metadata:   getTrackMetadata("POSTGRES", "webhook"),
							StatusCode: http.StatusOK,
						},
						{
							Output: trackEventDefaultOutput().
								SetDataField("event", "accounts").
								SetDataField("event_text", "accounts").
								SetTableName("accounts"),
							Metadata:   getTrackMetadata("POSTGRES", "webhook"),
							StatusCode: http.StatusOK,
						},
					},
				},
			},
			{
				name:         "track (POSTGRES) RudderIsolatedTable",
				eventPayload: `{"type":"track","messageId":"messageId","anonymousId":"anonymousId","userId":"userId","sentAt":"2021-09-01T00:00:00.000Z","timestamp":"2021-09-01T00:00:00.000Z","receivedAt":"2021-09-01T00:00:00.000Z","originalTimestamp":"2021-09-01T00:00:00.000Z","channel":"web","event":"users","request_ip":"5.6.7.8","properties":{"review_id":"86ac1cd43","product_id":"9578257311"},"userProperties":{"rating":3.0,"review_body":"OK for the price. It works but the material feels flimsy."},"context":{"traits":{"name":"Richard Hendricks","email":"rhedricks@example.com","logins":2},"ip":"1.2.3.4"}}`,
				metadata:     getTrackMetadata("POSTGRES", "webhook"),
				destination:  getDestination("POSTGRES", map[string]any{}),
				expectedResponse: types.Response{
					Events: []types.TransformerResponse{
						{
							Output: trackDefaultOutput().
								SetDataField("event", "users").
								SetDataField("event_text", "users"),
							Metadata:   getTrackMetadata("POSTGRES", "webhook"),
							StatusCode: http.StatusOK,
						},
						{
							Output: trackEventDefaultOutput().
								SetDataField("event", "users").
								SetDataField("event_text", "users").
								SetTableName("_users"),
							Metadata:   getTrackMetadata("POSTGRES", "webhook"),
							StatusCode: http.StatusOK,
						},
					},
				},
			},
			{
				name:         "track (POSTGRES) empty event",
				eventPayload: `{"type":"track","messageId":"messageId","anonymousId":"anonymousId","userId":"userId","sentAt":"2021-09-01T00:00:00.000Z","timestamp":"2021-09-01T00:00:00.000Z","receivedAt":"2021-09-01T00:00:00.000Z","originalTimestamp":"2021-09-01T00:00:00.000Z","channel":"web","event":"","request_ip":"5.6.7.8","properties":{"review_id":"86ac1cd43","product_id":"9578257311"},"userProperties":{"rating":3.0,"review_body":"OK for the price. It works but the material feels flimsy."},"context":{"traits":{"name":"Richard Hendricks","email":"rhedricks@example.com","logins":2},"ip":"1.2.3.4"}}`,
				metadata:     getTrackMetadata("POSTGRES", "webhook"),
				destination:  getDestination("POSTGRES", map[string]any{}),
				expectedResponse: types.Response{
					Events: []types.TransformerResponse{
						{
							Output: trackDefaultOutput().
								SetDataField("event", "").
								RemoveDataFields("event_text").
								RemoveColumnFields("event_text"),
							Metadata:   getTrackMetadata("POSTGRES", "webhook"),
							StatusCode: http.StatusOK,
						},
					},
				},
			},
			{
				name:         "track (POSTGRES) no event",
				eventPayload: `{"type":"track","messageId":"messageId","anonymousId":"anonymousId","userId":"userId","sentAt":"2021-09-01T00:00:00.000Z","timestamp":"2021-09-01T00:00:00.000Z","receivedAt":"2021-09-01T00:00:00.000Z","originalTimestamp":"2021-09-01T00:00:00.000Z","channel":"web","request_ip":"5.6.7.8","properties":{"review_id":"86ac1cd43","product_id":"9578257311"},"userProperties":{"rating":3.0,"review_body":"OK for the price. It works but the material feels flimsy."},"context":{"traits":{"name":"Richard Hendricks","email":"rhedricks@example.com","logins":2},"ip":"1.2.3.4"}}`,
				metadata:     getTrackMetadata("POSTGRES", "webhook"),
				destination:  getDestination("POSTGRES", map[string]any{}),
				expectedResponse: types.Response{
					Events: []types.TransformerResponse{
						{
							Output: trackDefaultOutput().
								SetDataField("event", "").
								RemoveDataFields("event_text").
								RemoveColumnFields("event_text"),
							Metadata:   getTrackMetadata("POSTGRES", "webhook"),
							StatusCode: http.StatusOK,
						},
					},
				},
			},
			{
				name:         "track (POSTGRES) store rudder event",
				eventPayload: `{"type":"track","messageId":"messageId","anonymousId":"anonymousId","userId":"userId","sentAt":"2021-09-01T00:00:00.000Z","timestamp":"2021-09-01T00:00:00.000Z","receivedAt":"2021-09-01T00:00:00.000Z","originalTimestamp":"2021-09-01T00:00:00.000Z","channel":"web","event":"event","request_ip":"5.6.7.8","properties":{"review_id":"86ac1cd43","product_id":"9578257311"},"userProperties":{"rating":3.0,"review_body":"OK for the price. It works but the material feels flimsy."},"context":{"traits":{"name":"Richard Hendricks","email":"rhedricks@example.com","logins":2},"ip":"1.2.3.4"}}`,
				metadata:     getTrackMetadata("POSTGRES", "webhook"),
				destination: getDestination("POSTGRES", map[string]any{
					"storeFullEvent": true,
				}),
				expectedResponse: types.Response{
					Events: []types.TransformerResponse{
						{
							Output: trackDefaultOutput().
								SetDataField("rudder_event", "{\"type\":\"track\",\"anonymousId\":\"anonymousId\",\"channel\":\"web\",\"context\":{\"destinationId\":\"destinationID\",\"destinationType\":\"POSTGRES\",\"ip\":\"1.2.3.4\",\"sourceId\":\"sourceID\",\"sourceType\":\"sourceType\",\"traits\":{\"email\":\"rhedricks@example.com\",\"logins\":2,\"name\":\"Richard Hendricks\"}},\"event\":\"event\",\"messageId\":\"messageId\",\"originalTimestamp\":\"2021-09-01T00:00:00.000Z\",\"properties\":{\"product_id\":\"9578257311\",\"review_id\":\"86ac1cd43\"},\"receivedAt\":\"2021-09-01T00:00:00.000Z\",\"request_ip\":\"5.6.7.8\",\"sentAt\":\"2021-09-01T00:00:00.000Z\",\"timestamp\":\"2021-09-01T00:00:00.000Z\",\"userId\":\"userId\",\"userProperties\":{\"rating\":3,\"review_body\":\"OK for the price. It works but the material feels flimsy.\"}}").
								SetColumnField("rudder_event", "json"),
							Metadata:   getTrackMetadata("POSTGRES", "webhook"),
							StatusCode: http.StatusOK,
						},
						{
							Output:     trackEventDefaultOutput(),
							Metadata:   getTrackMetadata("POSTGRES", "webhook"),
							StatusCode: http.StatusOK,
						},
					},
				},
			},
			{
				name:         "track (POSTGRES) partial rules",
				eventPayload: `{"type":"track","messageId":"messageId","userId":"userId","sentAt":"2021-09-01T00:00:00.000Z","timestamp":"2021-09-01T00:00:00.000Z","receivedAt":"2021-09-01T00:00:00.000Z","originalTimestamp":"2021-09-01T00:00:00.000Z","event":"event","properties":{"review_id":"86ac1cd43","product_id":"9578257311"},"userProperties":{"rating":3.0,"review_body":"OK for the price. It works but the material feels flimsy."},"context":{"traits":{"name":"Richard Hendricks","email":"rhedricks@example.com","logins":2},"ip":"1.2.3.4"}}`,
				metadata:     getTrackMetadata("POSTGRES", "webhook"),
				destination:  getDestination("POSTGRES", map[string]any{}),
				expectedResponse: types.Response{
					Events: []types.TransformerResponse{
						{
							Output: trackDefaultOutput().
								RemoveDataFields("anonymous_id", "channel", "context_request_ip").
								RemoveColumnFields("anonymous_id", "channel", "context_request_ip"),
							Metadata:   getTrackMetadata("POSTGRES", "webhook"),
							StatusCode: http.StatusOK,
						},
						{
							Output: trackEventDefaultOutput().
								RemoveDataFields("anonymous_id", "channel", "context_request_ip").
								RemoveColumnFields("anonymous_id", "channel", "context_request_ip"),
							Metadata:   getTrackMetadata("POSTGRES", "webhook"),
							StatusCode: http.StatusOK,
						},
					},
				},
			},
			{
				name:         "track (POSTGRES) skipTracksTable (destOpts)",
				eventPayload: `{"type":"track","messageId":"messageId","anonymousId":"anonymousId","userId":"userId","sentAt":"2021-09-01T00:00:00.000Z","timestamp":"2021-09-01T00:00:00.000Z","receivedAt":"2021-09-01T00:00:00.000Z","originalTimestamp":"2021-09-01T00:00:00.000Z","channel":"web","event":"event","request_ip":"5.6.7.8","properties":{"review_id":"86ac1cd43","product_id":"9578257311"},"userProperties":{"rating":3.0,"review_body":"OK for the price. It works but the material feels flimsy."},"context":{"traits":{"name":"Richard Hendricks","email":"rhedricks@example.com","logins":2},"ip":"1.2.3.4"}}`,
				metadata:     getTrackMetadata("POSTGRES", "webhook"),
				destination: getDestination("POSTGRES", map[string]any{
					"skipTracksTable": true,
				}),
				expectedResponse: types.Response{
					Events: []types.TransformerResponse{
						{
							Output:     trackEventDefaultOutput(),
							Metadata:   getTrackMetadata("POSTGRES", "webhook"),
							StatusCode: http.StatusOK,
						},
					},
				},
			},
			{
				name:         "track (POSTGRES) skipTracksTable (intrOpts)",
				eventPayload: `{"type":"track","messageId":"messageId","anonymousId":"anonymousId","userId":"userId","sentAt":"2021-09-01T00:00:00.000Z","timestamp":"2021-09-01T00:00:00.000Z","receivedAt":"2021-09-01T00:00:00.000Z","originalTimestamp":"2021-09-01T00:00:00.000Z","channel":"web","event":"event","request_ip":"5.6.7.8","properties":{"review_id":"86ac1cd43","product_id":"9578257311"},"userProperties":{"rating":3.0,"review_body":"OK for the price. It works but the material feels flimsy."},"context":{"traits":{"name":"Richard Hendricks","email":"rhedricks@example.com","logins":2},"ip":"1.2.3.4"},"integrations":{"POSTGRES":{"options":{"skipTracksTable":true}}}}`,
				metadata:     getTrackMetadata("POSTGRES", "webhook"),
				destination:  getDestination("POSTGRES", map[string]any{}),
				expectedResponse: types.Response{
					Events: []types.TransformerResponse{
						{
							Output:     trackEventDefaultOutput(),
							Metadata:   getTrackMetadata("POSTGRES", "webhook"),
							StatusCode: http.StatusOK,
						},
					},
				},
			},
			{
				name:         "track (POSTGRES) jsonPaths (legacy destOpts for properties)",
				eventPayload: `{"type":"track","messageId":"messageId","anonymousId":"anonymousId","userId":"userId","sentAt":"2021-09-01T00:00:00.000Z","timestamp":"2021-09-01T00:00:00.000Z","receivedAt":"2021-09-01T00:00:00.000Z","originalTimestamp":"2021-09-01T00:00:00.000Z","channel":"web","event":"event","request_ip":"5.6.7.8","properties":{"location": {"city":"Palo Alto","state":"California","country":"USA","coordinates":{"latitude":37.4419,"longitude":-122.143,"geo":{"altitude":30.5,"accuracy":5,"details":{"altitudeUnits":"meters","accuracyUnits":"meters"}}}},"review_id":"86ac1cd43","product_id":"9578257311"},"userProperties":{"rating":3.0,"review_body":"OK for the price. It works but the material feels flimsy."},"context":{"traits":{"name":"Richard Hendricks","email":"rhedricks@example.com","logins":2},"ip":"1.2.3.4"}}`,
				metadata:     getTrackMetadata("POSTGRES", "webhook"),
				destination: getDestination("POSTGRES", map[string]any{
					"jsonPaths": "location",
				}),
				expectedResponse: types.Response{
					Events: []types.TransformerResponse{
						{
							Output:     trackDefaultOutput(),
							Metadata:   getTrackMetadata("POSTGRES", "webhook"),
							StatusCode: http.StatusOK,
						},
						{
							Output: trackEventDefaultOutput().
								SetDataField("location", "{\"city\":\"Palo Alto\",\"coordinates\":{\"geo\":{\"accuracy\":5,\"altitude\":30.5,\"details\":{\"accuracyUnits\":\"meters\",\"altitudeUnits\":\"meters\"}},\"latitude\":37.4419,\"longitude\":-122.143},\"country\":\"USA\",\"state\":\"California\"}").
								SetColumnField("location", "json"),
							Metadata:   getTrackMetadata("POSTGRES", "webhook"),
							StatusCode: http.StatusOK,
						},
					},
				},
			},
			{
				name:         "track (POSTGRES) jsonPaths (legacy destOpts for user properties)",
				eventPayload: `{"type":"track","messageId":"messageId","anonymousId":"anonymousId","userId":"userId","sentAt":"2021-09-01T00:00:00.000Z","timestamp":"2021-09-01T00:00:00.000Z","receivedAt":"2021-09-01T00:00:00.000Z","originalTimestamp":"2021-09-01T00:00:00.000Z","channel":"web","event":"event","request_ip":"5.6.7.8","properties":{"review_id":"86ac1cd43","product_id":"9578257311"},"userProperties":{"location": {"city":"Palo Alto","state":"California","country":"USA","coordinates":{"latitude":37.4419,"longitude":-122.143,"geo":{"altitude":30.5,"accuracy":5,"details":{"altitudeUnits":"meters","accuracyUnits":"meters"}}}}, "rating":3.0,"review_body":"OK for the price. It works but the material feels flimsy."},"context":{"traits":{"name":"Richard Hendricks","email":"rhedricks@example.com","logins":2},"ip":"1.2.3.4"}}`,
				metadata:     getTrackMetadata("POSTGRES", "webhook"),
				destination: getDestination("POSTGRES", map[string]any{
					"jsonPaths": "location",
				}),
				expectedResponse: types.Response{
					Events: []types.TransformerResponse{
						{
							Output:     trackDefaultOutput(),
							Metadata:   getTrackMetadata("POSTGRES", "webhook"),
							StatusCode: http.StatusOK,
						},
						{
							Output: trackEventDefaultOutput().
								SetDataField("location", "{\"city\":\"Palo Alto\",\"coordinates\":{\"geo\":{\"accuracy\":5,\"altitude\":30.5,\"details\":{\"accuracyUnits\":\"meters\",\"altitudeUnits\":\"meters\"}},\"latitude\":37.4419,\"longitude\":-122.143},\"country\":\"USA\",\"state\":\"California\"}").
								SetColumnField("location", "json"),
							Metadata:   getTrackMetadata("POSTGRES", "webhook"),
							StatusCode: http.StatusOK,
						},
					},
				},
			},
			{
				name:         "track (POSTGRES) jsonPaths (destOpts)",
				eventPayload: `{"type":"track","messageId":"messageId","anonymousId":"anonymousId","userId":"userId","sentAt":"2021-09-01T00:00:00.000Z","timestamp":"2021-09-01T00:00:00.000Z","receivedAt":"2021-09-01T00:00:00.000Z","originalTimestamp":"2021-09-01T00:00:00.000Z","channel":"web","event":"event","request_ip":"5.6.7.8","properties":{"review_id":"86ac1cd43","product_id":"9578257311", "location": {"city":"Palo Alto","state":"California","country":"USA","coordinates":{"latitude":37.4419,"longitude":-122.143,"geo":{"altitude":30.5,"accuracy":5,"details":{"altitudeUnits":"meters","accuracyUnits":"meters"}}}}},"userProperties":{"rating":3.0,"review_body":"OK for the price. It works but the material feels flimsy."},"context":{"traits":{"name":"Richard Hendricks","email":"rhedricks@example.com","logins":2},"ip":"1.2.3.4"}}`,
				metadata:     getTrackMetadata("POSTGRES", "webhook"),
				destination: getDestination("POSTGRES", map[string]any{
					"jsonPaths": "track.properties.location",
				}),
				expectedResponse: types.Response{
					Events: []types.TransformerResponse{
						{
							Output:     trackDefaultOutput(),
							Metadata:   getTrackMetadata("POSTGRES", "webhook"),
							StatusCode: http.StatusOK,
						},
						{
							Output: trackEventDefaultOutput().
								SetDataField("location", "{\"city\":\"Palo Alto\",\"coordinates\":{\"geo\":{\"accuracy\":5,\"altitude\":30.5,\"details\":{\"accuracyUnits\":\"meters\",\"altitudeUnits\":\"meters\"}},\"latitude\":37.4419,\"longitude\":-122.143},\"country\":\"USA\",\"state\":\"California\"}").
								SetColumnField("location", "json"),
							Metadata:   getTrackMetadata("POSTGRES", "webhook"),
							StatusCode: http.StatusOK,
						},
					},
				},
			},
			{
				name:         "track (POSTGRES) jsonPaths (intrOpts)",
				eventPayload: `{"type":"track","messageId":"messageId","anonymousId":"anonymousId","userId":"userId","sentAt":"2021-09-01T00:00:00.000Z","timestamp":"2021-09-01T00:00:00.000Z","receivedAt":"2021-09-01T00:00:00.000Z","originalTimestamp":"2021-09-01T00:00:00.000Z","channel":"web","event":"event","request_ip":"5.6.7.8","properties":{"review_id":"86ac1cd43","product_id":"9578257311", "location": {"city":"Palo Alto","state":"California","country":"USA","coordinates":{"latitude":37.4419,"longitude":-122.143,"geo":{"altitude":30.5,"accuracy":5,"details":{"altitudeUnits":"meters","accuracyUnits":"meters"}}}}},"userProperties":{"rating":3.0,"review_body":"OK for the price. It works but the material feels flimsy."},"context":{"traits":{"name":"Richard Hendricks","email":"rhedricks@example.com","logins":2},"ip":"1.2.3.4"},"integrations":{"POSTGRES":{"options":{"jsonPaths":["track.properties.location"]}}}}`,
				metadata:     getTrackMetadata("POSTGRES", "webhook"),
				destination:  getDestination("POSTGRES", map[string]any{}),
				expectedResponse: types.Response{
					Events: []types.TransformerResponse{
						{
							Output:     trackDefaultOutput(),
							Metadata:   getTrackMetadata("POSTGRES", "webhook"),
							StatusCode: http.StatusOK,
						},
						{
							Output: trackEventDefaultOutput().
								SetDataField("location", "{\"city\":\"Palo Alto\",\"coordinates\":{\"geo\":{\"accuracy\":5,\"altitude\":30.5,\"details\":{\"accuracyUnits\":\"meters\",\"altitudeUnits\":\"meters\"}},\"latitude\":37.4419,\"longitude\":-122.143},\"country\":\"USA\",\"state\":\"California\"}").
								SetColumnField("location", "json"),
							Metadata:   getTrackMetadata("POSTGRES", "webhook"),
							StatusCode: http.StatusOK,
						},
					},
				},
			},
			{
				name:         "track (POSTGRES) jsonPaths (DATA_WAREHOUSE)",
				eventPayload: `{"type":"track","messageId":"messageId","anonymousId":"anonymousId","userId":"userId","sentAt":"2021-09-01T00:00:00.000Z","timestamp":"2021-09-01T00:00:00.000Z","receivedAt":"2021-09-01T00:00:00.000Z","originalTimestamp":"2021-09-01T00:00:00.000Z","channel":"web","event":"event","request_ip":"5.6.7.8","properties":{"review_id":"86ac1cd43","product_id":"9578257311", "location": {"city":"Palo Alto","state":"California","country":"USA","coordinates":{"latitude":37.4419,"longitude":-122.143,"geo":{"altitude":30.5,"accuracy":5,"details":{"altitudeUnits":"meters","accuracyUnits":"meters"}}}}},"userProperties":{"rating":3.0,"review_body":"OK for the price. It works but the material feels flimsy."},"context":{"traits":{"name":"Richard Hendricks","email":"rhedricks@example.com","logins":2},"ip":"1.2.3.4"},"integrations":{"DATA_WAREHOUSE":{"options":{"jsonPaths":["track.properties.location"]}}}}`,
				metadata:     getTrackMetadata("POSTGRES", "webhook"),
				destination:  getDestination("POSTGRES", map[string]any{}),
				expectedResponse: types.Response{
					Events: []types.TransformerResponse{
						{
							Output:     trackDefaultOutput(),
							Metadata:   getTrackMetadata("POSTGRES", "webhook"),
							StatusCode: http.StatusOK,
						},
						{
							Output: trackEventDefaultOutput().
								SetDataField("location", "{\"city\":\"Palo Alto\",\"coordinates\":{\"geo\":{\"accuracy\":5,\"altitude\":30.5,\"details\":{\"accuracyUnits\":\"meters\",\"altitudeUnits\":\"meters\"}},\"latitude\":37.4419,\"longitude\":-122.143},\"country\":\"USA\",\"state\":\"California\"}").
								SetColumnField("location", "json"),
							Metadata:   getTrackMetadata("POSTGRES", "webhook"),
							StatusCode: http.StatusOK,
						},
					},
				},
			},
			{
				name:         "track (POSTGRES) jsonPaths (intrOpts with higher path)",
				eventPayload: `{"type":"track","messageId":"messageId","anonymousId":"anonymousId","userId":"userId","sentAt":"2021-09-01T00:00:00.000Z","timestamp":"2021-09-01T00:00:00.000Z","receivedAt":"2021-09-01T00:00:00.000Z","originalTimestamp":"2021-09-01T00:00:00.000Z","channel":"web","event":"event","request_ip":"5.6.7.8","properties":{"review_id":"86ac1cd43","product_id":"9578257311", "location": {"city":"Palo Alto","state":"California","country":"USA","coordinates":{"latitude":37.4419,"longitude":-122.143,"geo":{"altitude":30.5,"accuracy":5,"details":{"altitudeUnits":"meters","accuracyUnits":"meters"}}}}},"userProperties":{"rating":3.0,"review_body":"OK for the price. It works but the material feels flimsy."},"context":{"traits":{"name":"Richard Hendricks","email":"rhedricks@example.com","logins":2},"ip":"1.2.3.4"},"integrations":{"DATA_WAREHOUSE":{"options":{"jsonPaths":["track.properties.location"]}},"POSTGRES":{"options":{"jsonPaths":["track.properties.location.coordinates"]}}}}`,
				metadata:     getTrackMetadata("POSTGRES", "webhook"),
				destination:  getDestination("POSTGRES", map[string]any{}),
				expectedResponse: types.Response{
					Events: []types.TransformerResponse{
						{
							Output:     trackDefaultOutput(),
							Metadata:   getTrackMetadata("POSTGRES", "webhook"),
							StatusCode: http.StatusOK,
						},
						{
							Output: trackEventDefaultOutput().
								SetDataField("location", "{\"city\":\"Palo Alto\",\"coordinates\":{\"geo\":{\"accuracy\":5,\"altitude\":30.5,\"details\":{\"accuracyUnits\":\"meters\",\"altitudeUnits\":\"meters\"}},\"latitude\":37.4419,\"longitude\":-122.143},\"country\":\"USA\",\"state\":\"California\"}").
								SetColumnField("location", "json"),
							Metadata:   getTrackMetadata("POSTGRES", "webhook"),
							StatusCode: http.StatusOK,
						},
					},
				},
			},
			{
				name:         "track (POSTGRES) jsonPaths (DATA_WAREHOUSE with higher path)",
				eventPayload: `{"type":"track","messageId":"messageId","anonymousId":"anonymousId","userId":"userId","sentAt":"2021-09-01T00:00:00.000Z","timestamp":"2021-09-01T00:00:00.000Z","receivedAt":"2021-09-01T00:00:00.000Z","originalTimestamp":"2021-09-01T00:00:00.000Z","channel":"web","event":"event","request_ip":"5.6.7.8","properties":{"review_id":"86ac1cd43","product_id":"9578257311", "location": {"city":"Palo Alto","state":"California","country":"USA","coordinates":{"latitude":37.4419,"longitude":-122.143,"geo":{"altitude":30.5,"accuracy":5,"details":{"altitudeUnits":"meters","accuracyUnits":"meters"}}}}},"userProperties":{"rating":3.0,"review_body":"OK for the price. It works but the material feels flimsy."},"context":{"traits":{"name":"Richard Hendricks","email":"rhedricks@example.com","logins":2},"ip":"1.2.3.4"},"integrations":{"DATA_WAREHOUSE":{"options":{"jsonPaths":["track.properties.location.coordinates"]}},"POSTGRES":{"options":{"jsonPaths":["track.properties.location"]}}}}`,
				metadata:     getTrackMetadata("POSTGRES", "webhook"),
				destination:  getDestination("POSTGRES", map[string]any{}),
				expectedResponse: types.Response{
					Events: []types.TransformerResponse{
						{
							Output:     trackDefaultOutput(),
							Metadata:   getTrackMetadata("POSTGRES", "webhook"),
							StatusCode: http.StatusOK,
						},
						{
							Output: trackEventDefaultOutput().
								SetDataField("location", "{\"city\":\"Palo Alto\",\"coordinates\":{\"geo\":{\"accuracy\":5,\"altitude\":30.5,\"details\":{\"accuracyUnits\":\"meters\",\"altitudeUnits\":\"meters\"}},\"latitude\":37.4419,\"longitude\":-122.143},\"country\":\"USA\",\"state\":\"California\"}").
								SetColumnField("location", "json"),
							Metadata:   getTrackMetadata("POSTGRES", "webhook"),
							StatusCode: http.StatusOK,
						},
					},
				},
			},
			{
				name: "track (BQ) merge event",
				configOverride: map[string]any{
					"Warehouse.enableIDResolution": true,
				},
				eventPayload: `{"type":"track","messageId":"messageId","anonymousId":"anonymousId","userId":"userId","sentAt":"2021-09-01T00:00:00.000Z","timestamp":"2021-09-01T00:00:00.000Z","receivedAt":"2021-09-01T00:00:00.000Z","originalTimestamp":"2021-09-01T00:00:00.000Z","channel":"web","event":"event","request_ip":"5.6.7.8","properties":{"review_id":"86ac1cd43","product_id":"9578257311"},"userProperties":{"rating":3.0,"review_body":"OK for the price. It works but the material feels flimsy."},"context":{"traits":{"name":"Richard Hendricks","email":"rhedricks@example.com","logins":2},"ip":"1.2.3.4"}}`,
				metadata:     getTrackMetadata("BQ", "webhook"),
				destination:  getDestination("BQ", map[string]any{}),
				expectedResponse: types.Response{
					Events: []types.TransformerResponse{
						{
							Output: trackDefaultOutput().
								SetDataField("context_destination_type", "BQ").
								SetColumnField("loaded_at", "datetime"),
							Metadata:   getTrackMetadata("BQ", "webhook"),
							StatusCode: http.StatusOK,
						},
						{
							Output: trackEventDefaultOutput().
								SetDataField("context_destination_type", "BQ").
								SetColumnField("loaded_at", "datetime"),
							Metadata:   getTrackMetadata("BQ", "webhook"),
							StatusCode: http.StatusOK,
						},
						{
							Output:     trackMergeDefaultOutput(),
							Metadata:   getTrackMetadata("BQ", "webhook"),
							StatusCode: http.StatusOK,
						},
					},
				},
			},

			{
				name: "merge (Postgres)",
				configOverride: map[string]any{
					"Warehouse.enableIDResolution": true,
				},
				eventPayload:     `{"type":"merge"}`,
				metadata:         getMetadata("merge", "POSTGRES"),
				destination:      getDestination("POSTGRES", map[string]any{}),
				expectedResponse: types.Response{},
			},
			{
				name: "merge (BQ)",
				configOverride: map[string]any{
					"Warehouse.enableIDResolution": true,
				},
				eventPayload: `{"type":"merge","messageId":"messageId","mergeProperties":[{"type":"email","value":"alex@example.com"},{"type":"mobile","value":"+1-202-555-0146"}]}`,
				metadata:     getMetadata("merge", "BQ"),
				destination:  getDestination("BQ", map[string]any{}),
				expectedResponse: types.Response{
					Events: []types.TransformerResponse{
						{
							Output: map[string]any{
								"data": map[string]any{
									"merge_property_1_type":  "email",
									"merge_property_1_value": "alex@example.com",
									"merge_property_2_type":  "mobile",
									"merge_property_2_value": "+1-202-555-0146",
								},
								"metadata": map[string]any{
									"table":        "rudder_identity_merge_rules",
									"columns":      map[string]any{"merge_property_1_type": "string", "merge_property_1_value": "string", "merge_property_2_type": "string", "merge_property_2_value": "string"},
									"isMergeRule":  true,
									"receivedAt":   "2021-09-01T00:00:00.000Z",
									"mergePropOne": "alex@example.com",
									"mergePropTwo": "+1-202-555-0146",
								},
								"userId": "",
							},
							Metadata:   getMetadata("merge", "BQ"),
							StatusCode: http.StatusOK,
						},
					},
				},
			},
			{
				name: "merge (BQ) not enableIDResolution",
				configOverride: map[string]any{
					"Warehouse.enableIDResolution": false,
				},
				eventPayload:     `{"type":"merge"}`,
				metadata:         getMetadata("merge", "BQ"),
				destination:      getDestination("BQ", map[string]any{}),
				expectedResponse: types.Response{},
			},
			{
				name: "merge (BQ) missing mergeProperties",
				configOverride: map[string]any{
					"Warehouse.enableIDResolution": true,
				},
				eventPayload: `{"type":"merge"}`,
				metadata:     getMetadata("merge", "BQ"),
				destination:  getDestination("BQ", map[string]any{}),
				expectedResponse: types.Response{
					FailedEvents: []types.TransformerResponse{
						{
							Error:      response.ErrMergePropertiesMissing.Error(),
							StatusCode: response.ErrMergePropertiesMissing.StatusCode(),
							Metadata:   getMetadata("merge", "BQ"),
						},
					},
				},
			},
			{
				name: "merge (BQ) invalid mergeProperties",
				configOverride: map[string]any{
					"Warehouse.enableIDResolution": true,
				},
				eventPayload: `{"type":"merge", "mergeProperties": "invalid"}`,
				metadata:     getMetadata("merge", "BQ"),
				destination:  getDestination("BQ", map[string]any{}),
				expectedResponse: types.Response{
					FailedEvents: []types.TransformerResponse{
						{
							Error:      response.ErrMergePropertiesNotArray.Error(),
							StatusCode: response.ErrMergePropertiesNotArray.StatusCode(),
							Metadata:   getMetadata("merge", "BQ"),
						},
					},
				},
			},
			{
				name: "merge (BQ) empty mergeProperties",
				configOverride: map[string]any{
					"Warehouse.enableIDResolution": true,
				},
				eventPayload: `{"type":"merge", "mergeProperties": []}`,
				metadata:     getMetadata("merge", "BQ"),
				destination:  getDestination("BQ", map[string]any{}),
				expectedResponse: types.Response{
					FailedEvents: []types.TransformerResponse{
						{
							Error:      response.ErrMergePropertiesNotSufficient.Error(),
							StatusCode: response.ErrMergePropertiesNotSufficient.StatusCode(),
							Metadata:   getMetadata("merge", "BQ"),
						},
					},
				},
			},
			{
				name: "merge (BQ) single mergeProperties",
				configOverride: map[string]any{
					"Warehouse.enableIDResolution": true,
				},
				eventPayload: `{"type":"merge","mergeProperties":[{"type":"email","value":"alex@example.com"}]}`,
				metadata:     getMetadata("merge", "BQ"),
				destination:  getDestination("BQ", map[string]any{}),
				expectedResponse: types.Response{
					FailedEvents: []types.TransformerResponse{
						{
							Error:      response.ErrMergePropertiesNotSufficient.Error(),
							StatusCode: response.ErrMergePropertiesNotSufficient.StatusCode(),
							Metadata:   getMetadata("merge", "BQ"),
						},
					},
				},
			},
			{
				name: "merge (BQ) invalid merge property one",
				configOverride: map[string]any{
					"Warehouse.enableIDResolution": true,
				},
				eventPayload: `{"type":"merge","mergeProperties":["invalid",{"type":"email","value":"alex@example.com"}]}`,
				metadata:     getMetadata("merge", "BQ"),
				destination:  getDestination("BQ", map[string]any{}),
				expectedResponse: types.Response{
					FailedEvents: []types.TransformerResponse{
						{
							Error:      response.ErrMergePropertyOneInvalid.Error(),
							StatusCode: response.ErrMergePropertyOneInvalid.StatusCode(),
							Metadata:   getMetadata("merge", "BQ"),
						},
					},
				},
			},
			{
				name: "merge (BQ) invalid merge property two",
				configOverride: map[string]any{
					"Warehouse.enableIDResolution": true,
				},
				eventPayload: `{"type":"merge","mergeProperties":[{"type":"email","value":"alex@example.com"},"invalid"]}`,
				metadata:     getMetadata("merge", "BQ"),
				destination:  getDestination("BQ", map[string]any{}),
				expectedResponse: types.Response{
					FailedEvents: []types.TransformerResponse{
						{
							Error:      response.ErrMergePropertyTwoInvalid.Error(),
							StatusCode: response.ErrMergePropertyTwoInvalid.StatusCode(),
							Metadata:   getMetadata("merge", "BQ"),
						},
					},
				},
			},
			{
				name: "merge (BQ) missing mergeProperty",
				configOverride: map[string]any{
					"Warehouse.enableIDResolution": true,
				},
				eventPayload: `{"type":"merge","mergeProperties":[{"type1":"email","value1":"alex@example.com"},{"type1":"mobile","value1":"+1-202-555-0146"}]}`,
				metadata:     getMetadata("merge", "BQ"),
				destination:  getDestination("BQ", map[string]any{}),
				expectedResponse: types.Response{
					FailedEvents: []types.TransformerResponse{
						{
							Error:      response.ErrMergePropertyEmpty.Error(),
							StatusCode: response.ErrMergePropertyEmpty.StatusCode(),
							Metadata:   getMetadata("merge", "BQ"),
						},
					},
				},
			},
			{
				name: "merge (SNOWFLAKE)",
				configOverride: map[string]any{
					"Warehouse.enableIDResolution": true,
				},
				eventPayload: `{"type":"merge","messageId":"messageId","mergeProperties":[{"type":"email","value":"alex@example.com"},{"type":"mobile","value":"+1-202-555-0146"}]}`,
				metadata:     getMetadata("merge", "SNOWFLAKE"),
				destination:  getDestination("SNOWFLAKE", map[string]any{}),
				expectedResponse: types.Response{
					Events: []types.TransformerResponse{
						{
							Output: map[string]any{
								"data": map[string]any{
									"MERGE_PROPERTY_1_TYPE":  "email",
									"MERGE_PROPERTY_1_VALUE": "alex@example.com",
									"MERGE_PROPERTY_2_TYPE":  "mobile",
									"MERGE_PROPERTY_2_VALUE": "+1-202-555-0146",
								},
								"metadata": map[string]any{
									"table":        "RUDDER_IDENTITY_MERGE_RULES",
									"columns":      map[string]any{"MERGE_PROPERTY_1_TYPE": "string", "MERGE_PROPERTY_1_VALUE": "string", "MERGE_PROPERTY_2_TYPE": "string", "MERGE_PROPERTY_2_VALUE": "string"},
									"isMergeRule":  true,
									"receivedAt":   "2021-09-01T00:00:00.000Z",
									"mergePropOne": "alex@example.com",
									"mergePropTwo": "+1-202-555-0146",
								},
								"userId": "",
							},
							Metadata:   getMetadata("merge", "SNOWFLAKE"),
							StatusCode: http.StatusOK,
						},
					},
				},
			},
			{
				name: "alias (BQ)",
				configOverride: map[string]any{
					"Warehouse.enableIDResolution": true,
				},
				eventPayload: `{"type":"alias","messageId":"messageId","anonymousId":"anonymousId","userId":"userId","previousId":"previousId","sentAt":"2021-09-01T00:00:00.000Z","timestamp":"2021-09-01T00:00:00.000Z","receivedAt":"2021-09-01T00:00:00.000Z","originalTimestamp":"2021-09-01T00:00:00.000Z","channel":"web","request_ip":"5.6.7.8","traits":{"title":"Home | RudderStack","url":"https://www.rudderstack.com"},"context":{"traits":{"email":"rhedricks@example.com","logins":2},"ip":"1.2.3.4"}}`,
				metadata:     getMetadata("alias", "BQ"),
				destination:  getDestination("BQ", map[string]any{}),
				expectedResponse: types.Response{
					Events: []types.TransformerResponse{
						{
							Output: aliasDefaultOutput().
								SetDataField("context_destination_type", "BQ").
								SetColumnField("loaded_at", "datetime"),
							Metadata:   getMetadata("alias", "BQ"),
							StatusCode: http.StatusOK,
						},
						{
							Output:     aliasMergeDefaultOutput(),
							Metadata:   getMetadata("alias", "BQ"),
							StatusCode: http.StatusOK,
						},
					},
				},
			},
			{
				name: "alias (BQ) no userId and previousId",
				configOverride: map[string]any{
					"Warehouse.enableIDResolution": true,
				},
				eventPayload: `{"type":"alias","messageId":"messageId","anonymousId":"anonymousId","sentAt":"2021-09-01T00:00:00.000Z","timestamp":"2021-09-01T00:00:00.000Z","receivedAt":"2021-09-01T00:00:00.000Z","originalTimestamp":"2021-09-01T00:00:00.000Z","channel":"web","request_ip":"5.6.7.8","traits":{"title":"Home | RudderStack","url":"https://www.rudderstack.com"},"context":{"traits":{"email":"rhedricks@example.com","logins":2},"ip":"1.2.3.4"}}`,
				metadata:     getMetadata("alias", "BQ"),
				destination:  getDestination("BQ", map[string]any{}),
				expectedResponse: types.Response{
					Events: []types.TransformerResponse{
						{
							Output: aliasDefaultOutput().
								SetDataField("context_destination_type", "BQ").
								SetColumnField("loaded_at", "datetime").
								RemoveDataFields("user_id", "previous_id").
								RemoveColumnFields("user_id", "previous_id"),
							Metadata:   getMetadata("alias", "BQ"),
							StatusCode: http.StatusOK,
						},
					},
				},
			},
			{
				name: "alias (BQ) empty userId and previousId",
				configOverride: map[string]any{
					"Warehouse.enableIDResolution": true,
				},
				eventPayload: `{"type":"alias","messageId":"messageId","anonymousId":"anonymousId","userId":"","previousId":"","sentAt":"2021-09-01T00:00:00.000Z","timestamp":"2021-09-01T00:00:00.000Z","receivedAt":"2021-09-01T00:00:00.000Z","originalTimestamp":"2021-09-01T00:00:00.000Z","channel":"web","request_ip":"5.6.7.8","traits":{"title":"Home | RudderStack","url":"https://www.rudderstack.com"},"context":{"traits":{"email":"rhedricks@example.com","logins":2},"ip":"1.2.3.4"}}`,
				metadata:     getMetadata("alias", "BQ"),
				destination:  getDestination("BQ", map[string]any{}),
				expectedResponse: types.Response{
					Events: []types.TransformerResponse{
						{
							Output: aliasDefaultOutput().
								SetDataField("context_destination_type", "BQ").
								SetColumnField("loaded_at", "datetime").
								RemoveDataFields("user_id", "previous_id").
								RemoveColumnFields("user_id", "previous_id"),
							Metadata:   getMetadata("alias", "BQ"),
							StatusCode: http.StatusOK,
						},
					},
				},
			},
			{
				name: "page (BQ)",
				configOverride: map[string]any{
					"Warehouse.enableIDResolution": true,
				},
				eventPayload: `{"type":"page","messageId":"messageId","anonymousId":"anonymousId","userId":"userId","sentAt":"2021-09-01T00:00:00.000Z","timestamp":"2021-09-01T00:00:00.000Z","receivedAt":"2021-09-01T00:00:00.000Z","originalTimestamp":"2021-09-01T00:00:00.000Z","channel":"web","request_ip":"5.6.7.8","properties":{"name":"Home","title":"Home | RudderStack","url":"https://www.rudderstack.com"},"context":{"traits":{"name":"Richard Hendricks","email":"rhedricks@example.com","logins":2},"ip":"1.2.3.4"}}`,
				metadata:     getMetadata("page", "BQ"),
				destination:  getDestination("BQ", map[string]any{}),
				expectedResponse: types.Response{
					Events: []types.TransformerResponse{
						{
							Output: pageDefaultOutput().
								SetDataField("context_destination_type", "BQ").
								SetColumnField("loaded_at", "datetime"),
							Metadata:   getMetadata("page", "BQ"),
							StatusCode: http.StatusOK,
						},
						{
							Output:     pageMergeDefaultOutput(),
							Metadata:   getMetadata("page", "BQ"),
							StatusCode: http.StatusOK,
						},
					},
				},
			},
			{
				name: "page (BQ) no anonymousID",
				configOverride: map[string]any{
					"Warehouse.enableIDResolution": true,
				},
				eventPayload: `{"type":"page","messageId":"messageId","userId":"userId","sentAt":"2021-09-01T00:00:00.000Z","timestamp":"2021-09-01T00:00:00.000Z","receivedAt":"2021-09-01T00:00:00.000Z","originalTimestamp":"2021-09-01T00:00:00.000Z","channel":"web","request_ip":"5.6.7.8","properties":{"name":"Home","title":"Home | RudderStack","url":"https://www.rudderstack.com"},"context":{"traits":{"name":"Richard Hendricks","email":"rhedricks@example.com","logins":2},"ip":"1.2.3.4"}}`,
				metadata:     getMetadata("page", "BQ"),
				destination:  getDestination("BQ", map[string]any{}),
				expectedResponse: types.Response{
					Events: []types.TransformerResponse{
						{
							Output: pageDefaultOutput().
								SetDataField("context_destination_type", "BQ").
								SetColumnField("loaded_at", "datetime").
								RemoveDataFields("anonymous_id").
								RemoveColumnFields("anonymous_id"),
							Metadata:   getMetadata("page", "BQ"),
							StatusCode: http.StatusOK,
						},
						{
							Output: map[string]any{
								"data": map[string]any{
									"merge_property_1_type":  "user_id",
									"merge_property_1_value": "userId",
								},
								"metadata": map[string]any{
									"table":        "rudder_identity_merge_rules",
									"columns":      map[string]any{"merge_property_1_type": "string", "merge_property_1_value": "string"},
									"isMergeRule":  true,
									"receivedAt":   "2021-09-01T00:00:00.000Z",
									"mergePropOne": "userId",
								},
								"userId": "",
							},
							Metadata:   getMetadata("page", "BQ"),
							StatusCode: http.StatusOK,
						},
					},
				},
			},
		}
		for _, tc := range testCases {
			t.Run(tc.name, func(t *testing.T) {
				c := setupConfig(transformerResource, tc.configOverride)

				processorTransformer := ptrans.NewClients(c, logger.NOP, stats.Default)
				warehouseTransformer := New(c, logger.NOP, stats.NOP)

				eventContexts := []testhelper.EventContext{
					{
						Payload:     []byte(tc.eventPayload),
						Metadata:    tc.metadata,
						Destination: tc.destination,
					},
				}
				testhelper.ValidateEvents(t, eventContexts, processorTransformer, warehouseTransformer, tc.expectedResponse)
			})
		}
	})

	t.Run("Mandatory fields", func(t *testing.T) {
		now := time.Date(2023, 1, 1, 1, 0, 0, 0, time.UTC)
		uid := uuid.NewString()

		testCases := []struct {
			name           string
			eventPayload   string
			metadata       types.Metadata
			destination    backendconfig.DestinationT
			verifyResponse func(t *testing.T, resp types.TransformerResponse)
		}{
			{
				name:         "messageId and receivedAt both are present",
				eventPayload: `{"type":"track","messageId":"messageId","anonymousId":"anonymousId","userId":"userId","sentAt":"2021-09-01T00:00:00.000Z","timestamp":"2021-09-01T00:00:00.000Z","receivedAt":"2021-09-01T00:00:00.000Z","originalTimestamp":"2021-09-01T00:00:00.000Z","channel":"web","event":"event","request_ip":"5.6.7.8","properties":{"review_id":"86ac1cd43","product_id":"9578257311"},"userProperties":{"rating":3.0,"review_body":"OK for the price. It works but the material feels flimsy."},"context":{"traits":{"name":"Richard Hendricks","email":"rhedricks@example.com","logins":2},"ip":"1.2.3.4"}}`,
				metadata:     types.Metadata{EventType: "track", DestinationType: "POSTGRES", MessageID: "messageId", ReceivedAt: "2021-09-01T00:00:00.000Z"},
				destination:  getDestination("POSTGRES", map[string]any{}),
				verifyResponse: func(t *testing.T, resp types.TransformerResponse) {
					require.Equal(t, "messageId", misc.MapLookup(resp.Output, "data", "id"))
					require.Equal(t, "2021-09-01T00:00:00.000Z", misc.MapLookup(resp.Output, "data", "received_at"))
					require.Equal(t, "messageId", resp.Metadata.MessageID)
					require.Equal(t, "2021-09-01T00:00:00.000Z", resp.Metadata.ReceivedAt)
					require.Equal(t, "2021-09-01T00:00:00.000Z", misc.MapLookup(resp.Output, "metadata", "receivedAt"))
				},
			},
			{
				name:         "messageId and receivedAt both are not present",
				eventPayload: `{"type":"track","anonymousId":"anonymousId","userId":"userId","sentAt":"2021-09-01T00:00:00.000Z","timestamp":"2021-09-01T00:00:00.000Z","originalTimestamp":"2021-09-01T00:00:00.000Z","channel":"web","event":"event","request_ip":"5.6.7.8","properties":{"review_id":"86ac1cd43","product_id":"9578257311"},"userProperties":{"rating":3.0,"review_body":"OK for the price. It works but the material feels flimsy."},"context":{"traits":{"name":"Richard Hendricks","email":"rhedricks@example.com","logins":2},"ip":"1.2.3.4"}}`,
				metadata:     types.Metadata{EventType: "track", DestinationType: "POSTGRES"},
				destination:  getDestination("POSTGRES", map[string]any{}),
				verifyResponse: func(t *testing.T, resp types.TransformerResponse) {
					require.Equal(t, "auto-"+uid, misc.MapLookup(resp.Output, "data", "id"))
					require.Equal(t, now.Format(misc.RFC3339Milli), misc.MapLookup(resp.Output, "data", "received_at"))
					require.Equal(t, "auto-"+uid, resp.Metadata.MessageID)
					require.Equal(t, now.Format(misc.RFC3339Milli), resp.Metadata.ReceivedAt)
					require.Equal(t, now.Format(misc.RFC3339Milli), misc.MapLookup(resp.Output, "metadata", "receivedAt"))
				},
			},
			{
				name:         "messageId and receivedAt both are present and empty",
				eventPayload: `{"type":"track","messageId":"","anonymousId":"anonymousId","userId":"userId","sentAt":"2021-09-01T00:00:00.000Z","timestamp":"2021-09-01T00:00:00.000Z","receivedAt":"","originalTimestamp":"2021-09-01T00:00:00.000Z","channel":"web","event":"event","request_ip":"5.6.7.8","properties":{"review_id":"86ac1cd43","product_id":"9578257311"},"userProperties":{"rating":3.0,"review_body":"OK for the price. It works but the material feels flimsy."},"context":{"traits":{"name":"Richard Hendricks","email":"rhedricks@example.com","logins":2},"ip":"1.2.3.4"}}`,
				metadata:     types.Metadata{EventType: "track", DestinationType: "POSTGRES"},
				destination:  getDestination("POSTGRES", map[string]any{}),
				verifyResponse: func(t *testing.T, resp types.TransformerResponse) {
					require.Equal(t, "auto-"+uid, misc.MapLookup(resp.Output, "data", "id"))
					require.Equal(t, now.Format(misc.RFC3339Milli), misc.MapLookup(resp.Output, "data", "received_at"))
					require.Equal(t, "auto-"+uid, resp.Metadata.MessageID)
					require.Equal(t, now.Format(misc.RFC3339Milli), resp.Metadata.ReceivedAt)
					require.Equal(t, now.Format(misc.RFC3339Milli), misc.MapLookup(resp.Output, "metadata", "receivedAt"))
				},
			},
			{
				name:         "messageId and receivedAt both are present and null",
				eventPayload: `{"type":"track","messageId":null,"anonymousId":"anonymousId","userId":"userId","sentAt":"2021-09-01T00:00:00.000Z","timestamp":"2021-09-01T00:00:00.000Z","receivedAt":null,"originalTimestamp":"2021-09-01T00:00:00.000Z","channel":"web","event":"event","request_ip":"5.6.7.8","properties":{"review_id":"86ac1cd43","product_id":"9578257311"},"userProperties":{"rating":3.0,"review_body":"OK for the price. It works but the material feels flimsy."},"context":{"traits":{"name":"Richard Hendricks","email":"rhedricks@example.com","logins":2},"ip":"1.2.3.4"}}`,
				metadata:     types.Metadata{EventType: "track", DestinationType: "POSTGRES"},
				destination:  getDestination("POSTGRES", map[string]any{}),
				verifyResponse: func(t *testing.T, resp types.TransformerResponse) {
					require.Equal(t, "auto-"+uid, misc.MapLookup(resp.Output, "data", "id"))
					require.Equal(t, now.Format(misc.RFC3339Milli), misc.MapLookup(resp.Output, "data", "received_at"))
					require.Equal(t, "auto-"+uid, resp.Metadata.MessageID)
					require.Equal(t, now.Format(misc.RFC3339Milli), resp.Metadata.ReceivedAt)
					require.Equal(t, now.Format(misc.RFC3339Milli), misc.MapLookup(resp.Output, "metadata", "receivedAt"))
				},
			},
		}

		for _, tc := range testCases {
			t.Run(tc.name, func(t *testing.T) {
				c := setupConfig(transformerResource, map[string]any{})

				processorTransformer := ptrans.NewClients(c, logger.NOP, stats.Default)
				warehouseTransformer := New(c, logger.NOP, stats.NOP)
				warehouseTransformer.now = func() time.Time {
					return now
				}
				warehouseTransformer.uuidGenerator = func() string {
					return uid
				}

				var singularEvent types.SingularEventT
				err := jsonrs.Unmarshal([]byte(tc.eventPayload), &singularEvent)
				require.NoError(t, err)

				ctx := context.Background()
				events := []types.TransformerEvent{{Message: singularEvent, Metadata: tc.metadata, Destination: tc.destination}}

				pResponse := processorTransformer.Destination().Transform(ctx, events)
				wResponse := warehouseTransformer.Transform(ctx, events)

				nonEmptyFields := []string{"data.id", "data.received_at", "metadata.receivedAt"}

				require.Equal(t, len(wResponse.Events), len(pResponse.Events))
				require.Nil(t, wResponse.FailedEvents)
				require.Nil(t, pResponse.FailedEvents)
				for i := range wResponse.Events {
					for _, field := range nonEmptyFields {
						require.NotEmpty(t, misc.MapLookup(wResponse.Events[i].Output, strings.Split(field, ".")...))
						require.NotEmpty(t, misc.MapLookup(pResponse.Events[i].Output, strings.Split(field, ".")...))
					}
					tc.verifyResponse(t, wResponse.Events[i])
				}
			})
		}
	})

	t.Run("Tracking Plan", func(t *testing.T) {
		message := map[string]any{
			"context": map[string]any{
				"trackingPlanId":      "tp_2jap9a9T5SOjEx45gsy76jiTu5q",
				"trackingPlanVersion": 8,
				"violationErrors": []types.ValidationError{
					{
						Type:    "Required-Missing",
						Message: "must have required property 'name'",
						Meta: map[string]string{
							"instancePath": "/traits",
							"schemaPath":   "#/properties/traits/required",
						},
						Property: "name",
					},
					{
						Type:    "Datatype-Mismatch",
						Message: "must be string",
						Meta: map[string]string{
							"instancePath": "/traits/email",
							"schemaPath":   "#/properties/traits/properties/email/type",
						},
						Property: "",
					},
				},
			},
			"messageId":         "messageId",
			"originalTimestamp": "2021-09-01T00:00:00.000Z",
			"receivedAt":        "2021-09-01T00:00:00.000Z",
			"sentAt":            "2021-09-01T00:00:00.000Z",
			"timestamp":         "2021-09-01T00:00:00.000Z",
			"traits": map[string]any{
				"email": float64(12),
			},
			"type": "track",
		}
		for destination := range whutils.WarehouseDestinationMap {
			t.Run(destination, func(t *testing.T) {
				c := setupConfig(transformerResource, map[string]any{})

<<<<<<< HEAD
				processorTransformer := ptrans.NewClients(c, logger.NOP, stats.Default)
				warehouseTransformer := New(c, logger.NOP, stats.NOP)

				ctx := context.Background()
=======
				processorTransformer := ptrans.NewClients(c, logger.NOP, stats.Default).Destination()
				warehouseTransformer := New(c, logger.NOP, stats.NOP)

				ctx := context.Background()

>>>>>>> e3ead376
				events := []types.TransformerEvent{{
					Message:     message,
					Metadata:    getMetadata("track", destination),
					Destination: getDestination(destination, map[string]any{}),
				}}
<<<<<<< HEAD
				pResponse := processorTransformer.Destination().Transform(ctx, events)
=======
				pResponse := processorTransformer.Transform(ctx, events)
>>>>>>> e3ead376
				wResponse := warehouseTransformer.Transform(ctx, events)

				require.Equal(t, len(wResponse.Events), len(pResponse.Events))
				require.Nil(t, pResponse.FailedEvents)
				require.Nil(t, wResponse.FailedEvents)
				for i := range pResponse.Events {
					require.EqualValues(t, wResponse.Events[i], pResponse.Events[i])
				}
			})
		}
	})
}<|MERGE_RESOLUTION|>--- conflicted
+++ resolved
@@ -2558,28 +2558,16 @@
 			t.Run(destination, func(t *testing.T) {
 				c := setupConfig(transformerResource, map[string]any{})
 
-<<<<<<< HEAD
 				processorTransformer := ptrans.NewClients(c, logger.NOP, stats.Default)
 				warehouseTransformer := New(c, logger.NOP, stats.NOP)
 
 				ctx := context.Background()
-=======
-				processorTransformer := ptrans.NewClients(c, logger.NOP, stats.Default).Destination()
-				warehouseTransformer := New(c, logger.NOP, stats.NOP)
-
-				ctx := context.Background()
-
->>>>>>> e3ead376
 				events := []types.TransformerEvent{{
 					Message:     message,
 					Metadata:    getMetadata("track", destination),
 					Destination: getDestination(destination, map[string]any{}),
 				}}
-<<<<<<< HEAD
-				pResponse := processorTransformer.Destination().Transform(ctx, events)
-=======
 				pResponse := processorTransformer.Transform(ctx, events)
->>>>>>> e3ead376
 				wResponse := warehouseTransformer.Transform(ctx, events)
 
 				require.Equal(t, len(wResponse.Events), len(pResponse.Events))
