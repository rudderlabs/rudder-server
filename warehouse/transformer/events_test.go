--- conflicted
+++ resolved
@@ -2400,22 +2400,8 @@
 				processorTransformer := ptrans.NewTransformer(c, logger.NOP, stats.Default)
 				warehouseTransformer := New(c, logger.NOP, stats.NOP)
 
-<<<<<<< HEAD
 			processorTransformer := ptrans.NewClients(c, logger.NOP, stats.Default)
 			warehouseTransformer := New(c, logger.NOP, stats.NOP)
-=======
-				eventContexts := []testhelper.EventContext{
-					{
-						Payload:     []byte(tc.eventPayload),
-						Metadata:    tc.metadata,
-						Destination: tc.destination,
-					},
-				}
-				testhelper.ValidateEvents(t, eventContexts, processorTransformer, warehouseTransformer, tc.expectedResponse)
-			})
-		}
-	})
->>>>>>> 50194224
 
 	t.Run("Mandatory fields", func(t *testing.T) {
 		now := time.Date(2023, 1, 1, 1, 0, 0, 0, time.UTC)
