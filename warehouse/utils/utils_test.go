--- conflicted
+++ resolved
@@ -1035,7 +1035,174 @@
 	}
 }
 
-<<<<<<< HEAD
+func TestGetLoadFileFormat(t *testing.T) {
+	inputs := []struct {
+		whType   string
+		expected string
+	}{
+		{
+			whType:   BQ,
+			expected: "json.gz",
+		},
+		{
+			whType:   RS,
+			expected: "csv.gz",
+		},
+		{
+			whType:   SNOWFLAKE,
+			expected: "csv.gz",
+		},
+		{
+			whType:   POSTGRES,
+			expected: "csv.gz",
+		},
+		{
+			whType:   CLICKHOUSE,
+			expected: "csv.gz",
+		},
+		{
+			whType:   MSSQL,
+			expected: "csv.gz",
+		},
+		{
+			whType:   AZURE_SYNAPSE,
+			expected: "csv.gz",
+		},
+		{
+			whType:   DELTALAKE,
+			expected: "csv.gz",
+		},
+		{
+			whType:   S3_DATALAKE,
+			expected: "parquet",
+		},
+		{
+			whType:   GCS_DATALAKE,
+			expected: "parquet",
+		},
+		{
+			whType:   AZURE_DATALAKE,
+			expected: "parquet",
+		},
+	}
+	for _, input := range inputs {
+		got := GetLoadFileFormat(input.whType)
+		require.Equal(t, got, input.expected)
+	}
+}
+
+func TestGetLoadFileType(t *testing.T) {
+	inputs := []struct {
+		whType   string
+		expected string
+	}{
+		{
+			whType:   BQ,
+			expected: "json",
+		},
+		{
+			whType:   RS,
+			expected: "csv",
+		},
+		{
+			whType:   SNOWFLAKE,
+			expected: "csv",
+		},
+		{
+			whType:   POSTGRES,
+			expected: "csv",
+		},
+		{
+			whType:   CLICKHOUSE,
+			expected: "csv",
+		},
+		{
+			whType:   MSSQL,
+			expected: "csv",
+		},
+		{
+			whType:   AZURE_SYNAPSE,
+			expected: "csv",
+		},
+		{
+			whType:   DELTALAKE,
+			expected: "csv",
+		},
+		{
+			whType:   S3_DATALAKE,
+			expected: "parquet",
+		},
+		{
+			whType:   GCS_DATALAKE,
+			expected: "parquet",
+		},
+		{
+			whType:   AZURE_DATALAKE,
+			expected: "parquet",
+		},
+	}
+	for _, input := range inputs {
+		got := GetLoadFileType(input.whType)
+		require.Equal(t, got, input.expected)
+	}
+}
+
+func TestGetTimeWindow(t *testing.T) {
+	inputs := []struct {
+		ts       time.Time
+		expected time.Time
+	}{
+		{
+			ts:       time.Date(2020, 4, 27, 20, 23, 54, 3424534, time.UTC),
+			expected: time.Date(2020, 4, 27, 20, 0, 0, 0, time.UTC),
+		},
+	}
+	for _, input := range inputs {
+		got := GetTimeWindow(input.ts)
+		require.Equal(t, got, input.expected)
+	}
+}
+
+func TestGetWarehouseIdentifier(t *testing.T) {
+	inputs := []struct {
+		destType      string
+		sourceID      string
+		destinationID string
+		expected      string
+	}{
+		{
+			destType:      "RS",
+			sourceID:      "sourceID",
+			destinationID: "destinationID",
+			expected:      "RS:sourceID:destinationID",
+		},
+	}
+	for _, input := range inputs {
+		got := GetWarehouseIdentifier(input.destType, input.sourceID, input.destinationID)
+		require.Equal(t, got, input.expected)
+	}
+}
+
+func TestJSONSchemaToMap(t *testing.T) {
+	inputs := []struct {
+		rawMsg   json.RawMessage
+		expected map[string]map[string]string
+	}{
+		{
+			rawMsg: json.RawMessage(`{"k1": { "k2": "v2" }}`),
+			expected: map[string]map[string]string{
+				"k1": {
+					"k2": "v2",
+				},
+			},
+		},
+	}
+	for _, input := range inputs {
+		got := JSONSchemaToMap(input.rawMsg)
+		require.Equal(t, got, input.expected)
+	}
+}
+
 func TestGetDateRangeList(t *testing.T) {
 	inputs := []struct {
 		start     time.Time
@@ -1064,173 +1231,6 @@
 		if !reflect.DeepEqual(dateRange, ip.dateRange) {
 			t.Errorf("got %#v want %#v input %#v", dateRange, ip.dateRange, ip)
 		}
-=======
-func TestGetLoadFileFormat(t *testing.T) {
-	inputs := []struct {
-		whType   string
-		expected string
-	}{
-		{
-			whType:   BQ,
-			expected: "json.gz",
-		},
-		{
-			whType:   RS,
-			expected: "csv.gz",
-		},
-		{
-			whType:   SNOWFLAKE,
-			expected: "csv.gz",
-		},
-		{
-			whType:   POSTGRES,
-			expected: "csv.gz",
-		},
-		{
-			whType:   CLICKHOUSE,
-			expected: "csv.gz",
-		},
-		{
-			whType:   MSSQL,
-			expected: "csv.gz",
-		},
-		{
-			whType:   AZURE_SYNAPSE,
-			expected: "csv.gz",
-		},
-		{
-			whType:   DELTALAKE,
-			expected: "csv.gz",
-		},
-		{
-			whType:   S3_DATALAKE,
-			expected: "parquet",
-		},
-		{
-			whType:   GCS_DATALAKE,
-			expected: "parquet",
-		},
-		{
-			whType:   AZURE_DATALAKE,
-			expected: "parquet",
-		},
-	}
-	for _, input := range inputs {
-		got := GetLoadFileFormat(input.whType)
-		require.Equal(t, got, input.expected)
-	}
-}
-
-func TestGetLoadFileType(t *testing.T) {
-	inputs := []struct {
-		whType   string
-		expected string
-	}{
-		{
-			whType:   BQ,
-			expected: "json",
-		},
-		{
-			whType:   RS,
-			expected: "csv",
-		},
-		{
-			whType:   SNOWFLAKE,
-			expected: "csv",
-		},
-		{
-			whType:   POSTGRES,
-			expected: "csv",
-		},
-		{
-			whType:   CLICKHOUSE,
-			expected: "csv",
-		},
-		{
-			whType:   MSSQL,
-			expected: "csv",
-		},
-		{
-			whType:   AZURE_SYNAPSE,
-			expected: "csv",
-		},
-		{
-			whType:   DELTALAKE,
-			expected: "csv",
-		},
-		{
-			whType:   S3_DATALAKE,
-			expected: "parquet",
-		},
-		{
-			whType:   GCS_DATALAKE,
-			expected: "parquet",
-		},
-		{
-			whType:   AZURE_DATALAKE,
-			expected: "parquet",
-		},
-	}
-	for _, input := range inputs {
-		got := GetLoadFileType(input.whType)
-		require.Equal(t, got, input.expected)
-	}
-}
-
-func TestGetTimeWindow(t *testing.T) {
-	inputs := []struct {
-		ts       time.Time
-		expected time.Time
-	}{
-		{
-			ts:       time.Date(2020, 4, 27, 20, 23, 54, 3424534, time.UTC),
-			expected: time.Date(2020, 4, 27, 20, 0, 0, 0, time.UTC),
-		},
-	}
-	for _, input := range inputs {
-		got := GetTimeWindow(input.ts)
-		require.Equal(t, got, input.expected)
-	}
-}
-
-func TestGetWarehouseIdentifier(t *testing.T) {
-	inputs := []struct {
-		destType      string
-		sourceID      string
-		destinationID string
-		expected      string
-	}{
-		{
-			destType:      "RS",
-			sourceID:      "sourceID",
-			destinationID: "destinationID",
-			expected:      "RS:sourceID:destinationID",
-		},
-	}
-	for _, input := range inputs {
-		got := GetWarehouseIdentifier(input.destType, input.sourceID, input.destinationID)
-		require.Equal(t, got, input.expected)
-	}
-}
-
-func TestJSONSchemaToMap(t *testing.T) {
-	inputs := []struct {
-		rawMsg   json.RawMessage
-		expected map[string]map[string]string
-	}{
-		{
-			rawMsg: json.RawMessage(`{"k1": { "k2": "v2" }}`),
-			expected: map[string]map[string]string{
-				"k1": {
-					"k2": "v2",
-				},
-			},
-		},
-	}
-	for _, input := range inputs {
-		got := JSONSchemaToMap(input.rawMsg)
-		require.Equal(t, got, input.expected)
->>>>>>> dada8618
 	}
 }
 
