--- conflicted
+++ resolved
@@ -28,11 +28,7 @@
 	return columnName == ToProviderCase(loader.destType, UUID_TS_COLUMN)
 }
 
-<<<<<<< HEAD
-func (loader *ParquetLoader) GetLoadTimeFomat(_ string) string {
-=======
-func (*ParquetLoader) GetLoadTimeFomat(columnName string) string {
->>>>>>> 7ae57b3a
+func (*ParquetLoader) GetLoadTimeFomat(_ string) string {
 	return time.RFC3339
 }
 
@@ -50,11 +46,7 @@
 	loader.Values = append(loader.Values, val)
 }
 
-<<<<<<< HEAD
-func (loader *ParquetLoader) AddRow(_, _ []string) {
-=======
-func (*ParquetLoader) AddRow(columnNames, row []string) {
->>>>>>> 7ae57b3a
+func (*ParquetLoader) AddRow(_, _ []string) {
 	// TODO : implement
 }
 
