package warehouseutils

import (
	"bytes"
	"encoding/csv"
	"fmt"

	"github.com/rudderlabs/rudder-server/utils/misc"
)

// CsvLoader is common for non-BQ warehouses.
// If you need any custom logic, either extend this or use destType and if/else/switch.
type CsvLoader struct {
	destType   string
	csvRow     []string
	buff       bytes.Buffer
	csvWriter  *csv.Writer
	fileWriter LoadFileWriterI
}

func NewCSVLoader(destType string, writer LoadFileWriterI) *CsvLoader {
	loader := &CsvLoader{destType: destType, fileWriter: writer}
	loader.csvRow = []string{}
	loader.buff = bytes.Buffer{}
	loader.csvWriter = csv.NewWriter(&loader.buff)
	return loader
}

func (loader *CsvLoader) IsLoadTimeColumn(columnName string) bool {
	return columnName == ToProviderCase(loader.destType, UUID_TS_COLUMN)
}

<<<<<<< HEAD
func (loader *CsvLoader) GetLoadTimeFomat(_ string) string {
=======
func (*CsvLoader) GetLoadTimeFomat(columnName string) string {
>>>>>>> 7ae57b3a
	return misc.RFC3339Milli
}

func (loader *CsvLoader) AddColumn(_, _ string, val interface{}) {
	valString := fmt.Sprintf("%v", val)
	loader.csvRow = append(loader.csvRow, valString)
}

func (loader *CsvLoader) AddRow(_, row []string) {
	loader.csvRow = append(loader.csvRow, row...)
}

func (loader *CsvLoader) AddEmptyColumn(columnName string) {
	loader.AddColumn(columnName, "", "")
}

func (loader *CsvLoader) WriteToString() (string, error) {
	err := loader.csvWriter.Write(loader.csvRow)
	if err != nil {
		pkgLogger.Errorf(`[CSVWriter]: Error writing discardRow to buffer: %v`, err)
		return "", err
	}
	loader.csvWriter.Flush()
	return loader.buff.String(), nil
}

func (loader *CsvLoader) Write() error {
	eventData, err := loader.WriteToString()
	if err != nil {
		return err
	}

	return loader.fileWriter.WriteGZ(eventData)
}<|MERGE_RESOLUTION|>--- conflicted
+++ resolved
@@ -30,11 +30,7 @@
 	return columnName == ToProviderCase(loader.destType, UUID_TS_COLUMN)
 }
 
-<<<<<<< HEAD
-func (loader *CsvLoader) GetLoadTimeFomat(_ string) string {
-=======
-func (*CsvLoader) GetLoadTimeFomat(columnName string) string {
->>>>>>> 7ae57b3a
+func (*CsvLoader) GetLoadTimeFomat(_ string) string {
 	return misc.RFC3339Milli
 }
 
