--- conflicted
+++ resolved
@@ -4,16 +4,13 @@
 	"database/sql"
 	"encoding/json"
 	"fmt"
+	"reflect"
+	"regexp"
+	"sort"
+	"strings"
+
 	"github.com/pkg/errors"
 	"github.com/rudderlabs/rudder-server/services/filemanager"
-	"reflect"
-	"regexp"
-<<<<<<< HEAD
-=======
-	"sort"
-	"strconv"
->>>>>>> 0aeefb79
-	"strings"
 
 	"github.com/iancoleman/strcase"
 
@@ -765,21 +762,8 @@
 		val, _ = config[key].(string)
 	}
 	return val
-<<<<<<< HEAD
-=======
-}
-
-func ChangeSchemaCase(currentSchema map[string]map[string]string, destType string) map[string]map[string]string {
-	currentSchemaWithCase := make(map[string]map[string]string)
-	for tableName, columnMap := range currentSchema {
-		tableNameWithCase := ToCase(destType, tableName)
-		currentSchemaWithCase[tableNameWithCase] = make(map[string]string)
-		for columnName, columnType := range columnMap {
-			currentSchemaWithCase[tableNameWithCase][ToCase(destType, columnName)] = columnType
-		}
-	}
-	return currentSchemaWithCase
-}
+}
+
 func SortColumnKeysFromColumnMap(columnMap map[string]string) []string {
 	columnKeys := make([]string, 0, len(columnMap))
 	for k := range columnMap {
@@ -787,5 +771,4 @@
 	}
 	sort.Strings(columnKeys)
 	return columnKeys
->>>>>>> 0aeefb79
 }