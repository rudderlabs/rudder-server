package warehouseutils

import (
	"bytes"
	"context"
	"crypto/sha512"
	"database/sql"
	"encoding/json"
	"errors"
	"fmt"
	"io"
	"net/http"
	"net/url"
	"os"
	"reflect"
	"regexp"
	"sort"
	"strings"
	"time"

	"github.com/gofrs/uuid"

	"github.com/Azure/azure-storage-blob-go/azblob"
	"github.com/aws/aws-sdk-go/service/s3"
	"github.com/aws/aws-sdk-go/service/sts"
	"github.com/iancoleman/strcase"
	"github.com/tidwall/gjson"

	"github.com/rudderlabs/rudder-server/config"
	backendconfig "github.com/rudderlabs/rudder-server/config/backend-config"
	"github.com/rudderlabs/rudder-server/services/filemanager"
	"github.com/rudderlabs/rudder-server/services/stats"
	"github.com/rudderlabs/rudder-server/utils/awsutils"
	"github.com/rudderlabs/rudder-server/utils/logger"
	"github.com/rudderlabs/rudder-server/utils/misc"
)

const (
	RS             = "RS"
	BQ             = "BQ"
	SNOWFLAKE      = "SNOWFLAKE"
	POSTGRES       = "POSTGRES"
	CLICKHOUSE     = "CLICKHOUSE"
	MSSQL          = "MSSQL"
	AZURE_SYNAPSE  = "AZURE_SYNAPSE"
	DELTALAKE      = "DELTALAKE"
	S3_DATALAKE    = "S3_DATALAKE"
	GCS_DATALAKE   = "GCS_DATALAKE"
	AZURE_DATALAKE = "AZURE_DATALAKE"
)

const (
	StagingFileSucceededState = "succeeded"
	StagingFileFailedState    = "failed"
	StagingFileExecutingState = "executing"
	StagingFileAbortedState   = "aborted"
	StagingFileWaitingState   = "waiting"
)

// warehouse table names
const (
	WarehouseStagingFilesTable = "wh_staging_files"
	WarehouseLoadFilesTable    = "wh_load_files"
	WarehouseUploadsTable      = "wh_uploads"
	WarehouseTableUploadsTable = "wh_table_uploads"
	WarehouseSchemasTable      = "wh_schemas"
)

const (
	DiscardsTable           = "rudder_discards"
	IdentityMergeRulesTable = "rudder_identity_merge_rules"
	IdentityMappingsTable   = "rudder_identity_mappings"
	SyncFrequency           = "syncFrequency"
	SyncStartAt             = "syncStartAt"
	ExcludeWindow           = "excludeWindow"
	ExcludeWindowStartTime  = "excludeWindowStartTime"
	ExcludeWindowEndTime    = "excludeWindowEndTime"
)

const (
	UsersTable      = "users"
	UsersView       = "users_view"
	IdentifiesTable = "identifies"
)

const (
	BQLoadedAtFormat         = "2006-01-02 15:04:05.999999 Z"
	BQUuidTSFormat           = "2006-01-02 15:04:05 Z"
	DatalakeTimeWindowFormat = "2006/01/02/15"
)

const (
	CTInvalidStep        = "Invalid step"
	CTStagingTablePrefix = "setup_test_staging"
)

const (
	WAREHOUSE               = "warehouse"
	RUDDER_MISSING_DATATYPE = "warehouse_rudder_missing_datatype"
)

const (
	stagingTablePrefix = "rudder_staging_"
)

// Object storages
const (
	S3         = "S3"
	AZURE_BLOB = "AZURE_BLOB"
	GCS        = "GCS"
	MINIO      = "MINIO"
)

// Cloud providers
const (
	AWS   = "AWS"
	GCP   = "GCP"
	AZURE = "AZURE"
)

const (
	AWSAccessKey         = "accessKey"
	AWSAccessSecret      = "accessKeyID"
	AWSBucketNameConfig  = "bucketName"
	AWSRegion            = "region"
	AWSS3Prefix          = "prefix"
	MinioAccessKeyID     = "accessKeyID"
	MinioSecretAccessKey = "secretAccessKey"
)

var (
	IdentityEnabledWarehouses []string
	enableIDResolution        bool
	AWSCredsExpiryInS         int64
)

var WHDestNameMap = map[string]string{
	BQ:             "bigquery",
	RS:             "redshift",
	MSSQL:          "mssql",
	POSTGRES:       "postgres",
	SNOWFLAKE:      "snowflake",
	CLICKHOUSE:     "clickhouse",
	DELTALAKE:      "deltalake",
	S3_DATALAKE:    "s3_datalake",
	GCS_DATALAKE:   "gcs_datalake",
	AZURE_DATALAKE: "azure_datalake",
	AZURE_SYNAPSE:  "azure_synapse",
}

var ObjectStorageMap = map[string]string{
	RS:             S3,
	S3_DATALAKE:    S3,
	BQ:             GCS,
	GCS_DATALAKE:   GCS,
	AZURE_DATALAKE: AZURE_BLOB,
}

var SnowflakeStorageMap = map[string]string{
	AWS:   S3,
	GCP:   GCS,
	AZURE: AZURE_BLOB,
}

var DiscardsSchema = map[string]string{
	"table_name":   "string",
	"row_id":       "string",
	"column_name":  "string",
	"column_value": "string",
	"received_at":  "datetime",
	"uuid_ts":      "datetime",
}

var tableNameLimitMap = map[string]int{
	AZURE_SYNAPSE: 127,
	BQ:            127,
	DELTALAKE:     127,
	MSSQL:         127,
	POSTGRES:      63,
	RS:            127,
	SNOWFLAKE:     127,
}

const (
	LOAD_FILE_TYPE_CSV     = "csv"
	LOAD_FILE_TYPE_JSON    = "json"
	LOAD_FILE_TYPE_PARQUET = "parquet"
	TestConnectionTimeout  = 15 * time.Second
	defaultTableNameLimit  = 127
)

var (
	pkgLogger              logger.Logger
	useParquetLoadFilesRS  bool
	TimeWindowDestinations []string
	WarehouseDestinations  []string
	parquetParallelWriters int64
)

var (
	S3PathStyleRegex     = regexp.MustCompile(`https?://s3([.-](?P<region>[^.]+))?.amazonaws\.com/(?P<bucket>[^/]+)/(?P<keyname>.*)`)
	S3VirtualHostedRegex = regexp.MustCompile(`https?://(?P<bucket>[^/]+).s3([.-](?P<region>[^.]+))?.amazonaws\.com/(?P<keyname>.*)`)
)

func Init() {
	loadConfig()
	pkgLogger = logger.NewLogger().Child("warehouse").Child("utils")
}

func loadConfig() {
	IdentityEnabledWarehouses = []string{SNOWFLAKE, BQ}
	TimeWindowDestinations = []string{S3_DATALAKE, GCS_DATALAKE, AZURE_DATALAKE}
	WarehouseDestinations = []string{RS, BQ, SNOWFLAKE, POSTGRES, CLICKHOUSE, MSSQL, AZURE_SYNAPSE, S3_DATALAKE, GCS_DATALAKE, AZURE_DATALAKE, DELTALAKE}
	config.RegisterBoolConfigVariable(false, &enableIDResolution, false, "Warehouse.enableIDResolution")
	config.RegisterInt64ConfigVariable(3600, &AWSCredsExpiryInS, true, 1, "Warehouse.awsCredsExpiryInS")
	config.RegisterIntConfigVariable(10240, &maxStagingFileReadBufferCapacityInK, false, 1, "Warehouse.maxStagingFileReadBufferCapacityInK")
	config.RegisterBoolConfigVariable(false, &useParquetLoadFilesRS, true, "Warehouse.useParquetLoadFilesRS")
	config.RegisterInt64ConfigVariable(8, &parquetParallelWriters, true, 1, "Warehouse.parquetParallelWriters")
}

type WarehouseT struct {
	Source      backendconfig.SourceT
	Destination backendconfig.DestinationT
	Namespace   string
	Type        string
	Identifier  string
}

func (w *WarehouseT) GetBoolDestinationConfig(key string) bool {
	destConfig := w.Destination.Config
	if destConfig[key] != nil {
		if val, ok := destConfig[key].(bool); ok {
			return val
		}
	}
	return false
}

type DestinationT struct {
	Source      backendconfig.SourceT
	Destination backendconfig.DestinationT
}

type (
	SchemaT      map[string]map[string]string
	TableSchemaT map[string]string
)

type KeyValue struct {
	Key   string
	Value interface{}
}

type StagingFileT struct {
	Schema                map[string]map[string]interface{}
	BatchDestination      DestinationT
	Location              string
	FirstEventAt          string
	LastEventAt           string
	TotalEvents           int
	UseRudderStorage      bool
	DestinationRevisionID string
	// cloud sources specific info
	SourceBatchID   string
	SourceTaskID    string
	SourceTaskRunID string
	SourceJobID     string
	SourceJobRunID  string
	TimeWindow      time.Time
}

type UploaderI interface {
	GetSchemaInWarehouse() SchemaT
	GetLocalSchema() SchemaT
	UpdateLocalSchema(schema SchemaT) error
	GetTableSchemaInWarehouse(tableName string) TableSchemaT
	GetTableSchemaInUpload(tableName string) TableSchemaT
	GetLoadFilesMetadata(options GetLoadFilesOptionsT) []LoadFileT
	GetSampleLoadFileLocation(tableName string) (string, error)
	GetSingleLoadFile(tableName string) (LoadFileT, error)
	ShouldOnDedupUseNewRecord() bool
	UseRudderStorage() bool
	GetLoadFileGenStartTIme() time.Time
	GetLoadFileType() string
	GetFirstLastEvent() (time.Time, time.Time)
}

type GetLoadFilesOptionsT struct {
	Table   string
	StartID int64
	EndID   int64
	Limit   int64
}

type LoadFileT struct {
	Location string
	Metadata json.RawMessage
}

func IDResolutionEnabled() bool {
	return enableIDResolution
}

type TableSchemaDiffT struct {
	Exists                         bool
	TableToBeCreated               bool
	ColumnMap                      map[string]string
	UpdatedSchema                  map[string]string
	StringColumnsToBeAlteredToText []string
}

type QueryResult struct {
	Columns []string
	Values  [][]string
}

type PendingEventsRequestT struct {
	SourceID  string `json:"source_id"`
	TaskRunID string `json:"task_run_id"`
}

type PendingEventsResponseT struct {
	PendingEvents            bool  `json:"pending_events"`
	PendingStagingFilesCount int64 `json:"pending_staging_files"`
	PendingUploadCount       int64 `json:"pending_uploads"`
}

type TriggerUploadRequestT struct {
	SourceID      string `json:"source_id"`
	DestinationID string `json:"destination_id"`
}

type LoadFileWriterI interface {
	WriteGZ(s string) error
	Write(p []byte) (int, error)
	WriteRow(r []interface{}) error
	Close() error
	GetLoadFile() *os.File
}

func TimingFromJSONString(str sql.NullString) (status string, recordedTime time.Time) {
	timingsMap := gjson.Parse(str.String).Map()
	for s, t := range timingsMap {
		return s, t.Time()
	}
	return // zero values
}

func GetLastFailedStatus(str sql.NullString) (status string) {
	timingsMap := gjson.Parse(str.String).Array()
	if len(timingsMap) > 0 {
		for index := len(timingsMap) - 1; index >= 0; index-- {
			for s := range timingsMap[index].Map() {
				if strings.Contains(s, "failed") {
					return s
				}
			}
		}
	}
	return // zero values
}

func GetLoadFileGenTime(str sql.NullString) (t time.Time) {
	timingsMap := gjson.Parse(str.String).Array()
	if len(timingsMap) > 0 {
		for index := len(timingsMap) - 1; index >= 0; index-- {
			for s, t := range timingsMap[index].Map() {
				if strings.Contains(s, "generating_load_files") {
					return t.Time()
				}
			}
		}
	}
	return // zero values
}

func GetNamespace(source backendconfig.SourceT, destination backendconfig.DestinationT, dbHandle *sql.DB) (namespace string, exists bool) {
	sqlStatement := fmt.Sprintf(`SELECT namespace FROM %s WHERE source_id='%s' AND destination_id='%s' ORDER BY id DESC`, WarehouseSchemasTable, source.ID, destination.ID)
	err := dbHandle.QueryRow(sqlStatement).Scan(&namespace)
	if err != nil && err != sql.ErrNoRows {
		panic(fmt.Errorf("Query: %s failed with Error : %w", sqlStatement, err))
	}
	return namespace, len(namespace) > 0
}

// GetObjectFolder returns the folder path for the storage object based on the storage provider
// eg. For provider as S3: https://test-bucket.s3.amazonaws.com/test-object.csv --> s3://test-bucket/test-object.csv
func GetObjectFolder(provider, location string) (folder string) {
	switch provider {
	case S3:
		folder = GetS3LocationFolder(location)
	case GCS:
		folder = GetGCSLocationFolder(location, GCSLocationOptionsT{TLDFormat: "gcs"})
	case AZURE_BLOB:
		folder = GetAzureBlobLocationFolder(location)
	}
	return
}

// GetObjectFolderForDeltalake returns the folder path for the storage object based on the storage provider for delta lake
// eg. For provider as S3: https://<bucket-name>.s3.amazonaws.com/<directory-name> --> s3://<bucket-name>/<directory-name>
// eg. For provider as GCS: https://storage.cloud.google.com/<bucket-name>/<directory-name> --> gs://<bucket-name>/<directory-name>
// eg. For provider as AZURE_BLOB: https://<storage-account-name>.blob.core.windows.net/<container-name>/<directory-name> --> wasbs://<container-name>@<storage-account-name>.blob.core.windows.net/<directory-name>
func GetObjectFolderForDeltalake(provider, location string) (folder string) {
	switch provider {
	case S3:
		folder = GetS3LocationFolder(location)
	case GCS:
		folder = GetGCSLocationFolder(location, GCSLocationOptionsT{TLDFormat: "gs"})
	case AZURE_BLOB:
		blobUrl, _ := url.Parse(location)
		blobUrlParts := azblob.NewBlobURLParts(*blobUrl)
		accountName := strings.Replace(blobUrlParts.Host, ".blob.core.windows.net", "", 1)
		blobLocation := fmt.Sprintf("wasbs://%s@%s.blob.core.windows.net/%s", blobUrlParts.ContainerName, accountName, blobUrlParts.BlobName)
		lastPos := strings.LastIndex(blobLocation, "/")
		folder = blobLocation[:lastPos]
	}
	return
}

func GetColumnsFromTableSchema(schema TableSchemaT) []string {
	keys := reflect.ValueOf(schema).MapKeys()
	strKeys := make([]string, len(keys))
	for i := 0; i < len(keys); i++ {
		strKeys[i] = keys[i].String()
	}
	return strKeys
}

// GetObjectLocation returns the folder path for the storage object based on the storage provider
// eg. For provider as S3: https://test-bucket.s3.amazonaws.com/test-object.csv --> s3://test-bucket/test-object.csv
func GetObjectLocation(provider, location string) (objectLocation string) {
	switch provider {
	case S3:
		objectLocation, _ = GetS3Location(location)
	case GCS:
		objectLocation = GetGCSLocation(location, GCSLocationOptionsT{TLDFormat: "gcs"})
	case AZURE_BLOB:
		objectLocation = GetAzureBlobLocation(location)
	}
	return
}

// GetObjectName extracts object/key objectName from different buckets locations
// ex: https://bucket-endpoint/bucket-name/object -> object
func GetObjectName(location string, providerConfig interface{}, objectProvider string) (objectName string, err error) {
	var config map[string]interface{}
	var ok bool
	if config, ok = providerConfig.(map[string]interface{}); !ok {
		return "", errors.New("failed to cast destination config interface{} to map[string]interface{}")
	}
	fm, err := filemanager.DefaultFileManagerFactory.New(&filemanager.SettingsT{
		Provider: objectProvider,
		Config:   config,
	})
	if err != nil {
		return "", err
	}
	return fm.GetObjectNameFromLocation(location)
}

// CaptureRegexGroup returns capture as per the regex provided
func CaptureRegexGroup(r *regexp.Regexp, pattern string) (groups map[string]string, err error) {
	if !r.MatchString(pattern) {
		err = fmt.Errorf("regex does not match pattern %s", pattern)
		return
	}
	m := r.FindStringSubmatch(pattern)
	groups = make(map[string]string)
	for i, name := range r.SubexpNames() {
		if name == "" {
			continue
		}
		if i > 0 && i <= len(m) {
			groups[name] = m[i]
		}
	}
	return
}

// GetS3Location parses path-style location http url to return in s3:// format
// [Path-style access] https://s3.amazonaws.com/test-bucket/test-object.csv --> s3://test-bucket/test-object.csv
// [Virtual-hosted–style access] https://test-bucket.s3.amazonaws.com/test-object.csv --> s3://test-bucket/test-object.csv
// TODO: Handle non regex matches.
func GetS3Location(location string) (s3Location, region string) {
	for _, s3Regex := range []*regexp.Regexp{S3VirtualHostedRegex, S3PathStyleRegex} {
		var groups map[string]string
		groups, err := CaptureRegexGroup(s3Regex, location)
		if err == nil {
			region = groups["region"]
			s3Location = fmt.Sprintf("s3://%s/%s", groups["bucket"], groups["keyname"])
			return
		}
	}
	return
}

// GetS3LocationFolder returns the folder path for an s3 object
// https://test-bucket.s3.amazonaws.com/myfolder/test-object.csv --> s3://test-bucket/myfolder
func GetS3LocationFolder(location string) string {
	s3Location, _ := GetS3Location(location)
	lastPos := strings.LastIndex(s3Location, "/")
	return s3Location[:lastPos]
}

type GCSLocationOptionsT struct {
	TLDFormat string
}

// GetGCSLocation parses path-style location http url to return in gcs:// format
// https://storage.googleapis.com/test-bucket/test-object.csv --> gcs://test-bucket/test-object.csv
// tldFormat is used to set return format "<tldFormat>://..."
func GetGCSLocation(location string, options GCSLocationOptionsT) string {
	tld := "gs"
	if options.TLDFormat != "" {
		tld = options.TLDFormat
	}
	str1 := strings.Replace(location, "https", tld, 1)
	str2 := strings.Replace(str1, "storage.googleapis.com/", "", 1)
	return str2
}

// GetGCSLocationFolder returns the folder path for an gcs object
// https://storage.googleapis.com/test-bucket/myfolder/test-object.csv --> gcs://test-bucket/myfolder
func GetGCSLocationFolder(location string, options GCSLocationOptionsT) string {
	s3Location := GetGCSLocation(location, options)
	lastPos := strings.LastIndex(s3Location, "/")
	return s3Location[:lastPos]
}

func GetGCSLocations(loadFiles []LoadFileT, options GCSLocationOptionsT) (gcsLocations []string) {
	for _, loadFile := range loadFiles {
		gcsLocations = append(gcsLocations, GetGCSLocation(loadFile.Location, options))
	}
	return
}

// GetAzureBlobLocation parses path-style location http url to return in azure:// format
// https://myproject.blob.core.windows.net/test-bucket/test-object.csv  --> azure://myproject.blob.core.windows.net/test-bucket/test-object.csv
func GetAzureBlobLocation(location string) string {
	str1 := strings.Replace(location, "https", "azure", 1)
	return str1
}

// GetAzureBlobLocationFolder returns the folder path for an azure storage object
// https://myproject.blob.core.windows.net/test-bucket/myfolder/test-object.csv  --> azure://myproject.blob.core.windows.net/myfolder
func GetAzureBlobLocationFolder(location string) string {
	s3Location := GetAzureBlobLocation(location)
	lastPos := strings.LastIndex(s3Location, "/")
	return s3Location[:lastPos]
}

func GetS3Locations(loadFiles []LoadFileT) []LoadFileT {
	for idx, loadfile := range loadFiles {
		loadFiles[idx].Location, _ = GetS3Location(loadfile.Location)
	}
	return loadFiles
}

func JSONSchemaToMap(rawMsg json.RawMessage) map[string]map[string]string {
	schema := make(map[string]map[string]string)
	err := json.Unmarshal(rawMsg, &schema)
	if err != nil {
		panic(fmt.Errorf("Unmarshalling: %s failed with Error : %w", string(rawMsg), err))
	}
	return schema
}

func DestStat(statType, statName, id string) stats.Measurement {
	return stats.Default.NewTaggedStat(fmt.Sprintf("warehouse.%s", statName), statType, stats.Tags{"destID": id})
}

/*
ToSafeNamespace convert name of the namespace to one acceptable by warehouse
1. removes symbols and joins continuous letters and numbers with single underscore and if first char is a number will append a underscore before the first number
2. adds an underscore if the name is a reserved keyword in the warehouse
3. truncate the length of namespace to 127 characters
4. return "stringempty" if name is empty after conversion
examples:
omega     to omega
omega v2  to omega_v2
9mega     to _9mega
mega&     to mega
ome$ga    to ome_ga
omega$    to omega
ome_ ga   to ome_ga
9mega________-________90 to _9mega_90
Cízǔ to C_z
*/
func ToSafeNamespace(provider, name string) string {
	var extractedValues []string
	var extractedValue string
	for _, c := range name {
		asciiValue := int(c)
		if (asciiValue >= 65 && asciiValue <= 90) || (asciiValue >= 97 && asciiValue <= 122) || (asciiValue >= 48 && asciiValue <= 57) {
			extractedValue += string(c)
		} else {
			if extractedValue != "" {
				extractedValues = append(extractedValues, extractedValue)
			}
			extractedValue = ""
		}
	}

	if extractedValue != "" {
		extractedValues = append(extractedValues, extractedValue)
	}
	namespace := strings.Join(extractedValues, "_")
	namespace = strcase.ToSnake(namespace)
	if namespace != "" && int(namespace[0]) >= 48 && int(namespace[0]) <= 57 {
		namespace = "_" + namespace
	}
	if namespace == "" {
		namespace = "stringempty"
	}
	if _, ok := ReservedKeywords[provider][strings.ToUpper(namespace)]; ok {
		namespace = fmt.Sprintf(`_%s`, namespace)
	}
	return misc.TruncateStr(namespace, 127)
}

/*
ToProviderCase converts string provided to case generally accepted in the warehouse for table, column, schema names etc
eg. columns are uppercased in SNOWFLAKE and lowercased etc in REDSHIFT, BIGQUERY etc
*/
func ToProviderCase(provider, str string) string {
	if strings.ToUpper(provider) == SNOWFLAKE {
		str = strings.ToUpper(str)
	}
	return str
}

func SnowflakeCloudProvider(config interface{}) string {
	c := config.(map[string]interface{})
	provider, ok := c["cloudProvider"].(string)
	if provider == "" || !ok {
		provider = AWS
	}
	return provider
}

func ObjectStorageType(destType string, config interface{}, useRudderStorage bool) string {
	c := config.(map[string]interface{})
	if useRudderStorage {
		return S3
	}
	if _, ok := ObjectStorageMap[destType]; ok {
		return ObjectStorageMap[destType]
	}
	if destType == SNOWFLAKE {
		provider, ok := c["cloudProvider"].(string)
		if provider == "" || !ok {
			provider = AWS
		}
		return SnowflakeStorageMap[provider]
	}
	provider, _ := c["bucketProvider"].(string)
	return provider
}

func GetConfigValue(key string, warehouse WarehouseT) (val string) {
	config := warehouse.Destination.Config
	if config[key] != nil {
		val, _ = config[key].(string)
	}
	return val
}

func GetConfigValueBoolString(key string, warehouse WarehouseT) string {
	config := warehouse.Destination.Config
	if config[key] != nil {
		if val, ok := config[key].(bool); ok {
			if val {
				return "true"
			}
		}
	}
	return "false"
}

func GetConfigValueAsMap(key string, config map[string]interface{}) map[string]interface{} {
	value := map[string]interface{}{}
	if config[key] != nil {
		if val, ok := config[key].(map[string]interface{}); ok {
			return val
		}
	}
	return value
}

func SortColumnKeysFromColumnMap(columnMap map[string]string) []string {
	columnKeys := make([]string, 0, len(columnMap))
	for k := range columnMap {
		columnKeys = append(columnKeys, k)
	}
	sort.Strings(columnKeys)
	return columnKeys
}

func IdentityMergeRulesTableName(warehouse WarehouseT) string {
	return fmt.Sprintf(`%s_%s_%s`, IdentityMergeRulesTable, warehouse.Namespace, warehouse.Destination.ID)
}

func IdentityMergeRulesWarehouseTableName(provider string) string {
	return ToProviderCase(provider, IdentityMergeRulesTable)
}

func IdentityMappingsWarehouseTableName(provider string) string {
	return ToProviderCase(provider, IdentityMappingsTable)
}

func IdentityMappingsTableName(warehouse WarehouseT) string {
	return fmt.Sprintf(`%s_%s_%s`, IdentityMappingsTable, warehouse.Namespace, warehouse.Destination.ID)
}

func IdentityMappingsUniqueMappingConstraintName(warehouse WarehouseT) string {
	return fmt.Sprintf(`unique_merge_property_%s_%s`, warehouse.Namespace, warehouse.Destination.ID)
}

func GetWarehouseIdentifier(destType, sourceID, destinationID string) string {
	return fmt.Sprintf("%s:%s:%s", destType, sourceID, destinationID)
}

func DoubleQuoteAndJoinByComma(strs []string) string {
	var quotedSlice []string
	for _, str := range strs {
		quotedSlice = append(quotedSlice, fmt.Sprintf("%q", str))
	}
	return strings.Join(quotedSlice, ",")
}

func GetTempFileExtension(destType string) string {
	if destType == BQ {
		return "json.gz"
	}
	return "csv.gz"
}

func GetTimeWindow(ts time.Time) time.Time {
	ts = ts.UTC()

	// create and return time struct for window
	return time.Date(ts.Year(), ts.Month(), ts.Day(), ts.Hour(), 0, 0, 0, time.UTC)
}

// GetTablePathInObjectStorage returns the path of the table relative to the object storage bucket
// <$WAREHOUSE_DATALAKE_FOLDER_NAME>/<namespace>/tableName
func GetTablePathInObjectStorage(namespace, tableName string) string {
	return fmt.Sprintf("%s/%s/%s", config.GetString("WAREHOUSE_DATALAKE_FOLDER_NAME", "rudder-datalake"), namespace, tableName)
}

// JoinWithFormatting returns joined string for keys with the provided formatting function.
func JoinWithFormatting(keys []string, format func(idx int, str string) string, separator string) string {
	output := make([]string, len(keys))
	for idx, str := range keys {
		output[idx] += format(idx, str)
	}
	return strings.Join(output, separator)
}

func CreateAWSSessionConfig(destination *backendconfig.DestinationT, serviceName string) (*awsutils.SessionConfig, error) {
	if !misc.IsConfiguredToUseRudderObjectStorage(destination.Config) {
		return awsutils.NewSimpleSessionConfigForDestination(destination, serviceName)
	}
	accessKeyID, accessKey := misc.GetRudderObjectStorageAccessKeys()
	return &awsutils.SessionConfig{
		AccessKeyID: accessKeyID,
		AccessKey:   accessKey,
		Service:     serviceName,
	}, nil
}

func GetTemporaryS3Cred(destination *backendconfig.DestinationT) (string, string, string, error) {
	sessionConfig, err := CreateAWSSessionConfig(destination, s3.ServiceID)
	if err != nil {
		return "", "", "", err
	}

	awsSession, err := awsutils.CreateSession(sessionConfig)
	if err != nil {
		return "", "", "", err
	}

	// Create a STS client from just a session.
	svc := sts.New(awsSession)

	sessionTokenOutput, err := svc.GetSessionToken(&sts.GetSessionTokenInput{DurationSeconds: &AWSCredsExpiryInS})
	if err != nil {
		return "", "", "", err
	}
	return *sessionTokenOutput.Credentials.AccessKeyId, *sessionTokenOutput.Credentials.SecretAccessKey, *sessionTokenOutput.Credentials.SessionToken, err
}

type Tag struct {
	Name  string
	Value string
}

func NewTimerStat(name string, extraTags ...Tag) stats.Measurement {
	tags := map[string]string{
		"module": "warehouse",
	}
	for _, extraTag := range extraTags {
		tags[extraTag.Name] = extraTag.Value
	}
	return stats.Default.NewTaggedStat(name, stats.TimerType, tags)
}

func NewCounterStat(name string, extraTags ...Tag) stats.Measurement {
	tags := map[string]string{
		"module": "warehouse",
	}
	for _, extraTag := range extraTags {
		tags[extraTag.Name] = extraTag.Value
	}
	return stats.Default.NewTaggedStat(name, stats.CountType, tags)
}

func WHCounterStat(name string, warehouse *WarehouseT, extraTags ...Tag) stats.Measurement {
	tags := map[string]string{
		"module":   WAREHOUSE,
		"destType": warehouse.Type,
		"destID":   warehouse.Destination.ID,
		"sourceID": warehouse.Source.ID,
	}
	for _, extraTag := range extraTags {
		tags[extraTag.Name] = extraTag.Value
	}
	return stats.Default.NewTaggedStat(name, stats.CountType, tags)
}

func formatSSLFile(content string) (formattedContent string) {
	formattedContent = strings.ReplaceAll(content, "\n", "")
	// Add new line at the end of -----BEGIN CERTIFICATE-----
	formattedContent = strings.Replace(formattedContent, "-----BEGIN CERTIFICATE-----", "-----BEGIN CERTIFICATE-----\n", 1)
	// Add new line at the end of -----BEGIN RSA PRIVATE KEY-----
	formattedContent = strings.Replace(formattedContent, "-----BEGIN RSA PRIVATE KEY-----", "-----BEGIN RSA PRIVATE KEY-----\n", 1)
	// Add new line at the start and end of -----END CERTIFICATE-----
	formattedContent = strings.Replace(formattedContent, "-----END CERTIFICATE-----", "\n-----END CERTIFICATE-----\n", 1)
	// Add new line at the start and end of -----END RSA PRIVATE KEY-----
	formattedContent = strings.Replace(formattedContent, "-----END RSA PRIVATE KEY-----", "\n-----END RSA PRIVATE KEY-----\n", 1)
	return formattedContent
}

type WriteSSLKeyError struct {
	errorText string
	errorTag  string
}

func (err *WriteSSLKeyError) IsError() bool {
	return err.errorText != ""
}

func (err *WriteSSLKeyError) Error() string {
	return err.errorText
}

func (err *WriteSSLKeyError) GetErrTag() string {
	return err.errorTag
}

// WriteSSLKeys writes the ssl key(s) present in the destination config
// to the file system, this function checks whether a given config is
// already written to the file system, writes to the file system if the
// content is not already written
func WriteSSLKeys(destination backendconfig.DestinationT) WriteSSLKeyError {
	var err error
	var existingChecksum string
	var directoryName string
	if directoryName, err = misc.CreateTMPDIR(); err != nil {
		return WriteSSLKeyError{fmt.Sprintf("Error creating SSL root TMP directory for destination %v", err), "tmp_dir_failure"}
	}
	clientKeyConfig := destination.Config["clientKey"]
	clientCertConfig := destination.Config["clientCert"]
	serverCAConfig := destination.Config["serverCA"]
	if clientKeyConfig == nil || clientCertConfig == nil || serverCAConfig == nil {
		return WriteSSLKeyError{fmt.Sprintf("Error extracting ssl information; invalid config passed for destination %s", destination.ID), "certs_nil_value"}
	}
	clientKey := formatSSLFile(clientKeyConfig.(string))
	clientCert := formatSSLFile(clientCertConfig.(string))
	serverCert := formatSSLFile(serverCAConfig.(string))
	sslDirPath := fmt.Sprintf("%s/dest-ssls/%s", directoryName, destination.ID)
	if err = os.MkdirAll(sslDirPath, 0o700); err != nil {
		return WriteSSLKeyError{fmt.Sprintf("Error creating SSL root directory for destination %s %v", destination.ID, err), "dest_ssl_create_err"}
	}
	combinedString := fmt.Sprintf("%s%s%s", clientKey, clientCert, serverCert)
	h := sha512.New()
	h.Write([]byte(combinedString))
	sslHash := fmt.Sprintf("%x", h.Sum(nil))
	clientCertPemFile := fmt.Sprintf("%s/client-cert.pem", sslDirPath)
	clientKeyPemFile := fmt.Sprintf("%s/client-key.pem", sslDirPath)
	serverCertPemFile := fmt.Sprintf("%s/server-ca.pem", sslDirPath)
	checkSumFile := fmt.Sprintf("%s/checksum", sslDirPath)
	if fileContent, fileReadErr := os.ReadFile(checkSumFile); fileReadErr == nil {
		existingChecksum = string(fileContent)
	}
	if existingChecksum == sslHash {
		// Pems files already written to FS
		return WriteSSLKeyError{}
	}
	if err = os.WriteFile(clientCertPemFile, []byte(clientCert), 0o600); err != nil {
		return WriteSSLKeyError{fmt.Sprintf("Error saving file %s error::%v", clientCertPemFile, err), "client_cert_create_err"}
	}
	if err = os.WriteFile(clientKeyPemFile, []byte(clientKey), 0o600); err != nil {
		return WriteSSLKeyError{fmt.Sprintf("Error saving file %s error::%v", clientKeyPemFile, err), "client_key_create_err"}
	}
	if err = os.WriteFile(serverCertPemFile, []byte(serverCert), 0o600); err != nil {
		return WriteSSLKeyError{fmt.Sprintf("Error saving file %s error::%v", serverCertPemFile, err), "server_cert_create_err"}
	}
	if err = os.WriteFile(checkSumFile, []byte(sslHash), 0o600); err != nil {
		return WriteSSLKeyError{fmt.Sprintf("Error saving file %s error::%v", checkSumFile, err), "ssl_hash_create_err"}
	}
	return WriteSSLKeyError{}
}

func GetSSLKeyDirPath(destinationID string) (whSSLRootDir string) {
	var err error
	var directoryName string
	if directoryName, err = misc.CreateTMPDIR(); err != nil {
		pkgLogger.Errorf("Error creating SSL root TMP directory for destination %v", err)
		return
	}
	sslDirPath := fmt.Sprintf("%s/dest-ssls/%s", directoryName, destinationID)
	return sslDirPath
}

func GetLoadFileType(wh string) string {
	switch wh {
	case BQ:
		return LOAD_FILE_TYPE_JSON
	case RS:
		if useParquetLoadFilesRS {
			return LOAD_FILE_TYPE_PARQUET
		}
		return LOAD_FILE_TYPE_CSV
	case S3_DATALAKE, GCS_DATALAKE, AZURE_DATALAKE:
		return LOAD_FILE_TYPE_PARQUET
	case DELTALAKE:
		return LOAD_FILE_TYPE_CSV
	default:
		return LOAD_FILE_TYPE_CSV
	}
}

func GetLoadFileFormat(whType string) string {
	switch whType {
	case BQ:
		return "json.gz"
	case S3_DATALAKE, GCS_DATALAKE, AZURE_DATALAKE:
		return "parquet"
	case RS:
		if useParquetLoadFilesRS {
			return "parquet"
		}
		return "csv.gz"
	case DELTALAKE:
		return "csv.gz"
	default:
		return "csv.gz"
	}
}

func GetLoadFilePrefix(timeWindow time.Time, warehouse WarehouseT) (timeWindowFormat string) {
	whType := warehouse.Type
	switch whType {
	case GCS_DATALAKE:
		timeWindowLayout := GetConfigValue("timeWindowLayout", warehouse)
		if timeWindowLayout == "" {
			timeWindowLayout = DatalakeTimeWindowFormat
		}

		timeWindowFormat = timeWindow.Format(timeWindowLayout)
		tableSuffixPath := GetConfigValue("tableSuffix", warehouse)
		if tableSuffixPath != "" {
			timeWindowFormat = fmt.Sprintf("%v/%v", tableSuffixPath, timeWindowFormat)
		}
	default:
		timeWindowFormat = timeWindow.Format(DatalakeTimeWindowFormat)
	}
	return timeWindowFormat
}

func GetRequestWithTimeout(ctx context.Context, url string, timeout time.Duration) ([]byte, error) {
	req, err := http.NewRequestWithContext(ctx, "GET", url, http.NoBody)
	if err != nil {
		return []byte{}, err
	}

	req.Header.Set("Content-Type", "application/json")
	req.SetBasicAuth(config.GetWorkspaceToken(), "")

	client := &http.Client{Timeout: timeout}
	resp, err := client.Do(req)
	if err != nil {
		return []byte{}, err
	}

	var respBody []byte
	if resp != nil && resp.Body != nil {
		respBody, _ = io.ReadAll(resp.Body)
		defer resp.Body.Close()
	}

	return respBody, nil
}

func PostRequestWithTimeout(ctx context.Context, url string, payload []byte, timeout time.Duration) ([]byte, error) {
	req, err := http.NewRequestWithContext(ctx, "POST", url, bytes.NewReader(payload))
	if err != nil {
		return []byte{}, err
	}

	req.Header.Set("Content-Type", "application/json")
	req.SetBasicAuth(config.GetWorkspaceToken(), "")

	client := &http.Client{Timeout: timeout}
	resp, err := client.Do(req)
	if err != nil {
		return []byte{}, err
	}

	var respBody []byte
	if resp != nil && resp.Body != nil {
		respBody, _ = io.ReadAll(resp.Body)
		defer resp.Body.Close()
	}

	return respBody, nil
}

func GetDateRangeList(start, end time.Time, dateFormat string) (dateRange []string) {
	if (start == time.Time{} || end == time.Time{}) {
		return
	}
	for d := start; !d.After(end); d = d.AddDate(0, 0, 1) {
		dateRange = append(dateRange, d.Format(dateFormat))
	}
	return
}

<<<<<<< HEAD
func StagingTablePrefix(provider string) string {
	return ToProviderCase(provider, stagingTablePrefix)
}

func StagingTableName(provider, tableName string) string {
	randomNess := strings.ReplaceAll(uuid.Must(uuid.NewV4()).String(), "-", "")
	tableNameLimit := defaultTableNameLimit
	if limit, ok := tableNameLimitMap[provider]; ok {
		tableNameLimit = limit
	}
	prefix := StagingTablePrefix(provider)
	stagingTableName := fmt.Sprintf(`%s%s_%s`, prefix, tableName, randomNess)
	return misc.TruncateStr(stagingTableName, tableNameLimit)
=======
type FilterBy struct {
	Key   string
	Value interface{}
>>>>>>> 58671c16
}<|MERGE_RESOLUTION|>--- conflicted
+++ resolved
@@ -12,13 +12,10 @@
 	"net/http"
 	"net/url"
 	"os"
-	"reflect"
 	"regexp"
 	"sort"
 	"strings"
 	"time"
-
-	"github.com/gofrs/uuid"
 
 	"github.com/Azure/azure-storage-blob-go/azblob"
 	"github.com/aws/aws-sdk-go/service/s3"
@@ -99,35 +96,6 @@
 	RUDDER_MISSING_DATATYPE = "warehouse_rudder_missing_datatype"
 )
 
-const (
-	stagingTablePrefix = "rudder_staging_"
-)
-
-// Object storages
-const (
-	S3         = "S3"
-	AZURE_BLOB = "AZURE_BLOB"
-	GCS        = "GCS"
-	MINIO      = "MINIO"
-)
-
-// Cloud providers
-const (
-	AWS   = "AWS"
-	GCP   = "GCP"
-	AZURE = "AZURE"
-)
-
-const (
-	AWSAccessKey         = "accessKey"
-	AWSAccessSecret      = "accessKeyID"
-	AWSBucketNameConfig  = "bucketName"
-	AWSRegion            = "region"
-	AWSS3Prefix          = "prefix"
-	MinioAccessKeyID     = "accessKeyID"
-	MinioSecretAccessKey = "secretAccessKey"
-)
-
 var (
 	IdentityEnabledWarehouses []string
 	enableIDResolution        bool
@@ -149,17 +117,17 @@
 }
 
 var ObjectStorageMap = map[string]string{
-	RS:             S3,
-	S3_DATALAKE:    S3,
-	BQ:             GCS,
-	GCS_DATALAKE:   GCS,
-	AZURE_DATALAKE: AZURE_BLOB,
+	RS:             "S3",
+	S3_DATALAKE:    "S3",
+	BQ:             "GCS",
+	GCS_DATALAKE:   "GCS",
+	AZURE_DATALAKE: "AZURE_BLOB",
 }
 
 var SnowflakeStorageMap = map[string]string{
-	AWS:   S3,
-	GCP:   GCS,
-	AZURE: AZURE_BLOB,
+	"AWS":   "S3",
+	"GCP":   "GCS",
+	"AZURE": "AZURE_BLOB",
 }
 
 var DiscardsSchema = map[string]string{
@@ -171,22 +139,11 @@
 	"uuid_ts":      "datetime",
 }
 
-var tableNameLimitMap = map[string]int{
-	AZURE_SYNAPSE: 127,
-	BQ:            127,
-	DELTALAKE:     127,
-	MSSQL:         127,
-	POSTGRES:      63,
-	RS:            127,
-	SNOWFLAKE:     127,
-}
-
 const (
 	LOAD_FILE_TYPE_CSV     = "csv"
 	LOAD_FILE_TYPE_JSON    = "json"
 	LOAD_FILE_TYPE_PARQUET = "parquet"
 	TestConnectionTimeout  = 15 * time.Second
-	defaultTableNameLimit  = 127
 )
 
 var (
@@ -387,11 +344,11 @@
 // eg. For provider as S3: https://test-bucket.s3.amazonaws.com/test-object.csv --> s3://test-bucket/test-object.csv
 func GetObjectFolder(provider, location string) (folder string) {
 	switch provider {
-	case S3:
+	case "S3":
 		folder = GetS3LocationFolder(location)
-	case GCS:
+	case "GCS":
 		folder = GetGCSLocationFolder(location, GCSLocationOptionsT{TLDFormat: "gcs"})
-	case AZURE_BLOB:
+	case "AZURE_BLOB":
 		folder = GetAzureBlobLocationFolder(location)
 	}
 	return
@@ -403,11 +360,11 @@
 // eg. For provider as AZURE_BLOB: https://<storage-account-name>.blob.core.windows.net/<container-name>/<directory-name> --> wasbs://<container-name>@<storage-account-name>.blob.core.windows.net/<directory-name>
 func GetObjectFolderForDeltalake(provider, location string) (folder string) {
 	switch provider {
-	case S3:
+	case "S3":
 		folder = GetS3LocationFolder(location)
-	case GCS:
+	case "GCS":
 		folder = GetGCSLocationFolder(location, GCSLocationOptionsT{TLDFormat: "gs"})
-	case AZURE_BLOB:
+	case "AZURE_BLOB":
 		blobUrl, _ := url.Parse(location)
 		blobUrlParts := azblob.NewBlobURLParts(*blobUrl)
 		accountName := strings.Replace(blobUrlParts.Host, ".blob.core.windows.net", "", 1)
@@ -418,24 +375,15 @@
 	return
 }
 
-func GetColumnsFromTableSchema(schema TableSchemaT) []string {
-	keys := reflect.ValueOf(schema).MapKeys()
-	strKeys := make([]string, len(keys))
-	for i := 0; i < len(keys); i++ {
-		strKeys[i] = keys[i].String()
-	}
-	return strKeys
-}
-
 // GetObjectLocation returns the folder path for the storage object based on the storage provider
 // eg. For provider as S3: https://test-bucket.s3.amazonaws.com/test-object.csv --> s3://test-bucket/test-object.csv
 func GetObjectLocation(provider, location string) (objectLocation string) {
 	switch provider {
-	case S3:
+	case "S3":
 		objectLocation, _ = GetS3Location(location)
-	case GCS:
+	case "GCS":
 		objectLocation = GetGCSLocation(location, GCSLocationOptionsT{TLDFormat: "gcs"})
-	case AZURE_BLOB:
+	case "AZURE_BLOB":
 		objectLocation = GetAzureBlobLocation(location)
 	}
 	return
@@ -634,7 +582,7 @@
 	c := config.(map[string]interface{})
 	provider, ok := c["cloudProvider"].(string)
 	if provider == "" || !ok {
-		provider = AWS
+		provider = "AWS"
 	}
 	return provider
 }
@@ -642,7 +590,7 @@
 func ObjectStorageType(destType string, config interface{}, useRudderStorage bool) string {
 	c := config.(map[string]interface{})
 	if useRudderStorage {
-		return S3
+		return "S3"
 	}
 	if _, ok := ObjectStorageMap[destType]; ok {
 		return ObjectStorageMap[destType]
@@ -650,7 +598,7 @@
 	if destType == SNOWFLAKE {
 		provider, ok := c["cloudProvider"].(string)
 		if provider == "" || !ok {
-			provider = AWS
+			provider = "AWS"
 		}
 		return SnowflakeStorageMap[provider]
 	}
@@ -1038,23 +986,7 @@
 	return
 }
 
-<<<<<<< HEAD
-func StagingTablePrefix(provider string) string {
-	return ToProviderCase(provider, stagingTablePrefix)
-}
-
-func StagingTableName(provider, tableName string) string {
-	randomNess := strings.ReplaceAll(uuid.Must(uuid.NewV4()).String(), "-", "")
-	tableNameLimit := defaultTableNameLimit
-	if limit, ok := tableNameLimitMap[provider]; ok {
-		tableNameLimit = limit
-	}
-	prefix := StagingTablePrefix(provider)
-	stagingTableName := fmt.Sprintf(`%s%s_%s`, prefix, tableName, randomNess)
-	return misc.TruncateStr(stagingTableName, tableNameLimit)
-=======
 type FilterBy struct {
 	Key   string
 	Value interface{}
->>>>>>> 58671c16
 }