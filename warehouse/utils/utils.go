--- conflicted
+++ resolved
@@ -272,25 +272,6 @@
 	Value interface{}
 }
 
-<<<<<<< HEAD
-type UploaderI interface {
-	GetSchemaInWarehouse() Schema
-	GetLocalSchema() Schema
-	UpdateLocalSchema(schema Schema) error
-	GetTableSchemaInWarehouse(tableName string) TableSchema
-	GetTableSchemaInUpload(tableName string) TableSchema
-	GetLoadFilesMetadata(options GetLoadFilesOptionsT) []LoadFileT
-	GetSampleLoadFileLocation(tableName string) (string, error)
-	GetSingleLoadFile(tableName string) (LoadFileT, error)
-	ShouldOnDedupUseNewRecord() bool
-	UseRudderStorage() bool
-	GetLoadFileGenStartTIme() time.Time
-	GetLoadFileType() string
-	GetFirstLastEvent() (time.Time, time.Time)
-}
-
-=======
->>>>>>> 5843ba8a
 type GetLoadFilesOptionsT struct {
 	Table   string
 	StartID int64
