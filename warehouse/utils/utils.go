--- conflicted
+++ resolved
@@ -47,16 +47,6 @@
 )
 
 const (
-<<<<<<< HEAD
-	DiscardsTable          = "rudder_discards"
-	SyncFrequency          = "syncFrequency"
-	SyncStartAt            = "syncStartAt"
-	ExcludeWindow          = "excludeWindow"
-	ExcludeWindowStartTime = "excludeWindowStartTime"
-	ExcludeWindowEndTime   = "excludeWindowEndTime"
-)
-
-const (
 	UploadStatusField          = "status"
 	UploadStartLoadFileIDField = "start_load_file_id"
 	UploadEndLoadFileIDField   = "end_load_file_id"
@@ -64,14 +54,16 @@
 	UploadTimingsField         = "timings"
 	UploadSchemaField          = "schema"
 	UploadLastExecAtField      = "last_exec_at"
-=======
 	DiscardsTable           = "rudder_discards"
 	IdentityMergeRulesTable = "rudder_identity_merge_rules"
 	IdentityMappingsTable   = "rudder_identity_mappings"
 	AliasTable              = "aliases"
 	SyncFrequency           = "syncFrequency"
 	SyncStartAt             = "syncStartAt"
->>>>>>> 178c983a
+  ExcludeWindow          = "excludeWindow"
+	ExcludeWindowStartTime = "excludeWindowStartTime"
+	ExcludeWindowEndTime   = "excludeWindowEndTime"
+
 )
 
 const (
