package warehouseutils

import (
	"database/sql"
	"encoding/json"
	"fmt"
	"github.com/pkg/errors"
	"github.com/rudderlabs/rudder-server/services/filemanager"
	"reflect"
	"regexp"
	"sort"
	"strconv"
	"strings"

	"github.com/lib/pq"
	"github.com/rudderlabs/rudder-server/config"
	backendconfig "github.com/rudderlabs/rudder-server/config/backend-config"
	"github.com/rudderlabs/rudder-server/services/stats"
	"github.com/rudderlabs/rudder-server/utils/logger"
	"github.com/rudderlabs/rudder-server/utils/misc"
	"github.com/rudderlabs/rudder-server/utils/timeutil"
)

const (
	WaitingState                  = "waiting"
	ExecutingState                = "executing"
	GeneratingLoadFileState       = "generating_load_file"
	GeneratingLoadFileFailedState = "generating_load_file_failed"
	GeneratedLoadFileState        = "generated_load_file"
	UpdatingSchemaState           = "updating_schema"
	UpdatingSchemaFailedState     = "updating_schema_failed"
	UpdatedSchemaState            = "updated_schema"
	ExportingDataState            = "exporting_data"
	ExportingDataFailedState      = "exporting_data_failed"
	ExportedDataState             = "exported_data"
	AbortedState                  = "aborted"
	GeneratingStagingFileFailed   = "generating_staging_file_failed"
	GeneratedStagingFile          = "generated_staging_file"
)

const (
	RS        = "RS"
	BQ        = "BQ"
	SNOWFLAKE = "SNOWFLAKE"
)

const (
	StagingFileSucceededState = "succeeded"
	StagingFileFailedState    = "failed"
	StagingFileExecutingState = "executing"
	StagingFileAbortedState   = "aborted"
	StagingFileWaitingState   = "waiting"
)

const (
	DiscardsTable = "rudder_discards"
	SyncFrequency = "syncFrequency"
	SyncStartAt   = "syncStartAt"
)

const (
	UploadStatusField          = "status"
	UploadStartLoadFileIDField = "start_load_file_id"
	UploadEndLoadFileIDField   = "end_load_file_id"
	UploadUpdatedAtField       = "updated_at"
	UploadTimingsField         = "timings"
	UploadSchemaField          = "schema"
	UploadLastExecAtField      = "last_exec_at"
)

var (
	warehouseUploadsTable      string
	warehouseTableUploadsTable string
	warehouseSchemasTable      string
	warehouseLoadFilesTable    string
	warehouseStagingFilesTable string
	maxRetry                   int
	serverIP                   string
)

var ObjectStorageMap = map[string]string{
	"RS": "S3",
	"BQ": "GCS",
}

var SnowflakeStorageMap = map[string]string{
	"AWS":   "S3",
	"GCP":   "GCS",
	"AZURE": "AZURE_BLOB",
}

func init() {
	config.Initialize()
	loadConfig()
}

func loadConfig() {
	warehouseUploadsTable = config.GetString("Warehouse.uploadsTable", "wh_uploads")
	warehouseTableUploadsTable = config.GetString("Warehouse.tableUploadsTable", "wh_table_uploads")
	warehouseSchemasTable = config.GetString("Warehouse.schemasTable", "wh_schemas")
	warehouseLoadFilesTable = config.GetString("Warehouse.loadFilesTable", "wh_load_files")
	warehouseStagingFilesTable = config.GetString("Warehouse.stagingFilesTable", "wh_staging_files")
	maxRetry = config.GetInt("Warehouse.maxRetry", 3)
}

type WarehouseT struct {
	Source      backendconfig.SourceT
	Destination backendconfig.DestinationT
	Namespace   string
}

type DestinationT struct {
	Source      backendconfig.SourceT
	Destination backendconfig.DestinationT
}

type ConfigT struct {
	DbHandle  *sql.DB
	Upload    UploadT
	Warehouse WarehouseT
	Stage     string
}

type UploadT struct {
	ID                 int64
	Namespace          string
	SourceID           string
	DestinationID      string
	DestinationType    string
	StartStagingFileID int64
	EndStagingFileID   int64
	StartLoadFileID    int64
	EndLoadFileID      int64
	Status             string
	Schema             map[string]map[string]string
	Error              json.RawMessage
	Timings            []map[string]string
}

type CurrentSchemaT struct {
	Schema map[string]map[string]string
}

type StagingFileT struct {
	Schema           map[string]map[string]interface{}
	BatchDestination DestinationT
	Location         string
	FirstEventAt     string
	LastEventAt      string
	TotalEvents      int
}

func GetCurrentSchema(dbHandle *sql.DB, warehouse WarehouseT) (map[string]map[string]string, error) {
	var rawSchema json.RawMessage
	sqlStatement := fmt.Sprintf(`SELECT schema FROM %[1]s WHERE (%[1]s.destination_id='%[2]s' AND %[1]s.namespace='%[3]s') ORDER BY %[1]s.id DESC`, warehouseSchemasTable, warehouse.Destination.ID, warehouse.Namespace)

	err := dbHandle.QueryRow(sqlStatement).Scan(&rawSchema)
	if err != nil {
		if err == sql.ErrNoRows {
			return nil, nil
		}
		if err != nil {
			panic(err)
		}
	}
	var schemaMapInterface map[string]interface{}
	err = json.Unmarshal(rawSchema, &schemaMapInterface)
	if err != nil {
		panic(err)
	}
	schema := make(map[string]map[string]string)
	for key, val := range schemaMapInterface {
		y := make(map[string]string)
		x := val.(map[string]interface{})
		for k, v := range x {
			y[k] = v.(string)
		}
		schema[key] = y
	}
	return schema, nil
}

type SchemaDiffT struct {
	Tables        []string
	ColumnMaps    map[string]map[string]string
	UpdatedSchema map[string]map[string]string
}

func GetSchemaDiff(currentSchema, uploadSchema map[string]map[string]string, provider string) (diff SchemaDiffT) {
	diff = SchemaDiffT{
		Tables:        []string{},
		ColumnMaps:    make(map[string]map[string]string),
		UpdatedSchema: make(map[string]map[string]string),
	}
<<<<<<< HEAD
	// deep copy current schema to avoid mutating currentSchema by doing diff.UpdatedSchema = currentSchema
=======
	currentSchemaWithCase := ChangeSchemaCase(currentSchema, provider)

	// deep copy currentschema to avoid mutating currentSchema by doing diff.UpdatedSchema = currentSchema
>>>>>>> dbb8045b
	for tableName, columnMap := range currentSchema {
		diff.UpdatedSchema[tableName] = make(map[string]string)
		for columnName, columnType := range columnMap {
			diff.UpdatedSchema[tableName][columnName] = columnType
		}
	}
	for tableName, uploadColumnMap := range uploadSchema {
		currentColumnsMap, ok := currentSchemaWithCase[tableName]
		if !ok {
			diff.Tables = append(diff.Tables, tableName)
			diff.ColumnMaps[tableName] = uploadColumnMap
			diff.UpdatedSchema[tableName] = uploadColumnMap
		} else {
			diff.ColumnMaps[tableName] = make(map[string]string)
			for columnName, columnVal := range uploadColumnMap {
				if _, ok := currentColumnsMap[columnName]; !ok {
					diff.ColumnMaps[tableName][columnName] = columnVal
					diff.UpdatedSchema[tableName][columnName] = columnVal
				}
			}
		}
	}
	return
}

func CompareSchema(sch1, sch2 map[string]map[string]string) bool {
	eq := reflect.DeepEqual(sch1, sch2)
	return eq
}

type UploadColumnT struct {
	Column string
	Value  interface{}
}

// GetUploadTimings returns timings json column
// eg. timings: [{exporting_data: 2020-04-21 15:16:19.687716, exported_data: 2020-04-21 15:26:34.344356}]
func GetUploadTimings(upload UploadT, dbHandle *sql.DB) (timings []map[string]string) {
	var rawJSON json.RawMessage
	sqlStatement := fmt.Sprintf(`SELECT timings FROM %s WHERE id=%d`, warehouseUploadsTable, upload.ID)
	err := dbHandle.QueryRow(sqlStatement).Scan(&rawJSON)
	if err != nil {
		return
	}
	err = json.Unmarshal(rawJSON, &timings)
	return
}

// GetNewTimings appends current status with current time to timings column
// eg. status: exported_data, timings: [{exporting_data: 2020-04-21 15:16:19.687716] -> [{exporting_data: 2020-04-21 15:16:19.687716, exported_data: 2020-04-21 15:26:34.344356}]
func GetNewTimings(upload UploadT, dbHandle *sql.DB, status string) []byte {
	timings := GetUploadTimings(upload, dbHandle)
	timing := map[string]string{status: timeutil.Now().Format(misc.RFC3339Milli)}
	timings = append(timings, timing)
	marshalledTimings, err := json.Marshal(timings)
	if err != nil {
		panic(err)
	}
	return marshalledTimings
}

func SetUploadStatus(upload UploadT, status string, dbHandle *sql.DB, additionalFields ...UploadColumnT) (err error) {
	logger.Infof("WH: Setting status of %s for wh_upload:%v", status, upload.ID)
	marshalledTimings := GetNewTimings(upload, dbHandle, status)
	opts := []UploadColumnT{
		{Column: UploadStatusField, Value: status},
		{Column: UploadTimingsField, Value: marshalledTimings},
		{Column: UploadUpdatedAtField, Value: timeutil.Now()},
	}

	additionalFields = append(additionalFields, opts...)

	SetUploadColumns(
		upload,
		dbHandle,
		additionalFields...,
	)
	return
}

// SetUploadColumns sets any column values passed as args in UploadColumnT format for warehouseUploadsTable
func SetUploadColumns(upload UploadT, dbHandle *sql.DB, fields ...UploadColumnT) (err error) {
	var columns string
	values := []interface{}{upload.ID}
	// setting values using syntax $n since Exec can correctly format time.Time strings
	for idx, f := range fields {
		// start with $2 as $1 is upload.ID
		columns += fmt.Sprintf(`%s=$%d`, f.Column, idx+2)
		if idx < len(fields)-1 {
			columns += ","
		}
		values = append(values, f.Value)
	}
	sqlStatement := fmt.Sprintf(`UPDATE %s SET %s WHERE id=$1`, warehouseUploadsTable, columns)
	_, err = dbHandle.Exec(sqlStatement, values...)
	if err != nil {
		panic(err)
	}
	return
}

func SetUploadError(upload UploadT, statusError error, state string, dbHandle *sql.DB) (err error) {
	logger.Errorf("WH: Failed during %s stage: %v\n", state, statusError.Error())
	SetUploadStatus(upload, state, dbHandle)
	var e map[string]map[string]interface{}
	json.Unmarshal(upload.Error, &e)
	if e == nil {
		e = make(map[string]map[string]interface{})
	}
	if _, ok := e[state]; !ok {
		e[state] = make(map[string]interface{})
	}
	errorByState := e[state]
	// increment attempts for errored stage
	if attempt, ok := errorByState["attempt"]; ok {
		errorByState["attempt"] = int(attempt.(float64)) + 1
	} else {
		errorByState["attempt"] = 1
	}
	// append errors for errored stage
	if errList, ok := errorByState["errors"]; ok {
		errorByState["errors"] = append(errList.([]interface{}), statusError.Error())
	} else {
		errorByState["errors"] = []string{statusError.Error()}
	}
	// abort after configured retry attempts
	if errorByState["attempt"].(int) > maxRetry {
		state = AbortedState
	}
	serializedErr, _ := json.Marshal(&e)
	sqlStatement := fmt.Sprintf(`UPDATE %s SET status=$1, error=$2, updated_at=$3 WHERE id=$4`, warehouseUploadsTable)
	_, err = dbHandle.Exec(sqlStatement, state, serializedErr, timeutil.Now(), upload.ID)
	if err != nil {
		panic(err)
	}
	return
}

func SetStagingFilesStatus(ids []int64, status string, dbHandle *sql.DB) (err error) {
	sqlStatement := fmt.Sprintf(`UPDATE %s SET status=$1, updated_at=$2 WHERE id=ANY($3)`, warehouseStagingFilesTable)
	_, err = dbHandle.Exec(sqlStatement, status, timeutil.Now(), pq.Array(ids))
	if err != nil {
		panic(err)
	}
	return
}

func SetStagingFilesError(ids []int64, status string, dbHandle *sql.DB, statusError error) (err error) {
	logger.Errorf("WH: Failed processing staging files: %v", statusError.Error())
	sqlStatement := fmt.Sprintf(`UPDATE %s SET status=$1, error=$2, updated_at=$3 WHERE id=ANY($4)`, warehouseStagingFilesTable)
	_, err = dbHandle.Exec(sqlStatement, status, misc.QuoteLiteral(statusError.Error()), timeutil.Now(), pq.Array(ids))
	if err != nil {
		panic(err)
	}
	return
}

func SetTableUploadStatus(status string, uploadID int64, tableName string, dbHandle *sql.DB) (err error) {
	// set last_exec_time only if status is executing
	execValues := []interface{}{status, timeutil.Now(), uploadID, tableName}
	var lastExec string
	if status == ExecutingState {
		// setting values using syntax $n since Exec can correctlt format time.Time strings
		lastExec = fmt.Sprintf(`, last_exec_time=$%d`, len(execValues)+1)
		execValues = append(execValues, timeutil.Now())
	}
	sqlStatement := fmt.Sprintf(`UPDATE %s SET status=$1, updated_at=$2 %s WHERE wh_upload_id=$3 AND table_name=$4`, warehouseTableUploadsTable, lastExec)
	logger.Infof("WH: Setting table upload status: %v", sqlStatement)
	_, err = dbHandle.Exec(sqlStatement, execValues...)
	if err != nil {
		panic(err)
	}
	return
}

func SetTableUploadError(status string, uploadID int64, tableName string, statusError error, dbHandle *sql.DB) (err error) {
	logger.Errorf("WH: Failed uploading table-%s for upload-%v: %v", tableName, uploadID, statusError.Error())
	sqlStatement := fmt.Sprintf(`UPDATE %s SET status=$1, updated_at=$2, error=$3 WHERE wh_upload_id=$4 AND table_name=$5`, warehouseTableUploadsTable)
	logger.Infof("WH: Setting table upload error: %v", sqlStatement)
	_, err = dbHandle.Exec(sqlStatement, status, timeutil.Now(), misc.QuoteLiteral(statusError.Error()), uploadID, tableName)
	if err != nil {
		panic(err)
	}
	return
}

func GetTableUploadStatus(uploadID int64, tableName string, dbHandle *sql.DB) (status string, err error) {
	sqlStatement := fmt.Sprintf(`SELECT status from %s WHERE wh_upload_id=%d AND table_name='%s'`, warehouseTableUploadsTable, uploadID, tableName)
	err = dbHandle.QueryRow(sqlStatement).Scan(&status)
	return
}

func UpdateCurrentSchema(namespace string, wh WarehouseT, uploadID int64, schema map[string]map[string]string, dbHandle *sql.DB) (err error) {
	var count int
	sqlStatement := fmt.Sprintf(`SELECT count(*) FROM %s WHERE source_id='%s' AND destination_id='%s' AND namespace='%s'`, warehouseSchemasTable, wh.Source.ID, wh.Destination.ID, namespace)
	err = dbHandle.QueryRow(sqlStatement).Scan(&count)
	if err != nil {
		panic(err)
	}

	marshalledSchema, err := json.Marshal(schema)
	if count == 0 {
		sqlStatement := fmt.Sprintf(`INSERT INTO %s (wh_upload_id, source_id, namespace, destination_id, destination_type, schema, created_at)
									   VALUES ($1, $2, $3, $4, $5, $6, $7)`, warehouseSchemasTable)
		stmt, err := dbHandle.Prepare(sqlStatement)
		if err != nil {
			panic(err)
		}
		defer stmt.Close()

		_, err = stmt.Exec(uploadID, wh.Source.ID, namespace, wh.Destination.ID, wh.Destination.DestinationDefinition.Name, marshalledSchema, timeutil.Now())
	} else {
		sqlStatement := fmt.Sprintf(`UPDATE %s SET schema=$1 WHERE source_id=$2 AND destination_id=$3 AND namespace=$4`, warehouseSchemasTable)
		_, err = dbHandle.Exec(sqlStatement, marshalledSchema, wh.Source.ID, wh.Destination.ID, namespace)
	}
	if err != nil {
		panic(err)
	}
	return
}

func HasLoadFiles(dbHandle *sql.DB, sourceId string, destinationId string, tableName string, start, end int64) bool {
	sqlStatement := fmt.Sprintf(`SELECT count(*) FROM %[1]s
								WHERE ( %[1]s.source_id='%[2]s' AND %[1]s.destination_id='%[3]s' AND %[1]s.table_name='%[4]s' AND %[1]s.id >= %[5]v AND %[1]s.id <= %[6]v)`,
		warehouseLoadFilesTable, sourceId, destinationId, tableName, start, end)
	var count int64
	err := dbHandle.QueryRow(sqlStatement).Scan(&count)
	if err != nil {
		panic(err)
	}
	return count > 0
}

func GetLoadFileLocations(dbHandle *sql.DB, sourceId string, destinationId string, tableName string, start, end int64) (locations []string, err error) {
	sqlStatement := fmt.Sprintf(`SELECT location from %[1]s right join (
		SELECT  staging_file_id, MAX(id) AS id FROM wh_load_files
		WHERE ( source_id='%[2]s'
			AND destination_id='%[3]s'
			AND table_name='%[4]s'
			AND id >= %[5]v
			AND id <= %[6]v)
		GROUP BY staging_file_id ) uniqueStagingFiles
		ON  wh_load_files.id = uniqueStagingFiles.id `,
		warehouseLoadFilesTable,
		sourceId,
		destinationId,
		tableName,
		start,
		end)
	rows, err := dbHandle.Query(sqlStatement)
	if err != nil {
		panic(err)
	}
	defer rows.Close()

	for rows.Next() {
		var location string
		err := rows.Scan(&location)
		if err != nil {
			panic(err)
		}
		locations = append(locations, location)
	}
	return
}

func GetLoadFileLocation(dbHandle *sql.DB, sourceId string, destinationId string, tableName string, start, end int64) (location string, err error) {
	sqlStatement := fmt.Sprintf(`SELECT location from %[1]s right join (
		SELECT  staging_file_id, MAX(id) AS id FROM wh_load_files
		WHERE ( source_id='%[2]s'
			AND destination_id='%[3]s'
			AND table_name='%[4]s'
			AND id >= %[5]v
			AND id <= %[6]v)
		GROUP BY staging_file_id ) uniqueStagingFiles
		ON  wh_load_files.id = uniqueStagingFiles.id `,
		warehouseLoadFilesTable,
		sourceId,
		destinationId,
		tableName,
		start,
		end)
	err = dbHandle.QueryRow(sqlStatement).Scan(&location)
	if err != nil && err != sql.ErrNoRows {
		panic(err)
	}
	return
}

// GetObjectFolder returns the folder path for the storage object based on the storage provider
// eg. For provider as S3: https://test-bucket.s3.amazonaws.com/test-object.csv --> s3://test-bucket/test-object.csv
func GetObjectFolder(provider string, location string) (folder string) {
	switch provider {
	case "S3":
		folder = GetS3LocationFolder(location)
		break
	case "GCS":
		folder = GetGCSLocationFolder(location, GCSLocationOptionsT{TLDFormat: "gcs"})
		break
	case "AZURE_BLOB":
		folder = GetAzureBlobLocationFolder(location)
		break
	}
	return
}

func GetObjectName(providerConfig interface{}, location string) (key string, err error) {
	var config map[string]interface{}
	var ok bool
	if config, ok = providerConfig.(map[string]interface{}); !ok {
		return "", errors.New("failed to cast destination config interface{} to map[string]interface{}")
	}
	if _, ok = config["bucketProvider"].(string); !ok {
		return "", errors.New("failed to get bucket information")
	}
	fm, err := filemanager.New(&filemanager.SettingsT{
		Provider: config["bucketProvider"].(string),
		Config:   config,
	})
	if err != nil {
		return "", err
	}
	return fm.GetObjectNameFromLocation(location), nil
}

// GetS3Location parses path-style location http url to return in s3:// format
// https://test-bucket.s3.amazonaws.com/test-object.csv --> s3://test-bucket/test-object.csv
func GetS3Location(location string) (s3Location string, region string) {
	r, _ := regexp.Compile("\\.s3.*\\.amazonaws\\.com")
	subLocation := r.FindString(location)
	regionTokens := strings.Split(subLocation, ".")
	if len(regionTokens) == 5 {
		region = regionTokens[2]
	}
	str1 := r.ReplaceAllString(location, "")
	s3Location = strings.Replace(str1, "https", "s3", 1)
	return
}

// GetS3LocationFolder returns the folder path for an s3 object
// https://test-bucket.s3.amazonaws.com/myfolder/test-object.csv --> s3://test-bucket/myfolder
func GetS3LocationFolder(location string) string {
	s3Location, _ := GetS3Location(location)
	lastPos := strings.LastIndex(s3Location, "/")
	return s3Location[:lastPos]
}

type GCSLocationOptionsT struct {
	TLDFormat string
}

// GetGCSLocation parses path-style location http url to return in gcs:// format
// https://storage.googleapis.com/test-bucket/test-object.csv --> gcs://test-bucket/test-object.csv
// tldFormat is used to set return format "<tldFormat>://..."
func GetGCSLocation(location string, options GCSLocationOptionsT) string {
	tld := "gs"
	if options.TLDFormat != "" {
		tld = options.TLDFormat
	}
	str1 := strings.Replace(location, "https", tld, 1)
	str2 := strings.Replace(str1, "storage.googleapis.com/", "", 1)
	return str2
}

// GetGCSLocationFolder returns the folder path for an gcs object
// https://storage.googleapis.com/test-bucket/myfolder/test-object.csv --> gcs://test-bucket/myfolder
func GetGCSLocationFolder(location string, options GCSLocationOptionsT) string {
	s3Location := GetGCSLocation(location, options)
	lastPos := strings.LastIndex(s3Location, "/")
	return s3Location[:lastPos]
}

func GetGCSLocations(locations []string, options GCSLocationOptionsT) (gcsLocations []string) {
	for _, location := range locations {
		gcsLocations = append(gcsLocations, GetGCSLocation(location, options))
	}
	return
}

// GetAzureBlobLocation parses path-style location http url to return in azure:// format
// https://myproject.blob.core.windows.net/test-bucket/test-object.csv  --> azure://myproject.blob.core.windows.net/test-bucket/test-object.csv
func GetAzureBlobLocation(location string) string {
	str1 := strings.Replace(location, "https", "azure", 1)
	return str1
}

// GetAzureBlobLocationFolder returns the folder path for an azure storage object
// https://myproject.blob.core.windows.net/test-bucket/myfolder/test-object.csv  --> azure://myproject.blob.core.windows.net/myfolder
func GetAzureBlobLocationFolder(location string) string {
	s3Location := GetAzureBlobLocation(location)
	lastPos := strings.LastIndex(s3Location, "/")
	return s3Location[:lastPos]
}

func GetS3Locations(locations []string) (s3Locations []string) {
	for _, location := range locations {
		s3Location, _ := GetS3Location(location)
		s3Locations = append(s3Locations, s3Location)
	}
	return
}

func JSONSchemaToMap(rawMsg json.RawMessage) map[string]map[string]string {
	var schema map[string]map[string]string
	err := json.Unmarshal(rawMsg, &schema)
	if err != nil {
		panic(err)
	}
	return schema
}

func DestStat(statType string, statName string, id string) stats.RudderStats {
	return stats.NewBatchDestStat(fmt.Sprintf("warehouse.%s", statName), statType, id)
}

func Datatype(in interface{}) string {
	if _, ok := in.(bool); ok {
		return "boolean"
	}

	if _, ok := in.(int); ok {
		return "int"
	}

	if _, ok := in.(float64); ok {
		return "float"
	}

	if str, ok := in.(string); ok {
		isTimestamp, _ := regexp.MatchString(`^([\+-]?\d{4})((-)((0[1-9]|1[0-2])(-([12]\d|0[1-9]|3[01])))([T\s]((([01]\d|2[0-3])((:)[0-5]\d))([\:]\d+)?)?(:[0-5]\d([\.]\d+)?)?([zZ]|([\+-])([01]\d|2[0-3]):?([0-5]\d)?)?)?)$`, str)

		if isTimestamp {
			return "datetime"
		}
	}

	return "string"
}

//ToSafeDBString to remove special characters
func ToSafeDBString(provider string, str string) string {
	res := ""
	if str != "" {
		r := []rune(str)
		_, err := strconv.ParseInt(string(r[0]), 10, 64)
		if err == nil {
			str = "_" + str
		}
		regexForNotAlphaNumeric := regexp.MustCompile("[^a-zA-Z0-9_]+")
		res = regexForNotAlphaNumeric.ReplaceAllString(str, "")

	}
	if res == "" {
		res = "STRINGEMPTY"
	}
	if _, ok := ReservedKeywords[provider][strings.ToUpper(str)]; ok {
		res = fmt.Sprintf(`_%s`, res)
	}
	return res
}

func ToCase(provider string, str string) string {
	if strings.ToUpper(provider) == "SNOWFLAKE" {
		str = strings.ToUpper(str)
	} else {
		str = strings.ToLower(str)
	}
	return str
}

func GetIP() string {
	if serverIP != "" {
		return serverIP
	}

	serverIP := ""
	ip, err := misc.GetOutboundIP()
	if err == nil {
		serverIP = ip.String()
	}
	return serverIP
}

func GetSlaveWorkerId(workerIdx int, slaveID string) string {
	return fmt.Sprintf("%v-%v-%v", GetIP(), workerIdx, slaveID)
}

func PostgresBucketProvider(config interface{}) string {
	c := config.(map[string]interface{})
	provider, ok := c["bucketProvider"].(string)
	if provider == "" || !ok {
		return ""
	}
	return provider
}
func SnowflakeCloudProvider(config interface{}) string {
	c := config.(map[string]interface{})
	provider, ok := c["cloudProvider"].(string)
	if provider == "" || !ok {
		provider = "AWS"
	}
	return provider
}

func ObjectStorageType(destType string, config interface{}) string {
	if destType != "SNOWFLAKE" && destType != "POSTGRES" {
		return ObjectStorageMap[destType]
	}
	if destType == "POSTGRES" {
		c := config.(map[string]interface{})
		provider, _ := c["bucketProvider"].(string)
		return provider
	}
	c := config.(map[string]interface{})
	provider, ok := c["cloudProvider"].(string)
	if provider == "" || !ok {
		provider = "AWS"
	}
	return SnowflakeStorageMap[provider]
}

func GetConfigValue(key string, warehouse WarehouseT) (val string) {
	config := warehouse.Destination.Config.(map[string]interface{})
	if config[key] != nil {
		val, _ = config[key].(string)
	}
	return val
}

<<<<<<< HEAD
func SortColumnKeysFromColumnMap(columnMap map[string]string) []string {
	keys := reflect.ValueOf(columnMap).MapKeys()
	columnKeys := make([]string, len(keys))
	for i := 0; i < len(keys); i++ {
		columnKeys[i] = keys[i].String()
	}
	sort.Strings(columnKeys)
	return columnKeys
=======
func ChangeSchemaCase(currentSchema map[string]map[string]string, destType string) map[string]map[string]string {
	currentSchemaWithCase := make(map[string]map[string]string)
	for tableName, columnMap := range currentSchema {
		tableNameWithCase := ToCase(destType, tableName)
		currentSchemaWithCase[tableNameWithCase] = make(map[string]string)
		for columnName, columnType := range columnMap {
			currentSchemaWithCase[tableNameWithCase][ToCase(destType, columnName)] = columnType
		}
	}
	return currentSchemaWithCase
>>>>>>> dbb8045b
}<|MERGE_RESOLUTION|>--- conflicted
+++ resolved
@@ -8,7 +8,6 @@
 	"github.com/rudderlabs/rudder-server/services/filemanager"
 	"reflect"
 	"regexp"
-	"sort"
 	"strconv"
 	"strings"
 
@@ -42,6 +41,7 @@
 	RS        = "RS"
 	BQ        = "BQ"
 	SNOWFLAKE = "SNOWFLAKE"
+	POSTGRES  = "POSTGRES"
 )
 
 const (
@@ -192,13 +192,9 @@
 		ColumnMaps:    make(map[string]map[string]string),
 		UpdatedSchema: make(map[string]map[string]string),
 	}
-<<<<<<< HEAD
-	// deep copy current schema to avoid mutating currentSchema by doing diff.UpdatedSchema = currentSchema
-=======
 	currentSchemaWithCase := ChangeSchemaCase(currentSchema, provider)
 
 	// deep copy currentschema to avoid mutating currentSchema by doing diff.UpdatedSchema = currentSchema
->>>>>>> dbb8045b
 	for tableName, columnMap := range currentSchema {
 		diff.UpdatedSchema[tableName] = make(map[string]string)
 		for columnName, columnType := range columnMap {
@@ -663,8 +659,6 @@
 func ToCase(provider string, str string) string {
 	if strings.ToUpper(provider) == "SNOWFLAKE" {
 		str = strings.ToUpper(str)
-	} else {
-		str = strings.ToLower(str)
 	}
 	return str
 }
@@ -728,16 +722,6 @@
 	return val
 }
 
-<<<<<<< HEAD
-func SortColumnKeysFromColumnMap(columnMap map[string]string) []string {
-	keys := reflect.ValueOf(columnMap).MapKeys()
-	columnKeys := make([]string, len(keys))
-	for i := 0; i < len(keys); i++ {
-		columnKeys[i] = keys[i].String()
-	}
-	sort.Strings(columnKeys)
-	return columnKeys
-=======
 func ChangeSchemaCase(currentSchema map[string]map[string]string, destType string) map[string]map[string]string {
 	currentSchemaWithCase := make(map[string]map[string]string)
 	for tableName, columnMap := range currentSchema {
@@ -748,5 +732,12 @@
 		}
 	}
 	return currentSchemaWithCase
->>>>>>> dbb8045b
+}
+func SortColumnKeysFromColumnMap(columnMap map[string]string) []string {
+	keys := reflect.ValueOf(columnMap).MapKeys()
+	columnKeys := make([]string, len(keys))
+	for i := 0; i < len(keys); i++ {
+		columnKeys[i] = keys[i].String()
+	}
+	return columnKeys
 }