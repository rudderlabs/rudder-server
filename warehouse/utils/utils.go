--- conflicted
+++ resolved
@@ -245,25 +245,6 @@
 	Value interface{}
 }
 
-<<<<<<< HEAD
-=======
-type Uploader interface {
-	GetSchemaInWarehouse() model.Schema
-	GetLocalSchema() (model.Schema, error)
-	UpdateLocalSchema(schema model.Schema) error
-	GetTableSchemaInWarehouse(tableName string) model.TableSchema
-	GetTableSchemaInUpload(tableName string) model.TableSchema
-	GetLoadFilesMetadata(options GetLoadFilesOptions) []LoadFile
-	GetSampleLoadFileLocation(tableName string) (string, error)
-	GetSingleLoadFile(tableName string) (LoadFile, error)
-	ShouldOnDedupUseNewRecord() bool
-	UseRudderStorage() bool
-	GetLoadFileGenStartTIme() time.Time
-	GetLoadFileType() string
-	GetFirstLastEvent() (time.Time, time.Time)
-}
-
->>>>>>> 524a6226
 type GetLoadFilesOptions struct {
 	Table   string
 	StartID int64
