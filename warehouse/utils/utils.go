package warehouseutils

import (
	"bytes"
	"context"
	"crypto/sha512"
	"database/sql"
	"encoding/json"
	"errors"
	"fmt"
	"io"
	"net/http"
	"net/url"
	"os"
	"reflect"
	"regexp"
	"sort"
	"strings"
	"time"

	"github.com/Azure/azure-storage-blob-go/azblob"
	"github.com/aws/aws-sdk-go/service/s3"
	"github.com/aws/aws-sdk-go/service/sts"
	"github.com/gofrs/uuid"
	"github.com/iancoleman/strcase"
	"github.com/tidwall/gjson"

	"github.com/rudderlabs/rudder-server/config"
	backendconfig "github.com/rudderlabs/rudder-server/config/backend-config"
	"github.com/rudderlabs/rudder-server/services/filemanager"
	"github.com/rudderlabs/rudder-server/services/stats"
	"github.com/rudderlabs/rudder-server/utils/awsutils"
	"github.com/rudderlabs/rudder-server/utils/logger"
	"github.com/rudderlabs/rudder-server/utils/misc"
)

const (
	RS             = "RS"
	BQ             = "BQ"
	SNOWFLAKE      = "SNOWFLAKE"
	POSTGRES       = "POSTGRES"
	CLICKHOUSE     = "CLICKHOUSE"
	MSSQL          = "MSSQL"
	AZURE_SYNAPSE  = "AZURE_SYNAPSE"
	DELTALAKE      = "DELTALAKE"
	S3_DATALAKE    = "S3_DATALAKE"
	GCS_DATALAKE   = "GCS_DATALAKE"
	AZURE_DATALAKE = "AZURE_DATALAKE"
)

const (
	StagingFileSucceededState = "succeeded"
	StagingFileFailedState    = "failed"
	StagingFileExecutingState = "executing"
	StagingFileAbortedState   = "aborted"
	StagingFileWaitingState   = "waiting"
)

// warehouse table names
const (
	WarehouseStagingFilesTable = "wh_staging_files"
	WarehouseLoadFilesTable    = "wh_load_files"
	WarehouseUploadsTable      = "wh_uploads"
	WarehouseTableUploadsTable = "wh_table_uploads"
	WarehouseSchemasTable      = "wh_schemas"
	WarehouseAsyncJobTable     = "wh_async_jobs"
)

const (
	DiscardsTable           = "rudder_discards"
	IdentityMergeRulesTable = "rudder_identity_merge_rules"
	IdentityMappingsTable   = "rudder_identity_mappings"
	SyncFrequency           = "syncFrequency"
	SyncStartAt             = "syncStartAt"
	ExcludeWindow           = "excludeWindow"
	ExcludeWindowStartTime  = "excludeWindowStartTime"
	ExcludeWindowEndTime    = "excludeWindowEndTime"
)

const (
	UsersTable      = "users"
	UsersView       = "users_view"
	IdentifiesTable = "identifies"
)

const (
	BQLoadedAtFormat         = "2006-01-02 15:04:05.999999 Z"
	BQUuidTSFormat           = "2006-01-02 15:04:05 Z"
	DatalakeTimeWindowFormat = "2006/01/02/15"
)

const (
	CTInvalidStep        = "Invalid step"
	CTStagingTablePrefix = "setup_test_staging"
)

const (
	WAREHOUSE               = "warehouse"
	RUDDER_MISSING_DATATYPE = "warehouse_rudder_missing_datatype"
)

const (
	stagingTablePrefix = "rudder_staging_"
)

// Object storages
const (
	S3         = "S3"
	AZURE_BLOB = "AZURE_BLOB"
	GCS        = "GCS"
	MINIO      = "MINIO"
)

// Cloud providers
const (
	AWS   = "AWS"
	GCP   = "GCP"
	AZURE = "AZURE"
)

const (
	AWSAccessKey         = "accessKey"
	AWSAccessSecret      = "accessKeyID"
	AWSBucketNameConfig  = "bucketName"
	AWSRegion            = "region"
	AWSS3Prefix          = "prefix"
	MinioAccessKeyID     = "accessKeyID"
	MinioSecretAccessKey = "secretAccessKey"
)

var (
	IdentityEnabledWarehouses []string
	enableIDResolution        bool
	AWSCredsExpiryInS         int64
)

var WHDestNameMap = map[string]string{
	BQ:             "bigquery",
	RS:             "redshift",
	MSSQL:          "mssql",
	POSTGRES:       "postgres",
	SNOWFLAKE:      "snowflake",
	CLICKHOUSE:     "clickhouse",
	DELTALAKE:      "deltalake",
	S3_DATALAKE:    "s3_datalake",
	GCS_DATALAKE:   "gcs_datalake",
	AZURE_DATALAKE: "azure_datalake",
	AZURE_SYNAPSE:  "azure_synapse",
}

var ObjectStorageMap = map[string]string{
	RS:             S3,
	S3_DATALAKE:    S3,
	BQ:             GCS,
	GCS_DATALAKE:   GCS,
	AZURE_DATALAKE: AZURE_BLOB,
}

var SnowflakeStorageMap = map[string]string{
	AWS:   S3,
	GCP:   GCS,
	AZURE: AZURE_BLOB,
}

var DiscardsSchema = map[string]string{
	"table_name":   "string",
	"row_id":       "string",
	"column_name":  "string",
	"column_value": "string",
	"received_at":  "datetime",
	"uuid_ts":      "datetime",
}

const (
	LOAD_FILE_TYPE_CSV     = "csv"
	LOAD_FILE_TYPE_JSON    = "json"
	LOAD_FILE_TYPE_PARQUET = "parquet"
	TestConnectionTimeout  = 15 * time.Second
)

var (
	pkgLogger              logger.Logger
	useParquetLoadFilesRS  bool
	TimeWindowDestinations []string
	WarehouseDestinations  []string
	parquetParallelWriters int64
)

var (
	S3PathStyleRegex     = regexp.MustCompile(`https?://s3([.-](?P<region>[^.]+))?.amazonaws\.com/(?P<bucket>[^/]+)/(?P<keyname>.*)`)
	S3VirtualHostedRegex = regexp.MustCompile(`https?://(?P<bucket>[^/]+).s3([.-](?P<region>[^.]+))?.amazonaws\.com/(?P<keyname>.*)`)
)

func Init() {
	loadConfig()
	pkgLogger = logger.NewLogger().Child("warehouse").Child("utils")
}

func loadConfig() {
	IdentityEnabledWarehouses = []string{SNOWFLAKE, BQ}
	TimeWindowDestinations = []string{S3_DATALAKE, GCS_DATALAKE, AZURE_DATALAKE}
	WarehouseDestinations = []string{RS, BQ, SNOWFLAKE, POSTGRES, CLICKHOUSE, MSSQL, AZURE_SYNAPSE, S3_DATALAKE, GCS_DATALAKE, AZURE_DATALAKE, DELTALAKE}
	config.RegisterBoolConfigVariable(false, &enableIDResolution, false, "Warehouse.enableIDResolution")
	config.RegisterInt64ConfigVariable(3600, &AWSCredsExpiryInS, true, 1, "Warehouse.awsCredsExpiryInS")
	config.RegisterIntConfigVariable(10240, &maxStagingFileReadBufferCapacityInK, false, 1, "Warehouse.maxStagingFileReadBufferCapacityInK")
	config.RegisterBoolConfigVariable(false, &useParquetLoadFilesRS, true, "Warehouse.useParquetLoadFilesRS")
	config.RegisterInt64ConfigVariable(8, &parquetParallelWriters, true, 1, "Warehouse.parquetParallelWriters")
}

type Warehouse struct {
	WorkspaceID string
	Source      backendconfig.SourceT
	Destination backendconfig.DestinationT
	Namespace   string
	Type        string
	Identifier  string
}

type DeleteByMetaData struct {
	JobRunId  string `json:"job_run_id"`
	TaskRunId string `json:"task_run_id"`
	StartTime string `json:"start_time"`
}

type DeleteByParams struct {
	SourceId  string
	JobRunId  string
	TaskRunId string
	StartTime string
}

func (w *Warehouse) GetBoolDestinationConfig(key string) bool {
	destConfig := w.Destination.Config
	if destConfig[key] != nil {
		if val, ok := destConfig[key].(bool); ok {
			return val
		}
	}
	return false
}

type DestinationT struct {
	Source      backendconfig.SourceT
	Destination backendconfig.DestinationT
}

type (
	SchemaT      map[string]map[string]string
	TableSchemaT map[string]string
)

type KeyValue struct {
	Key   string
	Value interface{}
}

type StagingFile struct {
	WorkspaceID           string
	Schema                map[string]map[string]interface{}
	BatchDestination      DestinationT
	Location              string
	FirstEventAt          string
	LastEventAt           string
	TotalEvents           int
	UseRudderStorage      bool
	DestinationRevisionID string
	// cloud sources specific info
	SourceBatchID   string
	SourceTaskID    string
	SourceTaskRunID string
	SourceJobID     string
	SourceJobRunID  string
	TimeWindow      time.Time
}

type UploaderI interface {
	GetSchemaInWarehouse() SchemaT
	GetLocalSchema() SchemaT
	UpdateLocalSchema(schema SchemaT) error
	GetTableSchemaInWarehouse(tableName string) TableSchemaT
	GetTableSchemaInUpload(tableName string) TableSchemaT
	GetLoadFilesMetadata(options GetLoadFilesOptionsT) []LoadFileT
	GetSampleLoadFileLocation(tableName string) (string, error)
	GetSingleLoadFile(tableName string) (LoadFileT, error)
	ShouldOnDedupUseNewRecord() bool
	UseRudderStorage() bool
	GetLoadFileGenStartTIme() time.Time
	GetLoadFileType() string
	GetFirstLastEvent() (time.Time, time.Time)
}

type GetLoadFilesOptionsT struct {
	Table   string
	StartID int64
	EndID   int64
	Limit   int64
}

type LoadFileT struct {
	Location string
	Metadata json.RawMessage
}

func IDResolutionEnabled() bool {
	return enableIDResolution
}

type TableSchemaDiffT struct {
	Exists                         bool
	TableToBeCreated               bool
	ColumnMap                      map[string]string
	UpdatedSchema                  map[string]string
	StringColumnsToBeAlteredToText []string
}

type QueryResult struct {
	Columns []string
	Values  [][]string
}

type PendingEventsRequestT struct {
	SourceID  string `json:"source_id"`
	TaskRunID string `json:"task_run_id"`
}

type PendingEventsResponseT struct {
	PendingEvents            bool  `json:"pending_events"`
	PendingStagingFilesCount int64 `json:"pending_staging_files"`
	PendingUploadCount       int64 `json:"pending_uploads"`
}

type TriggerUploadRequestT struct {
	SourceID      string `json:"source_id"`
	DestinationID string `json:"destination_id"`
}

type LoadFileWriterI interface {
	WriteGZ(s string) error
	Write(p []byte) (int, error)
	WriteRow(r []interface{}) error
	Close() error
	GetLoadFile() *os.File
}

func TimingFromJSONString(str sql.NullString) (status string, recordedTime time.Time) {
	timingsMap := gjson.Parse(str.String).Map()
	for s, t := range timingsMap {
		return s, t.Time()
	}
	return // zero values
}

func GetLastFailedStatus(str sql.NullString) (status string) {
	timingsMap := gjson.Parse(str.String).Array()
	if len(timingsMap) > 0 {
		for index := len(timingsMap) - 1; index >= 0; index-- {
			for s := range timingsMap[index].Map() {
				if strings.Contains(s, "failed") {
					return s
				}
			}
		}
	}
	return // zero values
}

func GetLoadFileGenTime(str sql.NullString) (t time.Time) {
	timingsMap := gjson.Parse(str.String).Array()
	if len(timingsMap) > 0 {
		for index := len(timingsMap) - 1; index >= 0; index-- {
			for s, t := range timingsMap[index].Map() {
				if strings.Contains(s, "generating_load_files") {
					return t.Time()
				}
			}
		}
	}
	return // zero values
}

func GetNamespace(source backendconfig.SourceT, destination backendconfig.DestinationT, dbHandle *sql.DB) (namespace string, exists bool) {
	sqlStatement := fmt.Sprintf(`
		SELECT 
		  namespace 
		FROM 
		  %s 
		WHERE 
		  source_id = '%s' 
		  AND destination_id = '%s' 
		ORDER BY 
		  id DESC;
`,
		WarehouseSchemasTable,
		source.ID,
		destination.ID,
	)
	err := dbHandle.QueryRow(sqlStatement).Scan(&namespace)
	if err != nil && err != sql.ErrNoRows {
		panic(fmt.Errorf("query: %s failed with Error : %w", sqlStatement, err))
	}
	return namespace, len(namespace) > 0
}

// GetObjectFolder returns the folder path for the storage object based on the storage provider
// eg. For provider as S3: https://test-bucket.s3.amazonaws.com/test-object.csv --> s3://test-bucket/test-object.csv
func GetObjectFolder(provider, location string) (folder string) {
	switch provider {
	case S3:
		folder = GetS3LocationFolder(location)
	case GCS:
		folder = GetGCSLocationFolder(location, GCSLocationOptionsT{TLDFormat: "gcs"})
	case AZURE_BLOB:
		folder = GetAzureBlobLocationFolder(location)
	}
	return
}

// GetObjectFolderForDeltalake returns the folder path for the storage object based on the storage provider for delta lake
// eg. For provider as S3: https://<bucket-name>.s3.amazonaws.com/<directory-name> --> s3://<bucket-name>/<directory-name>
// eg. For provider as GCS: https://storage.cloud.google.com/<bucket-name>/<directory-name> --> gs://<bucket-name>/<directory-name>
// eg. For provider as AZURE_BLOB: https://<storage-account-name>.blob.core.windows.net/<container-name>/<directory-name> --> wasbs://<container-name>@<storage-account-name>.blob.core.windows.net/<directory-name>
func GetObjectFolderForDeltalake(provider, location string) (folder string) {
	switch provider {
	case S3:
		folder = GetS3LocationFolder(location)
	case GCS:
		folder = GetGCSLocationFolder(location, GCSLocationOptionsT{TLDFormat: "gs"})
	case AZURE_BLOB:
		blobUrl, _ := url.Parse(location)
		blobUrlParts := azblob.NewBlobURLParts(*blobUrl)
		accountName := strings.Replace(blobUrlParts.Host, ".blob.core.windows.net", "", 1)
		blobLocation := fmt.Sprintf("wasbs://%s@%s.blob.core.windows.net/%s", blobUrlParts.ContainerName, accountName, blobUrlParts.BlobName)
		lastPos := strings.LastIndex(blobLocation, "/")
		folder = blobLocation[:lastPos]
	}
	return
}

func GetColumnsFromTableSchema(schema TableSchemaT) []string {
	keys := reflect.ValueOf(schema).MapKeys()
	strKeys := make([]string, len(keys))
	for i := 0; i < len(keys); i++ {
		strKeys[i] = keys[i].String()
	}
	return strKeys
}

// GetObjectLocation returns the folder path for the storage object based on the storage provider
// e.g. For provider as S3: https://test-bucket.s3.amazonaws.com/test-object.csv --> s3://test-bucket/test-object.csv
func GetObjectLocation(provider, location string) (objectLocation string) {
	switch provider {
	case S3:
		objectLocation, _ = GetS3Location(location)
	case GCS:
		objectLocation = GetGCSLocation(location, GCSLocationOptionsT{TLDFormat: "gcs"})
	case AZURE_BLOB:
		objectLocation = GetAzureBlobLocation(location)
	}
	return
}

// GetObjectName extracts object/key objectName from different buckets locations
// ex: https://bucket-endpoint/bucket-name/object -> object
func GetObjectName(location string, providerConfig interface{}, objectProvider string) (objectName string, err error) {
	var config map[string]interface{}
	var ok bool
	if config, ok = providerConfig.(map[string]interface{}); !ok {
		return "", errors.New("failed to cast destination config interface{} to map[string]interface{}")
	}
	fm, err := filemanager.DefaultFileManagerFactory.New(&filemanager.SettingsT{
		Provider: objectProvider,
		Config:   config,
	})
	if err != nil {
		return "", err
	}
	return fm.GetObjectNameFromLocation(location)
}

// CaptureRegexGroup returns capture as per the regex provided
func CaptureRegexGroup(r *regexp.Regexp, pattern string) (groups map[string]string, err error) {
	if !r.MatchString(pattern) {
		err = fmt.Errorf("regex does not match pattern %s", pattern)
		return
	}
	m := r.FindStringSubmatch(pattern)
	groups = make(map[string]string)
	for i, name := range r.SubexpNames() {
		if name == "" {
			continue
		}
		if i > 0 && i <= len(m) {
			groups[name] = m[i]
		}
	}
	return
}

// GetS3Location parses path-style location http url to return in s3:// format
// [Path-style access] https://s3.amazonaws.com/test-bucket/test-object.csv --> s3://test-bucket/test-object.csv
// [Virtual-hosted–style access] https://test-bucket.s3.amazonaws.com/test-object.csv --> s3://test-bucket/test-object.csv
// TODO: Handle non regex matches.
func GetS3Location(location string) (s3Location, region string) {
	for _, s3Regex := range []*regexp.Regexp{S3VirtualHostedRegex, S3PathStyleRegex} {
		var groups map[string]string
		groups, err := CaptureRegexGroup(s3Regex, location)
		if err == nil {
			region = groups["region"]
			s3Location = fmt.Sprintf("s3://%s/%s", groups["bucket"], groups["keyname"])
			return
		}
	}
	return
}

// GetS3LocationFolder returns the folder path for a s3 object
// https://test-bucket.s3.amazonaws.com/myfolder/test-object.csv --> s3://test-bucket/myfolder
func GetS3LocationFolder(location string) string {
	s3Location, _ := GetS3Location(location)
	lastPos := strings.LastIndex(s3Location, "/")
	return s3Location[:lastPos]
}

type GCSLocationOptionsT struct {
	TLDFormat string
}

// GetGCSLocation parses path-style location http url to return in gcs:// format
// https://storage.googleapis.com/test-bucket/test-object.csv --> gcs://test-bucket/test-object.csv
// tldFormat is used to set return format "<tldFormat>://..."
func GetGCSLocation(location string, options GCSLocationOptionsT) string {
	tld := "gs"
	if options.TLDFormat != "" {
		tld = options.TLDFormat
	}
	str1 := strings.Replace(location, "https", tld, 1)
	str2 := strings.Replace(str1, "storage.googleapis.com/", "", 1)
	return str2
}

// GetGCSLocationFolder returns the folder path for a gcs object
// https://storage.googleapis.com/test-bucket/myfolder/test-object.csv --> gcs://test-bucket/myfolder
func GetGCSLocationFolder(location string, options GCSLocationOptionsT) string {
	s3Location := GetGCSLocation(location, options)
	lastPos := strings.LastIndex(s3Location, "/")
	return s3Location[:lastPos]
}

func GetGCSLocations(loadFiles []LoadFileT, options GCSLocationOptionsT) (gcsLocations []string) {
	for _, loadFile := range loadFiles {
		gcsLocations = append(gcsLocations, GetGCSLocation(loadFile.Location, options))
	}
	return
}

// GetAzureBlobLocation parses path-style location http url to return in azure:// format
// https://myproject.blob.core.windows.net/test-bucket/test-object.csv  --> azure://myproject.blob.core.windows.net/test-bucket/test-object.csv
func GetAzureBlobLocation(location string) string {
	str1 := strings.Replace(location, "https", "azure", 1)
	return str1
}

// GetAzureBlobLocationFolder returns the folder path for an azure storage object
// https://myproject.blob.core.windows.net/test-bucket/myfolder/test-object.csv  --> azure://myproject.blob.core.windows.net/myfolder
func GetAzureBlobLocationFolder(location string) string {
	s3Location := GetAzureBlobLocation(location)
	lastPos := strings.LastIndex(s3Location, "/")
	return s3Location[:lastPos]
}

func GetS3Locations(loadFiles []LoadFileT) []LoadFileT {
	for idx, loadfile := range loadFiles {
		loadFiles[idx].Location, _ = GetS3Location(loadfile.Location)
	}
	return loadFiles
}

func JSONSchemaToMap(rawMsg json.RawMessage) map[string]map[string]string {
	schema := make(map[string]map[string]string)
	err := json.Unmarshal(rawMsg, &schema)
	if err != nil {
		panic(fmt.Errorf("unmarshalling: %s failed with Error : %w", string(rawMsg), err))
	}
	return schema
}

func DestStat(statType, statName, id string) stats.Measurement {
	return stats.Default.NewTaggedStat(fmt.Sprintf("warehouse.%s", statName), statType, stats.Tags{"destID": id})
}

/*
ToSafeNamespace convert name of the namespace to one acceptable by warehouse
1. Remove symbols and joins continuous letters and numbers with single underscore and if first char is a number will append an underscore before the first number
2. adds an underscore if the name is a reserved keyword in the warehouse
3. truncate the length of namespace to 127 characters
4. return "stringempty" if name is empty after conversion
examples:
omega     to omega
omega v2  to omega_v2
9mega     to _9mega
mega&     to mega
ome$ga    to ome_ga
omega$    to omega
ome_ ga   to ome_ga
9mega________-________90 to _9mega_90
Cízǔ to C_z
*/
func ToSafeNamespace(provider, name string) string {
	var extractedValues []string
	var extractedValue string
	for _, c := range name {
		asciiValue := int(c)
		if (asciiValue >= 65 && asciiValue <= 90) || (asciiValue >= 97 && asciiValue <= 122) || (asciiValue >= 48 && asciiValue <= 57) {
			extractedValue += string(c)
		} else {
			if extractedValue != "" {
				extractedValues = append(extractedValues, extractedValue)
			}
			extractedValue = ""
		}
	}

	if extractedValue != "" {
		extractedValues = append(extractedValues, extractedValue)
	}
	namespace := strings.Join(extractedValues, "_")
	namespace = strcase.ToSnake(namespace)
	if namespace != "" && int(namespace[0]) >= 48 && int(namespace[0]) <= 57 {
		namespace = "_" + namespace
	}
	if namespace == "" {
		namespace = "stringempty"
	}
	if _, ok := ReservedKeywords[provider][strings.ToUpper(namespace)]; ok {
		namespace = fmt.Sprintf(`_%s`, namespace)
	}
	return misc.TruncateStr(namespace, 127)
}

/*
ToProviderCase converts string provided to case generally accepted in the warehouse for table, column, schema names etc.
e.g. columns are uppercased in SNOWFLAKE and lowercased etc. in REDSHIFT, BIGQUERY etc
*/
func ToProviderCase(provider, str string) string {
	if strings.ToUpper(provider) == SNOWFLAKE {
		str = strings.ToUpper(str)
	}
	return str
}

func SnowflakeCloudProvider(config interface{}) string {
	c := config.(map[string]interface{})
	provider, ok := c["cloudProvider"].(string)
	if provider == "" || !ok {
		provider = AWS
	}
	return provider
}

func ObjectStorageType(destType string, config interface{}, useRudderStorage bool) string {
	c := config.(map[string]interface{})
	if useRudderStorage {
		return S3
	}
	if _, ok := ObjectStorageMap[destType]; ok {
		return ObjectStorageMap[destType]
	}
	if destType == SNOWFLAKE {
		provider, ok := c["cloudProvider"].(string)
		if provider == "" || !ok {
			provider = AWS
		}
		return SnowflakeStorageMap[provider]
	}
	provider, _ := c["bucketProvider"].(string)
	return provider
}

func GetConfigValue(key string, warehouse Warehouse) (val string) {
	config := warehouse.Destination.Config
	if config[key] != nil {
		val, _ = config[key].(string)
	}
	return val
}

func GetConfigValueBoolString(key string, warehouse Warehouse) string {
	config := warehouse.Destination.Config
	if config[key] != nil {
		if val, ok := config[key].(bool); ok {
			if val {
				return "true"
			}
		}
	}
	return "false"
}

func GetConfigValueAsMap(key string, config map[string]interface{}) map[string]interface{} {
	value := map[string]interface{}{}
	if config[key] != nil {
		if val, ok := config[key].(map[string]interface{}); ok {
			return val
		}
	}
	return value
}

func SortColumnKeysFromColumnMap(columnMap map[string]string) []string {
	columnKeys := make([]string, 0, len(columnMap))
	for k := range columnMap {
		columnKeys = append(columnKeys, k)
	}
	sort.Strings(columnKeys)
	return columnKeys
}

func IdentityMergeRulesTableName(warehouse Warehouse) string {
	return fmt.Sprintf(`%s_%s_%s`, IdentityMergeRulesTable, warehouse.Namespace, warehouse.Destination.ID)
}

func IdentityMergeRulesWarehouseTableName(provider string) string {
	return ToProviderCase(provider, IdentityMergeRulesTable)
}

func IdentityMappingsWarehouseTableName(provider string) string {
	return ToProviderCase(provider, IdentityMappingsTable)
}

func IdentityMappingsTableName(warehouse Warehouse) string {
	return fmt.Sprintf(`%s_%s_%s`, IdentityMappingsTable, warehouse.Namespace, warehouse.Destination.ID)
}

func IdentityMappingsUniqueMappingConstraintName(warehouse Warehouse) string {
	return fmt.Sprintf(`unique_merge_property_%s_%s`, warehouse.Namespace, warehouse.Destination.ID)
}

func GetWarehouseIdentifier(destType, sourceID, destinationID string) string {
	return fmt.Sprintf("%s:%s:%s", destType, sourceID, destinationID)
}

func DoubleQuoteAndJoinByComma(strs []string) string {
	var quotedSlice []string
	for _, str := range strs {
		quotedSlice = append(quotedSlice, fmt.Sprintf("%q", str))
	}
	return strings.Join(quotedSlice, ",")
}

func GetTempFileExtension(destType string) string {
	if destType == BQ {
		return "json.gz"
	}
	return "csv.gz"
}

func GetTimeWindow(ts time.Time) time.Time {
	ts = ts.UTC()

	// create and return time struct for window
	return time.Date(ts.Year(), ts.Month(), ts.Day(), ts.Hour(), 0, 0, 0, time.UTC)
}

// GetTablePathInObjectStorage returns the path of the table relative to the object storage bucket
// <$WAREHOUSE_DATALAKE_FOLDER_NAME>/<namespace>/tableName
func GetTablePathInObjectStorage(namespace, tableName string) string {
	return fmt.Sprintf("%s/%s/%s", config.GetString("WAREHOUSE_DATALAKE_FOLDER_NAME", "rudder-datalake"), namespace, tableName)
}

// JoinWithFormatting returns joined string for keys with the provided formatting function.
func JoinWithFormatting(keys []string, format func(idx int, str string) string, separator string) string {
	output := make([]string, len(keys))
	for idx, str := range keys {
		output[idx] += format(idx, str)
	}
	return strings.Join(output, separator)
}

func CreateAWSSessionConfig(destination *backendconfig.DestinationT, serviceName string) (*awsutils.SessionConfig, error) {
	if !misc.IsConfiguredToUseRudderObjectStorage(destination.Config) {
		return awsutils.NewSimpleSessionConfigForDestination(destination, serviceName)
	}
	accessKeyID, accessKey := misc.GetRudderObjectStorageAccessKeys()
	return &awsutils.SessionConfig{
		AccessKeyID: accessKeyID,
		AccessKey:   accessKey,
		Service:     serviceName,
	}, nil
}

func GetTemporaryS3Cred(destination *backendconfig.DestinationT) (string, string, string, error) {
	sessionConfig, err := CreateAWSSessionConfig(destination, s3.ServiceID)
	if err != nil {
		return "", "", "", err
	}

	awsSession, err := awsutils.CreateSession(sessionConfig)
	if err != nil {
		return "", "", "", err
	}

	// Create an STS client from just a session.
	svc := sts.New(awsSession)

	sessionTokenOutput, err := svc.GetSessionToken(&sts.GetSessionTokenInput{DurationSeconds: &AWSCredsExpiryInS})
	if err != nil {
		return "", "", "", err
	}
	return *sessionTokenOutput.Credentials.AccessKeyId, *sessionTokenOutput.Credentials.SecretAccessKey, *sessionTokenOutput.Credentials.SessionToken, err
}

type Tag struct {
	Name  string
	Value string
}

func NewTimerStat(name string, extraTags ...Tag) stats.Measurement {
	tags := map[string]string{
		"module": "warehouse",
	}
	for _, extraTag := range extraTags {
		tags[extraTag.Name] = extraTag.Value
	}
	return stats.Default.NewTaggedStat(name, stats.TimerType, tags)
}

func NewCounterStat(name string, extraTags ...Tag) stats.Measurement {
	tags := map[string]string{
		"module": "warehouse",
	}
	for _, extraTag := range extraTags {
		tags[extraTag.Name] = extraTag.Value
	}
	return stats.Default.NewTaggedStat(name, stats.CountType, tags)
}

func WHCounterStat(name string, warehouse *Warehouse, extraTags ...Tag) stats.Measurement {
	tags := map[string]string{
		"module":      WAREHOUSE,
		"destType":    warehouse.Type,
		"workspaceId": warehouse.WorkspaceID,
		"destID":      warehouse.Destination.ID,
		"sourceID":    warehouse.Source.ID,
	}
	for _, extraTag := range extraTags {
		tags[extraTag.Name] = extraTag.Value
	}
	return stats.Default.NewTaggedStat(name, stats.CountType, tags)
}

func formatSSLFile(content string) (formattedContent string) {
	formattedContent = strings.ReplaceAll(content, "\n", "")
	// Add new line at the end of -----BEGIN CERTIFICATE-----
	formattedContent = strings.Replace(formattedContent, "-----BEGIN CERTIFICATE-----", "-----BEGIN CERTIFICATE-----\n", 1)
	// Add new line at the end of -----BEGIN RSA PRIVATE KEY-----
	formattedContent = strings.Replace(formattedContent, "-----BEGIN RSA PRIVATE KEY-----", "-----BEGIN RSA PRIVATE KEY-----\n", 1)
	// Add new line at the start and end of -----END CERTIFICATE-----
	formattedContent = strings.Replace(formattedContent, "-----END CERTIFICATE-----", "\n-----END CERTIFICATE-----\n", 1)
	// Add new line at the start and end of -----END RSA PRIVATE KEY-----
	formattedContent = strings.Replace(formattedContent, "-----END RSA PRIVATE KEY-----", "\n-----END RSA PRIVATE KEY-----\n", 1)
	return formattedContent
}

type WriteSSLKeyError struct {
	errorText string
	errorTag  string
}

func (err *WriteSSLKeyError) IsError() bool {
	return err.errorText != ""
}

func (err *WriteSSLKeyError) Error() string {
	return err.errorText
}

func (err *WriteSSLKeyError) GetErrTag() string {
	return err.errorTag
}

// WriteSSLKeys writes the ssl key(s) present in the destination config
// to the file system, this function checks whether a given config is
// already written to the file system, writes to the file system if the
// content is not already written
func WriteSSLKeys(destination backendconfig.DestinationT) WriteSSLKeyError {
	var err error
	var existingChecksum string
	var directoryName string
	if directoryName, err = misc.CreateTMPDIR(); err != nil {
		return WriteSSLKeyError{fmt.Sprintf("Error creating SSL root TMP directory for destination %v", err), "tmp_dir_failure"}
	}
	clientKeyConfig := destination.Config["clientKey"]
	clientCertConfig := destination.Config["clientCert"]
	serverCAConfig := destination.Config["serverCA"]
	if clientKeyConfig == nil || clientCertConfig == nil || serverCAConfig == nil {
		return WriteSSLKeyError{fmt.Sprintf("Error extracting ssl information; invalid config passed for destination %s", destination.ID), "certs_nil_value"}
	}
	clientKey := formatSSLFile(clientKeyConfig.(string))
	clientCert := formatSSLFile(clientCertConfig.(string))
	serverCert := formatSSLFile(serverCAConfig.(string))
	sslDirPath := fmt.Sprintf("%s/dest-ssls/%s", directoryName, destination.ID)
	if err = os.MkdirAll(sslDirPath, 0o700); err != nil {
		return WriteSSLKeyError{fmt.Sprintf("Error creating SSL root directory for destination %s %v", destination.ID, err), "dest_ssl_create_err"}
	}
	combinedString := fmt.Sprintf("%s%s%s", clientKey, clientCert, serverCert)
	h := sha512.New()
	h.Write([]byte(combinedString))
	sslHash := fmt.Sprintf("%x", h.Sum(nil))
	clientCertPemFile := fmt.Sprintf("%s/client-cert.pem", sslDirPath)
	clientKeyPemFile := fmt.Sprintf("%s/client-key.pem", sslDirPath)
	serverCertPemFile := fmt.Sprintf("%s/server-ca.pem", sslDirPath)
	checkSumFile := fmt.Sprintf("%s/checksum", sslDirPath)
	if fileContent, fileReadErr := os.ReadFile(checkSumFile); fileReadErr == nil {
		existingChecksum = string(fileContent)
	}
	if existingChecksum == sslHash {
		// Pems files already written to FS
		return WriteSSLKeyError{}
	}
	if err = os.WriteFile(clientCertPemFile, []byte(clientCert), 0o600); err != nil {
		return WriteSSLKeyError{fmt.Sprintf("Error saving file %s error::%v", clientCertPemFile, err), "client_cert_create_err"}
	}
	if err = os.WriteFile(clientKeyPemFile, []byte(clientKey), 0o600); err != nil {
		return WriteSSLKeyError{fmt.Sprintf("Error saving file %s error::%v", clientKeyPemFile, err), "client_key_create_err"}
	}
	if err = os.WriteFile(serverCertPemFile, []byte(serverCert), 0o600); err != nil {
		return WriteSSLKeyError{fmt.Sprintf("Error saving file %s error::%v", serverCertPemFile, err), "server_cert_create_err"}
	}
	if err = os.WriteFile(checkSumFile, []byte(sslHash), 0o600); err != nil {
		return WriteSSLKeyError{fmt.Sprintf("Error saving file %s error::%v", checkSumFile, err), "ssl_hash_create_err"}
	}
	return WriteSSLKeyError{}
}

func GetSSLKeyDirPath(destinationID string) (whSSLRootDir string) {
	var err error
	var directoryName string
	if directoryName, err = misc.CreateTMPDIR(); err != nil {
		pkgLogger.Errorf("Error creating SSL root TMP directory for destination %v", err)
		return
	}
	sslDirPath := fmt.Sprintf("%s/dest-ssls/%s", directoryName, destinationID)
	return sslDirPath
}

func GetLoadFileType(wh string) string {
	switch wh {
	case BQ:
		return LOAD_FILE_TYPE_JSON
	case RS:
		if useParquetLoadFilesRS {
			return LOAD_FILE_TYPE_PARQUET
		}
		return LOAD_FILE_TYPE_CSV
	case S3_DATALAKE, GCS_DATALAKE, AZURE_DATALAKE:
		return LOAD_FILE_TYPE_PARQUET
	case DELTALAKE:
		return LOAD_FILE_TYPE_CSV
	default:
		return LOAD_FILE_TYPE_CSV
	}
}

func GetLoadFileFormat(whType string) string {
	switch whType {
	case BQ:
		return "json.gz"
	case S3_DATALAKE, GCS_DATALAKE, AZURE_DATALAKE:
		return "parquet"
	case RS:
		if useParquetLoadFilesRS {
			return "parquet"
		}
		return "csv.gz"
	case DELTALAKE:
		return "csv.gz"
	default:
		return "csv.gz"
	}
}

func GetLoadFilePrefix(timeWindow time.Time, warehouse Warehouse) (timeWindowFormat string) {
	whType := warehouse.Type
	switch whType {
	case GCS_DATALAKE:
		timeWindowLayout := GetConfigValue("timeWindowLayout", warehouse)
		if timeWindowLayout == "" {
			timeWindowLayout = DatalakeTimeWindowFormat
		}

		timeWindowFormat = timeWindow.Format(timeWindowLayout)
		tableSuffixPath := GetConfigValue("tableSuffix", warehouse)
		if tableSuffixPath != "" {
			timeWindowFormat = fmt.Sprintf("%v/%v", tableSuffixPath, timeWindowFormat)
		}
	default:
		timeWindowFormat = timeWindow.Format(DatalakeTimeWindowFormat)
	}
	return timeWindowFormat
}

func GetRequestWithTimeout(ctx context.Context, url string, timeout time.Duration) ([]byte, error) {
	req, err := http.NewRequestWithContext(ctx, "GET", url, http.NoBody)
	if err != nil {
		return []byte{}, err
	}

	req.Header.Set("Content-Type", "application/json")
	req.SetBasicAuth(config.GetWorkspaceToken(), "")

	client := &http.Client{Timeout: timeout}
	resp, err := client.Do(req)
	if err != nil {
		return []byte{}, err
	}

	var respBody []byte
	if resp != nil && resp.Body != nil {
		respBody, _ = io.ReadAll(resp.Body)
		defer resp.Body.Close()
	}

	return respBody, nil
}

func PostRequestWithTimeout(ctx context.Context, url string, payload []byte, timeout time.Duration) ([]byte, error) {
	req, err := http.NewRequestWithContext(ctx, "POST", url, bytes.NewReader(payload))
	if err != nil {
		return []byte{}, err
	}

	req.Header.Set("Content-Type", "application/json")
	req.SetBasicAuth(config.GetWorkspaceToken(), "")

	client := &http.Client{Timeout: timeout}
	resp, err := client.Do(req)
	if err != nil {
		return []byte{}, err
	}

	var respBody []byte
	if resp != nil && resp.Body != nil {
		respBody, _ = io.ReadAll(resp.Body)
		defer resp.Body.Close()
	}

	return respBody, nil
}

func GetDateRangeList(start, end time.Time, dateFormat string) (dateRange []string) {
	if (start == time.Time{} || end == time.Time{}) {
		return
	}
	for d := start; !d.After(end); d = d.AddDate(0, 0, 1) {
		dateRange = append(dateRange, d.Format(dateFormat))
	}
	return
}

type FilterBy struct {
	Key   string
	Value interface{}
}

<<<<<<< HEAD
type ColumnInfoT struct {
	Name  string
	Value interface{}
	Type  string
}

type ColumnsInto []ColumnInfoT

func (c ColumnsInto) JoinColumns(format func(idx int, columnInfo ColumnInfoT) string, separator string) string {
	output := make([]string, len(c))
	for idx, columnInfo := range c {
		output[idx] += format(idx, columnInfo)
	}
	return strings.Join(output, separator)
=======
func StagingTablePrefix(provider string) string {
	return ToProviderCase(provider, stagingTablePrefix)
}

func StagingTableName(provider, tableName string, tableNameLimit int) string {
	randomNess := strings.ReplaceAll(uuid.Must(uuid.NewV4()).String(), "-", "")
	prefix := StagingTablePrefix(provider)
	stagingTableName := fmt.Sprintf(`%s%s_%s`, prefix, tableName, randomNess)
	return misc.TruncateStr(stagingTableName, tableNameLimit)
>>>>>>> f49df7f0
}<|MERGE_RESOLUTION|>--- conflicted
+++ resolved
@@ -1062,7 +1062,6 @@
 	Value interface{}
 }
 
-<<<<<<< HEAD
 type ColumnInfoT struct {
 	Name  string
 	Value interface{}
@@ -1077,7 +1076,8 @@
 		output[idx] += format(idx, columnInfo)
 	}
 	return strings.Join(output, separator)
-=======
+}
+
 func StagingTablePrefix(provider string) string {
 	return ToProviderCase(provider, stagingTablePrefix)
 }
@@ -1087,5 +1087,4 @@
 	prefix := StagingTablePrefix(provider)
 	stagingTableName := fmt.Sprintf(`%s%s_%s`, prefix, tableName, randomNess)
 	return misc.TruncateStr(stagingTableName, tableNameLimit)
->>>>>>> f49df7f0
 }