package router

import (
	"context"
	"database/sql"
	"encoding/json"
	"errors"
	"fmt"
	"strconv"
	"sync"
	"time"

	"github.com/cenkalti/backoff/v4"

	"github.com/rudderlabs/rudder-go-kit/config"
	"github.com/rudderlabs/rudder-go-kit/logger"
	"github.com/rudderlabs/rudder-go-kit/stats"
	"github.com/rudderlabs/rudder-server/jobsdb"
	"github.com/rudderlabs/rudder-server/rruntime"
	"github.com/rudderlabs/rudder-server/services/alerta"
	"github.com/rudderlabs/rudder-server/utils/misc"
	"github.com/rudderlabs/rudder-server/utils/timeutil"
	"github.com/rudderlabs/rudder-server/utils/types"
	"github.com/rudderlabs/rudder-server/warehouse/encoding"
	"github.com/rudderlabs/rudder-server/warehouse/integrations/manager"
	"github.com/rudderlabs/rudder-server/warehouse/integrations/middleware/sqlquerywrapper"
	"github.com/rudderlabs/rudder-server/warehouse/internal/loadfiles"
	"github.com/rudderlabs/rudder-server/warehouse/internal/model"
	"github.com/rudderlabs/rudder-server/warehouse/internal/repo"
	"github.com/rudderlabs/rudder-server/warehouse/internal/service"
	"github.com/rudderlabs/rudder-server/warehouse/logfield"
	"github.com/rudderlabs/rudder-server/warehouse/schema"
	whutils "github.com/rudderlabs/rudder-server/warehouse/utils"
	"github.com/rudderlabs/rudder-server/warehouse/validations"
)

const (
	GeneratingStagingFileFailedState = "generating_staging_file_failed"
	GeneratedStagingFileState        = "generated_staging_file"
	FetchingRemoteSchemaFailed       = "fetching_remote_schema_failed"
	InternalProcessingFailed         = "internal_processing_failed"
)

const (
	cloudSourceCategory          = "cloud"
	singerProtocolSourceCategory = "singer-protocol"
)

var stateTransitions map[string]*uploadState

type uploadState struct {
	inProgress string
	failed     string
	completed  string
	nextState  *uploadState
}

type tableNameT string

type UploadJobFactory struct {
	reporting            types.Reporting
	db                   *sqlquerywrapper.DB
	destinationValidator validations.DestinationValidator
	loadFile             *loadfiles.LoadFileGenerator
	recovery             *service.Recovery
	conf                 *config.Config
	logger               logger.Logger
	statsFactory         stats.Stats
	encodingFactory      *encoding.Factory
}

type UploadJob struct {
	ctx                  context.Context
	db                   *sqlquerywrapper.DB
	reporting            types.Reporting
	destinationValidator validations.DestinationValidator
	loadfile             *loadfiles.LoadFileGenerator
	tableUploadsRepo     *repo.TableUploads
	uploadsRepo          *repo.Uploads
	recovery             *service.Recovery
	whManager            manager.Manager
	schemaHandle         *schema.Schema
	conf                 *config.Config
	logger               logger.Logger
	statsFactory         stats.Stats
	loadFileGenStartTime time.Time

	upload         model.Upload
	warehouse      model.Warehouse
	stagingFiles   []*model.StagingFile
	stagingFileIDs []int64
	alertSender    alerta.AlertSender
	now            func() time.Time

	pendingTableUploads      []model.PendingTableUpload
	pendingTableUploadsRepo  pendingTableUploadsRepo
	pendingTableUploadsOnce  sync.Once
	pendingTableUploadsError error

	config struct {
		refreshPartitionBatchSize           int
		retryTimeWindow                     time.Duration
		minRetryAttempts                    int
		disableAlter                        bool
		minUploadBackoff                    time.Duration
		maxUploadBackoff                    time.Duration
		alwaysRegenerateAllLoadFiles        bool
		reportingEnabled                    bool
		maxParallelLoadsWorkspaceIDs        map[string]interface{}
		columnsBatchSize                    int
		longRunningUploadStatThresholdInMin time.Duration
	}

	errorHandler    ErrorHandler
	encodingFactory *encoding.Factory

	stats struct {
		uploadTime                         stats.Measurement
		userTablesLoadTime                 stats.Measurement
		identityTablesLoadTime             stats.Measurement
		otherTablesLoadTime                stats.Measurement
		loadFileGenerationTime             stats.Measurement
		tablesAdded                        stats.Measurement
		columnsAdded                       stats.Measurement
		uploadFailed                       stats.Measurement
		totalRowsSynced                    stats.Measurement
		numStagedEvents                    stats.Measurement
		uploadSuccess                      stats.Measurement
		stagingLoadFileEventsCountMismatch stats.Measurement
	}
}

type pendingTableUploadsRepo interface {
	PendingTableUploads(ctx context.Context, namespace string, uploadID int64, destID string) ([]model.PendingTableUpload, error)
}

const (
	UploadStatusField          = "status"
	UploadStartLoadFileIDField = "start_load_file_id"
	UploadEndLoadFileIDField   = "end_load_file_id"
	UploadUpdatedAtField       = "updated_at"
	UploadTimingsField         = "timings"
	UploadSchemaField          = "schema"
	UploadLastExecAtField      = "last_exec_at"
	UploadInProgress           = "in_progress"
)

var (
	alwaysMarkExported                               = []string{whutils.DiscardsTable}
	warehousesToAlwaysRegenerateAllLoadFilesOnResume = []string{whutils.SNOWFLAKE, whutils.BQ}
	mergeSourceCategoryMap                           = map[string]struct{}{
		"cloud":           {},
		"singer-protocol": {},
	}
)

func init() {
	initializeStateMachine()
}

func (f *UploadJobFactory) NewUploadJob(ctx context.Context, dto *model.UploadJob, whManager manager.Manager) *UploadJob {
	ujCtx := whutils.CtxWithUploadID(ctx, dto.Upload.ID)

	uj := &UploadJob{
		ctx:                  ujCtx,
		reporting:            f.reporting,
		db:                   f.db,
		loadfile:             f.loadFile,
		recovery:             f.recovery,
		whManager:            whManager,
		destinationValidator: f.destinationValidator,
		conf:                 f.conf,
		logger:               f.logger,
		statsFactory:         f.statsFactory,
		tableUploadsRepo:     repo.NewTableUploads(f.db),
		uploadsRepo:          repo.NewUploads(f.db),
		schemaHandle: schema.New(
			f.db,
			dto.Warehouse,
			f.conf,
			f.logger.Child("warehouse"),
		),

		upload:         dto.Upload,
		warehouse:      dto.Warehouse,
		stagingFiles:   dto.StagingFiles,
		stagingFileIDs: repo.StagingFileIDs(dto.StagingFiles),

		pendingTableUploadsRepo: repo.NewUploads(f.db),
		pendingTableUploads:     []model.PendingTableUpload{},

		alertSender: alerta.NewClient(
			f.conf.GetString("ALERTA_URL", "https://alerta.rudderstack.com/api/"),
		),
		now: timeutil.Now,

		errorHandler:    ErrorHandler{Mapper: whManager},
		encodingFactory: f.encodingFactory,
	}

	uj.config.refreshPartitionBatchSize = f.conf.GetInt("Warehouse.refreshPartitionBatchSize", 100)
	uj.config.minRetryAttempts = f.conf.GetInt("Warehouse.minRetryAttempts", 3)
	uj.config.disableAlter = f.conf.GetBool("Warehouse.disableAlter", false)
	uj.config.alwaysRegenerateAllLoadFiles = f.conf.GetBool("Warehouse.alwaysRegenerateAllLoadFiles", true)
	uj.config.reportingEnabled = f.conf.GetBool("Reporting.enabled", types.DefaultReportingEnabled)
	uj.config.columnsBatchSize = f.conf.GetInt(fmt.Sprintf("Warehouse.%s.columnsBatchSize", whutils.WHDestNameMap[uj.upload.DestinationType]), 100)
	uj.config.maxParallelLoadsWorkspaceIDs = f.conf.GetStringMap(fmt.Sprintf("Warehouse.%s.maxParallelLoadsWorkspaceIDs", whutils.WHDestNameMap[uj.upload.DestinationType]), nil)
	uj.config.longRunningUploadStatThresholdInMin = f.conf.GetDurationVar(120, time.Minute, "Warehouse.longRunningUploadStatThreshold", "Warehouse.longRunningUploadStatThresholdInMin")
	uj.config.minUploadBackoff = f.conf.GetDurationVar(60, time.Second, "Warehouse.minUploadBackoff", "Warehouse.minUploadBackoffInS")
	uj.config.maxUploadBackoff = f.conf.GetDurationVar(1800, time.Second, "Warehouse.maxUploadBackoff", "Warehouse.maxUploadBackoffInS")
	uj.config.retryTimeWindow = f.conf.GetDurationVar(180, time.Minute, "Warehouse.retryTimeWindow", "Warehouse.retryTimeWindowInMins")

	uj.stats.uploadTime = uj.timerStat("upload_time")
	uj.stats.userTablesLoadTime = uj.timerStat("user_tables_load_time")
	uj.stats.identityTablesLoadTime = uj.timerStat("identity_tables_load_time")
	uj.stats.otherTablesLoadTime = uj.timerStat("other_tables_load_time")
	uj.stats.loadFileGenerationTime = uj.timerStat("load_file_generation_time")
	uj.stats.tablesAdded = uj.counterStat("tables_added")
	uj.stats.columnsAdded = uj.counterStat("columns_added")
	uj.stats.uploadFailed = uj.counterStat("warehouse_failed_uploads")
	uj.stats.totalRowsSynced = uj.counterStat("total_rows_synced")
	uj.stats.numStagedEvents = uj.counterStat("num_staged_events")
	uj.stats.uploadSuccess = uj.counterStat("upload_success")
	uj.stats.stagingLoadFileEventsCountMismatch = uj.guageStat("warehouse_staging_load_file_events_count_mismatched")

	return uj
}

func (job *UploadJob) trackLongRunningUpload() chan struct{} {
	ch := make(chan struct{}, 1)
	rruntime.GoForWarehouse(func() {
		select {
		case <-ch:
			// do nothing
		case <-time.After(job.config.longRunningUploadStatThresholdInMin):
			job.logger.Infof("[WH]: Registering stat for long running upload: %d, dest: %s", job.upload.ID, job.warehouse.Identifier)

			job.statsFactory.NewTaggedStat(
				"warehouse.long_running_upload",
				stats.CountType,
				stats.Tags{
					"workspaceId": job.warehouse.WorkspaceID,
					"destID":      job.warehouse.Destination.ID,
				},
			).Count(1)
		}
	})
	return ch
}

<<<<<<< HEAD
=======
func (job *UploadJob) generateUploadSchema() error {
	uploadSchema, err := job.schemaHandle.ConsolidateStagingFilesUsingLocalSchema(job.ctx, job.stagingFiles)
	if err != nil {
		return fmt.Errorf("consolidate staging files schema using warehouse schema: %w", err)
	}

	marshalledSchema, err := json.Marshal(uploadSchema)
	if err != nil {
		return err
	}

	err = job.uploadsRepo.Update(
		job.ctx,
		job.upload.ID,
		[]repo.UpdateKeyValue{
			repo.UploadFieldSchema(marshalledSchema),
		},
	)
	if err != nil {
		return fmt.Errorf("set upload schema: %w", err)
	}

	job.upload.UploadSchema = uploadSchema

	return nil
}

func (job *UploadJob) initTableUploads() error {
	schemaForUpload := job.upload.UploadSchema
	destType := job.warehouse.Type
	tables := make([]string, 0, len(schemaForUpload))
	for t := range schemaForUpload {
		tables = append(tables, t)
		// also track upload to rudder_identity_mappings if the upload has records for rudder_identity_merge_rules
		if slices.Contains(whutils.IdentityEnabledWarehouses, destType) && t == whutils.ToProviderCase(destType, whutils.IdentityMergeRulesTable) {
			if _, ok := schemaForUpload[whutils.ToProviderCase(destType, whutils.IdentityMappingsTable)]; !ok {
				tables = append(tables, whutils.ToProviderCase(destType, whutils.IdentityMappingsTable))
			}
		}
	}

	return job.tableUploadsRepo.Insert(
		job.ctx,
		job.upload.ID,
		tables,
	)
}

func (job *UploadJob) getTotalRowsInLoadFiles(ctx context.Context) int64 {
	var total sql.NullInt64

	sqlStatement := fmt.Sprintf(`
		WITH row_numbered_load_files as (
		  SELECT
			total_events,
			table_name,
			row_number() OVER (
			  PARTITION BY staging_file_id,
			  table_name
			  ORDER BY
				id DESC
			) AS row_number
		  FROM
			%[1]s
		  WHERE
			staging_file_id IN (%[2]v)
		)
		SELECT
		  SUM(total_events)
		FROM
		  row_numbered_load_files WHERE
		  row_number = 1
		  AND table_name != '%[3]s';
	`,
		whutils.WarehouseLoadFilesTable,
		misc.IntArrayToString(job.stagingFileIDs, ","),
		whutils.ToProviderCase(job.warehouse.Type, whutils.DiscardsTable),
	)
	if err := job.db.QueryRowContext(ctx, sqlStatement).Scan(&total); err != nil {
		job.logger.Errorf(`Error in getTotalRowsInLoadFiles: %v`, err)
	}
	return total.Int64
}

func (job *UploadJob) matchRowsInStagingAndLoadFiles(ctx context.Context) error {
	rowsInStagingFiles, err := repo.NewStagingFiles(job.db).TotalEventsForUpload(ctx, job.upload)
	if err != nil {
		return fmt.Errorf("total rows: %w", err)
	}
	rowsInLoadFiles := job.getTotalRowsInLoadFiles(ctx)
	if (rowsInStagingFiles != rowsInLoadFiles) || rowsInStagingFiles == 0 || rowsInLoadFiles == 0 {
		job.logger.Errorf(`Error: Rows count mismatch between staging and load files for upload:%d. rowsInStagingFiles: %d, rowsInLoadFiles: %d`, job.upload.ID, rowsInStagingFiles, rowsInLoadFiles)
		job.stats.stagingLoadFileEventsCountMismatch.Gauge(rowsInStagingFiles - rowsInLoadFiles)
	}
	return nil
}

>>>>>>> 8dd4ab9b
func (job *UploadJob) run() (err error) {
	start := job.now()
	ch := job.trackLongRunningUpload()
	defer func() {
		_ = job.uploadsRepo.Update(
			job.ctx,
			job.upload.ID,
			[]repo.UpdateKeyValue{
				repo.UploadFieldInProgress(false),
			},
		)

		job.stats.uploadTime.Since(start)
		ch <- struct{}{}
	}()

	_ = job.uploadsRepo.Update(
		job.ctx,
		job.upload.ID,
		[]repo.UpdateKeyValue{
			repo.UploadFieldLastExecAt(job.now()),
			repo.UploadFieldInProgress(true),
		},
	)

	if len(job.stagingFiles) == 0 {
		err := fmt.Errorf("no staging files found")
		_, _ = job.setUploadError(err, InternalProcessingFailed)
		return err
	}

	whManager := job.whManager
	whManager.SetConnectionTimeout(whutils.GetConnectionTimeout(
		job.warehouse.Type, job.warehouse.Destination.ID,
	))
	err = whManager.Setup(job.ctx, job.warehouse, job)
	if err != nil {
		_, _ = job.setUploadError(err, InternalProcessingFailed)
		return err
	}
	defer whManager.Cleanup(job.ctx)

	if err = job.recovery.Recover(job.ctx, whManager, job.warehouse); err != nil {
		_, _ = job.setUploadError(err, InternalProcessingFailed)
		return err
	}

	hasSchemaChanged, err := job.schemaHandle.SyncRemoteSchema(job.ctx, whManager, job.upload.ID)
	if err != nil {
		_, _ = job.setUploadError(err, FetchingRemoteSchemaFailed)
		return err
	}
	if hasSchemaChanged {
		job.logger.Infof("[WH] Remote schema changed for Warehouse: %s", job.warehouse.Identifier)
	}

	var (
		newStatus       string
		nextUploadState *uploadState
	)

	// do not set nextUploadState if hasSchemaChanged to make it start from 1st step again
	if !hasSchemaChanged {
		nextUploadState = getNextUploadState(job.upload.Status)
	}
	if nextUploadState == nil {
		nextUploadState = stateTransitions[model.GeneratedUploadSchema]
	}

	for {
		stateStartTime := job.now()
		err = nil

		_ = job.setUploadStatus(UploadStatusOpts{Status: nextUploadState.inProgress})
		job.logger.Debugf("[WH] Upload: %d, Current state: %s", job.upload.ID, nextUploadState.inProgress)

		targetStatus := nextUploadState.completed

		switch targetStatus {
		case model.GeneratedUploadSchema:
			newStatus = nextUploadState.failed
			if err = job.generateUploadSchema(); err != nil {
				break
			}
			newStatus = nextUploadState.completed

		case model.CreatedTableUploads:
			newStatus = nextUploadState.failed
			if err = job.createTableUploads(); err != nil {
				break
			}
			newStatus = nextUploadState.completed

		case model.GeneratedLoadFiles:
			newStatus = nextUploadState.failed
			if err = job.generateLoadFiles(hasSchemaChanged); err != nil {
				break
			}
			newStatus = nextUploadState.completed

		case model.UpdatedTableUploadsCounts:
			newStatus = nextUploadState.failed
			if err = job.updateTableUploadsCounts(); err != nil {
				break
			}
			newStatus = nextUploadState.completed

		case model.CreatedRemoteSchema:
			newStatus = nextUploadState.failed
			if err = job.createRemoteSchema(whManager); err != nil {
				break
			}
			newStatus = nextUploadState.completed

		case model.ExportedData:
			newStatus = nextUploadState.failed
			if err = job.exportData(); err != nil {
				break
			}
			newStatus = nextUploadState.completed

		default:
			// If unknown state, start again
			newStatus = model.Waiting
		}

		if err != nil {
			state, err := job.setUploadError(err, newStatus)
			if err == nil && state == model.Aborted {
				job.generateUploadAbortedMetrics()
			}
			break
		}

		job.logger.Debugf("[WH] Upload: %d, Next state: %s", job.upload.ID, newStatus)

		uploadStatusOpts := UploadStatusOpts{Status: newStatus}
		if newStatus == model.ExportedData {

			rowCount, _ := repo.NewStagingFiles(job.db).TotalEventsForUpload(job.ctx, job.upload)

			reportingMetric := types.PUReportedMetric{
				ConnectionDetails: types.ConnectionDetails{
					SourceID:        job.upload.SourceID,
					DestinationID:   job.upload.DestinationID,
					SourceTaskRunID: job.upload.SourceTaskRunID,
					SourceJobID:     job.upload.SourceJobID,
					SourceJobRunID:  job.upload.SourceJobRunID,
				},
				PUDetails: types.PUDetails{
					InPU:       types.BATCH_ROUTER,
					PU:         types.WAREHOUSE,
					TerminalPU: true,
				},
				StatusDetail: &types.StatusDetail{
					Status:      jobsdb.Succeeded.State,
					StatusCode:  200,
					Count:       rowCount,
					SampleEvent: []byte("{}"),
				},
			}
			uploadStatusOpts.ReportingMetric = reportingMetric
		}
		_ = job.setUploadStatus(uploadStatusOpts)

		// record metric for time taken by the current state
		job.timerStat(nextUploadState.inProgress).SendTiming(time.Since(stateStartTime))

		if newStatus == model.ExportedData {
			break
		}

		nextUploadState = getNextUploadState(newStatus)
	}

	if newStatus != model.ExportedData {
		return fmt.Errorf("upload Job failed: %w", err)
	}

	return nil
}

// CanAppend returns true if:
// * the source is not an ETL source
// * the source is not a replay source
// * the source category is not in "mergeSourceCategoryMap"
// * the job is not a retry
func (job *UploadJob) CanAppend() bool {
	if isSourceETL := job.upload.SourceJobRunID != ""; isSourceETL {
		return false
	}
	if job.warehouse.Source.IsReplaySource() {
		return false
	}
	if _, isMergeCategory := mergeSourceCategoryMap[job.warehouse.Source.SourceDefinition.Category]; isMergeCategory {
		return false
	}
	if job.upload.Retried {
		return false
	}
	return true
}

// getNewTimings appends current status with current time to timings column
// e.g. status: exported_data, timings: [{exporting_data: 2020-04-21 15:16:19.687716}] -> [{exporting_data: 2020-04-21 15:16:19.687716, exported_data: 2020-04-21 15:26:34.344356}]
func (job *UploadJob) getNewTimings(status string) ([]byte, model.Timings, error) {
	timings, err := repo.NewUploads(job.db).UploadTimings(job.ctx, job.upload.ID)
	if err != nil {
		return nil, nil, err
	}
	timing := map[string]time.Time{status: job.now()}
	timings = append(timings, timing)
	marshalledTimings, err := json.Marshal(timings)
	if err != nil {
		return nil, nil, err
	}
	return marshalledTimings, timings, nil
}

func (job *UploadJob) getUploadFirstAttemptTime() (timing time.Time) {
	var firstTiming sql.NullString
	sqlStatement := fmt.Sprintf(`
		SELECT
		  timings -> 0 as firstTimingObj
		FROM
		  %s
		WHERE
		  id = %d;
`,
		whutils.WarehouseUploadsTable,
		job.upload.ID,
	)
	err := job.db.QueryRowContext(job.ctx, sqlStatement).Scan(&firstTiming)
	if err != nil {
		return
	}
	_, timing = whutils.TimingFromJSONString(firstTiming)
	return timing
}

type UploadStatusOpts struct {
	Status          string
	ReportingMetric types.PUReportedMetric
}

func (job *UploadJob) setUploadStatus(statusOpts UploadStatusOpts) (err error) {
	job.logger.Debugf("[WH]: Setting status of %s for wh_upload:%v", statusOpts.Status, job.upload.ID)
	defer func() {
		if err != nil {
			job.logger.Warnw("error setting upload status", logfield.Error, err.Error())
		}
	}()

	// TODO: fetch upload model instead of just timings
	marshalledTimings, timings, err := job.getNewTimings(statusOpts.Status)
	if err != nil {
		return
	}

	job.upload.Status = statusOpts.Status
	job.upload.Timings = timings

	updateFields := []repo.UpdateKeyValue{
		repo.UploadFieldStatus(statusOpts.Status),
		repo.UploadFieldTimings(marshalledTimings),
		repo.UploadFieldUpdatedAt(job.now()),
	}

	if statusOpts.ReportingMetric != (types.PUReportedMetric{}) {
		err = job.uploadsRepo.WithTx(job.ctx, func(tx *sqlquerywrapper.Tx) error {
			err = job.uploadsRepo.UpdateWithTx(job.ctx, tx, job.upload.ID, updateFields)
			if err != nil {
				return fmt.Errorf("updating upload status: %w", err)
			}
			if job.config.reportingEnabled {
				err = job.reporting.Report(
					[]*types.PUReportedMetric{&statusOpts.ReportingMetric},
					tx.Tx,
				)
				if err != nil {
					return fmt.Errorf("reporting upload status: %w", err)
				}
			}
			return nil
		})
		return
	}
	return job.uploadsRepo.Update(job.ctx, job.upload.ID, updateFields)
}

<<<<<<< HEAD
type UploadColumnsOpts struct {
	Fields []UploadColumn
	Txn    *sqlquerywrapper.Tx
}

// SetUploadColumns sets any column values passed as args in UploadColumn format for WarehouseUploadsTable
func (job *UploadJob) setUploadColumns(opts UploadColumnsOpts) error {
	var columns string
	values := []interface{}{job.upload.ID}
	// setting values using syntax $n since Exec can correctly format time.Time strings
	for idx, f := range opts.Fields {
		// start with $2 as $1 is upload.ID
		columns += fmt.Sprintf(`%s=$%d`, f.Column, idx+2)
		if idx < len(opts.Fields)-1 {
			columns += ","
		}
		values = append(values, f.Value)
	}
	sqlStatement := fmt.Sprintf(`
		UPDATE
		  %s
		SET
		  %s
		WHERE
		  id = $1;`,
		whutils.WarehouseUploadsTable,
		columns,
=======
// Set LoadFileIDs
func (job *UploadJob) setLoadFileIDs(startLoadFileID, endLoadFileID int64) error {
	if startLoadFileID > endLoadFileID {
		return fmt.Errorf("end id less than start id: %d > %d", startLoadFileID, endLoadFileID)
	}

	job.upload.LoadFileStartID = startLoadFileID
	job.upload.LoadFileEndID = endLoadFileID

	return job.uploadsRepo.Update(
		job.ctx,
		job.upload.ID,
		[]repo.UpdateKeyValue{
			repo.UploadFieldStartLoadFileID(startLoadFileID),
			repo.UploadFieldEndLoadFileID(endLoadFileID),
		},
>>>>>>> 8dd4ab9b
	)
}

// extractAndUpdateUploadErrorsByState extracts and augment errors in format
// { "internal_processing_failed": { "errors": ["account-locked", "account-locked"] }}
// from a particular upload.
func extractAndUpdateUploadErrorsByState(message json.RawMessage, state string, statusError error) (map[string]map[string]interface{}, error) {
	var uploadErrors map[string]map[string]interface{}
	err := json.Unmarshal(message, &uploadErrors)
	if err != nil {
		return nil, fmt.Errorf("unable to unmarshal error into upload errors: %v", err)
	}

	if uploadErrors == nil {
		uploadErrors = make(map[string]map[string]interface{})
	}

	if _, ok := uploadErrors[state]; !ok {
		uploadErrors[state] = make(map[string]interface{})
	}
	errorByState := uploadErrors[state]

	// increment attempts for errored stage
	if attempt, ok := errorByState["attempt"]; ok {
		errorByState["attempt"] = int(attempt.(float64)) + 1
	} else {
		errorByState["attempt"] = 1
	}

	// append errors for errored stage
	if errList, ok := errorByState["errors"]; ok {
		errorByState["errors"] = append(errList.([]interface{}), statusError.Error())
	} else {
		errorByState["errors"] = []string{statusError.Error()}
	}

	return uploadErrors, nil
}

// Aborted returns true if the job has been aborted
func (job *UploadJob) Aborted(attempts int, startTime time.Time) bool {
	// Defensive check to prevent garbage startTime
	if startTime.IsZero() {
		return false
	}

	return attempts > job.config.minRetryAttempts && job.now().Sub(startTime) > job.config.retryTimeWindow
}

func (job *UploadJob) setUploadError(statusError error, state string) (string, error) {
	var (
		jobErrorType               = job.errorHandler.MatchUploadJobErrorType(statusError)
		destCredentialsValidations *bool
	)

	defer func() {
		job.logger.Warnw("upload error",
			logfield.UploadJobID, job.upload.ID,
			logfield.UploadStatus, state,
			logfield.SourceID, job.upload.SourceID,
			logfield.DestinationID, job.upload.DestinationID,
			logfield.DestinationType, job.upload.DestinationType,
			logfield.WorkspaceID, job.upload.WorkspaceID,
			logfield.Namespace, job.upload.Namespace,
			logfield.Error, statusError,
			logfield.UseRudderStorage, job.upload.UseRudderStorage,
			logfield.Priority, job.upload.Priority,
			logfield.Retried, job.upload.Retried,
			logfield.Attempt, job.upload.Attempts,
			logfield.LoadFileType, job.upload.LoadFileType,
			logfield.ErrorMapping, jobErrorType,
			logfield.DestinationCredsValid, destCredentialsValidations,
		)
	}()

	job.counterStat(fmt.Sprintf("error_%s", state)).Count(1)
	upload := job.upload

	err := job.setUploadStatus(UploadStatusOpts{Status: state})
	if err != nil {
		return "", fmt.Errorf("unable to set upload's job: %d status: %w", job.upload.ID, err)
	}

	uploadErrors, err := extractAndUpdateUploadErrorsByState(job.upload.Error, state, statusError)
	if err != nil {
		return "", fmt.Errorf("unable to handle upload errors in job: %d by state: %s, err: %v",
			job.upload.ID,
			state,
			err)
	}

	// Reset the state as aborted if max retries
	// exceeded.
	uploadErrorAttempts := uploadErrors[state]["attempt"].(int)

	if job.Aborted(uploadErrorAttempts, job.getUploadFirstAttemptTime()) {
		state = model.Aborted
	}

	metadata := repo.ExtractUploadMetadata(job.upload)

	metadata.NextRetryTime = job.now().Add(job.durationBeforeNextAttempt(upload.Attempts + 1))
	metadataJSON, err := json.Marshal(metadata)
	if err != nil {
		metadataJSON = []byte("{}")
	}

	serializedErr, _ := json.Marshal(&uploadErrors)
	serializedErr = whutils.SanitizeJSON(serializedErr)

	txn, err := job.db.BeginTx(job.ctx, &sql.TxOptions{})
	if err != nil {
		return "", fmt.Errorf("starting transaction: %w", err)
	}
	defer func() {
		if err != nil {
			_ = txn.Rollback()
		}
	}()

	err = job.uploadsRepo.UpdateWithTx(
		job.ctx,
		txn,
		job.upload.ID,
		[]repo.UpdateKeyValue{
			repo.UploadFieldStatus(state),
			repo.UploadFieldMetadata(metadataJSON),
			repo.UploadFieldError(serializedErr),
			repo.UploadFieldUpdatedAt(job.now()),
			repo.UploadFieldErrorCategory(model.GetUserFriendlyJobErrorCategory(jobErrorType)),
		},
	)
	if err != nil {
		return "", fmt.Errorf("changing upload columns: %w", err)
	}

	inputCount, _ := repo.NewStagingFiles(job.db).TotalEventsForUpload(job.ctx, upload)
	outputCount, _ := job.tableUploadsRepo.TotalExportedEvents(job.ctx, job.upload.ID, []string{
		whutils.ToProviderCase(job.warehouse.Type, whutils.DiscardsTable),
	})

	failCount := inputCount - outputCount
	reportingStatus := jobsdb.Failed.State
	if state == model.Aborted {
		reportingStatus = jobsdb.Aborted.State
	}
	reportingMetrics := []*types.PUReportedMetric{{
		ConnectionDetails: types.ConnectionDetails{
			SourceID:        job.upload.SourceID,
			DestinationID:   job.upload.DestinationID,
			SourceTaskRunID: job.upload.SourceTaskRunID,
			SourceJobID:     job.upload.SourceJobID,
			SourceJobRunID:  job.upload.SourceJobRunID,
		},
		PUDetails: types.PUDetails{
			InPU:       types.BATCH_ROUTER,
			PU:         types.WAREHOUSE,
			TerminalPU: true,
		},
		StatusDetail: &types.StatusDetail{
			Status:         reportingStatus,
			StatusCode:     400, // TODO: Change this to error specific code
			Count:          failCount,
			SampleEvent:    []byte("{}"),
			SampleResponse: string(serializedErr),
		},
	}}
	if outputCount > 0 {
		reportingMetrics = append(reportingMetrics, &types.PUReportedMetric{
			ConnectionDetails: types.ConnectionDetails{
				SourceID:        job.upload.SourceID,
				DestinationID:   job.upload.DestinationID,
				SourceTaskRunID: job.upload.SourceTaskRunID,
				SourceJobID:     job.upload.SourceJobID,
				SourceJobRunID:  job.upload.SourceJobRunID,
			},
			PUDetails: types.PUDetails{
				InPU:       types.BATCH_ROUTER,
				PU:         types.WAREHOUSE,
				TerminalPU: true,
			},
			StatusDetail: &types.StatusDetail{
				Status:         jobsdb.Succeeded.State,
				StatusCode:     400, // TODO: Change this to error specific code
				Count:          failCount,
				SampleEvent:    []byte("{}"),
				SampleResponse: string(serializedErr),
			},
		})
	}
	if job.config.reportingEnabled {
		if err = job.reporting.Report(reportingMetrics, txn.Tx); err != nil {
			return "", fmt.Errorf("reporting metrics: %w", err)
		}
	}
	if err = txn.Commit(); err != nil {
		return "", fmt.Errorf("committing transaction: %w", err)
	}

	job.upload.Status = state
	job.upload.Error = serializedErr

	job.stats.uploadFailed.Count(1)

	// On aborted state, validate credentials to allow
	// us to differentiate between user caused abort vs platform issue.
	if state == model.Aborted {
		// base tag to be sent as stat

		tags := []whutils.Tag{{Name: "error_mapping", Value: jobErrorType}}

		valid, err := job.validateDestinationCredentials()
		if err == nil {
			tags = append(tags, whutils.Tag{Name: "destination_creds_valid", Value: strconv.FormatBool(valid)})
			destCredentialsValidations = &valid
		}

		job.counterStat("upload_aborted", tags...).Count(1)
	}

	return state, err
}

func (job *UploadJob) durationBeforeNextAttempt(attempt int64) time.Duration { // Add state(retryable/non-retryable) as an argument to decide backoff etc.
	var d time.Duration
	b := backoff.NewExponentialBackOff()
	b.InitialInterval = job.config.minUploadBackoff
	b.MaxInterval = job.config.maxUploadBackoff
	b.MaxElapsedTime = 0
	b.Multiplier = 2
	b.RandomizationFactor = 0
	b.Reset()
	for index := int64(0); index < attempt; index++ {
		d = b.NextBackOff()
	}
	return d
}

func (job *UploadJob) validateDestinationCredentials() (bool, error) {
	if job.destinationValidator == nil {
		return false, errors.New("failed to validate as destinationValidator is not set")
	}
	response := job.destinationValidator.Validate(job.ctx, &job.warehouse.Destination)
	return response.Success, nil
}

func (job *UploadJob) GetLoadFilesMetadata(ctx context.Context, options whutils.GetLoadFilesOptions) (loadFiles []whutils.LoadFile, err error) {
	var tableFilterSQL string
	if options.Table != "" {
		tableFilterSQL = fmt.Sprintf(` AND table_name='%s'`, options.Table)
	}

	var limitSQL string
	if options.Limit != 0 {
		limitSQL = fmt.Sprintf(`LIMIT %d`, options.Limit)
	}

	sqlStatement := fmt.Sprintf(`
		WITH row_numbered_load_files as (
		  SELECT
			location,
			metadata,
			row_number() OVER (
			  PARTITION BY staging_file_id,
			  table_name
			  ORDER BY
				id DESC
			) AS row_number
		  FROM
			%[1]s
		  WHERE
			staging_file_id IN (%[2]v) %[3]s
		)
		SELECT
		  location,
		  metadata
		FROM
		  row_numbered_load_files
		WHERE
		  row_number = 1
		%[4]s;
`,
		whutils.WarehouseLoadFilesTable,
		misc.IntArrayToString(job.stagingFileIDs, ","),
		tableFilterSQL,
		limitSQL,
	)

	job.logger.Debugf(`Fetching loadFileLocations: %v`, sqlStatement)
	rows, err := job.db.QueryContext(ctx, sqlStatement)
	if err != nil {
		return nil, fmt.Errorf("query: %s\nfailed with Error : %w", sqlStatement, err)
	}
	defer func() { _ = rows.Close() }()

	for rows.Next() {
		var location string
		var metadata json.RawMessage
		err := rows.Scan(&location, &metadata)
		if err != nil {
			return nil, fmt.Errorf("failed to scan result from query: %s\nwith Error : %w", sqlStatement, err)
		}
		loadFiles = append(loadFiles, whutils.LoadFile{
			Location: location,
			Metadata: metadata,
		})
	}
	if err = rows.Err(); err != nil {
		return nil, fmt.Errorf("iterate query results: %s\nwith Error : %w", sqlStatement, err)
	}
	return
}

func (job *UploadJob) GetSampleLoadFileLocation(ctx context.Context, tableName string) (location string, err error) {
	locations, err := job.GetLoadFilesMetadata(ctx, whutils.GetLoadFilesOptions{Table: tableName, Limit: 1})
	if err != nil {
		return "", fmt.Errorf("get load file metadata: %w", err)
	}
	if len(locations) == 0 {
		return "", fmt.Errorf(`no load file found for table:%s`, tableName)
	}
	return locations[0].Location, nil
}

func (job *UploadJob) IsWarehouseSchemaEmpty() bool {
	return job.schemaHandle.IsWarehouseSchemaEmpty()
}

func (job *UploadJob) GetTableSchemaInWarehouse(tableName string) model.TableSchema {
	return job.schemaHandle.GetTableSchemaInWarehouse(tableName)
}

func (job *UploadJob) GetTableSchemaInUpload(tableName string) model.TableSchema {
	return job.upload.UploadSchema[tableName]
}

func (job *UploadJob) GetSingleLoadFile(ctx context.Context, tableName string) (whutils.LoadFile, error) {
	var (
		tableUpload model.TableUpload
		err         error
	)

	if tableUpload, err = job.tableUploadsRepo.GetByUploadIDAndTableName(ctx, job.upload.ID, tableName); err != nil {
		return whutils.LoadFile{}, fmt.Errorf("get single load file: %w", err)
	}

	return whutils.LoadFile{Location: tableUpload.Location}, err
}

func (job *UploadJob) ShouldOnDedupUseNewRecord() bool {
	category := job.warehouse.Source.SourceDefinition.Category
	return category == singerProtocolSourceCategory || category == cloudSourceCategory
}

func (job *UploadJob) UseRudderStorage() bool {
	return job.upload.UseRudderStorage
}

func (job *UploadJob) GetLoadFileGenStartTIme() time.Time {
	if !job.loadFileGenStartTime.IsZero() {
		return job.loadFileGenStartTime
	}
	return model.GetLoadFileGenTime(job.upload.Timings)
}

func (job *UploadJob) GetLoadFileType() string {
	return job.upload.LoadFileType
}

func (job *UploadJob) GetFirstLastEvent() (time.Time, time.Time) {
	return job.upload.FirstEventAt, job.upload.LastEventAt
}

func (job *UploadJob) DTO() *model.UploadJob {
	return &model.UploadJob{
		Warehouse:    job.warehouse,
		Upload:       job.upload,
		StagingFiles: job.stagingFiles,
	}
}

/*
 * State Machine for upload job lifecycle
 */

func getNextUploadState(dbStatus string) *uploadState {
	for _, uploadState := range stateTransitions {
		if dbStatus == uploadState.inProgress || dbStatus == uploadState.failed {
			return uploadState
		}
		if dbStatus == uploadState.completed {
			return uploadState.nextState
		}
	}
	return nil
}

func getInProgressState(state string) string {
	uploadState, ok := stateTransitions[state]
	if !ok {
		panic(fmt.Errorf("invalid Upload state: %s", state))
	}
	return uploadState.inProgress
}

func initializeStateMachine() {
	stateTransitions = make(map[string]*uploadState)

	waitingState := &uploadState{
		completed: model.Waiting,
	}
	stateTransitions[model.Waiting] = waitingState

	generateUploadSchemaState := &uploadState{
		inProgress: "generating_upload_schema",
		failed:     "generating_upload_schema_failed",
		completed:  model.GeneratedUploadSchema,
	}
	stateTransitions[model.GeneratedUploadSchema] = generateUploadSchemaState

	createTableUploadsState := &uploadState{
		inProgress: "creating_table_uploads",
		failed:     "creating_table_uploads_failed",
		completed:  model.CreatedTableUploads,
	}
	stateTransitions[model.CreatedTableUploads] = createTableUploadsState

	generateLoadFilesState := &uploadState{
		inProgress: "generating_load_files",
		failed:     "generating_load_files_failed",
		completed:  model.GeneratedLoadFiles,
	}
	stateTransitions[model.GeneratedLoadFiles] = generateLoadFilesState

	updateTableUploadCountsState := &uploadState{
		inProgress: "updating_table_uploads_counts",
		failed:     "updating_table_uploads_counts_failed",
		completed:  model.UpdatedTableUploadsCounts,
	}
	stateTransitions[model.UpdatedTableUploadsCounts] = updateTableUploadCountsState

	createRemoteSchemaState := &uploadState{
		inProgress: "creating_remote_schema",
		failed:     "creating_remote_schema_failed",
		completed:  model.CreatedRemoteSchema,
	}
	stateTransitions[model.CreatedRemoteSchema] = createRemoteSchemaState

	exportDataState := &uploadState{
		inProgress: "exporting_data",
		failed:     "exporting_data_failed",
		completed:  model.ExportedData,
	}
	stateTransitions[model.ExportedData] = exportDataState

	abortState := &uploadState{
		completed: model.Aborted,
	}
	stateTransitions[model.Aborted] = abortState

	waitingState.nextState = generateUploadSchemaState
	generateUploadSchemaState.nextState = createTableUploadsState
	createTableUploadsState.nextState = generateLoadFilesState
	generateLoadFilesState.nextState = updateTableUploadCountsState
	updateTableUploadCountsState.nextState = createRemoteSchemaState
	createRemoteSchemaState.nextState = exportDataState
	exportDataState.nextState = nil
	abortState.nextState = nil
}

func (job *UploadJob) GetLocalSchema(ctx context.Context) (model.Schema, error) {
	return job.schemaHandle.GetLocalSchema(ctx)
}

func (job *UploadJob) UpdateLocalSchema(ctx context.Context, schema model.Schema) error {
	return job.schemaHandle.UpdateLocalSchema(ctx, job.upload.ID, schema)
}<|MERGE_RESOLUTION|>--- conflicted
+++ resolved
@@ -134,17 +134,6 @@
 	PendingTableUploads(ctx context.Context, namespace string, uploadID int64, destID string) ([]model.PendingTableUpload, error)
 }
 
-const (
-	UploadStatusField          = "status"
-	UploadStartLoadFileIDField = "start_load_file_id"
-	UploadEndLoadFileIDField   = "end_load_file_id"
-	UploadUpdatedAtField       = "updated_at"
-	UploadTimingsField         = "timings"
-	UploadSchemaField          = "schema"
-	UploadLastExecAtField      = "last_exec_at"
-	UploadInProgress           = "in_progress"
-)
-
 var (
 	alwaysMarkExported                               = []string{whutils.DiscardsTable}
 	warehousesToAlwaysRegenerateAllLoadFilesOnResume = []string{whutils.SNOWFLAKE, whutils.BQ}
@@ -248,106 +237,6 @@
 	return ch
 }
 
-<<<<<<< HEAD
-=======
-func (job *UploadJob) generateUploadSchema() error {
-	uploadSchema, err := job.schemaHandle.ConsolidateStagingFilesUsingLocalSchema(job.ctx, job.stagingFiles)
-	if err != nil {
-		return fmt.Errorf("consolidate staging files schema using warehouse schema: %w", err)
-	}
-
-	marshalledSchema, err := json.Marshal(uploadSchema)
-	if err != nil {
-		return err
-	}
-
-	err = job.uploadsRepo.Update(
-		job.ctx,
-		job.upload.ID,
-		[]repo.UpdateKeyValue{
-			repo.UploadFieldSchema(marshalledSchema),
-		},
-	)
-	if err != nil {
-		return fmt.Errorf("set upload schema: %w", err)
-	}
-
-	job.upload.UploadSchema = uploadSchema
-
-	return nil
-}
-
-func (job *UploadJob) initTableUploads() error {
-	schemaForUpload := job.upload.UploadSchema
-	destType := job.warehouse.Type
-	tables := make([]string, 0, len(schemaForUpload))
-	for t := range schemaForUpload {
-		tables = append(tables, t)
-		// also track upload to rudder_identity_mappings if the upload has records for rudder_identity_merge_rules
-		if slices.Contains(whutils.IdentityEnabledWarehouses, destType) && t == whutils.ToProviderCase(destType, whutils.IdentityMergeRulesTable) {
-			if _, ok := schemaForUpload[whutils.ToProviderCase(destType, whutils.IdentityMappingsTable)]; !ok {
-				tables = append(tables, whutils.ToProviderCase(destType, whutils.IdentityMappingsTable))
-			}
-		}
-	}
-
-	return job.tableUploadsRepo.Insert(
-		job.ctx,
-		job.upload.ID,
-		tables,
-	)
-}
-
-func (job *UploadJob) getTotalRowsInLoadFiles(ctx context.Context) int64 {
-	var total sql.NullInt64
-
-	sqlStatement := fmt.Sprintf(`
-		WITH row_numbered_load_files as (
-		  SELECT
-			total_events,
-			table_name,
-			row_number() OVER (
-			  PARTITION BY staging_file_id,
-			  table_name
-			  ORDER BY
-				id DESC
-			) AS row_number
-		  FROM
-			%[1]s
-		  WHERE
-			staging_file_id IN (%[2]v)
-		)
-		SELECT
-		  SUM(total_events)
-		FROM
-		  row_numbered_load_files WHERE
-		  row_number = 1
-		  AND table_name != '%[3]s';
-	`,
-		whutils.WarehouseLoadFilesTable,
-		misc.IntArrayToString(job.stagingFileIDs, ","),
-		whutils.ToProviderCase(job.warehouse.Type, whutils.DiscardsTable),
-	)
-	if err := job.db.QueryRowContext(ctx, sqlStatement).Scan(&total); err != nil {
-		job.logger.Errorf(`Error in getTotalRowsInLoadFiles: %v`, err)
-	}
-	return total.Int64
-}
-
-func (job *UploadJob) matchRowsInStagingAndLoadFiles(ctx context.Context) error {
-	rowsInStagingFiles, err := repo.NewStagingFiles(job.db).TotalEventsForUpload(ctx, job.upload)
-	if err != nil {
-		return fmt.Errorf("total rows: %w", err)
-	}
-	rowsInLoadFiles := job.getTotalRowsInLoadFiles(ctx)
-	if (rowsInStagingFiles != rowsInLoadFiles) || rowsInStagingFiles == 0 || rowsInLoadFiles == 0 {
-		job.logger.Errorf(`Error: Rows count mismatch between staging and load files for upload:%d. rowsInStagingFiles: %d, rowsInLoadFiles: %d`, job.upload.ID, rowsInStagingFiles, rowsInLoadFiles)
-		job.stats.stagingLoadFileEventsCountMismatch.Gauge(rowsInStagingFiles - rowsInLoadFiles)
-	}
-	return nil
-}
-
->>>>>>> 8dd4ab9b
 func (job *UploadJob) run() (err error) {
 	start := job.now()
 	ch := job.trackLongRunningUpload()
@@ -636,55 +525,6 @@
 		return
 	}
 	return job.uploadsRepo.Update(job.ctx, job.upload.ID, updateFields)
-}
-
-<<<<<<< HEAD
-type UploadColumnsOpts struct {
-	Fields []UploadColumn
-	Txn    *sqlquerywrapper.Tx
-}
-
-// SetUploadColumns sets any column values passed as args in UploadColumn format for WarehouseUploadsTable
-func (job *UploadJob) setUploadColumns(opts UploadColumnsOpts) error {
-	var columns string
-	values := []interface{}{job.upload.ID}
-	// setting values using syntax $n since Exec can correctly format time.Time strings
-	for idx, f := range opts.Fields {
-		// start with $2 as $1 is upload.ID
-		columns += fmt.Sprintf(`%s=$%d`, f.Column, idx+2)
-		if idx < len(opts.Fields)-1 {
-			columns += ","
-		}
-		values = append(values, f.Value)
-	}
-	sqlStatement := fmt.Sprintf(`
-		UPDATE
-		  %s
-		SET
-		  %s
-		WHERE
-		  id = $1;`,
-		whutils.WarehouseUploadsTable,
-		columns,
-=======
-// Set LoadFileIDs
-func (job *UploadJob) setLoadFileIDs(startLoadFileID, endLoadFileID int64) error {
-	if startLoadFileID > endLoadFileID {
-		return fmt.Errorf("end id less than start id: %d > %d", startLoadFileID, endLoadFileID)
-	}
-
-	job.upload.LoadFileStartID = startLoadFileID
-	job.upload.LoadFileEndID = endLoadFileID
-
-	return job.uploadsRepo.Update(
-		job.ctx,
-		job.upload.ID,
-		[]repo.UpdateKeyValue{
-			repo.UploadFieldStartLoadFileID(startLoadFileID),
-			repo.UploadFieldEndLoadFileID(endLoadFileID),
-		},
->>>>>>> 8dd4ab9b
-	)
 }
 
 // extractAndUpdateUploadErrorsByState extracts and augment errors in format
