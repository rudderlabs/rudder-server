--- conflicted
+++ resolved
@@ -138,11 +138,8 @@
 	bcManager *bcm.BackendConfigManager,
 	encodingFactory *encoding.Factory,
 	triggerStore *sync.Map,
-<<<<<<< HEAD
+	createUploadAlways createUploadAlwaysLoader,
 	validator validations.Validator,
-=======
-	createUploadAlways createUploadAlwaysLoader,
->>>>>>> 6d2db454
 ) (*Router, error) {
 	r := &Router{}
 
