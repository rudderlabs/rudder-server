--- conflicted
+++ resolved
@@ -303,26 +303,14 @@
 func (cat *createAlterTable) Validate(ctx context.Context) error {
 	defer cat.manager.Cleanup(ctx)
 
-<<<<<<< HEAD
-	if err := cat.manager.CreateTable(ctx, cat.table, TableSchemaMap); err != nil {
-=======
-	if err := cat.manager.CreateTable(cat.table, tableSchemaMap); err != nil {
->>>>>>> b245915a
+	if err := cat.manager.CreateTable(ctx, cat.table, tableSchemaMap); err != nil {
 		return fmt.Errorf("create table: %w", err)
 	}
 
 	defer func() { _ = cat.manager.DropTable(ctx, cat.table) }()
 
-<<<<<<< HEAD
-	for columnName, columnType := range AlterColumnMap {
+	for columnName, columnType := range alterColumnMap {
 		if err := cat.manager.AddColumns(ctx, cat.table, []warehouseutils.ColumnInfo{{Name: columnName, Type: columnType}}); err != nil {
-=======
-	for columnName, columnType := range alterColumnMap {
-		if err := cat.manager.AddColumns(
-			cat.table,
-			[]warehouseutils.ColumnInfo{{Name: columnName, Type: columnType}},
-		); err != nil {
->>>>>>> b245915a
 			return fmt.Errorf("alter table: %w", err)
 		}
 	}
@@ -359,26 +347,13 @@
 		return fmt.Errorf("upload file: %w", err)
 	}
 
-<<<<<<< HEAD
-	if err = lt.manager.CreateTable(ctx, lt.table, TableSchemaMap); err != nil {
-=======
-	if err = lt.manager.CreateTable(lt.table, tableSchemaMap); err != nil {
->>>>>>> b245915a
+	if err = lt.manager.CreateTable(ctx, lt.table, tableSchemaMap); err != nil {
 		return fmt.Errorf("create table: %w", err)
 	}
 
 	defer func() { _ = lt.manager.DropTable(ctx, lt.table) }()
 
-<<<<<<< HEAD
-	if err = lt.manager.LoadTestTable(ctx, uploadOutput.Location, lt.table, PayloadMap, loadFileType); err != nil {
-=======
-	if err = lt.manager.LoadTestTable(
-		uploadOutput.Location,
-		lt.table,
-		payloadMap,
-		loadFileType,
-	); err != nil {
->>>>>>> b245915a
+	if err = lt.manager.LoadTestTable(ctx, uploadOutput.Location, lt.table, payloadMap, loadFileType); err != nil {
 		return fmt.Errorf("load test table: %w", err)
 	}
 
