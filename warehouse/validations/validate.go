package validations

import (
	"context"
	"encoding/json"
	"fmt"
	"os"
	"path/filepath"
	"strconv"
	"strings"
	"time"

	"github.com/rudderlabs/rudder-server/warehouse/encoding"

	backendconfig "github.com/rudderlabs/rudder-server/backend-config"
	"github.com/rudderlabs/rudder-server/services/filemanager"
	"github.com/rudderlabs/rudder-server/utils/misc"
	"github.com/rudderlabs/rudder-server/warehouse/integrations/manager"
	"github.com/rudderlabs/rudder-server/warehouse/internal/model"
	"github.com/rudderlabs/rudder-server/warehouse/logfield"
	warehouseutils "github.com/rudderlabs/rudder-server/warehouse/utils"
)

type Validator interface {
	Validate(ctx context.Context) error
}

type objectStorage struct {
	destination *backendconfig.DestinationT
}

type connections struct {
	manager     manager.WarehouseOperations
	destination *backendconfig.DestinationT
}

type createSchema struct {
	manager manager.WarehouseOperations
}

type createAlterTable struct {
	manager manager.WarehouseOperations
	table   string
}

type fetchSchema struct {
	manager     manager.WarehouseOperations
	destination *backendconfig.DestinationT
}

type loadTable struct {
	manager     manager.WarehouseOperations
	destination *backendconfig.DestinationT
	table       string
}

type dummyUploader struct {
	dest *backendconfig.DestinationT
}

type DestinationValidator interface {
	Validate(ctx context.Context, dest *backendconfig.DestinationT) *model.DestinationValidationResponse
}

type destinationValidationImpl struct{}

func (*dummyUploader) GetSchemaInWarehouse() model.Schema { return model.Schema{} }
func (*dummyUploader) GetLocalSchema(context.Context) (model.Schema, error) {
	return model.Schema{}, nil
}
func (*dummyUploader) UpdateLocalSchema(context.Context, model.Schema) error { return nil }
func (*dummyUploader) ShouldOnDedupUseNewRecord() bool                       { return false }
func (*dummyUploader) GetFirstLastEvent() (time.Time, time.Time)             { return time.Time{}, time.Time{} }
func (*dummyUploader) GetLoadFileGenStartTIme() time.Time                    { return time.Time{} }
func (*dummyUploader) GetSampleLoadFileLocation(context.Context, string) (string, error) {
	return "", nil
}

func (*dummyUploader) GetTableSchemaInWarehouse(string) model.TableSchema {
	return model.TableSchema{}
}

func (*dummyUploader) GetTableSchemaInUpload(string) model.TableSchema {
	return model.TableSchema{}
}

func (*dummyUploader) GetLoadFilesMetadata(context.Context, warehouseutils.GetLoadFilesOptions) []warehouseutils.LoadFile {
	return []warehouseutils.LoadFile{}
}

func (*dummyUploader) GetSingleLoadFile(context.Context, string) (warehouseutils.LoadFile, error) {
	return warehouseutils.LoadFile{}, nil
}

func (m *dummyUploader) GetLoadFileType() string {
	return warehouseutils.GetLoadFileType(m.dest.DestinationDefinition.Name)
}

func (m *dummyUploader) UseRudderStorage() bool {
	return misc.IsConfiguredToUseRudderObjectStorage(m.dest.Config)
}

func NewDestinationValidator() DestinationValidator {
	return &destinationValidationImpl{}
}

<<<<<<< HEAD
func (v *destinationValidationImpl) Validate(ctx context.Context, dest *backendconfig.DestinationT) *model.DestinationValidationResponse {
	return validateDestination(ctx, dest, "")
=======
func (*destinationValidationImpl) Validate(dest *backendconfig.DestinationT) *model.DestinationValidationResponse {
	return validateDestination(dest, "")
>>>>>>> b6c4f015
}

func validateDestinationFunc(ctx context.Context, dest *backendconfig.DestinationT, stepToValidate string) (json.RawMessage, error) {
	return json.Marshal(validateDestination(ctx, dest, stepToValidate))
}

func validateDestination(ctx context.Context, dest *backendconfig.DestinationT, stepToValidate string) *model.DestinationValidationResponse {
	var (
		destID          = dest.ID
		destType        = dest.DestinationDefinition.Name
		stepsToValidate []*model.Step
		validator       Validator
		err             error
	)

	pkgLogger.Infow("validate destination configuration",
		logfield.DestinationID, destID,
		logfield.DestinationType, destType,
		logfield.DestinationRevisionID, dest.RevisionID,
		logfield.WorkspaceID, dest.WorkspaceID,
		logfield.DestinationValidationsStep, stepToValidate,
	)

	// check if req has specified a step in query params
	if stepToValidate != "" {
		stepI, err := strconv.Atoi(stepToValidate)
		if err != nil {
			return &model.DestinationValidationResponse{
				Error: fmt.Sprintf("Invalid step: %s", stepToValidate),
			}
		}

		// get validation step
		var vs *model.Step
		for _, s := range StepsToValidate(dest).Steps {
			if s.ID == stepI {
				vs = s
				break
			}
		}

		if vs == nil {
			return &model.DestinationValidationResponse{
				Error: fmt.Sprintf("Invalid step: %s", stepToValidate),
			}
		}

		stepsToValidate = append(stepsToValidate, vs)
	} else {
		stepsToValidate = append(stepsToValidate, StepsToValidate(dest).Steps...)
	}

	// Iterate over all selected steps and validate
	for _, step := range stepsToValidate {
		if validator, err = NewValidator(ctx, step.Name, dest); err != nil {
			err = fmt.Errorf("creating validator: %v", err)
			step.Error = err.Error()

			pkgLogger.Warnw("creating validator",
				logfield.DestinationID, destID,
				logfield.DestinationType, destType,
				logfield.DestinationRevisionID, dest.RevisionID,
				logfield.WorkspaceID, dest.WorkspaceID,
				logfield.DestinationValidationsStep, step.Name,
				logfield.Error, step.Error,
			)
			break
		}

		if stepError := validator.Validate(ctx); stepError != nil {
			err = stepError
			step.Error = stepError.Error()
		} else {
			step.Success = true
		}

		// if any of steps fails, the whole validation fails
		if !step.Success {
			pkgLogger.Warnw("not able to validate destination configuration",
				logfield.DestinationID, destID,
				logfield.DestinationType, destType,
				logfield.DestinationRevisionID, dest.RevisionID,
				logfield.WorkspaceID, dest.WorkspaceID,
				logfield.DestinationValidationsStep, step.Name,
				logfield.Error, step.Error,
			)
			break
		}
	}

	res := &model.DestinationValidationResponse{
		Steps:   stepsToValidate,
		Success: err == nil,
	}
	if err != nil {
		res.Error = err.Error()
	}

	return res
}

func NewValidator(ctx context.Context, step string, dest *backendconfig.DestinationT) (Validator, error) {
	var (
		operations manager.WarehouseOperations
		err        error
	)

	switch step {
	case model.VerifyingObjectStorage:
		return &objectStorage{
			destination: dest,
		}, nil
	case model.VerifyingConnections:
		if operations, err = createManager(ctx, dest); err != nil {
			return nil, fmt.Errorf("create manager: %w", err)
		}
		return &connections{
			destination: dest,
			manager:     operations,
		}, nil
	case model.VerifyingCreateSchema:
		if operations, err = createManager(ctx, dest); err != nil {
			return nil, fmt.Errorf("create manager: %w", err)
		}
		return &createSchema{
			manager: operations,
		}, nil
	case model.VerifyingCreateAndAlterTable:
		if operations, err = createManager(ctx, dest); err != nil {
			return nil, fmt.Errorf("create manager: %w", err)
		}
		return &createAlterTable{
			table:   Table,
			manager: operations,
		}, nil
	case model.VerifyingFetchSchema:
		if operations, err = createManager(ctx, dest); err != nil {
			return nil, fmt.Errorf("create manager: %w", err)
		}
		return &fetchSchema{
			destination: dest,
			manager:     operations,
		}, nil
	case model.VerifyingLoadTable:
		if operations, err = createManager(ctx, dest); err != nil {
			return nil, fmt.Errorf("create manager: %w", err)
		}
		return &loadTable{
			destination: dest,
			manager:     operations,
			table:       Table,
		}, nil
	}

	return nil, fmt.Errorf("invalid step: %s", step)
}

func (os *objectStorage) Validate(ctx context.Context) error {
	var (
		tempPath     string
		err          error
		uploadObject filemanager.UploadOutput
	)

	if tempPath, err = CreateTempLoadFile(os.destination); err != nil {
		return fmt.Errorf("creating temp load file: %w", err)
	}

	if uploadObject, err = uploadFile(ctx, os.destination, tempPath); err != nil {
		return fmt.Errorf("upload file: %w", err)
	}

	if err = downloadFile(ctx, os.destination, uploadObject.ObjectName); err != nil {
		return fmt.Errorf("download file: %w", err)
	}

	return nil
}

func (c *connections) Validate(ctx context.Context) error {
	defer c.manager.Cleanup(ctx)

	ctx, cancel := context.WithTimeout(ctx, warehouseutils.TestConnectionTimeout)
	defer cancel()

	return c.manager.TestConnection(ctx, createDummyWarehouse(c.destination))
}

func (cs *createSchema) Validate(ctx context.Context) error {
	defer cs.manager.Cleanup(ctx)

	return cs.manager.CreateSchema(ctx)
}

func (cat *createAlterTable) Validate(ctx context.Context) error {
	defer cat.manager.Cleanup(ctx)

	if err := cat.manager.CreateTable(ctx, cat.table, TableSchemaMap); err != nil {
		return fmt.Errorf("create table: %w", err)
	}

	defer func() { _ = cat.manager.DropTable(ctx, cat.table) }()

	for columnName, columnType := range AlterColumnMap {
		if err := cat.manager.AddColumns(ctx, cat.table, []warehouseutils.ColumnInfo{{Name: columnName, Type: columnType}}); err != nil {
			return fmt.Errorf("alter table: %w", err)
		}
	}

	return nil
}

func (fs *fetchSchema) Validate(ctx context.Context) error {
	defer fs.manager.Cleanup(ctx)

<<<<<<< HEAD
	if _, _, err := fs.manager.FetchSchema(ctx, createDummyWarehouse(fs.destination)); err != nil {
=======
	if _, _, err := fs.manager.FetchSchema(); err != nil {
>>>>>>> b6c4f015
		return fmt.Errorf("fetch schema: %w", err)
	}
	return nil
}

func (lt *loadTable) Validate(ctx context.Context) error {
	var (
		destinationType = lt.destination.DestinationDefinition.Name
		loadFileType    = warehouseutils.GetLoadFileType(destinationType)

		tempPath     string
		uploadOutput filemanager.UploadOutput
		err          error
	)

	defer lt.manager.Cleanup(ctx)

	if tempPath, err = CreateTempLoadFile(lt.destination); err != nil {
		return fmt.Errorf("create temp load file: %w", err)
	}

	if uploadOutput, err = uploadFile(ctx, lt.destination, tempPath); err != nil {
		return fmt.Errorf("upload file: %w", err)
	}

	if err = lt.manager.CreateTable(ctx, lt.table, TableSchemaMap); err != nil {
		return fmt.Errorf("create table: %w", err)
	}

	defer func() { _ = lt.manager.DropTable(ctx, lt.table) }()

	if err = lt.manager.LoadTestTable(ctx, uploadOutput.Location, lt.table, PayloadMap, loadFileType); err != nil {
		return fmt.Errorf("load test table: %w", err)
	}

	return nil
}

// CreateTempLoadFile creates a temporary load file
func CreateTempLoadFile(dest *backendconfig.DestinationT) (string, error) {
	var (
		tmpDirPath string
		filePath   string
		err        error
		writer     encoding.LoadFileWriter

		destinationType = dest.DestinationDefinition.Name
		loadFileType    = warehouseutils.GetLoadFileType(destinationType)
	)

	if tmpDirPath, err = misc.CreateTMPDIR(); err != nil {
		return "", fmt.Errorf("create tmp dir: %w", err)
	}

	filePath = fmt.Sprintf("%v/%v/%v.%v.%v.%v",
		tmpDirPath,
		connectionTestingFolder,
		destinationType,
		warehouseutils.RandHex(),
		time.Now().Unix(),
		warehouseutils.GetLoadFileFormat(loadFileType),
	)
	if err = os.MkdirAll(filepath.Dir(filePath), os.ModePerm); err != nil {
		return "", fmt.Errorf("create directory: %w", err)
	}

	if loadFileType == warehouseutils.LOAD_FILE_TYPE_PARQUET {
		writer, err = encoding.CreateParquetWriter(TableSchemaMap, filePath, destinationType)
	} else {
		writer, err = misc.CreateGZ(filePath)
	}
	if err != nil {
		return "", fmt.Errorf("creating writer for file: %s with error: %w", filePath, err)
	}

	eventLoader := encoding.GetNewEventLoader(destinationType, loadFileType, writer)
	for _, column := range []string{"id", "val"} {
		eventLoader.AddColumn(column, TableSchemaMap[column], PayloadMap[column])
	}

	if err = eventLoader.Write(); err != nil {
		return "", fmt.Errorf("writing to file: %w", err)
	}

	if err = writer.Close(); err != nil {
		return "", fmt.Errorf("closing writer: %w", err)
	}

	return filePath, nil
}

func uploadFile(ctx context.Context, dest *backendconfig.DestinationT, filePath string) (filemanager.UploadOutput, error) {
	var (
		err        error
		output     filemanager.UploadOutput
		fm         filemanager.FileManager
		uploadFile *os.File

		destinationType = dest.DestinationDefinition.Name
		prefixes        = []string{connectionTestingFolder, destinationType, warehouseutils.RandHex(), time.Now().Format("01-02-2006")}
	)

	if fm, err = createFileManager(dest); err != nil {
		return filemanager.UploadOutput{}, err
	}

	if uploadFile, err = os.Open(filePath); err != nil {
		return filemanager.UploadOutput{}, fmt.Errorf("opening file: %w", err)
	}

	// cleanup
	defer misc.RemoveFilePaths(filePath)
	defer func() { _ = uploadFile.Close() }()

	if output, err = fm.Upload(ctx, uploadFile, prefixes...); err != nil {
		return filemanager.UploadOutput{}, fmt.Errorf("uploading file: %w", err)
	}

	return output, nil
}

func downloadFile(ctx context.Context, dest *backendconfig.DestinationT, location string) error {
	var (
		err          error
		fm           filemanager.FileManager
		downloadFile *os.File
		tmpDirPath   string
		filePath     string

		destinationType = dest.DestinationDefinition.Name
		loadFileType    = warehouseutils.GetLoadFileType(destinationType)
	)

	if fm, err = createFileManager(dest); err != nil {
		return err
	}

	if tmpDirPath, err = misc.CreateTMPDIR(); err != nil {
		return fmt.Errorf("create tmp dir: %w", err)
	}

	filePath = fmt.Sprintf("%v/%v/%v.%v.%v.%v",
		tmpDirPath,
		connectionTestingFolder,
		destinationType,
		warehouseutils.RandHex(),
		time.Now().Unix(),
		warehouseutils.GetLoadFileFormat(loadFileType),
	)
	if err = os.MkdirAll(filepath.Dir(filePath), os.ModePerm); err != nil {
		return fmt.Errorf("create directory: %w", err)
	}

	if downloadFile, err = os.Create(filePath); err != nil {
		return fmt.Errorf("creating file: %w", err)
	}

	// cleanup
	defer misc.RemoveFilePaths(filePath)
	defer func() { _ = downloadFile.Close() }()

	if err = fm.Download(ctx, downloadFile, location); err != nil {
		return fmt.Errorf("downloading file: %w", err)
	}
	return nil
}

func createFileManager(dest *backendconfig.DestinationT) (filemanager.FileManager, error) {
	var (
		destType = dest.DestinationDefinition.Name
		conf     = dest.Config
		provider = warehouseutils.ObjectStorageType(destType, conf, misc.IsConfiguredToUseRudderObjectStorage(conf))
	)

	fileManager, err := fileManagerFactory.New(&filemanager.SettingsT{
		Provider: provider,
		Config: misc.GetObjectStorageConfig(misc.ObjectStorageOptsT{
			Provider:         provider,
			Config:           conf,
			UseRudderStorage: misc.IsConfiguredToUseRudderObjectStorage(conf),
			WorkspaceID:      dest.WorkspaceID,
		}),
	})
	if err != nil {
		return nil, fmt.Errorf("creating file manager: %w", err)
	}

	fileManager.SetTimeout(objectStorageValidationTimeout)

	return fileManager, nil
}

func createManager(ctx context.Context, dest *backendconfig.DestinationT) (manager.WarehouseOperations, error) {
	var (
		destType  = dest.DestinationDefinition.Name
		warehouse = createDummyWarehouse(dest)

		operations manager.WarehouseOperations
		err        error
	)

	if operations, err = manager.NewWarehouseOperations(destType); err != nil {
		return nil, fmt.Errorf("getting manager: %w", err)
	}

	operations.SetConnectionTimeout(warehouseutils.TestConnectionTimeout)

	if err = operations.Setup(ctx, warehouse, &dummyUploader{
		dest: dest,
	}); err != nil {
		return nil, fmt.Errorf("setting up manager: %w", err)
	}

	return operations, nil
}

func createDummyWarehouse(dest *backendconfig.DestinationT) model.Warehouse {
	var (
		destType  = dest.DestinationDefinition.Name
		namespace = configuredNamespaceInDestination(dest)
	)

	return model.Warehouse{
		WorkspaceID: dest.WorkspaceID,
		Destination: *dest,
		Namespace:   namespace,
		Type:        destType,
	}
}

func configuredNamespaceInDestination(dest *backendconfig.DestinationT) string {
	var (
		destType = dest.DestinationDefinition.Name
		conf     = dest.Config
	)

	if destType == warehouseutils.CLICKHOUSE {
		return conf["database"].(string)
	}

	if conf["namespace"] != nil {
		namespace := conf["namespace"].(string)
		if len(strings.TrimSpace(namespace)) > 0 {
			return warehouseutils.ToProviderCase(destType, warehouseutils.ToSafeNamespace(destType, namespace))
		}
	}
	return warehouseutils.ToProviderCase(destType, warehouseutils.ToSafeNamespace(destType, Namespace))
}<|MERGE_RESOLUTION|>--- conflicted
+++ resolved
@@ -104,13 +104,8 @@
 	return &destinationValidationImpl{}
 }
 
-<<<<<<< HEAD
-func (v *destinationValidationImpl) Validate(ctx context.Context, dest *backendconfig.DestinationT) *model.DestinationValidationResponse {
+func (*destinationValidationImpl) Validate(ctx context.Context, dest *backendconfig.DestinationT) *model.DestinationValidationResponse {
 	return validateDestination(ctx, dest, "")
-=======
-func (*destinationValidationImpl) Validate(dest *backendconfig.DestinationT) *model.DestinationValidationResponse {
-	return validateDestination(dest, "")
->>>>>>> b6c4f015
 }
 
 func validateDestinationFunc(ctx context.Context, dest *backendconfig.DestinationT, stepToValidate string) (json.RawMessage, error) {
@@ -326,11 +321,7 @@
 func (fs *fetchSchema) Validate(ctx context.Context) error {
 	defer fs.manager.Cleanup(ctx)
 
-<<<<<<< HEAD
-	if _, _, err := fs.manager.FetchSchema(ctx, createDummyWarehouse(fs.destination)); err != nil {
-=======
-	if _, _, err := fs.manager.FetchSchema(); err != nil {
->>>>>>> b6c4f015
+	if _, _, err := fs.manager.FetchSchema(ctx); err != nil {
 		return fmt.Errorf("fetch schema: %w", err)
 	}
 	return nil
