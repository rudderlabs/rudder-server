--- conflicted
+++ resolved
@@ -41,7 +41,7 @@
 }
 
 type fetchSchemaRepo interface {
-	FetchSchema() (model.Schema, model.Schema, error)
+	FetchSchema(ctx context.Context) (model.Schema, model.Schema, error)
 }
 
 type Schema struct {
@@ -74,8 +74,8 @@
 	}
 }
 
-func (sh *Schema) updateLocalSchema(uploadId int64, updatedSchema model.Schema) error {
-	_, err := sh.schemaRepo.Insert(context.TODO(), &model.WHSchema{
+func (sh *Schema) updateLocalSchema(ctx context.Context, uploadId int64, updatedSchema model.Schema) error {
+	_, err := sh.schemaRepo.Insert(ctx, &model.WHSchema{
 		UploadID:        uploadId,
 		SourceID:        sh.warehouse.Source.ID,
 		Namespace:       sh.warehouse.Namespace,
@@ -92,14 +92,9 @@
 	return nil
 }
 
-<<<<<<< HEAD
-func (sh *SchemaHandle) getLocalSchema(ctx context.Context) (model.Schema, error) {
-	whSchema, err := sh.whSchemaRepo.GetForNamespace(
-		ctx,
-=======
 // fetchSchemaFromLocal fetches schema from local
-func (sh *Schema) fetchSchemaFromLocal() error {
-	localSchema, err := sh.getLocalSchema()
+func (sh *Schema) fetchSchemaFromLocal(ctx context.Context) error {
+	localSchema, err := sh.getLocalSchema(ctx)
 	if err != nil {
 		return fmt.Errorf("fetching schema from local: %w", err)
 	}
@@ -109,10 +104,9 @@
 	return nil
 }
 
-func (sh *Schema) getLocalSchema() (model.Schema, error) {
+func (sh *Schema) getLocalSchema(ctx context.Context) (model.Schema, error) {
 	whSchema, err := sh.schemaRepo.GetForNamespace(
-		context.TODO(),
->>>>>>> 25101186
+		ctx,
 		sh.warehouse.Source.ID,
 		sh.warehouse.Destination.ID,
 		sh.warehouse.Namespace,
@@ -126,26 +120,9 @@
 	return whSchema.Schema, nil
 }
 
-<<<<<<< HEAD
-func (sh *SchemaHandle) updateLocalSchema(ctx context.Context, uploadId int64, updatedSchema model.Schema) error {
-	_, err := sh.whSchemaRepo.Insert(ctx, &model.WHSchema{
-		UploadID:        uploadId,
-		SourceID:        sh.warehouse.Source.ID,
-		Namespace:       sh.warehouse.Namespace,
-		DestinationID:   sh.warehouse.Destination.ID,
-		DestinationType: sh.warehouse.Type,
-		Schema:          updatedSchema,
-	})
-	return err
-}
-
-func (sh *SchemaHandle) fetchSchemaFromWarehouse(ctx context.Context, whManager manager.Manager) (schemaInWarehouse, unrecognizedSchemaInWarehouse model.Schema, err error) {
-	schemaInWarehouse, unrecognizedSchemaInWarehouse, err = whManager.FetchSchema(ctx)
-=======
 // fetchSchemaFromWarehouse fetches schema from warehouse
-func (sh *Schema) fetchSchemaFromWarehouse(repo fetchSchemaRepo) error {
-	warehouseSchema, unrecognizedWarehouseSchema, err := repo.FetchSchema()
->>>>>>> 25101186
+func (sh *Schema) fetchSchemaFromWarehouse(ctx context.Context, repo fetchSchemaRepo) error {
+	warehouseSchema, unrecognizedWarehouseSchema, err := repo.FetchSchema(ctx)
 	if err != nil {
 		return fmt.Errorf("fetching schema from warehouse: %w", err)
 	}
@@ -180,8 +157,8 @@
 	}
 }
 
-func (sh *Schema) prepareUploadSchema(stagingFiles []*model.StagingFile) error {
-	consolidatedSchema, err := sh.consolidateStagingFilesSchemaUsingWarehouseSchema(stagingFiles)
+func (sh *Schema) prepareUploadSchema(ctx context.Context, stagingFiles []*model.StagingFile) error {
+	consolidatedSchema, err := sh.consolidateStagingFilesSchemaUsingWarehouseSchema(ctx, stagingFiles)
 	if err != nil {
 		return fmt.Errorf("consolidating staging files schema: %w", err)
 	}
@@ -191,12 +168,12 @@
 }
 
 // consolidateStagingFilesSchemaUsingWarehouseSchema consolidates staging files schema with warehouse schema
-func (sh *Schema) consolidateStagingFilesSchemaUsingWarehouseSchema(stagingFiles []*model.StagingFile) (model.Schema, error) {
+func (sh *Schema) consolidateStagingFilesSchemaUsingWarehouseSchema(ctx context.Context, stagingFiles []*model.StagingFile) (model.Schema, error) {
 	consolidatedSchema := model.Schema{}
 	batches := lo.Chunk(stagingFiles, sh.stagingFilesSchemaPaginationSize)
 	for _, batch := range batches {
 		schemas, err := sh.stagingFileRepo.GetSchemasByIDs(
-			context.TODO(),
+			ctx,
 			repo.StagingFileIDs(batch),
 		)
 		if err != nil {
