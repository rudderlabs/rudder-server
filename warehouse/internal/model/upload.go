package model

import (
	"encoding/json"
	"errors"
	"strings"
	"time"

	warehouseutils "github.com/rudderlabs/rudder-server/warehouse/utils"
)

type UploadStatus = string

const (
	Waiting                   = "waiting"
	GeneratedUploadSchema     = "generated_upload_schema"
	CreatedTableUploads       = "created_table_uploads"
	GeneratingLoadFiles       = "generating_load_files"
	GeneratedLoadFiles        = "generated_load_files"
	UpdatedTableUploadsCounts = "updated_table_uploads_counts"
	CreatedRemoteSchema       = "created_remote_schema"
	ExportedUserTables        = "exported_user_tables"
	ExportedData              = "exported_data"
	ExportedIdentities        = "exported_identities"
	Aborted                   = "aborted"
	Failed                    = "failed"
)

var ErrUploadNotFound = errors.New("upload not found")

type Upload struct {
	ID          int64
	WorkspaceID string

	Namespace       string
	SourceID        string
	DestinationID   string
	DestinationType string
	Status          string
	Error           json.RawMessage
	FirstEventAt    time.Time
	LastEventAt     time.Time

	UseRudderStorage bool
	SourceBatchID    string
	SourceTaskID     string
	SourceTaskRunID  string
	SourceJobID      string
	SourceJobRunID   string
	LoadFileType     string
	NextRetryTime    time.Time
	Priority         int
	Retried          bool

	StagingFileStartID int64
	StagingFileEndID   int64

	LoadFileStartID int64
	LoadFileEndID   int64

	Timings        Timings
	FirstAttemptAt time.Time
	LastAttemptAt  time.Time
	Attempts       int64

	UploadSchema Schema
	MergedSchema Schema
}

type Timings []map[string]time.Time

type Schema = warehouseutils.SchemaT

type UploadJobsStats struct {
	PendingJobs    int64
	PickupLag      time.Duration
	PickupWaitTime time.Duration
}

type UploadJob struct {
	Warehouse            warehouseutils.Warehouse
	Upload               Upload
	StagingFiles         []*StagingFile
	LoadFileGenStartTime time.Time
<<<<<<< HEAD
	TimingsObj           sql.NullString
	Priority             int
	// cloud sources specific info
	SourceBatchID   string
	SourceTaskID    string
	SourceTaskRunID string
	SourceJobID     string
	SourceJobRunID  string
	LoadFileType    string
}

type AlterTableResponse struct {
	IsDependent bool // true if the column is dependent on another view or rules, false otherwise
	Query       string
=======
}

func GetLastFailedStatus(timingsMap Timings) (status string) {
	if len(timingsMap) > 0 {
		for index := len(timingsMap) - 1; index >= 0; index-- {
			for s := range timingsMap[index] {
				if strings.Contains(s, Failed) {
					return s
				}
			}
		}
	}
	return // zero values
}

func GetLoadFileGenTime(timingsMap Timings) (t time.Time) {
	if len(timingsMap) > 0 {
		for index := len(timingsMap) - 1; index >= 0; index-- {
			for s, t := range timingsMap[index] {
				if strings.Contains(s, GeneratingLoadFiles) {
					return t
				}
			}
		}
	}
	return // zero values
>>>>>>> 27540272
}<|MERGE_RESOLUTION|>--- conflicted
+++ resolved
@@ -82,22 +82,6 @@
 	Upload               Upload
 	StagingFiles         []*StagingFile
 	LoadFileGenStartTime time.Time
-<<<<<<< HEAD
-	TimingsObj           sql.NullString
-	Priority             int
-	// cloud sources specific info
-	SourceBatchID   string
-	SourceTaskID    string
-	SourceTaskRunID string
-	SourceJobID     string
-	SourceJobRunID  string
-	LoadFileType    string
-}
-
-type AlterTableResponse struct {
-	IsDependent bool // true if the column is dependent on another view or rules, false otherwise
-	Query       string
-=======
 }
 
 func GetLastFailedStatus(timingsMap Timings) (status string) {
@@ -124,5 +108,9 @@
 		}
 	}
 	return // zero values
->>>>>>> 27540272
+}
+
+type AlterTableResponse struct {
+	IsDependent bool // true if the column is dependent on another view or rules, false otherwise
+	Query       string
 }