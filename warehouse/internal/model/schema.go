--- conflicted
+++ resolved
@@ -1,10 +1,5 @@
 package model
 
-<<<<<<< HEAD
-import "time"
-
-=======
->>>>>>> 8ab58b80
 type (
 	SchemaType  string
 	TableSchema map[string]string
@@ -19,16 +14,4 @@
 	FloatDataType   SchemaType = "float"
 	JSONDataType    SchemaType = "json"
 	TextDataType    SchemaType = "text"
-)
-
-type WHSchema struct {
-	ID              int64
-	UploadID        int64
-	SourceID        string
-	Namespace       string
-	DestinationID   string
-	DestinationType string
-	Schema          Schema
-	CreatedAt       time.Time
-	UpdatedAt       time.Time
-}+)