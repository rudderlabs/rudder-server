package repo

import (
	"context"
	"database/sql"
	"errors"
	"fmt"
	"time"

	"github.com/tidwall/gjson"

	"github.com/rudderlabs/rudder-server/utils/timeutil"

	jsoniter "github.com/json-iterator/go"
	"github.com/lib/pq"

	sqlmiddleware "github.com/rudderlabs/rudder-server/warehouse/integrations/middleware/sqlquerywrapper"
	"github.com/rudderlabs/rudder-server/warehouse/internal/model"
	warehouseutils "github.com/rudderlabs/rudder-server/warehouse/utils"
)

var json = jsoniter.ConfigCompatibleWithStandardLibrary

var syncStatusMap = map[string]string{
	"success": model.ExportedData,
	"waiting": model.Waiting,
	"aborted": model.Aborted,
	"failed":  "%failed%",
}

const (
	uploadsTableName = warehouseutils.WarehouseUploadsTable

	uploadColumns = `
		id,
		status,
		schema,
		namespace,
		workspace_id,
		source_id,
		destination_id,
		destination_type,
		start_staging_file_id,
		end_staging_file_id,
		start_load_file_id,
		end_load_file_id,
		error,
		metadata,
		timings->0 as firstTiming,
		timings->-1 as lastTiming,
		timings,
		COALESCE(metadata->>'priority', '100')::int,
		first_event_at,
		last_event_at
	`
)

type Uploads repo

type scanFn func(dest ...any) error

type ProcessOptions struct {
	SkipIdentifiers                   []string
	SkipWorkspaces                    []string
	AllowMultipleSourcesForJobsPickup bool
}

type UploadMetadata struct {
	UseRudderStorage bool      `json:"use_rudder_storage"`
	SourceTaskRunID  string    `json:"source_task_run_id"`
	SourceJobID      string    `json:"source_job_id"`
	SourceJobRunID   string    `json:"source_job_run_id"`
	LoadFileType     string    `json:"load_file_type"`
	Retried          bool      `json:"retried"`
	Priority         int       `json:"priority"`
	NextRetryTime    time.Time `json:"nextRetryTime"`
}

func NewUploads(db *sqlmiddleware.DB, opts ...Opt) *Uploads {
	u := &Uploads{
		db:  db,
		now: timeutil.Now,
	}

	for _, opt := range opts {
		opt((*repo)(u))
	}

	return u
}

func ExtractUploadMetadata(upload model.Upload) UploadMetadata {
	return UploadMetadata{
		UseRudderStorage: upload.UseRudderStorage,
		SourceTaskRunID:  upload.SourceTaskRunID,
		SourceJobID:      upload.SourceJobID,
		SourceJobRunID:   upload.SourceJobRunID,
		LoadFileType:     upload.LoadFileType,
		Retried:          upload.Retried,
		Priority:         upload.Priority,
		NextRetryTime:    upload.NextRetryTime,
	}
}

func (uploads *Uploads) CreateWithStagingFiles(ctx context.Context, upload model.Upload, files []*model.StagingFile) (int64, error) {
	startJSONID := files[0].ID
	endJSONID := files[len(files)-1].ID

	stagingFileIDs := make([]int64, len(files))
	for i, file := range files {
		stagingFileIDs[i] = file.ID
	}

	var firstEventAt, lastEventAt time.Time
	if !files[0].FirstEventAt.IsZero() {
		firstEventAt = files[0].FirstEventAt
	}
	if !files[len(files)-1].LastEventAt.IsZero() {
		lastEventAt = files[len(files)-1].LastEventAt
	}

	metadataMap := UploadMetadata{
		UseRudderStorage: files[0].UseRudderStorage,
		SourceTaskRunID:  files[0].SourceTaskRunID,
		SourceJobID:      files[0].SourceJobID,
		SourceJobRunID:   files[0].SourceJobRunID,
		LoadFileType:     warehouseutils.GetLoadFileType(upload.DestinationType),
		Retried:          upload.Retried,
		Priority:         upload.Priority,
		NextRetryTime:    upload.NextRetryTime,
	}

	metadata, err := json.Marshal(metadataMap)
	if err != nil {
		return 0, err
	}

	tx, err := uploads.db.BeginTx(ctx, &sql.TxOptions{})
	if err != nil {
		return 0, err
	}
	rollback := true
	defer func() {
		if rollback {
			_ = tx.Rollback()
		}
	}()

	var uploadID int64
	err = tx.QueryRow(
		`INSERT INTO `+uploadsTableName+` (
			source_id, namespace, workspace_id, destination_id,
			destination_type, start_staging_file_id,
			end_staging_file_id, start_load_file_id,
			end_load_file_id, status, schema,
			error, metadata, first_event_at,
			last_event_at, created_at, updated_at
		)
		VALUES
			(
			$1, $2, $3, $4, $5, $6, $7, $8, $9, $10,
			$11, $12, $13, $14, $15, $16, $17
			) RETURNING id;`,

		upload.SourceID,
		upload.Namespace,
		upload.WorkspaceID,
		upload.DestinationID,
		upload.DestinationType,
		startJSONID,
		endJSONID,
		0,
		0,
		upload.Status,
		"{}",
		"{}",
		metadata,
		firstEventAt,
		lastEventAt,
		uploads.now(),
		uploads.now(),
	).Scan(&uploadID)
	if err != nil {
		return 0, err
	}

	result, err := tx.Exec(
		`UPDATE `+stagingTableName+` SET upload_id = $1 WHERE id = ANY($2)`,
		uploadID, pq.Array(stagingFileIDs),
	)
	if err != nil {
		return 0, err
	}

	affected, err := result.RowsAffected()
	if err != nil {
		return 0, err
	}

	if affected != int64(len(stagingFileIDs)) {
		return 0, fmt.Errorf("failed to update staging files %d != %d", affected, len(stagingFileIDs))
	}

	rollback = false
	err = tx.Commit()
	if err != nil {
		return 0, err
	}

	return uploadID, nil
}

type FilterBy struct {
	Key       string
	Value     interface{}
	NotEquals bool
}

func (uploads *Uploads) Count(ctx context.Context, filters ...FilterBy) (int64, error) {
	query := fmt.Sprintf("SELECT COUNT(*) FROM %s WHERE 1=1", uploadsTableName)

	args := make([]interface{}, 0)
	for i, filter := range filters {

		if filter.NotEquals {
			query += fmt.Sprintf(" AND %s!=$%d", filter.Key, i+1)
		} else {
			query += fmt.Sprintf(" AND %s=$%d", filter.Key, i+1)
		}

		args = append(args, filter.Value)
	}

	var count int64
	if err := uploads.db.QueryRowContext(ctx, query, args...).Scan(&count); err != nil {
		return 0, fmt.Errorf("scanning count into local variable: %w", err)
	}

	return count, nil
}

func (uploads *Uploads) Get(ctx context.Context, id int64) (model.Upload, error) {
	row := uploads.db.QueryRowContext(ctx, `
		SELECT
		`+uploadColumns+`
		FROM
		`+uploadsTableName+`
		WHERE
			id = $1
	`, id)

	var upload model.Upload
	err := scanUpload(row.Scan, &upload)
	if err == sql.ErrNoRows {
		return model.Upload{}, model.ErrUploadNotFound
	}
	if err != nil {
		return model.Upload{}, err
	}

	return upload, nil
}

func (uploads *Uploads) GetToProcess(ctx context.Context, destType string, limit int, opts ProcessOptions) ([]model.Upload, error) {
	var skipIdentifiersSQL string
	partitionIdentifierSQL := `destination_id, namespace`

	if len(opts.SkipIdentifiers) > 0 {
		skipIdentifiersSQL = `AND ((destination_id || '_' || namespace)) != ALL($5)`
	}

	if opts.AllowMultipleSourcesForJobsPickup {
		if len(opts.SkipIdentifiers) > 0 {
			skipIdentifiersSQL = `AND ((source_id || '_' || destination_id || '_' || namespace)) != ALL($5)`
		}
		partitionIdentifierSQL = fmt.Sprintf(`%s, %s`, "source_id", partitionIdentifierSQL)
	}

	sqlStatement := fmt.Sprintf(`
			SELECT
			`+uploadColumns+`
			FROM (
				SELECT
					ROW_NUMBER() OVER (PARTITION BY %s ORDER BY COALESCE(metadata->>'priority', '100')::int ASC, COALESCE(first_event_at, NOW()) ASC, id ASC) AS row_number,
					t.*
				FROM
					`+uploadsTableName+` t
				WHERE
					t.destination_type = $1 AND
					t.in_progress=false AND
					t.status != $2 AND
					t.status != $3 %s AND
					COALESCE(metadata->>'nextRetryTime', NOW()::text)::timestamptz <= NOW() AND
          			workspace_id <> ALL ($4)
			) grouped_uploads
			WHERE
				grouped_uploads.row_number = 1
			ORDER BY
				COALESCE(metadata->>'priority', '100')::int ASC,
				COALESCE(first_event_at, NOW()) ASC,
				id ASC
			LIMIT %d;
`,
		partitionIdentifierSQL,
		skipIdentifiersSQL,
		limit,
	)

	var (
		rows *sqlmiddleware.Rows
		err  error
	)
	if opts.SkipWorkspaces == nil {
		opts.SkipWorkspaces = []string{}
	}

	args := []interface{}{
		destType,
		model.ExportedData,
		model.Aborted,
		pq.Array(opts.SkipWorkspaces),
	}

	if len(opts.SkipIdentifiers) > 0 {
		args = append(args, pq.Array(opts.SkipIdentifiers))
	}

	rows, err = uploads.db.QueryContext(
		ctx,
		sqlStatement,
		args...,
	)

	if err != nil && !errors.Is(err, sql.ErrNoRows) {
		return nil, err
	}
	if errors.Is(err, sql.ErrNoRows) {
		return nil, nil
	}
	defer func() { _ = rows.Close() }()

	var uploadJobs []model.Upload
	for rows.Next() {
		var upload model.Upload
		err := scanUpload(rows.Scan, &upload)
		if err != nil {
			return nil, err
		}
		uploadJobs = append(uploadJobs, upload)
	}
	if err := rows.Err(); err != nil {
		return nil, err
	}

	return uploadJobs, nil
}

func (uploads *Uploads) UploadJobsStats(ctx context.Context, destType string, opts ProcessOptions) (model.UploadJobsStats, error) {
	query := `
		SELECT
			COALESCE(COUNT(*), 0) AS pending_jobs,

			COALESCE(EXTRACT(EPOCH FROM(AGE($1::TIMESTAMPTZ, MIN(COALESCE((metadata->>'nextRetryTime')::TIMESTAMPTZ, $1::TIMESTAMPTZ)::timestamptz)))), 0) AS pickup_lag_in_seconds,
			COALESCE(SUM(EXTRACT(EPOCH FROM AGE($1::TIMESTAMPTZ, COALESCE((metadata->>'nextRetryTime')::TIMESTAMPTZ, $1::TIMESTAMPTZ)::timestamptz))), 0) AS pickup_wait_time_in_seconds

		FROM
			` + uploadsTableName + `
		WHERE
			destination_type = $2 AND
			in_progress = false AND
			status != $3 AND
			status != $4  AND
			COALESCE((metadata->>'nextRetryTime')::TIMESTAMPTZ, $1::TIMESTAMPTZ) <= $1::TIMESTAMPTZ AND
			workspace_id <> ALL ($5)`

	if opts.SkipWorkspaces == nil {
		opts.SkipWorkspaces = []string{}
	}

	args := []any{
		uploads.now(),
		destType,
		model.ExportedData,
		model.Aborted,
		pq.Array(opts.SkipWorkspaces),
	}

	if len(opts.SkipIdentifiers) > 0 {
		query += `AND ((destination_id || '_' || namespace)) != ALL($6)`
		args = append(args, pq.Array(opts.SkipIdentifiers))
	}

	var stats model.UploadJobsStats
	var (
		pickupLag      sql.NullFloat64
		pickupWaitTime sql.NullFloat64
	)

	err := uploads.db.QueryRowContext(
		ctx,
		query,
		args...,
	).Scan(
		&stats.PendingJobs,
		&pickupLag,
		&pickupWaitTime,
	)
	if err != nil {
		return stats, fmt.Errorf("count pending jobs: %w", err)
	}

	stats.PickupLag = time.Duration(pickupLag.Float64) * time.Second
	stats.PickupWaitTime = time.Duration(pickupWaitTime.Float64) * time.Second

	return stats, nil
}

// UploadTimings returns the timings for an upload.
func (uploads *Uploads) UploadTimings(ctx context.Context, uploadID int64) (model.Timings, error) {
	var (
		rawJSON jsoniter.RawMessage
		timings model.Timings
	)

	err := uploads.db.QueryRowContext(ctx, `
		SELECT
			COALESCE(timings, '[]')::JSONB
		FROM
			`+uploadsTableName+`
		WHERE
			id = $1;
	`, uploadID).Scan(&rawJSON)
	if err == sql.ErrNoRows {
		return timings, model.ErrUploadNotFound
	}
	if err != nil {
		return timings, err
	}

	err = json.Unmarshal(rawJSON, &timings)
	if err != nil {
		return timings, err
	}

	return timings, nil
}

func (uploads *Uploads) DeleteWaiting(ctx context.Context, uploadID int64) error {
	_, err := uploads.db.ExecContext(ctx,
		`DELETE FROM `+uploadsTableName+` WHERE id = $1 AND status = $2;`,
		uploadID, model.Waiting,
	)
	if err != nil {
		return fmt.Errorf("delete waiting upload: %w", err)
	}

	return nil
}

func scanUpload(scan scanFn, upload *model.Upload) error {
	var (
		schema                    []byte
		firstTiming               sql.NullString
		lastTiming                sql.NullString
		firstEventAt, lastEventAt sql.NullTime
		metadataRaw               []byte
		timingsRaw                []byte
	)

	err := scan(
		&upload.ID,
		&upload.Status,
		&schema,
		&upload.Namespace,
		&upload.WorkspaceID,
		&upload.SourceID,
		&upload.DestinationID,
		&upload.DestinationType,
		&upload.StagingFileStartID,
		&upload.StagingFileEndID,
		&upload.LoadFileStartID,
		&upload.LoadFileEndID,
		&upload.Error,
		&metadataRaw,
		&firstTiming,
		&lastTiming,
		&timingsRaw,
		&upload.Priority,
		&firstEventAt,
		&lastEventAt,
	)
	if err != nil {
		return err
	}
	upload.FirstEventAt = firstEventAt.Time.UTC()
	upload.LastEventAt = lastEventAt.Time.UTC()

	if err := json.Unmarshal(schema, &upload.UploadSchema); err != nil {
		return fmt.Errorf("unmarshal upload schema: %w", err)
	}
	var metadata UploadMetadata
	if err := json.Unmarshal(metadataRaw, &metadata); err != nil {
		return fmt.Errorf("unmarshal metadata: %w", err)
	}

	if len(timingsRaw) > 0 {
		if err := json.Unmarshal(timingsRaw, &upload.Timings); err != nil {
			return fmt.Errorf("unmarshal timings: %w", err)
		}
	}
	upload.SourceTaskRunID = metadata.SourceTaskRunID
	upload.SourceJobID = metadata.SourceJobID
	upload.SourceJobRunID = metadata.SourceJobRunID
	upload.LoadFileType = metadata.LoadFileType
	upload.NextRetryTime = metadata.NextRetryTime
	upload.Priority = metadata.Priority
	upload.Retried = metadata.Retried
	upload.UseRudderStorage = metadata.UseRudderStorage

	_, upload.FirstAttemptAt = warehouseutils.TimingFromJSONString(firstTiming)
	var lastStatus string
	lastStatus, upload.LastAttemptAt = warehouseutils.TimingFromJSONString(lastTiming)
	upload.Attempts = gjson.Get(string(upload.Error), fmt.Sprintf(`%s.attempt`, lastStatus)).Int()

	return nil
}

// InterruptedDestinations returns a list of destination IDs, which have uploads was interrupted.
//
//	Interrupted upload might require cleanup of intermediate upload tables.
func (uploads *Uploads) InterruptedDestinations(ctx context.Context, destinationType string) ([]string, error) {
	destinationIDs := make([]string, 0)
	rows, err := uploads.db.QueryContext(ctx, `
		SELECT
			destination_id
		FROM
			`+uploadsTableName+`
		WHERE
			in_progress = TRUE
			AND destination_type = $1
			AND (
				status = $2
				OR status = $3
			);
	`,
		destinationType,
		model.ExportingData,
		model.ExportingDataFailed,
	)
	if err != nil {
		return nil, fmt.Errorf("query for interrupted destinations: %w", err)
	}

	defer func() { _ = rows.Close() }()

	for rows.Next() {
		var destID string
		err := rows.Scan(&destID)
		if err != nil {
			return nil, fmt.Errorf("scanning: %w", err)
		}
		destinationIDs = append(destinationIDs, destID)
	}

	if rows.Err() != nil {
		return nil, fmt.Errorf("iterating rows: %w", rows.Err())
	}

	return destinationIDs, nil
}

// PendingTableUploads returns a list of pending table uploads for a given upload.
func (uploads *Uploads) PendingTableUploads(ctx context.Context, namespace string, uploadID int64, destID string) ([]model.PendingTableUpload, error) {
	pendingTableUploads := make([]model.PendingTableUpload, 0)

	rows, err := uploads.db.QueryContext(ctx, `
		SELECT
		  UT.id,
		  UT.destination_id,
		  UT.namespace,
		  TU.table_name,
		  TU.status,
		  TU.error
		FROM
			`+uploadsTableName+` UT
		INNER JOIN
			`+tableUploadTableName+` TU
		ON
			UT.id = TU.wh_upload_id
		WHERE
		  	UT.id <= $1 AND
			UT.destination_id = $2 AND
		   	UT.namespace = $3 AND
		  	UT.status != $4 AND
		  	UT.status != $5 AND
		  	TU.table_name in (
				SELECT
				  table_name
				FROM
				  `+tableUploadTableName+` TU1
				WHERE
				  TU1.wh_upload_id = $1
		  )
		ORDER BY
		  UT.id ASC;
`,
		uploadID,
		destID,
		namespace,
		model.ExportedData,
		model.Aborted,
	)
	if err != nil {
		return nil, fmt.Errorf("pending table uploads: %w", err)
	}

	defer func() { _ = rows.Close() }()

	for rows.Next() {
		var pendingTableUpload model.PendingTableUpload

		err := rows.Scan(
			&pendingTableUpload.UploadID,
			&pendingTableUpload.DestinationID,
			&pendingTableUpload.Namespace,
			&pendingTableUpload.TableName,
			&pendingTableUpload.Status,
			&pendingTableUpload.Error,
		)
		if err != nil {
			return nil, fmt.Errorf("scanning row: %w", err)
		}

		pendingTableUploads = append(pendingTableUploads, pendingTableUpload)
	}

	if err := rows.Err(); err != nil {
		return nil, fmt.Errorf("iterating rows: %w", err)
	}
	return pendingTableUploads, nil
}

func (uploads *Uploads) ResetInProgress(ctx context.Context, destType string) error {
	_, err := uploads.db.ExecContext(ctx, `
		UPDATE
			`+uploadsTableName+`
		SET
			in_progress = FALSE
		WHERE
			destination_type = $1 AND
			in_progress = TRUE;
	`,
		destType,
	)
	if err != nil {
		return fmt.Errorf("reset in progress: %w", err)
	}
	return nil
}

func (uploads *Uploads) LastCreatedAt(ctx context.Context, sourceID, destinationID string) (time.Time, error) {
	row := uploads.db.QueryRowContext(ctx, `
		SELECT
			created_at
		FROM
		`+uploadsTableName+`
		WHERE
			source_id = $1 AND
			destination_id = $2
		ORDER BY
			id DESC
		LIMIT 1;
	`,
		sourceID,
		destinationID,
	)

	var createdAt sql.NullTime

	err := row.Scan(&createdAt)
	if err != nil && err != sql.ErrNoRows {
		return time.Time{}, fmt.Errorf("last created at: %w", err)
	}
	if err == sql.ErrNoRows || !createdAt.Valid {
		return time.Time{}, nil
	}

	return createdAt.Time, nil
}

func (uploads *Uploads) SyncsInfoForMultiTenant(ctx context.Context, limit, offset int, opts model.SyncUploadOptions) ([]model.UploadInfo, int64, error) {
	syncUploadInfos, totalUploads, err := uploads.syncsInfo(ctx, limit, offset, opts, true)
	if err != nil {
		return nil, 0, fmt.Errorf("syncs upload info for multi tenant: %w", err)
	}
	if len(syncUploadInfos) != 0 {
		return syncUploadInfos, totalUploads, nil
	}

<<<<<<< HEAD
=======
	// Getting the syncs count in case, we were not able to get the count
>>>>>>> 501c57d0
	totalUploads, err = uploads.syncsCount(ctx, opts)
	if err != nil {
		return nil, 0, fmt.Errorf("syncs upload count: %w", err)
	}

	return syncUploadInfos, totalUploads, nil
}

func (uploads *Uploads) SyncsInfoForNonMultiTenant(ctx context.Context, limit, offset int, opts model.SyncUploadOptions) ([]model.UploadInfo, int64, error) {
	syncUploadInfos, _, err := uploads.syncsInfo(ctx, limit, offset, opts, false)
	if err != nil {
		return nil, 0, fmt.Errorf("syncs upload info for multi tenant: %w", err)
	}

	totalUploads, err := uploads.syncsCount(ctx, opts)
	if err != nil {
		return nil, 0, fmt.Errorf("syncs upload count: %w", err)
	}

	return syncUploadInfos, totalUploads, nil
}

func (uploads *Uploads) syncsInfo(ctx context.Context, limit, offset int, opts model.SyncUploadOptions, countOver bool) ([]model.UploadInfo, int64, error) {
	filterQuery, filterArgs := syncUploadQueryArgs(&opts)

	countOverClause := "0 AS total_uploads"
	if countOver {
		countOverClause = "COUNT(*) OVER() AS total_uploads"
	}

	stmt := fmt.Sprintf(`
		SELECT
			id,
			source_id,
			destination_id,
			destination_type,
			namespace,
			status,
			error,
			created_at,
			first_event_at,
			last_event_at,
			last_exec_at,
			updated_at,
			timings,
			metadata->>'nextRetryTime',
			metadata->>'archivedStagingAndLoadFiles',
			%s
		FROM
			`+uploadsTableName+`
		WHERE
			1 = 1 %s
		ORDER BY
		  	id DESC
		LIMIT
			$%d
		OFFSET
			$%d;
	`,
		countOverClause,
		filterQuery,
		len(filterArgs)+1,
		len(filterArgs)+2,
	)
	stmtArgs := append(filterArgs, limit, offset)

	rows, err := uploads.db.QueryContext(ctx, stmt, stmtArgs...)
	if err != nil {
		return nil, 0, fmt.Errorf("syncs upload info: %w", err)
	}

	var uploadInfos []model.UploadInfo
	var totalUploads int64

	for rows.Next() {
		var uploadInfo model.UploadInfo

		var timings model.Timings
		var timingsRaw []byte
		var nextRetryTime sql.NullString
		var archivedStagingAndLoadFiles sql.NullBool
		var firstEventAt, lastEventAt, lastExecAt, updatedAt sql.NullTime

		err := rows.Scan(
			&uploadInfo.ID,
			&uploadInfo.SourceID,
			&uploadInfo.DestinationID,
			&uploadInfo.DestinationType,
			&uploadInfo.Namespace,
			&uploadInfo.Status,
			&uploadInfo.Error,
			&uploadInfo.CreatedAt,
			&firstEventAt,
			&lastEventAt,
			&lastExecAt,
			&updatedAt,
			&timingsRaw,
			&nextRetryTime,
			&archivedStagingAndLoadFiles,
			&totalUploads,
		)
		if err != nil {
			return nil, 0, fmt.Errorf("syncs upload info: scanning row: %w", err)
		}
		if firstEventAt.Valid {
			uploadInfo.FirstEventAt = firstEventAt.Time
		}
		if lastEventAt.Valid {
			uploadInfo.LastEventAt = lastEventAt.Time
		}
		if lastExecAt.Valid {
			uploadInfo.LastExecAt = lastExecAt.Time
		}
		if updatedAt.Valid {
			uploadInfo.UpdatedAt = updatedAt.Time
		}
		if archivedStagingAndLoadFiles.Valid {
			uploadInfo.IsArchivedUpload = archivedStagingAndLoadFiles.Bool
		}
		gjson.Parse(uploadInfo.Error).ForEach(func(key, value gjson.Result) bool {
			uploadInfo.Attempt += gjson.Get(value.String(), "attempt").Int()
			return true
		})
		if uploadInfo.Status != model.ExportedData && uploadInfo.Status != model.Aborted && nextRetryTime.Valid {
			if nextRetryTime, err := time.Parse(time.RFC3339, nextRetryTime.String); err == nil {
				uploadInfo.NextRetryTime = nextRetryTime
			}
		}

		// set duration as time between updatedAt and lastExec recorded timings for ongoing/retrying uploads
		// set diff between lastExec and current time
		if uploadInfo.Status == model.ExportedData || uploadInfo.Status == model.Aborted {
			uploadInfo.Duration = uploadInfo.UpdatedAt.Sub(uploadInfo.LastExecAt) / time.Second
		} else {
			uploadInfo.Duration = uploads.now().Sub(uploadInfo.LastExecAt) / time.Second
		}

		// set error only for failed uploads. skip for retried and then successful uploads
		if uploadInfo.Status != model.ExportedData && len(timingsRaw) > 0 {
			_ = json.Unmarshal(timingsRaw, &timings)

			errs := gjson.Get(
				uploadInfo.Error,
				fmt.Sprintf("%s.errors", model.GetLastFailedStatus(timings)),
			).Array()
			if len(errs) > 0 {
				uploadInfo.Error = errs[len(errs)-1].String()
			}
		}

		uploadInfos = append(uploadInfos, uploadInfo)
	}
	if err := rows.Err(); err != nil {
		return nil, 0, fmt.Errorf("syncs upload info: iterating rows: %w", err)
	}

	return uploadInfos, totalUploads, nil
}

func syncUploadQueryArgs(suo *model.SyncUploadOptions) (string, []interface{}) {
	var queryFilters string
	var queryArgs []interface{}

	if suo.SourceIDs != nil {
		queryFilters += fmt.Sprintf(" AND source_id = ANY($%d)", len(queryArgs)+1)
		queryArgs = append(queryArgs, pq.Array(suo.SourceIDs))
	}
	if suo.DestinationID != "" {
		queryFilters += fmt.Sprintf(" AND destination_id = $%d", len(queryArgs)+1)
		queryArgs = append(queryArgs, suo.DestinationID)
	}
	if suo.DestinationType != "" {
		queryFilters += fmt.Sprintf(" AND destination_type = $%d", len(queryArgs)+1)
		queryArgs = append(queryArgs, suo.DestinationType)
	}
	if suo.Status != "" {
		queryFilters += fmt.Sprintf(" AND status LIKE $%d", len(queryArgs)+1)
		queryArgs = append(queryArgs, syncStatusMap[suo.Status])
	}
	if suo.UploadID != 0 {
		queryFilters += fmt.Sprintf(" AND id = $%d", len(queryArgs)+1)
		queryArgs = append(queryArgs, suo.UploadID)
	}

	return queryFilters, queryArgs
}

func (uploads *Uploads) syncsCount(ctx context.Context, opts model.SyncUploadOptions) (int64, error) {
	filterQuery, filterArgs := syncUploadQueryArgs(&opts)

	var totalUploads int64
	err := uploads.db.QueryRowContext(ctx, fmt.Sprintf(`
		SELECT
		  	COUNT(*)
		FROM
			`+uploadsTableName+`
		WHERE
			1 = 1 %s
	`,
		filterQuery,
	),
		filterArgs...,
	).Scan(&totalUploads)
	if err != nil {
		return 0, fmt.Errorf("syncs upload info count: %w", err)
	}
	return totalUploads, nil
}

func (uploads *Uploads) TriggerUpload(ctx context.Context, uploadID int64) error {
	r, err := uploads.db.ExecContext(ctx, `
		UPDATE
			`+uploadsTableName+`
		SET
			metadata = metadata || '{"retried": true, "priority": 50}' || jsonb_build_object('nextRetryTime', NOW() - INTERVAL '1 HOUR'),
			status = $1,
			updated_at = $2
		WHERE
			id = $3;
`,
		model.Waiting,
		uploads.now(),
		uploadID,
	)
	if err != nil {
		return fmt.Errorf("trigger uploads: update: %w", err)
	}

	rowsAffected, err := r.RowsAffected()
	if err != nil {
		return fmt.Errorf("trigger uploads: rows affected: %w", err)
	}
	if rowsAffected == 0 {
		return fmt.Errorf("trigger uploads: no rows affected")
	}
	return nil
}

func (uploads *Uploads) Retry(ctx context.Context, opts model.RetryOptions) (int64, error) {
	filterQuery, filterArgs := retryQueryArgs(&opts)

	stmt := fmt.Sprintf(`
		UPDATE
			`+uploadsTableName+`
		SET
			metadata = metadata || '{"retried": true, "priority": 50}' || jsonb_build_object('nextRetryTime', NOW() - INTERVAL '1 HOUR'),
			status = $%d,
			updated_at = $%d
		WHERE
			1 = 1 %s;
`,
		len(filterArgs)+1,
		len(filterArgs)+2,
		filterQuery,
	)
	stmtArgs := append(filterArgs, model.Waiting, uploads.now())

	r, err := uploads.db.ExecContext(ctx, stmt, stmtArgs...)
	if err != nil {
		return 0, fmt.Errorf("trigger uploads: update: %w", err)
	}
	return r.RowsAffected()
}

func retryQueryArgs(ro *model.RetryOptions) (string, []interface{}) {
	var queryFilters string
	var queryArgs []interface{}

	if ro.WorkspaceID != "" {
		queryFilters += fmt.Sprintf(" AND workspace_id = $%d", len(queryArgs)+1)
		queryArgs = append(queryArgs, ro.WorkspaceID)
	}
	if ro.SourceIDs != nil {
		queryFilters += fmt.Sprintf(" AND source_id = ANY($%d)", len(queryArgs)+1)
		queryArgs = append(queryArgs, pq.Array(ro.SourceIDs))
	}
	if ro.DestinationID != "" {
		queryFilters += fmt.Sprintf(" AND destination_id = $%d", len(queryArgs)+1)
		queryArgs = append(queryArgs, ro.DestinationID)
	}
	if ro.DestinationType != "" {
		queryFilters += fmt.Sprintf(" AND destination_type = $%d", len(queryArgs)+1)
		queryArgs = append(queryArgs, ro.DestinationType)
	}
	if !ro.ForceRetry {
		queryFilters += fmt.Sprintf(" AND status = $%d", len(queryArgs)+1)
		queryArgs = append(queryArgs, model.Aborted)
	}
	if len(ro.UploadIds) != 0 {
		queryFilters += fmt.Sprintf(" AND id = ANY($%d)", len(queryArgs)+1)
		queryArgs = append(queryArgs, pq.Array(ro.UploadIds))
	} else {
		queryFilters += fmt.Sprintf(" AND created_at > NOW() - $%d * INTERVAL '1 HOUR'", len(queryArgs)+1)
		queryArgs = append(queryArgs, ro.IntervalInHours)
	}
	return queryFilters, queryArgs
}

func (uploads *Uploads) RetryCount(ctx context.Context, opts model.RetryOptions) (int64, error) {
	filterQuery, filterArgs := retryQueryArgs(&opts)

	stmt := fmt.Sprintf(`
		SELECT COUNT(*) FROM
			`+uploadsTableName+`
		WHERE
			1 = 1 %s;
`,
		filterQuery,
	)

	var totalUploads int64
	err := uploads.db.QueryRowContext(ctx, stmt, filterArgs...).Scan(&totalUploads)
	if err != nil {
		return 0, fmt.Errorf("count uploads to retry: %w", err)
	}
	return totalUploads, nil
}

func (uploads *Uploads) GetLatestUploadInfo(ctx context.Context, sourceID, destinationID string) (*model.LatestUploadInfo, error) {
	var latestUploadInfo model.LatestUploadInfo
	err := uploads.db.QueryRowContext(ctx, `
		SELECT
		  	id,
		  	status,
		  	COALESCE(metadata ->> 'priority', '100')::int
		FROM
			`+uploadsTableName+`
		WHERE
			source_id = $1 AND destination_id = $2
		ORDER BY
			id DESC
		LIMIT 1;
`,
		sourceID,
		destinationID,
	).Scan(
		&latestUploadInfo.ID,
		&latestUploadInfo.Status,
		&latestUploadInfo.Priority,
	)
	if err == sql.ErrNoRows {
<<<<<<< HEAD
		return nil, fmt.Errorf("no latest upload found: %w", err)
=======
		return nil, model.ErrNoUploadsFound
>>>>>>> 501c57d0
	}
	if err != nil {
		return nil, fmt.Errorf("get latest upload info: %w", err)
	}
	return &latestUploadInfo, nil
}<|MERGE_RESOLUTION|>--- conflicted
+++ resolved
@@ -697,10 +697,7 @@
 		return syncUploadInfos, totalUploads, nil
 	}
 
-<<<<<<< HEAD
-=======
 	// Getting the syncs count in case, we were not able to get the count
->>>>>>> 501c57d0
 	totalUploads, err = uploads.syncsCount(ctx, opts)
 	if err != nil {
 		return nil, 0, fmt.Errorf("syncs upload count: %w", err)
@@ -1042,11 +1039,7 @@
 		&latestUploadInfo.Priority,
 	)
 	if err == sql.ErrNoRows {
-<<<<<<< HEAD
-		return nil, fmt.Errorf("no latest upload found: %w", err)
-=======
 		return nil, model.ErrNoUploadsFound
->>>>>>> 501c57d0
 	}
 	if err != nil {
 		return nil, fmt.Errorf("get latest upload info: %w", err)
