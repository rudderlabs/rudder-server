--- conflicted
+++ resolved
@@ -325,16 +325,11 @@
 	})
 }
 
-<<<<<<< HEAD
 func TestStagingFileRepo_Pending(t *testing.T) {
-=======
-func TestStagingFileRepo_Status(t *testing.T) {
->>>>>>> c2994fb2
 	ctx := context.Background()
 
 	now := time.Now().Truncate(time.Second).UTC()
 
-<<<<<<< HEAD
 	db := setupDB(t)
 	r := repo.NewStagingFiles(db,
 		repo.WithNow(func() time.Time {
@@ -428,13 +423,16 @@
 			require.Equal(t, []string{"destination_revision_id"}, revisionIDs)
 		})
 	}
-=======
-	r := repo.StagingFiles{
-		DB: setupDB(t),
-		Now: func() time.Time {
-			return now
-		},
-	}
+}
+
+func TestStagingFileRepo_Status(t *testing.T) {
+	ctx := context.Background()
+	now := time.Now()
+	db := setupDB(t)
+
+	r := repo.NewStagingFiles(db, repo.WithNow(func() time.Time {
+		return now
+	}))
 
 	n := 10
 	for i := 0; i < n; i++ {
@@ -536,5 +534,4 @@
 
 	ids := repo.StagingFileIDs(sfs)
 	require.Equal(t, []int64{1, 2, 3}, ids)
->>>>>>> c2994fb2
 }