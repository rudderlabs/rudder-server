package repo

import (
	"context"
	"database/sql"
	"errors"
	"fmt"
	"strings"
	"time"

	"github.com/samber/lo"

	"github.com/lib/pq"

	"github.com/rudderlabs/rudder-server/utils/timeutil"
	sqlmiddleware "github.com/rudderlabs/rudder-server/warehouse/integrations/middleware/sqlquerywrapper"
	"github.com/rudderlabs/rudder-server/warehouse/internal/model"
	warehouseutils "github.com/rudderlabs/rudder-server/warehouse/utils"
)

const (
	tableUploadTableName            = warehouseutils.WarehouseTableUploadsTable
	tableUploadUniqueConstraintName = "unique_table_upload_wh_upload"

	tableUploadColumns = `
		id,
		wh_upload_id,
		table_name,
		status,
		error,
		last_exec_time,
		total_events,
		created_at,
		updated_at,
		location
	`
)

// TableUploads is a repository for table uploads
type TableUploads repo

type TableUploadSetOptions struct {
	Status       *string
	Error        *string
	LastExecTime *time.Time
	Location     *string
	TotalEvents  *int64
}

func NewTableUploads(db *sqlmiddleware.DB, opts ...Opt) *TableUploads {
	r := &TableUploads{
		db:  db,
		now: timeutil.Now,
	}
	for _, opt := range opts {
		opt((*repo)(r))
	}
	return r
}

func (tu *TableUploads) Insert(ctx context.Context, uploadID int64, tableNames []string) error {
	return (*repo)(tu).WithTx(ctx, func(tx *sqlmiddleware.Tx) error {
		stmt, err := tx.PrepareContext(ctx, `
		INSERT INTO `+tableUploadTableName+` (
		  wh_upload_id, table_name, status,
		  error, created_at, updated_at
		)
		VALUES
		  ($1, $2, $3, $4, $5, $6)
		ON CONFLICT
		ON CONSTRAINT `+tableUploadUniqueConstraintName+`
		DO NOTHING;
`)
		if err != nil {
			return fmt.Errorf(`prepared statement: %w`, err)
		}
		defer func() { _ = stmt.Close() }()

		for _, tableName := range tableNames {
			_, err = stmt.ExecContext(ctx, uploadID, tableName, model.TableUploadWaiting, "{}", tu.now(), tu.now())
			if err != nil {
				return fmt.Errorf(`stmt exec: %w`, err)
			}
		}
		return nil
	})
}

func (tu *TableUploads) GetByUploadID(ctx context.Context, uploadID int64) ([]model.TableUpload, error) {
	query := `SELECT ` + tableUploadColumns + ` FROM ` + tableUploadTableName + `
	WHERE
		wh_upload_id = $1;`

	rows, err := tu.db.QueryContext(ctx, query, uploadID)
	if err != nil {
		return nil, fmt.Errorf("querying table uploads: %w", err)
	}
	defer func() { _ = rows.Close() }()

<<<<<<< HEAD
	tableUploads, err := scanTableUploads(rows)
	if err != nil {
		return nil, fmt.Errorf("scanning table uploads: %w", err)
	}
	return tableUploads, nil
=======
	return tu.parseRows(rows)
>>>>>>> b80d2739
}

func (tu *TableUploads) GetByUploadIDAndTableName(ctx context.Context, uploadID int64, tableName string) (model.TableUpload, error) {
	query := `SELECT ` + tableUploadColumns + ` FROM ` + tableUploadTableName + `
	WHERE
		wh_upload_id = $1 AND
		table_name = $2
	LIMIT 1;
`

<<<<<<< HEAD
	row := repo.db.QueryRowContext(ctx, query, uploadID, tableName)

	var tableUpload model.TableUpload
	err := scanTableUpload(row.Scan, &tableUpload)
	if errors.Is(err, sql.ErrNoRows) {
		return tableUpload, fmt.Errorf("no table upload found with uploadID: %d, tableName: %s", uploadID, tableName)
=======
	rows, err := tu.db.QueryContext(ctx, query, uploadID, tableName)
	if err != nil {
		return model.TableUpload{}, fmt.Errorf("querying table uploads: %w", err)
	}

	entries, err := tu.parseRows(rows)
	if err != nil {
		return model.TableUpload{}, fmt.Errorf("parsing rows: %w", err)
>>>>>>> b80d2739
	}
	if err != nil {
		return tableUpload, fmt.Errorf("scanning table upload: %w", err)
	}
	return tableUpload, err
}

func scanTableUploads(rows *sqlmiddleware.Rows) ([]model.TableUpload, error) {
	var tableUploads []model.TableUpload
	for rows.Next() {
		var tableUpload model.TableUpload
		err := scanTableUpload(rows.Scan, &tableUpload)
		if err != nil {
			return nil, fmt.Errorf("scanning table upload: %w", err)
		}
		tableUploads = append(tableUploads, tableUpload)
	}
	if err := rows.Err(); err != nil {
		return nil, err
	}
	return tableUploads, nil
}

<<<<<<< HEAD
func scanTableUpload(scan scanFn, tableUpload *model.TableUpload) error {
	var (
		locationRaw     sql.NullString
		lastExecTimeRaw sql.NullTime
		totalEvents     sql.NullInt64
	)
	err := scan(
		&tableUpload.ID,
		&tableUpload.UploadID,
		&tableUpload.TableName,
		&tableUpload.Status,
		&tableUpload.Error,
		&lastExecTimeRaw,
		&totalEvents,
		&tableUpload.CreatedAt,
		&tableUpload.UpdatedAt,
		&locationRaw,
	)
	if err != nil {
		return fmt.Errorf("scanning row: %w", err)
	}

	tableUpload.CreatedAt = tableUpload.CreatedAt.UTC()
	tableUpload.UpdatedAt = tableUpload.UpdatedAt.UTC()

	if lastExecTimeRaw.Valid {
		tableUpload.LastExecTime = lastExecTimeRaw.Time.UTC()
	}
	if locationRaw.Valid {
		tableUpload.Location = locationRaw.String
	}
	if totalEvents.Valid {
		tableUpload.TotalEvents = totalEvents.Int64
	}
	return nil
}

func (repo *TableUploads) PopulateTotalEventsFromStagingFileIDs(ctx context.Context, uploadId int64, tableName string, stagingFileIDs []int64) error {
=======
func (tu *TableUploads) PopulateTotalEventsFromStagingFileIDs(ctx context.Context, uploadId int64, tableName string, stagingFileIDs []int64) error {
>>>>>>> b80d2739
	subQuery := `
		WITH row_numbered_load_files as (
		  SELECT
			total_events,
			row_number() OVER (
			  PARTITION BY staging_file_id,
			  table_name
			  ORDER BY
				id DESC
			) AS row_number
		  FROM
			` + loadTableName + `
		  WHERE
			staging_file_id = ANY($3)
			AND table_name = $2
		)
		SELECT
		  sum(total_events) as total
		FROM
		  row_numbered_load_files
		WHERE
		  row_number = 1
`
	query := `
		UPDATE
			` + tableUploadTableName + `
		SET
		  total_events = subquery.total
		FROM
		  (` + subQuery + `) AS subquery
		WHERE
		  wh_upload_id = $1 AND
		  table_name = $2;
`
	queryArgs := []any{
		uploadId,
		tableName,
		pq.Array(stagingFileIDs),
	}
	result, err := tu.db.ExecContext(
		ctx,
		query,
		queryArgs...,
	)
	if err != nil {
		return fmt.Errorf(`set total events: %w`, err)
	}

	rowsAffected, err := result.RowsAffected()
	if err != nil {
		return fmt.Errorf(`rows affected: %w`, err)
	}
	if rowsAffected == 0 {
		return fmt.Errorf(`no rows affected`)
	}

	return nil
}

func (tu *TableUploads) TotalExportedEvents(ctx context.Context, uploadId int64, skipTables []string) (int64, error) {
	var (
		count sql.NullInt64
		err   error
	)

	if skipTables == nil {
		skipTables = []string{}
	}

	err = tu.db.QueryRowContext(ctx, `
			SELECT
				COALESCE(sum(total_events), 0) AS total
			FROM
				`+tableUploadTableName+`
			WHERE
				wh_upload_id = $1 AND
				status = $2 AND
				table_name != ALL($3);
`,
		uploadId,
		model.ExportedData,
		pq.Array(skipTables),
	).Scan(&count)
	if err != nil {
		return 0, fmt.Errorf(`counting total exported events: %w`, err)
	}
	if count.Valid {
		return count.Int64, nil
	}

	return 0, errors.New(`count is not valid`)
}

func (tu *TableUploads) Set(ctx context.Context, uploadId int64, tableName string, options TableUploadSetOptions) error {
	var (
		query     string
		queryArgs []any
		setQuery  strings.Builder
		err       error
	)

	queryArgs = []any{
		uploadId,
		tableName,
	}

	if options.Status != nil {
		setQuery.WriteString(fmt.Sprintf(`status = $%d,`, len(queryArgs)+1))
		queryArgs = append(queryArgs, *options.Status)
	}
	if options.Error != nil {
		setQuery.WriteString(fmt.Sprintf(`error = $%d,`, len(queryArgs)+1))
		sanitizedError := warehouseutils.SanitizeString(*options.Error)
		queryArgs = append(queryArgs, sanitizedError)
	}
	if options.LastExecTime != nil {
		setQuery.WriteString(fmt.Sprintf(`last_exec_time = $%d,`, len(queryArgs)+1))
		queryArgs = append(queryArgs, *options.LastExecTime)
	}
	if options.Location != nil {
		setQuery.WriteString(fmt.Sprintf(`location = $%d,`, len(queryArgs)+1))
		queryArgs = append(queryArgs, *options.Location)
	}
	if options.TotalEvents != nil {
		setQuery.WriteString(fmt.Sprintf(`total_events = $%d,`, len(queryArgs)+1))
		queryArgs = append(queryArgs, *options.TotalEvents)
	}

	if setQuery.Len() == 0 {
		return fmt.Errorf(`no set options provided`)
	}

	setQuery.WriteString(fmt.Sprintf(`updated_at = $%d,`, len(queryArgs)+1))
	queryArgs = append(queryArgs, tu.now())

	// remove trailing comma
	setQueryString := strings.TrimSuffix(setQuery.String(), ",")

	query = `
		UPDATE
			` + tableUploadTableName + `
		SET
			` + setQueryString + `
		WHERE
		  wh_upload_id = $1 AND
		  table_name = $2;
`
	result, err := tu.db.ExecContext(
		ctx,
		query,
		queryArgs...,
	)
	if err != nil {
		return fmt.Errorf(`set: %w`, err)
	}

	rowsAffected, err := result.RowsAffected()
	if err != nil {
		return fmt.Errorf(`rows affected: %w`, err)
	}
	if rowsAffected == 0 {
		return fmt.Errorf(`no rows affected`)
	}

	return nil
}

func (tu *TableUploads) ExistsForUploadID(ctx context.Context, uploadId int64) (bool, error) {
	var (
		count int64
		err   error
	)
	err = tu.db.QueryRowContext(ctx,
		`
			SELECT
				COUNT(*)
			FROM
				`+tableUploadTableName+`
			WHERE
				wh_upload_id = $1;
`,
		uploadId).Scan(&count)
	if err != nil {
		return false, fmt.Errorf("checking if table upload exists: %w", err)
	}

	return count > 0, nil
}

func (tu *TableUploads) SyncsInfo(ctx context.Context, uploadID int64) ([]model.TableUploadInfo, error) {
	tableUploads, err := tu.GetByUploadID(ctx, uploadID)
	if err != nil {
		return nil, fmt.Errorf("table uploads for upload id: %w", err)
	}

	tableUploadInfos := lo.Map(tableUploads, func(item model.TableUpload, index int) model.TableUploadInfo {
		return model.TableUploadInfo{
			ID:         item.ID,
			UploadID:   item.UploadID,
			Name:       item.TableName,
			Status:     item.Status,
			Error:      item.Error,
			LastExecAt: item.LastExecTime,
			Count:      item.TotalEvents,
			Duration:   int64(item.UpdatedAt.Sub(item.LastExecTime) / time.Second),
		}
	})
	return tableUploadInfos, nil
}

func (repo *TableUploads) GetByJobRunTaskRun(
	ctx context.Context,
	sourceID,
	destinationID,
	jobRunID,
	taskRunID string,
) ([]model.TableUpload, error) {
	rows, err := repo.db.QueryContext(ctx, `
		SELECT
			`+tableUploadColumns+`
		FROM
			`+tableUploadTableName+`
		WHERE
			wh_upload_id IN (
				SELECT
					id
				FROM
					`+uploadsTableName+`
				WHERE
					source_id=$1 AND
					destination_id=$2 AND
					metadata->>'source_job_run_id'=$3 AND
					metadata->>'source_task_run_id'=$4
			);
	`,
		sourceID,
		destinationID,
		jobRunID,
		taskRunID,
	)
	if err != nil {
		return nil, fmt.Errorf("querying: %w", err)
	}
	defer func() { _ = rows.Close() }()

	tableUploads, err := scanTableUploads(rows)
	if err != nil {
		return nil, fmt.Errorf("scanning table uploads: %w", err)
	}
	return tableUploads, nil
}<|MERGE_RESOLUTION|>--- conflicted
+++ resolved
@@ -97,15 +97,11 @@
 	}
 	defer func() { _ = rows.Close() }()
 
-<<<<<<< HEAD
 	tableUploads, err := scanTableUploads(rows)
 	if err != nil {
 		return nil, fmt.Errorf("scanning table uploads: %w", err)
 	}
 	return tableUploads, nil
-=======
-	return tu.parseRows(rows)
->>>>>>> b80d2739
 }
 
 func (tu *TableUploads) GetByUploadIDAndTableName(ctx context.Context, uploadID int64, tableName string) (model.TableUpload, error) {
@@ -116,23 +112,12 @@
 	LIMIT 1;
 `
 
-<<<<<<< HEAD
-	row := repo.db.QueryRowContext(ctx, query, uploadID, tableName)
+	row := tu.db.QueryRowContext(ctx, query, uploadID, tableName)
 
 	var tableUpload model.TableUpload
 	err := scanTableUpload(row.Scan, &tableUpload)
 	if errors.Is(err, sql.ErrNoRows) {
 		return tableUpload, fmt.Errorf("no table upload found with uploadID: %d, tableName: %s", uploadID, tableName)
-=======
-	rows, err := tu.db.QueryContext(ctx, query, uploadID, tableName)
-	if err != nil {
-		return model.TableUpload{}, fmt.Errorf("querying table uploads: %w", err)
-	}
-
-	entries, err := tu.parseRows(rows)
-	if err != nil {
-		return model.TableUpload{}, fmt.Errorf("parsing rows: %w", err)
->>>>>>> b80d2739
 	}
 	if err != nil {
 		return tableUpload, fmt.Errorf("scanning table upload: %w", err)
@@ -156,7 +141,6 @@
 	return tableUploads, nil
 }
 
-<<<<<<< HEAD
 func scanTableUpload(scan scanFn, tableUpload *model.TableUpload) error {
 	var (
 		locationRaw     sql.NullString
@@ -194,10 +178,7 @@
 	return nil
 }
 
-func (repo *TableUploads) PopulateTotalEventsFromStagingFileIDs(ctx context.Context, uploadId int64, tableName string, stagingFileIDs []int64) error {
-=======
 func (tu *TableUploads) PopulateTotalEventsFromStagingFileIDs(ctx context.Context, uploadId int64, tableName string, stagingFileIDs []int64) error {
->>>>>>> b80d2739
 	subQuery := `
 		WITH row_numbered_load_files as (
 		  SELECT
@@ -408,14 +389,14 @@
 	return tableUploadInfos, nil
 }
 
-func (repo *TableUploads) GetByJobRunTaskRun(
+func (tu *TableUploads) GetByJobRunTaskRun(
 	ctx context.Context,
 	sourceID,
 	destinationID,
 	jobRunID,
 	taskRunID string,
 ) ([]model.TableUpload, error) {
-	rows, err := repo.db.QueryContext(ctx, `
+	rows, err := tu.db.QueryContext(ctx, `
 		SELECT
 			`+tableUploadColumns+`
 		FROM
