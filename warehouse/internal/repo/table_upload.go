package repo

import (
	"context"
	"database/sql"
	"errors"
	"fmt"
	"strings"
	"time"

	"github.com/samber/lo"

	"github.com/lib/pq"

	"github.com/rudderlabs/rudder-server/utils/timeutil"
	sqlmiddleware "github.com/rudderlabs/rudder-server/warehouse/integrations/middleware/sqlquerywrapper"
	"github.com/rudderlabs/rudder-server/warehouse/internal/model"
	warehouseutils "github.com/rudderlabs/rudder-server/warehouse/utils"
)

const (
	tableUploadTableName            = warehouseutils.WarehouseTableUploadsTable
	tableUploadUniqueConstraintName = "unique_table_upload_wh_upload"

	tableUploadColumns = `
		id,
		wh_upload_id,
		table_name,
		status,
		error,
		last_exec_time,
		total_events,
		created_at,
		updated_at,
		location
	`
)

// TableUploads is a repository for table uploads
type TableUploads repo

type TableUploadSetOptions struct {
	Status       *string
	Error        *string
	LastExecTime *time.Time
	Location     *string
	TotalEvents  *int64
}

func NewTableUploads(db *sqlmiddleware.DB, opts ...Opt) *TableUploads {
	r := &TableUploads{
		db:  db,
		now: timeutil.Now,
	}
	for _, opt := range opts {
		opt((*repo)(r))
	}
	return r
}

func (tu *TableUploads) Insert(ctx context.Context, uploadID int64, tableNames []string) error {
	return (*repo)(tu).WithTx(ctx, func(tx *sqlmiddleware.Tx) error {
		stmt, err := tx.PrepareContext(ctx, `
		INSERT INTO `+tableUploadTableName+` (
		  wh_upload_id, table_name, status,
		  error, created_at, updated_at
		)
		VALUES
		  ($1, $2, $3, $4, $5, $6)
		ON CONFLICT
		ON CONSTRAINT `+tableUploadUniqueConstraintName+`
		DO NOTHING;
`)
		if err != nil {
			return fmt.Errorf(`prepared statement: %w`, err)
		}
		defer func() { _ = stmt.Close() }()

		for _, tableName := range tableNames {
			_, err = stmt.ExecContext(ctx, uploadID, tableName, model.TableUploadWaiting, "{}", tu.now(), tu.now())
			if err != nil {
				return fmt.Errorf(`stmt exec: %w`, err)
			}
		}
		return nil
	})
}

func (tu *TableUploads) GetByUploadID(ctx context.Context, uploadID int64) ([]model.TableUpload, error) {
	query := `SELECT ` + tableUploadColumns + ` FROM ` + tableUploadTableName + `
	WHERE
		wh_upload_id = $1;`

	rows, err := tu.db.QueryContext(ctx, query, uploadID)
	if err != nil {
		return nil, fmt.Errorf("querying table uploads: %w", err)
	}
	defer func() { _ = rows.Close() }()

<<<<<<< HEAD
	return parseTableUploads(rows)
=======
	tableUploads, err := scanTableUploads(rows)
	if err != nil {
		return nil, fmt.Errorf("scanning table uploads: %w", err)
	}
	return tableUploads, nil
>>>>>>> 5cd8f7bb
}

func (tu *TableUploads) GetByUploadIDAndTableName(ctx context.Context, uploadID int64, tableName string) (model.TableUpload, error) {
	query := `SELECT ` + tableUploadColumns + ` FROM ` + tableUploadTableName + `
	WHERE
		wh_upload_id = $1 AND
		table_name = $2
	LIMIT 1;
`

	row := tu.db.QueryRowContext(ctx, query, uploadID, tableName)

<<<<<<< HEAD
	entries, err := parseTableUploads(rows)
	if err != nil {
		return model.TableUpload{}, fmt.Errorf("parsing rows: %w", err)
=======
	var tableUpload model.TableUpload
	err := scanTableUpload(row.Scan, &tableUpload)
	if errors.Is(err, sql.ErrNoRows) {
		return tableUpload, fmt.Errorf("no table upload found with uploadID: %d, tableName: %s", uploadID, tableName)
>>>>>>> 5cd8f7bb
	}
	if err != nil {
		return tableUpload, fmt.Errorf("scanning table upload: %w", err)
	}
	return tableUpload, err
}

<<<<<<< HEAD
func parseTableUploads(rows *sqlmiddleware.Rows) ([]model.TableUpload, error) {
=======
func scanTableUploads(rows *sqlmiddleware.Rows) ([]model.TableUpload, error) {
>>>>>>> 5cd8f7bb
	var tableUploads []model.TableUpload
	for rows.Next() {
		var tableUpload model.TableUpload
		err := scanTableUpload(rows.Scan, &tableUpload)
		if err != nil {
			return nil, fmt.Errorf("scanning table upload: %w", err)
		}
		tableUploads = append(tableUploads, tableUpload)
	}
	if err := rows.Err(); err != nil {
		return nil, err
	}
	return tableUploads, nil
}

func scanTableUpload(scan scanFn, tableUpload *model.TableUpload) error {
	var (
		locationRaw     sql.NullString
		lastExecTimeRaw sql.NullTime
		totalEvents     sql.NullInt64
	)
	err := scan(
		&tableUpload.ID,
		&tableUpload.UploadID,
		&tableUpload.TableName,
		&tableUpload.Status,
		&tableUpload.Error,
		&lastExecTimeRaw,
		&totalEvents,
		&tableUpload.CreatedAt,
		&tableUpload.UpdatedAt,
		&locationRaw,
	)
	if err != nil {
		return fmt.Errorf("scanning row: %w", err)
	}

	tableUpload.CreatedAt = tableUpload.CreatedAt.UTC()
	tableUpload.UpdatedAt = tableUpload.UpdatedAt.UTC()

	if lastExecTimeRaw.Valid {
		tableUpload.LastExecTime = lastExecTimeRaw.Time.UTC()
	}
	if locationRaw.Valid {
		tableUpload.Location = locationRaw.String
	}
	if totalEvents.Valid {
		tableUpload.TotalEvents = totalEvents.Int64
	}
	return nil
}

func (tu *TableUploads) PopulateTotalEventsFromStagingFileIDs(ctx context.Context, uploadId int64, tableName string, stagingFileIDs []int64) error {
	subQuery := `
		WITH row_numbered_load_files as (
		  SELECT
			total_events,
			row_number() OVER (
			  PARTITION BY staging_file_id,
			  table_name
			  ORDER BY
				id DESC
			) AS row_number
		  FROM
			` + loadTableName + `
		  WHERE
			staging_file_id = ANY($3)
			AND table_name = $2
		)
		SELECT
		  sum(total_events) as total
		FROM
		  row_numbered_load_files
		WHERE
		  row_number = 1
`
	query := `
		UPDATE
			` + tableUploadTableName + `
		SET
		  total_events = subquery.total
		FROM
		  (` + subQuery + `) AS subquery
		WHERE
		  wh_upload_id = $1 AND
		  table_name = $2;
`
	queryArgs := []any{
		uploadId,
		tableName,
		pq.Array(stagingFileIDs),
	}
	result, err := tu.db.ExecContext(
		ctx,
		query,
		queryArgs...,
	)
	if err != nil {
		return fmt.Errorf(`set total events: %w`, err)
	}

	rowsAffected, err := result.RowsAffected()
	if err != nil {
		return fmt.Errorf(`rows affected: %w`, err)
	}
	if rowsAffected == 0 {
		return fmt.Errorf(`no rows affected`)
	}

	return nil
}

func (tu *TableUploads) TotalExportedEvents(ctx context.Context, uploadId int64, skipTables []string) (int64, error) {
	var (
		count sql.NullInt64
		err   error
	)

	if skipTables == nil {
		skipTables = []string{}
	}

	err = tu.db.QueryRowContext(ctx, `
			SELECT
				COALESCE(sum(total_events), 0) AS total
			FROM
				`+tableUploadTableName+`
			WHERE
				wh_upload_id = $1 AND
				status = $2 AND
				table_name != ALL($3);
`,
		uploadId,
		model.ExportedData,
		pq.Array(skipTables),
	).Scan(&count)
	if err != nil {
		return 0, fmt.Errorf(`counting total exported events: %w`, err)
	}
	if count.Valid {
		return count.Int64, nil
	}

	return 0, errors.New(`count is not valid`)
}

func (tu *TableUploads) Set(ctx context.Context, uploadId int64, tableName string, options TableUploadSetOptions) error {
	var (
		query     string
		queryArgs []any
		setQuery  strings.Builder
		err       error
	)

	queryArgs = []any{
		uploadId,
		tableName,
	}

	if options.Status != nil {
		setQuery.WriteString(fmt.Sprintf(`status = $%d,`, len(queryArgs)+1))
		queryArgs = append(queryArgs, *options.Status)
	}
	if options.Error != nil {
		setQuery.WriteString(fmt.Sprintf(`error = $%d,`, len(queryArgs)+1))
		sanitizedError := warehouseutils.SanitizeString(*options.Error)
		queryArgs = append(queryArgs, sanitizedError)
	}
	if options.LastExecTime != nil {
		setQuery.WriteString(fmt.Sprintf(`last_exec_time = $%d,`, len(queryArgs)+1))
		queryArgs = append(queryArgs, *options.LastExecTime)
	}
	if options.Location != nil {
		setQuery.WriteString(fmt.Sprintf(`location = $%d,`, len(queryArgs)+1))
		queryArgs = append(queryArgs, *options.Location)
	}
	if options.TotalEvents != nil {
		setQuery.WriteString(fmt.Sprintf(`total_events = $%d,`, len(queryArgs)+1))
		queryArgs = append(queryArgs, *options.TotalEvents)
	}

	if setQuery.Len() == 0 {
		return fmt.Errorf(`no set options provided`)
	}

	setQuery.WriteString(fmt.Sprintf(`updated_at = $%d,`, len(queryArgs)+1))
	queryArgs = append(queryArgs, tu.now())

	// remove trailing comma
	setQueryString := strings.TrimSuffix(setQuery.String(), ",")

	query = `
		UPDATE
			` + tableUploadTableName + `
		SET
			` + setQueryString + `
		WHERE
		  wh_upload_id = $1 AND
		  table_name = $2;
`
	result, err := tu.db.ExecContext(
		ctx,
		query,
		queryArgs...,
	)
	if err != nil {
		return fmt.Errorf(`set: %w`, err)
	}

	rowsAffected, err := result.RowsAffected()
	if err != nil {
		return fmt.Errorf(`rows affected: %w`, err)
	}
	if rowsAffected == 0 {
		return fmt.Errorf(`no rows affected`)
	}

	return nil
}

func (tu *TableUploads) ExistsForUploadID(ctx context.Context, uploadId int64) (bool, error) {
	var (
		count int64
		err   error
	)
	err = tu.db.QueryRowContext(ctx,
		`
			SELECT
				COUNT(*)
			FROM
				`+tableUploadTableName+`
			WHERE
				wh_upload_id = $1;
`,
		uploadId).Scan(&count)
	if err != nil {
		return false, fmt.Errorf("checking if table upload exists: %w", err)
	}

	return count > 0, nil
}

func (tu *TableUploads) SyncsInfo(ctx context.Context, uploadID int64) ([]model.TableUploadInfo, error) {
	tableUploads, err := tu.GetByUploadID(ctx, uploadID)
	if err != nil {
		return nil, fmt.Errorf("table uploads for upload id: %w", err)
	}

	tableUploadInfos := lo.Map(tableUploads, func(item model.TableUpload, index int) model.TableUploadInfo {
		return model.TableUploadInfo{
			ID:         item.ID,
			UploadID:   item.UploadID,
			Name:       item.TableName,
			Status:     item.Status,
			Error:      item.Error,
			LastExecAt: item.LastExecTime,
			Count:      item.TotalEvents,
			Duration:   int64(item.UpdatedAt.Sub(item.LastExecTime) / time.Second),
		}
	})
	return tableUploadInfos, nil
}

func (tu *TableUploads) GetByJobRunTaskRun(
	ctx context.Context,
	sourceID,
	destinationID,
	jobRunID,
	taskRunID string,
) ([]model.TableUpload, error) {
	rows, err := tu.db.QueryContext(ctx, `
		SELECT
			`+tableUploadColumns+`
		FROM
			`+tableUploadTableName+`
		WHERE
			wh_upload_id IN (
				SELECT
					id
				FROM
					`+uploadsTableName+`
				WHERE
					source_id=$1 AND
					destination_id=$2 AND
					metadata->>'source_job_run_id'=$3 AND
					metadata->>'source_task_run_id'=$4
			);
	`,
		sourceID,
		destinationID,
		jobRunID,
		taskRunID,
	)
	if err != nil {
		return nil, fmt.Errorf("querying: %w", err)
	}
	defer func() { _ = rows.Close() }()

	tableUploads, err := scanTableUploads(rows)
	if err != nil {
		return nil, fmt.Errorf("scanning table uploads: %w", err)
	}
	return tableUploads, nil
}<|MERGE_RESOLUTION|>--- conflicted
+++ resolved
@@ -97,15 +97,11 @@
 	}
 	defer func() { _ = rows.Close() }()
 
-<<<<<<< HEAD
-	return parseTableUploads(rows)
-=======
 	tableUploads, err := scanTableUploads(rows)
 	if err != nil {
 		return nil, fmt.Errorf("scanning table uploads: %w", err)
 	}
 	return tableUploads, nil
->>>>>>> 5cd8f7bb
 }
 
 func (tu *TableUploads) GetByUploadIDAndTableName(ctx context.Context, uploadID int64, tableName string) (model.TableUpload, error) {
@@ -118,16 +114,10 @@
 
 	row := tu.db.QueryRowContext(ctx, query, uploadID, tableName)
 
-<<<<<<< HEAD
-	entries, err := parseTableUploads(rows)
-	if err != nil {
-		return model.TableUpload{}, fmt.Errorf("parsing rows: %w", err)
-=======
 	var tableUpload model.TableUpload
 	err := scanTableUpload(row.Scan, &tableUpload)
 	if errors.Is(err, sql.ErrNoRows) {
 		return tableUpload, fmt.Errorf("no table upload found with uploadID: %d, tableName: %s", uploadID, tableName)
->>>>>>> 5cd8f7bb
 	}
 	if err != nil {
 		return tableUpload, fmt.Errorf("scanning table upload: %w", err)
@@ -135,11 +125,7 @@
 	return tableUpload, err
 }
 
-<<<<<<< HEAD
-func parseTableUploads(rows *sqlmiddleware.Rows) ([]model.TableUpload, error) {
-=======
 func scanTableUploads(rows *sqlmiddleware.Rows) ([]model.TableUpload, error) {
->>>>>>> 5cd8f7bb
 	var tableUploads []model.TableUpload
 	for rows.Next() {
 		var tableUpload model.TableUpload
