package downloader

import (
	"context"
	"fmt"
	"os"
	"path/filepath"
	"sync"
	"time"

<<<<<<< HEAD
	"github.com/rudderlabs/rudder-server/warehouse/integrations/uploader"

=======
>>>>>>> 8ab58b80
	"github.com/rudderlabs/rudder-server/warehouse/internal/model"

	"github.com/rudderlabs/rudder-server/services/filemanager"
	"github.com/rudderlabs/rudder-server/utils/misc"
	"github.com/rudderlabs/rudder-server/warehouse/utils"
	"golang.org/x/sync/errgroup"
)

type Downloader interface {
	Download(ctx context.Context, tableName string) ([]string, error)
}

type downloaderImpl struct {
	warehouse  *model.Warehouse
<<<<<<< HEAD
	uploader   uploader.Uploader
=======
	uploader   warehouseutils.Uploader
>>>>>>> 8ab58b80
	numWorkers int
}

func NewDownloader(
	warehouse *model.Warehouse,
<<<<<<< HEAD
	uploader uploader.Uploader,
=======
	uploader warehouseutils.Uploader,
>>>>>>> 8ab58b80
	numWorkers int,
) Downloader {
	return &downloaderImpl{
		warehouse:  warehouse,
		uploader:   uploader,
		numWorkers: numWorkers,
	}
}

func (l *downloaderImpl) Download(ctx context.Context, tableName string) ([]string, error) {
	var (
		fileNames     []string
		objectName    string
		err           error
		fileNamesLock sync.RWMutex
	)

	objects := l.uploader.GetLoadFilesMetadata(warehouseutils.GetLoadFilesOptions{Table: tableName})
	storageProvider := warehouseutils.ObjectStorageType(
		l.warehouse.Destination.DestinationDefinition.Name,
		l.warehouse.Destination.Config,
		l.uploader.UseRudderStorage(),
	)

	fileManager, err := filemanager.DefaultFileManagerFactory.New(&filemanager.SettingsT{
		Provider: storageProvider,
		Config: misc.GetObjectStorageConfig(misc.ObjectStorageOptsT{
			Provider:         storageProvider,
			Config:           l.warehouse.Destination.Config,
			UseRudderStorage: l.uploader.UseRudderStorage(),
			WorkspaceID:      l.warehouse.Destination.WorkspaceID,
		}),
	})
	if err != nil {
		return nil, fmt.Errorf("creating filemanager for destination: %w", err)
	}

	g, ctx := errgroup.WithContext(ctx)
	g.SetLimit(l.numWorkers)

	for _, object := range objects {
		object := object

		g.Go(func() error {
			if objectName, err = l.downloadSingleObject(ctx, fileManager, object); err != nil {
				return fmt.Errorf("downloading object: %w", err)
			}

			fileNamesLock.Lock()
			fileNames = append(fileNames, objectName)
			fileNamesLock.Unlock()
			return nil
		})
	}

	if err = g.Wait(); err != nil {
		return nil, fmt.Errorf("downloading batch: %w", err)
	}
	return fileNames, nil
}

func (l *downloaderImpl) downloadSingleObject(ctx context.Context, fileManager filemanager.FileManager, object warehouseutils.LoadFile) (string, error) {
	var (
		objectName string
		tmpDirPath string
		err        error
		objectFile *os.File
	)

	ObjectStorage := warehouseutils.ObjectStorageType(
		l.warehouse.Destination.DestinationDefinition.Name,
		l.warehouse.Destination.Config,
		l.uploader.UseRudderStorage(),
	)

	if objectName, err = warehouseutils.GetObjectName(object.Location, l.warehouse.Destination.Config, ObjectStorage); err != nil {
		return "", fmt.Errorf("object name for location: %s, %w", object.Location, err)
	}

	dirName := fmt.Sprintf(`/%s/`, misc.RudderWarehouseLoadUploadsTmp)
	if tmpDirPath, err = misc.CreateTMPDIR(); err != nil {
		return "", fmt.Errorf("creating tmp dir: %w", err)
	}

	ObjectPath := tmpDirPath + dirName + fmt.Sprintf(`%s_%s_%d/`, l.warehouse.Destination.DestinationDefinition.Name, l.warehouse.Destination.ID, time.Now().Unix()) + objectName
	if err = os.MkdirAll(filepath.Dir(ObjectPath), os.ModePerm); err != nil {
		return "", fmt.Errorf("making tmp dir: %w", err)
	}

	if objectFile, err = os.Create(ObjectPath); err != nil {
		return "", fmt.Errorf("creating file in tmp dir: %w", err)
	}

	if err = fileManager.Download(ctx, objectFile, objectName); err != nil {
		return "", fmt.Errorf("downloading file from object storage: %w", err)
	}

	if err = objectFile.Close(); err != nil {
		return "", fmt.Errorf("closing downloaded file in tmp directory: %w", err)
	}

	return objectFile.Name(), nil
}<|MERGE_RESOLUTION|>--- conflicted
+++ resolved
@@ -8,11 +8,6 @@
 	"sync"
 	"time"
 
-<<<<<<< HEAD
-	"github.com/rudderlabs/rudder-server/warehouse/integrations/uploader"
-
-=======
->>>>>>> 8ab58b80
 	"github.com/rudderlabs/rudder-server/warehouse/internal/model"
 
 	"github.com/rudderlabs/rudder-server/services/filemanager"
@@ -27,21 +22,13 @@
 
 type downloaderImpl struct {
 	warehouse  *model.Warehouse
-<<<<<<< HEAD
-	uploader   uploader.Uploader
-=======
 	uploader   warehouseutils.Uploader
->>>>>>> 8ab58b80
 	numWorkers int
 }
 
 func NewDownloader(
 	warehouse *model.Warehouse,
-<<<<<<< HEAD
-	uploader uploader.Uploader,
-=======
 	uploader warehouseutils.Uploader,
->>>>>>> 8ab58b80
 	numWorkers int,
 ) Downloader {
 	return &downloaderImpl{
