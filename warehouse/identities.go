package warehouse

import (
	"database/sql"
	"encoding/json"
	"fmt"
	"sync"

	"github.com/rudderlabs/rudder-server/warehouse/configuration_testing"

	"github.com/rudderlabs/rudder-server/config"
	"github.com/rudderlabs/rudder-server/rruntime"
	"github.com/rudderlabs/rudder-server/services/stats"
	"github.com/rudderlabs/rudder-server/utils/misc"
	"github.com/rudderlabs/rudder-server/utils/timeutil"
	"github.com/rudderlabs/rudder-server/warehouse/manager"
	warehouseutils "github.com/rudderlabs/rudder-server/warehouse/utils"
)

var (
	shouldPopulateHistoricIdentities            bool
	populatingHistoricIdentitiesProgressMap     map[string]bool
	populatingHistoricIdentitiesProgressMapLock sync.RWMutex
	populatedHistoricIdentitiesMap              map[string]bool
	populatedHistoricIdentitiesMapLock          sync.RWMutex
)

func Init2() {
	config.RegisterBoolConfigVariable(false, &shouldPopulateHistoricIdentities, false, "Warehouse.populateHistoricIdentities")
	populatingHistoricIdentitiesProgressMap = map[string]bool{}
	populatedHistoricIdentitiesMap = map[string]bool{}
}

func uniqueWarehouseNamespaceString(warehouse warehouseutils.Warehouse) string {
	return fmt.Sprintf(`namespace:%s:destination:%s`, warehouse.Namespace, warehouse.Destination.ID)
}

func isDestHistoricIdentitiesPopulated(warehouse warehouseutils.Warehouse) bool {
	populatedHistoricIdentitiesMapLock.RLock()
	if populatedHistoricIdentitiesMap[uniqueWarehouseNamespaceString(warehouse)] {
		populatedHistoricIdentitiesMapLock.RUnlock()
		return true
	}
	populatedHistoricIdentitiesMapLock.RUnlock()
	return false
}

func setDestHistoricIndetitiesPopulated(warehouse warehouseutils.Warehouse) {
	populatedHistoricIdentitiesMapLock.Lock()
	populatedHistoricIdentitiesMap[uniqueWarehouseNamespaceString(warehouse)] = true
	populatedHistoricIdentitiesMapLock.Unlock()
}

func setDestHistoricIdentitiesPopulateInProgress(warehouse warehouseutils.Warehouse, starting bool) {
	populatingHistoricIdentitiesProgressMapLock.Lock()
	if starting {
		populatingHistoricIdentitiesProgressMap[uniqueWarehouseNamespaceString(warehouse)] = true
	} else {
		delete(populatingHistoricIdentitiesProgressMap, uniqueWarehouseNamespaceString(warehouse))
	}
	populatingHistoricIdentitiesProgressMapLock.Unlock()
}

func isDestHistoricIdentitiesPopulateInProgress(warehouse warehouseutils.Warehouse) bool {
	populatingHistoricIdentitiesProgressMapLock.RLock()
	if populatingHistoricIdentitiesProgressMap[uniqueWarehouseNamespaceString(warehouse)] {
		populatingHistoricIdentitiesProgressMapLock.RUnlock()
		return true
	}
	populatingHistoricIdentitiesProgressMapLock.RUnlock()
	return false
}

<<<<<<< HEAD
func (wh *HandleT) getPendingPopulateIdentitiesLoad(warehouse warehouseutils.Warehouse) (upload Upload, found bool) {
	sqlStatement := fmt.Sprintf(`
		SELECT 
			id, 
			status, 
			schema, 
			namespace,
			workspace_id,
			source_id, 
			destination_id, 
			destination_type, 
			start_staging_file_id, 
			end_staging_file_id, 
			start_load_file_id, 
			end_load_file_id, 
			error 
		FROM %[1]s UT
		WHERE (
			UT.source_id='%[2]s' AND 
			UT.destination_id='%[3]s' AND 
			UT.destination_type='%[4]s' AND 
			UT.status != '%[5]s' AND 
			UT.status != '%[6]s'
		) 
		ORDER BY id asc
	`,
=======
func (wh *HandleT) getPendingPopulateIdentitiesLoad(warehouse warehouseutils.WarehouseT) (upload UploadT, found bool) {
	sqlStatement := fmt.Sprintf(`
		SELECT 
		  id, 
		  status, 
		  schema, 
		  namespace, 
		  source_id, 
		  destination_id, 
		  destination_type, 
		  start_staging_file_id, 
		  end_staging_file_id, 
		  start_load_file_id, 
		  end_load_file_id, 
		  error 
		FROM 
		  %[1]s UT
		WHERE 
		  (
			UT.source_id = '%[2]s' 
			AND UT.destination_id = '%[3]s' 
			AND UT.destination_type = '%[4]s' 
			AND UT.status != '%[5]s' 
			AND UT.status != '%[6]s'
		  ) 
		ORDER BY 
		  id ASC;
`,
>>>>>>> 9b944c91
		warehouseutils.WarehouseUploadsTable,
		warehouse.Source.ID,
		warehouse.Destination.ID,
		wh.poulateHistoricIdentitiesDestType(),
		ExportedData,
		Aborted,
	)

	var schema json.RawMessage
	err := wh.dbHandle.QueryRow(sqlStatement).Scan(
<<<<<<< HEAD
		&upload.ID,
		&upload.Status,
		&schema,
		&upload.Namespace,
		&upload.WorkspaceID,
=======
		upload.ID,
		&upload.Status,
		&schema,
		&upload.Namespace,
>>>>>>> 9b944c91
		&upload.SourceID,
		&upload.DestinationID,
		&upload.DestinationType,
		&upload.StartStagingFileID,
		&upload.EndStagingFileID,
		&upload.StartLoadFileID,
		&upload.EndLoadFileID,
		&upload.Error,
	)
	if err == sql.ErrNoRows {
		return
	}
	if err != nil {
		panic(fmt.Errorf("Query: %s\nfailed with Error : %w", sqlStatement, err))
	}
	found = true
	upload.UploadSchema = warehouseutils.JSONSchemaToMap(schema)

	// TODO: remove this once the migration is complete
	if upload.WorkspaceID == "" {
		var ok bool
		wh.workspaceBySourceIDsLock.RLock()
		upload.WorkspaceID, ok = wh.workspaceBySourceIDs[upload.SourceID]
		wh.workspaceBySourceIDsLock.Unlock()

		if !ok {
			pkgLogger.Warnf("Workspace not found for source id: %q", upload.SourceID)
		}

	}

	return
}

func (wh *HandleT) poulateHistoricIdentitiesDestType() string {
	return wh.destType + "_IDENTITY_PRE_LOAD"
}

<<<<<<< HEAD
func (wh *HandleT) hasLocalIdentityData(warehouse warehouseutils.Warehouse) (exists bool) {
	sqlStatement := fmt.Sprintf(`SELECT EXISTS ( SELECT 1 FROM %s )`, warehouseutils.IdentityMergeRulesTableName(warehouse))
=======
func (wh *HandleT) hasLocalIdentityData(warehouse warehouseutils.WarehouseT) (exists bool) {
	sqlStatement := fmt.Sprintf(`
		SELECT 
		  EXISTS (
			SELECT 
			  1 
			FROM 
			  %s
		  );
`,
		warehouseutils.IdentityMergeRulesTableName(warehouse),
	)
>>>>>>> 9b944c91
	err := wh.dbHandle.QueryRow(sqlStatement).Scan(&exists)
	if err != nil {
		// TODO: Handle this
		panic(fmt.Errorf("Query: %s\nfailed with Error : %w", sqlStatement, err))
	}
	return
}

func (wh *HandleT) hasWarehouseData(warehouse warehouseutils.Warehouse) (bool, error) {
	whManager, err := manager.New(wh.destType)
	if err != nil {
		panic(err)
	}

	empty, err := whManager.IsEmpty(warehouse)
	if err != nil {
		return false, err
	}
	return !empty, nil
}

func (wh *HandleT) setupIdentityTables(warehouse warehouseutils.Warehouse) {
	var name sql.NullString
	sqlStatement := fmt.Sprintf(`SELECT to_regclass('%s')`, warehouseutils.IdentityMappingsTableName(warehouse))
	err := wh.dbHandle.QueryRow(sqlStatement).Scan(&name)
	if err != nil {
		panic(fmt.Errorf("Query: %s\nfailed with Error : %w", sqlStatement, err))
	}
	if len(name.String) > 0 {
		return
	}
	// create tables

	sqlStatement = fmt.Sprintf(`
		CREATE TABLE IF NOT EXISTS %s (
			id BIGSERIAL PRIMARY KEY,
			merge_property_1_type VARCHAR(64) NOT NULL,
			merge_property_1_value TEXT NOT NULL,
			merge_property_2_type VARCHAR(64),
			merge_property_2_value TEXT,
			created_at TIMESTAMP NOT NULL DEFAULT NOW());
		`, warehouseutils.IdentityMergeRulesTableName(warehouse),
	)

	_, err = wh.dbHandle.Exec(sqlStatement)
	if err != nil {
		panic(fmt.Errorf("Query: %s\nfailed with Error : %w", sqlStatement, err))
	}

	sqlStatement = fmt.Sprintf(`
		CREATE INDEX IF NOT EXISTS merge_properties_index_ %[1]s ON %[1]s (
		  merge_property_1_type, merge_property_1_value, 
		  merge_property_2_type, merge_property_2_value
		);
`,
		warehouseutils.IdentityMergeRulesTableName(warehouse),
	)

	_, err = wh.dbHandle.Exec(sqlStatement)
	if err != nil {
		panic(fmt.Errorf("Query: %s\nfailed with Error : %w", sqlStatement, err))
	}

	sqlStatement = fmt.Sprintf(`
		CREATE TABLE IF NOT EXISTS %s (
		  id BIGSERIAL PRIMARY KEY, 
		  merge_property_type VARCHAR(64) NOT NULL, 
		  merge_property_value TEXT NOT NULL, 
		  rudder_id VARCHAR(64) NOT NULL, 
		  updated_at TIMESTAMP NOT NULL DEFAULT NOW()
		);
		`,
		warehouseutils.IdentityMappingsTableName(warehouse),
	)

	_, err = wh.dbHandle.Exec(sqlStatement)
	if err != nil {
		panic(fmt.Errorf("Query: %s\nfailed with Error : %w", sqlStatement, err))
	}

	sqlStatement = fmt.Sprintf(`
		ALTER TABLE 
		  %s 
		ADD 
		  CONSTRAINT %s UNIQUE (
			merge_property_type, merge_property_value
		  );
		`,
		warehouseutils.IdentityMappingsTableName(warehouse),
		warehouseutils.IdentityMappingsUniqueMappingConstraintName(warehouse),
	)

	_, err = wh.dbHandle.Exec(sqlStatement)
	if err != nil {
		panic(fmt.Errorf("Query: %s\nfailed with Error : %w", sqlStatement, err))
	}

	sqlStatement = fmt.Sprintf(`
		CREATE INDEX IF NOT EXISTS rudder_id_index_ %[1]s ON %[1]s (rudder_id);
`,
		warehouseutils.IdentityMappingsTableName(warehouse),
	)

	_, err = wh.dbHandle.Exec(sqlStatement)
	if err != nil {
		panic(fmt.Errorf("Query: %s\nfailed with Error : %w", sqlStatement, err))
	}

	sqlStatement = fmt.Sprintf(`
		CREATE INDEX IF NOT EXISTS merge_property_index_ %[1]s ON %[1]s (
		  merge_property_type, merge_property_value
		);
`,
		warehouseutils.IdentityMappingsTableName(warehouse),
	)

	_, err = wh.dbHandle.Exec(sqlStatement)
	if err != nil {
		panic(fmt.Errorf("Query: %s\nfailed with Error : %w", sqlStatement, err))
	}
}

func (wh *HandleT) initPrePopulateDestIdentitiesUpload(warehouse warehouseutils.Warehouse) Upload {
	schema := make(map[string]map[string]string)
	// TODO: DRY this code
	identityRules := map[string]string{
		warehouseutils.ToProviderCase(wh.destType, "merge_property_1_type"):  "string",
		warehouseutils.ToProviderCase(wh.destType, "merge_property_1_value"): "string",
		warehouseutils.ToProviderCase(wh.destType, "merge_property_2_type"):  "string",
		warehouseutils.ToProviderCase(wh.destType, "merge_property_2_value"): "string",
	}
	schema[warehouseutils.ToProviderCase(wh.destType, warehouseutils.IdentityMergeRulesTable)] = identityRules

	// add rudder_identity_mappings table
	identityMappings := map[string]string{
		warehouseutils.ToProviderCase(wh.destType, "merge_property_type"):  "string",
		warehouseutils.ToProviderCase(wh.destType, "merge_property_value"): "string",
		warehouseutils.ToProviderCase(wh.destType, "rudder_id"):            "string",
		warehouseutils.ToProviderCase(wh.destType, "updated_at"):           "datetime",
	}
	schema[warehouseutils.ToProviderCase(wh.destType, warehouseutils.IdentityMappingsTable)] = identityMappings

	marshalledSchema, err := json.Marshal(schema)
	if err != nil {
		panic(err)
	}

<<<<<<< HEAD
	sqlStatement := fmt.Sprintf(`INSERT INTO %s (source_id, namespace, workspace_id, destination_id, destination_type, status, schema, error, metadata, created_at, updated_at, start_staging_file_id, end_staging_file_id, start_load_file_id, end_load_file_id)	VALUES ($1, $2, $3, $4, $5, $6 ,$7, $8, $9, $10, $11, $12, $13, $14) RETURNING id`, warehouseutils.WarehouseUploadsTable)
=======
	sqlStatement := fmt.Sprintf(`
		INSERT INTO %s (
		  source_id, namespace, destination_id, 
		  destination_type, status, schema, 
		  error, metadata, created_at, updated_at, 
		  start_staging_file_id, end_staging_file_id, 
		  start_load_file_id, end_load_file_id
		) 
		VALUES 
		  (
			$1, $2, $3, $4, $5, $6, $7, $8, $9, $10, 
			$11, $12, $13, $14
		  ) RETURNING id;
`,
		warehouseutils.WarehouseUploadsTable,
	)
>>>>>>> 9b944c91
	stmt, err := wh.dbHandle.Prepare(sqlStatement)
	if err != nil {
		panic(fmt.Errorf("Query: %s\nfailed to prepare with Error : %w", sqlStatement, err))
	}
	defer stmt.Close()

	now := timeutil.Now()
<<<<<<< HEAD
	row := stmt.QueryRow(warehouse.Source.ID, warehouse.Namespace, warehouse.WorkspaceID, warehouse.Destination.ID, wh.poulateHistoricIdentitiesDestType(), Waiting, marshalledSchema, "{}", "{}", now, now, 0, 0, 0, 0)
=======
	row := stmt.QueryRow(
		warehouse.Source.ID,
		warehouse.Namespace,
		warehouse.Destination.ID,
		wh.poulateHistoricIdentitiesDestType(),
		Waiting,
		marshalledSchema,
		"{}",
		"{}",
		now,
		now,
		0,
		0,
		0,
		0,
	)
>>>>>>> 9b944c91

	var uploadID int64
	err = row.Scan(&uploadID)
	if err != nil {
		panic(err)
	}

	upload := Upload{
		ID:              uploadID,
		Namespace:       warehouse.Namespace,
		WorkspaceID:     warehouse.WorkspaceID,
		SourceID:        warehouse.Source.ID,
		DestinationID:   warehouse.Destination.ID,
		DestinationType: wh.poulateHistoricIdentitiesDestType(),
		Status:          Waiting,
		UploadSchema:    schema,
	}

	return upload
}

func (*HandleT) setFailedStat(warehouse warehouseutils.Warehouse, err error) {
	if err != nil {
		warehouseutils.DestStat(stats.CountType, "failed_uploads", warehouse.Identifier).Count(1)
	}
}

func (wh *HandleT) populateHistoricIdentities(warehouse warehouseutils.Warehouse) {
	if isDestHistoricIdentitiesPopulated(warehouse) || isDestHistoricIdentitiesPopulateInProgress(warehouse) {
		return
	}

	wh.setDestInProgress(warehouse, 0)
	setDestHistoricIdentitiesPopulateInProgress(warehouse, true)
	rruntime.GoForWarehouse(func() {
		var err error
		defer wh.removeDestInProgress(warehouse, 0)
		defer setDestHistoricIdentitiesPopulateInProgress(warehouse, false)
		defer setDestHistoricIndetitiesPopulated(warehouse)
		defer wh.setFailedStat(warehouse, err)

		// check for pending loads (populateHistoricIdentities)
		var hasPendingLoad bool
		var upload Upload
		upload, hasPendingLoad = wh.getPendingPopulateIdentitiesLoad(warehouse)

		if hasPendingLoad {
			pkgLogger.Infof("[WH]: Found pending load (populateHistoricIdentites) for %s:%s", wh.destType, warehouse.Destination.ID)
		} else {
			if wh.hasLocalIdentityData(warehouse) {
				pkgLogger.Infof("[WH]: Skipping identity tables load (populateHistoricIdentites) for %s:%s as data exists locally", wh.destType, warehouse.Destination.ID)
				return
			}
			var hasData bool
			hasData, err = wh.hasWarehouseData(warehouse)
			if err != nil {
				pkgLogger.Errorf(`[WH]: Error checking for data in %s:%s:%s, err: %s`, wh.destType, warehouse.Destination.ID, warehouse.Destination.Name, err.Error())
				return
			}
			if !hasData {
				pkgLogger.Infof("[WH]: Skipping identity tables load (populateHistoricIdentites) for %s:%s as warehouse does not have any data", wh.destType, warehouse.Destination.ID)
				return
			}
			pkgLogger.Infof("[WH]: Did not find local identity tables..")
			pkgLogger.Infof("[WH]: Generating identity tables based on data in warehouse %s:%s", wh.destType, warehouse.Destination.ID)
			upload = wh.initPrePopulateDestIdentitiesUpload(warehouse)
		}

		whManager, err := manager.New(wh.destType)
		if err != nil {
			panic(err)
		}

		job := UploadJobT{
			upload:               &upload,
			warehouse:            warehouse,
			whManager:            whManager,
			dbHandle:             wh.dbHandle,
			pgNotifier:           &wh.notifier,
			destinationValidator: configuration_testing.NewDestinationValidator(),
		}

		tableUploadsCreated := areTableUploadsCreated(job.upload.ID)
		if !tableUploadsCreated {
			err := job.initTableUploads()
			if err != nil {
				// TODO: Handle error / Retry
				pkgLogger.Error("[WH]: Error creating records in wh_table_uploads", err)
			}
		}

		err = whManager.Setup(job.warehouse, &job)
		if err != nil {
			job.setUploadError(err, Aborted)
			return
		}
		defer whManager.Cleanup()

		schemaHandle := SchemaHandleT{
			warehouse:    job.warehouse,
			stagingFiles: job.stagingFiles,
			dbHandle:     job.dbHandle,
		}
		job.schemaHandle = &schemaHandle

		job.schemaHandle.schemaInWarehouse, err = whManager.FetchSchema(job.warehouse)
		if err != nil {
			pkgLogger.Errorf(`[WH]: Failed fetching schema from warehouse: %v`, err)
			job.setUploadError(err, Aborted)
			return
		}

		job.setUploadStatus(UploadStatusOpts{Status: getInProgressState(ExportedData)})
		loadErrors, err := job.loadIdentityTables(true)
		if err != nil {
			pkgLogger.Errorf(`[WH]: Identity table upload errors: %v`, err)
		}
		if len(loadErrors) > 0 {
			job.setUploadError(misc.ConcatErrors(loadErrors), Aborted)
			return
		}
		job.setUploadStatus(UploadStatusOpts{Status: ExportedData})
	})
}<|MERGE_RESOLUTION|>--- conflicted
+++ resolved
@@ -71,7 +71,6 @@
 	return false
 }
 
-<<<<<<< HEAD
 func (wh *HandleT) getPendingPopulateIdentitiesLoad(warehouse warehouseutils.Warehouse) (upload Upload, found bool) {
 	sqlStatement := fmt.Sprintf(`
 		SELECT 
@@ -98,36 +97,6 @@
 		) 
 		ORDER BY id asc
 	`,
-=======
-func (wh *HandleT) getPendingPopulateIdentitiesLoad(warehouse warehouseutils.WarehouseT) (upload UploadT, found bool) {
-	sqlStatement := fmt.Sprintf(`
-		SELECT 
-		  id, 
-		  status, 
-		  schema, 
-		  namespace, 
-		  source_id, 
-		  destination_id, 
-		  destination_type, 
-		  start_staging_file_id, 
-		  end_staging_file_id, 
-		  start_load_file_id, 
-		  end_load_file_id, 
-		  error 
-		FROM 
-		  %[1]s UT
-		WHERE 
-		  (
-			UT.source_id = '%[2]s' 
-			AND UT.destination_id = '%[3]s' 
-			AND UT.destination_type = '%[4]s' 
-			AND UT.status != '%[5]s' 
-			AND UT.status != '%[6]s'
-		  ) 
-		ORDER BY 
-		  id ASC;
-`,
->>>>>>> 9b944c91
 		warehouseutils.WarehouseUploadsTable,
 		warehouse.Source.ID,
 		warehouse.Destination.ID,
@@ -138,18 +107,11 @@
 
 	var schema json.RawMessage
 	err := wh.dbHandle.QueryRow(sqlStatement).Scan(
-<<<<<<< HEAD
 		&upload.ID,
 		&upload.Status,
 		&schema,
 		&upload.Namespace,
 		&upload.WorkspaceID,
-=======
-		upload.ID,
-		&upload.Status,
-		&schema,
-		&upload.Namespace,
->>>>>>> 9b944c91
 		&upload.SourceID,
 		&upload.DestinationID,
 		&upload.DestinationType,
@@ -188,11 +150,7 @@
 	return wh.destType + "_IDENTITY_PRE_LOAD"
 }
 
-<<<<<<< HEAD
 func (wh *HandleT) hasLocalIdentityData(warehouse warehouseutils.Warehouse) (exists bool) {
-	sqlStatement := fmt.Sprintf(`SELECT EXISTS ( SELECT 1 FROM %s )`, warehouseutils.IdentityMergeRulesTableName(warehouse))
-=======
-func (wh *HandleT) hasLocalIdentityData(warehouse warehouseutils.WarehouseT) (exists bool) {
 	sqlStatement := fmt.Sprintf(`
 		SELECT 
 		  EXISTS (
@@ -204,7 +162,6 @@
 `,
 		warehouseutils.IdentityMergeRulesTableName(warehouse),
 	)
->>>>>>> 9b944c91
 	err := wh.dbHandle.QueryRow(sqlStatement).Scan(&exists)
 	if err != nil {
 		// TODO: Handle this
@@ -352,26 +309,16 @@
 		panic(err)
 	}
 
-<<<<<<< HEAD
-	sqlStatement := fmt.Sprintf(`INSERT INTO %s (source_id, namespace, workspace_id, destination_id, destination_type, status, schema, error, metadata, created_at, updated_at, start_staging_file_id, end_staging_file_id, start_load_file_id, end_load_file_id)	VALUES ($1, $2, $3, $4, $5, $6 ,$7, $8, $9, $10, $11, $12, $13, $14) RETURNING id`, warehouseutils.WarehouseUploadsTable)
-=======
-	sqlStatement := fmt.Sprintf(`
-		INSERT INTO %s (
-		  source_id, namespace, destination_id, 
-		  destination_type, status, schema, 
-		  error, metadata, created_at, updated_at, 
-		  start_staging_file_id, end_staging_file_id, 
-		  start_load_file_id, end_load_file_id
-		) 
-		VALUES 
-		  (
-			$1, $2, $3, $4, $5, $6, $7, $8, $9, $10, 
-			$11, $12, $13, $14
-		  ) RETURNING id;
-`,
-		warehouseutils.WarehouseUploadsTable,
-	)
->>>>>>> 9b944c91
+	sqlStatement := fmt.Sprintf(`INSERT INTO %s (
+		source_id, namespace, workspace_id, destination_id, 
+		destination_type, status, schema, error, metadata, 
+		created_at, updated_at, 
+		start_staging_file_id, end_staging_file_id, 
+		start_load_file_id, end_load_file_id)
+	VALUES 
+		($1, $2, $3, $4, $5, $6 ,$7, $8, $9, $10, $11, $12, $13, $14) 
+	RETURNING id
+	`, warehouseutils.WarehouseUploadsTable)
 	stmt, err := wh.dbHandle.Prepare(sqlStatement)
 	if err != nil {
 		panic(fmt.Errorf("Query: %s\nfailed to prepare with Error : %w", sqlStatement, err))
@@ -379,12 +326,10 @@
 	defer stmt.Close()
 
 	now := timeutil.Now()
-<<<<<<< HEAD
-	row := stmt.QueryRow(warehouse.Source.ID, warehouse.Namespace, warehouse.WorkspaceID, warehouse.Destination.ID, wh.poulateHistoricIdentitiesDestType(), Waiting, marshalledSchema, "{}", "{}", now, now, 0, 0, 0, 0)
-=======
 	row := stmt.QueryRow(
 		warehouse.Source.ID,
 		warehouse.Namespace,
+		warehouse.WorkspaceID,
 		warehouse.Destination.ID,
 		wh.poulateHistoricIdentitiesDestType(),
 		Waiting,
@@ -398,7 +343,6 @@
 		0,
 		0,
 	)
->>>>>>> 9b944c91
 
 	var uploadID int64
 	err = row.Scan(&uploadID)
