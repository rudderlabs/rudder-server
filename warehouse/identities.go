--- conflicted
+++ resolved
@@ -285,7 +285,7 @@
 }
 
 func (wh *HandleT) initPrePopulateDestIdentitiesUpload(warehouse warehouseutils.Warehouse) model.Upload {
-	schema := make(map[string]map[string]string)
+	schema := make(warehouseutils.SchemaT)
 	// TODO: DRY this code
 	identityRules := map[string]string{
 		warehouseutils.ToProviderCase(wh.destType, "merge_property_1_type"):  "string",
@@ -418,22 +418,10 @@
 			panic(err)
 		}
 
-<<<<<<< HEAD
-		job := UploadJobT{
-			upload:               upload,
-			warehouse:            warehouse,
-			whManager:            whManager,
-			dbHandle:             wh.dbHandle,
-			pgNotifier:           &wh.notifier,
-			destinationValidator: validations.NewDestinationValidator(),
-			stats:                stats.Default,
-		}
-=======
 		job := wh.uploadJobFactory.NewUploadJob(&model.UploadJob{
 			Upload:    model.Upload(upload),
 			Warehouse: warehouse,
 		}, whManager)
->>>>>>> c2994fb2
 
 		tableUploadsCreated := areTableUploadsCreated(job.upload.ID)
 		if !tableUploadsCreated {
