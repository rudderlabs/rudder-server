package warehouse

import (
	"context"
	"database/sql"
	"encoding/json"
	"fmt"
	"sync"

	"github.com/rudderlabs/rudder-server/warehouse/schema"

	"github.com/rudderlabs/rudder-server/warehouse/logfield"

	"github.com/rudderlabs/rudder-server/warehouse/internal/repo"

	"github.com/rudderlabs/rudder-server/warehouse/integrations/manager"

	"github.com/rudderlabs/rudder-server/warehouse/internal/model"

	"github.com/rudderlabs/rudder-go-kit/config"
	"github.com/rudderlabs/rudder-go-kit/stats"
	"github.com/rudderlabs/rudder-server/rruntime"
	"github.com/rudderlabs/rudder-server/utils/misc"
	"github.com/rudderlabs/rudder-server/utils/timeutil"
	warehouseutils "github.com/rudderlabs/rudder-server/warehouse/utils"
)

var (
	shouldPopulateHistoricIdentities            bool
	populatingHistoricIdentitiesProgressMap     map[string]bool
	populatingHistoricIdentitiesProgressMapLock sync.RWMutex
	populatedHistoricIdentitiesMap              map[string]bool
	populatedHistoricIdentitiesMapLock          sync.RWMutex
)

func Init2() {
	config.RegisterBoolConfigVariable(false, &shouldPopulateHistoricIdentities, false, "Warehouse.populateHistoricIdentities")
	populatingHistoricIdentitiesProgressMap = map[string]bool{}
	populatedHistoricIdentitiesMap = map[string]bool{}
}

func uniqueWarehouseNamespaceString(warehouse model.Warehouse) string {
	return fmt.Sprintf(`namespace:%s:destination:%s`, warehouse.Namespace, warehouse.Destination.ID)
}

func isDestHistoricIdentitiesPopulated(warehouse model.Warehouse) bool {
	populatedHistoricIdentitiesMapLock.RLock()
	if populatedHistoricIdentitiesMap[uniqueWarehouseNamespaceString(warehouse)] {
		populatedHistoricIdentitiesMapLock.RUnlock()
		return true
	}
	populatedHistoricIdentitiesMapLock.RUnlock()
	return false
}

func setDestHistoricIdentitiesPopulated(warehouse model.Warehouse) {
	populatedHistoricIdentitiesMapLock.Lock()
	populatedHistoricIdentitiesMap[uniqueWarehouseNamespaceString(warehouse)] = true
	populatedHistoricIdentitiesMapLock.Unlock()
}

func setDestHistoricIdentitiesPopulateInProgress(warehouse model.Warehouse, starting bool) {
	populatingHistoricIdentitiesProgressMapLock.Lock()
	if starting {
		populatingHistoricIdentitiesProgressMap[uniqueWarehouseNamespaceString(warehouse)] = true
	} else {
		delete(populatingHistoricIdentitiesProgressMap, uniqueWarehouseNamespaceString(warehouse))
	}
	populatingHistoricIdentitiesProgressMapLock.Unlock()
}

func isDestHistoricIdentitiesPopulateInProgress(warehouse model.Warehouse) bool {
	populatingHistoricIdentitiesProgressMapLock.RLock()
	if populatingHistoricIdentitiesProgressMap[uniqueWarehouseNamespaceString(warehouse)] {
		populatingHistoricIdentitiesProgressMapLock.RUnlock()
		return true
	}
	populatingHistoricIdentitiesProgressMapLock.RUnlock()
	return false
}

func (wh *HandleT) getPendingPopulateIdentitiesLoad(warehouse model.Warehouse) (upload model.Upload, found bool) {
	sqlStatement := fmt.Sprintf(`
		SELECT
			id,
			status,
			schema,
			namespace,
			workspace_id,
			source_id,
			destination_id,
			destination_type,
			start_staging_file_id,
			end_staging_file_id,
			start_load_file_id,
			end_load_file_id,
			error
		FROM %[1]s UT
		WHERE (
			UT.source_id='%[2]s' AND
			UT.destination_id='%[3]s' AND
			UT.destination_type='%[4]s' AND
			UT.status != '%[5]s' AND
			UT.status != '%[6]s'
		)
		ORDER BY id asc
	`,
		warehouseutils.WarehouseUploadsTable,
		warehouse.Source.ID,
		warehouse.Destination.ID,
		wh.populateHistoricIdentitiesDestType(),
		model.ExportedData,
		model.Aborted,
	)

	var schema json.RawMessage
	err := wh.dbHandle.QueryRow(sqlStatement).Scan(
		&upload.ID,
		&upload.Status,
		&schema,
		&upload.Namespace,
		&upload.WorkspaceID,
		&upload.SourceID,
		&upload.DestinationID,
		&upload.DestinationType,
		&upload.StagingFileStartID,
		&upload.StagingFileEndID,
		&upload.LoadFileStartID,
		&upload.LoadFileEndID,
		&upload.Error,
	)
	if err == sql.ErrNoRows {
		return
	}
	if err != nil {
		panic(fmt.Errorf("Query: %s\nfailed with Error : %w", sqlStatement, err))
	}
	found = true
	upload.UploadSchema = warehouseutils.JSONSchemaToMap(schema)
	return
}

func (wh *HandleT) populateHistoricIdentitiesDestType() string {
	return wh.destType + "_IDENTITY_PRE_LOAD"
}

func (wh *HandleT) hasLocalIdentityData(warehouse model.Warehouse) (exists bool) {
	sqlStatement := fmt.Sprintf(`
		SELECT
		  EXISTS (
			SELECT
			  1
			FROM
			  %s
		  );
`,
		warehouseutils.IdentityMergeRulesTableName(warehouse),
	)
	err := wh.dbHandle.QueryRow(sqlStatement).Scan(&exists)
	if err != nil {
		// TODO: Handle this
		panic(fmt.Errorf("Query: %s\nfailed with Error : %w", sqlStatement, err))
	}
	return
}

func (wh *HandleT) hasWarehouseData(warehouse model.Warehouse) (bool, error) {
	whManager, err := manager.New(wh.destType)
	if err != nil {
		panic(err)
	}

	empty, err := whManager.IsEmpty(warehouse)
	if err != nil {
		return false, err
	}
	return !empty, nil
}

func (wh *HandleT) setupIdentityTables(warehouse model.Warehouse) {
	var name sql.NullString
	sqlStatement := fmt.Sprintf(`SELECT to_regclass('%s')`, warehouseutils.IdentityMappingsTableName(warehouse))
	err := wh.dbHandle.QueryRow(sqlStatement).Scan(&name)
	if err != nil {
		panic(fmt.Errorf("Query: %s\nfailed with Error : %w", sqlStatement, err))
	}
	if len(name.String) > 0 {
		return
	}
	// create tables

	sqlStatement = fmt.Sprintf(`
		CREATE TABLE IF NOT EXISTS %s (
			id BIGSERIAL PRIMARY KEY,
			merge_property_1_type VARCHAR(64) NOT NULL,
			merge_property_1_value TEXT NOT NULL,
			merge_property_2_type VARCHAR(64),
			merge_property_2_value TEXT,
			created_at TIMESTAMP NOT NULL DEFAULT NOW());
		`, warehouseutils.IdentityMergeRulesTableName(warehouse),
	)

	_, err = wh.dbHandle.Exec(sqlStatement)
	if err != nil {
		panic(fmt.Errorf("Query: %s\nfailed with Error : %w", sqlStatement, err))
	}

	sqlStatement = fmt.Sprintf(`
		CREATE INDEX IF NOT EXISTS merge_properties_index_%[1]s ON %[1]s (
		  merge_property_1_type, merge_property_1_value,
		  merge_property_2_type, merge_property_2_value
		);
`,
		warehouseutils.IdentityMergeRulesTableName(warehouse),
	)

	_, err = wh.dbHandle.Exec(sqlStatement)
	if err != nil {
		panic(fmt.Errorf("Query: %s\nfailed with Error : %w", sqlStatement, err))
	}

	sqlStatement = fmt.Sprintf(`
		CREATE TABLE IF NOT EXISTS %s (
		  id BIGSERIAL PRIMARY KEY,
		  merge_property_type VARCHAR(64) NOT NULL,
		  merge_property_value TEXT NOT NULL,
		  rudder_id VARCHAR(64) NOT NULL,
		  updated_at TIMESTAMP NOT NULL DEFAULT NOW()
		);
		`,
		warehouseutils.IdentityMappingsTableName(warehouse),
	)

	_, err = wh.dbHandle.Exec(sqlStatement)
	if err != nil {
		panic(fmt.Errorf("Query: %s\nfailed with Error : %w", sqlStatement, err))
	}

	sqlStatement = fmt.Sprintf(`
		ALTER TABLE
		  %s
		ADD
		  CONSTRAINT %s UNIQUE (
			merge_property_type, merge_property_value
		  );
		`,
		warehouseutils.IdentityMappingsTableName(warehouse),
		warehouseutils.IdentityMappingsUniqueMappingConstraintName(warehouse),
	)

	_, err = wh.dbHandle.Exec(sqlStatement)
	if err != nil {
		panic(fmt.Errorf("Query: %s\nfailed with Error : %w", sqlStatement, err))
	}

	sqlStatement = fmt.Sprintf(`
		CREATE INDEX IF NOT EXISTS rudder_id_index_%[1]s ON %[1]s (rudder_id);
`,
		warehouseutils.IdentityMappingsTableName(warehouse),
	)

	_, err = wh.dbHandle.Exec(sqlStatement)
	if err != nil {
		panic(fmt.Errorf("Query: %s\nfailed with Error : %w", sqlStatement, err))
	}

	sqlStatement = fmt.Sprintf(`
		CREATE INDEX IF NOT EXISTS merge_property_index_%[1]s ON %[1]s (
		  merge_property_type, merge_property_value
		);
`,
		warehouseutils.IdentityMappingsTableName(warehouse),
	)

	_, err = wh.dbHandle.Exec(sqlStatement)
	if err != nil {
		panic(fmt.Errorf("Query: %s\nfailed with Error : %w", sqlStatement, err))
	}
}

func (wh *HandleT) initPrePopulateDestIdentitiesUpload(warehouse model.Warehouse) model.Upload {
	schema := make(model.Schema)
	// TODO: DRY this code
	identityRules := model.TableSchema{
		warehouseutils.ToProviderCase(wh.destType, "merge_property_1_type"):  "string",
		warehouseutils.ToProviderCase(wh.destType, "merge_property_1_value"): "string",
		warehouseutils.ToProviderCase(wh.destType, "merge_property_2_type"):  "string",
		warehouseutils.ToProviderCase(wh.destType, "merge_property_2_value"): "string",
	}
	schema[warehouseutils.ToProviderCase(wh.destType, warehouseutils.IdentityMergeRulesTable)] = identityRules

	// add rudder_identity_mappings table
	identityMappings := model.TableSchema{
		warehouseutils.ToProviderCase(wh.destType, "merge_property_type"):  "string",
		warehouseutils.ToProviderCase(wh.destType, "merge_property_value"): "string",
		warehouseutils.ToProviderCase(wh.destType, "rudder_id"):            "string",
		warehouseutils.ToProviderCase(wh.destType, "updated_at"):           "datetime",
	}
	schema[warehouseutils.ToProviderCase(wh.destType, warehouseutils.IdentityMappingsTable)] = identityMappings

	marshalledSchema, err := json.Marshal(schema)
	if err != nil {
		panic(err)
	}

	sqlStatement := fmt.Sprintf(`INSERT INTO %s (
		source_id, namespace, workspace_id, destination_id,
		destination_type, status, schema, error, metadata,
		created_at, updated_at,
		start_staging_file_id, end_staging_file_id,
		start_load_file_id, end_load_file_id)
	VALUES
		($1, $2, $3, $4, $5, $6 ,$7, $8, $9, $10, $11, $12, $13, $14, $15)
	RETURNING id
	`, warehouseutils.WarehouseUploadsTable)
	stmt, err := wh.dbHandle.Prepare(sqlStatement)
	if err != nil {
		panic(fmt.Errorf("Query: %s\nfailed to prepare with Error : %w", sqlStatement, err))
	}
	defer stmt.Close()

	now := timeutil.Now()
	row := stmt.QueryRow(
		warehouse.Source.ID,
		warehouse.Namespace,
		warehouse.WorkspaceID,
		warehouse.Destination.ID,
		wh.populateHistoricIdentitiesDestType(),
		model.Waiting,
		marshalledSchema,
		"{}",
		"{}",
		now,
		now,
		0,
		0,
		0,
		0,
	)

	var uploadID int64
	err = row.Scan(&uploadID)
	if err != nil {
		panic(err)
	}

	upload := model.Upload{
		ID:              uploadID,
		Namespace:       warehouse.Namespace,
		WorkspaceID:     warehouse.WorkspaceID,
		SourceID:        warehouse.Source.ID,
		DestinationID:   warehouse.Destination.ID,
		DestinationType: wh.populateHistoricIdentitiesDestType(),
		Status:          model.Waiting,
		UploadSchema:    schema,
	}
	return upload
}

func (*HandleT) setFailedStat(warehouse model.Warehouse, err error) {
	if err != nil {
		warehouseutils.DestStat(stats.CountType, "failed_uploads", warehouse.Identifier).Count(1)
	}
}

func (wh *HandleT) populateHistoricIdentities(warehouse model.Warehouse) {
	if isDestHistoricIdentitiesPopulated(warehouse) || isDestHistoricIdentitiesPopulateInProgress(warehouse) {
		return
	}

	wh.setDestInProgress(warehouse, 0)
	setDestHistoricIdentitiesPopulateInProgress(warehouse, true)
	rruntime.GoForWarehouse(func() {
		var err error
		defer wh.removeDestInProgress(warehouse, 0)
		defer setDestHistoricIdentitiesPopulateInProgress(warehouse, false)
		defer setDestHistoricIdentitiesPopulated(warehouse)
		defer wh.setFailedStat(warehouse, err)

		// check for pending loads (populateHistoricIdentities)
		var (
			hasPendingLoad bool
			upload         model.Upload
		)

		upload, hasPendingLoad = wh.getPendingPopulateIdentitiesLoad(warehouse)

		if hasPendingLoad {
			pkgLogger.Infof("[WH]: Found pending load (populateHistoricIdentities) for %s:%s", wh.destType, warehouse.Destination.ID)
		} else {
			if wh.hasLocalIdentityData(warehouse) {
				pkgLogger.Infof("[WH]: Skipping identity tables load (populateHistoricIdentities) for %s:%s as data exists locally", wh.destType, warehouse.Destination.ID)
				return
			}
			var hasData bool
			hasData, err = wh.hasWarehouseData(warehouse)
			if err != nil {
				pkgLogger.Errorf(`[WH]: Error checking for data in %s:%s:%s, err: %s`, wh.destType, warehouse.Destination.ID, warehouse.Destination.Name, err.Error())
				return
			}
			if !hasData {
				pkgLogger.Infof("[WH]: Skipping identity tables load (populateHistoricIdentities) for %s:%s as warehouse does not have any data", wh.destType, warehouse.Destination.ID)
				return
			}
			pkgLogger.Infof("[WH]: Did not find local identity tables..")
			pkgLogger.Infof("[WH]: Generating identity tables based on data in warehouse %s:%s", wh.destType, warehouse.Destination.ID)
			upload = wh.initPrePopulateDestIdentitiesUpload(warehouse)
		}

		whManager, err := manager.New(wh.destType)
		if err != nil {
			panic(err)
		}

		job := wh.uploadJobFactory.NewUploadJob(&model.UploadJob{
			Upload:    upload,
			Warehouse: warehouse,
		}, whManager)

		tableUploadsCreated, tableUploadsErr := job.tableUploadsRepo.ExistsForUploadID(context.TODO(), job.upload.ID)
		if tableUploadsErr != nil {
			pkgLogger.Warnw("table uploads exists",
				logfield.UploadJobID, job.upload.ID,
				logfield.SourceID, job.upload.SourceID,
				logfield.DestinationID, job.upload.DestinationID,
				logfield.DestinationType, job.upload.DestinationType,
				logfield.WorkspaceID, job.upload.WorkspaceID,
				logfield.Error, tableUploadsErr.Error(),
			)
			return
		}
		if !tableUploadsCreated {
			err := job.initTableUploads()
			if err != nil {
				// TODO: Handle error / Retry
				pkgLogger.Error("[WH]: Error creating records in wh_table_uploads", err)
			}
		}

		err = whManager.Setup(job.warehouse, job)
		if err != nil {
			job.setUploadError(err, model.Aborted)
			return
		}
		defer whManager.Cleanup()

<<<<<<< HEAD
		job.schemaHandler = schema.NewHandler(
			job.dbHandle,
			job.warehouse,
		)
		schema.WithConfig(job.schemaHandler, config.Default)
=======
		schemaHandle := SchemaHandle{
			warehouse:    job.warehouse,
			stagingFiles: job.stagingFiles,
			dbHandle:     job.dbHandle,
			whSchemaRepo: repo.NewWHSchemas(job.dbHandle),
		}
		job.schemaHandle = &schemaHandle
>>>>>>> 9ecf5143

		job.schemaHandler.SchemaInWarehouse, job.schemaHandler.UnrecognizedSchemaInWarehouse, err = job.schemaHandler.FetchSchemaFromWarehouse(whManager)
		if err != nil {
			pkgLogger.Errorf(`[WH]: Failed fetching schema from warehouse: %v`, err)
			job.setUploadError(err, model.Aborted)
			return
		}

		job.setUploadStatus(UploadStatusOpts{Status: getInProgressState(model.ExportedData)})
		loadErrors, err := job.loadIdentityTables(true)
		if err != nil {
			pkgLogger.Errorf(`[WH]: Identity table upload errors: %v`, err)
		}
		if len(loadErrors) > 0 {
			job.setUploadError(misc.ConcatErrors(loadErrors), model.Aborted)
			return
		}
		job.setUploadStatus(UploadStatusOpts{Status: model.ExportedData})
	})
}<|MERGE_RESOLUTION|>--- conflicted
+++ resolved
@@ -10,8 +10,6 @@
 	"github.com/rudderlabs/rudder-server/warehouse/schema"
 
 	"github.com/rudderlabs/rudder-server/warehouse/logfield"
-
-	"github.com/rudderlabs/rudder-server/warehouse/internal/repo"
 
 	"github.com/rudderlabs/rudder-server/warehouse/integrations/manager"
 
@@ -444,21 +442,11 @@
 		}
 		defer whManager.Cleanup()
 
-<<<<<<< HEAD
 		job.schemaHandler = schema.NewHandler(
 			job.dbHandle,
 			job.warehouse,
 		)
 		schema.WithConfig(job.schemaHandler, config.Default)
-=======
-		schemaHandle := SchemaHandle{
-			warehouse:    job.warehouse,
-			stagingFiles: job.stagingFiles,
-			dbHandle:     job.dbHandle,
-			whSchemaRepo: repo.NewWHSchemas(job.dbHandle),
-		}
-		job.schemaHandle = &schemaHandle
->>>>>>> 9ecf5143
 
 		job.schemaHandler.SchemaInWarehouse, job.schemaHandler.UnrecognizedSchemaInWarehouse, err = job.schemaHandler.FetchSchemaFromWarehouse(whManager)
 		if err != nil {
