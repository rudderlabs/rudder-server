package warehouse

import (
	"context"
	"database/sql"
	"encoding/json"
	"fmt"
	"sync"

	"github.com/rudderlabs/rudder-server/warehouse/schema"

	"github.com/rudderlabs/rudder-server/warehouse/logfield"

	"github.com/rudderlabs/rudder-server/warehouse/integrations/manager"

	"github.com/rudderlabs/rudder-server/warehouse/internal/model"

	"github.com/rudderlabs/rudder-server/config"
	"github.com/rudderlabs/rudder-server/rruntime"
	"github.com/rudderlabs/rudder-server/services/stats"
	"github.com/rudderlabs/rudder-server/utils/misc"
	"github.com/rudderlabs/rudder-server/utils/timeutil"
	warehouseutils "github.com/rudderlabs/rudder-server/warehouse/utils"
)

var (
	shouldPopulateHistoricIdentities            bool
	populatingHistoricIdentitiesProgressMap     map[string]bool
	populatingHistoricIdentitiesProgressMapLock sync.RWMutex
	populatedHistoricIdentitiesMap              map[string]bool
	populatedHistoricIdentitiesMapLock          sync.RWMutex
)

func Init2() {
	config.RegisterBoolConfigVariable(false, &shouldPopulateHistoricIdentities, false, "Warehouse.populateHistoricIdentities")
	populatingHistoricIdentitiesProgressMap = map[string]bool{}
	populatedHistoricIdentitiesMap = map[string]bool{}
}

func uniqueWarehouseNamespaceString(warehouse model.Warehouse) string {
	return fmt.Sprintf(`namespace:%s:destination:%s`, warehouse.Namespace, warehouse.Destination.ID)
}

func isDestHistoricIdentitiesPopulated(warehouse model.Warehouse) bool {
	populatedHistoricIdentitiesMapLock.RLock()
	if populatedHistoricIdentitiesMap[uniqueWarehouseNamespaceString(warehouse)] {
		populatedHistoricIdentitiesMapLock.RUnlock()
		return true
	}
	populatedHistoricIdentitiesMapLock.RUnlock()
	return false
}

func setDestHistoricIdentitiesPopulated(warehouse model.Warehouse) {
	populatedHistoricIdentitiesMapLock.Lock()
	populatedHistoricIdentitiesMap[uniqueWarehouseNamespaceString(warehouse)] = true
	populatedHistoricIdentitiesMapLock.Unlock()
}

func setDestHistoricIdentitiesPopulateInProgress(warehouse model.Warehouse, starting bool) {
	populatingHistoricIdentitiesProgressMapLock.Lock()
	if starting {
		populatingHistoricIdentitiesProgressMap[uniqueWarehouseNamespaceString(warehouse)] = true
	} else {
		delete(populatingHistoricIdentitiesProgressMap, uniqueWarehouseNamespaceString(warehouse))
	}
	populatingHistoricIdentitiesProgressMapLock.Unlock()
}

func isDestHistoricIdentitiesPopulateInProgress(warehouse model.Warehouse) bool {
	populatingHistoricIdentitiesProgressMapLock.RLock()
	if populatingHistoricIdentitiesProgressMap[uniqueWarehouseNamespaceString(warehouse)] {
		populatingHistoricIdentitiesProgressMapLock.RUnlock()
		return true
	}
	populatingHistoricIdentitiesProgressMapLock.RUnlock()
	return false
}

func (wh *HandleT) getPendingPopulateIdentitiesLoad(warehouse model.Warehouse) (upload model.Upload, found bool) {
	sqlStatement := fmt.Sprintf(`
		SELECT
			id,
			status,
			schema,
			namespace,
			workspace_id,
			source_id,
			destination_id,
			destination_type,
			start_staging_file_id,
			end_staging_file_id,
			start_load_file_id,
			end_load_file_id,
			error
		FROM %[1]s UT
		WHERE (
			UT.source_id='%[2]s' AND
			UT.destination_id='%[3]s' AND
			UT.destination_type='%[4]s' AND
			UT.status != '%[5]s' AND
			UT.status != '%[6]s'
		)
		ORDER BY id asc
	`,
		warehouseutils.WarehouseUploadsTable,
		warehouse.Source.ID,
		warehouse.Destination.ID,
		wh.populateHistoricIdentitiesDestType(),
		model.ExportedData,
		model.Aborted,
	)

	var schema json.RawMessage
	err := wh.dbHandle.QueryRow(sqlStatement).Scan(
		&upload.ID,
		&upload.Status,
		&schema,
		&upload.Namespace,
		&upload.WorkspaceID,
		&upload.SourceID,
		&upload.DestinationID,
		&upload.DestinationType,
		&upload.StagingFileStartID,
		&upload.StagingFileEndID,
		&upload.LoadFileStartID,
		&upload.LoadFileEndID,
		&upload.Error,
	)
	if err == sql.ErrNoRows {
		return
	}
	if err != nil {
		panic(fmt.Errorf("Query: %s\nfailed with Error : %w", sqlStatement, err))
	}
	found = true
	upload.UploadSchema = warehouseutils.JSONSchemaToMap(schema)
	return
}

func (wh *HandleT) populateHistoricIdentitiesDestType() string {
	return wh.destType + "_IDENTITY_PRE_LOAD"
}

func (wh *HandleT) hasLocalIdentityData(warehouse model.Warehouse) (exists bool) {
	sqlStatement := fmt.Sprintf(`
		SELECT
		  EXISTS (
			SELECT
			  1
			FROM
			  %s
		  );
`,
		warehouseutils.IdentityMergeRulesTableName(warehouse),
	)
	err := wh.dbHandle.QueryRow(sqlStatement).Scan(&exists)
	if err != nil {
		// TODO: Handle this
		panic(fmt.Errorf("Query: %s\nfailed with Error : %w", sqlStatement, err))
	}
	return
}

func (wh *HandleT) hasWarehouseData(warehouse model.Warehouse) (bool, error) {
	whManager, err := manager.New(wh.destType)
	if err != nil {
		panic(err)
	}

	empty, err := whManager.IsEmpty(warehouse)
	if err != nil {
		return false, err
	}
	return !empty, nil
}

func (wh *HandleT) setupIdentityTables(warehouse model.Warehouse) {
	var name sql.NullString
	sqlStatement := fmt.Sprintf(`SELECT to_regclass('%s')`, warehouseutils.IdentityMappingsTableName(warehouse))
	err := wh.dbHandle.QueryRow(sqlStatement).Scan(&name)
	if err != nil {
		panic(fmt.Errorf("Query: %s\nfailed with Error : %w", sqlStatement, err))
	}
	if len(name.String) > 0 {
		return
	}
	// create tables

	sqlStatement = fmt.Sprintf(`
		CREATE TABLE IF NOT EXISTS %s (
			id BIGSERIAL PRIMARY KEY,
			merge_property_1_type VARCHAR(64) NOT NULL,
			merge_property_1_value TEXT NOT NULL,
			merge_property_2_type VARCHAR(64),
			merge_property_2_value TEXT,
			created_at TIMESTAMP NOT NULL DEFAULT NOW());
		`, warehouseutils.IdentityMergeRulesTableName(warehouse),
	)

	_, err = wh.dbHandle.Exec(sqlStatement)
	if err != nil {
		panic(fmt.Errorf("Query: %s\nfailed with Error : %w", sqlStatement, err))
	}

	sqlStatement = fmt.Sprintf(`
		CREATE INDEX IF NOT EXISTS merge_properties_index_%[1]s ON %[1]s (
		  merge_property_1_type, merge_property_1_value,
		  merge_property_2_type, merge_property_2_value
		);
`,
		warehouseutils.IdentityMergeRulesTableName(warehouse),
	)

	_, err = wh.dbHandle.Exec(sqlStatement)
	if err != nil {
		panic(fmt.Errorf("Query: %s\nfailed with Error : %w", sqlStatement, err))
	}

	sqlStatement = fmt.Sprintf(`
		CREATE TABLE IF NOT EXISTS %s (
		  id BIGSERIAL PRIMARY KEY,
		  merge_property_type VARCHAR(64) NOT NULL,
		  merge_property_value TEXT NOT NULL,
		  rudder_id VARCHAR(64) NOT NULL,
		  updated_at TIMESTAMP NOT NULL DEFAULT NOW()
		);
		`,
		warehouseutils.IdentityMappingsTableName(warehouse),
	)

	_, err = wh.dbHandle.Exec(sqlStatement)
	if err != nil {
		panic(fmt.Errorf("Query: %s\nfailed with Error : %w", sqlStatement, err))
	}

	sqlStatement = fmt.Sprintf(`
		ALTER TABLE
		  %s
		ADD
		  CONSTRAINT %s UNIQUE (
			merge_property_type, merge_property_value
		  );
		`,
		warehouseutils.IdentityMappingsTableName(warehouse),
		warehouseutils.IdentityMappingsUniqueMappingConstraintName(warehouse),
	)

	_, err = wh.dbHandle.Exec(sqlStatement)
	if err != nil {
		panic(fmt.Errorf("Query: %s\nfailed with Error : %w", sqlStatement, err))
	}

	sqlStatement = fmt.Sprintf(`
		CREATE INDEX IF NOT EXISTS rudder_id_index_%[1]s ON %[1]s (rudder_id);
`,
		warehouseutils.IdentityMappingsTableName(warehouse),
	)

	_, err = wh.dbHandle.Exec(sqlStatement)
	if err != nil {
		panic(fmt.Errorf("Query: %s\nfailed with Error : %w", sqlStatement, err))
	}

	sqlStatement = fmt.Sprintf(`
		CREATE INDEX IF NOT EXISTS merge_property_index_%[1]s ON %[1]s (
		  merge_property_type, merge_property_value
		);
`,
		warehouseutils.IdentityMappingsTableName(warehouse),
	)

	_, err = wh.dbHandle.Exec(sqlStatement)
	if err != nil {
		panic(fmt.Errorf("Query: %s\nfailed with Error : %w", sqlStatement, err))
	}
}

func (wh *HandleT) initPrePopulateDestIdentitiesUpload(warehouse model.Warehouse) model.Upload {
	schema := make(model.Schema)
	// TODO: DRY this code
	identityRules := model.TableSchema{
		warehouseutils.ToProviderCase(wh.destType, "merge_property_1_type"):  "string",
		warehouseutils.ToProviderCase(wh.destType, "merge_property_1_value"): "string",
		warehouseutils.ToProviderCase(wh.destType, "merge_property_2_type"):  "string",
		warehouseutils.ToProviderCase(wh.destType, "merge_property_2_value"): "string",
	}
	schema[warehouseutils.ToProviderCase(wh.destType, warehouseutils.IdentityMergeRulesTable)] = identityRules

	// add rudder_identity_mappings table
	identityMappings := model.TableSchema{
		warehouseutils.ToProviderCase(wh.destType, "merge_property_type"):  "string",
		warehouseutils.ToProviderCase(wh.destType, "merge_property_value"): "string",
		warehouseutils.ToProviderCase(wh.destType, "rudder_id"):            "string",
		warehouseutils.ToProviderCase(wh.destType, "updated_at"):           "datetime",
	}
	schema[warehouseutils.ToProviderCase(wh.destType, warehouseutils.IdentityMappingsTable)] = identityMappings

	marshalledSchema, err := json.Marshal(schema)
	if err != nil {
		panic(err)
	}

	sqlStatement := fmt.Sprintf(`INSERT INTO %s (
		source_id, namespace, workspace_id, destination_id,
		destination_type, status, schema, error, metadata,
		created_at, updated_at,
		start_staging_file_id, end_staging_file_id,
		start_load_file_id, end_load_file_id)
	VALUES
		($1, $2, $3, $4, $5, $6 ,$7, $8, $9, $10, $11, $12, $13, $14, $15)
	RETURNING id
	`, warehouseutils.WarehouseUploadsTable)
	stmt, err := wh.dbHandle.Prepare(sqlStatement)
	if err != nil {
		panic(fmt.Errorf("Query: %s\nfailed to prepare with Error : %w", sqlStatement, err))
	}
	defer stmt.Close()

	now := timeutil.Now()
	row := stmt.QueryRow(
		warehouse.Source.ID,
		warehouse.Namespace,
		warehouse.WorkspaceID,
		warehouse.Destination.ID,
		wh.populateHistoricIdentitiesDestType(),
		model.Waiting,
		marshalledSchema,
		"{}",
		"{}",
		now,
		now,
		0,
		0,
		0,
		0,
	)

	var uploadID int64
	err = row.Scan(&uploadID)
	if err != nil {
		panic(err)
	}

	upload := model.Upload{
		ID:              uploadID,
		Namespace:       warehouse.Namespace,
		WorkspaceID:     warehouse.WorkspaceID,
		SourceID:        warehouse.Source.ID,
		DestinationID:   warehouse.Destination.ID,
		DestinationType: wh.populateHistoricIdentitiesDestType(),
		Status:          model.Waiting,
		UploadSchema:    schema,
	}
	return upload
}

func (*HandleT) setFailedStat(warehouse model.Warehouse, err error) {
	if err != nil {
		warehouseutils.DestStat(stats.CountType, "failed_uploads", warehouse.Identifier).Count(1)
	}
}

func (wh *HandleT) populateHistoricIdentities(warehouse model.Warehouse) {
	if isDestHistoricIdentitiesPopulated(warehouse) || isDestHistoricIdentitiesPopulateInProgress(warehouse) {
		return
	}

	wh.setDestInProgress(warehouse, 0)
	setDestHistoricIdentitiesPopulateInProgress(warehouse, true)
	rruntime.GoForWarehouse(func() {
		var err error
		defer wh.removeDestInProgress(warehouse, 0)
		defer setDestHistoricIdentitiesPopulateInProgress(warehouse, false)
		defer setDestHistoricIdentitiesPopulated(warehouse)
		defer wh.setFailedStat(warehouse, err)

		// check for pending loads (populateHistoricIdentities)
		var (
			hasPendingLoad bool
			upload         model.Upload
		)

		upload, hasPendingLoad = wh.getPendingPopulateIdentitiesLoad(warehouse)

		if hasPendingLoad {
			pkgLogger.Infof("[WH]: Found pending load (populateHistoricIdentities) for %s:%s", wh.destType, warehouse.Destination.ID)
		} else {
			if wh.hasLocalIdentityData(warehouse) {
				pkgLogger.Infof("[WH]: Skipping identity tables load (populateHistoricIdentities) for %s:%s as data exists locally", wh.destType, warehouse.Destination.ID)
				return
			}
			var hasData bool
			hasData, err = wh.hasWarehouseData(warehouse)
			if err != nil {
				pkgLogger.Errorf(`[WH]: Error checking for data in %s:%s:%s, err: %s`, wh.destType, warehouse.Destination.ID, warehouse.Destination.Name, err.Error())
				return
			}
			if !hasData {
				pkgLogger.Infof("[WH]: Skipping identity tables load (populateHistoricIdentities) for %s:%s as warehouse does not have any data", wh.destType, warehouse.Destination.ID)
				return
			}
			pkgLogger.Infof("[WH]: Did not find local identity tables..")
			pkgLogger.Infof("[WH]: Generating identity tables based on data in warehouse %s:%s", wh.destType, warehouse.Destination.ID)
			upload = wh.initPrePopulateDestIdentitiesUpload(warehouse)
		}

		whManager, err := manager.New(wh.destType)
		if err != nil {
			panic(err)
		}

		job := wh.uploadJobFactory.NewUploadJob(&model.UploadJob{
			Upload:    upload,
			Warehouse: warehouse,
		}, whManager)

		tableUploadsCreated, tableUploadsErr := job.tableUploadsRepo.ExistsForUploadID(context.TODO(), job.upload.ID)
		if tableUploadsErr != nil {
			pkgLogger.Warnw("table uploads exists",
				logfield.UploadJobID, job.upload.ID,
				logfield.SourceID, job.upload.SourceID,
				logfield.DestinationID, job.upload.DestinationID,
				logfield.DestinationType, job.upload.DestinationType,
				logfield.WorkspaceID, job.upload.WorkspaceID,
				logfield.Error, tableUploadsErr.Error(),
			)
			return
		}
		if !tableUploadsCreated {
			err := job.initTableUploads()
			if err != nil {
				// TODO: Handle error / Retry
				pkgLogger.Error("[WH]: Error creating records in wh_table_uploads", err)
			}
		}

		err = whManager.Setup(job.warehouse, job)
		if err != nil {
			job.setUploadError(err, model.Aborted)
			return
		}
		defer whManager.Cleanup()

<<<<<<< HEAD
		job.schemaHandler = schema.NewHandler(
			job.dbHandle,
			job.warehouse,
			job.stagingFiles,
			config.Default,
		)
=======
		schemaHandle := SchemaHandle{
			warehouse:    job.warehouse,
			stagingFiles: job.stagingFiles,
			dbHandle:     job.dbHandle,
		}
		job.schemaHandle = &schemaHandle
>>>>>>> 8ab58b80

		job.schemaHandler.SchemaInWarehouse, job.schemaHandler.UnrecognizedSchemaInWarehouse, err = whManager.FetchSchema(job.warehouse)
		if err != nil {
			pkgLogger.Errorf(`[WH]: Failed fetching schema from warehouse: %v`, err)
			job.setUploadError(err, model.Aborted)
			return
		}

		job.schemaHandler.SkipDeprecatedColumns(job.schemaHandler.SchemaInWarehouse)
		job.schemaHandler.SkipDeprecatedColumns(job.schemaHandler.UnrecognizedSchemaInWarehouse)

		job.setUploadStatus(UploadStatusOpts{Status: getInProgressState(model.ExportedData)})
		loadErrors, err := job.loadIdentityTables(true)
		if err != nil {
			pkgLogger.Errorf(`[WH]: Identity table upload errors: %v`, err)
		}
		if len(loadErrors) > 0 {
			job.setUploadError(misc.ConcatErrors(loadErrors), model.Aborted)
			return
		}
		job.setUploadStatus(UploadStatusOpts{Status: model.ExportedData})
	})
}<|MERGE_RESOLUTION|>--- conflicted
+++ resolved
@@ -6,8 +6,6 @@
 	"encoding/json"
 	"fmt"
 	"sync"
-
-	"github.com/rudderlabs/rudder-server/warehouse/schema"
 
 	"github.com/rudderlabs/rudder-server/warehouse/logfield"
 
@@ -442,31 +440,22 @@
 		}
 		defer whManager.Cleanup()
 
-<<<<<<< HEAD
-		job.schemaHandler = schema.NewHandler(
-			job.dbHandle,
-			job.warehouse,
-			job.stagingFiles,
-			config.Default,
-		)
-=======
 		schemaHandle := SchemaHandle{
 			warehouse:    job.warehouse,
 			stagingFiles: job.stagingFiles,
 			dbHandle:     job.dbHandle,
 		}
 		job.schemaHandle = &schemaHandle
->>>>>>> 8ab58b80
-
-		job.schemaHandler.SchemaInWarehouse, job.schemaHandler.UnrecognizedSchemaInWarehouse, err = whManager.FetchSchema(job.warehouse)
+
+		job.schemaHandle.schemaInWarehouse, job.schemaHandle.unrecognizedSchemaInWarehouse, err = whManager.FetchSchema(job.warehouse)
 		if err != nil {
 			pkgLogger.Errorf(`[WH]: Failed fetching schema from warehouse: %v`, err)
 			job.setUploadError(err, model.Aborted)
 			return
 		}
 
-		job.schemaHandler.SkipDeprecatedColumns(job.schemaHandler.SchemaInWarehouse)
-		job.schemaHandler.SkipDeprecatedColumns(job.schemaHandler.UnrecognizedSchemaInWarehouse)
+		schemaHandle.SkipDeprecatedColumns(job.schemaHandle.schemaInWarehouse)
+		schemaHandle.SkipDeprecatedColumns(job.schemaHandle.unrecognizedSchemaInWarehouse)
 
 		job.setUploadStatus(UploadStatusOpts{Status: getInProgressState(model.ExportedData)})
 		loadErrors, err := job.loadIdentityTables(true)
