package jobs

import (
	"context"
	"database/sql"
	"encoding/json"
	"fmt"
	"time"

<<<<<<< HEAD
	sqlmw "github.com/rudderlabs/rudder-server/warehouse/integrations/middleware/sqlquerywrapper"
=======
	"github.com/rudderlabs/rudder-server/services/notifier"
>>>>>>> f5b8e7b4

	"github.com/lib/pq"
	"github.com/samber/lo"
	"golang.org/x/sync/errgroup"

	"github.com/rudderlabs/rudder-go-kit/config"
	"github.com/rudderlabs/rudder-go-kit/logger"
	"github.com/rudderlabs/rudder-server/utils/misc"
	"github.com/rudderlabs/rudder-server/utils/timeutil"
	warehouseutils "github.com/rudderlabs/rudder-server/warehouse/utils"
)

// New Initializes AsyncJobWh structure with appropriate variabless
func New(
	ctx context.Context,
<<<<<<< HEAD
	db *sqlmw.DB,
	notifier *pgnotifier.PGNotifier,
) *AsyncJobWh {
	return &AsyncJobWh{
		db:       db,
=======
	dbHandle *sql.DB,
	notifier *notifier.Notifier,
) *AsyncJobWh {
	return &AsyncJobWh{
		dbHandle: dbHandle,
>>>>>>> f5b8e7b4
		enabled:  false,
		notifier: notifier,
		context:  ctx,
		logger:   logger.NewLogger().Child("asyncjob"),
	}
}

func WithConfig(a *AsyncJobWh, config *config.Config) {
	a.maxBatchSizeToProcess = config.GetInt("Warehouse.jobs.maxBatchSizeToProcess", 10)
	a.maxCleanUpRetries = config.GetInt("Warehouse.jobs.maxCleanUpRetries", 5)
	a.maxQueryRetries = config.GetInt("Warehouse.jobs.maxQueryRetries", 3)
	a.maxAttemptsPerJob = config.GetInt("Warehouse.jobs.maxAttemptsPerJob", 3)
	a.retryTimeInterval = config.GetDuration("Warehouse.jobs.retryTimeInterval", 10, time.Second)
	a.asyncJobTimeOut = config.GetDuration("Warehouse.jobs.asyncJobTimeOut", 300, time.Second)
}

func (a *AsyncJobWh) tableNamesBy(sourceID, destinationID, jobRunID, taskRunID string) ([]string, error) {
	a.logger.Infof("[WH-Jobs]: Extracting table names for the job run id %s", jobRunID)
	var tableNames []string
	var err error

	query := `SELECT table_name FROM ` + warehouseutils.WarehouseTableUploadsTable + ` WHERE wh_upload_id IN ` +
		` (SELECT id FROM ` + warehouseutils.WarehouseUploadsTable + ` WHERE metadata->>'source_job_run_id'=$1
				AND metadata->>'source_task_run_id'=$2
				AND source_id=$3
				AND destination_id=$4)`
	a.logger.Debugf("[WH-Jobs]: Query is %s\n", query)
	rows, err := a.db.QueryContext(a.context, query, jobRunID, taskRunID, sourceID, destinationID)
	if err != nil {
		a.logger.Errorf("[WH-Jobs]: Error executing the query %s with error %v", query, err)
		return nil, err
	}
	defer func() { _ = rows.Close() }()
	for rows.Next() {
		var tableName string
		err = rows.Scan(&tableName)
		if err != nil {
			a.logger.Errorf("[WH-Jobs]: Error scanning the rows %s", err.Error())
			return nil, err
		}
		tableNames = append(tableNames, tableName)
	}
	if err = rows.Err(); err != nil {
		a.logger.Errorf("[WH-Jobs]: Error iterating the rows %s", err.Error())
		return nil, err
	}
	a.logger.Infof("Got the TableNames as %s", tableNames)
	return lo.Uniq(tableNames), nil
}

// Takes AsyncJobPayload and adds rows to table wh_async_jobs
func (a *AsyncJobWh) addJobsToDB(payload *AsyncJobPayload) (int64, error) {
	a.logger.Infof("[WH-Jobs]: Adding job to the wh_async_jobs %s for tableName: %s", payload.MetaData, payload.TableName)
	var jobId int64
	sqlStatement := `INSERT INTO ` + warehouseutils.WarehouseAsyncJobTable + ` (
		source_id, destination_id, tablename,
		status, created_at, updated_at, async_job_type,
		workspace_id, metadata
	)
	VALUES
		($1, $2, $3, $4, $5, $6 ,$7, $8, $9 ) RETURNING id`

	stmt, err := a.db.Prepare(sqlStatement)
	if err != nil {
		a.logger.Errorf("[WH-Jobs]: Error preparing out the query %s ", sqlStatement)
		err = fmt.Errorf("error preparing out the query, while addJobsToDB %v", err)
		return 0, err
	}

	defer func() { _ = stmt.Close() }()
	now := timeutil.Now()
	row := stmt.QueryRowContext(a.context, payload.SourceID, payload.DestinationID, payload.TableName, WhJobWaiting, now, now, payload.AsyncJobType, payload.WorkspaceID, payload.MetaData)
	err = row.Scan(&jobId)
	if err != nil {
		a.logger.Errorf("[WH-Jobs]: Error processing the %s, %s ", sqlStatement, err.Error())
		return 0, err
	}
	return jobId, nil
}

// Start Async Job runner's main job is to
// 1. Scan the database for entries into wh_async_jobs
// 2. Publish data to pg_notifier queue
// 3. Move any executing jobs to waiting
func (a *AsyncJobWh) Run() error {
	// Start the asyncJobRunner
	a.logger.Info("[WH-Jobs]: Initializing async job runner")
	g, ctx := errgroup.WithContext(a.context)
	a.context = ctx
	err := misc.RetryWith(a.context, a.retryTimeInterval, a.maxCleanUpRetries, func(ctx context.Context) error {
		err := a.cleanUpAsyncTable(ctx)
		if err != nil {
			a.logger.Errorf("[WH-Jobs]: unable to cleanup asynctable with error %s", err.Error())
			return err
		}
		a.enabled = true
		return nil
	})
	if err != nil {
		a.logger.Errorf("[WH-Jobs]: unable to cleanup asynctable with error %s", err.Error())
		return err
	}
	if a.enabled {
		g.Go(func() error {
			return a.startAsyncJobRunner(ctx)
		})
	}
	return g.Wait()
}

func (a *AsyncJobWh) cleanUpAsyncTable(ctx context.Context) error {
	a.logger.Info("[WH-Jobs]: Cleaning up the zombie asyncjobs")
	sqlStatement := fmt.Sprintf(
		`UPDATE %s SET status=$1 WHERE status=$2 or status=$3`,
		pq.QuoteIdentifier(warehouseutils.WarehouseAsyncJobTable),
	)
	a.logger.Debugf("[WH-Jobs]: resetting up async jobs table query %s", sqlStatement)
	_, err := a.db.ExecContext(ctx, sqlStatement, WhJobWaiting, WhJobExecuting, WhJobFailed)
	return err
}

/*
startAsyncJobRunner is the main runner that
1) Periodically queries the db for any pending async jobs
2) Groups them together
3) Publishes them to the notifier
4) Spawns a subroutine that periodically checks for responses from Notifier/slave worker post trackBatch
*/
func (a *AsyncJobWh) startAsyncJobRunner(ctx context.Context) error {
	a.logger.Info("[WH-Jobs]: Starting async job runner")
	defer a.logger.Info("[WH-Jobs]: Stopping AsyncJobRunner")

	for {
		a.logger.Debug("[WH-Jobs]: Scanning for waiting async job")

		select {
		case <-ctx.Done():
			return nil
		case <-time.After(a.retryTimeInterval):
		}

		pendingAsyncJobs, err := a.getPendingAsyncJobs(ctx)
		if err != nil {
			a.logger.Errorf("[WH-Jobs]: unable to get pending async jobs with error %s", err.Error())
			continue
		}
		if len(pendingAsyncJobs) == 0 {
			continue
		}

		a.logger.Infof("[WH-Jobs]: Number of async wh jobs left = %d", len(pendingAsyncJobs))

		notifierClaims, err := getMessagePayloadsFromAsyncJobPayloads(pendingAsyncJobs)
		if err != nil {
			a.logger.Errorf("Error converting the asyncJobType to notifier payload %s ", err)
			asyncJobStatusMap := convertToPayloadStatusStructWithSingleStatus(pendingAsyncJobs, WhJobFailed, err)
			_ = a.updateAsyncJobs(ctx, asyncJobStatusMap)
			continue
		}
<<<<<<< HEAD
		messagePayload := pgnotifier.MessagePayload{
			Jobs:    notifierClaims,
			JobType: AsyncJobType,
		}
		ch, err := a.notifier.Publish(ctx, messagePayload, &warehouseutils.Schema{}, 100)
=======

		ch, err := a.notifier.Publish(ctx, &notifier.PublishRequest{
			Payloads: notifierClaims,
			JobType:  notifier.JobTypeAsync,
			Priority: 100,
		})
>>>>>>> f5b8e7b4
		if err != nil {
			a.logger.Errorf("[WH-Jobs]: unable to get publish async jobs to notifier. Task failed with error %s", err.Error())
			asyncJobStatusMap := convertToPayloadStatusStructWithSingleStatus(pendingAsyncJobs, WhJobFailed, err)
			_ = a.updateAsyncJobs(ctx, asyncJobStatusMap)
			continue
		}
		asyncJobStatusMap := convertToPayloadStatusStructWithSingleStatus(pendingAsyncJobs, WhJobExecuting, err)
		_ = a.updateAsyncJobs(ctx, asyncJobStatusMap)

		select {
		case <-ctx.Done():
			a.logger.Infof("[WH-Jobs]: Context cancelled for async job runner")
			return nil
<<<<<<< HEAD
		case responses := <-ch:
=======
		case responses, ok := <-ch:
			if !ok {
				a.logger.Error("[WH-Jobs]: Notifier track batch channel closed")
				asyncJobStatusMap := convertToPayloadStatusStructWithSingleStatus(pendingAsyncJobs, WhJobFailed, fmt.Errorf("receiving channel closed"))
				_ = a.updateAsyncJobs(ctx, asyncJobStatusMap)
				continue
			}
			if responses.Err != nil {
				a.logger.Errorf("[WH-Jobs]: Error received from the notifier track batch %s", responses.Err.Error())
				asyncJobStatusMap := convertToPayloadStatusStructWithSingleStatus(pendingAsyncJobs, WhJobFailed, responses.Err)
				_ = a.updateAsyncJobs(ctx, asyncJobStatusMap)
				continue
			}
>>>>>>> f5b8e7b4
			a.logger.Info("[WH-Jobs]: Response received from the notifier track batch")
			asyncJobsStatusMap := getAsyncStatusMapFromAsyncPayloads(pendingAsyncJobs)
			a.updateStatusJobPayloadsFromNotifierResponse(responses, asyncJobsStatusMap)
			_ = a.updateAsyncJobs(ctx, asyncJobsStatusMap)
		case <-time.After(a.asyncJobTimeOut):
<<<<<<< HEAD
			a.logger.Errorf("Go Routine timed out waiting for a response from notifier", pendingAsyncJobs[0].Id)
=======
			a.logger.Errorf("Go Routine timed out waiting for a response from Notifier", pendingAsyncJobs[0].Id)
>>>>>>> f5b8e7b4
			asyncJobStatusMap := convertToPayloadStatusStructWithSingleStatus(pendingAsyncJobs, WhJobFailed, err)
			_ = a.updateAsyncJobs(ctx, asyncJobStatusMap)
		}
	}
}

func (a *AsyncJobWh) updateStatusJobPayloadsFromNotifierResponse(r *notifier.PublishResponse, m map[string]AsyncJobStatus) {
	for _, resp := range r.Jobs {
		var response NotifierResponse
		err := json.Unmarshal(resp.Payload, &response)
		if err != nil {
<<<<<<< HEAD
			a.logger.Errorf("error unmarshalling notifier payload to AsyncJobStatusMa for Id: %s", pgNotifierOutput.Id)
=======
			a.logger.Errorf("error unmarshalling notifier payload to AsyncJobStatusMa for Id: %s", response.Id)
>>>>>>> f5b8e7b4
			continue
		}

		if output, ok := m[response.Id]; ok {
			output.Status = string(resp.Status)
			if resp.Error != nil {
				output.Error = fmt.Errorf(resp.Error.Error())
			}
			m[response.Id] = output
		}
	}
}

// Queries the jobsDB and gets active async job and returns it in a
func (a *AsyncJobWh) getPendingAsyncJobs(ctx context.Context) ([]AsyncJobPayload, error) {
	asyncJobPayloads := make([]AsyncJobPayload, 0)
	a.logger.Debug("[WH-Jobs]: Get pending wh async jobs")
	// Filter to get most recent row for the sourceId/destinationID combo and remaining ones should relegate to abort.
	var attempt int
	query := fmt.Sprintf(
		`SELECT
			id,
			source_id,
			destination_id,
			tablename,
			async_job_type,
			metadata,
			attempt
		FROM %s WHERE (status=$1 OR status=$2) LIMIT $3`, warehouseutils.WarehouseAsyncJobTable)
	rows, err := a.db.QueryContext(ctx, query, WhJobWaiting, WhJobFailed, a.maxBatchSizeToProcess)
	if err != nil {
		a.logger.Errorf("[WH-Jobs]: Error in getting pending wh async jobs with error %s", err.Error())
		return asyncJobPayloads, err
	}
	defer func() { _ = rows.Close() }()
	for rows.Next() {
		var asyncJobPayload AsyncJobPayload
		err = rows.Scan(
			&asyncJobPayload.Id,
			&asyncJobPayload.SourceID,
			&asyncJobPayload.DestinationID,
			&asyncJobPayload.TableName,
			&asyncJobPayload.AsyncJobType,
			&asyncJobPayload.MetaData,
			&attempt,
		)
		if err != nil {
			a.logger.Errorf("[WH-Jobs]: Error scanning rows %s\n", err)
			return asyncJobPayloads, err
		}
		asyncJobPayloads = append(asyncJobPayloads, asyncJobPayload)
		a.logger.Infof("Adding row with Id = %s & attempt no %d", asyncJobPayload.Id, attempt)
	}
	if err := rows.Err(); err != nil {
		a.logger.Errorf("[WH-Jobs]: Error in getting pending wh async jobs with error %s", rows.Err().Error())
		return asyncJobPayloads, err
	}
	return asyncJobPayloads, nil
}

// Updates the warehouse async jobs with the status sent as a parameter
func (a *AsyncJobWh) updateAsyncJobs(ctx context.Context, payloads map[string]AsyncJobStatus) error {
	a.logger.Info("[WH-Jobs]: Updating wh async jobs to Executing")
	var err error
	for _, payload := range payloads {
		if payload.Error != nil {
			err = a.updateAsyncJobStatus(ctx, payload.Id, payload.Status, payload.Error.Error())
			continue
		}
		err = a.updateAsyncJobStatus(ctx, payload.Id, payload.Status, "")
	}
	return err
}

func (a *AsyncJobWh) updateAsyncJobStatus(ctx context.Context, Id, status, errMessage string) error {
	a.logger.Infof("[WH-Jobs]: Updating status of wh async jobs to %s", status)
	sqlStatement := fmt.Sprintf(`UPDATE %s SET status=(CASE
								WHEN attempt >= $1
								THEN $2
								ELSE $3
								END) ,
								error=$4 WHERE id=$5 AND status!=$6 AND status!=$7 `,
		warehouseutils.WarehouseAsyncJobTable,
	)
	var err error
	for retryCount := 0; retryCount < a.maxQueryRetries; retryCount++ {
		a.logger.Debugf("[WH-Jobs]: updating async jobs table query %s, retry no : %d", sqlStatement, retryCount)
		_, err := a.db.ExecContext(ctx, sqlStatement,
			a.maxAttemptsPerJob, WhJobAborted, status, errMessage, Id, WhJobAborted, WhJobSucceeded,
		)
		if err == nil {
			a.logger.Info("Update successful")
			a.logger.Debugf("query: %s successfully executed", sqlStatement)
			if status == WhJobFailed {
				return a.updateAsyncJobAttempt(ctx, Id)
			}
			return err
		}
	}

	a.logger.Errorf("Query: %s failed with error: %s", sqlStatement, err.Error())
	return err
}

func (a *AsyncJobWh) updateAsyncJobAttempt(ctx context.Context, Id string) error {
	a.logger.Info("[WH-Jobs]: Incrementing wh async jobs attempt")
	sqlStatement := fmt.Sprintf(`UPDATE %s SET attempt=attempt+1 WHERE id=$1 AND status!=$2 AND status!=$3 `, warehouseutils.WarehouseAsyncJobTable)
	var err error
	for queryRetry := 0; queryRetry < a.maxQueryRetries; queryRetry++ {
		a.logger.Debugf("[WH-Jobs]: updating async jobs table query %s, retry no : %d", sqlStatement, queryRetry)
		row, err := a.db.QueryContext(ctx, sqlStatement, Id, WhJobAborted, WhJobSucceeded)
		if err == nil {
			a.logger.Info("Update successful")
			a.logger.Debugf("query: %s successfully executed", sqlStatement)
			return nil
		}
		_ = row.Err()
	}
	a.logger.Errorf("query: %s failed with Error : %s", sqlStatement, err.Error())
	return err
}

// returns status and errMessage
// Only succeeded, executing & waiting states should have empty errMessage
// Rest of the states failed, aborted should send an error message conveying a message
func (a *AsyncJobWh) jobStatus(payload *StartJobReqPayload) WhStatusResponse {
	var statusResponse WhStatusResponse
	a.logger.Info("[WH-Jobs]: Getting status for wh async jobs %v", payload)
	// Need to check for count first and see if there are any rows matching the job_run_id and task_run_id. If none, then raise an error instead of showing complete
	sqlStatement := fmt.Sprintf(`SELECT status,error FROM %s WHERE metadata->>'job_run_id'=$1 AND metadata->>'task_run_id'=$2`, warehouseutils.WarehouseAsyncJobTable)
	a.logger.Debugf("Query inside getStatusAsync function is %s", sqlStatement)
	rows, err := a.db.QueryContext(a.context, sqlStatement, payload.JobRunID, payload.TaskRunID)
	if err != nil {
		a.logger.Errorf("[WH-Jobs]: Error executing the query %s", err.Error())
		return WhStatusResponse{
			Status: WhJobFailed,
			Err:    err.Error(),
		}
	}
	defer func() { _ = rows.Close() }()
	for rows.Next() {
		var status string
		var errMessage sql.NullString
		err = rows.Scan(&status, &errMessage)
		if err != nil {
			a.logger.Errorf("[WH-Jobs]: Error scanning rows %s\n", err)
			return WhStatusResponse{
				Status: WhJobFailed,
				Err:    err.Error(),
			}
		}

		switch status {
		case WhJobFailed:
			a.logger.Infof("[WH-Jobs] Async Job with job_run_id: %s, task_run_id: %s is failed", payload.JobRunID, payload.TaskRunID)
			statusResponse.Status = WhJobFailed
			if !errMessage.Valid {
				statusResponse.Err = "Failed while scanning"
			}
			statusResponse.Err = errMessage.String
		case WhJobAborted:
			a.logger.Infof("[WH-Jobs] Async Job with job_run_id: %s, task_run_id: %s is aborted", payload.JobRunID, payload.TaskRunID)
			statusResponse.Status = WhJobAborted
			if !errMessage.Valid {
				statusResponse.Err = "Failed while scanning"
			}
			statusResponse.Err = errMessage.String
		case WhJobSucceeded:
			a.logger.Infof("[WH-Jobs] Async Job with job_run_id: %s, task_run_id: %s is complete", payload.JobRunID, payload.TaskRunID)
			statusResponse.Status = WhJobSucceeded
		default:
			a.logger.Infof("[WH-Jobs] Async Job with job_run_id: %s, task_run_id: %s is under processing", payload.JobRunID, payload.TaskRunID)
			statusResponse.Status = WhJobExecuting
		}
	}

	if err = rows.Err(); err != nil {
		a.logger.Errorf("[WH-Jobs]: Error scanning rows %s\n", err)
		return WhStatusResponse{
			Status: WhJobFailed,
			Err:    err.Error(),
		}
	}
	return statusResponse
}<|MERGE_RESOLUTION|>--- conflicted
+++ resolved
@@ -7,11 +7,9 @@
 	"fmt"
 	"time"
 
-<<<<<<< HEAD
 	sqlmw "github.com/rudderlabs/rudder-server/warehouse/integrations/middleware/sqlquerywrapper"
-=======
+
 	"github.com/rudderlabs/rudder-server/services/notifier"
->>>>>>> f5b8e7b4
 
 	"github.com/lib/pq"
 	"github.com/samber/lo"
@@ -27,19 +25,11 @@
 // New Initializes AsyncJobWh structure with appropriate variabless
 func New(
 	ctx context.Context,
-<<<<<<< HEAD
 	db *sqlmw.DB,
-	notifier *pgnotifier.PGNotifier,
+	notifier *notifier.Notifier,
 ) *AsyncJobWh {
 	return &AsyncJobWh{
 		db:       db,
-=======
-	dbHandle *sql.DB,
-	notifier *notifier.Notifier,
-) *AsyncJobWh {
-	return &AsyncJobWh{
-		dbHandle: dbHandle,
->>>>>>> f5b8e7b4
 		enabled:  false,
 		notifier: notifier,
 		context:  ctx,
@@ -120,7 +110,7 @@
 	return jobId, nil
 }
 
-// Start Async Job runner's main job is to
+// Run Async Job runner's main job is to
 // 1. Scan the database for entries into wh_async_jobs
 // 2. Publish data to pg_notifier queue
 // 3. Move any executing jobs to waiting
@@ -199,20 +189,11 @@
 			_ = a.updateAsyncJobs(ctx, asyncJobStatusMap)
 			continue
 		}
-<<<<<<< HEAD
-		messagePayload := pgnotifier.MessagePayload{
-			Jobs:    notifierClaims,
-			JobType: AsyncJobType,
-		}
-		ch, err := a.notifier.Publish(ctx, messagePayload, &warehouseutils.Schema{}, 100)
-=======
-
 		ch, err := a.notifier.Publish(ctx, &notifier.PublishRequest{
 			Payloads: notifierClaims,
 			JobType:  notifier.JobTypeAsync,
 			Priority: 100,
 		})
->>>>>>> f5b8e7b4
 		if err != nil {
 			a.logger.Errorf("[WH-Jobs]: unable to get publish async jobs to notifier. Task failed with error %s", err.Error())
 			asyncJobStatusMap := convertToPayloadStatusStructWithSingleStatus(pendingAsyncJobs, WhJobFailed, err)
@@ -226,9 +207,6 @@
 		case <-ctx.Done():
 			a.logger.Infof("[WH-Jobs]: Context cancelled for async job runner")
 			return nil
-<<<<<<< HEAD
-		case responses := <-ch:
-=======
 		case responses, ok := <-ch:
 			if !ok {
 				a.logger.Error("[WH-Jobs]: Notifier track batch channel closed")
@@ -242,17 +220,12 @@
 				_ = a.updateAsyncJobs(ctx, asyncJobStatusMap)
 				continue
 			}
->>>>>>> f5b8e7b4
 			a.logger.Info("[WH-Jobs]: Response received from the notifier track batch")
 			asyncJobsStatusMap := getAsyncStatusMapFromAsyncPayloads(pendingAsyncJobs)
 			a.updateStatusJobPayloadsFromNotifierResponse(responses, asyncJobsStatusMap)
 			_ = a.updateAsyncJobs(ctx, asyncJobsStatusMap)
 		case <-time.After(a.asyncJobTimeOut):
-<<<<<<< HEAD
 			a.logger.Errorf("Go Routine timed out waiting for a response from notifier", pendingAsyncJobs[0].Id)
-=======
-			a.logger.Errorf("Go Routine timed out waiting for a response from Notifier", pendingAsyncJobs[0].Id)
->>>>>>> f5b8e7b4
 			asyncJobStatusMap := convertToPayloadStatusStructWithSingleStatus(pendingAsyncJobs, WhJobFailed, err)
 			_ = a.updateAsyncJobs(ctx, asyncJobStatusMap)
 		}
@@ -264,11 +237,7 @@
 		var response NotifierResponse
 		err := json.Unmarshal(resp.Payload, &response)
 		if err != nil {
-<<<<<<< HEAD
-			a.logger.Errorf("error unmarshalling notifier payload to AsyncJobStatusMa for Id: %s", pgNotifierOutput.Id)
-=======
 			a.logger.Errorf("error unmarshalling notifier payload to AsyncJobStatusMa for Id: %s", response.Id)
->>>>>>> f5b8e7b4
 			continue
 		}
 
