package jobs

import (
	"time"

	"github.com/rudderlabs/rudder-server/warehouse/internal/model"

	warehouseutils "github.com/rudderlabs/rudder-server/warehouse/utils"
)

type WhAsyncJob struct{}

func (*WhAsyncJob) GetSchemaInWarehouse() model.Schema {
	return model.Schema{}
}

<<<<<<< HEAD
func (*WhAsyncJob) GetLocalSchema() (model.Schema, error) {
	return model.Schema{}, nil
=======
func (*WhAsyncJob) GetLocalSchema() model.Schema {
	return model.Schema{}
>>>>>>> 8ab58b80
}

func (*WhAsyncJob) UpdateLocalSchema(model.Schema) error {
	return nil
}

func (*WhAsyncJob) GetTableSchemaInWarehouse(string) model.TableSchema {
	return model.TableSchema{}
}

func (*WhAsyncJob) GetTableSchemaInUpload(string) model.TableSchema {
	return model.TableSchema{}
}

func (*WhAsyncJob) GetLoadFilesMetadata(warehouseutils.GetLoadFilesOptions) []warehouseutils.LoadFile {
	return []warehouseutils.LoadFile{}
}

func (*WhAsyncJob) GetSampleLoadFileLocation(string) (string, error) {
	return "", nil
}

func (*WhAsyncJob) GetSingleLoadFile(string) (warehouseutils.LoadFile, error) {
	return warehouseutils.LoadFile{}, nil
}

func (*WhAsyncJob) ShouldOnDedupUseNewRecord() bool {
	return false
}

func (*WhAsyncJob) UseRudderStorage() bool {
	return false
}

func (*WhAsyncJob) GetLoadFileGenStartTIme() time.Time {
	return time.Time{}
}

func (*WhAsyncJob) GetLoadFileType() string {
	return ""
}

func (*WhAsyncJob) GetFirstLastEvent() (time.Time, time.Time) {
	return time.Now(), time.Now()
}<|MERGE_RESOLUTION|>--- conflicted
+++ resolved
@@ -14,13 +14,8 @@
 	return model.Schema{}
 }
 
-<<<<<<< HEAD
-func (*WhAsyncJob) GetLocalSchema() (model.Schema, error) {
-	return model.Schema{}, nil
-=======
 func (*WhAsyncJob) GetLocalSchema() model.Schema {
 	return model.Schema{}
->>>>>>> 8ab58b80
 }
 
 func (*WhAsyncJob) UpdateLocalSchema(model.Schema) error {
