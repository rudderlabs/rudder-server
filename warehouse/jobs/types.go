package jobs

import (
	"context"
	"encoding/json"
	"time"

<<<<<<< HEAD
	sqlmw "github.com/rudderlabs/rudder-server/warehouse/integrations/middleware/sqlquerywrapper"
=======
	"github.com/rudderlabs/rudder-server/services/notifier"
>>>>>>> f5b8e7b4

	"github.com/rudderlabs/rudder-go-kit/logger"
)

// StartJobReqPayload For processing requests payload in handlers.go
type StartJobReqPayload struct {
	SourceID      string `json:"source_id"`
	Type          string `json:"type"`
	Channel       string `json:"channel"`
	DestinationID string `json:"destination_id"`
	StartTime     string `json:"start_time"`
	JobRunID      string `json:"job_run_id"`
	TaskRunID     string `json:"task_run_id"`
	AsyncJobType  string `json:"async_job_type"`
	WorkspaceID   string `json:"workspace_id"`
}

type AsyncJobWh struct {
	db                    *sqlmw.DB
	enabled               bool
<<<<<<< HEAD
	notifier              *pgnotifier.PGNotifier
=======
	notifier              *notifier.Notifier
>>>>>>> f5b8e7b4
	context               context.Context
	logger                logger.Logger
	maxBatchSizeToProcess int
	maxCleanUpRetries     int
	maxQueryRetries       int
	retryTimeInterval     time.Duration
	maxAttemptsPerJob     int
	asyncJobTimeOut       time.Duration
}

type WhJobsMetaData struct {
	JobRunID  string `json:"job_run_id"`
	TaskRunID string `json:"task_run_id"`
	JobType   string `json:"jobtype"`
	StartTime string `json:"start_time"`
}

// AsyncJobPayload For creating job payload to wh_async_jobs table
type AsyncJobPayload struct {
	Id            string          `json:"id"`
	SourceID      string          `json:"source_id"`
	DestinationID string          `json:"destination_id"`
	TableName     string          `json:"tablename"`
	AsyncJobType  string          `json:"async_job_type"`
	WorkspaceID   string          `json:"workspace_id"`
	MetaData      json.RawMessage `json:"metadata"`
}

const (
	WhJobWaiting   string = "waiting"
	WhJobExecuting string = "executing"
	WhJobSucceeded string = "succeeded"
	WhJobAborted   string = "aborted"
	WhJobFailed    string = "failed"
)

type NotifierResponse struct {
	Id string `json:"id"`
}

type WhStatusResponse struct {
	Status string
	Err    string
}

type WhAsyncJobRunner interface {
	startAsyncJobRunner(context.Context)
	getTableNamesBy(context.Context, string, string)
	getPendingAsyncJobs(context.Context) ([]AsyncJobPayload, error)
	getStatusAsyncJob(*StartJobReqPayload) (string, error)
	updateMultipleAsyncJobs(*[]AsyncJobPayload, string, string)
}

type AsyncJobStatus struct {
	Id     string
	Status string
	Error  error
}<|MERGE_RESOLUTION|>--- conflicted
+++ resolved
@@ -5,11 +5,9 @@
 	"encoding/json"
 	"time"
 
-<<<<<<< HEAD
+	"github.com/rudderlabs/rudder-server/services/notifier"
+
 	sqlmw "github.com/rudderlabs/rudder-server/warehouse/integrations/middleware/sqlquerywrapper"
-=======
-	"github.com/rudderlabs/rudder-server/services/notifier"
->>>>>>> f5b8e7b4
 
 	"github.com/rudderlabs/rudder-go-kit/logger"
 )
@@ -30,11 +28,7 @@
 type AsyncJobWh struct {
 	db                    *sqlmw.DB
 	enabled               bool
-<<<<<<< HEAD
-	notifier              *pgnotifier.PGNotifier
-=======
 	notifier              *notifier.Notifier
->>>>>>> f5b8e7b4
 	context               context.Context
 	logger                logger.Logger
 	maxBatchSizeToProcess int
