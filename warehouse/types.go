--- conflicted
+++ resolved
@@ -15,32 +15,12 @@
 // }
 
 type PayloadT struct {
-<<<<<<< HEAD
-	BatchID              string
-	UploadID             int64
-	StagingFileID        int64
-	StagingFileLocation  string
-	UploadSchema         map[string]map[string]string
-	ExcludedSchema       map[string]map[string]string
-	SourceID             string
-	SourceName           string
-	DestinationID        string
-	DestinationName      string
-	DestinationType      string
-	DestinationNamespace string
-	DestinationConfig    interface{}
-	UniqueLoadGenID      string
-	UseRudderStorage     bool
-	RudderStoragePrefix  string
-	Output               []loadFileUploadOutputT
-	LoadFilePrefix       string // prefix for the load file name
-	LoadFileType         string
-=======
 	BatchID                      string
 	UploadID                     int64
 	StagingFileID                int64
 	StagingFileLocation          string
 	UploadSchema                 map[string]map[string]string
+	ExcludedSchema               map[string]map[string]string
 	SourceID                     string
 	SourceName                   string
 	DestinationID                string
@@ -58,7 +38,6 @@
 	Output                       []loadFileUploadOutputT
 	LoadFilePrefix               string // prefix for the load file name
 	LoadFileType                 string
->>>>>>> c81d0ecf
 }
 
 type ProcessStagingFilesJobT struct {
