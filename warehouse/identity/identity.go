package identity

import (
	"compress/gzip"
	"context"
	"database/sql"
	"fmt"
	"io"
	"os"
	"path/filepath"
	"strings"
	"time"

<<<<<<< HEAD
	"github.com/rudderlabs/rudder-server/warehouse/integrations/uploader"

=======
>>>>>>> 8ab58b80
	"github.com/rudderlabs/rudder-server/warehouse/internal/model"

	"github.com/rudderlabs/rudder-server/warehouse/internal/service/loadfiles/downloader"

	"github.com/rudderlabs/rudder-server/warehouse/encoding"

	"github.com/lib/pq"
	"github.com/rudderlabs/rudder-server/config"
	"github.com/rudderlabs/rudder-server/services/filemanager"
	"github.com/rudderlabs/rudder-server/utils/logger"
	"github.com/rudderlabs/rudder-server/utils/misc"
	warehouseutils "github.com/rudderlabs/rudder-server/warehouse/utils"
)

var pkgLogger logger.Logger

func init() {
	pkgLogger = logger.NewLogger().Child("warehouse").Child("identity")
}

type WarehouseManager interface {
	DownloadIdentityRules(*misc.GZipWriter) error
}

type HandleT struct {
	Warehouse          model.Warehouse
	DB                 *sql.DB
<<<<<<< HEAD
	Uploader           uploader.Uploader
=======
	Uploader           warehouseutils.Uploader
>>>>>>> 8ab58b80
	UploadID           int64
	WarehouseManager   WarehouseManager
	LoadFileDownloader downloader.Downloader
}

func (idr *HandleT) mergeRulesTable() string {
	return warehouseutils.IdentityMergeRulesTableName(idr.Warehouse)
}

func (idr *HandleT) mappingsTable() string {
	return warehouseutils.IdentityMappingsTableName(idr.Warehouse)
}

func (idr *HandleT) whMergeRulesTable() string {
	return warehouseutils.ToProviderCase(idr.Warehouse.Destination.DestinationDefinition.Name, warehouseutils.IdentityMergeRulesTable)
}

func (idr *HandleT) whMappingsTable() string {
	return warehouseutils.ToProviderCase(idr.Warehouse.Destination.DestinationDefinition.Name, warehouseutils.IdentityMappingsTable)
}

func (idr *HandleT) applyRule(txn *sql.Tx, ruleID int64, gzWriter *misc.GZipWriter) (totalRowsModified int, err error) {
	sqlStatement := fmt.Sprintf(`SELECT merge_property_1_type, merge_property_1_value, merge_property_2_type, merge_property_2_value FROM %s WHERE id=%v`, idr.mergeRulesTable(), ruleID)

	var prop1Val, prop2Val, prop1Type, prop2Type sql.NullString
	err = txn.QueryRow(sqlStatement).Scan(&prop1Type, &prop1Val, &prop2Type, &prop2Val)
	if err != nil {
		return
	}

	var rudderIDs []string
	var additionalClause string
	if prop2Val.Valid && prop2Type.Valid {
		additionalClause = fmt.Sprintf(`OR (merge_property_type='%s' AND merge_property_value=%s)`, prop2Type.String, misc.QuoteLiteral(prop2Val.String))
	}
	sqlStatement = fmt.Sprintf(`SELECT ARRAY_AGG(DISTINCT(rudder_id)) FROM %s WHERE (merge_property_type='%s' AND merge_property_value=%s) %s`, idr.mappingsTable(), prop1Type.String, misc.QuoteLiteral(prop1Val.String), additionalClause)
	pkgLogger.Debugf(`IDR: Fetching all rudder_id's corresponding to the merge_rule: %v`, sqlStatement)
	err = txn.QueryRow(sqlStatement).Scan(pq.Array(&rudderIDs))
	if err != nil {
		pkgLogger.Errorf("IDR: Error fetching all rudder_id's corresponding to the merge_rule: %v\nwith Error: %v", sqlStatement, err)
		return
	}

	currentTimeString := time.Now().Format(misc.RFC3339Milli)
	var rows [][]string

	// if no rudder_id is found with properties in merge_rule, create a new one
	// else if only one rudder_id is found with properties in merge_rule, use that rudder_id
	// else create a new rudder_id and assign it to all properties found with properties in the merge_rule
	if len(rudderIDs) <= 1 {
		// generate new one and assign to these two
		var rudderID string
		if len(rudderIDs) == 0 {
			rudderID = misc.FastUUID().String()
		} else {
			rudderID = rudderIDs[0]
		}
		row1 := []string{prop1Type.String, prop1Val.String, rudderID, currentTimeString}
		rows = append(rows, row1)
		row1Values := misc.SingleQuoteLiteralJoin(row1)

		var row2Values string
		if prop2Val.Valid && prop2Type.Valid {
			row2 := []string{prop2Type.String, prop2Val.String, rudderID, currentTimeString}
			rows = append(rows, row2)
			row2Values = fmt.Sprintf(`, (%s)`, misc.SingleQuoteLiteralJoin(row2))
		}

		sqlStatement = fmt.Sprintf(`INSERT INTO %s (merge_property_type, merge_property_value, rudder_id, updated_at) VALUES (%s) %s ON CONFLICT ON CONSTRAINT %s DO NOTHING`, idr.mappingsTable(), row1Values, row2Values, warehouseutils.IdentityMappingsUniqueMappingConstraintName(idr.Warehouse))
		pkgLogger.Debugf(`IDR: Inserting properties from merge_rule into mappings table: %v`, sqlStatement)
		_, err = txn.Exec(sqlStatement)
		if err != nil {
			pkgLogger.Errorf(`IDR: Error inserting properties from merge_rule into mappings table: %v`, err)
			return
		}
	} else {
		// generate new one and update all
		newID := rudderIDs[0]
		row1 := []string{prop1Type.String, prop1Val.String, newID, currentTimeString}
		rows = append(rows, row1)
		row1Values := misc.SingleQuoteLiteralJoin(row1)

		var row2Values string
		if prop2Val.Valid && prop2Type.Valid {
			row2 := []string{prop2Type.String, prop2Val.String, newID, currentTimeString}
			rows = append(rows, row2)
			row2Values = fmt.Sprintf(`, (%s)`, misc.SingleQuoteLiteralJoin(row2))
		}

		quotedRudderIDs := misc.SingleQuoteLiteralJoin(rudderIDs)
		sqlStatement := fmt.Sprintf(`SELECT merge_property_type, merge_property_value FROM %s WHERE rudder_id IN (%v)`, idr.mappingsTable(), quotedRudderIDs)
		pkgLogger.Debugf(`IDR: Get all merge properties from mapping table with rudder_id's %v: %v`, quotedRudderIDs, sqlStatement)
		var tableRows *sql.Rows
		tableRows, err = txn.Query(sqlStatement)
		if err != nil {
			return
		}

		for tableRows.Next() {
			var mergePropType, mergePropVal string
			err = tableRows.Scan(&mergePropType, &mergePropVal)
			if err != nil {
				return
			}
			row := []string{mergePropType, mergePropVal, newID, currentTimeString}
			rows = append(rows, row)
		}

		sqlStatement = fmt.Sprintf(`UPDATE %s SET rudder_id='%s', updated_at='%s' WHERE rudder_id IN (%v)`, idr.mappingsTable(), newID, currentTimeString, misc.SingleQuoteLiteralJoin(rudderIDs[1:]))
		var res sql.Result
		res, err = txn.Exec(sqlStatement)
		if err != nil {
			return
		}
		affectedRowCount, _ := res.RowsAffected()
		pkgLogger.Debugf(`IDR: Updated rudder_id for all properties in mapping table. Updated %v rows: %v `, affectedRowCount, sqlStatement)

		sqlStatement = fmt.Sprintf(`INSERT INTO %s (merge_property_type, merge_property_value, rudder_id, updated_at) VALUES (%s) %s ON CONFLICT ON CONSTRAINT %s DO NOTHING`, idr.mappingsTable(), row1Values, row2Values, warehouseutils.IdentityMappingsUniqueMappingConstraintName(idr.Warehouse))
		pkgLogger.Debugf(`IDR: Insert new mappings into %s: %v`, idr.mappingsTable(), sqlStatement)
		_, err = txn.Exec(sqlStatement)
		if err != nil {
			return
		}
	}
	columnNames := []string{"merge_property_type", "merge_property_value", "rudder_id", "updated_at"}
	for _, row := range rows {
		eventLoader := encoding.GetNewEventLoader(idr.Warehouse.Type, idr.Uploader.GetLoadFileType(), gzWriter)
		// TODO : support add row for parquet loader
		eventLoader.AddRow(columnNames, row)
		data, _ := eventLoader.WriteToString()
		gzWriter.WriteGZ(data)
	}

	return len(rows), err
}

func (idr *HandleT) addRules(txn *sql.Tx, loadFileNames []string, gzWriter *misc.GZipWriter) (ids []int64, err error) {
	// add rules from load files into temp table
	// use original table to delete redundant ones from temp table
	// insert from temp table into original table
	mergeRulesStagingTable := fmt.Sprintf(`rudder_identity_merge_rules_staging_%s`, warehouseutils.RandHex())
	sqlStatement := fmt.Sprintf(`CREATE TEMP TABLE %s
						ON COMMIT DROP
						AS SELECT * FROM %s
						WITH NO DATA;`, mergeRulesStagingTable, idr.mergeRulesTable())

	pkgLogger.Infof(`IDR: Creating temp table %s in postgres for loading %s: %v`, mergeRulesStagingTable, idr.mergeRulesTable(), sqlStatement)
	_, err = txn.Exec(sqlStatement)
	if err != nil {
		pkgLogger.Errorf(`IDR: Error creating temp table %s in postgres: %v`, mergeRulesStagingTable, err)
		return
	}

	sortedColumnNames := []string{"merge_property_1_type", "merge_property_1_value", "merge_property_2_type", "merge_property_2_value", "id"}
	stmt, err := txn.Prepare(pq.CopyIn(mergeRulesStagingTable, sortedColumnNames...))
	if err != nil {
		pkgLogger.Errorf(`IDR: Error starting bulk copy using CopyIn: %v`, err)
		return
	}

	var rowID int

	for _, loadFileName := range loadFileNames {
		var gzipFile *os.File
		gzipFile, err = os.Open(loadFileName)
		if err != nil {
			pkgLogger.Errorf(`IDR: Error opening downloaded load file at %s: %v`, loadFileName, err)
			return
		}
		defer gzipFile.Close()

		var gzipReader *gzip.Reader
		gzipReader, err = gzip.NewReader(gzipFile)
		if err != nil {
			pkgLogger.Errorf(`IDR: Error reading downloaded load file at %s: %v`, loadFileName, err)
			return
		}
		defer gzipReader.Close()

		eventReader := encoding.NewEventReader(gzipReader, idr.Warehouse.Type)
		columnNames := []string{"merge_property_1_type", "merge_property_1_value", "merge_property_2_type", "merge_property_2_value"}
		for {
			var record []string
			record, err = eventReader.Read(columnNames)
			if err != nil {
				if err == io.EOF {
					break
				}
				pkgLogger.Errorf("IDR: Error while reading merge rule file %s for loading in staging table locally:%s: %v", loadFileName, mergeRulesStagingTable, err)
				return
			}
			var recordInterface [5]interface{}
			for idx, value := range record {
				if strings.TrimSpace(value) != "" {
					recordInterface[idx] = value
				}
			}
			// add rowID which allows us to insert in same order from staging to original merge _rules table
			rowID++
			recordInterface[4] = rowID
			_, err = stmt.Exec(recordInterface[:]...)
			if err != nil {
				pkgLogger.Errorf("IDR: Error while adding rowID to merge_rules table: %v", err)
				return
			}
		}
	}

	_, err = stmt.Exec()
	if err != nil {
		pkgLogger.Errorf(`IDR: Error bulk copy using CopyIn: %v for uploadID: %v`, err, idr.UploadID)
		return
	}

	sqlStatement = fmt.Sprintf(`DELETE FROM %s AS staging
					USING %s original
					WHERE
					(original.merge_property_1_type = staging.merge_property_1_type)
					AND
					(original.merge_property_1_value = staging.merge_property_1_value)
					AND
					(original.merge_property_2_type = staging.merge_property_2_type)
					AND
					(original.merge_property_2_value = staging.merge_property_2_value)`,
		mergeRulesStagingTable, idr.mergeRulesTable())
	pkgLogger.Infof(`IDR: Deleting from staging table %s using %s: %v`, mergeRulesStagingTable, idr.mergeRulesTable(), sqlStatement)
	_, err = txn.Exec(sqlStatement)
	if err != nil {
		pkgLogger.Errorf(`IDR: Error deleting from staging table %s using %s: %v`, mergeRulesStagingTable, idr.mergeRulesTable(), err)
		return
	}

	// write merge rules to file to be uploaded to warehouse in later steps
	err = idr.writeTableToFile(mergeRulesStagingTable, txn, gzWriter)
	if err != nil {
		pkgLogger.Errorf(`IDR: Error writing staging table %s to file: %v`, mergeRulesStagingTable, err)
		return
	}

	// select and insert distinct combination of merge rules and sort them by order in which they were added
	sqlStatement = fmt.Sprintf(`INSERT INTO %s
						(merge_property_1_type, merge_property_1_value, merge_property_2_type, merge_property_2_value)
						SELECT merge_property_1_type, merge_property_1_value, merge_property_2_type, merge_property_2_value FROM
						(
							SELECT DISTINCT ON (
								merge_property_1_type, merge_property_1_value, merge_property_2_type, merge_property_2_value
							) id, merge_property_1_type, merge_property_1_value, merge_property_2_type, merge_property_2_value
							FROM %s
						) t
		 				ORDER BY id ASC RETURNING id`, idr.mergeRulesTable(), mergeRulesStagingTable)
	pkgLogger.Infof(`IDR: Inserting into %s from %s: %v`, idr.mergeRulesTable(), mergeRulesStagingTable, sqlStatement)
	rows, err := txn.Query(sqlStatement)
	if err != nil {
		pkgLogger.Errorf(`IDR: Error inserting into %s from %s: %v`, idr.mergeRulesTable(), mergeRulesStagingTable, err)
		return
	}
	for rows.Next() {
		var id int64
		err = rows.Scan(&id)
		if err != nil {
			pkgLogger.Errorf(`IDR: Error reading id from inserted column in %s from %s: %v`, idr.mergeRulesTable(), mergeRulesStagingTable, err)
			return
		}
		ids = append(ids, id)
	}
	pkgLogger.Debugf(`IDR: Number of merge rules inserted for uploadID %v : %v`, idr.UploadID, len(ids))
	return ids, nil
}

func (idr *HandleT) writeTableToFile(tableName string, txn *sql.Tx, gzWriter *misc.GZipWriter) (err error) {
	batchSize := int64(500)
	sqlStatement := fmt.Sprintf(`SELECT COUNT(*) FROM %s`, tableName)
	var totalRows int64
	err = txn.QueryRow(sqlStatement).Scan(&totalRows)
	if err != nil {
		return
	}

	var offset int64
	for {
		sqlStatement = fmt.Sprintf(`SELECT merge_property_1_type, merge_property_1_value, merge_property_2_type, merge_property_2_value FROM %s LIMIT %d OFFSET %d`, tableName, batchSize, offset)

		var rows *sql.Rows
		rows, err = txn.Query(sqlStatement)
		if err != nil {
			return
		}
		columnNames := []string{"merge_property_1_type", "merge_property_1_value", "merge_property_2_type", "merge_property_2_value"}
		for rows.Next() {
			var rowData []string
			eventLoader := encoding.GetNewEventLoader(idr.Warehouse.Type, idr.Uploader.GetLoadFileType(), gzWriter)
			var prop1Val, prop2Val, prop1Type, prop2Type sql.NullString
			err = rows.Scan(
				&prop1Type,
				&prop1Val,
				&prop2Type,
				&prop2Val,
			)
			if err != nil {
				return
			}
			rowData = append(rowData, prop1Type.String, prop1Val.String, prop2Type.String, prop2Val.String)
			for i, columnName := range columnNames {
				// TODO : use proper column type here
				eventLoader.AddColumn(columnName, "", rowData[i])
			}
			rowString, _ := eventLoader.WriteToString()
			gzWriter.WriteGZ(rowString)
		}

		offset += batchSize
		if offset >= totalRows {
			break
		}
	}
	return
}

func (idr *HandleT) uploadFile(filePath string, txn *sql.Tx, tableName string, totalRecords int) (err error) {
	outputFile, err := os.Open(filePath)
	if err != nil {
		panic(err)
	}
	storageProvider := warehouseutils.ObjectStorageType(idr.Warehouse.Destination.DestinationDefinition.Name, idr.Warehouse.Destination.Config, idr.Uploader.UseRudderStorage())
	uploader, err := filemanager.DefaultFileManagerFactory.New(&filemanager.SettingsT{
		Provider: storageProvider,
		Config: misc.GetObjectStorageConfig(misc.ObjectStorageOptsT{
			Provider:         storageProvider,
			Config:           idr.Warehouse.Destination.Config,
			UseRudderStorage: idr.Uploader.UseRudderStorage(),
		}),
	})
	if err != nil {
		pkgLogger.Errorf("IDR: Error in creating a file manager for :%s: , %v", idr.Warehouse.Destination.DestinationDefinition.Name, err)
		return err
	}
	output, err := uploader.Upload(context.TODO(), outputFile, config.GetString("WAREHOUSE_BUCKET_LOAD_OBJECTS_FOLDER_NAME", "rudder-warehouse-load-objects"), tableName, idr.Warehouse.Source.ID, tableName)
	if err != nil {
		return
	}

	sqlStatement := fmt.Sprintf(`UPDATE %s SET location='%s', total_events=%d WHERE wh_upload_id=%d AND table_name='%s'`, warehouseutils.WarehouseTableUploadsTable, output.Location, totalRecords, idr.UploadID, warehouseutils.ToProviderCase(idr.Warehouse.Destination.DestinationDefinition.Name, tableName))
	pkgLogger.Infof(`IDR: Updating load file location for table: %s: %s `, tableName, sqlStatement)
	_, err = txn.Exec(sqlStatement)
	if err != nil {
		pkgLogger.Errorf(`IDR: Error updating load file location for table: %s: %v`, tableName, err)
	}
	return err
}

func (idr *HandleT) createTempGzFile(dirName string) (gzWriter misc.GZipWriter, path string) {
	tmpDirPath, err := misc.CreateTMPDIR()
	if err != nil {
		panic(err)
	}
	fileExtension := warehouseutils.GetTempFileExtension(idr.Warehouse.Type)
	path = tmpDirPath + dirName + fmt.Sprintf(`%s_%s/%v/`, idr.Warehouse.Destination.DestinationDefinition.Name, idr.Warehouse.Destination.ID, idr.UploadID) + misc.FastUUID().String() + "." + fileExtension
	err = os.MkdirAll(filepath.Dir(path), os.ModePerm)
	if err != nil {
		panic(err)
	}
	gzWriter, err = misc.CreateGZ(path)
	if err != nil {
		panic(err)
	}
	return
}

func (idr *HandleT) processMergeRules(fileNames []string) (err error) {
	txn, err := idr.DB.Begin()
	if err != nil {
		panic(err)
	}

	// START: Add new merge rules to local pg table and also to file
	mergeRulesFileGzWriter, mergeRulesFilePath := idr.createTempGzFile(fmt.Sprintf(`/%s/`, misc.RudderIdentityMergeRulesTmp))
	defer misc.RemoveFilePaths(mergeRulesFilePath)

	ruleIDs, err := idr.addRules(txn, fileNames, &mergeRulesFileGzWriter)
	if err != nil {
		pkgLogger.Errorf(`IDR: Error adding rules to %s: %v`, idr.mergeRulesTable(), err)
		return
	}
	mergeRulesFileGzWriter.CloseGZ()
	pkgLogger.Infof(`IDR: Added %d unique rules to %s and file`, len(ruleIDs), idr.mergeRulesTable())
	// END: Add new merge rules to local pg table and also to file

	// START: Add new/changed identity mappings to local pg table and also to file
	mappingsFileGzWriter, mappingsFilePath := idr.createTempGzFile(fmt.Sprintf(`/%s/`, misc.RudderIdentityMappingsTmp))
	defer misc.RemoveFilePaths(mappingsFilePath)
	var totalMappingRecords int
	for idx, ruleID := range ruleIDs {
		var count int
		count, err = idr.applyRule(txn, ruleID, &mappingsFileGzWriter)
		if err != nil {
			pkgLogger.Errorf(`IDR: Error applying rule %d in %s: %v`, ruleID, idr.mergeRulesTable(), err)
			return
		}
		totalMappingRecords += count
		if idx%1000 == 0 {
			pkgLogger.Infof(`IDR: Applied %d rules out of %d. Total Mapping records added: %d. Namespace: %s, Destination: %s:%s`, idx+1, len(ruleIDs), totalMappingRecords, idr.Warehouse.Namespace, idr.Warehouse.Type, idr.Warehouse.Destination.ID)
		}
	}
	mappingsFileGzWriter.CloseGZ()
	// END: Add new/changed identity mappings to local pg table and also to file

	// upload new merge rules to object storage
	err = idr.uploadFile(mergeRulesFilePath, txn, idr.whMergeRulesTable(), len(ruleIDs))
	if err != nil {
		pkgLogger.Errorf(`IDR: Error uploading load file for %s at %s to object storage: %v`, idr.mergeRulesTable(), mergeRulesFilePath, err)
		return
	}

	// upload new/changed identity mappings to object storage
	err = idr.uploadFile(mappingsFilePath, txn, idr.whMappingsTable(), totalMappingRecords)
	if err != nil {
		pkgLogger.Errorf(`IDR: Error uploading load file for %s at %s to object storage: %v`, mappingsFilePath, mergeRulesFilePath, err)
		return
	}

	err = txn.Commit()
	if err != nil {
		pkgLogger.Errorf(`IDR: Error committing transaction: %v`, err)
		return
	}
	return
}

// Resolve does the below things in a single pg txn
// 1. Fetch all new merge rules added in the upload
// 2. Append to local identity merge rules table
// 3. Apply each merge rule and update local identity mapping table
// 4. Upload the diff of each table to load files for both tables
func (idr *HandleT) Resolve() (err error) {
	var loadFileNames []string
	defer misc.RemoveFilePaths(loadFileNames...)
	loadFileNames, err = idr.LoadFileDownloader.Download(context.TODO(), idr.whMergeRulesTable())
	if err != nil {
		pkgLogger.Errorf(`IDR: Failed to download load files for %s with error: %v`, idr.mergeRulesTable(), err)
		return
	}

	return idr.processMergeRules(loadFileNames)
}

func (idr *HandleT) ResolveHistoricIdentities() (err error) {
	var loadFileNames []string
	defer misc.RemoveFilePaths(loadFileNames...)
	gzWriter, path := idr.createTempGzFile(fmt.Sprintf(`/%s/`, misc.RudderIdentityMergeRulesTmp))
	err = idr.WarehouseManager.DownloadIdentityRules(&gzWriter)
	gzWriter.CloseGZ()
	if err != nil {
		pkgLogger.Errorf(`IDR: Failed to download identity information from warehouse with error: %v`, err)
		return
	}
	loadFileNames = append(loadFileNames, path)

	return idr.processMergeRules(loadFileNames)
}<|MERGE_RESOLUTION|>--- conflicted
+++ resolved
@@ -11,11 +11,6 @@
 	"strings"
 	"time"
 
-<<<<<<< HEAD
-	"github.com/rudderlabs/rudder-server/warehouse/integrations/uploader"
-
-=======
->>>>>>> 8ab58b80
 	"github.com/rudderlabs/rudder-server/warehouse/internal/model"
 
 	"github.com/rudderlabs/rudder-server/warehouse/internal/service/loadfiles/downloader"
@@ -43,11 +38,7 @@
 type HandleT struct {
 	Warehouse          model.Warehouse
 	DB                 *sql.DB
-<<<<<<< HEAD
-	Uploader           uploader.Uploader
-=======
 	Uploader           warehouseutils.Uploader
->>>>>>> 8ab58b80
 	UploadID           int64
 	WarehouseManager   WarehouseManager
 	LoadFileDownloader downloader.Downloader
