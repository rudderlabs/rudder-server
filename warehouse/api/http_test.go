package api

import (
	"bytes"
	"context"
	"encoding/json"
	"fmt"
	"io"
	"net/http"
	"net/http/httptest"
	"net/url"
	"sync"
	"testing"
	"time"

	"github.com/rudderlabs/rudder-go-kit/stats/memstats"

	"github.com/rudderlabs/rudder-server/warehouse/internal/mode"

	"github.com/rudderlabs/rudder-server/warehouse/bcm"

	"github.com/rudderlabs/rudder-server/services/notifier"

	"github.com/rudderlabs/rudder-server/utils/httputil"

	"golang.org/x/sync/errgroup"

	kithelper "github.com/rudderlabs/rudder-go-kit/testhelper"
	sqlmiddleware "github.com/rudderlabs/rudder-server/warehouse/integrations/middleware/sqlquerywrapper"
	"github.com/rudderlabs/rudder-server/warehouse/multitenant"
	"github.com/rudderlabs/rudder-server/warehouse/source"

	"github.com/golang/mock/gomock"
	"github.com/ory/dockertest/v3"
	"github.com/stretchr/testify/require"

	"github.com/rudderlabs/rudder-server/warehouse/internal/model"
	"github.com/rudderlabs/rudder-server/warehouse/internal/repo"

	"github.com/rudderlabs/rudder-go-kit/config"
	"github.com/rudderlabs/rudder-go-kit/logger"
	"github.com/rudderlabs/rudder-go-kit/testhelper/docker/resource"
	backendconfig "github.com/rudderlabs/rudder-server/backend-config"
	mocksBackendConfig "github.com/rudderlabs/rudder-server/mocks/backend-config"
	migrator "github.com/rudderlabs/rudder-server/services/sql-migrator"
	"github.com/rudderlabs/rudder-server/utils/pubsub"
	warehouseutils "github.com/rudderlabs/rudder-server/warehouse/utils"
)

func TestHTTPApi(t *testing.T) {
	const (
		workspaceID              = "test_workspace_id"
		sourceID                 = "test_source_id"
		destinationID            = "test_destination_id"
		degradedWorkspaceID      = "degraded_test_workspace_id"
		degradedSourceID         = "degraded_test_source_id"
		degradedDestinationID    = "degraded_test_destination_id"
		unusedWorkspaceID        = "unused_test_workspace_id"
		unusedSourceID           = "unused_test_source_id"
		unusedDestinationID      = "unused_test_destination_id"
		unsupportedWorkspaceID   = "unsupported_test_workspace_id"
		unsupportedSourceID      = "unsupported_test_source_id"
		unsupportedDestinationID = "unsupported_test_destination_id"
		workspaceIdentifier      = "test_workspace-identifier"
		namespace                = "test_namespace"
		destinationType          = "test_destination_type"
		sourceTaskRunID          = "test_source_task_run_id"
		sourceJobID              = "test_source_job_id"
		sourceJobRunID           = "test_source_job_run_id"
	)

	pool, err := dockertest.NewPool("")
	require.NoError(t, err)

	pgResource, err := resource.SetupPostgres(pool, t)
	require.NoError(t, err)

	t.Log("db:", pgResource.DBDsn)

	err = (&migrator.Migrator{
		Handle:          pgResource.DB,
		MigrationsTable: "wh_schema_migrations",
	}).Migrate("warehouse")
	require.NoError(t, err)

	ctrl := gomock.NewController(t)
	mockBackendConfig := mocksBackendConfig.NewMockBackendConfig(ctrl)
	mockBackendConfig.EXPECT().WaitForConfig(gomock.Any()).DoAndReturn(func(ctx context.Context) error {
		return nil
	}).AnyTimes()
	mockBackendConfig.EXPECT().Subscribe(gomock.Any(), backendconfig.TopicBackendConfig).DoAndReturn(func(ctx context.Context, topic backendconfig.Topic) pubsub.DataChannel {
		ch := make(chan pubsub.DataEvent, 1)
		ch <- pubsub.DataEvent{
			Data: map[string]backendconfig.ConfigT{
				workspaceID: {
					WorkspaceID: workspaceID,
					Sources: []backendconfig.SourceT{
						{
							ID:      sourceID,
							Enabled: true,
							Destinations: []backendconfig.DestinationT{
								{
									ID:      destinationID,
									Enabled: true,
									DestinationDefinition: backendconfig.DestinationDefinitionT{
										Name: warehouseutils.POSTGRES,
									},
								},
							},
						},
					},
				},
				degradedWorkspaceID: {
					WorkspaceID: degradedWorkspaceID,
					Sources: []backendconfig.SourceT{
						{
							ID:      degradedSourceID,
							Enabled: true,
							Destinations: []backendconfig.DestinationT{
								{
									ID:      degradedDestinationID,
									Enabled: true,
									DestinationDefinition: backendconfig.DestinationDefinitionT{
										Name: warehouseutils.POSTGRES,
									},
								},
							},
						},
					},
				},
				unsupportedWorkspaceID: {
					WorkspaceID: unsupportedWorkspaceID,
					Sources: []backendconfig.SourceT{
						{
							ID:      unsupportedSourceID,
							Enabled: true,
							Destinations: []backendconfig.DestinationT{
								{
									ID:      unsupportedDestinationID,
									Enabled: true,
									DestinationDefinition: backendconfig.DestinationDefinitionT{
										Name: "unknown_destination_type",
									},
								},
							},
						},
					},
				},
				unusedWorkspaceID: {
					WorkspaceID: unusedWorkspaceID,
					Sources: []backendconfig.SourceT{
						{
							ID:      unusedSourceID,
							Enabled: true,
							Destinations: []backendconfig.DestinationT{
								{
									ID:      unusedDestinationID,
									Enabled: true,
									DestinationDefinition: backendconfig.DestinationDefinitionT{
										Name: warehouseutils.POSTGRES,
									},
								},
							},
						},
					},
				},
			},
			Topic: string(backendconfig.TopicBackendConfig),
		}
		close(ch)
		return ch
	}).AnyTimes()

	c := config.New()
	c.Set("Warehouse.degradedWorkspaceIDs", []string{degradedWorkspaceID})

	db := sqlmiddleware.New(pgResource.DB)

	tenantManager := multitenant.New(c, mockBackendConfig)

	bcManager := bcm.New(config.New(), db, tenantManager, logger.NOP, memstats.New())

	triggerStore := &sync.Map{}

	ctx, stopTest := context.WithCancel(context.Background())

	n := notifier.New(config.New(), logger.NOP, memstats.New(), workspaceIdentifier)
	err = n.Setup(ctx, pgResource.DBDsn)
	require.NoError(t, err)

	sourcesManager := source.New(
		c,
		logger.NOP,
		db,
		n,
	)
<<<<<<< HEAD
=======
	jobs.WithConfig(sourcesManager, config.New())
>>>>>>> 6d2db454

	g, gCtx := errgroup.WithContext(ctx)
	g.Go(func() error {
		tenantManager.Run(gCtx)
		return nil
	})
	g.Go(func() error {
		bcManager.Start(gCtx)
		return nil
	})
	g.Go(func() error {
		return sourcesManager.Run(gCtx)
	})

	setupCh := make(chan struct{})
	go func() {
		require.NoError(t, g.Wait())
		close(setupCh)
	}()

	now := time.Now().Truncate(time.Second).UTC()
	stagingRepo := repo.NewStagingFiles(db, repo.WithNow(func() time.Time {
		return now
	}))
	uploadsRepo := repo.NewUploads(db, repo.WithNow(func() time.Time {
		return now
	}))
	tableUploadsRepo := repo.NewTableUploads(db, repo.WithNow(func() time.Time {
		return now
	}))

	stagingFile := model.StagingFile{
		WorkspaceID:           workspaceID,
		Location:              "s3://bucket/path/to/file",
		SourceID:              sourceID,
		DestinationID:         destinationID,
		Status:                warehouseutils.StagingFileWaitingState,
		Error:                 fmt.Errorf("dummy error"),
		FirstEventAt:          now.Add(time.Second),
		UseRudderStorage:      true,
		DestinationRevisionID: "destination_revision_id",
		TotalEvents:           100,
		SourceTaskRunID:       sourceTaskRunID,
		SourceJobID:           sourceJobID,
		SourceJobRunID:        sourceJobRunID,
		TimeWindow:            time.Date(1993, 8, 1, 3, 0, 0, 0, time.UTC),
	}.WithSchema([]byte(`{"type": "object"}`))

	failedStagingID, err := stagingRepo.Insert(ctx, &stagingFile)
	require.NoError(t, err)
	pendingStagingID, err := stagingRepo.Insert(ctx, &stagingFile)
	require.NoError(t, err)

	_, err = uploadsRepo.CreateWithStagingFiles(ctx, model.Upload{
		WorkspaceID:     workspaceID,
		Namespace:       namespace,
		SourceID:        sourceID,
		DestinationID:   destinationID,
		DestinationType: destinationType,
		Status:          model.Aborted,
		SourceJobRunID:  sourceJobRunID,
		SourceTaskRunID: sourceTaskRunID,
	}, []*model.StagingFile{{
		ID:              failedStagingID,
		SourceID:        sourceID,
		DestinationID:   destinationID,
		SourceJobRunID:  sourceJobRunID,
		SourceTaskRunID: sourceTaskRunID,
	}})
	require.NoError(t, err)
	uploadID, err := uploadsRepo.CreateWithStagingFiles(ctx, model.Upload{
		WorkspaceID:     workspaceID,
		Namespace:       namespace,
		SourceID:        sourceID,
		DestinationID:   destinationID,
		DestinationType: destinationType,
		Status:          model.Waiting,
		SourceJobRunID:  sourceJobRunID,
		SourceTaskRunID: sourceTaskRunID,
	}, []*model.StagingFile{{
		ID:              pendingStagingID,
		SourceID:        sourceID,
		DestinationID:   destinationID,
		SourceJobRunID:  sourceJobRunID,
		SourceTaskRunID: sourceTaskRunID,
	}})
	require.NoError(t, err)

	err = tableUploadsRepo.Insert(ctx, uploadID, []string{
		"test_table_1",
		"test_table_2",
		"test_table_3",
		"test_table_4",
		"test_table_5",

		"rudder_discards",
		"rudder_identity_mappings",
		"rudder_identity_merge_rules",
	})
	require.NoError(t, err)

	for pendingStagingFiles := 0; pendingStagingFiles < 5; pendingStagingFiles++ {
		_, err = stagingRepo.Insert(ctx, &stagingFile)
		require.NoError(t, err)
	}

	schemaRepo := repo.NewWHSchemas(db)
	_, err = schemaRepo.Insert(ctx, &model.WHSchema{
		UploadID:        1,
		SourceID:        sourceID,
		Namespace:       namespace,
		DestinationID:   destinationID,
		DestinationType: destinationType,
		Schema: model.Schema{
			"test_table": {
				"test_column": "test_data_type",
			},
		},
		CreatedAt: now,
		UpdatedAt: now,
	})
	require.NoError(t, err)

	t.Run("health handler", func(t *testing.T) {
		testCases := []struct {
			name        string
			mode        string
			runningMode string
			response    map[string]string
		}{
			{
				name: "embedded",
				mode: config.EmbeddedMode,
				response: map[string]string{
					"acceptingEvents": "TRUE",
					"db":              "UP",
					"notifier":        "UP",
					"server":          "UP",
					"warehouseMode":   "EMBEDDED",
				},
			},
			{
				name: "master",
				mode: config.MasterMode,
				response: map[string]string{
					"acceptingEvents": "TRUE",
					"db":              "UP",
					"notifier":        "UP",
					"server":          "UP",
					"warehouseMode":   "MASTER",
				},
			},
			{
				name:        "degraded master",
				mode:        config.MasterMode,
				runningMode: "degraded",
				response: map[string]string{
					"acceptingEvents": "TRUE",
					"db":              "UP",
					"notifier":        "",
					"server":          "UP",
					"warehouseMode":   "MASTER",
				},
			},
			{
				name: "master and slave",
				mode: config.MasterSlaveMode,
				response: map[string]string{
					"acceptingEvents": "TRUE",
					"db":              "UP",
					"notifier":        "UP",
					"server":          "UP",
					"warehouseMode":   "MASTER_AND_SLAVE",
				},
			},
			{
				name: "embedded master",
				mode: config.EmbeddedMasterMode,
				response: map[string]string{
					"acceptingEvents": "TRUE",
					"db":              "UP",
					"notifier":        "UP",
					"server":          "UP",
					"warehouseMode":   "EMBEDDED_MASTER",
				},
			},
			{
				name: "slave",
				mode: config.SlaveMode,
				response: map[string]string{
					"acceptingEvents": "TRUE",
					"db":              "",
					"notifier":        "UP",
					"server":          "UP",
					"warehouseMode":   "SLAVE",
				},
			},
			{
				name: "off",
				mode: config.OffMode,
				response: map[string]string{
					"acceptingEvents": "TRUE",
					"db":              "",
					"notifier":        "UP",
					"server":          "UP",
					"warehouseMode":   "OFF",
				},
			},
		}

		for _, tc := range testCases {
			t.Run(tc.name, func(t *testing.T) {
				req := httptest.NewRequest(http.MethodGet, "/health", nil)
				resp := httptest.NewRecorder()

				c := config.New()
				c.Set("Warehouse.runningMode", tc.runningMode)

				a := NewApi(tc.mode, c, logger.NOP, memstats.New(), mockBackendConfig, db, n, tenantManager, bcManager, sourcesManager, triggerStore)
				a.healthHandler(resp, req)

				var healthBody map[string]string
				err = json.NewDecoder(resp.Body).Decode(&healthBody)
				require.NoError(t, err)
				require.Equal(t, http.StatusOK, resp.Code)

				require.EqualValues(t, healthBody, tc.response)
			})
		}
	})

	t.Run("pending events handler", func(t *testing.T) {
		t.Run("invalid payload", func(t *testing.T) {
			req := httptest.NewRequest(http.MethodPost, "/v1/warehouse/pending-events", bytes.NewReader([]byte(`"Invalid payload"`)))
			resp := httptest.NewRecorder()

			a := NewApi(config.MasterMode, config.New(), logger.NOP, memstats.New(), mockBackendConfig, db, n, tenantManager, bcManager, sourcesManager, triggerStore)
			a.pendingEventsHandler(resp, req)
			require.Equal(t, http.StatusBadRequest, resp.Code)

			b, err := io.ReadAll(resp.Body)
			require.NoError(t, err)
			require.Equal(t, "invalid JSON in request body\n", string(b))
		})

		t.Run("empty source id or task run id", func(t *testing.T) {
			req := httptest.NewRequest(http.MethodPost, "/v1/warehouse/pending-events", bytes.NewReader([]byte(`
				{
				  "source_id": "",
				  "task_run_id": ""
				}
			`)))
			resp := httptest.NewRecorder()

			a := NewApi(config.MasterMode, config.New(), logger.NOP, memstats.New(), mockBackendConfig, db, n, tenantManager, bcManager, sourcesManager, triggerStore)
			a.pendingEventsHandler(resp, req)
			require.Equal(t, http.StatusBadRequest, resp.Code)

			b, err := io.ReadAll(resp.Body)
			require.NoError(t, err)
			require.Equal(t, "empty source or task run id\n", string(b))
		})

		t.Run("workspace not found", func(t *testing.T) {
			req := httptest.NewRequest(http.MethodPost, "/v1/warehouse/pending-events", bytes.NewReader([]byte(`
				{
				  "source_id": "unknown_source_id",
				  "task_run_id": "unknown_task_run_id"
				}
			`)))
			resp := httptest.NewRecorder()

			a := NewApi(config.MasterMode, config.New(), logger.NOP, memstats.New(), mockBackendConfig, db, n, tenantManager, bcManager, sourcesManager, triggerStore)
			a.pendingEventsHandler(resp, req)
			require.Equal(t, http.StatusBadRequest, resp.Code)

			b, err := io.ReadAll(resp.Body)
			require.NoError(t, err)
			require.Equal(t, "workspace from source not found\n", string(b))
		})

		t.Run("degraded workspace", func(t *testing.T) {
			req := httptest.NewRequest(http.MethodPost, "/v1/warehouse/pending-events", bytes.NewReader([]byte(`
				{
				  "source_id": "degraded_test_source_id",
				  "task_run_id": "degraded_task_run_id"
				}
			`)))
			resp := httptest.NewRecorder()

			a := NewApi(config.MasterMode, config.New(), logger.NOP, memstats.New(), mockBackendConfig, db, n, tenantManager, bcManager, sourcesManager, triggerStore)
			a.pendingEventsHandler(resp, req)
			require.Equal(t, http.StatusServiceUnavailable, resp.Code)

			b, err := io.ReadAll(resp.Body)
			require.NoError(t, err)
			require.Equal(t, "workspace is degraded\n", string(b))
		})

		t.Run("pending events available with without trigger uploads", func(t *testing.T) {
			req := httptest.NewRequest(http.MethodPost, "/v1/warehouse/pending-events?triggerUpload=false", bytes.NewReader([]byte(`
				{
				  "source_id": "test_source_id",
				  "task_run_id": "test_source_task_run_id"
				}
			`)))
			resp := httptest.NewRecorder()

			a := NewApi(config.MasterMode, config.New(), logger.NOP, memstats.New(), mockBackendConfig, db, n, tenantManager, bcManager, sourcesManager, triggerStore)
			a.pendingEventsHandler(resp, req)
			require.Equal(t, http.StatusOK, resp.Code)

			var pendingEventsResponse pendingEventsResponse
			err := json.NewDecoder(resp.Body).Decode(&pendingEventsResponse)
			require.NoError(t, err)

			require.EqualValues(t, pendingEventsResponse.PendingEvents, true)
			require.EqualValues(t, pendingEventsResponse.PendingUploadCount, 1)
			require.EqualValues(t, pendingEventsResponse.PendingStagingFilesCount, 5)
			require.EqualValues(t, pendingEventsResponse.AbortedEvents, true)

			_, isTriggered := triggerStore.Load("POSTGRES:test_source_id:test_destination_id")
			require.False(t, isTriggered)
		})

		t.Run("pending events available with trigger uploads", func(t *testing.T) {
			req := httptest.NewRequest(http.MethodPost, "/v1/warehouse/pending-events?triggerUpload=true", bytes.NewReader([]byte(`
				{
				  "source_id": "test_source_id",
				  "task_run_id": "test_source_task_run_id"
				}
			`)))
			resp := httptest.NewRecorder()

			a := NewApi(config.MasterMode, config.New(), logger.NOP, memstats.New(), mockBackendConfig, db, n, tenantManager, bcManager, sourcesManager, triggerStore)
			a.pendingEventsHandler(resp, req)
			require.Equal(t, http.StatusOK, resp.Code)

			var pendingEventsResponse pendingEventsResponse
			err := json.NewDecoder(resp.Body).Decode(&pendingEventsResponse)
			require.NoError(t, err)

			defer func() {
				triggerStore.Delete("POSTGRES:test_source_id:test_destination_id")
			}()

			require.EqualValues(t, pendingEventsResponse.PendingEvents, true)
			require.EqualValues(t, pendingEventsResponse.PendingUploadCount, 1)
			require.EqualValues(t, pendingEventsResponse.PendingStagingFilesCount, 5)
			require.EqualValues(t, pendingEventsResponse.AbortedEvents, true)

			_, isTriggered := triggerStore.Load("POSTGRES:test_source_id:test_destination_id")
			require.True(t, isTriggered)
		})

		t.Run("no pending events available", func(t *testing.T) {
			req := httptest.NewRequest(http.MethodPost, "/v1/warehouse/pending-events?triggerUpload=true", bytes.NewReader([]byte(`
				{
				  "source_id": "unused_test_source_id",
				  "task_run_id": "unused_test_source_task_run_id"
				}
			`)))
			resp := httptest.NewRecorder()

			a := NewApi(config.MasterMode, config.New(), logger.NOP, memstats.New(), mockBackendConfig, db, n, tenantManager, bcManager, sourcesManager, triggerStore)
			a.pendingEventsHandler(resp, req)
			require.Equal(t, http.StatusOK, resp.Code)

			var pendingEventsResponse pendingEventsResponse
			err := json.NewDecoder(resp.Body).Decode(&pendingEventsResponse)
			require.NoError(t, err)
			require.EqualValues(t, pendingEventsResponse.PendingEvents, false)
			require.EqualValues(t, pendingEventsResponse.PendingUploadCount, 0)
			require.EqualValues(t, pendingEventsResponse.PendingStagingFilesCount, 0)
			require.EqualValues(t, pendingEventsResponse.AbortedEvents, false)

			_, isTriggered := triggerStore.Load("POSTGRES:test_source_id:test_destination_id")
			require.False(t, isTriggered)
		})
	})

	t.Run("fetch tables handler", func(t *testing.T) {
		t.Run("invalid payload", func(t *testing.T) {
			req := httptest.NewRequest(http.MethodGet, "/internal/v1/warehouse/fetch-tables", bytes.NewReader([]byte(`"Invalid payload"`)))
			resp := httptest.NewRecorder()

			a := NewApi(config.MasterMode, config.New(), logger.NOP, memstats.New(), mockBackendConfig, db, n, tenantManager, bcManager, sourcesManager, triggerStore)
			a.fetchTablesHandler(resp, req)
			require.Equal(t, http.StatusBadRequest, resp.Code)

			b, err := io.ReadAll(resp.Body)
			require.NoError(t, err)
			require.Equal(t, "invalid JSON in request body\n", string(b))
		})

		t.Run("empty connections", func(t *testing.T) {
			req := httptest.NewRequest(http.MethodGet, "/internal/v1/warehouse/fetch-tables", bytes.NewReader([]byte(`
				{
				  "connections": []
				}
			`)))
			resp := httptest.NewRecorder()

			a := NewApi(config.MasterMode, config.New(), logger.NOP, memstats.New(), mockBackendConfig, db, n, tenantManager, bcManager, sourcesManager, triggerStore)
			a.fetchTablesHandler(resp, req)
			require.Equal(t, http.StatusInternalServerError, resp.Code)

			b, err := io.ReadAll(resp.Body)
			require.NoError(t, err)
			require.Equal(t, "can't fetch tables\n", string(b))
		})

		t.Run("succeed", func(t *testing.T) {
			req := httptest.NewRequest(http.MethodGet, "/internal/v1/warehouse/fetch-tables", bytes.NewReader([]byte(`
				{
				  "connections": [
					{
					  "source_id": "test_source_id",
					  "destination_id": "test_destination_id"
					}
				  ]
				}
			`)))
			resp := httptest.NewRecorder()

			a := NewApi(config.MasterMode, config.New(), logger.NOP, memstats.New(), mockBackendConfig, db, n, tenantManager, bcManager, sourcesManager, triggerStore)
			a.fetchTablesHandler(resp, req)
			require.Equal(t, http.StatusOK, resp.Code)

			var ftr fetchTablesResponse
			err = json.NewDecoder(resp.Body).Decode(&ftr)
			require.NoError(t, err)
			require.EqualValues(t, ftr.ConnectionsTables, []warehouseutils.FetchTableInfo{
				{
					SourceID:      sourceID,
					DestinationID: destinationID,
					Namespace:     namespace,
					Tables:        []string{"test_table"},
				},
			})
		})
	})

	t.Run("trigger uploads handler", func(t *testing.T) {
		t.Run("invalid payload", func(t *testing.T) {
			req := httptest.NewRequest(http.MethodPost, "/v1/warehouse/trigger-upload", bytes.NewReader([]byte(`"Invalid payload"`)))
			resp := httptest.NewRecorder()

			a := NewApi(config.MasterMode, config.New(), logger.NOP, memstats.New(), mockBackendConfig, db, n, tenantManager, bcManager, sourcesManager, triggerStore)
			a.triggerUploadHandler(resp, req)
			require.Equal(t, http.StatusBadRequest, resp.Code)

			b, err := io.ReadAll(resp.Body)
			require.NoError(t, err)
			require.Equal(t, "invalid JSON in request body\n", string(b))
		})

		t.Run("workspace not found", func(t *testing.T) {
			req := httptest.NewRequest(http.MethodPost, "/v1/warehouse/trigger-upload", bytes.NewReader([]byte(`
				{
				  "source_id": "unknown_source_id",
				  "destination_id": "unknown_destination_id"
				}
			`)))
			resp := httptest.NewRecorder()

			a := NewApi(config.MasterMode, config.New(), logger.NOP, memstats.New(), mockBackendConfig, db, n, tenantManager, bcManager, sourcesManager, triggerStore)
			a.triggerUploadHandler(resp, req)
			require.Equal(t, http.StatusBadRequest, resp.Code)

			b, err := io.ReadAll(resp.Body)
			require.NoError(t, err)
			require.Equal(t, "workspace from source not found\n", string(b))
		})

		t.Run("degraded workspaces", func(t *testing.T) {
			req := httptest.NewRequest(http.MethodPost, "/v1/warehouse/trigger-upload", bytes.NewReader([]byte(`
				{
				  "source_id": "degraded_test_source_id",
				  "destination_id": "degraded_test_destination_id"
				}
			`)))
			resp := httptest.NewRecorder()

			a := NewApi(config.MasterMode, config.New(), logger.NOP, memstats.New(), mockBackendConfig, db, n, tenantManager, bcManager, sourcesManager, triggerStore)
			a.triggerUploadHandler(resp, req)

			require.Equal(t, http.StatusServiceUnavailable, resp.Code)
			b, err := io.ReadAll(resp.Body)
			require.NoError(t, err)
			require.Equal(t, "workspace is degraded\n", string(b))
		})

		t.Run("no warehouses", func(t *testing.T) {
			req := httptest.NewRequest(http.MethodPost, "/v1/warehouse/trigger-upload", bytes.NewReader([]byte(`
				{
				  "source_id": "unsupported_test_source_id",
				  "destination_id": "unsupported_test_destination_id"
				}
			`)))
			resp := httptest.NewRecorder()

			a := NewApi(config.MasterMode, config.New(), logger.NOP, memstats.New(), mockBackendConfig, db, n, tenantManager, bcManager, sourcesManager, triggerStore)
			a.triggerUploadHandler(resp, req)

			require.Equal(t, http.StatusBadRequest, resp.Code)

			_, isTriggered := triggerStore.Load("POSTGRES:unsupported_test_source_id:unsupported_test_destination_id")
			require.False(t, isTriggered)
		})

		t.Run("without destination id", func(t *testing.T) {
			req := httptest.NewRequest(http.MethodPost, "/v1/warehouse/trigger-upload", bytes.NewReader([]byte(`
				{
				  "source_id": "test_source_id",
				  "destination_id": ""
				}
			`)))
			resp := httptest.NewRecorder()

			a := NewApi(config.MasterMode, config.New(), logger.NOP, memstats.New(), mockBackendConfig, db, n, tenantManager, bcManager, sourcesManager, triggerStore)
			a.triggerUploadHandler(resp, req)

			require.Equal(t, http.StatusOK, resp.Code)

			defer func() {
				triggerStore.Delete("POSTGRES:test_source_id:test_destination_id")
			}()

			_, isTriggered := triggerStore.Load("POSTGRES:test_source_id:test_destination_id")
			require.True(t, isTriggered)
		})

		t.Run("with destination id", func(t *testing.T) {
			req := httptest.NewRequest(http.MethodPost, "/v1/warehouse/trigger-upload", bytes.NewReader([]byte(`
				{
				  "source_id": "test_source_id",
				  "destination_id": "test_destination_id"
				}
			`)))
			resp := httptest.NewRecorder()

			a := NewApi(config.MasterMode, config.New(), logger.NOP, memstats.New(), mockBackendConfig, db, n, tenantManager, bcManager, sourcesManager, triggerStore)
			a.triggerUploadHandler(resp, req)

			require.Equal(t, http.StatusOK, resp.Code)

			defer func() {
				triggerStore.Delete("POSTGRES:test_source_id:test_destination_id")
			}()

			_, isTriggered := triggerStore.Load("POSTGRES:test_source_id:test_destination_id")
			require.True(t, isTriggered)
		})
	})

	t.Run("endpoints", func(t *testing.T) {
		t.Run("normal mode", func(t *testing.T) {
			webPort, err := kithelper.GetFreePort()
			require.NoError(t, err)

			c := config.New()
			c.Set("Warehouse.webPort", webPort)

			srvCtx, stopServer := context.WithCancel(ctx)

			a := NewApi(config.MasterMode, c, logger.NOP, memstats.New(), mockBackendConfig, db, n, tenantManager, bcManager, sourcesManager, triggerStore)

			serverSetupCh := make(chan struct{})
			go func() {
				require.NoError(t, a.Start(srvCtx))

				close(serverSetupCh)
			}()

			serverURL := fmt.Sprintf("http://localhost:%d", webPort)

			t.Run("health", func(t *testing.T) {
				require.Eventually(t, func() bool {
					resp, err := http.Get(fmt.Sprintf("%s/health", serverURL))
					if err != nil {
						return false
					}
					defer func() {
						httputil.CloseResponse(resp)
					}()

					return resp.StatusCode == http.StatusOK
				},
					time.Second*10,
					time.Second,
				)
			})

			t.Run("process", func(t *testing.T) {
				pendingEventsURL := fmt.Sprintf("%s/v1/process", serverURL)
				req, err := http.NewRequest(http.MethodPost, pendingEventsURL, bytes.NewReader([]byte(`
				{
				  "WorkspaceID": "test_workspace_id",
				  "Schema": {
					"test_table": {
					  "test_column": "test_data_type"
					}
				  },
				  "BatchDestination": {
					"Source": {
					  "ID": "test_source_id"
					},
					"Destination": {
					  "ID": "test_destination_id"
					}
				  },
				  "Location": "rudder-warehouse-staging-logs/279L3gEKqwruBoKGsXZtSVX7vIy/2022-11-08/1667913810.279L3gEKqwruBoKGsXZtSVX7vIy.7a6e7785-7a75-4345-8d3c-d7a1ce49a43f.json.gz",
				  "FirstEventAt": "2022-11-08T13:23:07Z",
				  "LastEventAt": "2022-11-08T13:23:07Z",
				  "TotalEvents": 2,
				  "TotalBytes": 2000,
				  "UseRudderStorage": false,
				  "DestinationRevisionID": "2H1cLBvL3v0prRBNzpe8D34XTzU",
				  "SourceTaskRunID": "test_source_task_run_id",
				  "SourceJobID": "test_source_job_id",
				  "SourceJobRunID": "test_source_job_run_id",
				  "TimeWindow": "0001-01-01T00:40:00Z"
				}
			`)))
				require.NoError(t, err)
				req.Header.Set("Content-Type", "application/json")

				resp, err := (&http.Client{}).Do(req)
				require.NoError(t, err)
				require.Equal(t, http.StatusOK, resp.StatusCode)

				defer func() {
					httputil.CloseResponse(resp)
				}()
			})

			t.Run("pending events", func(t *testing.T) {
				pendingEventsURL := fmt.Sprintf("%s/v1/warehouse/pending-events?triggerUpload=true", serverURL)
				req, err := http.NewRequest(http.MethodPost, pendingEventsURL, bytes.NewReader([]byte(`
				{
				  "source_id": "test_source_id",
				  "task_run_id": "test_source_task_run_id"
				}
			`)))
				require.NoError(t, err)
				req.Header.Set("Content-Type", "application/json")

				resp, err := (&http.Client{}).Do(req)
				require.NoError(t, err)
				require.Equal(t, http.StatusOK, resp.StatusCode)

				defer func() {
					httputil.CloseResponse(resp)
				}()
			})

			t.Run("trigger upload", func(t *testing.T) {
				triggerUploadURL := fmt.Sprintf("%s/v1/warehouse/trigger-upload", serverURL)
				req, err := http.NewRequest(http.MethodPost, triggerUploadURL, bytes.NewReader([]byte(`
				{
				  "source_id": "test_source_id",
				  "destination_id": "test_destination_id"
				}
			`)))
				require.NoError(t, err)
				req.Header.Set("Content-Type", "application/json")

				resp, err := (&http.Client{}).Do(req)
				require.NoError(t, err)
				require.Equal(t, http.StatusOK, resp.StatusCode)

				defer func() {
					httputil.CloseResponse(resp)
				}()
			})

			t.Run("fetch tables", func(t *testing.T) {
				for _, u := range []string{
					fmt.Sprintf("%s/v1/warehouse/fetch-tables", serverURL),
					fmt.Sprintf("%s/internal/v1/warehouse/fetch-tables", serverURL),
				} {
					req, err := http.NewRequest(http.MethodGet, u, bytes.NewReader([]byte(`
				{
				  "connections": [
					{
					  "source_id": "test_source_id",
					  "destination_id": "test_destination_id"
					}
				  ]
				}
			`)))
					require.NoError(t, err)
					req.Header.Set("Content-Type", "application/json")

					resp, err := (&http.Client{}).Do(req)
					require.NoError(t, err)
					require.Equal(t, http.StatusOK, resp.StatusCode)

					t.Cleanup(func() {
						httputil.CloseResponse(resp)
					})
				}
			})

			t.Run("jobs", func(t *testing.T) {
				jobsURL := fmt.Sprintf("%s/v1/warehouse/jobs", serverURL)
				req, err := http.NewRequest(http.MethodPost, jobsURL, bytes.NewReader([]byte(`
				{
				  "source_id": "test_source_id",
				  "destination_id": "test_destination_id",
				  "job_run_id": "test_source_job_run_id",
				  "task_run_id": "test_source_task_run_id",
				  "async_job_type": "deletebyjobrunid"
				}
			`)))
				require.NoError(t, err)
				req.Header.Set("Content-Type", "application/json")

				resp, err := (&http.Client{}).Do(req)
				require.NoError(t, err)
				require.Equal(t, http.StatusOK, resp.StatusCode)

				defer func() {
					httputil.CloseResponse(resp)
				}()
			})

			t.Run("jobs status", func(t *testing.T) {
				qp := url.Values{}
				qp.Add("task_run_id", sourceTaskRunID)
				qp.Add("job_run_id", sourceJobRunID)
				qp.Add("source_id", sourceID)
				qp.Add("destination_id", destinationID)
				qp.Add("workspace_id", workspaceID)

				jobsStatusURL := fmt.Sprintf("%s/v1/warehouse/jobs/status?"+qp.Encode(), serverURL)
				req, err := http.NewRequest(http.MethodGet, jobsStatusURL, nil)
				require.NoError(t, err)
				req.Header.Set("Content-Type", "application/json")

				resp, err := (&http.Client{}).Do(req)
				require.NoError(t, err)
				require.Equal(t, http.StatusOK, resp.StatusCode)

				defer func() {
					httputil.CloseResponse(resp)
				}()
			})

			stopServer()

			<-serverSetupCh
		})

		t.Run("degraded mode", func(t *testing.T) {
			webPort, err := kithelper.GetFreePort()
			require.NoError(t, err)

			c := config.New()
			c.Set("Warehouse.webPort", webPort)
			c.Set("Warehouse.runningMode", mode.DegradedMode)

			srvCtx, stopServer := context.WithCancel(ctx)

			a := NewApi(config.MasterMode, c, logger.NOP, memstats.New(), mockBackendConfig, db, n, tenantManager, bcManager, sourcesManager, triggerStore)

			serverSetupCh := make(chan struct{})
			go func() {
				require.NoError(t, a.Start(srvCtx))

				close(serverSetupCh)
			}()

			serverURL := fmt.Sprintf("http://localhost:%d", webPort)

			t.Run("health endpoint should work", func(t *testing.T) {
				require.Eventually(t, func() bool {
					resp, err := http.Get(fmt.Sprintf("%s/health", serverURL))
					if err != nil {
						return false
					}
					defer func() {
						httputil.CloseResponse(resp)
					}()

					return resp.StatusCode == http.StatusOK
				},
					time.Second*10,
					time.Second,
				)
			})

			t.Run("other endpoints should fail", func(t *testing.T) {
				testCases := []struct {
					name   string
					url    string
					method string
					body   io.Reader
				}{
					{
						name:   "process",
						url:    fmt.Sprintf("%s/v1/process", serverURL),
						method: http.MethodPost,
						body:   bytes.NewReader([]byte(`{}`)),
					},
					{
						name:   "pending events",
						url:    fmt.Sprintf("%s/v1/warehouse/pending-events", serverURL),
						method: http.MethodPost,
						body:   bytes.NewReader([]byte(`{}`)),
					},
					{
						name:   "trigger upload",
						url:    fmt.Sprintf("%s/v1/warehouse/trigger-upload", serverURL),
						method: http.MethodPost,
						body:   bytes.NewReader([]byte(`{}`)),
					},
					{
						name:   "jobs",
						url:    fmt.Sprintf("%s/v1/warehouse/jobs", serverURL),
						method: http.MethodPost,
						body:   bytes.NewReader([]byte(`{}`)),
					},
					{
						name:   "jobs status",
						url:    fmt.Sprintf("%s/v1/warehouse/jobs/status", serverURL),
						method: http.MethodGet,
						body:   nil,
					},
					{
						name:   "fetch tables",
						url:    fmt.Sprintf("%s/v1/warehouse/fetch-tables", serverURL),
						method: http.MethodGet,
						body:   nil,
					},
					{
						name:   "internal fetch tables",
						url:    fmt.Sprintf("%s/internal/v1/warehouse/fetch-tables", serverURL),
						method: http.MethodGet,
						body:   nil,
					},
				}

				for _, tc := range testCases {
					t.Run(tc.name, func(t *testing.T) {
						req, err := http.NewRequest(tc.method, tc.url, tc.body)
						require.NoError(t, err)

						resp, err := (&http.Client{}).Do(req)
						require.NoError(t, err)
						require.Equal(t, http.StatusNotFound, resp.StatusCode)

						defer func() {
							httputil.CloseResponse(resp)
						}()
					})
				}
			})

			stopServer()

			<-serverSetupCh
		})
	})

	stopTest()

	<-setupCh
}<|MERGE_RESOLUTION|>--- conflicted
+++ resolved
@@ -194,10 +194,6 @@
 		db,
 		n,
 	)
-<<<<<<< HEAD
-=======
-	jobs.WithConfig(sourcesManager, config.New())
->>>>>>> 6d2db454
 
 	g, gCtx := errgroup.WithContext(ctx)
 	g.Go(func() error {
