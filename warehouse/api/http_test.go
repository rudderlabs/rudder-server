package api

import (
	"bytes"
	"context"
	"encoding/json"
	"fmt"
	"io"
	"net/http"
	"net/http/httptest"
	"net/url"
	"sync"
	"testing"
	"time"

	"github.com/rudderlabs/rudder-go-kit/stats/memstats"

	"github.com/rudderlabs/rudder-server/warehouse/internal/mode"

	"github.com/rudderlabs/rudder-server/warehouse/bcm"

	"github.com/rudderlabs/rudder-server/services/notifier"

	"github.com/rudderlabs/rudder-server/utils/httputil"

	"golang.org/x/sync/errgroup"

	kithelper "github.com/rudderlabs/rudder-go-kit/testhelper"
	sqlmiddleware "github.com/rudderlabs/rudder-server/warehouse/integrations/middleware/sqlquerywrapper"
	"github.com/rudderlabs/rudder-server/warehouse/multitenant"
	"github.com/rudderlabs/rudder-server/warehouse/source"

	"github.com/golang/mock/gomock"
	"github.com/ory/dockertest/v3"
	"github.com/stretchr/testify/require"

	"github.com/rudderlabs/rudder-server/warehouse/internal/model"
	"github.com/rudderlabs/rudder-server/warehouse/internal/repo"

	"github.com/rudderlabs/rudder-go-kit/config"
	"github.com/rudderlabs/rudder-go-kit/logger"
	"github.com/rudderlabs/rudder-go-kit/testhelper/docker/resource"
	backendconfig "github.com/rudderlabs/rudder-server/backend-config"
	mocksBackendConfig "github.com/rudderlabs/rudder-server/mocks/backend-config"
	migrator "github.com/rudderlabs/rudder-server/services/sql-migrator"
	"github.com/rudderlabs/rudder-server/utils/pubsub"
	warehouseutils "github.com/rudderlabs/rudder-server/warehouse/utils"
)

func TestHTTPApi(t *testing.T) {
	const (
		workspaceID              = "test_workspace_id"
		sourceID                 = "test_source_id"
		destinationID            = "test_destination_id"
		degradedWorkspaceID      = "degraded_test_workspace_id"
		degradedSourceID         = "degraded_test_source_id"
		degradedDestinationID    = "degraded_test_destination_id"
		unusedWorkspaceID        = "unused_test_workspace_id"
		unusedSourceID           = "unused_test_source_id"
		unusedDestinationID      = "unused_test_destination_id"
		unsupportedWorkspaceID   = "unsupported_test_workspace_id"
		unsupportedSourceID      = "unsupported_test_source_id"
		unsupportedDestinationID = "unsupported_test_destination_id"
		workspaceIdentifier      = "test_workspace-identifier"
		namespace                = "test_namespace"
		destinationType          = "test_destination_type"
		sourceTaskRunID          = "test_source_task_run_id"
		sourceJobID              = "test_source_job_id"
		sourceJobRunID           = "test_source_job_run_id"
	)

	pool, err := dockertest.NewPool("")
	require.NoError(t, err)

	pgResource, err := resource.SetupPostgres(pool, t)
	require.NoError(t, err)

	t.Log("db:", pgResource.DBDsn)

	err = (&migrator.Migrator{
		Handle:          pgResource.DB,
		MigrationsTable: "wh_schema_migrations",
	}).Migrate("warehouse")
	require.NoError(t, err)

	ctrl := gomock.NewController(t)
	mockBackendConfig := mocksBackendConfig.NewMockBackendConfig(ctrl)
	mockBackendConfig.EXPECT().WaitForConfig(gomock.Any()).DoAndReturn(func(ctx context.Context) error {
		return nil
	}).AnyTimes()
	mockBackendConfig.EXPECT().Subscribe(gomock.Any(), backendconfig.TopicBackendConfig).DoAndReturn(func(ctx context.Context, topic backendconfig.Topic) pubsub.DataChannel {
		ch := make(chan pubsub.DataEvent, 1)
		ch <- pubsub.DataEvent{
			Data: map[string]backendconfig.ConfigT{
				workspaceID: {
					WorkspaceID: workspaceID,
					Sources: []backendconfig.SourceT{
						{
							ID:      sourceID,
							Enabled: true,
							Destinations: []backendconfig.DestinationT{
								{
									ID:      destinationID,
									Enabled: true,
									DestinationDefinition: backendconfig.DestinationDefinitionT{
										Name: warehouseutils.POSTGRES,
									},
								},
							},
						},
					},
				},
				degradedWorkspaceID: {
					WorkspaceID: degradedWorkspaceID,
					Sources: []backendconfig.SourceT{
						{
							ID:      degradedSourceID,
							Enabled: true,
							Destinations: []backendconfig.DestinationT{
								{
									ID:      degradedDestinationID,
									Enabled: true,
									DestinationDefinition: backendconfig.DestinationDefinitionT{
										Name: warehouseutils.POSTGRES,
									},
								},
							},
						},
					},
				},
				unsupportedWorkspaceID: {
					WorkspaceID: unsupportedWorkspaceID,
					Sources: []backendconfig.SourceT{
						{
							ID:      unsupportedSourceID,
							Enabled: true,
							Destinations: []backendconfig.DestinationT{
								{
									ID:      unsupportedDestinationID,
									Enabled: true,
									DestinationDefinition: backendconfig.DestinationDefinitionT{
										Name: "unknown_destination_type",
									},
								},
							},
						},
					},
				},
				unusedWorkspaceID: {
					WorkspaceID: unusedWorkspaceID,
					Sources: []backendconfig.SourceT{
						{
							ID:      unusedSourceID,
							Enabled: true,
							Destinations: []backendconfig.DestinationT{
								{
									ID:      unusedDestinationID,
									Enabled: true,
									DestinationDefinition: backendconfig.DestinationDefinitionT{
										Name: warehouseutils.POSTGRES,
									},
								},
							},
						},
					},
				},
			},
			Topic: string(backendconfig.TopicBackendConfig),
		}
		close(ch)
		return ch
	}).AnyTimes()

	c := config.New()
	c.Set("Warehouse.degradedWorkspaceIDs", []string{degradedWorkspaceID})

	db := sqlmiddleware.New(pgResource.DB)

	tenantManager := multitenant.New(c, mockBackendConfig)

	bcManager := bcm.New(config.New(), db, tenantManager, logger.NOP, memstats.New())

	triggerStore := &sync.Map{}

	ctx, stopTest := context.WithCancel(context.Background())

	n := notifier.New(config.New(), logger.NOP, memstats.New(), workspaceIdentifier)
	err = n.Setup(ctx, pgResource.DBDsn)
	require.NoError(t, err)

	sourcesManager := source.New(
		c,
		logger.NOP,
		db,
		n,
	)

	g, gCtx := errgroup.WithContext(ctx)
	g.Go(func() error {
		tenantManager.Run(gCtx)
		return nil
	})
	g.Go(func() error {
		bcManager.Start(gCtx)
		return nil
	})
	g.Go(func() error {
		return sourcesManager.Run(gCtx)
	})

	setupCh := make(chan struct{})
	go func() {
		require.NoError(t, g.Wait())
		close(setupCh)
	}()

	now := time.Now().Truncate(time.Second).UTC()
	stagingRepo := repo.NewStagingFiles(db, repo.WithNow(func() time.Time {
		return now
	}))
	uploadsRepo := repo.NewUploads(db, repo.WithNow(func() time.Time {
		return now
	}))
	tableUploadsRepo := repo.NewTableUploads(db, repo.WithNow(func() time.Time {
		return now
	}))

	stagingFile := model.StagingFile{
		WorkspaceID:           workspaceID,
		Location:              "s3://bucket/path/to/file",
		SourceID:              sourceID,
		DestinationID:         destinationID,
		Status:                warehouseutils.StagingFileWaitingState,
		Error:                 fmt.Errorf("dummy error"),
		FirstEventAt:          now.Add(time.Second),
		UseRudderStorage:      true,
		DestinationRevisionID: "destination_revision_id",
		TotalEvents:           100,
		SourceTaskRunID:       sourceTaskRunID,
		SourceJobID:           sourceJobID,
		SourceJobRunID:        sourceJobRunID,
		TimeWindow:            time.Date(1993, 8, 1, 3, 0, 0, 0, time.UTC),
	}.WithSchema([]byte(`{"type": "object"}`))

	failedStagingID, err := stagingRepo.Insert(ctx, &stagingFile)
	require.NoError(t, err)
	pendingStagingID, err := stagingRepo.Insert(ctx, &stagingFile)
	require.NoError(t, err)

	_, err = uploadsRepo.CreateWithStagingFiles(ctx, model.Upload{
		WorkspaceID:     workspaceID,
		Namespace:       namespace,
		SourceID:        sourceID,
		DestinationID:   destinationID,
		DestinationType: destinationType,
		Status:          model.Aborted,
		SourceJobRunID:  sourceJobRunID,
		SourceTaskRunID: sourceTaskRunID,
	}, []*model.StagingFile{{
		ID:              failedStagingID,
		SourceID:        sourceID,
		DestinationID:   destinationID,
		SourceJobRunID:  sourceJobRunID,
		SourceTaskRunID: sourceTaskRunID,
	}})
	require.NoError(t, err)
	uploadID, err := uploadsRepo.CreateWithStagingFiles(ctx, model.Upload{
		WorkspaceID:     workspaceID,
		Namespace:       namespace,
		SourceID:        sourceID,
		DestinationID:   destinationID,
		DestinationType: destinationType,
		Status:          model.Waiting,
		SourceJobRunID:  sourceJobRunID,
		SourceTaskRunID: sourceTaskRunID,
	}, []*model.StagingFile{{
		ID:              pendingStagingID,
		SourceID:        sourceID,
		DestinationID:   destinationID,
		SourceJobRunID:  sourceJobRunID,
		SourceTaskRunID: sourceTaskRunID,
	}})
	require.NoError(t, err)

	err = tableUploadsRepo.Insert(ctx, uploadID, []string{
		"test_table_1",
		"test_table_2",
		"test_table_3",
		"test_table_4",
		"test_table_5",

		"rudder_discards",
		"rudder_identity_mappings",
		"rudder_identity_merge_rules",
	})
	require.NoError(t, err)

	for pendingStagingFiles := 0; pendingStagingFiles < 5; pendingStagingFiles++ {
		_, err = stagingRepo.Insert(ctx, &stagingFile)
		require.NoError(t, err)
	}

	schemaRepo := repo.NewWHSchemas(db)
	_, err = schemaRepo.Insert(ctx, &model.WHSchema{
		UploadID:        1,
		SourceID:        sourceID,
		Namespace:       namespace,
		DestinationID:   destinationID,
		DestinationType: destinationType,
		Schema: model.Schema{
			"test_table": {
				"test_column": "test_data_type",
			},
		},
		CreatedAt: now,
		UpdatedAt: now,
	})
	require.NoError(t, err)

	t.Run("health handler", func(t *testing.T) {
		testCases := []struct {
			name        string
			mode        string
			runningMode string
			response    map[string]string
		}{
			{
				name: "embedded",
				mode: config.EmbeddedMode,
				response: map[string]string{
					"acceptingEvents": "TRUE",
					"db":              "UP",
					"notifier":        "UP",
					"server":          "UP",
					"warehouseMode":   "EMBEDDED",
				},
			},
			{
				name: "master",
				mode: config.MasterMode,
				response: map[string]string{
					"acceptingEvents": "TRUE",
					"db":              "UP",
					"notifier":        "UP",
					"server":          "UP",
					"warehouseMode":   "MASTER",
				},
			},
			{
				name:        "degraded master",
				mode:        config.MasterMode,
				runningMode: "degraded",
				response: map[string]string{
					"acceptingEvents": "TRUE",
					"db":              "UP",
					"notifier":        "",
					"server":          "UP",
					"warehouseMode":   "MASTER",
				},
			},
			{
				name: "master and slave",
				mode: config.MasterSlaveMode,
				response: map[string]string{
					"acceptingEvents": "TRUE",
					"db":              "UP",
					"notifier":        "UP",
					"server":          "UP",
					"warehouseMode":   "MASTER_AND_SLAVE",
				},
			},
			{
				name: "embedded master",
				mode: config.EmbeddedMasterMode,
				response: map[string]string{
					"acceptingEvents": "TRUE",
					"db":              "UP",
					"notifier":        "UP",
					"server":          "UP",
					"warehouseMode":   "EMBEDDED_MASTER",
				},
			},
			{
				name: "slave",
				mode: config.SlaveMode,
				response: map[string]string{
					"acceptingEvents": "TRUE",
					"db":              "",
					"notifier":        "UP",
					"server":          "UP",
					"warehouseMode":   "SLAVE",
				},
			},
			{
				name: "off",
				mode: config.OffMode,
				response: map[string]string{
					"acceptingEvents": "TRUE",
					"db":              "",
					"notifier":        "UP",
					"server":          "UP",
					"warehouseMode":   "OFF",
				},
			},
		}

		for _, tc := range testCases {
			t.Run(tc.name, func(t *testing.T) {
				req := httptest.NewRequest(http.MethodGet, "/health", nil)
				resp := httptest.NewRecorder()

				c := config.New()
				c.Set("Warehouse.runningMode", tc.runningMode)

<<<<<<< HEAD
				a, err := New(tc.mode, c, logger.NOP, stats.Default, mockBackendConfig, db, n, tenantManager, bcManager, sourcesManager, triggerStore)
				require.NoError(t, err)

				a.httpServer.healthHandler(resp, req)
=======
				a := NewApi(tc.mode, c, logger.NOP, memstats.New(), mockBackendConfig, db, n, tenantManager, bcManager, sourcesManager, triggerStore)
				a.healthHandler(resp, req)
>>>>>>> 65833643

				var healthBody map[string]string
				err = json.NewDecoder(resp.Body).Decode(&healthBody)
				require.NoError(t, err)
				require.Equal(t, http.StatusOK, resp.Code)

				require.EqualValues(t, healthBody, tc.response)
			})
		}
	})

	t.Run("pending events handler", func(t *testing.T) {
		t.Run("invalid payload", func(t *testing.T) {
			req := httptest.NewRequest(http.MethodPost, "/v1/warehouse/pending-events", bytes.NewReader([]byte(`"Invalid payload"`)))
			resp := httptest.NewRecorder()

<<<<<<< HEAD
			a, err := New(config.MasterMode, config.Default, logger.NOP, stats.Default, mockBackendConfig, db, n, tenantManager, bcManager, sourcesManager, triggerStore)
			require.NoError(t, err)

			a.httpServer.pendingEventsHandler(resp, req)
=======
			a := NewApi(config.MasterMode, config.New(), logger.NOP, memstats.New(), mockBackendConfig, db, n, tenantManager, bcManager, sourcesManager, triggerStore)
			a.pendingEventsHandler(resp, req)
>>>>>>> 65833643
			require.Equal(t, http.StatusBadRequest, resp.Code)

			b, err := io.ReadAll(resp.Body)
			require.NoError(t, err)
			require.Equal(t, "invalid JSON in request body\n", string(b))
		})

		t.Run("empty source id or task run id", func(t *testing.T) {
			req := httptest.NewRequest(http.MethodPost, "/v1/warehouse/pending-events", bytes.NewReader([]byte(`
				{
				  "source_id": "",
				  "task_run_id": ""
				}
			`)))
			resp := httptest.NewRecorder()

<<<<<<< HEAD
			a, err := New(config.MasterMode, config.Default, logger.NOP, stats.Default, mockBackendConfig, db, n, tenantManager, bcManager, sourcesManager, triggerStore)
			require.NoError(t, err)

			a.httpServer.pendingEventsHandler(resp, req)
=======
			a := NewApi(config.MasterMode, config.New(), logger.NOP, memstats.New(), mockBackendConfig, db, n, tenantManager, bcManager, sourcesManager, triggerStore)
			a.pendingEventsHandler(resp, req)
>>>>>>> 65833643
			require.Equal(t, http.StatusBadRequest, resp.Code)

			b, err := io.ReadAll(resp.Body)
			require.NoError(t, err)
			require.Equal(t, "empty source or task run id\n", string(b))
		})

		t.Run("workspace not found", func(t *testing.T) {
			req := httptest.NewRequest(http.MethodPost, "/v1/warehouse/pending-events", bytes.NewReader([]byte(`
				{
				  "source_id": "unknown_source_id",
				  "task_run_id": "unknown_task_run_id"
				}
			`)))
			resp := httptest.NewRecorder()

<<<<<<< HEAD
			a, err := New(config.MasterMode, config.Default, logger.NOP, stats.Default, mockBackendConfig, db, n, tenantManager, bcManager, sourcesManager, triggerStore)
			require.NoError(t, err)

			a.httpServer.pendingEventsHandler(resp, req)
=======
			a := NewApi(config.MasterMode, config.New(), logger.NOP, memstats.New(), mockBackendConfig, db, n, tenantManager, bcManager, sourcesManager, triggerStore)
			a.pendingEventsHandler(resp, req)
>>>>>>> 65833643
			require.Equal(t, http.StatusBadRequest, resp.Code)

			b, err := io.ReadAll(resp.Body)
			require.NoError(t, err)
			require.Equal(t, "workspace from source not found\n", string(b))
		})

		t.Run("degraded workspace", func(t *testing.T) {
			req := httptest.NewRequest(http.MethodPost, "/v1/warehouse/pending-events", bytes.NewReader([]byte(`
				{
				  "source_id": "degraded_test_source_id",
				  "task_run_id": "degraded_task_run_id"
				}
			`)))
			resp := httptest.NewRecorder()

<<<<<<< HEAD
			a, err := New(config.MasterMode, config.Default, logger.NOP, stats.Default, mockBackendConfig, db, n, tenantManager, bcManager, sourcesManager, triggerStore)
			require.NoError(t, err)

			a.httpServer.pendingEventsHandler(resp, req)
=======
			a := NewApi(config.MasterMode, config.New(), logger.NOP, memstats.New(), mockBackendConfig, db, n, tenantManager, bcManager, sourcesManager, triggerStore)
			a.pendingEventsHandler(resp, req)
>>>>>>> 65833643
			require.Equal(t, http.StatusServiceUnavailable, resp.Code)

			b, err := io.ReadAll(resp.Body)
			require.NoError(t, err)
			require.Equal(t, "workspace is degraded\n", string(b))
		})

		t.Run("pending events available with without trigger uploads", func(t *testing.T) {
			req := httptest.NewRequest(http.MethodPost, "/v1/warehouse/pending-events?triggerUpload=false", bytes.NewReader([]byte(`
				{
				  "source_id": "test_source_id",
				  "task_run_id": "test_source_task_run_id"
				}
			`)))
			resp := httptest.NewRecorder()

<<<<<<< HEAD
			a, err := New(config.MasterMode, config.Default, logger.NOP, stats.Default, mockBackendConfig, db, n, tenantManager, bcManager, sourcesManager, triggerStore)
			require.NoError(t, err)

			a.httpServer.pendingEventsHandler(resp, req)
=======
			a := NewApi(config.MasterMode, config.New(), logger.NOP, memstats.New(), mockBackendConfig, db, n, tenantManager, bcManager, sourcesManager, triggerStore)
			a.pendingEventsHandler(resp, req)
>>>>>>> 65833643
			require.Equal(t, http.StatusOK, resp.Code)

			var pendingEventsResponse pendingEventsResponse
			err = json.NewDecoder(resp.Body).Decode(&pendingEventsResponse)
			require.NoError(t, err)

			require.EqualValues(t, pendingEventsResponse.PendingEvents, true)
			require.EqualValues(t, pendingEventsResponse.PendingUploadCount, 1)
			require.EqualValues(t, pendingEventsResponse.PendingStagingFilesCount, 5)
			require.EqualValues(t, pendingEventsResponse.AbortedEvents, true)

			_, isTriggered := triggerStore.Load("POSTGRES:test_source_id:test_destination_id")
			require.False(t, isTriggered)
		})

		t.Run("pending events available with trigger uploads", func(t *testing.T) {
			req := httptest.NewRequest(http.MethodPost, "/v1/warehouse/pending-events?triggerUpload=true", bytes.NewReader([]byte(`
				{
				  "source_id": "test_source_id",
				  "task_run_id": "test_source_task_run_id"
				}
			`)))
			resp := httptest.NewRecorder()

<<<<<<< HEAD
			a, err := New(config.MasterMode, config.Default, logger.NOP, stats.Default, mockBackendConfig, db, n, tenantManager, bcManager, sourcesManager, triggerStore)
			require.NoError(t, err)

			a.httpServer.pendingEventsHandler(resp, req)
=======
			a := NewApi(config.MasterMode, config.New(), logger.NOP, memstats.New(), mockBackendConfig, db, n, tenantManager, bcManager, sourcesManager, triggerStore)
			a.pendingEventsHandler(resp, req)
>>>>>>> 65833643
			require.Equal(t, http.StatusOK, resp.Code)

			var pendingEventsResponse pendingEventsResponse
			err = json.NewDecoder(resp.Body).Decode(&pendingEventsResponse)
			require.NoError(t, err)

			defer func() {
				triggerStore.Delete("POSTGRES:test_source_id:test_destination_id")
			}()

			require.EqualValues(t, pendingEventsResponse.PendingEvents, true)
			require.EqualValues(t, pendingEventsResponse.PendingUploadCount, 1)
			require.EqualValues(t, pendingEventsResponse.PendingStagingFilesCount, 5)
			require.EqualValues(t, pendingEventsResponse.AbortedEvents, true)

			_, isTriggered := triggerStore.Load("POSTGRES:test_source_id:test_destination_id")
			require.True(t, isTriggered)
		})

		t.Run("no pending events available", func(t *testing.T) {
			req := httptest.NewRequest(http.MethodPost, "/v1/warehouse/pending-events?triggerUpload=true", bytes.NewReader([]byte(`
				{
				  "source_id": "unused_test_source_id",
				  "task_run_id": "unused_test_source_task_run_id"
				}
			`)))
			resp := httptest.NewRecorder()

<<<<<<< HEAD
			a, err := New(config.MasterMode, config.Default, logger.NOP, stats.Default, mockBackendConfig, db, n, tenantManager, bcManager, sourcesManager, triggerStore)
			require.NoError(t, err)

			a.httpServer.pendingEventsHandler(resp, req)
=======
			a := NewApi(config.MasterMode, config.New(), logger.NOP, memstats.New(), mockBackendConfig, db, n, tenantManager, bcManager, sourcesManager, triggerStore)
			a.pendingEventsHandler(resp, req)
>>>>>>> 65833643
			require.Equal(t, http.StatusOK, resp.Code)

			var pendingEventsResponse pendingEventsResponse
			err = json.NewDecoder(resp.Body).Decode(&pendingEventsResponse)
			require.NoError(t, err)
			require.EqualValues(t, pendingEventsResponse.PendingEvents, false)
			require.EqualValues(t, pendingEventsResponse.PendingUploadCount, 0)
			require.EqualValues(t, pendingEventsResponse.PendingStagingFilesCount, 0)
			require.EqualValues(t, pendingEventsResponse.AbortedEvents, false)

			_, isTriggered := triggerStore.Load("POSTGRES:test_source_id:test_destination_id")
			require.False(t, isTriggered)
		})
	})

	t.Run("fetch tables handler", func(t *testing.T) {
		t.Run("invalid payload", func(t *testing.T) {
			req := httptest.NewRequest(http.MethodGet, "/internal/v1/warehouse/fetch-tables", bytes.NewReader([]byte(`"Invalid payload"`)))
			resp := httptest.NewRecorder()

<<<<<<< HEAD
			a, err := New(config.MasterMode, config.Default, logger.NOP, stats.Default, mockBackendConfig, db, n, tenantManager, bcManager, sourcesManager, triggerStore)
			require.NoError(t, err)

			a.httpServer.fetchTablesHandler(resp, req)
=======
			a := NewApi(config.MasterMode, config.New(), logger.NOP, memstats.New(), mockBackendConfig, db, n, tenantManager, bcManager, sourcesManager, triggerStore)
			a.fetchTablesHandler(resp, req)
>>>>>>> 65833643
			require.Equal(t, http.StatusBadRequest, resp.Code)

			b, err := io.ReadAll(resp.Body)
			require.NoError(t, err)
			require.Equal(t, "invalid JSON in request body\n", string(b))
		})

		t.Run("empty connections", func(t *testing.T) {
			req := httptest.NewRequest(http.MethodGet, "/internal/v1/warehouse/fetch-tables", bytes.NewReader([]byte(`
				{
				  "connections": []
				}
			`)))
			resp := httptest.NewRecorder()

<<<<<<< HEAD
			a, err := New(config.MasterMode, config.Default, logger.NOP, stats.Default, mockBackendConfig, db, n, tenantManager, bcManager, sourcesManager, triggerStore)
			require.NoError(t, err)

			a.httpServer.fetchTablesHandler(resp, req)
=======
			a := NewApi(config.MasterMode, config.New(), logger.NOP, memstats.New(), mockBackendConfig, db, n, tenantManager, bcManager, sourcesManager, triggerStore)
			a.fetchTablesHandler(resp, req)
>>>>>>> 65833643
			require.Equal(t, http.StatusInternalServerError, resp.Code)

			b, err := io.ReadAll(resp.Body)
			require.NoError(t, err)
			require.Equal(t, "can't fetch tables\n", string(b))
		})

		t.Run("succeed", func(t *testing.T) {
			req := httptest.NewRequest(http.MethodGet, "/internal/v1/warehouse/fetch-tables", bytes.NewReader([]byte(`
				{
				  "connections": [
					{
					  "source_id": "test_source_id",
					  "destination_id": "test_destination_id"
					}
				  ]
				}
			`)))
			resp := httptest.NewRecorder()

<<<<<<< HEAD
			a, err := New(config.MasterMode, config.Default, logger.NOP, stats.Default, mockBackendConfig, db, n, tenantManager, bcManager, sourcesManager, triggerStore)
			require.NoError(t, err)

			a.httpServer.fetchTablesHandler(resp, req)
=======
			a := NewApi(config.MasterMode, config.New(), logger.NOP, memstats.New(), mockBackendConfig, db, n, tenantManager, bcManager, sourcesManager, triggerStore)
			a.fetchTablesHandler(resp, req)
>>>>>>> 65833643
			require.Equal(t, http.StatusOK, resp.Code)

			var ftr fetchTablesResponse
			err = json.NewDecoder(resp.Body).Decode(&ftr)
			require.NoError(t, err)
			require.EqualValues(t, ftr.ConnectionsTables, []warehouseutils.FetchTableInfo{
				{
					SourceID:      sourceID,
					DestinationID: destinationID,
					Namespace:     namespace,
					Tables:        []string{"test_table"},
				},
			})
		})
	})

	t.Run("trigger uploads handler", func(t *testing.T) {
		t.Run("invalid payload", func(t *testing.T) {
			req := httptest.NewRequest(http.MethodPost, "/v1/warehouse/trigger-upload", bytes.NewReader([]byte(`"Invalid payload"`)))
			resp := httptest.NewRecorder()

<<<<<<< HEAD
			a, err := New(config.MasterMode, config.Default, logger.NOP, stats.Default, mockBackendConfig, db, n, tenantManager, bcManager, sourcesManager, triggerStore)
			require.NoError(t, err)

			a.httpServer.triggerUploadHandler(resp, req)
=======
			a := NewApi(config.MasterMode, config.New(), logger.NOP, memstats.New(), mockBackendConfig, db, n, tenantManager, bcManager, sourcesManager, triggerStore)
			a.triggerUploadHandler(resp, req)
>>>>>>> 65833643
			require.Equal(t, http.StatusBadRequest, resp.Code)

			b, err := io.ReadAll(resp.Body)
			require.NoError(t, err)
			require.Equal(t, "invalid JSON in request body\n", string(b))
		})

		t.Run("workspace not found", func(t *testing.T) {
			req := httptest.NewRequest(http.MethodPost, "/v1/warehouse/trigger-upload", bytes.NewReader([]byte(`
				{
				  "source_id": "unknown_source_id",
				  "destination_id": "unknown_destination_id"
				}
			`)))
			resp := httptest.NewRecorder()

<<<<<<< HEAD
			a, err := New(config.MasterMode, config.Default, logger.NOP, stats.Default, mockBackendConfig, db, n, tenantManager, bcManager, sourcesManager, triggerStore)
			require.NoError(t, err)

			a.httpServer.triggerUploadHandler(resp, req)
=======
			a := NewApi(config.MasterMode, config.New(), logger.NOP, memstats.New(), mockBackendConfig, db, n, tenantManager, bcManager, sourcesManager, triggerStore)
			a.triggerUploadHandler(resp, req)
>>>>>>> 65833643
			require.Equal(t, http.StatusBadRequest, resp.Code)

			b, err := io.ReadAll(resp.Body)
			require.NoError(t, err)
			require.Equal(t, "workspace from source not found\n", string(b))
		})

		t.Run("degraded workspaces", func(t *testing.T) {
			req := httptest.NewRequest(http.MethodPost, "/v1/warehouse/trigger-upload", bytes.NewReader([]byte(`
				{
				  "source_id": "degraded_test_source_id",
				  "destination_id": "degraded_test_destination_id"
				}
			`)))
			resp := httptest.NewRecorder()

<<<<<<< HEAD
			a, err := New(config.MasterMode, config.Default, logger.NOP, stats.Default, mockBackendConfig, db, n, tenantManager, bcManager, sourcesManager, triggerStore)
			require.NoError(t, err)

			a.httpServer.triggerUploadHandler(resp, req)
=======
			a := NewApi(config.MasterMode, config.New(), logger.NOP, memstats.New(), mockBackendConfig, db, n, tenantManager, bcManager, sourcesManager, triggerStore)
			a.triggerUploadHandler(resp, req)
>>>>>>> 65833643

			require.Equal(t, http.StatusServiceUnavailable, resp.Code)
			b, err := io.ReadAll(resp.Body)
			require.NoError(t, err)
			require.Equal(t, "workspace is degraded\n", string(b))
		})

		t.Run("no warehouses", func(t *testing.T) {
			req := httptest.NewRequest(http.MethodPost, "/v1/warehouse/trigger-upload", bytes.NewReader([]byte(`
				{
				  "source_id": "unsupported_test_source_id",
				  "destination_id": "unsupported_test_destination_id"
				}
			`)))
			resp := httptest.NewRecorder()

<<<<<<< HEAD
			a, err := New(config.MasterMode, config.Default, logger.NOP, stats.Default, mockBackendConfig, db, n, tenantManager, bcManager, sourcesManager, triggerStore)
			require.NoError(t, err)

			a.httpServer.triggerUploadHandler(resp, req)
=======
			a := NewApi(config.MasterMode, config.New(), logger.NOP, memstats.New(), mockBackendConfig, db, n, tenantManager, bcManager, sourcesManager, triggerStore)
			a.triggerUploadHandler(resp, req)
>>>>>>> 65833643

			require.Equal(t, http.StatusBadRequest, resp.Code)

			_, isTriggered := triggerStore.Load("POSTGRES:unsupported_test_source_id:unsupported_test_destination_id")
			require.False(t, isTriggered)
		})

		t.Run("without destination id", func(t *testing.T) {
			req := httptest.NewRequest(http.MethodPost, "/v1/warehouse/trigger-upload", bytes.NewReader([]byte(`
				{
				  "source_id": "test_source_id",
				  "destination_id": ""
				}
			`)))
			resp := httptest.NewRecorder()

<<<<<<< HEAD
			a, err := New(config.MasterMode, config.Default, logger.NOP, stats.Default, mockBackendConfig, db, n, tenantManager, bcManager, sourcesManager, triggerStore)
			require.NoError(t, err)

			a.httpServer.triggerUploadHandler(resp, req)
=======
			a := NewApi(config.MasterMode, config.New(), logger.NOP, memstats.New(), mockBackendConfig, db, n, tenantManager, bcManager, sourcesManager, triggerStore)
			a.triggerUploadHandler(resp, req)
>>>>>>> 65833643

			require.Equal(t, http.StatusOK, resp.Code)

			defer func() {
				triggerStore.Delete("POSTGRES:test_source_id:test_destination_id")
			}()

			_, isTriggered := triggerStore.Load("POSTGRES:test_source_id:test_destination_id")
			require.True(t, isTriggered)
		})

		t.Run("with destination id", func(t *testing.T) {
			req := httptest.NewRequest(http.MethodPost, "/v1/warehouse/trigger-upload", bytes.NewReader([]byte(`
				{
				  "source_id": "test_source_id",
				  "destination_id": "test_destination_id"
				}
			`)))
			resp := httptest.NewRecorder()

<<<<<<< HEAD
			a, err := New(config.MasterMode, config.Default, logger.NOP, stats.Default, mockBackendConfig, db, n, tenantManager, bcManager, sourcesManager, triggerStore)
			require.NoError(t, err)

			a.httpServer.triggerUploadHandler(resp, req)
=======
			a := NewApi(config.MasterMode, config.New(), logger.NOP, memstats.New(), mockBackendConfig, db, n, tenantManager, bcManager, sourcesManager, triggerStore)
			a.triggerUploadHandler(resp, req)
>>>>>>> 65833643

			require.Equal(t, http.StatusOK, resp.Code)

			defer func() {
				triggerStore.Delete("POSTGRES:test_source_id:test_destination_id")
			}()

			_, isTriggered := triggerStore.Load("POSTGRES:test_source_id:test_destination_id")
			require.True(t, isTriggered)
		})
	})

	t.Run("endpoints", func(t *testing.T) {
		t.Run("normal mode", func(t *testing.T) {
			webPort, err := kithelper.GetFreePort()
			require.NoError(t, err)

			c := config.New()
			c.Set("Warehouse.webPort", webPort)

			srvCtx, stopServer := context.WithCancel(ctx)

<<<<<<< HEAD
			a, err := New(config.MasterMode, c, logger.NOP, stats.Default, mockBackendConfig, db, n, tenantManager, bcManager, sourcesManager, triggerStore)
			require.NoError(t, err)
=======
			a := NewApi(config.MasterMode, c, logger.NOP, memstats.New(), mockBackendConfig, db, n, tenantManager, bcManager, sourcesManager, triggerStore)
>>>>>>> 65833643

			serverSetupCh := make(chan struct{})
			go func() {
				require.NoError(t, a.StartHTTPServer(srvCtx))

				close(serverSetupCh)
			}()

			serverURL := fmt.Sprintf("http://localhost:%d", webPort)

			t.Run("health", func(t *testing.T) {
				require.Eventually(t, func() bool {
					resp, err := http.Get(fmt.Sprintf("%s/health", serverURL))
					if err != nil {
						return false
					}
					defer func() {
						httputil.CloseResponse(resp)
					}()

					return resp.StatusCode == http.StatusOK
				},
					time.Second*10,
					time.Second,
				)
			})

			t.Run("process", func(t *testing.T) {
				pendingEventsURL := fmt.Sprintf("%s/v1/process", serverURL)
				req, err := http.NewRequest(http.MethodPost, pendingEventsURL, bytes.NewReader([]byte(`
				{
				  "WorkspaceID": "test_workspace_id",
				  "Schema": {
					"test_table": {
					  "test_column": "test_data_type"
					}
				  },
				  "BatchDestination": {
					"Source": {
					  "ID": "test_source_id"
					},
					"Destination": {
					  "ID": "test_destination_id"
					}
				  },
				  "Location": "rudder-warehouse-staging-logs/279L3gEKqwruBoKGsXZtSVX7vIy/2022-11-08/1667913810.279L3gEKqwruBoKGsXZtSVX7vIy.7a6e7785-7a75-4345-8d3c-d7a1ce49a43f.json.gz",
				  "FirstEventAt": "2022-11-08T13:23:07Z",
				  "LastEventAt": "2022-11-08T13:23:07Z",
				  "TotalEvents": 2,
				  "TotalBytes": 2000,
				  "UseRudderStorage": false,
				  "DestinationRevisionID": "2H1cLBvL3v0prRBNzpe8D34XTzU",
				  "SourceTaskRunID": "test_source_task_run_id",
				  "SourceJobID": "test_source_job_id",
				  "SourceJobRunID": "test_source_job_run_id",
				  "TimeWindow": "0001-01-01T00:40:00Z"
				}
			`)))
				require.NoError(t, err)
				req.Header.Set("Content-Type", "application/json")

				resp, err := (&http.Client{}).Do(req)
				require.NoError(t, err)
				require.Equal(t, http.StatusOK, resp.StatusCode)

				defer func() {
					httputil.CloseResponse(resp)
				}()
			})

			t.Run("pending events", func(t *testing.T) {
				pendingEventsURL := fmt.Sprintf("%s/v1/warehouse/pending-events?triggerUpload=true", serverURL)
				req, err := http.NewRequest(http.MethodPost, pendingEventsURL, bytes.NewReader([]byte(`
				{
				  "source_id": "test_source_id",
				  "task_run_id": "test_source_task_run_id"
				}
			`)))
				require.NoError(t, err)
				req.Header.Set("Content-Type", "application/json")

				resp, err := (&http.Client{}).Do(req)
				require.NoError(t, err)
				require.Equal(t, http.StatusOK, resp.StatusCode)

				defer func() {
					httputil.CloseResponse(resp)
				}()
			})

			t.Run("trigger upload", func(t *testing.T) {
				triggerUploadURL := fmt.Sprintf("%s/v1/warehouse/trigger-upload", serverURL)
				req, err := http.NewRequest(http.MethodPost, triggerUploadURL, bytes.NewReader([]byte(`
				{
				  "source_id": "test_source_id",
				  "destination_id": "test_destination_id"
				}
			`)))
				require.NoError(t, err)
				req.Header.Set("Content-Type", "application/json")

				resp, err := (&http.Client{}).Do(req)
				require.NoError(t, err)
				require.Equal(t, http.StatusOK, resp.StatusCode)

				defer func() {
					httputil.CloseResponse(resp)
				}()
			})

			t.Run("fetch tables", func(t *testing.T) {
				for _, u := range []string{
					fmt.Sprintf("%s/v1/warehouse/fetch-tables", serverURL),
					fmt.Sprintf("%s/internal/v1/warehouse/fetch-tables", serverURL),
				} {
					req, err := http.NewRequest(http.MethodGet, u, bytes.NewReader([]byte(`
				{
				  "connections": [
					{
					  "source_id": "test_source_id",
					  "destination_id": "test_destination_id"
					}
				  ]
				}
			`)))
					require.NoError(t, err)
					req.Header.Set("Content-Type", "application/json")

					resp, err := (&http.Client{}).Do(req)
					require.NoError(t, err)
					require.Equal(t, http.StatusOK, resp.StatusCode)

					t.Cleanup(func() {
						httputil.CloseResponse(resp)
					})
				}
			})

			t.Run("jobs", func(t *testing.T) {
				jobsURL := fmt.Sprintf("%s/v1/warehouse/jobs", serverURL)
				req, err := http.NewRequest(http.MethodPost, jobsURL, bytes.NewReader([]byte(`
				{
				  "source_id": "test_source_id",
				  "destination_id": "test_destination_id",
				  "job_run_id": "test_source_job_run_id",
				  "task_run_id": "test_source_task_run_id",
				  "async_job_type": "deletebyjobrunid"
				}
			`)))
				require.NoError(t, err)
				req.Header.Set("Content-Type", "application/json")

				resp, err := (&http.Client{}).Do(req)
				require.NoError(t, err)
				require.Equal(t, http.StatusOK, resp.StatusCode)

				defer func() {
					httputil.CloseResponse(resp)
				}()
			})

			t.Run("jobs status", func(t *testing.T) {
				qp := url.Values{}
				qp.Add("task_run_id", sourceTaskRunID)
				qp.Add("job_run_id", sourceJobRunID)
				qp.Add("source_id", sourceID)
				qp.Add("destination_id", destinationID)
				qp.Add("workspace_id", workspaceID)

				jobsStatusURL := fmt.Sprintf("%s/v1/warehouse/jobs/status?"+qp.Encode(), serverURL)
				req, err := http.NewRequest(http.MethodGet, jobsStatusURL, nil)
				require.NoError(t, err)
				req.Header.Set("Content-Type", "application/json")

				resp, err := (&http.Client{}).Do(req)
				require.NoError(t, err)
				require.Equal(t, http.StatusOK, resp.StatusCode)

				defer func() {
					httputil.CloseResponse(resp)
				}()
			})

			stopServer()

			<-serverSetupCh
		})

		t.Run("degraded mode", func(t *testing.T) {
			webPort, err := kithelper.GetFreePort()
			require.NoError(t, err)

			c := config.New()
			c.Set("Warehouse.webPort", webPort)
			c.Set("Warehouse.runningMode", mode.DegradedMode)

			srvCtx, stopServer := context.WithCancel(ctx)

<<<<<<< HEAD
			a, err := New(config.MasterMode, c, logger.NOP, stats.Default, mockBackendConfig, db, n, tenantManager, bcManager, sourcesManager, triggerStore)
			require.NoError(t, err)
=======
			a := NewApi(config.MasterMode, c, logger.NOP, memstats.New(), mockBackendConfig, db, n, tenantManager, bcManager, sourcesManager, triggerStore)
>>>>>>> 65833643

			serverSetupCh := make(chan struct{})
			go func() {
				require.NoError(t, a.httpServer.start(srvCtx))

				close(serverSetupCh)
			}()

			serverURL := fmt.Sprintf("http://localhost:%d", webPort)

			t.Run("health endpoint should work", func(t *testing.T) {
				require.Eventually(t, func() bool {
					resp, err := http.Get(fmt.Sprintf("%s/health", serverURL))
					if err != nil {
						return false
					}
					defer func() {
						httputil.CloseResponse(resp)
					}()

					return resp.StatusCode == http.StatusOK
				},
					time.Second*10,
					time.Second,
				)
			})

			t.Run("other endpoints should fail", func(t *testing.T) {
				testCases := []struct {
					name   string
					url    string
					method string
					body   io.Reader
				}{
					{
						name:   "process",
						url:    fmt.Sprintf("%s/v1/process", serverURL),
						method: http.MethodPost,
						body:   bytes.NewReader([]byte(`{}`)),
					},
					{
						name:   "pending events",
						url:    fmt.Sprintf("%s/v1/warehouse/pending-events", serverURL),
						method: http.MethodPost,
						body:   bytes.NewReader([]byte(`{}`)),
					},
					{
						name:   "trigger upload",
						url:    fmt.Sprintf("%s/v1/warehouse/trigger-upload", serverURL),
						method: http.MethodPost,
						body:   bytes.NewReader([]byte(`{}`)),
					},
					{
						name:   "jobs",
						url:    fmt.Sprintf("%s/v1/warehouse/jobs", serverURL),
						method: http.MethodPost,
						body:   bytes.NewReader([]byte(`{}`)),
					},
					{
						name:   "jobs status",
						url:    fmt.Sprintf("%s/v1/warehouse/jobs/status", serverURL),
						method: http.MethodGet,
						body:   nil,
					},
					{
						name:   "fetch tables",
						url:    fmt.Sprintf("%s/v1/warehouse/fetch-tables", serverURL),
						method: http.MethodGet,
						body:   nil,
					},
					{
						name:   "internal fetch tables",
						url:    fmt.Sprintf("%s/internal/v1/warehouse/fetch-tables", serverURL),
						method: http.MethodGet,
						body:   nil,
					},
				}

				for _, tc := range testCases {
					t.Run(tc.name, func(t *testing.T) {
						req, err := http.NewRequest(tc.method, tc.url, tc.body)
						require.NoError(t, err)

						resp, err := (&http.Client{}).Do(req)
						require.NoError(t, err)
						require.Equal(t, http.StatusNotFound, resp.StatusCode)

						defer func() {
							httputil.CloseResponse(resp)
						}()
					})
				}
			})

			stopServer()

			<-serverSetupCh
		})
	})

	stopTest()

	<-setupCh
}<|MERGE_RESOLUTION|>--- conflicted
+++ resolved
@@ -412,15 +412,10 @@
 				c := config.New()
 				c.Set("Warehouse.runningMode", tc.runningMode)
 
-<<<<<<< HEAD
-				a, err := New(tc.mode, c, logger.NOP, stats.Default, mockBackendConfig, db, n, tenantManager, bcManager, sourcesManager, triggerStore)
+				a, err := New(tc.mode, c, logger.NOP, memstats.New(), mockBackendConfig, db, n, tenantManager, bcManager, sourcesManager, triggerStore)
 				require.NoError(t, err)
 
 				a.httpServer.healthHandler(resp, req)
-=======
-				a := NewApi(tc.mode, c, logger.NOP, memstats.New(), mockBackendConfig, db, n, tenantManager, bcManager, sourcesManager, triggerStore)
-				a.healthHandler(resp, req)
->>>>>>> 65833643
 
 				var healthBody map[string]string
 				err = json.NewDecoder(resp.Body).Decode(&healthBody)
@@ -437,15 +432,10 @@
 			req := httptest.NewRequest(http.MethodPost, "/v1/warehouse/pending-events", bytes.NewReader([]byte(`"Invalid payload"`)))
 			resp := httptest.NewRecorder()
 
-<<<<<<< HEAD
-			a, err := New(config.MasterMode, config.Default, logger.NOP, stats.Default, mockBackendConfig, db, n, tenantManager, bcManager, sourcesManager, triggerStore)
+			a, err := New(config.MasterMode, config.Default, logger.NOP, memstats.New(), mockBackendConfig, db, n, tenantManager, bcManager, sourcesManager, triggerStore)
 			require.NoError(t, err)
 
 			a.httpServer.pendingEventsHandler(resp, req)
-=======
-			a := NewApi(config.MasterMode, config.New(), logger.NOP, memstats.New(), mockBackendConfig, db, n, tenantManager, bcManager, sourcesManager, triggerStore)
-			a.pendingEventsHandler(resp, req)
->>>>>>> 65833643
 			require.Equal(t, http.StatusBadRequest, resp.Code)
 
 			b, err := io.ReadAll(resp.Body)
@@ -462,15 +452,10 @@
 			`)))
 			resp := httptest.NewRecorder()
 
-<<<<<<< HEAD
-			a, err := New(config.MasterMode, config.Default, logger.NOP, stats.Default, mockBackendConfig, db, n, tenantManager, bcManager, sourcesManager, triggerStore)
+			a, err := New(config.MasterMode, config.Default, logger.NOP, memstats.New(), mockBackendConfig, db, n, tenantManager, bcManager, sourcesManager, triggerStore)
 			require.NoError(t, err)
 
 			a.httpServer.pendingEventsHandler(resp, req)
-=======
-			a := NewApi(config.MasterMode, config.New(), logger.NOP, memstats.New(), mockBackendConfig, db, n, tenantManager, bcManager, sourcesManager, triggerStore)
-			a.pendingEventsHandler(resp, req)
->>>>>>> 65833643
 			require.Equal(t, http.StatusBadRequest, resp.Code)
 
 			b, err := io.ReadAll(resp.Body)
@@ -487,15 +472,10 @@
 			`)))
 			resp := httptest.NewRecorder()
 
-<<<<<<< HEAD
-			a, err := New(config.MasterMode, config.Default, logger.NOP, stats.Default, mockBackendConfig, db, n, tenantManager, bcManager, sourcesManager, triggerStore)
+			a, err := New(config.MasterMode, config.Default, logger.NOP, memstats.New(), mockBackendConfig, db, n, tenantManager, bcManager, sourcesManager, triggerStore)
 			require.NoError(t, err)
 
 			a.httpServer.pendingEventsHandler(resp, req)
-=======
-			a := NewApi(config.MasterMode, config.New(), logger.NOP, memstats.New(), mockBackendConfig, db, n, tenantManager, bcManager, sourcesManager, triggerStore)
-			a.pendingEventsHandler(resp, req)
->>>>>>> 65833643
 			require.Equal(t, http.StatusBadRequest, resp.Code)
 
 			b, err := io.ReadAll(resp.Body)
@@ -512,15 +492,10 @@
 			`)))
 			resp := httptest.NewRecorder()
 
-<<<<<<< HEAD
-			a, err := New(config.MasterMode, config.Default, logger.NOP, stats.Default, mockBackendConfig, db, n, tenantManager, bcManager, sourcesManager, triggerStore)
+			a, err := New(config.MasterMode, config.Default, logger.NOP, memstats.New(), mockBackendConfig, db, n, tenantManager, bcManager, sourcesManager, triggerStore)
 			require.NoError(t, err)
 
 			a.httpServer.pendingEventsHandler(resp, req)
-=======
-			a := NewApi(config.MasterMode, config.New(), logger.NOP, memstats.New(), mockBackendConfig, db, n, tenantManager, bcManager, sourcesManager, triggerStore)
-			a.pendingEventsHandler(resp, req)
->>>>>>> 65833643
 			require.Equal(t, http.StatusServiceUnavailable, resp.Code)
 
 			b, err := io.ReadAll(resp.Body)
@@ -537,15 +512,10 @@
 			`)))
 			resp := httptest.NewRecorder()
 
-<<<<<<< HEAD
-			a, err := New(config.MasterMode, config.Default, logger.NOP, stats.Default, mockBackendConfig, db, n, tenantManager, bcManager, sourcesManager, triggerStore)
+			a, err := New(config.MasterMode, config.Default, logger.NOP, memstats.New(), mockBackendConfig, db, n, tenantManager, bcManager, sourcesManager, triggerStore)
 			require.NoError(t, err)
 
 			a.httpServer.pendingEventsHandler(resp, req)
-=======
-			a := NewApi(config.MasterMode, config.New(), logger.NOP, memstats.New(), mockBackendConfig, db, n, tenantManager, bcManager, sourcesManager, triggerStore)
-			a.pendingEventsHandler(resp, req)
->>>>>>> 65833643
 			require.Equal(t, http.StatusOK, resp.Code)
 
 			var pendingEventsResponse pendingEventsResponse
@@ -570,15 +540,10 @@
 			`)))
 			resp := httptest.NewRecorder()
 
-<<<<<<< HEAD
-			a, err := New(config.MasterMode, config.Default, logger.NOP, stats.Default, mockBackendConfig, db, n, tenantManager, bcManager, sourcesManager, triggerStore)
+			a, err := New(config.MasterMode, config.Default, logger.NOP, memstats.New(), mockBackendConfig, db, n, tenantManager, bcManager, sourcesManager, triggerStore)
 			require.NoError(t, err)
 
 			a.httpServer.pendingEventsHandler(resp, req)
-=======
-			a := NewApi(config.MasterMode, config.New(), logger.NOP, memstats.New(), mockBackendConfig, db, n, tenantManager, bcManager, sourcesManager, triggerStore)
-			a.pendingEventsHandler(resp, req)
->>>>>>> 65833643
 			require.Equal(t, http.StatusOK, resp.Code)
 
 			var pendingEventsResponse pendingEventsResponse
@@ -607,15 +572,10 @@
 			`)))
 			resp := httptest.NewRecorder()
 
-<<<<<<< HEAD
-			a, err := New(config.MasterMode, config.Default, logger.NOP, stats.Default, mockBackendConfig, db, n, tenantManager, bcManager, sourcesManager, triggerStore)
+			a, err := New(config.MasterMode, config.Default, logger.NOP, memstats.New(), mockBackendConfig, db, n, tenantManager, bcManager, sourcesManager, triggerStore)
 			require.NoError(t, err)
 
 			a.httpServer.pendingEventsHandler(resp, req)
-=======
-			a := NewApi(config.MasterMode, config.New(), logger.NOP, memstats.New(), mockBackendConfig, db, n, tenantManager, bcManager, sourcesManager, triggerStore)
-			a.pendingEventsHandler(resp, req)
->>>>>>> 65833643
 			require.Equal(t, http.StatusOK, resp.Code)
 
 			var pendingEventsResponse pendingEventsResponse
@@ -636,15 +596,10 @@
 			req := httptest.NewRequest(http.MethodGet, "/internal/v1/warehouse/fetch-tables", bytes.NewReader([]byte(`"Invalid payload"`)))
 			resp := httptest.NewRecorder()
 
-<<<<<<< HEAD
-			a, err := New(config.MasterMode, config.Default, logger.NOP, stats.Default, mockBackendConfig, db, n, tenantManager, bcManager, sourcesManager, triggerStore)
+			a, err := New(config.MasterMode, config.Default, logger.NOP, memstats.New(), mockBackendConfig, db, n, tenantManager, bcManager, sourcesManager, triggerStore)
 			require.NoError(t, err)
 
 			a.httpServer.fetchTablesHandler(resp, req)
-=======
-			a := NewApi(config.MasterMode, config.New(), logger.NOP, memstats.New(), mockBackendConfig, db, n, tenantManager, bcManager, sourcesManager, triggerStore)
-			a.fetchTablesHandler(resp, req)
->>>>>>> 65833643
 			require.Equal(t, http.StatusBadRequest, resp.Code)
 
 			b, err := io.ReadAll(resp.Body)
@@ -660,15 +615,10 @@
 			`)))
 			resp := httptest.NewRecorder()
 
-<<<<<<< HEAD
-			a, err := New(config.MasterMode, config.Default, logger.NOP, stats.Default, mockBackendConfig, db, n, tenantManager, bcManager, sourcesManager, triggerStore)
+			a, err := New(config.MasterMode, config.Default, logger.NOP, memstats.New(), mockBackendConfig, db, n, tenantManager, bcManager, sourcesManager, triggerStore)
 			require.NoError(t, err)
 
 			a.httpServer.fetchTablesHandler(resp, req)
-=======
-			a := NewApi(config.MasterMode, config.New(), logger.NOP, memstats.New(), mockBackendConfig, db, n, tenantManager, bcManager, sourcesManager, triggerStore)
-			a.fetchTablesHandler(resp, req)
->>>>>>> 65833643
 			require.Equal(t, http.StatusInternalServerError, resp.Code)
 
 			b, err := io.ReadAll(resp.Body)
@@ -689,15 +639,10 @@
 			`)))
 			resp := httptest.NewRecorder()
 
-<<<<<<< HEAD
-			a, err := New(config.MasterMode, config.Default, logger.NOP, stats.Default, mockBackendConfig, db, n, tenantManager, bcManager, sourcesManager, triggerStore)
+			a, err := New(config.MasterMode, config.Default, logger.NOP, memstats.New(), mockBackendConfig, db, n, tenantManager, bcManager, sourcesManager, triggerStore)
 			require.NoError(t, err)
 
 			a.httpServer.fetchTablesHandler(resp, req)
-=======
-			a := NewApi(config.MasterMode, config.New(), logger.NOP, memstats.New(), mockBackendConfig, db, n, tenantManager, bcManager, sourcesManager, triggerStore)
-			a.fetchTablesHandler(resp, req)
->>>>>>> 65833643
 			require.Equal(t, http.StatusOK, resp.Code)
 
 			var ftr fetchTablesResponse
@@ -719,15 +664,10 @@
 			req := httptest.NewRequest(http.MethodPost, "/v1/warehouse/trigger-upload", bytes.NewReader([]byte(`"Invalid payload"`)))
 			resp := httptest.NewRecorder()
 
-<<<<<<< HEAD
-			a, err := New(config.MasterMode, config.Default, logger.NOP, stats.Default, mockBackendConfig, db, n, tenantManager, bcManager, sourcesManager, triggerStore)
+			a, err := New(config.MasterMode, config.Default, logger.NOP, memstats.New(), mockBackendConfig, db, n, tenantManager, bcManager, sourcesManager, triggerStore)
 			require.NoError(t, err)
 
 			a.httpServer.triggerUploadHandler(resp, req)
-=======
-			a := NewApi(config.MasterMode, config.New(), logger.NOP, memstats.New(), mockBackendConfig, db, n, tenantManager, bcManager, sourcesManager, triggerStore)
-			a.triggerUploadHandler(resp, req)
->>>>>>> 65833643
 			require.Equal(t, http.StatusBadRequest, resp.Code)
 
 			b, err := io.ReadAll(resp.Body)
@@ -744,15 +684,10 @@
 			`)))
 			resp := httptest.NewRecorder()
 
-<<<<<<< HEAD
-			a, err := New(config.MasterMode, config.Default, logger.NOP, stats.Default, mockBackendConfig, db, n, tenantManager, bcManager, sourcesManager, triggerStore)
+			a, err := New(config.MasterMode, config.Default, logger.NOP, memstats.New(), mockBackendConfig, db, n, tenantManager, bcManager, sourcesManager, triggerStore)
 			require.NoError(t, err)
 
 			a.httpServer.triggerUploadHandler(resp, req)
-=======
-			a := NewApi(config.MasterMode, config.New(), logger.NOP, memstats.New(), mockBackendConfig, db, n, tenantManager, bcManager, sourcesManager, triggerStore)
-			a.triggerUploadHandler(resp, req)
->>>>>>> 65833643
 			require.Equal(t, http.StatusBadRequest, resp.Code)
 
 			b, err := io.ReadAll(resp.Body)
@@ -769,15 +704,10 @@
 			`)))
 			resp := httptest.NewRecorder()
 
-<<<<<<< HEAD
-			a, err := New(config.MasterMode, config.Default, logger.NOP, stats.Default, mockBackendConfig, db, n, tenantManager, bcManager, sourcesManager, triggerStore)
+			a, err := New(config.MasterMode, config.Default, logger.NOP, memstats.New(), mockBackendConfig, db, n, tenantManager, bcManager, sourcesManager, triggerStore)
 			require.NoError(t, err)
 
 			a.httpServer.triggerUploadHandler(resp, req)
-=======
-			a := NewApi(config.MasterMode, config.New(), logger.NOP, memstats.New(), mockBackendConfig, db, n, tenantManager, bcManager, sourcesManager, triggerStore)
-			a.triggerUploadHandler(resp, req)
->>>>>>> 65833643
 
 			require.Equal(t, http.StatusServiceUnavailable, resp.Code)
 			b, err := io.ReadAll(resp.Body)
@@ -794,15 +724,10 @@
 			`)))
 			resp := httptest.NewRecorder()
 
-<<<<<<< HEAD
-			a, err := New(config.MasterMode, config.Default, logger.NOP, stats.Default, mockBackendConfig, db, n, tenantManager, bcManager, sourcesManager, triggerStore)
+			a, err := New(config.MasterMode, config.Default, logger.NOP, memstats.New(), mockBackendConfig, db, n, tenantManager, bcManager, sourcesManager, triggerStore)
 			require.NoError(t, err)
 
 			a.httpServer.triggerUploadHandler(resp, req)
-=======
-			a := NewApi(config.MasterMode, config.New(), logger.NOP, memstats.New(), mockBackendConfig, db, n, tenantManager, bcManager, sourcesManager, triggerStore)
-			a.triggerUploadHandler(resp, req)
->>>>>>> 65833643
 
 			require.Equal(t, http.StatusBadRequest, resp.Code)
 
@@ -819,15 +744,10 @@
 			`)))
 			resp := httptest.NewRecorder()
 
-<<<<<<< HEAD
-			a, err := New(config.MasterMode, config.Default, logger.NOP, stats.Default, mockBackendConfig, db, n, tenantManager, bcManager, sourcesManager, triggerStore)
+			a, err := New(config.MasterMode, config.Default, logger.NOP, memstats.New(), mockBackendConfig, db, n, tenantManager, bcManager, sourcesManager, triggerStore)
 			require.NoError(t, err)
 
 			a.httpServer.triggerUploadHandler(resp, req)
-=======
-			a := NewApi(config.MasterMode, config.New(), logger.NOP, memstats.New(), mockBackendConfig, db, n, tenantManager, bcManager, sourcesManager, triggerStore)
-			a.triggerUploadHandler(resp, req)
->>>>>>> 65833643
 
 			require.Equal(t, http.StatusOK, resp.Code)
 
@@ -848,15 +768,10 @@
 			`)))
 			resp := httptest.NewRecorder()
 
-<<<<<<< HEAD
-			a, err := New(config.MasterMode, config.Default, logger.NOP, stats.Default, mockBackendConfig, db, n, tenantManager, bcManager, sourcesManager, triggerStore)
+			a, err := New(config.MasterMode, config.Default, logger.NOP, memstats.New(), mockBackendConfig, db, n, tenantManager, bcManager, sourcesManager, triggerStore)
 			require.NoError(t, err)
 
 			a.httpServer.triggerUploadHandler(resp, req)
-=======
-			a := NewApi(config.MasterMode, config.New(), logger.NOP, memstats.New(), mockBackendConfig, db, n, tenantManager, bcManager, sourcesManager, triggerStore)
-			a.triggerUploadHandler(resp, req)
->>>>>>> 65833643
 
 			require.Equal(t, http.StatusOK, resp.Code)
 
@@ -879,12 +794,8 @@
 
 			srvCtx, stopServer := context.WithCancel(ctx)
 
-<<<<<<< HEAD
-			a, err := New(config.MasterMode, c, logger.NOP, stats.Default, mockBackendConfig, db, n, tenantManager, bcManager, sourcesManager, triggerStore)
-			require.NoError(t, err)
-=======
-			a := NewApi(config.MasterMode, c, logger.NOP, memstats.New(), mockBackendConfig, db, n, tenantManager, bcManager, sourcesManager, triggerStore)
->>>>>>> 65833643
+			a, err := New(config.MasterMode, c, logger.NOP, memstats.New(), mockBackendConfig, db, n, tenantManager, bcManager, sourcesManager, triggerStore)
+			require.NoError(t, err)
 
 			serverSetupCh := make(chan struct{})
 			go func() {
@@ -1083,12 +994,8 @@
 
 			srvCtx, stopServer := context.WithCancel(ctx)
 
-<<<<<<< HEAD
-			a, err := New(config.MasterMode, c, logger.NOP, stats.Default, mockBackendConfig, db, n, tenantManager, bcManager, sourcesManager, triggerStore)
-			require.NoError(t, err)
-=======
-			a := NewApi(config.MasterMode, c, logger.NOP, memstats.New(), mockBackendConfig, db, n, tenantManager, bcManager, sourcesManager, triggerStore)
->>>>>>> 65833643
+			a, err := New(config.MasterMode, c, logger.NOP, memstats.New(), mockBackendConfig, db, n, tenantManager, bcManager, sourcesManager, triggerStore)
+			require.NoError(t, err)
 
 			serverSetupCh := make(chan struct{})
 			go func() {
