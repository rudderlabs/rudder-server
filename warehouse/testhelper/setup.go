--- conflicted
+++ resolved
@@ -59,11 +59,6 @@
 	WriteKey                     string
 	SourceWriteKey               string
 	Schema                       string
-<<<<<<< HEAD
-	TablesQueryFrequency         time.Duration
-	EventsCountMap               EventsCountMap
-=======
->>>>>>> bb4f3d63
 	UserId                       string
 	MessageId                    string
 	Tables                       []string
