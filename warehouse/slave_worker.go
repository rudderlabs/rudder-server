--- conflicted
+++ resolved
@@ -116,11 +116,7 @@
 			sw.stats.workerIdleTime.Since(workerIdleTimeStart)
 
 			sw.log.Debugf("Successfully claimed job:%d by slave worker-%d-%s & job type %s",
-<<<<<<< HEAD
-				claimedJob.ID,
-=======
 				claimedJob.Job.ID,
->>>>>>> f5b8e7b4
 				sw.workerIdx,
 				slaveID,
 				claimedJob.Job.Type,
@@ -134,11 +130,7 @@
 			}
 
 			sw.log.Infof("Successfully processed job:%d by slave worker-%d-%s",
-<<<<<<< HEAD
-				claimedJob.ID,
-=======
 				claimedJob.Job.ID,
->>>>>>> f5b8e7b4
 				sw.workerIdx,
 				slaveID,
 			)
@@ -422,13 +414,8 @@
 	return uploadsResults, err
 }
 
-<<<<<<< HEAD
-func (sw *slaveWorker) processClaimedAsyncJob(ctx context.Context, claimedJob pgnotifier.Claim) {
-	handleErr := func(err error, claim pgnotifier.Claim) {
-=======
 func (sw *slaveWorker) processClaimedAsyncJob(ctx context.Context, claimedJob *notifier.ClaimJob) {
 	handleErr := func(err error, claimedJob *notifier.ClaimJob) {
->>>>>>> f5b8e7b4
 		sw.log.Errorf("Error processing claim: %v", err)
 
 		sw.notifier.UpdateClaim(ctx, claimedJob, &notifier.ClaimJobResponse{
