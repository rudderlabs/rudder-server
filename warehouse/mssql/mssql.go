package mssql

import (
	"compress/gzip"
	"context"
	"database/sql"
	"encoding/csv"
	"fmt"
	"io"
	"net"
	"net/url"
	"os"
	"path/filepath"
	"strconv"
	"strings"
	"time"
	"unicode/utf16"
	"unicode/utf8"

	mssql "github.com/denisenkom/go-mssqldb"
	"github.com/rudderlabs/rudder-server/services/filemanager"
	"github.com/rudderlabs/rudder-server/utils/logger"
	"github.com/rudderlabs/rudder-server/utils/misc"
	"github.com/rudderlabs/rudder-server/warehouse/client"
	warehouseutils "github.com/rudderlabs/rudder-server/warehouse/utils"
)

var (
<<<<<<< HEAD
	stagingTablePrefix   string
	pkgLogger            logger.Logger
=======
	pkgLogger            logger.LoggerI
>>>>>>> 88ce0fd3
	diacriticLengthLimit = diacriticLimit()
)

const (
	host                   = "host"
	dbName                 = "database"
	user                   = "user"
	password               = "password"
	port                   = "port"
	sslMode                = "sslMode"
	mssqlStringLengthLimit = 512
)

const (
	provider = warehouseutils.MSSQL
)

func diacriticLimit() int {
	if mssqlStringLengthLimit%2 != 0 {
		return mssqlStringLengthLimit - 1
	} else {
		return mssqlStringLengthLimit
	}
}

var rudderDataTypesMapToMssql = map[string]string{
	"int":      "bigint",
	"float":    "decimal(28,10)",
	"string":   "nvarchar(512)",
	"datetime": "datetimeoffset",
	"boolean":  "bit",
	"json":     "jsonb",
}

var mssqlDataTypesMapToRudder = map[string]string{
	"integer":                  "int",
	"smallint":                 "int",
	"bigint":                   "int",
	"tinyint":                  "int",
	"double precision":         "float",
	"numeric":                  "float",
	"decimal":                  "float",
	"real":                     "float",
	"float":                    "float",
	"text":                     "string",
	"varchar":                  "string",
	"nvarchar":                 "string",
	"ntext":                    "string",
	"nchar":                    "string",
	"char":                     "string",
	"datetimeoffset":           "datetime",
	"date":                     "datetime",
	"datetime2":                "datetime",
	"timestamp with time zone": "datetime",
	"timestamp":                "datetime",
	"jsonb":                    "json",
	"bit":                      "boolean",
}

type HandleT struct {
	Db             *sql.DB
	Namespace      string
	ObjectStorage  string
	Warehouse      warehouseutils.WarehouseT
	Uploader       warehouseutils.UploaderI
	ConnectTimeout time.Duration
}

type CredentialsT struct {
	Host     string
	DBName   string
	User     string
	Password string
	Port     string
	SSLMode  string
	timeout  time.Duration
}

var primaryKeyMap = map[string]string{
	warehouseutils.UsersTable:      "id",
	warehouseutils.IdentifiesTable: "id",
	warehouseutils.DiscardsTable:   "row_id",
}

var partitionKeyMap = map[string]string{
	warehouseutils.UsersTable:      "id",
	warehouseutils.IdentifiesTable: "id",
	warehouseutils.DiscardsTable:   "row_id, column_name, table_name",
}

func Connect(cred CredentialsT) (*sql.DB, error) {
	// Create connection string
	// url := fmt.Sprintf("server=%s;user id=%s;password=%s;port=%s;database=%s;encrypt=%s;TrustServerCertificate=true", cred.host, cred.user, cred.password, cred.port, cred.dbName, cred.sslMode)
	// Encryption options : disable, false, true.  https://github.com/denisenkom/go-mssqldb
	// TrustServerCertificate=true ; all options(disable, false, true) work with this
	// if rds.forcessl=1; disable option doesnt work. true, false works alongside TrustServerCertificate=true
	//		https://docs.aws.amazon.com/AmazonRDS/latest/UserGuide/SQLServer.Concepts.General.SSL.Using.html
	// more combination explanations here: https://docs.microsoft.com/en-us/sql/connect/odbc/linux-mac/connection-string-keywords-and-data-source-names-dsns?view=sql-server-ver15
	query := url.Values{}
	query.Add("database", cred.DBName)
	query.Add("encrypt", cred.SSLMode)
	if cred.timeout > 0 {
		query.Add("dial timeout", fmt.Sprintf("%d", cred.timeout/time.Second))
	}
	query.Add("TrustServerCertificate", "true")
	port, err := strconv.Atoi(cred.Port)
	if err != nil {
		pkgLogger.Errorf("Error parsing mssql connection port : %v", err)
		return nil, err
	}
	connUrl := &url.URL{
		Scheme:   "sqlserver",
		User:     url.UserPassword(cred.User, cred.Password),
		Host:     net.JoinHostPort(cred.Host, strconv.Itoa(port)),
		RawQuery: query.Encode(),
	}
	pkgLogger.Debugf("mssql connection string : %s", connUrl.String())
	var db *sql.DB
	if db, err = sql.Open("sqlserver", connUrl.String()); err != nil {
		return nil, fmt.Errorf("mssql connection error : (%v)", err)
	}
	return db, nil
}

func Init() {
	pkgLogger = logger.NewLogger().Child("warehouse").Child("mssql")
}

func (ms *HandleT) getConnectionCredentials() CredentialsT {
	return CredentialsT{
		Host:     warehouseutils.GetConfigValue(host, ms.Warehouse),
		DBName:   warehouseutils.GetConfigValue(dbName, ms.Warehouse),
		User:     warehouseutils.GetConfigValue(user, ms.Warehouse),
		Password: warehouseutils.GetConfigValue(password, ms.Warehouse),
		Port:     warehouseutils.GetConfigValue(port, ms.Warehouse),
		SSLMode:  warehouseutils.GetConfigValue(sslMode, ms.Warehouse),
		timeout:  ms.ConnectTimeout,
	}
}

func ColumnsWithDataTypes(columns map[string]string, prefix string) string {
	var arr []string
	for name, dataType := range columns {
		arr = append(arr, fmt.Sprintf(`"%s%s" %s`, prefix, name, rudderDataTypesMapToMssql[dataType]))
	}
	return strings.Join(arr, ",")
}

func (*HandleT) IsEmpty(_ warehouseutils.WarehouseT) (empty bool, err error) {
	return
}

func (ms *HandleT) DownloadLoadFiles(tableName string) ([]string, error) {
	objects := ms.Uploader.GetLoadFilesMetadata(warehouseutils.GetLoadFilesOptionsT{Table: tableName})
	storageProvider := warehouseutils.ObjectStorageType(ms.Warehouse.Destination.DestinationDefinition.Name, ms.Warehouse.Destination.Config, ms.Uploader.UseRudderStorage())
	downloader, err := filemanager.DefaultFileManagerFactory.New(&filemanager.SettingsT{
		Provider: storageProvider,
		Config: misc.GetObjectStorageConfig(misc.ObjectStorageOptsT{
			Provider:         storageProvider,
			Config:           ms.Warehouse.Destination.Config,
			UseRudderStorage: ms.Uploader.UseRudderStorage(),
			WorkspaceID:      ms.Warehouse.Destination.WorkspaceID,
		}),
	})
	if err != nil {
		pkgLogger.Errorf("MS: Error in setting up a downloader for destionationID : %s Error : %v", ms.Warehouse.Destination.ID, err)
		return nil, err
	}
	var fileNames []string
	for _, object := range objects {
		objectName, err := warehouseutils.GetObjectName(object.Location, ms.Warehouse.Destination.Config, ms.ObjectStorage)
		if err != nil {
			pkgLogger.Errorf("MS: Error in converting object location to object key for table:%s: %s,%v", tableName, object.Location, err)
			return nil, err
		}
		dirName := fmt.Sprintf(`/%s/`, misc.RudderWarehouseLoadUploadsTmp)
		tmpDirPath, err := misc.CreateTMPDIR()
		if err != nil {
			pkgLogger.Errorf("MS: Error in creating tmp directory for downloading load file for table:%s: %s, %v", tableName, object.Location, err)
			return nil, err
		}
		ObjectPath := tmpDirPath + dirName + fmt.Sprintf(`%s_%s_%d/`, ms.Warehouse.Destination.DestinationDefinition.Name, ms.Warehouse.Destination.ID, time.Now().Unix()) + objectName
		err = os.MkdirAll(filepath.Dir(ObjectPath), os.ModePerm)
		if err != nil {
			pkgLogger.Errorf("MS: Error in making tmp directory for downloading load file for table:%s: %s, %s %v", tableName, object.Location, err)
			return nil, err
		}
		objectFile, err := os.Create(ObjectPath)
		if err != nil {
			pkgLogger.Errorf("MS: Error in creating file in tmp directory for downloading load file for table:%s: %s, %v", tableName, object.Location, err)
			return nil, err
		}
		err = downloader.Download(context.TODO(), objectFile, objectName)
		if err != nil {
			pkgLogger.Errorf("MS: Error in downloading file in tmp directory for downloading load file for table:%s: %s, %v", tableName, object.Location, err)
			return nil, err
		}
		fileName := objectFile.Name()
		if err = objectFile.Close(); err != nil {
			pkgLogger.Errorf("MS: Error in closing downloaded file in tmp directory for downloading load file for table:%s: %s, %v", tableName, object.Location, err)
			return nil, err
		}
		fileNames = append(fileNames, fileName)
	}
	return fileNames, nil
}

func (ms *HandleT) loadTable(tableName string, tableSchemaInUpload warehouseutils.TableSchemaT, skipTempTableDelete bool) (stagingTableName string, err error) {
	pkgLogger.Infof("MS: Starting load for table:%s", tableName)

	// sort column names
	sortedColumnKeys := warehouseutils.SortColumnKeysFromColumnMap(tableSchemaInUpload)

	fileNames, err := ms.DownloadLoadFiles(tableName)
	defer misc.RemoveFilePaths(fileNames...)
	if err != nil {
		return
	}

	txn, err := ms.Db.Begin()
	if err != nil {
		pkgLogger.Errorf("MS: Error while beginning a transaction in db for loading in table:%s: %v", tableName, err)
		return
	}
	// create temporary table
	stagingTableName = warehouseutils.StagingTableName(provider, tableName)
	// prepared stmts cannot be used to create temp objects here. Will work in a txn, but will be purged after commit.
	// https://github.com/denisenkom/go-mssqldb/issues/149, https://docs.microsoft.com/en-us/previous-versions/sql/sql-server-2008-r2/ms175528(v=sql.105)?redirectedfrom=MSDN
	// sqlStatement := fmt.Sprintf(`CREATE  TABLE ##%[2]s like %[1]s.%[3]s`, ms.Namespace, stagingTableName, tableName)
	// Hence falling back to creating normal tables
	sqlStatement := fmt.Sprintf(`select top 0 * into %[1]s.%[2]s from %[1]s.%[3]s`, ms.Namespace, stagingTableName, tableName)

	pkgLogger.Debugf("MS: Creating temporary table for table:%s at %s\n", tableName, sqlStatement)
	_, err = txn.Exec(sqlStatement)
	if err != nil {
		pkgLogger.Errorf("MS: Error creating temporary table for table:%s: %v\n", tableName, err)
		txn.Rollback()
		return
	}
	if !skipTempTableDelete {
		defer ms.dropStagingTable(stagingTableName)
	}

	stmt, err := txn.Prepare(mssql.CopyIn(ms.Namespace+"."+stagingTableName, mssql.BulkOptions{CheckConstraints: false}, sortedColumnKeys...))
	if err != nil {
		pkgLogger.Errorf("MS: Error while preparing statement for  transaction in db for loading in staging table:%s: %v\nstmt: %v", stagingTableName, err, stmt)
		txn.Rollback()
		return
	}
	for _, objectFileName := range fileNames {
		var gzipFile *os.File
		gzipFile, err = os.Open(objectFileName)
		if err != nil {
			pkgLogger.Errorf("MS: Error opening file using os.Open for file:%s while loading to table %s", objectFileName, tableName)
			txn.Rollback()
			return
		}

		var gzipReader *gzip.Reader
		gzipReader, err = gzip.NewReader(gzipFile)
		if err != nil {
			pkgLogger.Errorf("MS: Error reading file using gzip.NewReader for file:%s while loading to table %s", gzipFile, tableName)
			gzipFile.Close()
			txn.Rollback()
			return

		}
		csvReader := csv.NewReader(gzipReader)
		var csvRowsProcessedCount int
		for {
			var record []string
			record, err = csvReader.Read()
			if err != nil {
				if err == io.EOF {
					pkgLogger.Debugf("MS: File reading completed while reading csv file for loading in staging table:%s: %s", stagingTableName, objectFileName)
					break
				}
				pkgLogger.Errorf("MS: Error while reading csv file %s for loading in staging table:%s: %v", objectFileName, stagingTableName, err)
				txn.Rollback()
				return
			}
			if len(sortedColumnKeys) != len(record) {
				err = fmt.Errorf(`Load file CSV columns for a row mismatch number found in upload schema. Columns in CSV row: %d, Columns in upload schema of table-%s: %d. Processed rows in csv file until mismatch: %d`, len(record), tableName, len(sortedColumnKeys), csvRowsProcessedCount)
				pkgLogger.Error(err)
				txn.Rollback()
				return
			}
			var recordInterface []interface{}
			for _, value := range record {
				if strings.TrimSpace(value) == "" {
					recordInterface = append(recordInterface, nil)
				} else {
					recordInterface = append(recordInterface, value)
				}
			}
			var finalColumnValues []interface{}
			for index, value := range recordInterface {
				valueType := tableSchemaInUpload[sortedColumnKeys[index]]
				if value == nil {
					pkgLogger.Debugf("MS : Found nil value for type : %s, column : %s", valueType, sortedColumnKeys[index])
					finalColumnValues = append(finalColumnValues, nil)
					continue
				}
				strValue := value.(string)
				switch valueType {
				case "int":
					{
						var convertedValue int
						if convertedValue, err = strconv.Atoi(strValue); err != nil {
							pkgLogger.Errorf("MS : Mismatch in datatype for type : %s, column : %s, value : %s, err : %v", valueType, sortedColumnKeys[index], strValue, err)
							finalColumnValues = append(finalColumnValues, nil)
						} else {
							finalColumnValues = append(finalColumnValues, convertedValue)
						}

					}
				case "float":
					{
						var convertedValue float64
						if convertedValue, err = strconv.ParseFloat(strValue, 64); err != nil {
							pkgLogger.Errorf("MS : Mismatch in datatype for type : %s, column : %s, value : %s, err : %v", valueType, sortedColumnKeys[index], strValue, err)
							finalColumnValues = append(finalColumnValues, nil)
						} else {
							finalColumnValues = append(finalColumnValues, convertedValue)
						}
					}
				case "datetime":
					{
						var convertedValue time.Time
						// TODO : handling milli?
						if convertedValue, err = time.Parse(time.RFC3339, strValue); err != nil {
							pkgLogger.Errorf("MS : Mismatch in datatype for type : %s, column : %s, value : %s, err : %v", valueType, sortedColumnKeys[index], strValue, err)
							finalColumnValues = append(finalColumnValues, nil)
						} else {
							finalColumnValues = append(finalColumnValues, convertedValue)
						}
						// TODO : handling all cases?
					}
				case "boolean":
					{
						var convertedValue bool
						if convertedValue, err = strconv.ParseBool(strValue); err != nil {
							pkgLogger.Errorf("MS : Mismatch in datatype for type : %s, column : %s, value : %s, err : %v", valueType, sortedColumnKeys[index], strValue, err)
							finalColumnValues = append(finalColumnValues, nil)
						} else {
							finalColumnValues = append(finalColumnValues, convertedValue)
						}
					}
				case "string":
					{
						// This is needed to enable diacritic support Ex: Ü,ç Ç,©,∆,ß,á,ù,ñ,ê
						// A substitute to this PR; https://github.com/denisenkom/go-mssqldb/pull/576/files
						// An alternate to this approach is to use nvarchar(instead of varchar)
						if len(strValue) > mssqlStringLengthLimit {
							strValue = strValue[:mssqlStringLengthLimit]
						}
						var byteArr []byte
						if hasDiacritics(strValue) {
							pkgLogger.Debug("diacritics " + strValue)
							byteArr = str2ucs2(strValue)
							// This is needed as with above operation every character occupies 2 bytes
							if len(byteArr) > diacriticLengthLimit {
								byteArr = byteArr[:diacriticLengthLimit]
							}
							finalColumnValues = append(finalColumnValues, byteArr)
						} else {
							pkgLogger.Debug("non-diacritic : " + strValue)
							finalColumnValues = append(finalColumnValues, strValue)
						}
					}
				default:
					finalColumnValues = append(finalColumnValues, value)
				}
			}

			_, err = stmt.Exec(finalColumnValues...)
			if err != nil {
				pkgLogger.Errorf("MS: Error in exec statement for loading in staging table:%s: %v", stagingTableName, err)
				txn.Rollback()
				return
			}
			csvRowsProcessedCount++
		}
		gzipReader.Close()
		gzipFile.Close()
	}

	_, err = stmt.Exec()
	if err != nil {
		txn.Rollback()
		pkgLogger.Errorf("MS: Rollback transaction as there was error while loading staging table:%s: %v", stagingTableName, err)
		return

	}
	// deduplication process
	primaryKey := "id"
	if column, ok := primaryKeyMap[tableName]; ok {
		primaryKey = column
	}
	partitionKey := "id"
	if column, ok := partitionKeyMap[tableName]; ok {
		partitionKey = column
	}
	var additionalJoinClause string
	if tableName == warehouseutils.DiscardsTable {
		additionalJoinClause = fmt.Sprintf(`AND _source.%[3]s = "%[1]s"."%[2]s"."%[3]s" AND _source.%[4]s = "%[1]s"."%[2]s"."%[4]s"`, ms.Namespace, tableName, "table_name", "column_name")
	}
	sqlStatement = fmt.Sprintf(`DELETE FROM "%[1]s"."%[2]s" FROM "%[1]s"."%[3]s" as  _source where (_source.%[4]s = "%[1]s"."%[2]s"."%[4]s" %[5]s)`, ms.Namespace, tableName, stagingTableName, primaryKey, additionalJoinClause)
	pkgLogger.Infof("MS: Deduplicate records for table:%s using staging table: %s\n", tableName, sqlStatement)
	_, err = txn.Exec(sqlStatement)
	if err != nil {
		pkgLogger.Errorf("MS: Error deleting from original table for dedup: %v\n", err)
		txn.Rollback()
		return
	}

	quotedColumnNames := warehouseutils.DoubleQuoteAndJoinByComma(sortedColumnKeys)
	sqlStatement = fmt.Sprintf(`INSERT INTO "%[1]s"."%[2]s" (%[3]s)
									SELECT %[3]s FROM (
										SELECT *, row_number() OVER (PARTITION BY %[5]s ORDER BY received_at DESC) AS _rudder_staging_row_number FROM "%[1]s"."%[4]s"
									) AS _ where _rudder_staging_row_number = 1
									`, ms.Namespace, tableName, quotedColumnNames, stagingTableName, partitionKey)
	pkgLogger.Infof("MS: Inserting records for table:%s using staging table: %s\n", tableName, sqlStatement)
	_, err = txn.Exec(sqlStatement)

	if err != nil {
		pkgLogger.Errorf("MS: Error inserting into original table: %v\n", err)
		txn.Rollback()
		return
	}

	if err = txn.Commit(); err != nil {
		pkgLogger.Errorf("MS: Error while committing transaction as there was error while loading staging table:%s: %v", stagingTableName, err)
		txn.Rollback()
		return
	}

	pkgLogger.Infof("MS: Complete load for table:%s", tableName)
	return
}

// Taken from https://github.com/denisenkom/go-mssqldb/blob/master/tds.go
func str2ucs2(s string) []byte {
	res := utf16.Encode([]rune(s))
	ucs2 := make([]byte, 2*len(res))
	for i := 0; i < len(res); i++ {
		ucs2[2*i] = byte(res[i])
		ucs2[2*i+1] = byte(res[i] >> 8)
	}
	return ucs2
}

func hasDiacritics(str string) bool {
	for _, x := range str {
		if utf8.RuneLen(x) > 1 {
			return true
		}
	}
	return false
}

func (ms *HandleT) loadUserTables() (errorMap map[string]error) {
	errorMap = map[string]error{warehouseutils.IdentifiesTable: nil}
	pkgLogger.Infof("MS: Starting load for identifies and users tables\n")
	identifyStagingTable, err := ms.loadTable(warehouseutils.IdentifiesTable, ms.Uploader.GetTableSchemaInUpload(warehouseutils.IdentifiesTable), true)
	if err != nil {
		errorMap[warehouseutils.IdentifiesTable] = err
		return
	}

	if len(ms.Uploader.GetTableSchemaInUpload(warehouseutils.UsersTable)) == 0 {
		return
	}
	errorMap[warehouseutils.UsersTable] = nil

	unionStagingTableName := warehouseutils.StagingTableName(provider, "users_identifies_union")
	stagingTableName := warehouseutils.StagingTableName(provider, warehouseutils.UsersTable)
	defer ms.dropStagingTable(stagingTableName)
	defer ms.dropStagingTable(unionStagingTableName)
	defer ms.dropStagingTable(identifyStagingTable)

	userColMap := ms.Uploader.GetTableSchemaInWarehouse(warehouseutils.UsersTable)
	var userColNames, firstValProps []string
	for colName := range userColMap {
		if colName == "id" {
			continue
		}
		userColNames = append(userColNames, fmt.Sprintf(`"%s"`, colName))
		caseSubQuery := fmt.Sprintf(`case
						  when (exists(select 1)) then (
						  	select "%[1]s" from %[2]s
						  	where x.id = %[2]s.id
							  and "%[1]s" is not null
							  order by received_at desc
						  	OFFSET 0 ROWS
							FETCH NEXT 1 ROWS ONLY)
						  end as "%[1]s"`, colName, ms.Namespace+"."+unionStagingTableName)

		// IGNORE NULLS only supported in Azure SQL edge, in which case the query can be shortedened to below
		// https://docs.microsoft.com/en-us/sql/t-sql/functions/first-value-transact-sql?view=sql-server-ver15
		// caseSubQuery := fmt.Sprintf(`FIRST_VALUE(%[1]s) IGNORE NULLS OVER (PARTITION BY id ORDER BY received_at DESC ROWS BETWEEN UNBOUNDED PRECEDING AND UNBOUNDED FOLLOWING) AS "%[1]s"`, colName)
		firstValProps = append(firstValProps, caseSubQuery)
	}

	// TODO: skipped top level temporary table for now
	sqlStatement := fmt.Sprintf(`SELECT * into %[5]s FROM
												((
													SELECT id, %[4]s FROM %[2]s WHERE id in (SELECT user_id FROM %[3]s WHERE user_id IS NOT NULL)
												) UNION
												(
													SELECT user_id, %[4]s FROM %[3]s  WHERE user_id IS NOT NULL
												)) a
											`, ms.Namespace, ms.Namespace+"."+warehouseutils.UsersTable, ms.Namespace+"."+identifyStagingTable, strings.Join(userColNames, ","), ms.Namespace+"."+unionStagingTableName)

	pkgLogger.Debugf("MS: Creating staging table for union of users table with identify staging table: %s\n", sqlStatement)
	_, err = ms.Db.Exec(sqlStatement)
	if err != nil {
		errorMap[warehouseutils.UsersTable] = err
		return
	}

	sqlStatement = fmt.Sprintf(`SELECT * INTO %[1]s FROM (SELECT DISTINCT * FROM
										(
											SELECT
											x.id, %[2]s
											FROM %[3]s as x
										) as xyz
									) a`,
		ms.Namespace+"."+stagingTableName,
		strings.Join(firstValProps, ","),
		ms.Namespace+"."+unionStagingTableName,
	)

	pkgLogger.Debugf("MS: Creating staging table for users: %s\n", sqlStatement)
	_, err = ms.Db.Exec(sqlStatement)
	if err != nil {
		pkgLogger.Errorf("MS: Error Creating staging table for users: %s\n", sqlStatement)
		errorMap[warehouseutils.UsersTable] = err
		return
	}

	// BEGIN TRANSACTION
	tx, err := ms.Db.Begin()
	if err != nil {
		errorMap[warehouseutils.UsersTable] = err
		return
	}

	primaryKey := "id"
	sqlStatement = fmt.Sprintf(`DELETE FROM %[1]s."%[2]s" FROM %[3]s _source where (_source.%[4]s = %[1]s.%[2]s.%[4]s)`, ms.Namespace, warehouseutils.UsersTable, ms.Namespace+"."+stagingTableName, primaryKey)
	pkgLogger.Infof("MS: Dedup records for table:%s using staging table: %s\n", warehouseutils.UsersTable, sqlStatement)
	_, err = tx.Exec(sqlStatement)
	if err != nil {
		pkgLogger.Errorf("MS: Error deleting from original table for dedup: %v\n", err)
		tx.Rollback()
		errorMap[warehouseutils.UsersTable] = err
		return
	}

	sqlStatement = fmt.Sprintf(`INSERT INTO "%[1]s"."%[2]s" (%[4]s) SELECT %[4]s FROM  %[3]s`, ms.Namespace, warehouseutils.UsersTable, ms.Namespace+"."+stagingTableName, strings.Join(append([]string{"id"}, userColNames...), ","))
	pkgLogger.Infof("MS: Inserting records for table:%s using staging table: %s\n", warehouseutils.UsersTable, sqlStatement)
	_, err = tx.Exec(sqlStatement)

	if err != nil {
		pkgLogger.Errorf("MS: Error inserting into users table from staging table: %v\n", err)
		tx.Rollback()
		errorMap[warehouseutils.UsersTable] = err
		return
	}

	err = tx.Commit()
	if err != nil {
		pkgLogger.Errorf("MS: Error in transaction commit for users table: %v\n", err)
		tx.Rollback()
		errorMap[warehouseutils.UsersTable] = err
		return
	}
	return
}

func (ms *HandleT) CreateSchema() (err error) {
	sqlStatement := fmt.Sprintf(`IF NOT EXISTS ( SELECT  * FROM  sys.schemas WHERE   name = N'%s' )
    EXEC('CREATE SCHEMA [%s]');
`, ms.Namespace, ms.Namespace)
	pkgLogger.Infof("MSSQL: Creating schema name in mssql for MS:%s : %v", ms.Warehouse.Destination.ID, sqlStatement)
	_, err = ms.Db.Exec(sqlStatement)
	if err == io.EOF {
		return nil
	}
	return
}

func (ms *HandleT) dropStagingTable(stagingTableName string) {
	pkgLogger.Infof("MS: dropping table %+v\n", stagingTableName)
	_, err := ms.Db.Exec(fmt.Sprintf(`DROP TABLE IF EXISTS %s`, ms.Namespace+"."+stagingTableName))
	if err != nil {
		pkgLogger.Errorf("MS:  Error dropping staging table %s in mssql: %v", ms.Namespace+"."+stagingTableName, err)
	}
}

func (ms *HandleT) createTable(name string, columns map[string]string) (err error) {
	sqlStatement := fmt.Sprintf(`IF  NOT EXISTS (SELECT 1 FROM sys.objects WHERE object_id = OBJECT_ID(N'%[1]s') AND type = N'U')
	CREATE TABLE %[1]s ( %v )`, name, ColumnsWithDataTypes(columns, ""))

	pkgLogger.Infof("MS: Creating table in mssql for MS:%s : %v", ms.Warehouse.Destination.ID, sqlStatement)
	_, err = ms.Db.Exec(sqlStatement)
	return
}

func (ms *HandleT) addColumn(tableName, columnName, columnType string) (err error) {
	sqlStatement := fmt.Sprintf(`IF NOT EXISTS (SELECT 1  FROM SYS.COLUMNS WHERE OBJECT_ID = OBJECT_ID(N'%[1]s') AND name = '%[2]s')
			ALTER TABLE %[1]s ADD "%[2]s" %[3]s`, tableName, columnName, rudderDataTypesMapToMssql[columnType])
	pkgLogger.Infof("MS: Adding column in mssql for MS:%s : %v", ms.Warehouse.Destination.ID, sqlStatement)
	_, err = ms.Db.Exec(sqlStatement)
	return
}

func (ms *HandleT) CreateTable(tableName string, columnMap map[string]string) (err error) {
	// Search paths doesnt exist unlike Postgres, default is dbo. Hence use namespace wherever possible
	err = ms.createTable(ms.Namespace+"."+tableName, columnMap)
	return err
}

func (ms *HandleT) DropTable(tableName string) (err error) {
	sqlStatement := `DROP TABLE "%[1]s"."%[2]s"`
	pkgLogger.Infof("AZ: Dropping table in synapse for AZ:%s : %v", ms.Warehouse.Destination.ID, sqlStatement)
	_, err = ms.Db.Exec(fmt.Sprintf(sqlStatement, ms.Namespace, tableName))
	return
}

func (ms *HandleT) AddColumn(tableName, columnName, columnType string) (err error) {
	err = ms.addColumn(ms.Namespace+"."+tableName, columnName, columnType)
	return err
}

func (*HandleT) AlterColumn(_, _, _ string) (err error) {
	return
}

func (ms *HandleT) TestConnection(warehouse warehouseutils.WarehouseT) (err error) {
	ms.Warehouse = warehouse
	ms.Namespace = warehouse.Namespace
	ms.ObjectStorage = warehouseutils.ObjectStorageType(
		warehouseutils.MSSQL,
		warehouse.Destination.Config,
		misc.IsConfiguredToUseRudderObjectStorage(ms.Warehouse.Destination.Config),
	)
	ms.Db, err = Connect(ms.getConnectionCredentials())
	if err != nil {
		return
	}
	defer ms.Db.Close()

	ctx, cancel := context.WithTimeout(context.TODO(), ms.ConnectTimeout)
	defer cancel()

	err = ms.Db.PingContext(ctx)
	if err == context.DeadlineExceeded {
		return fmt.Errorf("connection testing timed out after %d sec", ms.ConnectTimeout/time.Second)
	}
	if err != nil {
		return err
	}

	return nil
}

func (ms *HandleT) Setup(warehouse warehouseutils.WarehouseT, uploader warehouseutils.UploaderI) (err error) {
	ms.Warehouse = warehouse
	ms.Namespace = warehouse.Namespace
	ms.Uploader = uploader
	ms.ObjectStorage = warehouseutils.ObjectStorageType(warehouseutils.MSSQL, warehouse.Destination.Config, ms.Uploader.UseRudderStorage())

	ms.Db, err = Connect(ms.getConnectionCredentials())
	return err
}

func (ms *HandleT) CrashRecover(warehouse warehouseutils.WarehouseT) (err error) {
	ms.Warehouse = warehouse
	ms.Namespace = warehouse.Namespace
	ms.Db, err = Connect(ms.getConnectionCredentials())
	if err != nil {
		return err
	}
	defer ms.Db.Close()
	ms.dropDanglingStagingTables()
	return
}

func (ms *HandleT) dropDanglingStagingTables() bool {
	sqlStatement := dropDanglingTablesSQLStatement(ms.Namespace)
	rows, err := ms.Db.Query(sqlStatement)
	if err != nil {
		pkgLogger.Errorf("WH: MSSQL: Error dropping dangling staging tables in MSSQL: %v\nQuery: %s\n", err, sqlStatement)
		return false
	}
	defer rows.Close()

	var stagingTableNames []string
	for rows.Next() {
		var tableName string
		err := rows.Scan(&tableName)
		if err != nil {
			panic(fmt.Errorf("Failed to scan result from query: %s\nwith Error : %w", sqlStatement, err))
		}
		stagingTableNames = append(stagingTableNames, tableName)
	}
	pkgLogger.Infof("WH: MSSQL: Dropping dangling staging tables: %+v  %+v\n", len(stagingTableNames), stagingTableNames)
	delSuccess := true
	for _, stagingTableName := range stagingTableNames {
		_, err := ms.Db.Exec(fmt.Sprintf(`DROP TABLE "%[1]s"."%[2]s"`, ms.Namespace, stagingTableName))
		if err != nil {
			pkgLogger.Errorf("WH: MSSQL:  Error dropping dangling staging table: %s in redshift: %v\n", stagingTableName, err)
			delSuccess = false
		}
	}
	return delSuccess
}

// FetchSchema queries mssql and returns the schema associated with provided namespace
func (ms *HandleT) FetchSchema(warehouse warehouseutils.WarehouseT) (schema warehouseutils.SchemaT, err error) {
	ms.Warehouse = warehouse
	ms.Namespace = warehouse.Namespace
	dbHandle, err := Connect(ms.getConnectionCredentials())
	if err != nil {
		return
	}
	defer dbHandle.Close()

	schema = make(warehouseutils.SchemaT)
	sqlStatement := fetchSchemaSQLStatement(ms.Namespace)

	rows, err := dbHandle.Query(sqlStatement)
	if err != nil && err != io.EOF {
		pkgLogger.Errorf("MS: Error in fetching schema from mssql destination:%v, query: %v", ms.Warehouse.Destination.ID, sqlStatement)
		return
	}
	if err == io.EOF {
		pkgLogger.Infof("MS: No rows, while fetching schema from  destination:%v, query: %v", ms.Warehouse.Identifier, sqlStatement)
		return schema, nil
	}
	defer rows.Close()
	for rows.Next() {
		var tName, cName, cType string
		err = rows.Scan(&tName, &cName, &cType)
		if err != nil {
			pkgLogger.Errorf("MS: Error in processing fetched schema from mssql destination:%v", ms.Warehouse.Destination.ID)
			return
		}
		if _, ok := schema[tName]; !ok {
			schema[tName] = make(map[string]string)
		}
		if datatype, ok := mssqlDataTypesMapToRudder[cType]; ok {
			schema[tName][cName] = datatype
		} else {
			warehouseutils.WHCounterStat(warehouseutils.RUDDER_MISSING_DATATYPE, &ms.Warehouse, warehouseutils.Tag{Name: "datatype", Value: cType}).Count(1)
		}
	}
	return
}

func (ms *HandleT) LoadUserTables() map[string]error {
	return ms.loadUserTables()
}

func (ms *HandleT) LoadTable(tableName string) error {
	_, err := ms.loadTable(tableName, ms.Uploader.GetTableSchemaInUpload(tableName), false)
	return err
}

func (ms *HandleT) Cleanup() {
	if ms.Db != nil {
		// extra check aside dropStagingTable(table)
		ms.dropDanglingStagingTables()
		ms.Db.Close()
	}
}

func (*HandleT) LoadIdentityMergeRulesTable() (err error) {
	return
}

func (*HandleT) LoadIdentityMappingsTable() (err error) {
	return
}

func (*HandleT) DownloadIdentityRules(*misc.GZipWriter) (err error) {
	return
}

func (ms *HandleT) GetTotalCountInTable(tableName string) (total int64, err error) {
	sqlStatement := fmt.Sprintf(`SELECT count(*) FROM "%[1]s"."%[2]s"`, ms.Namespace, tableName)
	err = ms.Db.QueryRow(sqlStatement).Scan(&total)
	if err != nil {
		pkgLogger.Errorf(`MS: Error getting total count in table %s:%s`, ms.Namespace, tableName)
	}
	return
}

func (ms *HandleT) Connect(warehouse warehouseutils.WarehouseT) (client.Client, error) {
	ms.Warehouse = warehouse
	ms.Namespace = warehouse.Namespace
	ms.ObjectStorage = warehouseutils.ObjectStorageType(
		warehouseutils.MSSQL,
		warehouse.Destination.Config,
		misc.IsConfiguredToUseRudderObjectStorage(ms.Warehouse.Destination.Config),
	)
	dbHandle, err := Connect(ms.getConnectionCredentials())
	if err != nil {
		return client.Client{}, err
	}

	return client.Client{Type: client.SQLClient, SQL: dbHandle}, err
}

func (ms *HandleT) LoadTestTable(_, tableName string, payloadMap map[string]interface{}, _ string) (err error) {
	sqlStatement := fmt.Sprintf(`INSERT INTO "%s"."%s" (%v) VALUES (%s)`,
		ms.Namespace,
		tableName,
		fmt.Sprintf(`"%s", "%s"`, "id", "val"),
		fmt.Sprintf(`'%d', '%s'`, payloadMap["id"], payloadMap["val"]),
	)
	_, err = ms.Db.Exec(sqlStatement)
	return
}

func (ms *HandleT) SetConnectionTimeout(timeout time.Duration) {
	ms.ConnectTimeout = timeout
}<|MERGE_RESOLUTION|>--- conflicted
+++ resolved
@@ -26,12 +26,7 @@
 )
 
 var (
-<<<<<<< HEAD
-	stagingTablePrefix   string
 	pkgLogger            logger.Logger
-=======
-	pkgLogger            logger.LoggerI
->>>>>>> 88ce0fd3
 	diacriticLengthLimit = diacriticLimit()
 )
 
@@ -722,7 +717,19 @@
 }
 
 func (ms *HandleT) dropDanglingStagingTables() bool {
-	sqlStatement := dropDanglingTablesSQLStatement(ms.Namespace)
+	sqlStatement := fmt.Sprintf(`
+		select
+		  table_name
+		from
+		  information_schema.tables
+		where
+		  table_schema = '%s'
+		  AND table_name like '%s%s';
+	`,
+		ms.Namespace,
+		warehouseutils.StagingTablePrefix(provider),
+		"%",
+	)
 	rows, err := ms.Db.Query(sqlStatement)
 	if err != nil {
 		pkgLogger.Errorf("WH: MSSQL: Error dropping dangling staging tables in MSSQL: %v\nQuery: %s\n", err, sqlStatement)
@@ -762,7 +769,21 @@
 	defer dbHandle.Close()
 
 	schema = make(warehouseutils.SchemaT)
-	sqlStatement := fetchSchemaSQLStatement(ms.Namespace)
+	sqlStatement := fmt.Sprintf(`
+		SELECT
+		  table_name,
+		  column_name,
+		  data_type
+		FROM
+		  INFORMATION_SCHEMA.COLUMNS
+		WHERE
+		  table_schema = '%s'
+		  and table_name not like '%s%s'
+	`,
+		ms.Namespace,
+		warehouseutils.StagingTablePrefix(provider),
+		"%",
+	)
 
 	rows, err := dbHandle.Query(sqlStatement)
 	if err != nil && err != io.EOF {
