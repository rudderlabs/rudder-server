--- conflicted
+++ resolved
@@ -10,11 +10,8 @@
 	"testing"
 	"time"
 
-<<<<<<< HEAD
-=======
 	"github.com/rudderlabs/rudder-go-kit/stats"
 
->>>>>>> 95a49b4f
 	"github.com/golang/mock/gomock"
 
 	"github.com/rudderlabs/rudder-go-kit/config"
@@ -354,11 +351,7 @@
 			mockUploader := newMockUploader(t, loadFiles, tableName, schemaInUpload, schemaInWarehouse)
 
 			az := azuresynapse.New(config.New(), logger.NOP, stats.NOP)
-<<<<<<< HEAD
-			err = az.Setup(ctx, warehouse, mockUploader)
-=======
 			err := az.Setup(ctx, warehouse, mockUploader)
->>>>>>> 95a49b4f
 			require.NoError(t, err)
 
 			loadTableStat, err := az.LoadTable(ctx, tableName)
@@ -374,11 +367,7 @@
 			mockUploader := newMockUploader(t, loadFiles, tableName, schemaInUpload, schemaInWarehouse)
 
 			az := azuresynapse.New(config.New(), logger.NOP, stats.NOP)
-<<<<<<< HEAD
-			err = az.Setup(ctx, warehouse, mockUploader)
-=======
 			err := az.Setup(ctx, warehouse, mockUploader)
->>>>>>> 95a49b4f
 			require.NoError(t, err)
 
 			err = az.CreateSchema(ctx)
@@ -398,11 +387,7 @@
 				mockUploader := newMockUploader(t, loadFiles, tableName, schemaInUpload, schemaInWarehouse)
 
 				az := azuresynapse.New(config.New(), logger.NOP, stats.NOP)
-<<<<<<< HEAD
-				err = az.Setup(ctx, warehouse, mockUploader)
-=======
 				err := az.Setup(ctx, warehouse, mockUploader)
->>>>>>> 95a49b4f
 				require.NoError(t, err)
 
 				err = az.CreateSchema(ctx)
@@ -449,11 +434,7 @@
 				mockUploader := newMockUploader(t, loadFiles, tableName, schemaInUpload, schemaInWarehouse)
 
 				az := azuresynapse.New(config.New(), logger.NOP, stats.NOP)
-<<<<<<< HEAD
-				err = az.Setup(ctx, warehouse, mockUploader)
-=======
 				err := az.Setup(ctx, warehouse, mockUploader)
->>>>>>> 95a49b4f
 				require.NoError(t, err)
 
 				err = az.CreateSchema(ctx)
@@ -498,11 +479,7 @@
 			mockUploader := newMockUploader(t, loadFiles, tableName, schemaInUpload, schemaInWarehouse)
 
 			az := azuresynapse.New(config.New(), logger.NOP, stats.NOP)
-<<<<<<< HEAD
-			err = az.Setup(ctx, warehouse, mockUploader)
-=======
 			err := az.Setup(ctx, warehouse, mockUploader)
->>>>>>> 95a49b4f
 			require.NoError(t, err)
 
 			err = az.CreateSchema(ctx)
@@ -524,11 +501,7 @@
 			mockUploader := newMockUploader(t, loadFiles, tableName, schemaInUpload, schemaInWarehouse)
 
 			az := azuresynapse.New(config.New(), logger.NOP, stats.NOP)
-<<<<<<< HEAD
-			err = az.Setup(ctx, warehouse, mockUploader)
-=======
 			err := az.Setup(ctx, warehouse, mockUploader)
->>>>>>> 95a49b4f
 			require.NoError(t, err)
 
 			err = az.CreateSchema(ctx)
@@ -550,11 +523,7 @@
 			mockUploader := newMockUploader(t, loadFiles, tableName, schemaInUpload, schemaInWarehouse)
 
 			az := azuresynapse.New(config.New(), logger.NOP, stats.NOP)
-<<<<<<< HEAD
-			err = az.Setup(ctx, warehouse, mockUploader)
-=======
 			err := az.Setup(ctx, warehouse, mockUploader)
->>>>>>> 95a49b4f
 			require.NoError(t, err)
 
 			err = az.CreateSchema(ctx)
@@ -597,12 +566,8 @@
 			loadFiles := []warehouseutils.LoadFile{{Location: uploadOutput.Location}}
 			mockUploader := newMockUploader(t, loadFiles, tableName, warehouseutils.DiscardsSchema, warehouseutils.DiscardsSchema)
 
-			az := azuresynapse.New(config.New(), logger.NOP, stats.NOP)
-<<<<<<< HEAD
-			err = az.Setup(ctx, warehouse, mockUploader)
-=======
+			az := azuresynapse.New(config.New(), logger.NOP, memstats.New())
 			err := az.Setup(ctx, warehouse, mockUploader)
->>>>>>> 95a49b4f
 			require.NoError(t, err)
 
 			err = az.CreateSchema(ctx)
