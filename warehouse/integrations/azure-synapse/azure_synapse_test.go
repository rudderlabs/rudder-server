--- conflicted
+++ resolved
@@ -18,10 +18,7 @@
 	"github.com/rudderlabs/rudder-go-kit/filemanager"
 	"github.com/rudderlabs/rudder-go-kit/logger"
 
-<<<<<<< HEAD
-=======
 	"github.com/rudderlabs/rudder-server/testhelper/backendconfigtest"
->>>>>>> 5327d441
 	azuresynapse "github.com/rudderlabs/rudder-server/warehouse/integrations/azure-synapse"
 	"github.com/rudderlabs/rudder-server/warehouse/integrations/middleware/sqlquerywrapper"
 	mockuploader "github.com/rudderlabs/rudder-server/warehouse/internal/mocks/utils"
@@ -63,47 +60,9 @@
 	secretAccessKey := "MYSECRETKEY"
 	region := "us-east-1"
 
-<<<<<<< HEAD
-	minioEndpoint := fmt.Sprintf("localhost:%d", minioPort)
-
-	templateConfigurations := map[string]any{
-		"workspaceID":     workspaceID,
-		"sourceID":        sourceID,
-		"destinationID":   destinationID,
-		"writeKey":        writeKey,
-		"host":            host,
-		"database":        database,
-		"user":            user,
-		"password":        password,
-		"port":            strconv.Itoa(azureSynapsePort),
-		"namespace":       namespace,
-		"bucketName":      bucketName,
-		"accessKeyID":     accessKeyID,
-		"secretAccessKey": secretAccessKey,
-		"endPoint":        minioEndpoint,
-	}
-	workspaceConfigPath := workspaceConfig.CreateTempFile(t, "testdata/template.json", templateConfigurations)
-
-	testhelper.EnhanceWithDefaultEnvs(t)
-	t.Setenv("RSERVER_BACKEND_CONFIG_CONFIG_FROM_FILE", "true")
-	t.Setenv("JOBS_DB_PORT", strconv.Itoa(jobsDBPort))
-	t.Setenv("WAREHOUSE_JOBS_DB_PORT", strconv.Itoa(jobsDBPort))
-	t.Setenv("MINIO_ACCESS_KEY_ID", accessKeyID)
-	t.Setenv("MINIO_SECRET_ACCESS_KEY", secretAccessKey)
-	t.Setenv("MINIO_MINIO_ENDPOINT", minioEndpoint)
-	t.Setenv("MINIO_SSL", "false")
-	t.Setenv("RSERVER_WAREHOUSE_WEB_PORT", strconv.Itoa(httpPort))
-	t.Setenv("RSERVER_BACKEND_CONFIG_CONFIG_JSONPATH", workspaceConfigPath)
-
-	svcDone := make(chan struct{})
-
-	ctx, cancel := context.WithCancel(context.Background())
-	defer cancel()
-=======
 	t.Run("Events flow", func(t *testing.T) {
 		httpPort, err := kithelper.GetFreePort()
 		require.NoError(t, err)
->>>>>>> 5327d441
 
 		c := testcompose.New(t, compose.FilePaths([]string{"testdata/docker-compose.yml", "../testdata/docker-compose.jobsdb.yml", "../testdata/docker-compose.minio.yml"}))
 		c.Start(context.Background())
