package azuresynapse

import (
	"compress/gzip"
	"context"
	"database/sql"
	"encoding/csv"
	"fmt"
	"io"
	"net"
	"net/url"
	"os"
	"strconv"
	"strings"
	"time"
	"unicode/utf16"
	"unicode/utf8"

	"github.com/rudderlabs/rudder-server/warehouse/integrations/uploader"

	"github.com/rudderlabs/rudder-server/warehouse/internal/service/loadfiles/downloader"

	"github.com/rudderlabs/rudder-server/config"
	"github.com/rudderlabs/rudder-server/warehouse/internal/model"

	mssql "github.com/denisenkom/go-mssqldb"
	"github.com/rudderlabs/rudder-server/utils/logger"
	"github.com/rudderlabs/rudder-server/utils/misc"
	"github.com/rudderlabs/rudder-server/warehouse/client"
	warehouseutils "github.com/rudderlabs/rudder-server/warehouse/utils"
)

var pkgLogger logger.Logger

const (
	host     = "host"
	dbName   = "database"
	user     = "user"
	password = "password"
	port     = "port"
	sslMode  = "sslMode"
)

const (
	mssqlStringLengthLimit = 512
	provider               = warehouseutils.AZURE_SYNAPSE
	tableNameLimit         = 127
)

var errorsMappings []model.JobError

var rudderDataTypesMapToMssql = map[string]string{
	"int":      "bigint",
	"float":    "decimal(28,10)",
	"string":   "varchar(512)",
	"datetime": "datetimeoffset",
	"boolean":  "bit",
	"json":     "jsonb",
}

var mssqlDataTypesMapToRudder = map[string]string{
	"integer":                  "int",
	"smallint":                 "int",
	"bigint":                   "int",
	"tinyint":                  "int",
	"double precision":         "float",
	"numeric":                  "float",
	"decimal":                  "float",
	"real":                     "float",
	"float":                    "float",
	"text":                     "string",
	"varchar":                  "string",
	"nvarchar":                 "string",
	"ntext":                    "string",
	"nchar":                    "string",
	"char":                     "string",
	"datetimeoffset":           "datetime",
	"date":                     "datetime",
	"datetime2":                "datetime",
	"timestamp with time zone": "datetime",
	"timestamp":                "datetime",
	"jsonb":                    "json",
	"bit":                      "boolean",
}

type AzureSynapse struct {
	DB                          *sql.DB
	Namespace                   string
	ObjectStorage               string
	Warehouse                   model.Warehouse
<<<<<<< HEAD
	Uploader                    uploader.Uploader
=======
	Uploader                    warehouseutils.Uploader
>>>>>>> 8ab58b80
	NumWorkersDownloadLoadFiles int
	Logger                      logger.Logger
	LoadFileDownLoader          downloader.Downloader
	ConnectTimeout              time.Duration
}

type credentials struct {
	host     string
	dbName   string
	user     string
	password string
	port     string
	sslMode  string
	timeout  time.Duration
}

var primaryKeyMap = map[string]string{
	warehouseutils.UsersTable:      "id",
	warehouseutils.IdentifiesTable: "id",
	warehouseutils.DiscardsTable:   "row_id",
}

var partitionKeyMap = map[string]string{
	warehouseutils.UsersTable:      "id",
	warehouseutils.IdentifiesTable: "id",
	warehouseutils.DiscardsTable:   "row_id, column_name, table_name",
}

func NewAzureSynapse() *AzureSynapse {
	return &AzureSynapse{
		Logger: pkgLogger,
	}
}

func WithConfig(h *AzureSynapse, config *config.Config) {
	h.NumWorkersDownloadLoadFiles = config.GetInt("Warehouse.azure_synapse.numWorkersDownloadLoadFiles", 1)
}

func connect(cred credentials) (*sql.DB, error) {
	// Create connection string
	// url := fmt.Sprintf("server=%s;user id=%s;password=%s;port=%s;database=%s;encrypt=%s;TrustServerCertificate=true", cred.host, cred.user, cred.password, cred.port, cred.dbName, cred.sslMode)
	// Encryption options : disable, false, true.  https://github.com/denisenkom/go-mssqldb
	// TrustServerCertificate=true ; all options(disable, false, true) work with this
	// if rds.forcessl=1; disable option doesn't work. true, false works alongside TrustServerCertificate=true
	//		https://docs.aws.amazon.com/AmazonRDS/latest/UserGuide/SQLServer.Concepts.General.SSL.Using.html
	// more combination explanations here: https://docs.microsoft.com/en-us/sql/connect/odbc/linux-mac/connection-string-keywords-and-data-source-names-dsns?view=sql-server-ver15
	query := url.Values{}
	query.Add("database", cred.dbName)
	query.Add("encrypt", cred.sslMode)
	if cred.timeout > 0 {
		query.Add("dial timeout", fmt.Sprintf("%d", cred.timeout/time.Second))
	}
	query.Add("TrustServerCertificate", "true")
	port, err := strconv.Atoi(cred.port)
	if err != nil {
		pkgLogger.Errorf("Error parsing synapse connection port : %v", err)
		return nil, err
	}
	connUrl := &url.URL{
		Scheme:   "sqlserver",
		User:     url.UserPassword(cred.user, cred.password),
		Host:     net.JoinHostPort(cred.host, strconv.Itoa(port)),
		RawQuery: query.Encode(),
	}

	var db *sql.DB
	if db, err = sql.Open("sqlserver", connUrl.String()); err != nil {
		return nil, fmt.Errorf("synapse connection error : (%v)", err)
	}
	return db, nil
}

func Init() {
	pkgLogger = logger.NewLogger().Child("warehouse").Child("synapse")
}

func (as *AzureSynapse) getConnectionCredentials() credentials {
	return credentials{
		host:     warehouseutils.GetConfigValue(host, as.Warehouse),
		dbName:   warehouseutils.GetConfigValue(dbName, as.Warehouse),
		user:     warehouseutils.GetConfigValue(user, as.Warehouse),
		password: warehouseutils.GetConfigValue(password, as.Warehouse),
		port:     warehouseutils.GetConfigValue(port, as.Warehouse),
		sslMode:  warehouseutils.GetConfigValue(sslMode, as.Warehouse),
		timeout:  as.ConnectTimeout,
	}
}

func columnsWithDataTypes(columns model.TableSchema, prefix string) string {
	var arr []string
	for name, dataType := range columns {
		arr = append(arr, fmt.Sprintf(`%s%s %s`, prefix, name, rudderDataTypesMapToMssql[dataType]))
	}
	return strings.Join(arr, ",")
}

func (*AzureSynapse) IsEmpty(_ model.Warehouse) (empty bool, err error) {
	return
}

func (as *AzureSynapse) loadTable(tableName string, tableSchemaInUpload model.TableSchema, skipTempTableDelete bool) (stagingTableName string, err error) {
	as.Logger.Infof("AZ: Starting load for table:%s", tableName)

	previousColumnKeys := warehouseutils.SortColumnKeysFromColumnMap(as.Uploader.GetTableSchemaInWarehouse(tableName))
	// sort column names
	sortedColumnKeys := warehouseutils.SortColumnKeysFromColumnMap(tableSchemaInUpload)
	sortedColumnString := strings.Join(sortedColumnKeys, ", ")

	var extraColumns []string
	for _, column := range previousColumnKeys {
		if !misc.Contains(sortedColumnKeys, column) {
			extraColumns = append(extraColumns, column)
		}
	}
	fileNames, err := as.LoadFileDownLoader.Download(context.TODO(), tableName)
	defer misc.RemoveFilePaths(fileNames...)
	if err != nil {
		return
	}

	// create temporary table
	stagingTableName = warehouseutils.StagingTableName(provider, tableName, tableNameLimit)
	// prepared stmts cannot be used to create temp objects here. Will work in a txn, but will be purged after commit.
	// https://github.com/denisenkom/go-mssqldb/issues/149, https://docs.microsoft.com/en-us/previous-versions/sql/sql-server-2008-r2/ms175528(v=sql.105)?redirectedfrom=MSDN
	// sqlStatement := fmt.Sprintf(`CREATE  TABLE ##%[2]s like %[1]s.%[3]s`, AZ.Namespace, stagingTableName, tableName)
	// Hence falling back to creating normal tables
	sqlStatement := fmt.Sprintf(`select top 0 * into %[1]s.%[2]s from %[1]s.%[3]s`, as.Namespace, stagingTableName, tableName)

	as.Logger.Debugf("AZ: Creating temporary table for table:%s at %s\n", tableName, sqlStatement)
	_, err = as.DB.Exec(sqlStatement)
	if err != nil {
		as.Logger.Errorf("AZ: Error creating temporary table for table:%s: %v\n", tableName, err)
		return
	}

	txn, err := as.DB.Begin()
	if err != nil {
		as.Logger.Errorf("AZ: Error while beginning a transaction in db for loading in table:%s: %v", tableName, err)
		return
	}

	if !skipTempTableDelete {
		defer as.dropStagingTable(stagingTableName)
	}

	stmt, err := txn.Prepare(mssql.CopyIn(as.Namespace+"."+stagingTableName, mssql.BulkOptions{CheckConstraints: false}, append(sortedColumnKeys, extraColumns...)...))
	if err != nil {
		as.Logger.Errorf("AZ: Error while preparing statement for  transaction in db for loading in staging table:%s: %v\nstmt: %v", stagingTableName, err, stmt)
		return
	}
	for _, objectFileName := range fileNames {
		var gzipFile *os.File
		gzipFile, err = os.Open(objectFileName)
		if err != nil {
			as.Logger.Errorf("AZ: Error opening file using os.Open for file:%s while loading to table %s", objectFileName, tableName)
			return
		}

		var gzipReader *gzip.Reader
		gzipReader, err = gzip.NewReader(gzipFile)
		if err != nil {
			as.Logger.Errorf("AZ: Error reading file using gzip.NewReader for file:%s while loading to table %s", gzipFile, tableName)
			gzipFile.Close()
			return

		}
		csvReader := csv.NewReader(gzipReader)
		var csvRowsProcessedCount int
		for {
			var record []string
			record, err = csvReader.Read()
			if err != nil {
				if err == io.EOF {
					as.Logger.Debugf("AZ: File reading completed while reading csv file for loading in staging table:%s: %s", stagingTableName, objectFileName)
					break
				}
				as.Logger.Errorf("AZ: Error while reading csv file %s for loading in staging table:%s: %v", objectFileName, stagingTableName, err)
				txn.Rollback()
				return
			}
			if len(sortedColumnKeys) != len(record) {
				err = fmt.Errorf(`load file CSV columns for a row mismatch number found in upload schema. Columns in CSV row: %d, Columns in upload schema of table-%s: %d. Processed rows in csv file until mismatch: %d`, len(record), tableName, len(sortedColumnKeys), csvRowsProcessedCount)
				as.Logger.Error(err)
				txn.Rollback()
				return
			}
			var recordInterface []interface{}
			for _, value := range record {
				if strings.TrimSpace(value) == "" {
					recordInterface = append(recordInterface, nil)
				} else {
					recordInterface = append(recordInterface, value)
				}
			}
			var finalColumnValues []interface{}
			for index, value := range recordInterface {
				valueType := tableSchemaInUpload[sortedColumnKeys[index]]
				if value == nil {
					as.Logger.Debugf("AZ : Found nil value for type : %s, column : %s", valueType, sortedColumnKeys[index])
					finalColumnValues = append(finalColumnValues, nil)
					continue
				}
				strValue := value.(string)
				switch valueType {
				case "int":
					var convertedValue int
					if convertedValue, err = strconv.Atoi(strValue); err != nil {
						as.Logger.Errorf("AZ : Mismatch in datatype for type : %s, column : %s, value : %s, err : %v", valueType, sortedColumnKeys[index], strValue, err)
						finalColumnValues = append(finalColumnValues, nil)
					} else {
						finalColumnValues = append(finalColumnValues, convertedValue)
					}
				case "float":
					var convertedValue float64
					if convertedValue, err = strconv.ParseFloat(strValue, 64); err != nil {
						as.Logger.Errorf("MS : Mismatch in datatype for type : %s, column : %s, value : %s, err : %v", valueType, sortedColumnKeys[index], strValue, err)
						finalColumnValues = append(finalColumnValues, nil)
					} else {
						finalColumnValues = append(finalColumnValues, convertedValue)
					}
				case "datetime":
					var convertedValue time.Time
					// TODO : handling milli?
					if convertedValue, err = time.Parse(time.RFC3339, strValue); err != nil {
						as.Logger.Errorf("AZ : Mismatch in datatype for type : %s, column : %s, value : %s, err : %v", valueType, sortedColumnKeys[index], strValue, err)
						finalColumnValues = append(finalColumnValues, nil)
					} else {
						finalColumnValues = append(finalColumnValues, convertedValue)
					}
					// TODO : handling all cases?
				case "boolean":
					var convertedValue bool
					if convertedValue, err = strconv.ParseBool(strValue); err != nil {
						as.Logger.Errorf("AZ : Mismatch in datatype for type : %s, column : %s, value : %s, err : %v", valueType, sortedColumnKeys[index], strValue, err)
						finalColumnValues = append(finalColumnValues, nil)
					} else {
						finalColumnValues = append(finalColumnValues, convertedValue)
					}
				case "string":
					// This is needed to enable diacritic support Ex: Ü,ç Ç,©,∆,ß,á,ù,ñ,ê
					// A substitute to this PR; https://github.com/denisenkom/go-mssqldb/pull/576/files
					// An alternate to this approach is to use nvarchar(instead of varchar)
					if len(strValue) > mssqlStringLengthLimit {
						strValue = strValue[:mssqlStringLengthLimit]
					}
					var byteArr []byte
					if hasDiacritics(strValue) {
						as.Logger.Debug("diacritics " + strValue)
						byteArr = str2ucs2(strValue)
						// This is needed as with above operation every character occupies 2 bytes
						if len(byteArr) > mssqlStringLengthLimit {
							byteArr = byteArr[:mssqlStringLengthLimit]
						}
						finalColumnValues = append(finalColumnValues, byteArr)
					} else {
						as.Logger.Debug("non-diacritic : " + strValue)
						finalColumnValues = append(finalColumnValues, strValue)
					}
				default:
					finalColumnValues = append(finalColumnValues, value)
				}
			}
			// This is needed for the copyIn to proceed successfully for azure synapse else will face below err for missing old columns
			// mssql: Column count in target table does not match column count specified in input.
			// If BCP command, ensure format file column count matches destination table. If SSIS data import, check column mappings are consistent with target.
			for range extraColumns {
				finalColumnValues = append(finalColumnValues, nil)
			}
			_, err = stmt.Exec(finalColumnValues...)
			if err != nil {
				as.Logger.Errorf("AZ: Error in exec statement for loading in staging table:%s: %v", stagingTableName, err)
				txn.Rollback()
				return
			}
			csvRowsProcessedCount++
		}
		gzipReader.Close()
		gzipFile.Close()
	}

	_, err = stmt.Exec()
	if err != nil {
		txn.Rollback()
		as.Logger.Errorf("AZ: Rollback transaction as there was error while loading staging table:%s: %v", stagingTableName, err)
		return

	}
	// deduplication process
	primaryKey := "id"
	if column, ok := primaryKeyMap[tableName]; ok {
		primaryKey = column
	}
	partitionKey := "id"
	if column, ok := partitionKeyMap[tableName]; ok {
		partitionKey = column
	}
	var additionalJoinClause string
	if tableName == warehouseutils.DiscardsTable {
		additionalJoinClause = fmt.Sprintf(`AND _source.%[3]s = "%[1]s"."%[2]s"."%[3]s" AND _source.%[4]s = "%[1]s"."%[2]s"."%[4]s"`, as.Namespace, tableName, "table_name", "column_name")
	}
	sqlStatement = fmt.Sprintf(`DELETE FROM "%[1]s"."%[2]s" FROM "%[1]s"."%[3]s" as  _source where (_source.%[4]s = "%[1]s"."%[2]s"."%[4]s" %[5]s)`, as.Namespace, tableName, stagingTableName, primaryKey, additionalJoinClause)
	as.Logger.Infof("AZ: Deduplicate records for table:%s using staging table: %s\n", tableName, sqlStatement)
	_, err = txn.Exec(sqlStatement)
	if err != nil {
		as.Logger.Errorf("AZ: Error deleting from original table for dedup: %v\n", err)
		txn.Rollback()
		return
	}
	sqlStatement = fmt.Sprintf(`INSERT INTO "%[1]s"."%[2]s" (%[3]s) SELECT %[3]s FROM ( SELECT *, row_number() OVER (PARTITION BY %[5]s ORDER BY received_at DESC) AS _rudder_staging_row_number FROM "%[1]s"."%[4]s" ) AS _ where _rudder_staging_row_number = 1`, as.Namespace, tableName, sortedColumnString, stagingTableName, partitionKey)
	as.Logger.Infof("AZ: Inserting records for table:%s using staging table: %s\n", tableName, sqlStatement)
	_, err = txn.Exec(sqlStatement)

	if err != nil {
		as.Logger.Errorf("AZ: Error inserting into original table: %v\n", err)
		txn.Rollback()
		return
	}

	if err = txn.Commit(); err != nil {
		as.Logger.Errorf("AZ: Error while committing transaction as there was error while loading staging table:%s: %v", stagingTableName, err)
		return
	}

	as.Logger.Infof("AZ: Complete load for table:%s", tableName)
	return
}

// Taken from https://github.com/denisenkom/go-mssqldb/blob/master/tds.go
func str2ucs2(s string) []byte {
	res := utf16.Encode([]rune(s))
	ucs2 := make([]byte, 2*len(res))
	for i := 0; i < len(res); i++ {
		ucs2[2*i] = byte(res[i])
		ucs2[2*i+1] = byte(res[i] >> 8)
	}
	return ucs2
}

func hasDiacritics(str string) bool {
	for _, x := range str {
		if utf8.RuneLen(x) > 1 {
			return true
		}
	}
	return false
}

func (as *AzureSynapse) loadUserTables() (errorMap map[string]error) {
	errorMap = map[string]error{warehouseutils.IdentifiesTable: nil}
	as.Logger.Infof("AZ: Starting load for identifies and users tables\n")
	identifyStagingTable, err := as.loadTable(warehouseutils.IdentifiesTable, as.Uploader.GetTableSchemaInUpload(warehouseutils.IdentifiesTable), true)
	if err != nil {
		errorMap[warehouseutils.IdentifiesTable] = err
		return
	}

	if len(as.Uploader.GetTableSchemaInUpload(warehouseutils.UsersTable)) == 0 {
		return
	}
	errorMap[warehouseutils.UsersTable] = nil

	unionStagingTableName := warehouseutils.StagingTableName(provider, "users_identifies_union", tableNameLimit)
	stagingTableName := warehouseutils.StagingTableName(provider, warehouseutils.UsersTable, tableNameLimit)
	defer as.dropStagingTable(stagingTableName)
	defer as.dropStagingTable(unionStagingTableName)
	defer as.dropStagingTable(identifyStagingTable)

	userColMap := as.Uploader.GetTableSchemaInWarehouse(warehouseutils.UsersTable)
	var userColNames, firstValProps []string
	for colName := range userColMap {
		if colName == "id" {
			continue
		}
		userColNames = append(userColNames, colName)
		caseSubQuery := fmt.Sprintf(`case
						  when (exists(select 1)) then (
						  	select top 1 %[1]s from %[2]s
						  	where x.id = %[2]s.id
							  and %[1]s is not null
							order by X.received_at desc
							)
						  end as %[1]s`, colName, as.Namespace+"."+unionStagingTableName)
		// IGNORE NULLS only supported in Azure SQL edge, in which case the query can be shortened to below
		// https://docs.microsoft.com/en-us/sql/t-sql/functions/first-value-transact-sql?view=sql-server-ver15
		// caseSubQuery := fmt.Sprintf(`FIRST_VALUE(%[1]s) IGNORE NULLS OVER (PARTITION BY id ORDER BY received_at DESC ROWS BETWEEN UNBOUNDED PRECEDING AND UNBOUNDED FOLLOWING) AS "%[1]s"`, colName)
		firstValProps = append(firstValProps, caseSubQuery)
	}

	// TODO: skipped top level temporary table for now
	sqlStatement := fmt.Sprintf(`SELECT * into %[5]s FROM
												((
													SELECT id, %[4]s FROM %[2]s WHERE id in (SELECT user_id FROM %[3]s WHERE user_id IS NOT NULL)
												) UNION
												(
													SELECT user_id, %[4]s FROM %[3]s  WHERE user_id IS NOT NULL
												)) a
											`, as.Namespace, as.Namespace+"."+warehouseutils.UsersTable, as.Namespace+"."+identifyStagingTable, strings.Join(userColNames, ","), as.Namespace+"."+unionStagingTableName)

	as.Logger.Debugf("AZ: Creating staging table for union of users table with identify staging table: %s\n", sqlStatement)
	_, err = as.DB.Exec(sqlStatement)
	if err != nil {
		errorMap[warehouseutils.UsersTable] = err
		return
	}

	sqlStatement = fmt.Sprintf(`SELECT * INTO %[1]s FROM (SELECT DISTINCT * FROM
										(
											SELECT
											x.id, %[2]s
											FROM %[3]s as x
										) as xyz
									) a`,
		as.Namespace+"."+stagingTableName,
		strings.Join(firstValProps, ","),
		as.Namespace+"."+unionStagingTableName,
	)

	as.Logger.Debugf("AZ: Creating staging table for users: %s\n", sqlStatement)
	_, err = as.DB.Exec(sqlStatement)
	if err != nil {
		as.Logger.Errorf("AZ: Error Creating staging table for users: %s\n", sqlStatement)
		errorMap[warehouseutils.UsersTable] = err
		return
	}

	// BEGIN TRANSACTION
	tx, err := as.DB.Begin()
	if err != nil {
		errorMap[warehouseutils.UsersTable] = err
		return
	}

	primaryKey := "id"
	sqlStatement = fmt.Sprintf(`DELETE FROM %[1]s."%[2]s" FROM %[3]s _source where (_source.%[4]s = %[1]s.%[2]s.%[4]s)`, as.Namespace, warehouseutils.UsersTable, as.Namespace+"."+stagingTableName, primaryKey)
	as.Logger.Infof("AZ: Dedup records for table:%s using staging table: %s\n", warehouseutils.UsersTable, sqlStatement)
	_, err = tx.Exec(sqlStatement)
	if err != nil {
		as.Logger.Errorf("AZ: Error deleting from original table for dedup: %v\n", err)
		tx.Rollback()
		errorMap[warehouseutils.UsersTable] = err
		return
	}

	sqlStatement = fmt.Sprintf(`INSERT INTO "%[1]s"."%[2]s" (%[4]s) SELECT %[4]s FROM  %[3]s`, as.Namespace, warehouseutils.UsersTable, as.Namespace+"."+stagingTableName, strings.Join(append([]string{"id"}, userColNames...), ","))
	as.Logger.Infof("AZ: Inserting records for table:%s using staging table: %s\n", warehouseutils.UsersTable, sqlStatement)
	_, err = tx.Exec(sqlStatement)

	if err != nil {
		as.Logger.Errorf("AZ: Error inserting into users table from staging table: %v\n", err)
		tx.Rollback()
		errorMap[warehouseutils.UsersTable] = err
		return
	}

	err = tx.Commit()
	if err != nil {
		as.Logger.Errorf("AZ: Error in transaction commit for users table: %v\n", err)
		tx.Rollback()
		errorMap[warehouseutils.UsersTable] = err
		return
	}
	return
}

func (*AzureSynapse) DeleteBy([]string, warehouseutils.DeleteByParams) error {
	return fmt.Errorf(warehouseutils.NotImplementedErrorCode)
}

func (as *AzureSynapse) CreateSchema() (err error) {
	sqlStatement := fmt.Sprintf(`IF NOT EXISTS ( SELECT  * FROM  sys.schemas WHERE   name = N'%s' )
    EXEC('CREATE SCHEMA [%s]');
`, as.Namespace, as.Namespace)
	pkgLogger.Infof("SYNAPSE: Creating schema name in synapse for AZ:%s : %v", as.Warehouse.Destination.ID, sqlStatement)
	_, err = as.DB.Exec(sqlStatement)
	if err == io.EOF {
		return nil
	}
	return
}

func (as *AzureSynapse) dropStagingTable(stagingTableName string) {
	as.Logger.Infof("AZ: dropping table %+v\n", stagingTableName)
	_, err := as.DB.Exec(fmt.Sprintf(`IF OBJECT_ID ('%[1]s','U') IS NOT NULL DROP TABLE %[1]s;`, as.Namespace+"."+stagingTableName))
	if err != nil {
		as.Logger.Errorf("AZ:  Error dropping staging table %s in synapse: %v", as.Namespace+"."+stagingTableName, err)
	}
}

func (as *AzureSynapse) createTable(name string, columns model.TableSchema) (err error) {
	sqlStatement := fmt.Sprintf(`IF  NOT EXISTS (SELECT 1 FROM sys.objects WHERE object_id = OBJECT_ID(N'%[1]s') AND type = N'U')
	CREATE TABLE %[1]s ( %v )`, name, columnsWithDataTypes(columns, ""))

	as.Logger.Infof("AZ: Creating table in synapse for AZ:%s : %v", as.Warehouse.Destination.ID, sqlStatement)
	_, err = as.DB.Exec(sqlStatement)
	return
}

func (as *AzureSynapse) CreateTable(tableName string, columnMap model.TableSchema) (err error) {
	// Search paths doesn't exist unlike Postgres, default is dbo. Hence, use namespace wherever possible
	err = as.createTable(as.Namespace+"."+tableName, columnMap)
	return err
}

func (as *AzureSynapse) DropTable(tableName string) (err error) {
	sqlStatement := `DROP TABLE "%[1]s"."%[2]s"`
	as.Logger.Infof("AZ: Dropping table in synapse for AZ:%s : %v", as.Warehouse.Destination.ID, sqlStatement)
	_, err = as.DB.Exec(fmt.Sprintf(sqlStatement, as.Namespace, tableName))
	return
}

func (as *AzureSynapse) AddColumns(tableName string, columnsInfo []warehouseutils.ColumnInfo) (err error) {
	var (
		query        string
		queryBuilder strings.Builder
	)

	if len(columnsInfo) == 1 {
		queryBuilder.WriteString(fmt.Sprintf(`
			IF NOT EXISTS (
			  SELECT
				1
			  FROM
				SYS.COLUMNS
			  WHERE
				OBJECT_ID = OBJECT_ID(N'%[1]s.%[2]s')
				AND name = '%[3]s'
			)
`,
			as.Namespace,
			tableName,
			columnsInfo[0].Name,
		))
	}

	queryBuilder.WriteString(fmt.Sprintf(`
		ALTER TABLE
		  %s.%s
		ADD`,
		as.Namespace,
		tableName,
	))

	for _, columnInfo := range columnsInfo {
		queryBuilder.WriteString(fmt.Sprintf(` %s %s,`, columnInfo.Name, rudderDataTypesMapToMssql[columnInfo.Type]))
	}

	query = strings.TrimSuffix(queryBuilder.String(), ",")
	query += ";"

	as.Logger.Infof("AZ: Adding columns for destinationID: %s, tableName: %s with query: %v", as.Warehouse.Destination.ID, tableName, query)
	_, err = as.DB.Exec(query)
	return
}

func (*AzureSynapse) AlterColumn(_, _, _ string) (model.AlterTableResponse, error) {
	return model.AlterTableResponse{}, nil
}

func (as *AzureSynapse) TestConnection(warehouse model.Warehouse) (err error) {
	as.Warehouse = warehouse
	as.DB, err = connect(as.getConnectionCredentials())
	if err != nil {
		return
	}
	defer as.DB.Close()

	ctx, cancel := context.WithTimeout(context.TODO(), as.ConnectTimeout)
	defer cancel()

	err = as.DB.PingContext(ctx)
	if err == context.DeadlineExceeded {
		return fmt.Errorf("connection testing timed out after %d sec", as.ConnectTimeout/time.Second)
	}
	if err != nil {
		return err
	}

	return nil
}

<<<<<<< HEAD
func (as *AzureSynapse) Setup(warehouse model.Warehouse, uploader uploader.Uploader) (err error) {
=======
func (as *AzureSynapse) Setup(warehouse model.Warehouse, uploader warehouseutils.Uploader) (err error) {
>>>>>>> 8ab58b80
	as.Warehouse = warehouse
	as.Namespace = warehouse.Namespace
	as.Uploader = uploader
	as.ObjectStorage = warehouseutils.ObjectStorageType(warehouseutils.AZURE_SYNAPSE, warehouse.Destination.Config, as.Uploader.UseRudderStorage())
	as.LoadFileDownLoader = downloader.NewDownloader(&warehouse, uploader, as.NumWorkersDownloadLoadFiles)

	as.DB, err = connect(as.getConnectionCredentials())
	return err
}

func (as *AzureSynapse) CrashRecover(warehouse model.Warehouse) (err error) {
	as.Warehouse = warehouse
	as.Namespace = warehouse.Namespace
	as.DB, err = connect(as.getConnectionCredentials())
	if err != nil {
		return err
	}
	defer as.DB.Close()
	as.dropDanglingStagingTables()
	return
}

func (as *AzureSynapse) dropDanglingStagingTables() bool {
	sqlStatement := fmt.Sprintf(`
		select
		  table_name
		from
		  information_schema.tables
		where
		  table_schema = '%s'
		  AND table_name like '%s';
	`,
		as.Namespace,
		fmt.Sprintf(`%s%%`, warehouseutils.StagingTablePrefix(provider)),
	)
	rows, err := as.DB.Query(sqlStatement)
	if err != nil {
		as.Logger.Errorf("WH: SYNAPSE: Error dropping dangling staging tables in synapse: %v\nQuery: %s\n", err, sqlStatement)
		return false
	}
	defer rows.Close()

	var stagingTableNames []string
	for rows.Next() {
		var tableName string
		err := rows.Scan(&tableName)
		if err != nil {
			panic(fmt.Errorf("failed to scan result from query: %s\nwith Error : %w", sqlStatement, err))
		}
		stagingTableNames = append(stagingTableNames, tableName)
	}
	as.Logger.Infof("WH: SYNAPSE: Dropping dangling staging tables: %+v  %+v\n", len(stagingTableNames), stagingTableNames)
	delSuccess := true
	for _, stagingTableName := range stagingTableNames {
		_, err := as.DB.Exec(fmt.Sprintf(`DROP TABLE "%[1]s"."%[2]s"`, as.Namespace, stagingTableName))
		if err != nil {
			as.Logger.Errorf("WH: SYNAPSE:  Error dropping dangling staging table: %s in redshift: %v\n", stagingTableName, err)
			delSuccess = false
		}
	}
	return delSuccess
}

// FetchSchema queries SYNAPSE and returns the schema associated with provided namespace
func (as *AzureSynapse) FetchSchema(warehouse model.Warehouse) (schema, unrecognizedSchema model.Schema, err error) {
	as.Warehouse = warehouse
	as.Namespace = warehouse.Namespace
	dbHandle, err := connect(as.getConnectionCredentials())
	if err != nil {
		return
	}
	defer dbHandle.Close()

	schema = make(model.Schema)
	unrecognizedSchema = make(model.Schema)

	sqlStatement := fmt.Sprintf(`
			SELECT
			  table_name,
			  column_name,
			  data_type
			FROM
			  INFORMATION_SCHEMA.COLUMNS
			WHERE
			  table_schema = '%s'
			  and table_name not like '%s'
		`,
		as.Namespace,
		fmt.Sprintf(`%s%%`, warehouseutils.StagingTablePrefix(provider)),
	)
	rows, err := dbHandle.Query(sqlStatement)

	if err != nil && err != io.EOF {
		as.Logger.Errorf("AZ: Error in fetching schema from synapse destination:%v, query: %v", as.Warehouse.Destination.ID, sqlStatement)
		return
	}
	if err == io.EOF {
		as.Logger.Infof("AZ: No rows, while fetching schema from  destination:%v, query: %v", as.Warehouse.Identifier, sqlStatement)
		return schema, unrecognizedSchema, nil
	}
	defer rows.Close()
	for rows.Next() {
		var tName, cName, cType string
		err = rows.Scan(&tName, &cName, &cType)
		if err != nil {
			as.Logger.Errorf("AZ: Error in processing fetched schema from synapse destination:%v", as.Warehouse.Destination.ID)
			return
		}
		if _, ok := schema[tName]; !ok {
			schema[tName] = make(model.TableSchema)
		}
		if datatype, ok := mssqlDataTypesMapToRudder[cType]; ok {
			schema[tName][cName] = datatype
		} else {
			if _, ok := unrecognizedSchema[tName]; !ok {
				unrecognizedSchema[tName] = make(model.TableSchema)
			}
			unrecognizedSchema[tName][cName] = warehouseutils.MISSING_DATATYPE

			warehouseutils.WHCounterStat(warehouseutils.RUDDER_MISSING_DATATYPE, &as.Warehouse, warehouseutils.Tag{Name: "datatype", Value: cType}).Count(1)
		}
	}
	return
}

func (as *AzureSynapse) LoadUserTables() map[string]error {
	return as.loadUserTables()
}

func (as *AzureSynapse) LoadTable(tableName string) error {
	_, err := as.loadTable(tableName, as.Uploader.GetTableSchemaInUpload(tableName), false)
	return err
}

func (as *AzureSynapse) Cleanup() {
	if as.DB != nil {
		// extra check aside dropStagingTable(table)
		as.dropDanglingStagingTables()
		as.DB.Close()
	}
}

func (*AzureSynapse) LoadIdentityMergeRulesTable() (err error) {
	return
}

func (*AzureSynapse) LoadIdentityMappingsTable() (err error) {
	return
}

func (*AzureSynapse) DownloadIdentityRules(*misc.GZipWriter) (err error) {
	return
}

func (as *AzureSynapse) GetTotalCountInTable(ctx context.Context, tableName string) (int64, error) {
	var (
		total        int64
		err          error
		sqlStatement string
	)
	sqlStatement = fmt.Sprintf(`
		SELECT count(*) FROM "%[1]s"."%[2]s";
	`,
		as.Namespace,
		tableName,
	)
	err = as.DB.QueryRowContext(ctx, sqlStatement).Scan(&total)
	return total, err
}

func (as *AzureSynapse) Connect(warehouse model.Warehouse) (client.Client, error) {
	as.Warehouse = warehouse
	as.Namespace = warehouse.Namespace
	dbHandle, err := connect(as.getConnectionCredentials())
	if err != nil {
		return client.Client{}, err
	}

	return client.Client{Type: client.SQLClient, SQL: dbHandle}, err
}

func (as *AzureSynapse) LoadTestTable(_, tableName string, payloadMap map[string]interface{}, _ string) (err error) {
	sqlStatement := fmt.Sprintf(`INSERT INTO %q.%q (%v) VALUES (%s)`,
		as.Namespace,
		tableName,
		fmt.Sprintf(`%q, %q`, "id", "val"),
		fmt.Sprintf(`'%d', '%s'`, payloadMap["id"], payloadMap["val"]),
	)
	_, err = as.DB.Exec(sqlStatement)
	return
}

func (as *AzureSynapse) SetConnectionTimeout(timeout time.Duration) {
	as.ConnectTimeout = timeout
}

func (as *AzureSynapse) ErrorMappings() []model.JobError {
	return errorsMappings
}<|MERGE_RESOLUTION|>--- conflicted
+++ resolved
@@ -15,8 +15,6 @@
 	"time"
 	"unicode/utf16"
 	"unicode/utf8"
-
-	"github.com/rudderlabs/rudder-server/warehouse/integrations/uploader"
 
 	"github.com/rudderlabs/rudder-server/warehouse/internal/service/loadfiles/downloader"
 
@@ -88,11 +86,7 @@
 	Namespace                   string
 	ObjectStorage               string
 	Warehouse                   model.Warehouse
-<<<<<<< HEAD
-	Uploader                    uploader.Uploader
-=======
 	Uploader                    warehouseutils.Uploader
->>>>>>> 8ab58b80
 	NumWorkersDownloadLoadFiles int
 	Logger                      logger.Logger
 	LoadFileDownLoader          downloader.Downloader
@@ -673,11 +667,7 @@
 	return nil
 }
 
-<<<<<<< HEAD
-func (as *AzureSynapse) Setup(warehouse model.Warehouse, uploader uploader.Uploader) (err error) {
-=======
 func (as *AzureSynapse) Setup(warehouse model.Warehouse, uploader warehouseutils.Uploader) (err error) {
->>>>>>> 8ab58b80
 	as.Warehouse = warehouse
 	as.Namespace = warehouse.Namespace
 	as.Uploader = uploader
