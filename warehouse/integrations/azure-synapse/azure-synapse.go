package azuresynapse

import (
	"compress/gzip"
	"context"
	"database/sql"
	"encoding/csv"
	"fmt"
	"io"
	"net"
	"net/url"
	"os"
	"strconv"
	"strings"
	"time"
	"unicode/utf16"
	"unicode/utf8"

	"github.com/rudderlabs/rudder-server/warehouse/uploader"

	"github.com/rudderlabs/rudder-server/warehouse/internal/service/loadfiles/downloader"

	"github.com/rudderlabs/rudder-server/config"
	"github.com/rudderlabs/rudder-server/warehouse/internal/model"

	mssql "github.com/denisenkom/go-mssqldb"
	"github.com/rudderlabs/rudder-server/utils/logger"
	"github.com/rudderlabs/rudder-server/utils/misc"
	"github.com/rudderlabs/rudder-server/warehouse/client"
	warehouseutils "github.com/rudderlabs/rudder-server/warehouse/utils"
)

var pkgLogger logger.Logger

const (
	host     = "host"
	dbName   = "database"
	user     = "user"
	password = "password"
	port     = "port"
	sslMode  = "sslMode"
)

const (
	mssqlStringLengthLimit = 512
	provider               = warehouseutils.AZURE_SYNAPSE
	tableNameLimit         = 127
)

var errorsMappings []model.JobError

var rudderDataTypesMapToMssql = map[string]string{
	"int":      "bigint",
	"float":    "decimal(28,10)",
	"string":   "varchar(512)",
	"datetime": "datetimeoffset",
	"boolean":  "bit",
	"json":     "jsonb",
}

var mssqlDataTypesMapToRudder = map[string]string{
	"integer":                  "int",
	"smallint":                 "int",
	"bigint":                   "int",
	"tinyint":                  "int",
	"double precision":         "float",
	"numeric":                  "float",
	"decimal":                  "float",
	"real":                     "float",
	"float":                    "float",
	"text":                     "string",
	"varchar":                  "string",
	"nvarchar":                 "string",
	"ntext":                    "string",
	"nchar":                    "string",
	"char":                     "string",
	"datetimeoffset":           "datetime",
	"date":                     "datetime",
	"datetime2":                "datetime",
	"timestamp with time zone": "datetime",
	"timestamp":                "datetime",
	"jsonb":                    "json",
	"bit":                      "boolean",
}

type AzureSynapse struct {
	DB                          *sql.DB
	Namespace                   string
	ObjectStorage               string
<<<<<<< HEAD
	Warehouse                   warehouseutils.Warehouse
	Uploader                    uploader.Uploader
=======
	Warehouse                   model.Warehouse
	Uploader                    warehouseutils.Uploader
>>>>>>> 524a6226
	NumWorkersDownloadLoadFiles int
	Logger                      logger.Logger
	LoadFileDownLoader          downloader.Downloader
	ConnectTimeout              time.Duration
}

type credentials struct {
	host     string
	dbName   string
	user     string
	password string
	port     string
	sslMode  string
	timeout  time.Duration
}

var primaryKeyMap = map[string]string{
	warehouseutils.UsersTable:      "id",
	warehouseutils.IdentifiesTable: "id",
	warehouseutils.DiscardsTable:   "row_id",
}

var partitionKeyMap = map[string]string{
	warehouseutils.UsersTable:      "id",
	warehouseutils.IdentifiesTable: "id",
	warehouseutils.DiscardsTable:   "row_id, column_name, table_name",
}

func NewAzureSynapse() *AzureSynapse {
	return &AzureSynapse{
		Logger: pkgLogger,
	}
}

func WithConfig(h *AzureSynapse, config *config.Config) {
	h.NumWorkersDownloadLoadFiles = config.GetInt("Warehouse.azure_synapse.numWorkersDownloadLoadFiles", 1)
}

func connect(cred credentials) (*sql.DB, error) {
	// Create connection string
	// url := fmt.Sprintf("server=%s;user id=%s;password=%s;port=%s;database=%s;encrypt=%s;TrustServerCertificate=true", cred.host, cred.user, cred.password, cred.port, cred.dbName, cred.sslMode)
	// Encryption options : disable, false, true.  https://github.com/denisenkom/go-mssqldb
	// TrustServerCertificate=true ; all options(disable, false, true) work with this
	// if rds.forcessl=1; disable option doesn't work. true, false works alongside TrustServerCertificate=true
	//		https://docs.aws.amazon.com/AmazonRDS/latest/UserGuide/SQLServer.Concepts.General.SSL.Using.html
	// more combination explanations here: https://docs.microsoft.com/en-us/sql/connect/odbc/linux-mac/connection-string-keywords-and-data-source-names-dsns?view=sql-server-ver15
	query := url.Values{}
	query.Add("database", cred.dbName)
	query.Add("encrypt", cred.sslMode)
	if cred.timeout > 0 {
		query.Add("dial timeout", fmt.Sprintf("%d", cred.timeout/time.Second))
	}
	query.Add("TrustServerCertificate", "true")
	port, err := strconv.Atoi(cred.port)
	if err != nil {
		pkgLogger.Errorf("Error parsing synapse connection port : %v", err)
		return nil, err
	}
	connUrl := &url.URL{
		Scheme:   "sqlserver",
		User:     url.UserPassword(cred.user, cred.password),
		Host:     net.JoinHostPort(cred.host, strconv.Itoa(port)),
		RawQuery: query.Encode(),
	}

	var db *sql.DB
	if db, err = sql.Open("sqlserver", connUrl.String()); err != nil {
		return nil, fmt.Errorf("synapse connection error : (%v)", err)
	}
	return db, nil
}

func Init() {
	pkgLogger = logger.NewLogger().Child("warehouse").Child("synapse")
}

func (as *AzureSynapse) getConnectionCredentials() credentials {
	return credentials{
		host:     warehouseutils.GetConfigValue(host, as.Warehouse),
		dbName:   warehouseutils.GetConfigValue(dbName, as.Warehouse),
		user:     warehouseutils.GetConfigValue(user, as.Warehouse),
		password: warehouseutils.GetConfigValue(password, as.Warehouse),
		port:     warehouseutils.GetConfigValue(port, as.Warehouse),
		sslMode:  warehouseutils.GetConfigValue(sslMode, as.Warehouse),
		timeout:  as.ConnectTimeout,
	}
}

func columnsWithDataTypes(columns model.TableSchema, prefix string) string {
	var arr []string
	for name, dataType := range columns {
		arr = append(arr, fmt.Sprintf(`%s%s %s`, prefix, name, rudderDataTypesMapToMssql[dataType]))
	}
	return strings.Join(arr, ",")
}

func (*AzureSynapse) IsEmpty(_ model.Warehouse) (empty bool, err error) {
	return
}

func (as *AzureSynapse) loadTable(tableName string, tableSchemaInUpload model.TableSchema, skipTempTableDelete bool) (stagingTableName string, err error) {
	as.Logger.Infof("AZ: Starting load for table:%s", tableName)

	previousColumnKeys := warehouseutils.SortColumnKeysFromColumnMap(as.Uploader.GetTableSchemaInWarehouse(tableName))
	// sort column names
	sortedColumnKeys := warehouseutils.SortColumnKeysFromColumnMap(tableSchemaInUpload)
	sortedColumnString := strings.Join(sortedColumnKeys, ", ")

	var extraColumns []string
	for _, column := range previousColumnKeys {
		if !misc.Contains(sortedColumnKeys, column) {
			extraColumns = append(extraColumns, column)
		}
	}
	fileNames, err := as.LoadFileDownLoader.Download(context.TODO(), tableName)
	defer misc.RemoveFilePaths(fileNames...)
	if err != nil {
		return
	}

	// create temporary table
	stagingTableName = warehouseutils.StagingTableName(provider, tableName, tableNameLimit)
	// prepared stmts cannot be used to create temp objects here. Will work in a txn, but will be purged after commit.
	// https://github.com/denisenkom/go-mssqldb/issues/149, https://docs.microsoft.com/en-us/previous-versions/sql/sql-server-2008-r2/ms175528(v=sql.105)?redirectedfrom=MSDN
	// sqlStatement := fmt.Sprintf(`CREATE  TABLE ##%[2]s like %[1]s.%[3]s`, AZ.Namespace, stagingTableName, tableName)
	// Hence falling back to creating normal tables
	sqlStatement := fmt.Sprintf(`select top 0 * into %[1]s.%[2]s from %[1]s.%[3]s`, as.Namespace, stagingTableName, tableName)

	as.Logger.Debugf("AZ: Creating temporary table for table:%s at %s\n", tableName, sqlStatement)
	_, err = as.DB.Exec(sqlStatement)
	if err != nil {
		as.Logger.Errorf("AZ: Error creating temporary table for table:%s: %v\n", tableName, err)
		return
	}

	txn, err := as.DB.Begin()
	if err != nil {
		as.Logger.Errorf("AZ: Error while beginning a transaction in db for loading in table:%s: %v", tableName, err)
		return
	}

	if !skipTempTableDelete {
		defer as.dropStagingTable(stagingTableName)
	}

	stmt, err := txn.Prepare(mssql.CopyIn(as.Namespace+"."+stagingTableName, mssql.BulkOptions{CheckConstraints: false}, append(sortedColumnKeys, extraColumns...)...))
	if err != nil {
		as.Logger.Errorf("AZ: Error while preparing statement for  transaction in db for loading in staging table:%s: %v\nstmt: %v", stagingTableName, err, stmt)
		return
	}
	for _, objectFileName := range fileNames {
		var gzipFile *os.File
		gzipFile, err = os.Open(objectFileName)
		if err != nil {
			as.Logger.Errorf("AZ: Error opening file using os.Open for file:%s while loading to table %s", objectFileName, tableName)
			return
		}

		var gzipReader *gzip.Reader
		gzipReader, err = gzip.NewReader(gzipFile)
		if err != nil {
			as.Logger.Errorf("AZ: Error reading file using gzip.NewReader for file:%s while loading to table %s", gzipFile, tableName)
			gzipFile.Close()
			return

		}
		csvReader := csv.NewReader(gzipReader)
		var csvRowsProcessedCount int
		for {
			var record []string
			record, err = csvReader.Read()
			if err != nil {
				if err == io.EOF {
					as.Logger.Debugf("AZ: File reading completed while reading csv file for loading in staging table:%s: %s", stagingTableName, objectFileName)
					break
				}
				as.Logger.Errorf("AZ: Error while reading csv file %s for loading in staging table:%s: %v", objectFileName, stagingTableName, err)
				txn.Rollback()
				return
			}
			if len(sortedColumnKeys) != len(record) {
				err = fmt.Errorf(`load file CSV columns for a row mismatch number found in upload schema. Columns in CSV row: %d, Columns in upload schema of table-%s: %d. Processed rows in csv file until mismatch: %d`, len(record), tableName, len(sortedColumnKeys), csvRowsProcessedCount)
				as.Logger.Error(err)
				txn.Rollback()
				return
			}
			var recordInterface []interface{}
			for _, value := range record {
				if strings.TrimSpace(value) == "" {
					recordInterface = append(recordInterface, nil)
				} else {
					recordInterface = append(recordInterface, value)
				}
			}
			var finalColumnValues []interface{}
			for index, value := range recordInterface {
				valueType := tableSchemaInUpload[sortedColumnKeys[index]]
				if value == nil {
					as.Logger.Debugf("AZ : Found nil value for type : %s, column : %s", valueType, sortedColumnKeys[index])
					finalColumnValues = append(finalColumnValues, nil)
					continue
				}
				strValue := value.(string)
				switch valueType {
				case "int":
					var convertedValue int
					if convertedValue, err = strconv.Atoi(strValue); err != nil {
						as.Logger.Errorf("AZ : Mismatch in datatype for type : %s, column : %s, value : %s, err : %v", valueType, sortedColumnKeys[index], strValue, err)
						finalColumnValues = append(finalColumnValues, nil)
					} else {
						finalColumnValues = append(finalColumnValues, convertedValue)
					}
				case "float":
					var convertedValue float64
					if convertedValue, err = strconv.ParseFloat(strValue, 64); err != nil {
						as.Logger.Errorf("MS : Mismatch in datatype for type : %s, column : %s, value : %s, err : %v", valueType, sortedColumnKeys[index], strValue, err)
						finalColumnValues = append(finalColumnValues, nil)
					} else {
						finalColumnValues = append(finalColumnValues, convertedValue)
					}
				case "datetime":
					var convertedValue time.Time
					// TODO : handling milli?
					if convertedValue, err = time.Parse(time.RFC3339, strValue); err != nil {
						as.Logger.Errorf("AZ : Mismatch in datatype for type : %s, column : %s, value : %s, err : %v", valueType, sortedColumnKeys[index], strValue, err)
						finalColumnValues = append(finalColumnValues, nil)
					} else {
						finalColumnValues = append(finalColumnValues, convertedValue)
					}
					// TODO : handling all cases?
				case "boolean":
					var convertedValue bool
					if convertedValue, err = strconv.ParseBool(strValue); err != nil {
						as.Logger.Errorf("AZ : Mismatch in datatype for type : %s, column : %s, value : %s, err : %v", valueType, sortedColumnKeys[index], strValue, err)
						finalColumnValues = append(finalColumnValues, nil)
					} else {
						finalColumnValues = append(finalColumnValues, convertedValue)
					}
				case "string":
					// This is needed to enable diacritic support Ex: Ü,ç Ç,©,∆,ß,á,ù,ñ,ê
					// A substitute to this PR; https://github.com/denisenkom/go-mssqldb/pull/576/files
					// An alternate to this approach is to use nvarchar(instead of varchar)
					if len(strValue) > mssqlStringLengthLimit {
						strValue = strValue[:mssqlStringLengthLimit]
					}
					var byteArr []byte
					if hasDiacritics(strValue) {
						as.Logger.Debug("diacritics " + strValue)
						byteArr = str2ucs2(strValue)
						// This is needed as with above operation every character occupies 2 bytes
						if len(byteArr) > mssqlStringLengthLimit {
							byteArr = byteArr[:mssqlStringLengthLimit]
						}
						finalColumnValues = append(finalColumnValues, byteArr)
					} else {
						as.Logger.Debug("non-diacritic : " + strValue)
						finalColumnValues = append(finalColumnValues, strValue)
					}
				default:
					finalColumnValues = append(finalColumnValues, value)
				}
			}
			// This is needed for the copyIn to proceed successfully for azure synapse else will face below err for missing old columns
			// mssql: Column count in target table does not match column count specified in input.
			// If BCP command, ensure format file column count matches destination table. If SSIS data import, check column mappings are consistent with target.
			for range extraColumns {
				finalColumnValues = append(finalColumnValues, nil)
			}
			_, err = stmt.Exec(finalColumnValues...)
			if err != nil {
				as.Logger.Errorf("AZ: Error in exec statement for loading in staging table:%s: %v", stagingTableName, err)
				txn.Rollback()
				return
			}
			csvRowsProcessedCount++
		}
		gzipReader.Close()
		gzipFile.Close()
	}

	_, err = stmt.Exec()
	if err != nil {
		txn.Rollback()
		as.Logger.Errorf("AZ: Rollback transaction as there was error while loading staging table:%s: %v", stagingTableName, err)
		return

	}
	// deduplication process
	primaryKey := "id"
	if column, ok := primaryKeyMap[tableName]; ok {
		primaryKey = column
	}
	partitionKey := "id"
	if column, ok := partitionKeyMap[tableName]; ok {
		partitionKey = column
	}
	var additionalJoinClause string
	if tableName == warehouseutils.DiscardsTable {
		additionalJoinClause = fmt.Sprintf(`AND _source.%[3]s = "%[1]s"."%[2]s"."%[3]s" AND _source.%[4]s = "%[1]s"."%[2]s"."%[4]s"`, as.Namespace, tableName, "table_name", "column_name")
	}
	sqlStatement = fmt.Sprintf(`DELETE FROM "%[1]s"."%[2]s" FROM "%[1]s"."%[3]s" as  _source where (_source.%[4]s = "%[1]s"."%[2]s"."%[4]s" %[5]s)`, as.Namespace, tableName, stagingTableName, primaryKey, additionalJoinClause)
	as.Logger.Infof("AZ: Deduplicate records for table:%s using staging table: %s\n", tableName, sqlStatement)
	_, err = txn.Exec(sqlStatement)
	if err != nil {
		as.Logger.Errorf("AZ: Error deleting from original table for dedup: %v\n", err)
		txn.Rollback()
		return
	}
	sqlStatement = fmt.Sprintf(`INSERT INTO "%[1]s"."%[2]s" (%[3]s) SELECT %[3]s FROM ( SELECT *, row_number() OVER (PARTITION BY %[5]s ORDER BY received_at DESC) AS _rudder_staging_row_number FROM "%[1]s"."%[4]s" ) AS _ where _rudder_staging_row_number = 1`, as.Namespace, tableName, sortedColumnString, stagingTableName, partitionKey)
	as.Logger.Infof("AZ: Inserting records for table:%s using staging table: %s\n", tableName, sqlStatement)
	_, err = txn.Exec(sqlStatement)

	if err != nil {
		as.Logger.Errorf("AZ: Error inserting into original table: %v\n", err)
		txn.Rollback()
		return
	}

	if err = txn.Commit(); err != nil {
		as.Logger.Errorf("AZ: Error while committing transaction as there was error while loading staging table:%s: %v", stagingTableName, err)
		return
	}

	as.Logger.Infof("AZ: Complete load for table:%s", tableName)
	return
}

// Taken from https://github.com/denisenkom/go-mssqldb/blob/master/tds.go
func str2ucs2(s string) []byte {
	res := utf16.Encode([]rune(s))
	ucs2 := make([]byte, 2*len(res))
	for i := 0; i < len(res); i++ {
		ucs2[2*i] = byte(res[i])
		ucs2[2*i+1] = byte(res[i] >> 8)
	}
	return ucs2
}

func hasDiacritics(str string) bool {
	for _, x := range str {
		if utf8.RuneLen(x) > 1 {
			return true
		}
	}
	return false
}

func (as *AzureSynapse) loadUserTables() (errorMap map[string]error) {
	errorMap = map[string]error{warehouseutils.IdentifiesTable: nil}
	as.Logger.Infof("AZ: Starting load for identifies and users tables\n")
	identifyStagingTable, err := as.loadTable(warehouseutils.IdentifiesTable, as.Uploader.GetTableSchemaInUpload(warehouseutils.IdentifiesTable), true)
	if err != nil {
		errorMap[warehouseutils.IdentifiesTable] = err
		return
	}

	if len(as.Uploader.GetTableSchemaInUpload(warehouseutils.UsersTable)) == 0 {
		return
	}
	errorMap[warehouseutils.UsersTable] = nil

	unionStagingTableName := warehouseutils.StagingTableName(provider, "users_identifies_union", tableNameLimit)
	stagingTableName := warehouseutils.StagingTableName(provider, warehouseutils.UsersTable, tableNameLimit)
	defer as.dropStagingTable(stagingTableName)
	defer as.dropStagingTable(unionStagingTableName)
	defer as.dropStagingTable(identifyStagingTable)

	userColMap := as.Uploader.GetTableSchemaInWarehouse(warehouseutils.UsersTable)
	var userColNames, firstValProps []string
	for colName := range userColMap {
		if colName == "id" {
			continue
		}
		userColNames = append(userColNames, colName)
		caseSubQuery := fmt.Sprintf(`case
						  when (exists(select 1)) then (
						  	select top 1 %[1]s from %[2]s
						  	where x.id = %[2]s.id
							  and %[1]s is not null
							order by X.received_at desc
							)
						  end as %[1]s`, colName, as.Namespace+"."+unionStagingTableName)
		// IGNORE NULLS only supported in Azure SQL edge, in which case the query can be shortened to below
		// https://docs.microsoft.com/en-us/sql/t-sql/functions/first-value-transact-sql?view=sql-server-ver15
		// caseSubQuery := fmt.Sprintf(`FIRST_VALUE(%[1]s) IGNORE NULLS OVER (PARTITION BY id ORDER BY received_at DESC ROWS BETWEEN UNBOUNDED PRECEDING AND UNBOUNDED FOLLOWING) AS "%[1]s"`, colName)
		firstValProps = append(firstValProps, caseSubQuery)
	}

	// TODO: skipped top level temporary table for now
	sqlStatement := fmt.Sprintf(`SELECT * into %[5]s FROM
												((
													SELECT id, %[4]s FROM %[2]s WHERE id in (SELECT user_id FROM %[3]s WHERE user_id IS NOT NULL)
												) UNION
												(
													SELECT user_id, %[4]s FROM %[3]s  WHERE user_id IS NOT NULL
												)) a
											`, as.Namespace, as.Namespace+"."+warehouseutils.UsersTable, as.Namespace+"."+identifyStagingTable, strings.Join(userColNames, ","), as.Namespace+"."+unionStagingTableName)

	as.Logger.Debugf("AZ: Creating staging table for union of users table with identify staging table: %s\n", sqlStatement)
	_, err = as.DB.Exec(sqlStatement)
	if err != nil {
		errorMap[warehouseutils.UsersTable] = err
		return
	}

	sqlStatement = fmt.Sprintf(`SELECT * INTO %[1]s FROM (SELECT DISTINCT * FROM
										(
											SELECT
											x.id, %[2]s
											FROM %[3]s as x
										) as xyz
									) a`,
		as.Namespace+"."+stagingTableName,
		strings.Join(firstValProps, ","),
		as.Namespace+"."+unionStagingTableName,
	)

	as.Logger.Debugf("AZ: Creating staging table for users: %s\n", sqlStatement)
	_, err = as.DB.Exec(sqlStatement)
	if err != nil {
		as.Logger.Errorf("AZ: Error Creating staging table for users: %s\n", sqlStatement)
		errorMap[warehouseutils.UsersTable] = err
		return
	}

	// BEGIN TRANSACTION
	tx, err := as.DB.Begin()
	if err != nil {
		errorMap[warehouseutils.UsersTable] = err
		return
	}

	primaryKey := "id"
	sqlStatement = fmt.Sprintf(`DELETE FROM %[1]s."%[2]s" FROM %[3]s _source where (_source.%[4]s = %[1]s.%[2]s.%[4]s)`, as.Namespace, warehouseutils.UsersTable, as.Namespace+"."+stagingTableName, primaryKey)
	as.Logger.Infof("AZ: Dedup records for table:%s using staging table: %s\n", warehouseutils.UsersTable, sqlStatement)
	_, err = tx.Exec(sqlStatement)
	if err != nil {
		as.Logger.Errorf("AZ: Error deleting from original table for dedup: %v\n", err)
		tx.Rollback()
		errorMap[warehouseutils.UsersTable] = err
		return
	}

	sqlStatement = fmt.Sprintf(`INSERT INTO "%[1]s"."%[2]s" (%[4]s) SELECT %[4]s FROM  %[3]s`, as.Namespace, warehouseutils.UsersTable, as.Namespace+"."+stagingTableName, strings.Join(append([]string{"id"}, userColNames...), ","))
	as.Logger.Infof("AZ: Inserting records for table:%s using staging table: %s\n", warehouseutils.UsersTable, sqlStatement)
	_, err = tx.Exec(sqlStatement)

	if err != nil {
		as.Logger.Errorf("AZ: Error inserting into users table from staging table: %v\n", err)
		tx.Rollback()
		errorMap[warehouseutils.UsersTable] = err
		return
	}

	err = tx.Commit()
	if err != nil {
		as.Logger.Errorf("AZ: Error in transaction commit for users table: %v\n", err)
		tx.Rollback()
		errorMap[warehouseutils.UsersTable] = err
		return
	}
	return
}

func (*AzureSynapse) DeleteBy([]string, warehouseutils.DeleteByParams) error {
	return fmt.Errorf(warehouseutils.NotImplementedErrorCode)
}

func (as *AzureSynapse) CreateSchema() (err error) {
	sqlStatement := fmt.Sprintf(`IF NOT EXISTS ( SELECT  * FROM  sys.schemas WHERE   name = N'%s' )
    EXEC('CREATE SCHEMA [%s]');
`, as.Namespace, as.Namespace)
	pkgLogger.Infof("SYNAPSE: Creating schema name in synapse for AZ:%s : %v", as.Warehouse.Destination.ID, sqlStatement)
	_, err = as.DB.Exec(sqlStatement)
	if err == io.EOF {
		return nil
	}
	return
}

func (as *AzureSynapse) dropStagingTable(stagingTableName string) {
	as.Logger.Infof("AZ: dropping table %+v\n", stagingTableName)
	_, err := as.DB.Exec(fmt.Sprintf(`IF OBJECT_ID ('%[1]s','U') IS NOT NULL DROP TABLE %[1]s;`, as.Namespace+"."+stagingTableName))
	if err != nil {
		as.Logger.Errorf("AZ:  Error dropping staging table %s in synapse: %v", as.Namespace+"."+stagingTableName, err)
	}
}

func (as *AzureSynapse) createTable(name string, columns model.TableSchema) (err error) {
	sqlStatement := fmt.Sprintf(`IF  NOT EXISTS (SELECT 1 FROM sys.objects WHERE object_id = OBJECT_ID(N'%[1]s') AND type = N'U')
	CREATE TABLE %[1]s ( %v )`, name, columnsWithDataTypes(columns, ""))

	as.Logger.Infof("AZ: Creating table in synapse for AZ:%s : %v", as.Warehouse.Destination.ID, sqlStatement)
	_, err = as.DB.Exec(sqlStatement)
	return
}

func (as *AzureSynapse) CreateTable(tableName string, columnMap model.TableSchema) (err error) {
	// Search paths doesn't exist unlike Postgres, default is dbo. Hence, use namespace wherever possible
	err = as.createTable(as.Namespace+"."+tableName, columnMap)
	return err
}

func (as *AzureSynapse) DropTable(tableName string) (err error) {
	sqlStatement := `DROP TABLE "%[1]s"."%[2]s"`
	as.Logger.Infof("AZ: Dropping table in synapse for AZ:%s : %v", as.Warehouse.Destination.ID, sqlStatement)
	_, err = as.DB.Exec(fmt.Sprintf(sqlStatement, as.Namespace, tableName))
	return
}

func (as *AzureSynapse) AddColumns(tableName string, columnsInfo []warehouseutils.ColumnInfo) (err error) {
	var (
		query        string
		queryBuilder strings.Builder
	)

	if len(columnsInfo) == 1 {
		queryBuilder.WriteString(fmt.Sprintf(`
			IF NOT EXISTS (
			  SELECT
				1
			  FROM
				SYS.COLUMNS
			  WHERE
				OBJECT_ID = OBJECT_ID(N'%[1]s.%[2]s')
				AND name = '%[3]s'
			)
`,
			as.Namespace,
			tableName,
			columnsInfo[0].Name,
		))
	}

	queryBuilder.WriteString(fmt.Sprintf(`
		ALTER TABLE
		  %s.%s
		ADD`,
		as.Namespace,
		tableName,
	))

	for _, columnInfo := range columnsInfo {
		queryBuilder.WriteString(fmt.Sprintf(` %s %s,`, columnInfo.Name, rudderDataTypesMapToMssql[columnInfo.Type]))
	}

	query = strings.TrimSuffix(queryBuilder.String(), ",")
	query += ";"

	as.Logger.Infof("AZ: Adding columns for destinationID: %s, tableName: %s with query: %v", as.Warehouse.Destination.ID, tableName, query)
	_, err = as.DB.Exec(query)
	return
}

func (*AzureSynapse) AlterColumn(_, _, _ string) (model.AlterTableResponse, error) {
	return model.AlterTableResponse{}, nil
}

func (as *AzureSynapse) TestConnection(warehouse model.Warehouse) (err error) {
	as.Warehouse = warehouse
	as.DB, err = connect(as.getConnectionCredentials())
	if err != nil {
		return
	}
	defer as.DB.Close()

	ctx, cancel := context.WithTimeout(context.TODO(), as.ConnectTimeout)
	defer cancel()

	err = as.DB.PingContext(ctx)
	if err == context.DeadlineExceeded {
		return fmt.Errorf("connection testing timed out after %d sec", as.ConnectTimeout/time.Second)
	}
	if err != nil {
		return err
	}

	return nil
}

<<<<<<< HEAD
func (as *AzureSynapse) Setup(warehouse warehouseutils.Warehouse, uploader uploader.Uploader) (err error) {
=======
func (as *AzureSynapse) Setup(warehouse model.Warehouse, uploader warehouseutils.Uploader) (err error) {
>>>>>>> 524a6226
	as.Warehouse = warehouse
	as.Namespace = warehouse.Namespace
	as.Uploader = uploader
	as.ObjectStorage = warehouseutils.ObjectStorageType(warehouseutils.AZURE_SYNAPSE, warehouse.Destination.Config, as.Uploader.UseRudderStorage())
	as.LoadFileDownLoader = downloader.NewDownloader(&warehouse, uploader, as.NumWorkersDownloadLoadFiles)

	as.DB, err = connect(as.getConnectionCredentials())
	return err
}

func (as *AzureSynapse) CrashRecover(warehouse model.Warehouse) (err error) {
	as.Warehouse = warehouse
	as.Namespace = warehouse.Namespace
	as.DB, err = connect(as.getConnectionCredentials())
	if err != nil {
		return err
	}
	defer as.DB.Close()
	as.dropDanglingStagingTables()
	return
}

func (as *AzureSynapse) dropDanglingStagingTables() bool {
	sqlStatement := fmt.Sprintf(`
		select
		  table_name
		from
		  information_schema.tables
		where
		  table_schema = '%s'
		  AND table_name like '%s';
	`,
		as.Namespace,
		fmt.Sprintf(`%s%%`, warehouseutils.StagingTablePrefix(provider)),
	)
	rows, err := as.DB.Query(sqlStatement)
	if err != nil {
		as.Logger.Errorf("WH: SYNAPSE: Error dropping dangling staging tables in synapse: %v\nQuery: %s\n", err, sqlStatement)
		return false
	}
	defer rows.Close()

	var stagingTableNames []string
	for rows.Next() {
		var tableName string
		err := rows.Scan(&tableName)
		if err != nil {
			panic(fmt.Errorf("failed to scan result from query: %s\nwith Error : %w", sqlStatement, err))
		}
		stagingTableNames = append(stagingTableNames, tableName)
	}
	as.Logger.Infof("WH: SYNAPSE: Dropping dangling staging tables: %+v  %+v\n", len(stagingTableNames), stagingTableNames)
	delSuccess := true
	for _, stagingTableName := range stagingTableNames {
		_, err := as.DB.Exec(fmt.Sprintf(`DROP TABLE "%[1]s"."%[2]s"`, as.Namespace, stagingTableName))
		if err != nil {
			as.Logger.Errorf("WH: SYNAPSE:  Error dropping dangling staging table: %s in redshift: %v\n", stagingTableName, err)
			delSuccess = false
		}
	}
	return delSuccess
}

// FetchSchema queries SYNAPSE and returns the schema associated with provided namespace
func (as *AzureSynapse) FetchSchema(warehouse model.Warehouse) (schema, unrecognizedSchema model.Schema, err error) {
	as.Warehouse = warehouse
	as.Namespace = warehouse.Namespace
	dbHandle, err := connect(as.getConnectionCredentials())
	if err != nil {
		return
	}
	defer dbHandle.Close()

	schema = make(model.Schema)
	unrecognizedSchema = make(model.Schema)

	sqlStatement := fmt.Sprintf(`
			SELECT
			  table_name,
			  column_name,
			  data_type
			FROM
			  INFORMATION_SCHEMA.COLUMNS
			WHERE
			  table_schema = '%s'
			  and table_name not like '%s'
		`,
		as.Namespace,
		fmt.Sprintf(`%s%%`, warehouseutils.StagingTablePrefix(provider)),
	)
	rows, err := dbHandle.Query(sqlStatement)

	if err != nil && err != io.EOF {
		as.Logger.Errorf("AZ: Error in fetching schema from synapse destination:%v, query: %v", as.Warehouse.Destination.ID, sqlStatement)
		return
	}
	if err == io.EOF {
		as.Logger.Infof("AZ: No rows, while fetching schema from  destination:%v, query: %v", as.Warehouse.Identifier, sqlStatement)
		return schema, unrecognizedSchema, nil
	}
	defer rows.Close()
	for rows.Next() {
		var tName, cName, cType string
		err = rows.Scan(&tName, &cName, &cType)
		if err != nil {
			as.Logger.Errorf("AZ: Error in processing fetched schema from synapse destination:%v", as.Warehouse.Destination.ID)
			return
		}
		if _, ok := schema[tName]; !ok {
			schema[tName] = make(model.TableSchema)
		}
		if datatype, ok := mssqlDataTypesMapToRudder[cType]; ok {
			schema[tName][cName] = datatype
		} else {
			if _, ok := unrecognizedSchema[tName]; !ok {
				unrecognizedSchema[tName] = make(model.TableSchema)
			}
			unrecognizedSchema[tName][cName] = warehouseutils.MISSING_DATATYPE

			warehouseutils.WHCounterStat(warehouseutils.RUDDER_MISSING_DATATYPE, &as.Warehouse, warehouseutils.Tag{Name: "datatype", Value: cType}).Count(1)
		}
	}
	return
}

func (as *AzureSynapse) LoadUserTables() map[string]error {
	return as.loadUserTables()
}

func (as *AzureSynapse) LoadTable(tableName string) error {
	_, err := as.loadTable(tableName, as.Uploader.GetTableSchemaInUpload(tableName), false)
	return err
}

func (as *AzureSynapse) Cleanup() {
	if as.DB != nil {
		// extra check aside dropStagingTable(table)
		as.dropDanglingStagingTables()
		as.DB.Close()
	}
}

func (*AzureSynapse) LoadIdentityMergeRulesTable() (err error) {
	return
}

func (*AzureSynapse) LoadIdentityMappingsTable() (err error) {
	return
}

func (*AzureSynapse) DownloadIdentityRules(*misc.GZipWriter) (err error) {
	return
}

func (as *AzureSynapse) GetTotalCountInTable(ctx context.Context, tableName string) (int64, error) {
	var (
		total        int64
		err          error
		sqlStatement string
	)
	sqlStatement = fmt.Sprintf(`
		SELECT count(*) FROM "%[1]s"."%[2]s";
	`,
		as.Namespace,
		tableName,
	)
	err = as.DB.QueryRowContext(ctx, sqlStatement).Scan(&total)
	return total, err
}

func (as *AzureSynapse) Connect(warehouse model.Warehouse) (client.Client, error) {
	as.Warehouse = warehouse
	as.Namespace = warehouse.Namespace
	dbHandle, err := connect(as.getConnectionCredentials())
	if err != nil {
		return client.Client{}, err
	}

	return client.Client{Type: client.SQLClient, SQL: dbHandle}, err
}

func (as *AzureSynapse) LoadTestTable(_, tableName string, payloadMap map[string]interface{}, _ string) (err error) {
	sqlStatement := fmt.Sprintf(`INSERT INTO %q.%q (%v) VALUES (%s)`,
		as.Namespace,
		tableName,
		fmt.Sprintf(`%q, %q`, "id", "val"),
		fmt.Sprintf(`'%d', '%s'`, payloadMap["id"], payloadMap["val"]),
	)
	_, err = as.DB.Exec(sqlStatement)
	return
}

func (as *AzureSynapse) SetConnectionTimeout(timeout time.Duration) {
	as.ConnectTimeout = timeout
}

func (as *AzureSynapse) ErrorMappings() []model.JobError {
	return errorsMappings
}<|MERGE_RESOLUTION|>--- conflicted
+++ resolved
@@ -6,6 +6,7 @@
 	"database/sql"
 	"encoding/csv"
 	"fmt"
+	"github.com/rudderlabs/rudder-server/warehouse/integrations/uploader"
 	"io"
 	"net"
 	"net/url"
@@ -15,8 +16,6 @@
 	"time"
 	"unicode/utf16"
 	"unicode/utf8"
-
-	"github.com/rudderlabs/rudder-server/warehouse/uploader"
 
 	"github.com/rudderlabs/rudder-server/warehouse/internal/service/loadfiles/downloader"
 
@@ -87,13 +86,8 @@
 	DB                          *sql.DB
 	Namespace                   string
 	ObjectStorage               string
-<<<<<<< HEAD
-	Warehouse                   warehouseutils.Warehouse
+	Warehouse                   model.Warehouse
 	Uploader                    uploader.Uploader
-=======
-	Warehouse                   model.Warehouse
-	Uploader                    warehouseutils.Uploader
->>>>>>> 524a6226
 	NumWorkersDownloadLoadFiles int
 	Logger                      logger.Logger
 	LoadFileDownLoader          downloader.Downloader
@@ -674,11 +668,7 @@
 	return nil
 }
 
-<<<<<<< HEAD
-func (as *AzureSynapse) Setup(warehouse warehouseutils.Warehouse, uploader uploader.Uploader) (err error) {
-=======
-func (as *AzureSynapse) Setup(warehouse model.Warehouse, uploader warehouseutils.Uploader) (err error) {
->>>>>>> 524a6226
+func (as *AzureSynapse) Setup(warehouse model.Warehouse, uploader uploader.Uploader) (err error) {
 	as.Warehouse = warehouse
 	as.Namespace = warehouse.Namespace
 	as.Uploader = uploader
