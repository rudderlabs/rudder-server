package azuresynapse

import (
	"compress/gzip"
	"context"
	"database/sql"
	"encoding/csv"
	"errors"
	"fmt"
	"io"
	"net"
	"net/url"
	"os"
	"strconv"
	"strings"
	"time"
	"unicode/utf16"
	"unicode/utf8"

	"github.com/rudderlabs/rudder-server/warehouse/internal/service/loadfiles/downloader"
	"golang.org/x/exp/slices"

	"github.com/rudderlabs/rudder-go-kit/config"
	"github.com/rudderlabs/rudder-server/warehouse/internal/model"

	mssql "github.com/denisenkom/go-mssqldb"
	"github.com/rudderlabs/rudder-go-kit/logger"
	"github.com/rudderlabs/rudder-server/utils/misc"
	"github.com/rudderlabs/rudder-server/warehouse/client"
	warehouseutils "github.com/rudderlabs/rudder-server/warehouse/utils"
)

const (
	host     = "host"
	dbName   = "database"
	user     = "user"
	password = "password"
	port     = "port"
	sslMode  = "sslMode"
)

const (
	mssqlStringLengthLimit = 512
	provider               = warehouseutils.AZURE_SYNAPSE
	tableNameLimit         = 127
)

var errorsMappings []model.JobError

var rudderDataTypesMapToMssql = map[string]string{
	"int":      "bigint",
	"float":    "decimal(28,10)",
	"string":   "varchar(512)",
	"datetime": "datetimeoffset",
	"boolean":  "bit",
	"json":     "jsonb",
}

var mssqlDataTypesMapToRudder = map[string]string{
	"integer":                  "int",
	"smallint":                 "int",
	"bigint":                   "int",
	"tinyint":                  "int",
	"double precision":         "float",
	"numeric":                  "float",
	"decimal":                  "float",
	"real":                     "float",
	"float":                    "float",
	"text":                     "string",
	"varchar":                  "string",
	"nvarchar":                 "string",
	"ntext":                    "string",
	"nchar":                    "string",
	"char":                     "string",
	"datetimeoffset":           "datetime",
	"date":                     "datetime",
	"datetime2":                "datetime",
	"timestamp with time zone": "datetime",
	"timestamp":                "datetime",
	"jsonb":                    "json",
	"bit":                      "boolean",
}

type AzureSynapse struct {
	DB                          *sql.DB
	Namespace                   string
	ObjectStorage               string
	Warehouse                   model.Warehouse
	Uploader                    warehouseutils.Uploader
	NumWorkersDownloadLoadFiles int
	Logger                      logger.Logger
	LoadFileDownLoader          downloader.Downloader
	ConnectTimeout              time.Duration
}

type credentials struct {
	host     string
	dbName   string
	user     string
	password string
	port     string
	sslMode  string
	timeout  time.Duration
}

var primaryKeyMap = map[string]string{
	warehouseutils.UsersTable:      "id",
	warehouseutils.IdentifiesTable: "id",
	warehouseutils.DiscardsTable:   "row_id",
}

var partitionKeyMap = map[string]string{
	warehouseutils.UsersTable:      "id",
	warehouseutils.IdentifiesTable: "id",
	warehouseutils.DiscardsTable:   "row_id, column_name, table_name",
}

func New() *AzureSynapse {
	return &AzureSynapse{
		Logger: logger.NewLogger().Child("warehouse").Child("integrations").Child("synapse"),
	}
}

func WithConfig(h *AzureSynapse, config *config.Config) {
	h.NumWorkersDownloadLoadFiles = config.GetInt("Warehouse.azure_synapse.numWorkersDownloadLoadFiles", 1)
}

func connect(cred credentials) (*sql.DB, error) {
	// Create connection string
	// url := fmt.Sprintf("server=%s;user id=%s;password=%s;port=%s;database=%s;encrypt=%s;TrustServerCertificate=true", cred.host, cred.user, cred.password, cred.port, cred.dbName, cred.sslMode)
	// Encryption options : disable, false, true.  https://github.com/denisenkom/go-mssqldb
	// TrustServerCertificate=true ; all options(disable, false, true) work with this
	// if rds.forcessl=1; disable option doesn't work. true, false works alongside TrustServerCertificate=true
	//		https://docs.aws.amazon.com/AmazonRDS/latest/UserGuide/SQLServer.Concepts.General.SSL.Using.html
	// more combination explanations here: https://docs.microsoft.com/en-us/sql/connect/odbc/linux-mac/connection-string-keywords-and-data-source-names-dsns?view=sql-server-ver15
	query := url.Values{}
	query.Add("database", cred.dbName)
	query.Add("encrypt", cred.sslMode)
	if cred.timeout > 0 {
		query.Add("dial timeout", fmt.Sprintf("%d", cred.timeout/time.Second))
	}
	query.Add("TrustServerCertificate", "true")
	port, err := strconv.Atoi(cred.port)
	if err != nil {
		return nil, fmt.Errorf("invalid port: %w", err)
	}
	connUrl := &url.URL{
		Scheme:   "sqlserver",
		User:     url.UserPassword(cred.user, cred.password),
		Host:     net.JoinHostPort(cred.host, strconv.Itoa(port)),
		RawQuery: query.Encode(),
	}

	var db *sql.DB
	if db, err = sql.Open("sqlserver", connUrl.String()); err != nil {
		return nil, fmt.Errorf("synapse connection error : (%v)", err)
	}
	return db, nil
}

func (as *AzureSynapse) getConnectionCredentials() credentials {
	return credentials{
		host:     warehouseutils.GetConfigValue(host, as.Warehouse),
		dbName:   warehouseutils.GetConfigValue(dbName, as.Warehouse),
		user:     warehouseutils.GetConfigValue(user, as.Warehouse),
		password: warehouseutils.GetConfigValue(password, as.Warehouse),
		port:     warehouseutils.GetConfigValue(port, as.Warehouse),
		sslMode:  warehouseutils.GetConfigValue(sslMode, as.Warehouse),
		timeout:  as.ConnectTimeout,
	}
}

func columnsWithDataTypes(columns model.TableSchema, prefix string) string {
	var arr []string
	for name, dataType := range columns {
		arr = append(arr, fmt.Sprintf(`"%s%s" %s`, prefix, name, rudderDataTypesMapToMssql[dataType]))
	}
	return strings.Join(arr, ",")
}

func (*AzureSynapse) IsEmpty(context.Context, model.Warehouse) (empty bool, err error) {
	return
}

func (as *AzureSynapse) loadTable(ctx context.Context, tableName string, tableSchemaInUpload model.TableSchema, skipTempTableDelete bool) (stagingTableName string, err error) {
	as.Logger.Infof("AZ: Starting load for table:%s", tableName)

	previousColumnKeys := warehouseutils.SortColumnKeysFromColumnMap(as.Uploader.GetTableSchemaInWarehouse(tableName))
	// sort column names
	sortedColumnKeys := warehouseutils.SortColumnKeysFromColumnMap(tableSchemaInUpload)

	var extraColumns []string
	for _, column := range previousColumnKeys {
		if !slices.Contains(sortedColumnKeys, column) {
			extraColumns = append(extraColumns, column)
		}
	}
	fileNames, err := as.LoadFileDownLoader.Download(ctx, tableName)
	defer misc.RemoveFilePaths(fileNames...)
	if err != nil {
		return
	}

	// create temporary table
	stagingTableName = warehouseutils.StagingTableName(provider, tableName, tableNameLimit)
	// prepared stmts cannot be used to create temp objects here. Will work in a txn, but will be purged after commit.
	// https://github.com/denisenkom/go-mssqldb/issues/149, https://docs.microsoft.com/en-us/previous-versions/sql/sql-server-2008-r2/ms175528(v=sql.105)?redirectedfrom=MSDN
	// sqlStatement := fmt.Sprintf(`CREATE  TABLE ##%[2]s like %[1]s.%[3]s`, AZ.Namespace, stagingTableName, tableName)
	// Hence falling back to creating normal tables
	sqlStatement := fmt.Sprintf(`select top 0 * into %[1]s.%[2]s from %[1]s.%[3]s`, as.Namespace, stagingTableName, tableName)

	as.Logger.Debugf("AZ: Creating temporary table for table:%s at %s\n", tableName, sqlStatement)
	_, err = as.DB.ExecContext(ctx, sqlStatement)
	if err != nil {
		as.Logger.Errorf("AZ: Error creating temporary table for table:%s: %v\n", tableName, err)
		return
	}

	txn, err := as.DB.BeginTx(ctx, &sql.TxOptions{})
	if err != nil {
		as.Logger.Errorf("AZ: Error while beginning a transaction in db for loading in table:%s: %v", tableName, err)
		return
	}

	if !skipTempTableDelete {
		defer as.dropStagingTable(ctx, stagingTableName)
	}

	stmt, err := txn.PrepareContext(ctx, mssql.CopyIn(as.Namespace+"."+stagingTableName, mssql.BulkOptions{CheckConstraints: false}, append(sortedColumnKeys, extraColumns...)...))
	if err != nil {
		as.Logger.Errorf("AZ: Error while preparing statement for  transaction in db for loading in staging table:%s: %v\nstmt: %v", stagingTableName, err, stmt)
		return
	}
	for _, objectFileName := range fileNames {
		var gzipFile *os.File
		gzipFile, err = os.Open(objectFileName)
		if err != nil {
			as.Logger.Errorf("AZ: Error opening file using os.Open for file:%s while loading to table %s", objectFileName, tableName)
			return
		}

		var gzipReader *gzip.Reader
		gzipReader, err = gzip.NewReader(gzipFile)
		if err != nil {
			as.Logger.Errorf("AZ: Error reading file using gzip.NewReader for file:%s while loading to table %s", gzipFile, tableName)
			gzipFile.Close()
			return

		}
		csvReader := csv.NewReader(gzipReader)
		var csvRowsProcessedCount int
		for {
			var record []string
			record, err = csvReader.Read()
			if err != nil {
				if err == io.EOF {
					as.Logger.Debugf("AZ: File reading completed while reading csv file for loading in staging table:%s: %s", stagingTableName, objectFileName)
					break
				}
				as.Logger.Errorf("AZ: Error while reading csv file %s for loading in staging table:%s: %v", objectFileName, stagingTableName, err)
				_ = txn.Rollback()
				return
			}
			if len(sortedColumnKeys) != len(record) {
				err = fmt.Errorf(`load file CSV columns for a row mismatch number found in upload schema. Columns in CSV row: %d, Columns in upload schema of table-%s: %d. Processed rows in csv file until mismatch: %d`, len(record), tableName, len(sortedColumnKeys), csvRowsProcessedCount)
				as.Logger.Error(err)
				_ = txn.Rollback()
				return
			}
			var recordInterface []interface{}
			for _, value := range record {
				if strings.TrimSpace(value) == "" {
					recordInterface = append(recordInterface, nil)
				} else {
					recordInterface = append(recordInterface, value)
				}
			}
			var finalColumnValues []interface{}
			for index, value := range recordInterface {
				valueType := tableSchemaInUpload[sortedColumnKeys[index]]
				if value == nil {
					as.Logger.Debugf("AZ : Found nil value for type : %s, column : %s", valueType, sortedColumnKeys[index])
					finalColumnValues = append(finalColumnValues, nil)
					continue
				}
				strValue := value.(string)
				switch valueType {
				case "int":
					var convertedValue int
					if convertedValue, err = strconv.Atoi(strValue); err != nil {
						as.Logger.Errorf("AZ : Mismatch in datatype for type : %s, column : %s, value : %s, err : %v", valueType, sortedColumnKeys[index], strValue, err)
						finalColumnValues = append(finalColumnValues, nil)
					} else {
						finalColumnValues = append(finalColumnValues, convertedValue)
					}
				case "float":
					var convertedValue float64
					if convertedValue, err = strconv.ParseFloat(strValue, 64); err != nil {
						as.Logger.Errorf("MS : Mismatch in datatype for type : %s, column : %s, value : %s, err : %v", valueType, sortedColumnKeys[index], strValue, err)
						finalColumnValues = append(finalColumnValues, nil)
					} else {
						finalColumnValues = append(finalColumnValues, convertedValue)
					}
				case "datetime":
					var convertedValue time.Time
					// TODO : handling milli?
					if convertedValue, err = time.Parse(time.RFC3339, strValue); err != nil {
						as.Logger.Errorf("AZ : Mismatch in datatype for type : %s, column : %s, value : %s, err : %v", valueType, sortedColumnKeys[index], strValue, err)
						finalColumnValues = append(finalColumnValues, nil)
					} else {
						finalColumnValues = append(finalColumnValues, convertedValue)
					}
					// TODO : handling all cases?
				case "boolean":
					var convertedValue bool
					if convertedValue, err = strconv.ParseBool(strValue); err != nil {
						as.Logger.Errorf("AZ : Mismatch in datatype for type : %s, column : %s, value : %s, err : %v", valueType, sortedColumnKeys[index], strValue, err)
						finalColumnValues = append(finalColumnValues, nil)
					} else {
						finalColumnValues = append(finalColumnValues, convertedValue)
					}
				case "string":
					// This is needed to enable diacritic support Ex: Ü,ç Ç,©,∆,ß,á,ù,ñ,ê
					// A substitute to this PR; https://github.com/denisenkom/go-mssqldb/pull/576/files
					// An alternate to this approach is to use nvarchar(instead of varchar)
					if len(strValue) > mssqlStringLengthLimit {
						strValue = strValue[:mssqlStringLengthLimit]
					}
					var byteArr []byte
					if hasDiacritics(strValue) {
						as.Logger.Debug("diacritics " + strValue)
						byteArr = str2ucs2(strValue)
						// This is needed as with above operation every character occupies 2 bytes
						if len(byteArr) > mssqlStringLengthLimit {
							byteArr = byteArr[:mssqlStringLengthLimit]
						}
						finalColumnValues = append(finalColumnValues, byteArr)
					} else {
						as.Logger.Debug("non-diacritic : " + strValue)
						finalColumnValues = append(finalColumnValues, strValue)
					}
				default:
					finalColumnValues = append(finalColumnValues, value)
				}
			}
			// This is needed for the copyIn to proceed successfully for azure synapse else will face below err for missing old columns
			// mssql: Column count in target table does not match column count specified in input.
			// If BCP command, ensure format file column count matches destination table. If SSIS data import, check column mappings are consistent with target.
			for range extraColumns {
				finalColumnValues = append(finalColumnValues, nil)
			}
			_, err = stmt.ExecContext(ctx, finalColumnValues...)
			if err != nil {
				as.Logger.Errorf("AZ: Error in exec statement for loading in staging table:%s: %v", stagingTableName, err)
				_ = txn.Rollback()
				return
			}
			csvRowsProcessedCount++
		}
		_ = gzipReader.Close()
		gzipFile.Close()
	}

	_, err = stmt.ExecContext(ctx)
	if err != nil {
		_ = txn.Rollback()
		as.Logger.Errorf("AZ: Rollback transaction as there was error while loading staging table:%s: %v", stagingTableName, err)
		return

	}
	// deduplication process
	primaryKey := "id"
	if column, ok := primaryKeyMap[tableName]; ok {
		primaryKey = column
	}
	partitionKey := "id"
	if column, ok := partitionKeyMap[tableName]; ok {
		partitionKey = column
	}
	var additionalJoinClause string
	if tableName == warehouseutils.DiscardsTable {
		additionalJoinClause = fmt.Sprintf(`AND _source.%[3]s = "%[1]s"."%[2]s"."%[3]s" AND _source.%[4]s = "%[1]s"."%[2]s"."%[4]s"`, as.Namespace, tableName, "table_name", "column_name")
	}
	sqlStatement = fmt.Sprintf(`DELETE FROM "%[1]s"."%[2]s" FROM "%[1]s"."%[3]s" as  _source where (_source.%[4]s = "%[1]s"."%[2]s"."%[4]s" %[5]s)`, as.Namespace, tableName, stagingTableName, primaryKey, additionalJoinClause)
	as.Logger.Infof("AZ: Deduplicate records for table:%s using staging table: %s\n", tableName, sqlStatement)
	_, err = txn.ExecContext(ctx, sqlStatement)
	if err != nil {
		as.Logger.Errorf("AZ: Error deleting from original table for dedup: %v\n", err)
		_ = txn.Rollback()
		return
	}

	quotedColumnNames := warehouseutils.DoubleQuoteAndJoinByComma(sortedColumnKeys)
	sqlStatement = fmt.Sprintf(`INSERT INTO "%[1]s"."%[2]s" (%[3]s) SELECT %[3]s FROM ( SELECT *, row_number() OVER (PARTITION BY %[5]s ORDER BY received_at DESC) AS _rudder_staging_row_number FROM "%[1]s"."%[4]s" ) AS _ where _rudder_staging_row_number = 1`, as.Namespace, tableName, quotedColumnNames, stagingTableName, partitionKey)
	as.Logger.Infof("AZ: Inserting records for table:%s using staging table: %s\n", tableName, sqlStatement)
	_, err = txn.ExecContext(ctx, sqlStatement)

	if err != nil {
		as.Logger.Errorf("AZ: Error inserting into original table: %v\n", err)
		_ = txn.Rollback()
		return
	}

	if err = txn.Commit(); err != nil {
		as.Logger.Errorf("AZ: Error while committing transaction as there was error while loading staging table:%s: %v", stagingTableName, err)
		return
	}

	as.Logger.Infof("AZ: Complete load for table:%s", tableName)
	return
}

// Taken from https://github.com/denisenkom/go-mssqldb/blob/master/tds.go
func str2ucs2(s string) []byte {
	res := utf16.Encode([]rune(s))
	ucs2 := make([]byte, 2*len(res))
	for i := 0; i < len(res); i++ {
		ucs2[2*i] = byte(res[i])
		ucs2[2*i+1] = byte(res[i] >> 8)
	}
	return ucs2
}

func hasDiacritics(str string) bool {
	for _, x := range str {
		if utf8.RuneLen(x) > 1 {
			return true
		}
	}
	return false
}

func (as *AzureSynapse) loadUserTables(ctx context.Context) (errorMap map[string]error) {
	errorMap = map[string]error{warehouseutils.IdentifiesTable: nil}
	as.Logger.Infof("AZ: Starting load for identifies and users tables\n")
	identifyStagingTable, err := as.loadTable(ctx, warehouseutils.IdentifiesTable, as.Uploader.GetTableSchemaInUpload(warehouseutils.IdentifiesTable), true)
	if err != nil {
		errorMap[warehouseutils.IdentifiesTable] = err
		return
	}

	if len(as.Uploader.GetTableSchemaInUpload(warehouseutils.UsersTable)) == 0 {
		return
	}
	errorMap[warehouseutils.UsersTable] = nil

	unionStagingTableName := warehouseutils.StagingTableName(provider, "users_identifies_union", tableNameLimit)
	stagingTableName := warehouseutils.StagingTableName(provider, warehouseutils.UsersTable, tableNameLimit)
	defer as.dropStagingTable(ctx, stagingTableName)
	defer as.dropStagingTable(ctx, unionStagingTableName)
	defer as.dropStagingTable(ctx, identifyStagingTable)

	userColMap := as.Uploader.GetTableSchemaInWarehouse(warehouseutils.UsersTable)
	var userColNames, firstValProps []string
	for colName := range userColMap {
		if colName == "id" {
			continue
		}
		userColNames = append(userColNames, fmt.Sprintf(`%q`, colName))
		caseSubQuery := fmt.Sprintf(`case
						  when (exists(select 1)) then (
						  	select top 1 %[1]q from %[2]s
						  	where x.id = %[2]s.id
							  and %[1]q is not null
							order by X.received_at desc
							)
						  end as %[1]q`, colName, as.Namespace+"."+unionStagingTableName)
		// IGNORE NULLS only supported in Azure SQL edge, in which case the query can be shortened to below
		// https://docs.microsoft.com/en-us/sql/t-sql/functions/first-value-transact-sql?view=sql-server-ver15
		// caseSubQuery := fmt.Sprintf(`FIRST_VALUE(%[1]s) IGNORE NULLS OVER (PARTITION BY id ORDER BY received_at DESC ROWS BETWEEN UNBOUNDED PRECEDING AND UNBOUNDED FOLLOWING) AS "%[1]s"`, colName)
		firstValProps = append(firstValProps, caseSubQuery)
	}

	// TODO: skipped top level temporary table for now
	sqlStatement := fmt.Sprintf(`SELECT * into %[5]s FROM
												((
													SELECT id, %[4]s FROM %[2]s WHERE id in (SELECT user_id FROM %[3]s WHERE user_id IS NOT NULL)
												) UNION
												(
													SELECT user_id, %[4]s FROM %[3]s  WHERE user_id IS NOT NULL
												)) a
											`, as.Namespace, as.Namespace+"."+warehouseutils.UsersTable, as.Namespace+"."+identifyStagingTable, strings.Join(userColNames, ","), as.Namespace+"."+unionStagingTableName)

	as.Logger.Debugf("AZ: Creating staging table for union of users table with identify staging table: %s\n", sqlStatement)
	_, err = as.DB.ExecContext(ctx, sqlStatement)
	if err != nil {
		errorMap[warehouseutils.UsersTable] = err
		return
	}

	sqlStatement = fmt.Sprintf(`SELECT * INTO %[1]s FROM (SELECT DISTINCT * FROM
										(
											SELECT
											x.id, %[2]s
											FROM %[3]s as x
										) as xyz
									) a`,
		as.Namespace+"."+stagingTableName,
		strings.Join(firstValProps, ","),
		as.Namespace+"."+unionStagingTableName,
	)

	as.Logger.Debugf("AZ: Creating staging table for users: %s\n", sqlStatement)
	_, err = as.DB.ExecContext(ctx, sqlStatement)
	if err != nil {
		as.Logger.Errorf("AZ: Error Creating staging table for users: %s\n", sqlStatement)
		errorMap[warehouseutils.UsersTable] = err
		return
	}

	// BEGIN TRANSACTION
	tx, err := as.DB.BeginTx(ctx, &sql.TxOptions{})
	if err != nil {
		errorMap[warehouseutils.UsersTable] = err
		return
	}

	primaryKey := "id"
	sqlStatement = fmt.Sprintf(`DELETE FROM %[1]s."%[2]s" FROM %[3]s _source where (_source.%[4]s = %[1]s.%[2]s.%[4]s)`, as.Namespace, warehouseutils.UsersTable, as.Namespace+"."+stagingTableName, primaryKey)
	as.Logger.Infof("AZ: Dedup records for table:%s using staging table: %s\n", warehouseutils.UsersTable, sqlStatement)
	_, err = tx.ExecContext(ctx, sqlStatement)
	if err != nil {
		as.Logger.Errorf("AZ: Error deleting from original table for dedup: %v\n", err)
		_ = tx.Rollback()
		errorMap[warehouseutils.UsersTable] = err
		return
	}

	sqlStatement = fmt.Sprintf(`INSERT INTO "%[1]s"."%[2]s" (%[4]s) SELECT %[4]s FROM  %[3]s`, as.Namespace, warehouseutils.UsersTable, as.Namespace+"."+stagingTableName, strings.Join(append([]string{"id"}, userColNames...), ","))
	as.Logger.Infof("AZ: Inserting records for table:%s using staging table: %s\n", warehouseutils.UsersTable, sqlStatement)
	_, err = tx.ExecContext(ctx, sqlStatement)

	if err != nil {
		as.Logger.Errorf("AZ: Error inserting into users table from staging table: %v\n", err)
		_ = tx.Rollback()
		errorMap[warehouseutils.UsersTable] = err
		return
	}

	err = tx.Commit()
	if err != nil {
		as.Logger.Errorf("AZ: Error in transaction commit for users table: %v\n", err)
		_ = tx.Rollback()
		errorMap[warehouseutils.UsersTable] = err
		return
	}
	return
}

func (*AzureSynapse) DeleteBy(context.Context, []string, warehouseutils.DeleteByParams) error {
	return fmt.Errorf(warehouseutils.NotImplementedErrorCode)
}

func (as *AzureSynapse) CreateSchema(ctx context.Context) (err error) {
	sqlStatement := fmt.Sprintf(`IF NOT EXISTS ( SELECT  * FROM  sys.schemas WHERE   name = N'%s' )
    EXEC('CREATE SCHEMA [%s]');
`, as.Namespace, as.Namespace)
	as.Logger.Infof("SYNAPSE: Creating schema name in synapse for AZ:%s : %v", as.Warehouse.Destination.ID, sqlStatement)
	_, err = as.DB.ExecContext(ctx, sqlStatement)
	if err == io.EOF {
		return nil
	}
	return
}

func (as *AzureSynapse) dropStagingTable(ctx context.Context, stagingTableName string) {
	as.Logger.Infof("AZ: dropping table %+v\n", stagingTableName)
	_, err := as.DB.ExecContext(ctx, fmt.Sprintf(`IF OBJECT_ID ('%[1]s','U') IS NOT NULL DROP TABLE %[1]s;`, as.Namespace+"."+stagingTableName))
	if err != nil {
		as.Logger.Errorf("AZ:  Error dropping staging table %s in synapse: %v", as.Namespace+"."+stagingTableName, err)
	}
}

func (as *AzureSynapse) createTable(ctx context.Context, name string, columns model.TableSchema) (err error) {
	sqlStatement := fmt.Sprintf(`IF  NOT EXISTS (SELECT 1 FROM sys.objects WHERE object_id = OBJECT_ID(N'%[1]s') AND type = N'U')
	CREATE TABLE %[1]s ( %v )`, name, columnsWithDataTypes(columns, ""))

	as.Logger.Infof("AZ: Creating table in synapse for AZ:%s : %v", as.Warehouse.Destination.ID, sqlStatement)
	_, err = as.DB.ExecContext(ctx, sqlStatement)
	return
}

func (as *AzureSynapse) CreateTable(ctx context.Context, tableName string, columnMap model.TableSchema) (err error) {
	// Search paths doesn't exist unlike Postgres, default is dbo. Hence, use namespace wherever possible
	err = as.createTable(ctx, as.Namespace+"."+tableName, columnMap)
	return err
}

func (as *AzureSynapse) DropTable(ctx context.Context, tableName string) (err error) {
	sqlStatement := `DROP TABLE "%[1]s"."%[2]s"`
	as.Logger.Infof("AZ: Dropping table in synapse for AZ:%s : %v", as.Warehouse.Destination.ID, sqlStatement)
	_, err = as.DB.ExecContext(ctx, fmt.Sprintf(sqlStatement, as.Namespace, tableName))
	return
}

func (as *AzureSynapse) AddColumns(ctx context.Context, tableName string, columnsInfo []warehouseutils.ColumnInfo) (err error) {
	var (
		query        string
		queryBuilder strings.Builder
	)

	if len(columnsInfo) == 1 {
		queryBuilder.WriteString(fmt.Sprintf(`
			IF NOT EXISTS (
			  SELECT
				1
			  FROM
				SYS.COLUMNS
			  WHERE
				OBJECT_ID = OBJECT_ID(N'%[1]s.%[2]s')
				AND name = '%[3]s'
			)
`,
			as.Namespace,
			tableName,
			columnsInfo[0].Name,
		))
	}

	queryBuilder.WriteString(fmt.Sprintf(`
		ALTER TABLE
		  %s.%s
		ADD`,
		as.Namespace,
		tableName,
	))

	for _, columnInfo := range columnsInfo {
		queryBuilder.WriteString(fmt.Sprintf(` %q %s,`, columnInfo.Name, rudderDataTypesMapToMssql[columnInfo.Type]))
	}

	query = strings.TrimSuffix(queryBuilder.String(), ",")
	query += ";"

	as.Logger.Infof("AZ: Adding columns for destinationID: %s, tableName: %s with query: %v", as.Warehouse.Destination.ID, tableName, query)
	_, err = as.DB.ExecContext(ctx, query)
	return
}

func (*AzureSynapse) AlterColumn(context.Context, string, string, string) (model.AlterTableResponse, error) {
	return model.AlterTableResponse{}, nil
}

func (as *AzureSynapse) TestConnection(ctx context.Context, _ model.Warehouse) error {
	err := as.DB.PingContext(ctx)
	if errors.Is(err, context.DeadlineExceeded) {
		return fmt.Errorf("connection timeout: %w", err)
	}
	if err != nil {
		return fmt.Errorf("pinging: %w", err)
	}

	return nil
}

func (as *AzureSynapse) Setup(_ context.Context, warehouse model.Warehouse, uploader warehouseutils.Uploader) (err error) {
	as.Warehouse = warehouse
	as.Namespace = warehouse.Namespace
	as.Uploader = uploader
	as.ObjectStorage = warehouseutils.ObjectStorageType(warehouseutils.AZURE_SYNAPSE, warehouse.Destination.Config, as.Uploader.UseRudderStorage())
	as.LoadFileDownLoader = downloader.NewDownloader(&warehouse, uploader, as.NumWorkersDownloadLoadFiles)

	as.DB, err = connect(as.getConnectionCredentials())
	return err
}

func (as *AzureSynapse) CrashRecover(ctx context.Context) {
	as.dropDanglingStagingTables(ctx)
}

func (as *AzureSynapse) dropDanglingStagingTables(ctx context.Context) bool {
	sqlStatement := fmt.Sprintf(`
		select
		  table_name
		from
		  information_schema.tables
		where
		  table_schema = '%s'
		  AND table_name like '%s';
	`,
		as.Namespace,
		fmt.Sprintf(`%s%%`, warehouseutils.StagingTablePrefix(provider)),
	)
	rows, err := as.DB.QueryContext(ctx, sqlStatement)
	if err != nil {
		as.Logger.Errorf("WH: SYNAPSE: Error dropping dangling staging tables in synapse: %v\nQuery: %s\n", err, sqlStatement)
		return false
	}
	defer func() { _ = rows.Close() }()

	var stagingTableNames []string
	for rows.Next() {
		var tableName string
		err := rows.Scan(&tableName)
		if err != nil {
			panic(fmt.Errorf("failed to scan result from query: %s\nwith Error : %w", sqlStatement, err))
		}
		stagingTableNames = append(stagingTableNames, tableName)
	}
	as.Logger.Infof("WH: SYNAPSE: Dropping dangling staging tables: %+v  %+v\n", len(stagingTableNames), stagingTableNames)
	delSuccess := true
	for _, stagingTableName := range stagingTableNames {
		_, err := as.DB.ExecContext(ctx, fmt.Sprintf(`DROP TABLE "%[1]s"."%[2]s"`, as.Namespace, stagingTableName))
		if err != nil {
			as.Logger.Errorf("WH: SYNAPSE:  Error dropping dangling staging table: %s in redshift: %v\n", stagingTableName, err)
			delSuccess = false
		}
	}
	return delSuccess
}

<<<<<<< HEAD
// FetchSchema queries SYNAPSE and returns the schema associated with provided namespace
func (as *AzureSynapse) FetchSchema(ctx context.Context, warehouse model.Warehouse) (schema, unrecognizedSchema model.Schema, err error) {
	as.Warehouse = warehouse
	as.Namespace = warehouse.Namespace
	dbHandle, err := connect(as.getConnectionCredentials())
	if err != nil {
		return
	}
	defer func() { _ = dbHandle.Close() }()

	schema = make(model.Schema)
	unrecognizedSchema = make(model.Schema)

	sqlStatement := fmt.Sprintf(`
			SELECT
			  table_name,
			  column_name,
			  data_type
			FROM
			  INFORMATION_SCHEMA.COLUMNS
			WHERE
			  table_schema = '%s'
			  and table_name not like '%s'
		`,
		as.Namespace,
		fmt.Sprintf(`%s%%`, warehouseutils.StagingTablePrefix(provider)),
	)
	rows, err := dbHandle.QueryContext(ctx, sqlStatement)

	if err != nil && err != io.EOF {
		as.Logger.Errorf("AZ: Error in fetching schema from synapse destination:%v, query: %v", as.Warehouse.Destination.ID, sqlStatement)
		return
	}
	if err == io.EOF {
		as.Logger.Infof("AZ: No rows, while fetching schema from  destination:%v, query: %v", as.Warehouse.Identifier, sqlStatement)
=======
// FetchSchema returns the schema of the warehouse
func (as *AzureSynapse) FetchSchema() (model.Schema, model.Schema, error) {
	schema := make(model.Schema)
	unrecognizedSchema := make(model.Schema)

	sqlStatement := `
		SELECT
			table_name,
			column_name,
			data_type
		FROM
			INFORMATION_SCHEMA.COLUMNS
		WHERE
			table_schema = @schema
			and table_name not like @prefix
`
	rows, err := as.DB.Query(sqlStatement,
		sql.Named("schema", as.Namespace),
		sql.Named("prefix", fmt.Sprintf("%s%%", warehouseutils.StagingTablePrefix(provider))),
	)
	if errors.Is(err, io.EOF) {
>>>>>>> b6c4f015
		return schema, unrecognizedSchema, nil
	}
	if err != nil {
		return nil, nil, fmt.Errorf("fetching schema: %w", err)
	}
	defer func() { _ = rows.Close() }()

	for rows.Next() {
		var tableName, columnName, columnType string

		if err := rows.Scan(&tableName, &columnName, &columnType); err != nil {
			return nil, nil, fmt.Errorf("scanning schema: %w", err)
		}

		if _, ok := schema[tableName]; !ok {
			schema[tableName] = make(model.TableSchema)
		}
		if datatype, ok := mssqlDataTypesMapToRudder[columnType]; ok {
			schema[tableName][columnName] = datatype
		} else {
			if _, ok := unrecognizedSchema[tableName]; !ok {
				unrecognizedSchema[tableName] = make(model.TableSchema)
			}
			unrecognizedSchema[tableName][columnName] = warehouseutils.MISSING_DATATYPE

			warehouseutils.WHCounterStat(warehouseutils.RUDDER_MISSING_DATATYPE, &as.Warehouse, warehouseutils.Tag{Name: "datatype", Value: columnType}).Count(1)
		}
	}
	if err := rows.Err(); err != nil {
		return nil, nil, fmt.Errorf("fetching schema: %w", err)
	}

	return schema, unrecognizedSchema, nil
}

func (as *AzureSynapse) LoadUserTables(ctx context.Context) map[string]error {
	return as.loadUserTables(ctx)
}

func (as *AzureSynapse) LoadTable(ctx context.Context, tableName string) error {
	_, err := as.loadTable(ctx, tableName, as.Uploader.GetTableSchemaInUpload(tableName), false)
	return err
}

func (as *AzureSynapse) Cleanup(ctx context.Context) {
	if as.DB != nil {
		// extra check aside dropStagingTable(table)
		as.dropDanglingStagingTables(ctx)
		_ = as.DB.Close()
	}
}

func (*AzureSynapse) LoadIdentityMergeRulesTable(context.Context) (err error) {
	return
}

func (*AzureSynapse) LoadIdentityMappingsTable(context.Context) (err error) {
	return
}

func (*AzureSynapse) DownloadIdentityRules(context.Context, *misc.GZipWriter) (err error) {
	return
}

func (as *AzureSynapse) GetTotalCountInTable(ctx context.Context, tableName string) (int64, error) {
	var (
		total        int64
		err          error
		sqlStatement string
	)
	sqlStatement = fmt.Sprintf(`
		SELECT count(*) FROM "%[1]s"."%[2]s";
	`,
		as.Namespace,
		tableName,
	)
	err = as.DB.QueryRowContext(ctx, sqlStatement).Scan(&total)
	return total, err
}

func (as *AzureSynapse) Connect(_ context.Context, warehouse model.Warehouse) (client.Client, error) {
	as.Warehouse = warehouse
	as.Namespace = warehouse.Namespace
	dbHandle, err := connect(as.getConnectionCredentials())
	if err != nil {
		return client.Client{}, err
	}

	return client.Client{Type: client.SQLClient, SQL: dbHandle}, err
}

func (as *AzureSynapse) LoadTestTable(ctx context.Context, _, tableName string, payloadMap map[string]interface{}, _ string) (err error) {
	sqlStatement := fmt.Sprintf(`INSERT INTO %q.%q (%v) VALUES (%s)`,
		as.Namespace,
		tableName,
		fmt.Sprintf(`%q, %q`, "id", "val"),
		fmt.Sprintf(`'%d', '%s'`, payloadMap["id"], payloadMap["val"]),
	)
	_, err = as.DB.ExecContext(ctx, sqlStatement)
	return
}

func (as *AzureSynapse) SetConnectionTimeout(timeout time.Duration) {
	as.ConnectTimeout = timeout
}

func (*AzureSynapse) ErrorMappings() []model.JobError {
	return errorsMappings
}<|MERGE_RESOLUTION|>--- conflicted
+++ resolved
@@ -709,45 +709,8 @@
 	return delSuccess
 }
 
-<<<<<<< HEAD
-// FetchSchema queries SYNAPSE and returns the schema associated with provided namespace
-func (as *AzureSynapse) FetchSchema(ctx context.Context, warehouse model.Warehouse) (schema, unrecognizedSchema model.Schema, err error) {
-	as.Warehouse = warehouse
-	as.Namespace = warehouse.Namespace
-	dbHandle, err := connect(as.getConnectionCredentials())
-	if err != nil {
-		return
-	}
-	defer func() { _ = dbHandle.Close() }()
-
-	schema = make(model.Schema)
-	unrecognizedSchema = make(model.Schema)
-
-	sqlStatement := fmt.Sprintf(`
-			SELECT
-			  table_name,
-			  column_name,
-			  data_type
-			FROM
-			  INFORMATION_SCHEMA.COLUMNS
-			WHERE
-			  table_schema = '%s'
-			  and table_name not like '%s'
-		`,
-		as.Namespace,
-		fmt.Sprintf(`%s%%`, warehouseutils.StagingTablePrefix(provider)),
-	)
-	rows, err := dbHandle.QueryContext(ctx, sqlStatement)
-
-	if err != nil && err != io.EOF {
-		as.Logger.Errorf("AZ: Error in fetching schema from synapse destination:%v, query: %v", as.Warehouse.Destination.ID, sqlStatement)
-		return
-	}
-	if err == io.EOF {
-		as.Logger.Infof("AZ: No rows, while fetching schema from  destination:%v, query: %v", as.Warehouse.Identifier, sqlStatement)
-=======
 // FetchSchema returns the schema of the warehouse
-func (as *AzureSynapse) FetchSchema() (model.Schema, model.Schema, error) {
+func (as *AzureSynapse) FetchSchema(ctx context.Context) (model.Schema, model.Schema, error) {
 	schema := make(model.Schema)
 	unrecognizedSchema := make(model.Schema)
 
@@ -762,12 +725,13 @@
 			table_schema = @schema
 			and table_name not like @prefix
 `
-	rows, err := as.DB.Query(sqlStatement,
+	rows, err := as.DB.QueryContext(
+		ctx,
+		sqlStatement,
 		sql.Named("schema", as.Namespace),
 		sql.Named("prefix", fmt.Sprintf("%s%%", warehouseutils.StagingTablePrefix(provider))),
 	)
 	if errors.Is(err, io.EOF) {
->>>>>>> b6c4f015
 		return schema, unrecognizedSchema, nil
 	}
 	if err != nil {
