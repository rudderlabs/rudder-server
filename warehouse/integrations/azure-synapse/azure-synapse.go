--- conflicted
+++ resolved
@@ -81,7 +81,6 @@
 	"bit":                      "boolean",
 }
 
-<<<<<<< HEAD
 type AzureSynapse struct {
 	DB                          *sql.DB
 	Namespace                   string
@@ -92,15 +91,6 @@
 	Logger                      logger.Logger
 	LoadFileDownLoader          load_file_downloader.LoadFileDownloader
 	ConnectTimeout              time.Duration
-=======
-type HandleT struct {
-	DB             *sql.DB
-	Namespace      string
-	ObjectStorage  string
-	Warehouse      warehouseutils.Warehouse
-	Uploader       warehouseutils.UploaderI
-	ConnectTimeout time.Duration
->>>>>>> ed83eaac
 }
 
 type credentials struct {
@@ -225,11 +215,7 @@
 	// Hence falling back to creating normal tables
 	sqlStatement := fmt.Sprintf(`select top 0 * into %[1]s.%[2]s from %[1]s.%[3]s`, as.Namespace, stagingTableName, tableName)
 
-<<<<<<< HEAD
 	as.Logger.Debugf("AZ: Creating temporary table for table:%s at %s\n", tableName, sqlStatement)
-=======
-	pkgLogger.Debugf("AZ: Creating temporary table for table:%s at %s\n", tableName, sqlStatement)
->>>>>>> ed83eaac
 	_, err = as.DB.Exec(sqlStatement)
 	if err != nil {
 		as.Logger.Errorf("AZ: Error creating temporary table for table:%s: %v\n", tableName, err)
@@ -510,11 +496,7 @@
 												)) a
 											`, as.Namespace, as.Namespace+"."+warehouseutils.UsersTable, as.Namespace+"."+identifyStagingTable, strings.Join(userColNames, ","), as.Namespace+"."+unionStagingTableName)
 
-<<<<<<< HEAD
 	as.Logger.Debugf("AZ: Creating staging table for union of users table with identify staging table: %s\n", sqlStatement)
-=======
-	pkgLogger.Debugf("AZ: Creating staging table for union of users table with identify staging table: %s\n", sqlStatement)
->>>>>>> ed83eaac
 	_, err = as.DB.Exec(sqlStatement)
 	if err != nil {
 		errorMap[warehouseutils.UsersTable] = err
@@ -533,11 +515,7 @@
 		as.Namespace+"."+unionStagingTableName,
 	)
 
-<<<<<<< HEAD
 	as.Logger.Debugf("AZ: Creating staging table for users: %s\n", sqlStatement)
-=======
-	pkgLogger.Debugf("AZ: Creating staging table for users: %s\n", sqlStatement)
->>>>>>> ed83eaac
 	_, err = as.DB.Exec(sqlStatement)
 	if err != nil {
 		as.Logger.Errorf("AZ: Error Creating staging table for users: %s\n", sqlStatement)
@@ -592,11 +570,7 @@
 	sqlStatement := fmt.Sprintf(`IF NOT EXISTS ( SELECT  * FROM  sys.schemas WHERE   name = N'%s' )
     EXEC('CREATE SCHEMA [%s]');
 `, as.Namespace, as.Namespace)
-<<<<<<< HEAD
-	as.Logger.Infof("SYNAPSE: Creating schema name in synapse for AZ:%s : %v", as.Warehouse.Destination.ID, sqlStatement)
-=======
 	pkgLogger.Infof("SYNAPSE: Creating schema name in synapse for AZ:%s : %v", as.Warehouse.Destination.ID, sqlStatement)
->>>>>>> ed83eaac
 	_, err = as.DB.Exec(sqlStatement)
 	if err == io.EOF {
 		return nil
@@ -604,13 +578,8 @@
 	return
 }
 
-<<<<<<< HEAD
 func (as *AzureSynapse) dropStagingTable(stagingTableName string) {
 	as.Logger.Infof("AZ: dropping table %+v\n", stagingTableName)
-=======
-func (as *HandleT) dropStagingTable(stagingTableName string) {
-	pkgLogger.Infof("AZ: dropping table %+v\n", stagingTableName)
->>>>>>> ed83eaac
 	_, err := as.DB.Exec(fmt.Sprintf(`IF OBJECT_ID ('%[1]s','U') IS NOT NULL DROP TABLE %[1]s;`, as.Namespace+"."+stagingTableName))
 	if err != nil {
 		as.Logger.Errorf("AZ:  Error dropping staging table %s in synapse: %v", as.Namespace+"."+stagingTableName, err)
@@ -621,11 +590,7 @@
 	sqlStatement := fmt.Sprintf(`IF  NOT EXISTS (SELECT 1 FROM sys.objects WHERE object_id = OBJECT_ID(N'%[1]s') AND type = N'U')
 	CREATE TABLE %[1]s ( %v )`, name, columnsWithDataTypes(columns, ""))
 
-<<<<<<< HEAD
 	as.Logger.Infof("AZ: Creating table in synapse for AZ:%s : %v", as.Warehouse.Destination.ID, sqlStatement)
-=======
-	pkgLogger.Infof("AZ: Creating table in synapse for AZ:%s : %v", as.Warehouse.Destination.ID, sqlStatement)
->>>>>>> ed83eaac
 	_, err = as.DB.Exec(sqlStatement)
 	return
 }
@@ -638,11 +603,7 @@
 
 func (as *AzureSynapse) DropTable(tableName string) (err error) {
 	sqlStatement := `DROP TABLE "%[1]s"."%[2]s"`
-<<<<<<< HEAD
 	as.Logger.Infof("AZ: Dropping table in synapse for AZ:%s : %v", as.Warehouse.Destination.ID, sqlStatement)
-=======
-	pkgLogger.Infof("AZ: Dropping table in synapse for AZ:%s : %v", as.Warehouse.Destination.ID, sqlStatement)
->>>>>>> ed83eaac
 	_, err = as.DB.Exec(fmt.Sprintf(sqlStatement, as.Namespace, tableName))
 	return
 }
@@ -686,11 +647,7 @@
 	query = strings.TrimSuffix(queryBuilder.String(), ",")
 	query += ";"
 
-<<<<<<< HEAD
 	as.Logger.Infof("AZ: Adding columns for destinationID: %s, tableName: %s with query: %v", as.Warehouse.Destination.ID, tableName, query)
-=======
-	pkgLogger.Infof("AZ: Adding columns for destinationID: %s, tableName: %s with query: %v", as.Warehouse.Destination.ID, tableName, query)
->>>>>>> ed83eaac
 	_, err = as.DB.Exec(query)
 	return
 }
@@ -856,11 +813,7 @@
 	return err
 }
 
-<<<<<<< HEAD
 func (as *AzureSynapse) Cleanup() {
-=======
-func (as *HandleT) Cleanup() {
->>>>>>> ed83eaac
 	if as.DB != nil {
 		// extra check aside dropStagingTable(table)
 		as.dropDanglingStagingTables()
@@ -880,16 +833,7 @@
 	return
 }
 
-<<<<<<< HEAD
-func (as *AzureSynapse) GetTotalCountInTable(ctx context.Context, tableName string) (total int64, err error) {
-	sqlStatement := fmt.Sprintf(`SELECT count(*) FROM "%[1]s"."%[2]s"`, as.Namespace, tableName)
-	err = as.DB.QueryRowContext(ctx, sqlStatement).Scan(&total)
-	if err != nil {
-		as.Logger.Errorf(`AZ: Error getting total count in table %s:%s`, as.Namespace, tableName)
-	}
-	return
-=======
-func (as *HandleT) GetTotalCountInTable(ctx context.Context, tableName string) (int64, error) {
+func (as *AzureSynapse) GetTotalCountInTable(ctx context.Context, tableName string) (int64, error) {
 	var (
 		total        int64
 		err          error
@@ -903,7 +847,6 @@
 	)
 	err = as.DB.QueryRowContext(ctx, sqlStatement).Scan(&total)
 	return total, err
->>>>>>> ed83eaac
 }
 
 func (as *AzureSynapse) Connect(warehouse warehouseutils.Warehouse) (client.Client, error) {
