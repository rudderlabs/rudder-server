--- conflicted
+++ resolved
@@ -5,6 +5,7 @@
 	"database/sql"
 	"encoding/json"
 	"fmt"
+	"github.com/rudderlabs/rudder-server/warehouse/integrations/uploader"
 	"net/url"
 	"os"
 	"path/filepath"
@@ -12,8 +13,6 @@
 	"sort"
 	"strings"
 	"time"
-
-	"github.com/rudderlabs/rudder-server/warehouse/uploader"
 
 	"golang.org/x/exp/slices"
 
@@ -144,13 +143,8 @@
 type Redshift struct {
 	DB             *sql.DB
 	Namespace      string
-<<<<<<< HEAD
-	Warehouse      warehouseutils.Warehouse
+	Warehouse      model.Warehouse
 	Uploader       uploader.Uploader
-=======
-	Warehouse      model.Warehouse
-	Uploader       warehouseutils.Uploader
->>>>>>> 524a6226
 	ConnectTimeout time.Duration
 	Logger         logger.Logger
 	stats          stats.Stats
@@ -1346,11 +1340,7 @@
 	return
 }
 
-<<<<<<< HEAD
-func (rs *Redshift) Setup(warehouse warehouseutils.Warehouse, uploader uploader.Uploader) (err error) {
-=======
-func (rs *Redshift) Setup(warehouse model.Warehouse, uploader warehouseutils.Uploader) (err error) {
->>>>>>> 524a6226
+func (rs *Redshift) Setup(warehouse model.Warehouse, uploader uploader.Uploader) (err error) {
 	rs.Warehouse = warehouse
 	rs.Namespace = warehouse.Namespace
 	rs.Uploader = uploader
