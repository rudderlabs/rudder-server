--- conflicted
+++ resolved
@@ -14,11 +14,8 @@
 
 	"github.com/lib/pq"
 
-<<<<<<< HEAD
-=======
 	"github.com/rudderlabs/rudder-server/warehouse/internal/model"
 
->>>>>>> e1918c10
 	"github.com/rudderlabs/rudder-server/config"
 	"github.com/rudderlabs/rudder-server/services/filemanager"
 	"github.com/rudderlabs/rudder-server/utils/logger"
@@ -214,27 +211,20 @@
 			columnInfo.Name,
 			getRSDataType(columnInfo.Type),
 		)
-<<<<<<< HEAD
-		pkgLogger.Infof("RS: Adding column for destinationID: %s, tableName: %s with query: %v", rs.Warehouse.Destination.ID, tableName, query)
-
-		if _, err := rs.Db.Exec(query); err != nil {
+		rs.Logger.Infof("RS: Adding column for destinationID: %s, tableName: %s with query: %v", rs.Warehouse.Destination.ID, tableName, query)
+
+		if _, err := rs.DB.Exec(query); err != nil {
 			if CheckAndIgnoreColumnAlreadyExistError(err) {
 				pkgLogger.Infof("RS: Column already exists for destinationID: %s, tableName: %s with query: %v", rs.Warehouse.Destination.ID, tableName, query)
 				continue
 			}
 
-=======
-		rs.Logger.Infof("AZ: Adding column for destinationID: %s, tableName: %s with query: %v", rs.Warehouse.Destination.ID, tableName, query)
-
-		if _, err := rs.DB.Exec(query); err != nil {
->>>>>>> e1918c10
 			return err
 		}
 	}
 	return nil
 }
 
-<<<<<<< HEAD
 func CheckAndIgnoreColumnAlreadyExistError(err error) bool {
 	if err != nil {
 		if e, ok := err.(*pq.Error); ok {
@@ -247,14 +237,9 @@
 	return true
 }
 
-func (rs *HandleT) DeleteBy(tableNames []string, params warehouseutils.DeleteByParams) (err error) {
-	pkgLogger.Infof("RS: Cleaning up the following tables in redshift for RS:%s : %+v", tableNames, params)
-	pkgLogger.Infof("RS: Flag for enableDeleteByJobs is %t", enableDeleteByJobs)
-=======
 func (rs *Redshift) DeleteBy(tableNames []string, params warehouseutils.DeleteByParams) (err error) {
 	rs.Logger.Infof("RS: Cleaning up the following tables in redshift for RS:%s : %+v", tableNames, params)
 	rs.Logger.Infof("RS: Flag for enableDeleteByJobs is %t", rs.EnableDeleteByJobs)
->>>>>>> e1918c10
 	for _, tb := range tableNames {
 		sqlStatement := fmt.Sprintf(`DELETE FROM "%[1]s"."%[2]s" WHERE
 		context_sources_job_run_id <> $1 AND
