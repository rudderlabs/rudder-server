--- conflicted
+++ resolved
@@ -105,229 +105,6 @@
 
 		jobsDB := whth.JobsDB(t, jobsDBPort)
 
-<<<<<<< HEAD
-		expectedUploadJobSchema := [][]string{
-			{"screens", "context_source_id", "character varying"},
-			{"screens", "user_id", "character varying"},
-			{"screens", "sent_at", "timestamp without time zone"},
-			{"screens", "context_request_ip", "character varying"},
-			{"screens", "original_timestamp", "timestamp without time zone"},
-			{"screens", "url", "character varying"},
-			{"screens", "context_source_type", "character varying"},
-			{"screens", "_between", "character varying"},
-			{"screens", "timestamp", "timestamp without time zone"},
-			{"screens", "context_ip", "character varying"},
-			{"screens", "context_destination_type", "character varying"},
-			{"screens", "received_at", "timestamp without time zone"},
-			{"screens", "title", "character varying"},
-			{"screens", "uuid_ts", "timestamp without time zone"},
-			{"screens", "context_destination_id", "character varying"},
-			{"screens", "name", "character varying"},
-			{"screens", "id", "character varying"},
-			{"screens", "_as", "character varying"},
-			{"identifies", "context_ip", "character varying"},
-			{"identifies", "context_destination_id", "character varying"},
-			{"identifies", "email", "character varying"},
-			{"identifies", "context_request_ip", "character varying"},
-			{"identifies", "sent_at", "timestamp without time zone"},
-			{"identifies", "uuid_ts", "timestamp without time zone"},
-			{"identifies", "_as", "character varying"},
-			{"identifies", "logins", "bigint"},
-			{"identifies", "context_source_type", "character varying"},
-			{"identifies", "context_traits_logins", "bigint"},
-			{"identifies", "name", "character varying"},
-			{"identifies", "context_destination_type", "character varying"},
-			{"identifies", "_between", "character varying"},
-			{"identifies", "id", "character varying"},
-			{"identifies", "timestamp", "timestamp without time zone"},
-			{"identifies", "received_at", "timestamp without time zone"},
-			{"identifies", "user_id", "character varying"},
-			{"identifies", "context_traits_email", "character varying"},
-			{"identifies", "context_traits_as", "character varying"},
-			{"identifies", "context_traits_name", "character varying"},
-			{"identifies", "original_timestamp", "timestamp without time zone"},
-			{"identifies", "context_traits_between", "character varying"},
-			{"identifies", "context_source_id", "character varying"},
-			{"users", "context_traits_name", "character varying"},
-			{"users", "context_traits_between", "character varying"},
-			{"users", "context_request_ip", "character varying"},
-			{"users", "context_traits_logins", "bigint"},
-			{"users", "context_destination_id", "character varying"},
-			{"users", "email", "character varying"},
-			{"users", "logins", "bigint"},
-			{"users", "_as", "character varying"},
-			{"users", "context_source_id", "character varying"},
-			{"users", "uuid_ts", "timestamp without time zone"},
-			{"users", "context_source_type", "character varying"},
-			{"users", "context_traits_email", "character varying"},
-			{"users", "name", "character varying"},
-			{"users", "id", "character varying"},
-			{"users", "_between", "character varying"},
-			{"users", "context_ip", "character varying"},
-			{"users", "received_at", "timestamp without time zone"},
-			{"users", "sent_at", "timestamp without time zone"},
-			{"users", "context_traits_as", "character varying"},
-			{"users", "context_destination_type", "character varying"},
-			{"users", "timestamp", "timestamp without time zone"},
-			{"users", "original_timestamp", "timestamp without time zone"},
-			{"product_track", "review_id", "character varying"},
-			{"product_track", "context_source_id", "character varying"},
-			{"product_track", "user_id", "character varying"},
-			{"product_track", "timestamp", "timestamp without time zone"},
-			{"product_track", "uuid_ts", "timestamp without time zone"},
-			{"product_track", "review_body", "character varying"},
-			{"product_track", "context_source_type", "character varying"},
-			{"product_track", "_as", "character varying"},
-			{"product_track", "_between", "character varying"},
-			{"product_track", "id", "character varying"},
-			{"product_track", "rating", "bigint"},
-			{"product_track", "event", "character varying"},
-			{"product_track", "original_timestamp", "timestamp without time zone"},
-			{"product_track", "context_destination_type", "character varying"},
-			{"product_track", "context_ip", "character varying"},
-			{"product_track", "context_destination_id", "character varying"},
-			{"product_track", "sent_at", "timestamp without time zone"},
-			{"product_track", "received_at", "timestamp without time zone"},
-			{"product_track", "event_text", "character varying"},
-			{"product_track", "product_id", "character varying"},
-			{"product_track", "context_request_ip", "character varying"},
-			{"tracks", "original_timestamp", "timestamp without time zone"},
-			{"tracks", "context_destination_id", "character varying"},
-			{"tracks", "event", "character varying"},
-			{"tracks", "context_request_ip", "character varying"},
-			{"tracks", "uuid_ts", "timestamp without time zone"},
-			{"tracks", "context_destination_type", "character varying"},
-			{"tracks", "user_id", "character varying"},
-			{"tracks", "sent_at", "timestamp without time zone"},
-			{"tracks", "context_source_type", "character varying"},
-			{"tracks", "context_ip", "character varying"},
-			{"tracks", "timestamp", "timestamp without time zone"},
-			{"tracks", "received_at", "timestamp without time zone"},
-			{"tracks", "context_source_id", "character varying"},
-			{"tracks", "event_text", "character varying"},
-			{"tracks", "id", "character varying"},
-			{"aliases", "context_request_ip", "character varying"},
-			{"aliases", "context_destination_type", "character varying"},
-			{"aliases", "context_destination_id", "character varying"},
-			{"aliases", "previous_id", "character varying"},
-			{"aliases", "context_ip", "character varying"},
-			{"aliases", "sent_at", "timestamp without time zone"},
-			{"aliases", "id", "character varying"},
-			{"aliases", "uuid_ts", "timestamp without time zone"},
-			{"aliases", "timestamp", "timestamp without time zone"},
-			{"aliases", "original_timestamp", "timestamp without time zone"},
-			{"aliases", "context_source_id", "character varying"},
-			{"aliases", "user_id", "character varying"},
-			{"aliases", "context_source_type", "character varying"},
-			{"aliases", "received_at", "timestamp without time zone"},
-			{"pages", "name", "character varying"},
-			{"pages", "url", "character varying"},
-			{"pages", "id", "character varying"},
-			{"pages", "timestamp", "timestamp without time zone"},
-			{"pages", "title", "character varying"},
-			{"pages", "user_id", "character varying"},
-			{"pages", "context_source_id", "character varying"},
-			{"pages", "context_source_type", "character varying"},
-			{"pages", "original_timestamp", "timestamp without time zone"},
-			{"pages", "context_request_ip", "character varying"},
-			{"pages", "received_at", "timestamp without time zone"},
-			{"pages", "_between", "character varying"},
-			{"pages", "context_destination_type", "character varying"},
-			{"pages", "uuid_ts", "timestamp without time zone"},
-			{"pages", "context_destination_id", "character varying"},
-			{"pages", "sent_at", "timestamp without time zone"},
-			{"pages", "context_ip", "character varying"},
-			{"pages", "_as", "character varying"},
-			{"groups", "_as", "character varying"},
-			{"groups", "user_id", "character varying"},
-			{"groups", "context_destination_type", "character varying"},
-			{"groups", "sent_at", "timestamp without time zone"},
-			{"groups", "context_source_type", "character varying"},
-			{"groups", "received_at", "timestamp without time zone"},
-			{"groups", "context_ip", "character varying"},
-			{"groups", "industry", "character varying"},
-			{"groups", "timestamp", "timestamp without time zone"},
-			{"groups", "group_id", "character varying"},
-			{"groups", "uuid_ts", "timestamp without time zone"},
-			{"groups", "context_source_id", "character varying"},
-			{"groups", "context_request_ip", "character varying"},
-			{"groups", "_between", "character varying"},
-			{"groups", "original_timestamp", "timestamp without time zone"},
-			{"groups", "name", "character varying"},
-			{"groups", "plan", "character varying"},
-			{"groups", "context_destination_id", "character varying"},
-			{"groups", "employees", "bigint"},
-			{"groups", "id", "character varying"},
-		}
-		expectedSourceJobSchema := [][]string{
-			{"tracks", "original_timestamp", "timestamp without time zone"},
-			{"tracks", "sent_at", "timestamp without time zone"},
-			{"tracks", "timestamp", "timestamp without time zone"},
-			{"tracks", "context_source_id", "character varying"},
-			{"tracks", "context_ip", "character varying"},
-			{"tracks", "context_destination_type", "character varying"},
-			{"tracks", "uuid_ts", "timestamp without time zone"},
-			{"tracks", "event_text", "character varying"},
-			{"tracks", "context_request_ip", "character varying"},
-			{"tracks", "context_sources_job_id", "character varying"},
-			{"tracks", "context_sources_version", "character varying"},
-			{"tracks", "context_sources_task_run_id", "character varying"},
-			{"tracks", "id", "character varying"},
-			{"tracks", "channel", "character varying"},
-			{"tracks", "received_at", "timestamp without time zone"},
-			{"tracks", "context_destination_id", "character varying"},
-			{"tracks", "context_source_type", "character varying"},
-			{"tracks", "user_id", "character varying"},
-			{"tracks", "context_sources_job_run_id", "character varying"},
-			{"tracks", "event", "character varying"},
-			{"google_sheet", "_as", "character varying"},
-			{"google_sheet", "review_body", "character varying"},
-			{"google_sheet", "rating", "bigint"},
-			{"google_sheet", "context_source_type", "character varying"},
-			{"google_sheet", "_between", "character varying"},
-			{"google_sheet", "context_destination_id", "character varying"},
-			{"google_sheet", "review_id", "character varying"},
-			{"google_sheet", "context_sources_version", "character varying"},
-			{"google_sheet", "context_destination_type", "character varying"},
-			{"google_sheet", "id", "character varying"},
-			{"google_sheet", "user_id", "character varying"},
-			{"google_sheet", "context_request_ip", "character varying"},
-			{"google_sheet", "original_timestamp", "timestamp without time zone"},
-			{"google_sheet", "received_at", "timestamp without time zone"},
-			{"google_sheet", "product_id", "character varying"},
-			{"google_sheet", "context_sources_task_run_id", "character varying"},
-			{"google_sheet", "event", "character varying"},
-			{"google_sheet", "context_source_id", "character varying"},
-			{"google_sheet", "sent_at", "timestamp without time zone"},
-			{"google_sheet", "uuid_ts", "timestamp without time zone"},
-			{"google_sheet", "timestamp", "timestamp without time zone"},
-			{"google_sheet", "context_sources_job_run_id", "character varying"},
-			{"google_sheet", "context_ip", "character varying"},
-			{"google_sheet", "context_sources_job_id", "character varying"},
-			{"google_sheet", "channel", "character varying"},
-			{"google_sheet", "event_text", "character varying"},
-		}
-
-		testcase := []struct {
-			name                               string
-			tables                             []string
-			warehouseEventsMap2                whth.EventsCountMap
-			sourceJob                          bool
-			stagingFilePath1, stagingFilePath2 string
-			jobRunID1, taskRunID1              string
-			jobRunID2, taskRunID2              string
-			useSameUserID                      bool
-			additionalEnvs                     func(destinationID string) map[string]string
-			configOverride                     map[string]any
-			verifySchema                       func(t *testing.T, db *sql.DB, namespace string)
-			verifyRecords                      func(t *testing.T, db *sql.DB, sourceID, destinationID, namespace, jobRunID, taskRunID string)
-		}{
-			{
-				name:             "Upload Job",
-				tables:           []string{"identifies", "users", "tracks", "product_track", "pages", "screens", "aliases", "groups"},
-				stagingFilePath1: "../testdata/upload-job.events-1.json",
-				stagingFilePath2: "../testdata/upload-job.events-2.json",
-=======
 		expectedUploadJobSchema := model.Schema{
 			"screens":       {"context_source_id": "character varying", "user_id": "character varying", "sent_at": "timestamp without time zone", "context_request_ip": "character varying", "original_timestamp": "timestamp without time zone", "url": "character varying", "context_source_type": "character varying", "_between": "character varying", "timestamp": "timestamp without time zone", "context_ip": "character varying", "context_destination_type": "character varying", "received_at": "timestamp without time zone", "title": "character varying", "uuid_ts": "timestamp without time zone", "context_destination_id": "character varying", "name": "character varying", "id": "character varying", "_as": "character varying"},
 			"identifies":    {"context_ip": "character varying", "context_destination_id": "character varying", "email": "character varying", "context_request_ip": "character varying", "sent_at": "timestamp without time zone", "uuid_ts": "timestamp without time zone", "_as": "character varying", "logins": "bigint", "context_source_type": "character varying", "context_traits_logins": "bigint", "name": "character varying", "context_destination_type": "character varying", "_between": "character varying", "id": "character varying", "timestamp": "timestamp without time zone", "received_at": "timestamp without time zone", "user_id": "character varying", "context_traits_email": "character varying", "context_traits_as": "character varying", "context_traits_name": "character varying", "original_timestamp": "timestamp without time zone", "context_traits_between": "character varying", "context_source_id": "character varying"},
@@ -365,7 +142,6 @@
 				tables:         []string{"identifies", "users", "tracks", "product_track", "pages", "screens", "aliases", "groups"},
 				eventFilePath1: "../testdata/upload-job.events-1.json",
 				eventFilePath2: "../testdata/upload-job.events-2.json",
->>>>>>> cf3b2eca
 				configOverride: map[string]any{
 					"host":     credentials.Host,
 					"port":     credentials.Port,
@@ -373,23 +149,12 @@
 					"password": credentials.Password,
 				},
 				verifySchema: func(t *testing.T, db *sql.DB, namespace string) {
-<<<<<<< HEAD
-					schema := whth.RetrieveRecordsFromWarehouse(t, db, fmt.Sprintf(`SELECT table_name, column_name, data_type FROM INFORMATION_SCHEMA.COLUMNS WHERE table_schema = '%s';`, namespace))
-					require.ElementsMatch(t, schema, expectedUploadJobSchema)
-				},
-				verifyRecords: func(t *testing.T, db *sql.DB, sourceID, destinationID, namespace, jobRunID, taskRunID string) {
-					userIDFormat := "userId_rs"
-					userIDSQL := "SUBSTRING(user_id from 1 for 9)"
-					uuidTSSQL := "TO_CHAR(uuid_ts, 'YYYY-MM-DD')"
-
-=======
 					t.Helper()
 					schema := whth.RetrieveRecordsFromWarehouse(t, db, fmt.Sprintf(`SELECT table_name, column_name, data_type FROM INFORMATION_SCHEMA.COLUMNS WHERE table_schema = '%s';`, namespace))
 					require.Equal(t, whth.ConvertRecordsToSchema(schema), expectedUploadJobSchema)
 				},
 				verifyRecords: func(t *testing.T, db *sql.DB, sourceID, destinationID, namespace, jobRunID, taskRunID string) {
 					t.Helper()
->>>>>>> cf3b2eca
 					identifiesRecords := whth.RetrieveRecordsFromWarehouse(t, db, fmt.Sprintf(`SELECT %s, %s, context_traits_logins, _as, name, logins, email, original_timestamp, context_ip, context_traits_as, "timestamp", received_at, context_destination_type, sent_at, context_source_type, context_traits_between, context_source_id, context_traits_name, context_request_ip, _between, context_traits_email, context_destination_id, id FROM %q.%q ORDER BY id;`, userIDSQL, uuidTSSQL, namespace, "identifies"))
 					require.ElementsMatch(t, identifiesRecords, whth.UploadJobIdentifiesRecords(userIDFormat, sourceID, destinationID, destType))
 					usersRecords := whth.RetrieveRecordsFromWarehouse(t, db, fmt.Sprintf(`SELECT context_source_id, context_destination_type, context_request_ip, context_traits_name, context_traits_between, _as, logins, sent_at, context_traits_logins, context_ip, _between, context_traits_email, "timestamp", context_destination_id, email, context_traits_as, context_source_type, substring(id from 1 for 9), %s, received_at, name, original_timestamp FROM %q.%q ORDER BY id;`, uuidTSSQL, namespace, "users"))
@@ -409,17 +174,10 @@
 				},
 			},
 			{
-<<<<<<< HEAD
-				name:             "IAM Upload Job",
-				tables:           []string{"identifies", "users", "tracks", "product_track", "pages", "screens", "aliases", "groups"},
-				stagingFilePath1: "../testdata/upload-job.events-1.json",
-				stagingFilePath2: "../testdata/upload-job.events-2.json",
-=======
 				name:           "IAM Upload Job",
 				tables:         []string{"identifies", "users", "tracks", "product_track", "pages", "screens", "aliases", "groups"},
 				eventFilePath1: "../testdata/upload-job.events-1.json",
 				eventFilePath2: "../testdata/upload-job.events-2.json",
->>>>>>> cf3b2eca
 				configOverride: map[string]any{
 					"useIAMForAuth":     true,
 					"user":              credentials.IAMUserName,
@@ -428,23 +186,12 @@
 					"clusterRegion":     credentials.ClusterRegion,
 				},
 				verifySchema: func(t *testing.T, db *sql.DB, namespace string) {
-<<<<<<< HEAD
-					schema := whth.RetrieveRecordsFromWarehouse(t, db, fmt.Sprintf(`SELECT table_name, column_name, data_type FROM INFORMATION_SCHEMA.COLUMNS WHERE table_schema = '%s';`, namespace))
-					require.ElementsMatch(t, schema, expectedUploadJobSchema)
-				},
-				verifyRecords: func(t *testing.T, db *sql.DB, sourceID, destinationID, namespace, jobRunID, taskRunID string) {
-					userIDFormat := "userId_rs"
-					userIDSQL := "SUBSTRING(user_id from 1 for 9)"
-					uuidTSSQL := "TO_CHAR(uuid_ts, 'YYYY-MM-DD')"
-
-=======
 					t.Helper()
 					schema := whth.RetrieveRecordsFromWarehouse(t, db, fmt.Sprintf(`SELECT table_name, column_name, data_type FROM INFORMATION_SCHEMA.COLUMNS WHERE table_schema = '%s';`, namespace))
 					require.Equal(t, whth.ConvertRecordsToSchema(schema), expectedUploadJobSchema)
 				},
 				verifyRecords: func(t *testing.T, db *sql.DB, sourceID, destinationID, namespace, jobRunID, taskRunID string) {
 					t.Helper()
->>>>>>> cf3b2eca
 					identifiesRecords := whth.RetrieveRecordsFromWarehouse(t, db, fmt.Sprintf(`SELECT %s, %s, context_traits_logins, _as, name, logins, email, original_timestamp, context_ip, context_traits_as, "timestamp", received_at, context_destination_type, sent_at, context_source_type, context_traits_between, context_source_id, context_traits_name, context_request_ip, _between, context_traits_email, context_destination_id, id FROM %q.%q ORDER BY id;`, userIDSQL, uuidTSSQL, namespace, "identifies"))
 					require.ElementsMatch(t, identifiesRecords, whth.UploadJobIdentifiesRecords(userIDFormat, sourceID, destinationID, destType))
 					usersRecords := whth.RetrieveRecordsFromWarehouse(t, db, fmt.Sprintf(`SELECT context_source_id, context_destination_type, context_request_ip, context_traits_name, context_traits_between, _as, logins, sent_at, context_traits_logins, context_ip, _between, context_traits_email, "timestamp", context_destination_id, email, context_traits_as, context_source_type, substring(id from 1 for 9), %s, received_at, name, original_timestamp FROM %q.%q ORDER BY id;`, uuidTSSQL, namespace, "users"))
@@ -474,15 +221,9 @@
 					// * Warehouse.rs.skipComputingUserLatestTraits
 					"identifies": 8, "users": 1, "tracks": 8, "product_track": 8, "pages": 8, "screens": 8, "aliases": 8, "groups": 8,
 				},
-<<<<<<< HEAD
-				stagingFilePath1: "../testdata/upload-job.events-1.json",
-				stagingFilePath2: "../testdata/upload-job.events-1.json",
-				useSameUserID:    true,
-=======
 				eventFilePath1: "../testdata/upload-job.events-1.json",
 				eventFilePath2: "../testdata/upload-job.events-1.json",
 				useSameUserID:  true,
->>>>>>> cf3b2eca
 				configOverride: map[string]any{
 					"preferAppend": true,
 					"host":         credentials.Host,
@@ -491,23 +232,12 @@
 					"password":     credentials.Password,
 				},
 				verifySchema: func(t *testing.T, db *sql.DB, namespace string) {
-<<<<<<< HEAD
-					schema := whth.RetrieveRecordsFromWarehouse(t, db, fmt.Sprintf(`SELECT table_name, column_name, data_type FROM INFORMATION_SCHEMA.COLUMNS WHERE table_schema = '%s';`, namespace))
-					require.ElementsMatch(t, schema, expectedUploadJobSchema)
-				},
-				verifyRecords: func(t *testing.T, db *sql.DB, sourceID, destinationID, namespace, jobRunID, taskRunID string) {
-					userIDFormat := "userId_rs"
-					userIDSQL := "SUBSTRING(user_id from 1 for 9)"
-					uuidTSSQL := "TO_CHAR(uuid_ts, 'YYYY-MM-DD')"
-
-=======
 					t.Helper()
 					schema := whth.RetrieveRecordsFromWarehouse(t, db, fmt.Sprintf(`SELECT table_name, column_name, data_type FROM INFORMATION_SCHEMA.COLUMNS WHERE table_schema = '%s';`, namespace))
 					require.Equal(t, whth.ConvertRecordsToSchema(schema), expectedUploadJobSchema)
 				},
 				verifyRecords: func(t *testing.T, db *sql.DB, sourceID, destinationID, namespace, jobRunID, taskRunID string) {
 					t.Helper()
->>>>>>> cf3b2eca
 					identifiesRecords := whth.RetrieveRecordsFromWarehouse(t, db, fmt.Sprintf(`SELECT %s, %s, context_traits_logins, _as, name, logins, email, original_timestamp, context_ip, context_traits_as, "timestamp", received_at, context_destination_type, sent_at, context_source_type, context_traits_between, context_source_id, context_traits_name, context_request_ip, _between, context_traits_email, context_destination_id, id FROM %q.%q ORDER BY id;`, userIDSQL, uuidTSSQL, namespace, "identifies"))
 					require.ElementsMatch(t, identifiesRecords, whth.UploadJobIdentifiesAppendRecords(userIDFormat, sourceID, destinationID, destType))
 					usersRecords := whth.RetrieveRecordsFromWarehouse(t, db, fmt.Sprintf(`SELECT context_source_id, context_destination_type, context_request_ip, context_traits_name, context_traits_between, _as, logins, sent_at, context_traits_logins, context_ip, _between, context_traits_email, "timestamp", context_destination_id, email, context_traits_as, context_source_type, substring(id from 1 for 9), %s, received_at, name, original_timestamp FROM %q.%q ORDER BY id;`, uuidTSSQL, namespace, "users"))
@@ -537,15 +267,9 @@
 					// * Warehouse.rs.skipComputingUserLatestTraits
 					"identifies": 8, "users": 1, "tracks": 8, "product_track": 8, "pages": 8, "screens": 8, "aliases": 8, "groups": 8,
 				},
-<<<<<<< HEAD
-				stagingFilePath1: "../testdata/upload-job.events-1.json",
-				stagingFilePath2: "../testdata/upload-job.events-1.json",
-				useSameUserID:    true,
-=======
 				eventFilePath1: "../testdata/upload-job.events-1.json",
 				eventFilePath2: "../testdata/upload-job.events-1.json",
 				useSameUserID:  true,
->>>>>>> cf3b2eca
 				configOverride: map[string]any{
 					"preferAppend":      true,
 					"useIAMForAuth":     true,
@@ -555,23 +279,12 @@
 					"clusterRegion":     credentials.ClusterRegion,
 				},
 				verifySchema: func(t *testing.T, db *sql.DB, namespace string) {
-<<<<<<< HEAD
-					schema := whth.RetrieveRecordsFromWarehouse(t, db, fmt.Sprintf(`SELECT table_name, column_name, data_type FROM INFORMATION_SCHEMA.COLUMNS WHERE table_schema = '%s';`, namespace))
-					require.ElementsMatch(t, schema, expectedUploadJobSchema)
-				},
-				verifyRecords: func(t *testing.T, db *sql.DB, sourceID, destinationID, namespace, jobRunID, taskRunID string) {
-					userIDFormat := "userId_rs"
-					userIDSQL := "SUBSTRING(user_id from 1 for 9)"
-					uuidTSSQL := "TO_CHAR(uuid_ts, 'YYYY-MM-DD')"
-
-=======
 					t.Helper()
 					schema := whth.RetrieveRecordsFromWarehouse(t, db, fmt.Sprintf(`SELECT table_name, column_name, data_type FROM INFORMATION_SCHEMA.COLUMNS WHERE table_schema = '%s';`, namespace))
 					require.Equal(t, whth.ConvertRecordsToSchema(schema), expectedUploadJobSchema)
 				},
 				verifyRecords: func(t *testing.T, db *sql.DB, sourceID, destinationID, namespace, jobRunID, taskRunID string) {
 					t.Helper()
->>>>>>> cf3b2eca
 					identifiesRecords := whth.RetrieveRecordsFromWarehouse(t, db, fmt.Sprintf(`SELECT %s, %s, context_traits_logins, _as, name, logins, email, original_timestamp, context_ip, context_traits_as, "timestamp", received_at, context_destination_type, sent_at, context_source_type, context_traits_between, context_source_id, context_traits_name, context_request_ip, _between, context_traits_email, context_destination_id, id FROM %q.%q ORDER BY id;`, userIDSQL, uuidTSSQL, namespace, "identifies"))
 					require.ElementsMatch(t, identifiesRecords, whth.UploadJobIdentifiesAppendRecords(userIDFormat, sourceID, destinationID, destType))
 					usersRecords := whth.RetrieveRecordsFromWarehouse(t, db, fmt.Sprintf(`SELECT context_source_id, context_destination_type, context_request_ip, context_traits_name, context_traits_between, _as, logins, sent_at, context_traits_logins, context_ip, _between, context_traits_email, "timestamp", context_destination_id, email, context_traits_as, context_source_type, substring(id from 1 for 9), %s, received_at, name, original_timestamp FROM %q.%q ORDER BY id;`, uuidTSSQL, namespace, "users"))
@@ -591,19 +304,11 @@
 				},
 			},
 			{
-<<<<<<< HEAD
-				name:             "Undefined preferAppend",
-				tables:           []string{"identifies", "users", "tracks", "product_track", "pages", "screens", "aliases", "groups"},
-				stagingFilePath1: "../testdata/upload-job.events-1.json",
-				stagingFilePath2: "../testdata/upload-job.events-1.json",
-				useSameUserID:    true,
-=======
 				name:           "Undefined preferAppend",
 				tables:         []string{"identifies", "users", "tracks", "product_track", "pages", "screens", "aliases", "groups"},
 				eventFilePath1: "../testdata/upload-job.events-1.json",
 				eventFilePath2: "../testdata/upload-job.events-1.json",
 				useSameUserID:  true,
->>>>>>> cf3b2eca
 				configOverride: map[string]any{
 					"host":     credentials.Host,
 					"port":     credentials.Port,
@@ -611,23 +316,12 @@
 					"password": credentials.Password,
 				},
 				verifySchema: func(t *testing.T, db *sql.DB, namespace string) {
-<<<<<<< HEAD
-					schema := whth.RetrieveRecordsFromWarehouse(t, db, fmt.Sprintf(`SELECT table_name, column_name, data_type FROM INFORMATION_SCHEMA.COLUMNS WHERE table_schema = '%s';`, namespace))
-					require.ElementsMatch(t, schema, expectedUploadJobSchema)
-				},
-				verifyRecords: func(t *testing.T, db *sql.DB, sourceID, destinationID, namespace, jobRunID, taskRunID string) {
-					userIDFormat := "userId_rs"
-					userIDSQL := "SUBSTRING(user_id from 1 for 9)"
-					uuidTSSQL := "TO_CHAR(uuid_ts, 'YYYY-MM-DD')"
-
-=======
 					t.Helper()
 					schema := whth.RetrieveRecordsFromWarehouse(t, db, fmt.Sprintf(`SELECT table_name, column_name, data_type FROM INFORMATION_SCHEMA.COLUMNS WHERE table_schema = '%s';`, namespace))
 					require.Equal(t, whth.ConvertRecordsToSchema(schema), expectedUploadJobSchema)
 				},
 				verifyRecords: func(t *testing.T, db *sql.DB, sourceID, destinationID, namespace, jobRunID, taskRunID string) {
 					t.Helper()
->>>>>>> cf3b2eca
 					identifiesRecords := whth.RetrieveRecordsFromWarehouse(t, db, fmt.Sprintf(`SELECT %s, %s, context_traits_logins, _as, name, logins, email, original_timestamp, context_ip, context_traits_as, "timestamp", received_at, context_destination_type, sent_at, context_source_type, context_traits_between, context_source_id, context_traits_name, context_request_ip, _between, context_traits_email, context_destination_id, id FROM %q.%q ORDER BY id;`, userIDSQL, uuidTSSQL, namespace, "identifies"))
 					require.ElementsMatch(t, identifiesRecords, whth.UploadJobIdentifiesMergeRecords(userIDFormat, sourceID, destinationID, destType))
 					usersRecords := whth.RetrieveRecordsFromWarehouse(t, db, fmt.Sprintf(`SELECT context_source_id, context_destination_type, context_request_ip, context_traits_name, context_traits_between, _as, logins, sent_at, context_traits_logins, context_ip, _between, context_traits_email, "timestamp", context_destination_id, email, context_traits_as, context_source_type, substring(id from 1 for 9), %s, received_at, name, original_timestamp FROM %q.%q ORDER BY id;`, uuidTSSQL, namespace, "users"))
@@ -658,15 +352,9 @@
 					// * Warehouse.postgres.skipComputingUserLatestTraits
 					"identifies": 8, "users": 2, "tracks": 8, "product_track": 8, "pages": 8, "screens": 8, "aliases": 8, "groups": 8,
 				},
-<<<<<<< HEAD
-				stagingFilePath1: "../testdata/upload-job.events-1.json",
-				stagingFilePath2: "../testdata/upload-job.events-1.json",
-				useSameUserID:    true,
-=======
 				eventFilePath1: "../testdata/upload-job.events-1.json",
 				eventFilePath2: "../testdata/upload-job.events-1.json",
 				useSameUserID:  true,
->>>>>>> cf3b2eca
 				additionalEnvs: func(destinationID string) map[string]string {
 					return map[string]string{
 						"RSERVER_WAREHOUSE_REDSHIFT_SKIP_DEDUP_DESTINATION_IDS":        destinationID,
@@ -681,23 +369,12 @@
 					"password":     credentials.Password,
 				},
 				verifySchema: func(t *testing.T, db *sql.DB, namespace string) {
-<<<<<<< HEAD
-					schema := whth.RetrieveRecordsFromWarehouse(t, db, fmt.Sprintf(`SELECT table_name, column_name, data_type FROM INFORMATION_SCHEMA.COLUMNS WHERE table_schema = '%s';`, namespace))
-					require.ElementsMatch(t, schema, expectedUploadJobSchema)
-				},
-				verifyRecords: func(t *testing.T, db *sql.DB, sourceID, destinationID, namespace, jobRunID, taskRunID string) {
-					userIDFormat := "userId_rs"
-					userIDSQL := "SUBSTRING(user_id from 1 for 9)"
-					uuidTSSQL := "TO_CHAR(uuid_ts, 'YYYY-MM-DD')"
-
-=======
 					t.Helper()
 					schema := whth.RetrieveRecordsFromWarehouse(t, db, fmt.Sprintf(`SELECT table_name, column_name, data_type FROM INFORMATION_SCHEMA.COLUMNS WHERE table_schema = '%s';`, namespace))
 					require.Equal(t, whth.ConvertRecordsToSchema(schema), expectedUploadJobSchema)
 				},
 				verifyRecords: func(t *testing.T, db *sql.DB, sourceID, destinationID, namespace, jobRunID, taskRunID string) {
 					t.Helper()
->>>>>>> cf3b2eca
 					identifiesRecords := whth.RetrieveRecordsFromWarehouse(t, db, fmt.Sprintf(`SELECT %s, %s, context_traits_logins, _as, name, logins, email, original_timestamp, context_ip, context_traits_as, "timestamp", received_at, context_destination_type, sent_at, context_source_type, context_traits_between, context_source_id, context_traits_name, context_request_ip, _between, context_traits_email, context_destination_id, id FROM %q.%q ORDER BY id;`, userIDSQL, uuidTSSQL, namespace, "identifies"))
 					require.ElementsMatch(t, identifiesRecords, whth.UploadJobIdentifiesAppendRecords(userIDFormat, sourceID, destinationID, destType))
 					usersRecords := whth.RetrieveRecordsFromWarehouse(t, db, fmt.Sprintf(`SELECT context_source_id, context_destination_type, context_request_ip, context_traits_name, context_traits_between, _as, logins, sent_at, context_traits_logins, context_ip, _between, context_traits_email, "timestamp", context_destination_id, email, context_traits_as, context_source_type, substring(id from 1 for 9), %s, received_at, name, original_timestamp FROM %q.%q ORDER BY id;`, uuidTSSQL, namespace, "users"))
@@ -717,17 +394,6 @@
 				},
 			},
 			{
-<<<<<<< HEAD
-				name:             "Source Job",
-				tables:           []string{"tracks", "google_sheet"},
-				sourceJob:        true,
-				stagingFilePath1: "../testdata/source-job.events-1.json",
-				stagingFilePath2: "../testdata/source-job.events-2.json",
-				jobRunID1:        misc.FastUUID().String(),
-				taskRunID1:       misc.FastUUID().String(),
-				jobRunID2:        misc.FastUUID().String(),
-				taskRunID2:       misc.FastUUID().String(),
-=======
 				name:           "Source Job",
 				tables:         []string{"tracks", "google_sheet"},
 				sourceJob:      true,
@@ -737,7 +403,6 @@
 				taskRunID1:     misc.FastUUID().String(),
 				jobRunID2:      misc.FastUUID().String(),
 				taskRunID2:     misc.FastUUID().String(),
->>>>>>> cf3b2eca
 				configOverride: map[string]any{
 					"host":     credentials.Host,
 					"port":     credentials.Port,
@@ -745,23 +410,12 @@
 					"password": credentials.Password,
 				},
 				verifySchema: func(t *testing.T, db *sql.DB, namespace string) {
-<<<<<<< HEAD
-					schema := whth.RetrieveRecordsFromWarehouse(t, db, fmt.Sprintf(`SELECT table_name, column_name, data_type FROM INFORMATION_SCHEMA.COLUMNS WHERE table_schema = '%s';`, namespace))
-					require.ElementsMatch(t, schema, expectedSourceJobSchema)
-				},
-				verifyRecords: func(t *testing.T, db *sql.DB, sourceID, destinationID, namespace, jobRunID, taskRunID string) {
-					userIDFormat := "userId_rs"
-					userIDSQL := "SUBSTRING(user_id from 1 for 9)"
-					uuidTSSQL := "TO_CHAR(uuid_ts, 'YYYY-MM-DD')"
-
-=======
 					t.Helper()
 					schema := whth.RetrieveRecordsFromWarehouse(t, db, fmt.Sprintf(`SELECT table_name, column_name, data_type FROM INFORMATION_SCHEMA.COLUMNS WHERE table_schema = '%s';`, namespace))
 					require.Equal(t, whth.ConvertRecordsToSchema(schema), expectedSourceJobSchema)
 				},
 				verifyRecords: func(t *testing.T, db *sql.DB, sourceID, destinationID, namespace, jobRunID, taskRunID string) {
 					t.Helper()
->>>>>>> cf3b2eca
 					tracksRecords := whth.RetrieveRecordsFromWarehouse(t, db, fmt.Sprintf(`SELECT channel, context_sources_job_id, received_at, context_sources_version, %s, sent_at, context_ip, event, event_text, %s, context_destination_id, id, context_request_ip, context_source_type, original_timestamp, context_sources_job_run_id, context_sources_task_run_id, context_source_id, context_destination_type, "timestamp" FROM %q.%q ORDER BY id;`, uuidTSSQL, userIDSQL, namespace, "tracks"))
 					require.ElementsMatch(t, tracksRecords, whth.SourceJobTracksRecords(userIDFormat, sourceID, destinationID, destType, jobRunID, taskRunID))
 					googleSheetRecords := whth.RetrieveRecordsFromWarehouse(t, db, fmt.Sprintf(`SELECT product_id, sent_at, _between, context_request_ip, context_sources_job_run_id, channel, review_body, context_source_id, original_timestamp, context_destination_id, context_sources_job_id, event, context_sources_task_run_id, context_source_type, %s, context_ip, "timestamp", id, received_at, review_id, %s, context_sources_version, context_destination_type, event_text, _as, rating FROM %q.%q ORDER BY id;`, userIDSQL, uuidTSSQL, namespace, "google_sheet"))
@@ -858,11 +512,7 @@
 					Client:          sqlClient,
 					JobRunID:        tc.jobRunID1,
 					TaskRunID:       tc.taskRunID1,
-<<<<<<< HEAD
-					EventsFilePath:  tc.stagingFilePath1,
-=======
 					EventsFilePath:  tc.eventFilePath1,
->>>>>>> cf3b2eca
 					UserID:          whth.GetUserId(destType),
 					TransformerURL:  transformerURL,
 					Destination:     destination,
@@ -886,11 +536,7 @@
 					Client:             sqlClient,
 					JobRunID:           tc.jobRunID2,
 					TaskRunID:          tc.taskRunID2,
-<<<<<<< HEAD
-					EventsFilePath:     tc.stagingFilePath2,
-=======
 					EventsFilePath:     tc.eventFilePath2,
->>>>>>> cf3b2eca
 					UserID:             whth.GetUserId(destType),
 					TransformerURL:     transformerURL,
 					Destination:        destination,
