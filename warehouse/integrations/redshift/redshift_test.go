package redshift_test

import (
	"context"
	"database/sql"
	"encoding/json"
	"errors"
	"fmt"
	"os"
	"strconv"
	"strings"
	"testing"
	"time"

	"github.com/rudderlabs/rudder-server/warehouse/integrations/redshift"

	"github.com/rudderlabs/rudder-server/testhelper/workspaceConfig"

	sqlmiddleware "github.com/rudderlabs/rudder-server/warehouse/integrations/middleware/sqlquerywrapper"

	"github.com/rudderlabs/compose-test/testcompose"
	kitHelper "github.com/rudderlabs/rudder-go-kit/testhelper"
	"github.com/rudderlabs/rudder-server/runner"
	"github.com/rudderlabs/rudder-server/testhelper/health"
	"github.com/rudderlabs/rudder-server/warehouse/encoding"

	"github.com/lib/pq"
	"github.com/ory/dockertest/v3"
	"github.com/rudderlabs/rudder-go-kit/config"
	"github.com/rudderlabs/rudder-go-kit/testhelper/docker/resource"

	"github.com/rudderlabs/rudder-server/warehouse/integrations/testhelper"

	"github.com/rudderlabs/rudder-server/utils/misc"
	"github.com/rudderlabs/rudder-server/warehouse/validations"

	backendconfig "github.com/rudderlabs/rudder-server/backend-config"

	"github.com/stretchr/testify/require"

	"github.com/rudderlabs/rudder-server/warehouse/client"
	warehouseutils "github.com/rudderlabs/rudder-server/warehouse/utils"
)

type testCredentials struct {
	Host        string `json:"host"`
	Port        string `json:"port"`
	UserName    string `json:"userName"`
	Password    string `json:"password"`
	DbName      string `json:"dbName"`
	BucketName  string `json:"bucketName"`
	AccessKeyID string `json:"accessKeyID"`
	AccessKey   string `json:"accessKey"`
}

const testKey = "REDSHIFT_INTEGRATION_TEST_CREDENTIALS"

func rsTestCredentials() (*testCredentials, error) {
	cred, exists := os.LookupEnv(testKey)
	if !exists {
		return nil, errors.New("redshift test credentials not found")
	}

	var credentials testCredentials
	err := json.Unmarshal([]byte(cred), &credentials)
	if err != nil {
		return nil, fmt.Errorf("failed to unmarshal redshift test credentials: %w", err)
	}
	return &credentials, nil
<<<<<<< HEAD
}

func testCredentialsAvailable() bool {
	_, err := rsTestCredentials()
	return err == nil
}

=======
}

func testCredentialsAvailable() bool {
	_, err := rsTestCredentials()
	return err == nil
}

>>>>>>> b6c4f015
func TestIntegration(t *testing.T) {
	if os.Getenv("SLOW") != "1" {
		t.Skip("Skipping tests. Add 'SLOW=1' env var to run test.")
	}
	if !testCredentialsAvailable() {
		t.Skipf("Skipping %s as %s is not set", t.Name(), testKey)
	}

	c := testcompose.New(t, "testdata/docker-compose.yml")

	t.Cleanup(func() {
		c.Stop(context.Background())
	})
	c.Start(context.Background())

	misc.Init()
	validations.Init()
	warehouseutils.Init()
	encoding.Init()

	jobsDBPort := c.Port("jobsDb", 5432)
<<<<<<< HEAD
	transformerPort := c.Port("transformer", 9090)

	httpPort, err := kitHelper.GetFreePort()
	require.NoError(t, err)
	httpAdminPort, err := kitHelper.GetFreePort()
	require.NoError(t, err)
=======

	httpPort, err := kitHelper.GetFreePort()
	require.NoError(t, err)
>>>>>>> b6c4f015

	workspaceID := warehouseutils.RandHex()
	sourceID := warehouseutils.RandHex()
	destinationID := warehouseutils.RandHex()
	writeKey := warehouseutils.RandHex()
	sourcesSourceID := warehouseutils.RandHex()
	sourcesDestinationID := warehouseutils.RandHex()
	sourcesWriteKey := warehouseutils.RandHex()

<<<<<<< HEAD
	provider := warehouseutils.RS

	namespace := testhelper.RandSchema(provider)
	sourcesNamespace := testhelper.RandSchema(provider)
=======
	destType := warehouseutils.RS

	namespace := testhelper.RandSchema(destType)
	sourcesNamespace := testhelper.RandSchema(destType)
>>>>>>> b6c4f015

	rsTestCredentials, err := rsTestCredentials()
	require.NoError(t, err)

	templateConfigurations := map[string]any{
		"workspaceID":          workspaceID,
		"sourceID":             sourceID,
		"destinationID":        destinationID,
		"writeKey":             writeKey,
		"sourcesSourceID":      sourcesSourceID,
		"sourcesDestinationID": sourcesDestinationID,
		"sourcesWriteKey":      sourcesWriteKey,
		"host":                 rsTestCredentials.Host,
		"port":                 rsTestCredentials.Port,
		"user":                 rsTestCredentials.UserName,
		"password":             rsTestCredentials.Password,
		"database":             rsTestCredentials.DbName,
		"bucketName":           rsTestCredentials.BucketName,
		"accessKeyID":          rsTestCredentials.AccessKeyID,
		"accessKey":            rsTestCredentials.AccessKey,
		"namespace":            namespace,
		"sourcesNamespace":     sourcesNamespace,
	}
	workspaceConfigPath := workspaceConfig.CreateTempFile(t, "testdata/template.json", templateConfigurations)

	t.Setenv("JOBS_DB_HOST", "localhost")
	t.Setenv("JOBS_DB_NAME", "jobsdb")
	t.Setenv("JOBS_DB_DB_NAME", "jobsdb")
	t.Setenv("JOBS_DB_USER", "rudder")
	t.Setenv("JOBS_DB_PASSWORD", "password")
	t.Setenv("JOBS_DB_SSL_MODE", "disable")
	t.Setenv("JOBS_DB_PORT", strconv.Itoa(jobsDBPort))
	t.Setenv("WAREHOUSE_JOBS_DB_HOST", "localhost")
	t.Setenv("WAREHOUSE_JOBS_DB_NAME", "jobsdb")
	t.Setenv("WAREHOUSE_JOBS_DB_DB_NAME", "jobsdb")
	t.Setenv("WAREHOUSE_JOBS_DB_USER", "rudder")
	t.Setenv("WAREHOUSE_JOBS_DB_PASSWORD", "password")
	t.Setenv("WAREHOUSE_JOBS_DB_SSL_MODE", "disable")
	t.Setenv("WAREHOUSE_JOBS_DB_PORT", strconv.Itoa(jobsDBPort))
	t.Setenv("GO_ENV", "production")
	t.Setenv("LOG_LEVEL", "INFO")
	t.Setenv("INSTANCE_ID", "1")
	t.Setenv("ALERT_PROVIDER", "pagerduty")
	t.Setenv("CONFIG_PATH", "../../../config/config.yaml")
<<<<<<< HEAD
	t.Setenv("DEST_TRANSFORM_URL", fmt.Sprintf("http://localhost:%d", transformerPort))
=======
>>>>>>> b6c4f015
	t.Setenv("RSERVER_WAREHOUSE_REDSHIFT_MAX_PARALLEL_LOADS", "8")
	t.Setenv("RSERVER_WAREHOUSE_WAREHOUSE_SYNC_FREQ_IGNORE", "true")
	t.Setenv("RSERVER_WAREHOUSE_UPLOAD_FREQ_IN_S", "10")
	t.Setenv("RSERVER_WAREHOUSE_ENABLE_JITTER_FOR_SYNCS", "false")
	t.Setenv("RSERVER_BACKEND_CONFIG_CONFIG_FROM_FILE", "true")
	t.Setenv("RUDDER_ADMIN_PASSWORD", "password")
	t.Setenv("RUDDER_GRACEFUL_SHUTDOWN_TIMEOUT_EXIT", "false")
	t.Setenv("RSERVER_WAREHOUSE_REDSHIFT_ENABLE_DELETE_BY_JOBS", "true")
	t.Setenv("RSERVER_WAREHOUSE_REDSHIFT_DEDUP_WINDOW", "true")
	t.Setenv("RSERVER_WAREHOUSE_REDSHIFT_DEDUP_WINDOW_IN_HOURS", "5")
<<<<<<< HEAD
	t.Setenv("RSERVER_GATEWAY_WEB_PORT", strconv.Itoa(httpPort))
	t.Setenv("RSERVER_GATEWAY_ADMIN_WEB_PORT", strconv.Itoa(httpAdminPort))
	t.Setenv("RSERVER_ENABLE_STATS", "false")
	t.Setenv("RSERVER_BACKEND_CONFIG_CONFIG_JSONPATH", workspaceConfigPath)
	t.Setenv("RUDDER_TMPDIR", t.TempDir())
=======
	t.Setenv("RSERVER_LOGGER_CONSOLE_JSON_FORMAT", "true")
	t.Setenv("RSERVER_WAREHOUSE_WEB_PORT", strconv.Itoa(httpPort))
	t.Setenv("RSERVER_WAREHOUSE_MODE", "master_and_slave")
	t.Setenv("RSERVER_ENABLE_STATS", "false")
	t.Setenv("RSERVER_BACKEND_CONFIG_CONFIG_JSONPATH", workspaceConfigPath)
	t.Setenv("RUDDER_TMPDIR", t.TempDir())
	t.Setenv("RSERVER_WAREHOUSE_REDSHIFT_SLOW_QUERY_THRESHOLD", "0s")
>>>>>>> b6c4f015
	if testing.Verbose() {
		t.Setenv("LOG_LEVEL", "DEBUG")
	}

	svcDone := make(chan struct{})

	ctx, cancel := context.WithCancel(context.Background())
	defer cancel()

	go func() {
		r := runner.New(runner.ReleaseInfo{})
		_ = r.Run(ctx, []string{"redshift-integration-test"})

		close(svcDone)
	}()
	t.Cleanup(func() { <-svcDone })

	serviceHealthEndpoint := fmt.Sprintf("http://localhost:%d/health", httpPort)
	health.WaitUntilReady(ctx, t, serviceHealthEndpoint, time.Minute, time.Second, "serviceHealthEndpoint")

	t.Run("Event flow", func(t *testing.T) {
		jobsDB := testhelper.JobsDB(t, jobsDBPort)

		testcase := []struct {
			name                  string
<<<<<<< HEAD
			schema                string
			writeKey              string
			sourceID              string
			destinationID         string
			eventsMap             testhelper.EventsCountMap
=======
			writeKey              string
			schema                string
			sourceID              string
			destinationID         string
			tables                []string
>>>>>>> b6c4f015
			stagingFilesEventsMap testhelper.EventsCountMap
			loadFilesEventsMap    testhelper.EventsCountMap
			tableUploadsEventsMap testhelper.EventsCountMap
			warehouseEventsMap    testhelper.EventsCountMap
			asyncJob              bool
<<<<<<< HEAD
			tables                []string
		}{
			{
				name:          "Upload Job",
				schema:        namespace,
				tables:        []string{"identifies", "users", "tracks", "product_track", "pages", "screens", "aliases", "groups"},
				writeKey:      writeKey,
				sourceID:      sourceID,
				destinationID: destinationID,
			},
			{
				name:                  "Async Job",
				schema:                sourcesNamespace,
				tables:                []string{"tracks", "google_sheet"},
				writeKey:              sourcesWriteKey,
				sourceID:              sourcesSourceID,
				destinationID:         sourcesDestinationID,
				eventsMap:             testhelper.SourcesSendEventsMap(),
=======
			stagingFilePrefix     string
		}{
			{
				name:              "Upload Job",
				writeKey:          writeKey,
				schema:            namespace,
				tables:            []string{"identifies", "users", "tracks", "product_track", "pages", "screens", "aliases", "groups"},
				sourceID:          sourceID,
				destinationID:     destinationID,
				stagingFilePrefix: "testdata/upload-job",
			},
			{
				name:                  "Async Job",
				writeKey:              sourcesWriteKey,
				schema:                sourcesNamespace,
				tables:                []string{"tracks", "google_sheet"},
				sourceID:              sourcesSourceID,
				destinationID:         sourcesDestinationID,
>>>>>>> b6c4f015
				stagingFilesEventsMap: testhelper.SourcesStagingFilesEventsMap(),
				loadFilesEventsMap:    testhelper.SourcesLoadFilesEventsMap(),
				tableUploadsEventsMap: testhelper.SourcesTableUploadsEventsMap(),
				warehouseEventsMap:    testhelper.SourcesWarehouseEventsMap(),
				asyncJob:              true,
<<<<<<< HEAD
=======
				stagingFilePrefix:     "testdata/sources-job",
>>>>>>> b6c4f015
			},
		}

		for _, tc := range testcase {
			tc := tc

			t.Run(tc.name, func(t *testing.T) {
				t.Parallel()

				dsn := fmt.Sprintf("postgres://%s:%s@%s:%s/%s?sslmode=disable",
					rsTestCredentials.UserName,
					rsTestCredentials.Password,
					rsTestCredentials.Host,
					rsTestCredentials.Port,
					rsTestCredentials.DbName,
				)

				db, err := sql.Open("postgres", dsn)
				require.NoError(t, err)
				require.NoError(t, db.Ping())

				t.Cleanup(func() {
					require.NoError(t, testhelper.WithConstantRetries(func() error {
						_, err := db.Exec(fmt.Sprintf(`DROP SCHEMA %q CASCADE;`, tc.schema))
						return err
					}))
				})

<<<<<<< HEAD
				ts := testhelper.WareHouseTest{
					Schema:                tc.schema,
					WriteKey:              tc.writeKey,
					SourceID:              tc.sourceID,
					DestinationID:         tc.destinationID,
					Tables:                tc.tables,
					EventsMap:             tc.eventsMap,
=======
				sqlClient := &client.Client{
					SQL:  db,
					Type: client.SQLClient,
				}

				conf := map[string]interface{}{
					"bucketName":       rsTestCredentials.BucketName,
					"accessKeyID":      rsTestCredentials.AccessKeyID,
					"accessKey":        rsTestCredentials.AccessKey,
					"enableSSE":        false,
					"useRudderStorage": false,
				}

				t.Log("verifying test case 1")
				ts1 := testhelper.TestConfig{
					WriteKey:              tc.writeKey,
					Schema:                tc.schema,
					Tables:                tc.tables,
					SourceID:              tc.sourceID,
					DestinationID:         tc.destinationID,
					StagingFilesEventsMap: tc.stagingFilesEventsMap,
					LoadFilesEventsMap:    tc.loadFilesEventsMap,
					TableUploadsEventsMap: tc.tableUploadsEventsMap,
					WarehouseEventsMap:    tc.warehouseEventsMap,
					Config:                conf,
					WorkspaceID:           workspaceID,
					DestinationType:       destType,
					JobsDB:                jobsDB,
					HTTPPort:              httpPort,
					Client:                sqlClient,
					JobRunID:              misc.FastUUID().String(),
					TaskRunID:             misc.FastUUID().String(),
					StagingFilePath:       tc.stagingFilePrefix + ".staging-1.json",
					UserID:                testhelper.GetUserId(destType),
				}
				ts1.VerifyEvents(t)

				t.Log("verifying test case 2")
				ts2 := testhelper.TestConfig{
					WriteKey:              tc.writeKey,
					Schema:                tc.schema,
					Tables:                tc.tables,
					SourceID:              tc.sourceID,
					DestinationID:         tc.destinationID,
>>>>>>> b6c4f015
					StagingFilesEventsMap: tc.stagingFilesEventsMap,
					LoadFilesEventsMap:    tc.loadFilesEventsMap,
					TableUploadsEventsMap: tc.tableUploadsEventsMap,
					WarehouseEventsMap:    tc.warehouseEventsMap,
					AsyncJob:              tc.asyncJob,
<<<<<<< HEAD
					Provider:              provider,
					JobsDB:                jobsDB,
					JobRunID:              misc.FastUUID().String(),
					TaskRunID:             misc.FastUUID().String(),
					UserID:                testhelper.GetUserId(provider),
					WorkspaceID:           workspaceID,
					Client: &client.Client{
						SQL:  db,
						Type: client.SQLClient,
					},
					HTTPPort: httpPort,
				}
				ts.VerifyEvents(t)

				if !tc.asyncJob {
					ts.UserID = testhelper.GetUserId(provider)
				}
				ts.JobRunID = misc.FastUUID().String()
				ts.TaskRunID = misc.FastUUID().String()
				ts.VerifyModifiedEvents(t)
=======
					Config:                conf,
					WorkspaceID:           workspaceID,
					DestinationType:       destType,
					JobsDB:                jobsDB,
					HTTPPort:              httpPort,
					Client:                sqlClient,
					JobRunID:              misc.FastUUID().String(),
					TaskRunID:             misc.FastUUID().String(),
					StagingFilePath:       tc.stagingFilePrefix + ".staging-1.json",
					UserID:                testhelper.GetUserId(destType),
				}
				if tc.asyncJob {
					ts2.UserID = ts1.UserID
				}
				ts2.VerifyEvents(t)
>>>>>>> b6c4f015
			})
		}
	})

	t.Run("Validation", func(t *testing.T) {
		dest := backendconfig.DestinationT{
			ID: destinationID,
			Config: map[string]interface{}{
				"host":             rsTestCredentials.Host,
				"port":             rsTestCredentials.Port,
				"user":             rsTestCredentials.UserName,
				"password":         rsTestCredentials.Password,
				"database":         rsTestCredentials.DbName,
				"bucketName":       rsTestCredentials.BucketName,
				"accessKeyID":      rsTestCredentials.AccessKeyID,
				"accessKey":        rsTestCredentials.AccessKey,
				"namespace":        namespace,
				"syncFrequency":    "30",
				"enableSSE":        false,
				"useRudderStorage": false,
			},
			DestinationDefinition: backendconfig.DestinationDefinitionT{
				ID:          "1UVZiJF7OgLaiIY2Jts8XOQE3M6",
				Name:        "RS",
				DisplayName: "Redshift",
			},
			Name:       "redshift-demo",
			Enabled:    true,
			RevisionID: "29HgOWobrn0RYZLpaSwPIbN2987",
		}
		testhelper.VerifyConfigurationTest(t, dest)
	})
}

func TestCheckAndIgnoreColumnAlreadyExistError(t *testing.T) {
	testCases := []struct {
		name     string
		err      error
		expected bool
	}{
		{
			name:     "nil error",
			expected: true,
		},
		{
			name: "column already exists error",
			err: &pq.Error{
				Code: "42701",
			},
			expected: true,
		},
		{
			name:     "other error",
			err:      errors.New("other error"),
			expected: false,
		},
	}

	for _, tc := range testCases {
		tc := tc

		t.Run(tc.name, func(t *testing.T) {
			require.Equal(t, tc.expected, redshift.CheckAndIgnoreColumnAlreadyExistError(tc.err))
		})
	}
}

func TestRedshift_AlterColumn(t *testing.T) {
	var (
		bigString      = strings.Repeat("a", 1024)
		smallString    = strings.Repeat("a", 510)
		testNamespace  = "test_namespace"
		testTable      = "test_table"
		testColumn     = "test_column"
		testColumnType = "text"
	)

	testCases := []struct {
		name       string
		createView bool
	}{
		{
			name: "success",
		},
		{
			name:       "view/rule",
			createView: true,
		},
	}

	ctx := context.Background()

	for _, tc := range testCases {
		tc := tc

		t.Run(tc.name, func(t *testing.T) {
			pool, err := dockertest.NewPool("")
			require.NoError(t, err)

			pgResource, err := resource.SetupPostgres(pool, t)
			require.NoError(t, err)

			rs := redshift.New()
			redshift.WithConfig(rs, config.Default)

			rs.DB = sqlmiddleware.New(pgResource.DB)
			rs.Namespace = testNamespace

			_, err = rs.DB.Exec(
				fmt.Sprintf("CREATE SCHEMA %s;",
					testNamespace,
				),
			)
			require.NoError(t, err)

			_, err = rs.DB.Exec(
				fmt.Sprintf("CREATE TABLE %q.%q (%s VARCHAR(512));",
					testNamespace,
					testTable,
					testColumn,
				),
			)
			require.NoError(t, err)

			if tc.createView {
				_, err = rs.DB.Exec(
					fmt.Sprintf("CREATE VIEW %[1]q.%[2]q AS SELECT * FROM %[1]q.%[3]q;",
						testNamespace,
						fmt.Sprintf("%s_view", testTable),
						testTable,
					),
				)
				require.NoError(t, err)
			}

			_, err = rs.DB.Exec(
				fmt.Sprintf("INSERT INTO %q.%q (%s) VALUES ('%s');",
					testNamespace,
					testTable,
					testColumn,
					smallString,
				),
			)
			require.NoError(t, err)

			_, err = rs.DB.Exec(
				fmt.Sprintf("INSERT INTO %q.%q (%s) VALUES ('%s');",
					testNamespace,
					testTable,
					testColumn,
					bigString,
				),
			)
			require.ErrorContains(t, err, errors.New("pq: value too long for type character varying(512)").Error())

			res, err := rs.AlterColumn(ctx, testTable, testColumn, testColumnType)
			require.NoError(t, err)

			if tc.createView {
				require.True(t, res.IsDependent)
				require.NotEmpty(t, res.Query)
			}

			_, err = rs.DB.Exec(
				fmt.Sprintf("INSERT INTO %q.%q (%s) VALUES ('%s');",
					testNamespace,
					testTable,
					testColumn,
					bigString,
				),
			)
			require.NoError(t, err)
		})
	}
}<|MERGE_RESOLUTION|>--- conflicted
+++ resolved
@@ -67,7 +67,6 @@
 		return nil, fmt.Errorf("failed to unmarshal redshift test credentials: %w", err)
 	}
 	return &credentials, nil
-<<<<<<< HEAD
 }
 
 func testCredentialsAvailable() bool {
@@ -75,15 +74,6 @@
 	return err == nil
 }
 
-=======
-}
-
-func testCredentialsAvailable() bool {
-	_, err := rsTestCredentials()
-	return err == nil
-}
-
->>>>>>> b6c4f015
 func TestIntegration(t *testing.T) {
 	if os.Getenv("SLOW") != "1" {
 		t.Skip("Skipping tests. Add 'SLOW=1' env var to run test.")
@@ -105,18 +95,9 @@
 	encoding.Init()
 
 	jobsDBPort := c.Port("jobsDb", 5432)
-<<<<<<< HEAD
-	transformerPort := c.Port("transformer", 9090)
 
 	httpPort, err := kitHelper.GetFreePort()
 	require.NoError(t, err)
-	httpAdminPort, err := kitHelper.GetFreePort()
-	require.NoError(t, err)
-=======
-
-	httpPort, err := kitHelper.GetFreePort()
-	require.NoError(t, err)
->>>>>>> b6c4f015
 
 	workspaceID := warehouseutils.RandHex()
 	sourceID := warehouseutils.RandHex()
@@ -126,17 +107,10 @@
 	sourcesDestinationID := warehouseutils.RandHex()
 	sourcesWriteKey := warehouseutils.RandHex()
 
-<<<<<<< HEAD
-	provider := warehouseutils.RS
-
-	namespace := testhelper.RandSchema(provider)
-	sourcesNamespace := testhelper.RandSchema(provider)
-=======
 	destType := warehouseutils.RS
 
 	namespace := testhelper.RandSchema(destType)
 	sourcesNamespace := testhelper.RandSchema(destType)
->>>>>>> b6c4f015
 
 	rsTestCredentials, err := rsTestCredentials()
 	require.NoError(t, err)
@@ -181,10 +155,6 @@
 	t.Setenv("INSTANCE_ID", "1")
 	t.Setenv("ALERT_PROVIDER", "pagerduty")
 	t.Setenv("CONFIG_PATH", "../../../config/config.yaml")
-<<<<<<< HEAD
-	t.Setenv("DEST_TRANSFORM_URL", fmt.Sprintf("http://localhost:%d", transformerPort))
-=======
->>>>>>> b6c4f015
 	t.Setenv("RSERVER_WAREHOUSE_REDSHIFT_MAX_PARALLEL_LOADS", "8")
 	t.Setenv("RSERVER_WAREHOUSE_WAREHOUSE_SYNC_FREQ_IGNORE", "true")
 	t.Setenv("RSERVER_WAREHOUSE_UPLOAD_FREQ_IN_S", "10")
@@ -195,13 +165,6 @@
 	t.Setenv("RSERVER_WAREHOUSE_REDSHIFT_ENABLE_DELETE_BY_JOBS", "true")
 	t.Setenv("RSERVER_WAREHOUSE_REDSHIFT_DEDUP_WINDOW", "true")
 	t.Setenv("RSERVER_WAREHOUSE_REDSHIFT_DEDUP_WINDOW_IN_HOURS", "5")
-<<<<<<< HEAD
-	t.Setenv("RSERVER_GATEWAY_WEB_PORT", strconv.Itoa(httpPort))
-	t.Setenv("RSERVER_GATEWAY_ADMIN_WEB_PORT", strconv.Itoa(httpAdminPort))
-	t.Setenv("RSERVER_ENABLE_STATS", "false")
-	t.Setenv("RSERVER_BACKEND_CONFIG_CONFIG_JSONPATH", workspaceConfigPath)
-	t.Setenv("RUDDER_TMPDIR", t.TempDir())
-=======
 	t.Setenv("RSERVER_LOGGER_CONSOLE_JSON_FORMAT", "true")
 	t.Setenv("RSERVER_WAREHOUSE_WEB_PORT", strconv.Itoa(httpPort))
 	t.Setenv("RSERVER_WAREHOUSE_MODE", "master_and_slave")
@@ -209,7 +172,6 @@
 	t.Setenv("RSERVER_BACKEND_CONFIG_CONFIG_JSONPATH", workspaceConfigPath)
 	t.Setenv("RUDDER_TMPDIR", t.TempDir())
 	t.Setenv("RSERVER_WAREHOUSE_REDSHIFT_SLOW_QUERY_THRESHOLD", "0s")
->>>>>>> b6c4f015
 	if testing.Verbose() {
 		t.Setenv("LOG_LEVEL", "DEBUG")
 	}
@@ -235,44 +197,16 @@
 
 		testcase := []struct {
 			name                  string
-<<<<<<< HEAD
-			schema                string
-			writeKey              string
-			sourceID              string
-			destinationID         string
-			eventsMap             testhelper.EventsCountMap
-=======
 			writeKey              string
 			schema                string
 			sourceID              string
 			destinationID         string
 			tables                []string
->>>>>>> b6c4f015
 			stagingFilesEventsMap testhelper.EventsCountMap
 			loadFilesEventsMap    testhelper.EventsCountMap
 			tableUploadsEventsMap testhelper.EventsCountMap
 			warehouseEventsMap    testhelper.EventsCountMap
 			asyncJob              bool
-<<<<<<< HEAD
-			tables                []string
-		}{
-			{
-				name:          "Upload Job",
-				schema:        namespace,
-				tables:        []string{"identifies", "users", "tracks", "product_track", "pages", "screens", "aliases", "groups"},
-				writeKey:      writeKey,
-				sourceID:      sourceID,
-				destinationID: destinationID,
-			},
-			{
-				name:                  "Async Job",
-				schema:                sourcesNamespace,
-				tables:                []string{"tracks", "google_sheet"},
-				writeKey:              sourcesWriteKey,
-				sourceID:              sourcesSourceID,
-				destinationID:         sourcesDestinationID,
-				eventsMap:             testhelper.SourcesSendEventsMap(),
-=======
 			stagingFilePrefix     string
 		}{
 			{
@@ -291,16 +225,12 @@
 				tables:                []string{"tracks", "google_sheet"},
 				sourceID:              sourcesSourceID,
 				destinationID:         sourcesDestinationID,
->>>>>>> b6c4f015
 				stagingFilesEventsMap: testhelper.SourcesStagingFilesEventsMap(),
 				loadFilesEventsMap:    testhelper.SourcesLoadFilesEventsMap(),
 				tableUploadsEventsMap: testhelper.SourcesTableUploadsEventsMap(),
 				warehouseEventsMap:    testhelper.SourcesWarehouseEventsMap(),
 				asyncJob:              true,
-<<<<<<< HEAD
-=======
 				stagingFilePrefix:     "testdata/sources-job",
->>>>>>> b6c4f015
 			},
 		}
 
@@ -329,15 +259,6 @@
 					}))
 				})
 
-<<<<<<< HEAD
-				ts := testhelper.WareHouseTest{
-					Schema:                tc.schema,
-					WriteKey:              tc.writeKey,
-					SourceID:              tc.sourceID,
-					DestinationID:         tc.destinationID,
-					Tables:                tc.tables,
-					EventsMap:             tc.eventsMap,
-=======
 				sqlClient := &client.Client{
 					SQL:  db,
 					Type: client.SQLClient,
@@ -382,34 +303,11 @@
 					Tables:                tc.tables,
 					SourceID:              tc.sourceID,
 					DestinationID:         tc.destinationID,
->>>>>>> b6c4f015
 					StagingFilesEventsMap: tc.stagingFilesEventsMap,
 					LoadFilesEventsMap:    tc.loadFilesEventsMap,
 					TableUploadsEventsMap: tc.tableUploadsEventsMap,
 					WarehouseEventsMap:    tc.warehouseEventsMap,
 					AsyncJob:              tc.asyncJob,
-<<<<<<< HEAD
-					Provider:              provider,
-					JobsDB:                jobsDB,
-					JobRunID:              misc.FastUUID().String(),
-					TaskRunID:             misc.FastUUID().String(),
-					UserID:                testhelper.GetUserId(provider),
-					WorkspaceID:           workspaceID,
-					Client: &client.Client{
-						SQL:  db,
-						Type: client.SQLClient,
-					},
-					HTTPPort: httpPort,
-				}
-				ts.VerifyEvents(t)
-
-				if !tc.asyncJob {
-					ts.UserID = testhelper.GetUserId(provider)
-				}
-				ts.JobRunID = misc.FastUUID().String()
-				ts.TaskRunID = misc.FastUUID().String()
-				ts.VerifyModifiedEvents(t)
-=======
 					Config:                conf,
 					WorkspaceID:           workspaceID,
 					DestinationType:       destType,
@@ -425,7 +323,6 @@
 					ts2.UserID = ts1.UserID
 				}
 				ts2.VerifyEvents(t)
->>>>>>> b6c4f015
 			})
 		}
 	})
@@ -516,8 +413,6 @@
 		},
 	}
 
-	ctx := context.Background()
-
 	for _, tc := range testCases {
 		tc := tc
 
@@ -527,6 +422,8 @@
 
 			pgResource, err := resource.SetupPostgres(pool, t)
 			require.NoError(t, err)
+
+			ctx := context.Background()
 
 			rs := redshift.New()
 			redshift.WithConfig(rs, config.Default)
