--- conflicted
+++ resolved
@@ -13,11 +13,8 @@
 	"testing"
 	"time"
 
-<<<<<<< HEAD
-=======
 	th "github.com/rudderlabs/rudder-server/testhelper"
 
->>>>>>> 68e52d55
 	"github.com/golang/mock/gomock"
 	"github.com/lib/pq"
 	"github.com/ory/dockertest/v3"
@@ -36,7 +33,6 @@
 	"github.com/rudderlabs/rudder-server/testhelper/health"
 	"github.com/rudderlabs/rudder-server/testhelper/workspaceConfig"
 	"github.com/rudderlabs/rudder-server/utils/misc"
-<<<<<<< HEAD
 	"github.com/rudderlabs/rudder-server/warehouse/validations"
 
 	backendconfig "github.com/rudderlabs/rudder-server/backend-config"
@@ -44,8 +40,6 @@
 	"github.com/stretchr/testify/require"
 
 	"github.com/rudderlabs/rudder-go-kit/stats"
-=======
->>>>>>> 68e52d55
 	"github.com/rudderlabs/rudder-server/warehouse/client"
 	sqlmiddleware "github.com/rudderlabs/rudder-server/warehouse/integrations/middleware/sqlquerywrapper"
 	"github.com/rudderlabs/rudder-server/warehouse/integrations/redshift"
@@ -606,16 +600,11 @@
 				loadFiles := []warehouseutils.LoadFile{{Location: uploadOutput.Location}}
 				mockUploader := newMockUploader(t, loadFiles, tableName, schemaInUpload, schemaInWarehouse, warehouseutils.LoadFileTypeCsv)
 
-<<<<<<< HEAD
-				d := redshift.New(config.New(), logger.NOP, stats.NOP)
-				err := d.Setup(ctx, warehouse, mockUploader)
-=======
 				appendWarehouse := th.Clone(t, warehouse)
 				appendWarehouse.Destination.Config[model.PreferAppendSetting.String()] = true
 
 				d := redshift.New(config.New(), logger.NOP, memstats.New())
 				err := d.Setup(ctx, appendWarehouse, mockUploader)
->>>>>>> 68e52d55
 				require.NoError(t, err)
 
 				err = d.CreateSchema(ctx)
@@ -710,7 +699,7 @@
 				c.Set("Warehouse.redshift.dedupWindow", true)
 				c.Set("Warehouse.redshift.dedupWindowInHours", 999999)
 
-				d := redshift.New(c, logger.NOP, memstats.New())
+				d := redshift.New(c, logger.NOP, stats.NOP)
 				err := d.Setup(ctx, warehouse, mockUploader)
 				require.NoError(t, err)
 
@@ -811,16 +800,11 @@
 			c := config.New()
 			c.Set("Warehouse.redshift.skipDedupDestinationIDs", []string{destinationID})
 
-<<<<<<< HEAD
-			rs := redshift.New(c, logger.NOP, stats.NOP)
-			err := rs.Setup(ctx, warehouse, mockUploader)
-=======
 			appendWarehouse := th.Clone(t, warehouse)
 			appendWarehouse.Destination.Config[model.PreferAppendSetting.String()] = true
 
-			rs := redshift.New(c, logger.NOP, memstats.New())
+			rs := redshift.New(c, logger.NOP, stats.NOP)
 			err := rs.Setup(ctx, appendWarehouse, mockUploader)
->>>>>>> 68e52d55
 			require.NoError(t, err)
 
 			err = rs.CreateSchema(ctx)
