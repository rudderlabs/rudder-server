--- conflicted
+++ resolved
@@ -92,79 +92,9 @@
 	credentials, err := rsTestCredentials()
 	require.NoError(t, err)
 
-<<<<<<< HEAD
-	dsn := fmt.Sprintf("postgres://%s:%s@%s:%s/%s?sslmode=disable",
-		rsTestCredentials.UserName,
-		rsTestCredentials.Password,
-		rsTestCredentials.Host,
-		rsTestCredentials.Port,
-		rsTestCredentials.DbName,
-	)
-
-	db, err := sql.Open("postgres", dsn)
-	require.NoError(t, err)
-	require.NoError(t, db.Ping())
-
-	bootstrapSvc := func(t testing.TB, additionalEnvs map[string]string, preferAppend *bool) {
-		var preferAppendStr string
-		if preferAppend != nil {
-			preferAppendStr = fmt.Sprintf(`"preferAppend": %v,`, *preferAppend)
-		}
-
-		templateConfigurations := map[string]any{
-			"workspaceID":          workspaceID,
-			"sourceID":             sourceID,
-			"destinationID":        destinationID,
-			"writeKey":             writeKey,
-			"sourcesSourceID":      sourcesSourceID,
-			"sourcesDestinationID": sourcesDestinationID,
-			"sourcesWriteKey":      sourcesWriteKey,
-			"iamSourceID":          iamSourceID,
-			"iamDestinationID":     iamDestinationID,
-			"iamWriteKey":          iamWriteKey,
-			"host":                 rsTestCredentials.Host,
-			"port":                 rsTestCredentials.Port,
-			"user":                 rsTestCredentials.UserName,
-			"password":             rsTestCredentials.Password,
-			"database":             rsTestCredentials.DbName,
-			"bucketName":           rsTestCredentials.BucketName,
-			"accessKeyID":          rsTestCredentials.AccessKeyID,
-			"accessKey":            rsTestCredentials.AccessKey,
-			"namespace":            namespace,
-			"sourcesNamespace":     sourcesNamespace,
-			"iamNamespace":         iamNamespace,
-			"preferAppend":         preferAppendStr,
-			"iamUser":              rsTestCredentials.IAMUserName,
-			"iamRoleARNForAuth":    rsTestCredentials.IAMRoleARN,
-			"clusterID":            rsTestCredentials.ClusterID,
-			"clusterRegion":        rsTestCredentials.ClusterRegion,
-		}
-		workspaceConfigPath := workspaceConfig.CreateTempFile(t, "testdata/template.json", templateConfigurations)
-
-		whth.EnhanceWithDefaultEnvs(t)
-		t.Setenv("RSERVER_BACKEND_CONFIG_CONFIG_FROM_FILE", "true")
-		t.Setenv("JOBS_DB_PORT", strconv.Itoa(jobsDBPort))
-		t.Setenv("WAREHOUSE_JOBS_DB_PORT", strconv.Itoa(jobsDBPort))
-		t.Setenv("RSERVER_WAREHOUSE_WEB_PORT", strconv.Itoa(httpPort))
-		t.Setenv("RSERVER_BACKEND_CONFIG_CONFIG_JSONPATH", workspaceConfigPath)
-		t.Setenv("RSERVER_WAREHOUSE_REDSHIFT_MAX_PARALLEL_LOADS", "8")
-		t.Setenv("RSERVER_WAREHOUSE_REDSHIFT_ENABLE_DELETE_BY_JOBS", "true")
-		t.Setenv("RSERVER_WAREHOUSE_REDSHIFT_SLOW_QUERY_THRESHOLD", "0s")
-		for envKey, envValue := range additionalEnvs {
-			t.Setenv(envKey, envValue)
-		}
-
-		svcDone := make(chan struct{})
-
-		ctx, cancel := context.WithCancel(context.Background())
-		go func() {
-			r := runner.New(runner.ReleaseInfo{})
-			_ = r.Run(ctx, []string{"redshift-integration-test"})
-=======
 	t.Run("Events flow", func(t *testing.T) {
 		httpPort, err := kithelper.GetFreePort()
 		require.NoError(t, err)
->>>>>>> 5327d441
 
 		c := testcompose.New(t, compose.FilePaths([]string{"../testdata/docker-compose.jobsdb.yml"}))
 		c.Start(context.Background())
