package bigquery

import (
	"context"
	"encoding/json"
	"errors"
	"fmt"
	"regexp"
	"strings"
	"time"

	"cloud.google.com/go/bigquery"
	"github.com/samber/lo"
	bqservice "google.golang.org/api/bigquery/v2"
	"google.golang.org/api/googleapi"
	"google.golang.org/api/iterator"
	"google.golang.org/api/option"

	obskit "github.com/rudderlabs/rudder-observability-kit/go/labels"

	"github.com/rudderlabs/rudder-go-kit/config"
	"github.com/rudderlabs/rudder-go-kit/googleutil"
	"github.com/rudderlabs/rudder-go-kit/logger"
	"github.com/rudderlabs/rudder-go-kit/stats"

	"github.com/rudderlabs/rudder-server/utils/misc"
	"github.com/rudderlabs/rudder-server/utils/timeutil"
	"github.com/rudderlabs/rudder-server/warehouse/client"
	"github.com/rudderlabs/rudder-server/warehouse/integrations/bigquery/middleware"
	"github.com/rudderlabs/rudder-server/warehouse/integrations/types"
	"github.com/rudderlabs/rudder-server/warehouse/internal/model"
	"github.com/rudderlabs/rudder-server/warehouse/logfield"
	warehouseutils "github.com/rudderlabs/rudder-server/warehouse/utils"
)

type BigQuery struct {
	db        *middleware.Client
	namespace string
	warehouse model.Warehouse
	projectID string
	uploader  warehouseutils.Uploader
	conf      *config.Config
	logger    logger.Logger
	now       func() time.Time

	config struct {
		setUsersLoadPartitionFirstEventFilter bool
		customPartitionsEnabled               bool
		enableDeleteByJobs                    bool
		customPartitionsEnabledWorkspaceIDs   []string
		slowQueryThreshold                    time.Duration
	}
}

type loadTableResponse struct {
	partitionDate string
}

const (
	provider       = warehouseutils.BQ
	tableNameLimit = 127
)

// maps datatype stored in rudder to datatype in bigquery
var dataTypesMap = map[string]bigquery.FieldType{
	"boolean":  bigquery.BooleanFieldType,
	"int":      bigquery.IntegerFieldType,
	"float":    bigquery.FloatFieldType,
	"string":   bigquery.StringFieldType,
	"datetime": bigquery.TimestampFieldType,
}

// maps datatype in bigquery to datatype stored in rudder
var dataTypesMapToRudder = map[bigquery.FieldType]string{
	"BOOLEAN":   "boolean",
	"BOOL":      "boolean",
	"INTEGER":   "int",
	"INT64":     "int",
	"NUMERIC":   "float",
	"FLOAT":     "float",
	"FLOAT64":   "float",
	"STRING":    "string",
	"BYTES":     "string",
	"DATE":      "datetime",
	"DATETIME":  "datetime",
	"TIME":      "datetime",
	"TIMESTAMP": "datetime",
}

var partitionKeyMap = map[string]string{
	warehouseutils.UsersTable:              "id",
	warehouseutils.IdentifiesTable:         "id",
	warehouseutils.DiscardsTable:           "row_id, column_name, table_name",
	warehouseutils.IdentityMappingsTable:   "merge_property_type, merge_property_value",
	warehouseutils.IdentityMergeRulesTable: "merge_property_1_type, merge_property_1_value, merge_property_2_type, merge_property_2_value",
}

var errorsMappings = []model.JobError{
	{
		Type:   model.PermissionError,
		Format: regexp.MustCompile(`googleapi: Error 403: Access Denied`),
	},
	{
		Type:   model.ResourceNotFoundError,
		Format: regexp.MustCompile(`googleapi: Error 404: Not found: Dataset .*, notFound`),
	},
	{
		Type:   model.ConcurrentQueriesError,
		Format: regexp.MustCompile(`googleapi: Error 400: Job exceeded rate limits: Your project_and_region exceeded quota for concurrent queries.`),
	},
	{
		Type:   model.ConcurrentQueriesError,
		Format: regexp.MustCompile(`googleapi: Error 400: Exceeded rate limits: too many concurrent queries for this project_and_region.`),
	},
	{
		Type:   model.ColumnCountError,
		Format: regexp.MustCompile(`googleapi: Error 400: Too many total leaf fields: .*, max allowed field count: 10000`),
	},
}

func New(conf *config.Config, log logger.Logger) *BigQuery {
	bq := &BigQuery{}

	bq.conf = conf
	bq.logger = log.Child("integrations").Child("bigquery")
	bq.now = timeutil.Now

	bq.config.setUsersLoadPartitionFirstEventFilter = conf.GetBool("Warehouse.bigquery.setUsersLoadPartitionFirstEventFilter", true)
	bq.config.customPartitionsEnabled = conf.GetBool("Warehouse.bigquery.customPartitionsEnabled", false)
	bq.config.enableDeleteByJobs = conf.GetBool("Warehouse.bigquery.enableDeleteByJobs", false)
	bq.config.customPartitionsEnabledWorkspaceIDs = conf.GetStringSlice("Warehouse.bigquery.customPartitionsEnabledWorkspaceIDs", nil)
	bq.config.slowQueryThreshold = conf.GetDuration("Warehouse.bigquery.slowQueryThreshold", 5, time.Minute)

	return bq
}

func getTableSchema(tableSchema model.TableSchema) []*bigquery.FieldSchema {
	return lo.MapToSlice(tableSchema, func(columnName, columnType string) *bigquery.FieldSchema {
		return &bigquery.FieldSchema{Name: columnName, Type: dataTypesMap[columnType]}
	})
}

func (bq *BigQuery) DeleteTable(ctx context.Context, tableName string) (err error) {
	tableRef := bq.db.Dataset(bq.namespace).Table(tableName)
	err = tableRef.Delete(ctx)
	return
}

// CreateTable creates a table in BigQuery with the provided schema
// It also creates a view for the table to deduplicate the data
// If custom partitioning is enabled, it creates a table with custom partitioning based on the partition column and type only if the partition column exists in the schema. Otherwise, it creates a table with ingestion-time partitioning
func (bq *BigQuery) CreateTable(ctx context.Context, tableName string, columnMap model.TableSchema) error {
	log := bq.logger.Withn(
		logger.NewStringField(logfield.ProjectID, bq.projectID),
		obskit.Namespace(bq.namespace),
		logger.NewStringField(logfield.TableName, tableName),
	)
	log.Infon("Creating table")

	sampleSchema := getTableSchema(columnMap)

	partitionColumn := bq.partitionColumn()
	partitionType := bq.partitionType()

	var timePartitioning *bigquery.TimePartitioning
	if partitionColumn == "" || partitionType == "" {
		timePartitioning = &bigquery.TimePartitioning{
			Type: bigquery.DayPartitioningType,
		}
	} else {
		if err := bq.checkValidPartitionColumn(partitionColumn); err != nil {
			return fmt.Errorf("check valid partition column: %w", err)
		}
		bqPartitionType, err := bq.bigqueryPartitionType(partitionType)
		if err != nil {
			return fmt.Errorf("bigquery partition type: %w", err)
		}

		// If partition column is _PARTITIONTIME and partition type is not empty, then we only set the partition type
		if partitionColumn == "_PARTITIONTIME" {
			timePartitioning = &bigquery.TimePartitioning{
				Type: bqPartitionType,
			}
		} else {
			// Checking if the partition column exists in the schema, because in case of
			// 1. rudder_discards: we only have timestamp column.
			// 2. rudder_identity_merge_rules: we don't have any column.
			// 3. rudder_identity_mappings: we don't have any column.
			_, ok := columnMap[partitionColumn]
			if ok {
				log.Infon("Creating table: Partition column found in schema",
					logger.NewStringField("partitionColumn", partitionColumn),
					logger.NewStringField("partitionType", partitionType),
				)
				timePartitioning = &bigquery.TimePartitioning{
					Field: partitionColumn,
					Type:  bqPartitionType,
				}
			} else {
				log.Warnn("Creating table: Partition column not found in schema",
					logger.NewStringField("partitionColumn", partitionColumn),
					logger.NewStringField("partitionType", partitionType),
				)
				timePartitioning = &bigquery.TimePartitioning{
					Type: bigquery.DayPartitioningType,
				}
			}
		}
	}

	err := bq.db.Dataset(bq.namespace).Table(tableName).Create(ctx, &bigquery.TableMetadata{
		Schema:           sampleSchema,
		TimePartitioning: timePartitioning,
	})
	if !checkAndIgnoreAlreadyExistError(err) {
		return fmt.Errorf("create table: %w", err)
	}
	if err = bq.createTableView(ctx, tableName, columnMap); err != nil {
		return fmt.Errorf("create view: %w", err)
	}
	return nil
}

func (bq *BigQuery) DropTable(ctx context.Context, tableName string) error {
	if err := bq.DeleteTable(ctx, tableName); err != nil {
		return err
	}
	return bq.DeleteTable(ctx, tableName+"_view")
}

// createTableView creates a view for the table to deduplicate the data
// If custom partition is enabled, it creates a view with the partition column and type. Otherwise, it creates a view with ingestion-time partitioning
func (bq *BigQuery) createTableView(ctx context.Context, tableName string, columnMap model.TableSchema) error {
	partitionKey := "id"
	if column, ok := partitionKeyMap[tableName]; ok {
		partitionKey = column
	}

	var viewOrderByStmt string
	if _, ok := columnMap["loaded_at"]; ok {
		viewOrderByStmt = " ORDER BY loaded_at DESC "
	}

	var (
		columnToQuery string
		granularity   string
	)

	partitionColumn := bq.partitionColumn()
	partitionType := bq.partitionType()

	if partitionColumn == "" || partitionType == "" {
		columnToQuery = "_PARTITIONTIME"
		granularity = "DAY"
	} else {
		if err := bq.checkValidPartitionColumn(partitionColumn); err != nil {
			return fmt.Errorf("check valid partition column: %w", err)
		}
		bqPartitionType, err := bq.bigqueryPartitionType(partitionType)
		if err != nil {
			return fmt.Errorf("bigquery partition type: %w", err)
		}

		if partitionColumn == "_PARTITIONTIME" {
			columnToQuery = "_PARTITIONTIME"
			granularity = string(bqPartitionType)
		} else {
			_, ok := columnMap[partitionColumn]
			if ok {
				bq.logger.Infon("Creating view: Partition column found in schema",
					logger.NewStringField("partitionColumn", partitionColumn),
				)
				columnToQuery = partitionColumn
				granularity = string(bqPartitionType)
			} else {
				bq.logger.Warnn("Creating view: Partition column not found in schema",
					logger.NewStringField("partitionColumn", partitionColumn),
				)
				columnToQuery = "_PARTITIONTIME"
				granularity = "DAY"
			}
		}
	}

	bq.logger.Infon("Creating view",
		logger.NewStringField("view", tableName+"_view"),
		logger.NewStringField("partitionColumn", partitionColumn),
		logger.NewStringField("partitionKey", partitionKey),
	)

	// assuming it has field named id upon which dedup is done in view
	// the following view takes the last two months into consideration i.e. 60 * 60 * 24 * 60 * 1000000
	viewQuery := `SELECT * EXCEPT (__row_number) FROM (
			SELECT *, ROW_NUMBER() OVER (PARTITION BY ` + partitionKey + viewOrderByStmt + `) AS __row_number
			FROM ` + "`" + bq.projectID + "." + bq.namespace + "." + tableName + "`" + `
			WHERE
				` + columnToQuery + ` BETWEEN TIMESTAMP_TRUNC(
					TIMESTAMP_MICROS(UNIX_MICROS(CURRENT_TIMESTAMP()) - 60 * 60 * 24 * 60 * 1000000),
					` + granularity + `,
					'UTC'
				)
				AND TIMESTAMP_TRUNC(CURRENT_TIMESTAMP(), ` + granularity + `, 'UTC')
		)
		WHERE __row_number = 1`
	metaData := &bigquery.TableMetadata{
		ViewQuery: viewQuery,
	}

	return bq.db.Dataset(bq.namespace).Table(tableName+"_view").Create(ctx, metaData)
}

func (bq *BigQuery) schemaExists(ctx context.Context, _, _ string) (exists bool, err error) {
	ds := bq.db.Dataset(bq.namespace)
	_, err = ds.Metadata(ctx)
	if err != nil {
		var e *googleapi.Error
		if errors.As(err, &e) && e.Code == 404 {
			bq.logger.Debugn("Dataset not found",
				logger.NewStringField(logfield.ProjectID, bq.projectID),
				obskit.Namespace(bq.namespace),
			)
			return false, nil
		}
		return false, err
	}
	return true, nil
}

func (bq *BigQuery) CreateSchema(ctx context.Context) (err error) {
	location := strings.TrimSpace(bq.warehouse.GetStringDestinationConfig(bq.conf, model.LocationSetting))
	if location == "" {
		location = "US"
	}

	log := bq.logger.Withn(
		logger.NewStringField(logfield.ProjectID, bq.projectID),
		logger.NewStringField("location", location),
		obskit.Namespace(bq.namespace),
	)

	log.Infon("Creating bigquery dataset")

	var schemaExists bool
	schemaExists, err = bq.schemaExists(ctx, bq.namespace, location)
	if err != nil {
		log.Warnn("Checking if schema exists")
		return err
	}
	if schemaExists {
		log.Infon("Skipping creating schema since it already exists")
		return
	}

	ds := bq.db.Dataset(bq.namespace)
	meta := &bigquery.DatasetMetadata{
		Location: location,
	}
	log.Infon("Creating schema")
	err = ds.Create(ctx, meta)
	if err != nil {
		var e *googleapi.Error
		if errors.As(err, &e) && e.Code == 409 {
			log.Warnn("Create schema failed as schema already exists")
			return nil
		}
	}
	return
}

func checkAndIgnoreAlreadyExistError(err error) bool {
	if err != nil {
		var e *googleapi.Error
		if errors.As(err, &e) {
			// 409 is returned when we try to create a table that already exists
			// 400 is returned for all kinds of invalid input - so we need to check the error message too
			if e.Code == 409 || (e.Code == 400 && strings.Contains(e.Message, "already exists in schema")) {
				return true
			}
		}
		return false
	}
	return true
}

func (bq *BigQuery) DeleteBy(ctx context.Context, tableNames []string, params warehouseutils.DeleteByParams) error {
	for _, tb := range tableNames {
		tableName := fmt.Sprintf("`%s`.`%s`", bq.namespace, tb)
		sqlStatement := fmt.Sprintf(`
			DELETE FROM
				%[1]s
			WHERE
				context_sources_job_run_id <>
			@jobrunid AND
				context_sources_task_run_id <> @taskrunid AND
				context_source_id = @sourceid AND
				received_at < @starttime;
			`,
			tableName,
		)

		bq.logger.Infon("Cleaning up the following table",
			obskit.DestinationID(bq.warehouse.Destination.ID),
			logger.NewStringField(logfield.ProjectID, bq.projectID),
			obskit.Namespace(bq.namespace),
			logger.NewStringField(logfield.TableName, tb),
			logger.NewStringField(logfield.Query, sqlStatement),
		)

		if !bq.config.enableDeleteByJobs {
			continue
		}

		query := bq.db.Query(sqlStatement)
		query.Parameters = []bigquery.QueryParameter{
			{Name: "jobrunid", Value: params.JobRunId},
			{Name: "taskrunid", Value: params.TaskRunId},
			{Name: "sourceid", Value: params.SourceId},
			{Name: "starttime", Value: params.StartTime},
		}
		job, err := bq.db.Run(ctx, query)
		if err != nil {
			bq.logger.Warnn("Error initiating load job", obskit.Error(err))
			return err
		}
		status, err := job.Wait(ctx)
		if err != nil {
			bq.logger.Warnn("Error running job", obskit.Error(err))
			return err
		}
		if status.Err() != nil {
			return status.Err()
		}
	}
	return nil
}

func (bq *BigQuery) loadTable(ctx context.Context, tableName string) (
	*types.LoadTableStats, *loadTableResponse, error,
) {
	log := bq.logger.Withn(
		obskit.SourceID(bq.warehouse.Source.ID),
		obskit.SourceType(bq.warehouse.Source.SourceDefinition.Name),
		obskit.DestinationID(bq.warehouse.Destination.ID),
		obskit.DestinationType(bq.warehouse.Destination.DestinationDefinition.Name),
		obskit.WorkspaceID(bq.warehouse.WorkspaceID),
		obskit.Namespace(bq.namespace),
		logger.NewStringField(logfield.TableName, tableName),
		logger.NewBoolField(logfield.ShouldMerge, false), // we don't support merging in BigQuery due to its cost limitations
	)
	log.Infon("started loading")

	loadFileLocations, err := bq.loadFileLocations(ctx, tableName)
	if err != nil {
		return nil, nil, fmt.Errorf("getting load file locations: %w", err)
	}

	gcsRef := bigquery.NewGCSReference(warehouseutils.GetGCSLocations(
		loadFileLocations,
		warehouseutils.GCSLocationOptions{},
	)...)
	gcsRef.SourceFormat = bigquery.JSON
	gcsRef.MaxBadRecords = 0
	gcsRef.IgnoreUnknownValues = false

	return bq.loadTableByAppend(ctx, tableName, gcsRef, log)
}

func (bq *BigQuery) loadFileLocations(
	ctx context.Context,
	tableName string,
) ([]warehouseutils.LoadFile, error) {
	switch tableName {
	case warehouseutils.IdentityMappingsTable, warehouseutils.IdentityMergeRulesTable:
		loadfile, err := bq.uploader.GetSingleLoadFile(
			ctx,
			tableName,
		)
		if err != nil {
			return nil, fmt.Errorf("getting single load file for table %s: %w", tableName, err)
		}
		return []warehouseutils.LoadFile{loadfile}, nil
	default:
		return bq.uploader.GetLoadFilesMetadata(
			ctx,
			warehouseutils.GetLoadFilesOptions{Table: tableName},
		)
	}
}

// loadTableByAppend loads data into a table by appending to it
//
// In BigQuery, tables created by RudderStack are typically ingestion-time partitioned tables
// with a pseudo-column named _PARTITIONTIME. BigQuery automatically assigns rows to partitions
// based on the time when BigQuery ingests the data. To support custom field partitions, it is
// important to avoid loading data into partitioned tables with names like tableName$20191221.
// Instead, ensure that data is loaded into the appropriate ingestion-time partition, allowing
// BigQuery to manage partitioning based on the data's ingestion time.
//
// TODO: Support custom field partition on users & identifies tables
func (bq *BigQuery) loadTableByAppend(
	ctx context.Context,
	tableName string,
	gcsRef *bigquery.GCSReference,
	log logger.Logger,
) (*types.LoadTableStats, *loadTableResponse, error) {
<<<<<<< HEAD
	partitionDate, err := bq.partitionDate()
	if err != nil {
		return nil, nil, fmt.Errorf("partition date: %w", err)
	}
=======
	partitionDate := timeutil.Now().Format("2006-01-02")
>>>>>>> a8196a20

	var outputTable string
	if bq.avoidPartitionDecorator() {
		outputTable = tableName
	} else {
		outputTable = partitionedTable(tableName, partitionDate)
	}

	log.Infon("loading data into main table")
	job, err := bq.db.Dataset(bq.namespace).Table(outputTable).LoaderFrom(gcsRef).Run(ctx)
	if err != nil {
		return nil, nil, fmt.Errorf("moving data into main table: %w", err)
	}

	log.Debugn("waiting for append job to complete",
		logger.NewStringField("jobID", job.ID()),
	)
	status, err := job.Wait(ctx)
	if err != nil {
		return nil, nil, fmt.Errorf("waiting for append job: %w", err)
	}
	if err := status.Err(); err != nil {
		return nil, nil, fmt.Errorf("status for append job: %w", err)
	}

	log.Debugn("job statistics")
	statistics, err := bq.jobStatistics(ctx, job)
	if err != nil {
		return nil, nil, fmt.Errorf("append job statistics: %w", err)
	}

	log.Infon("completed loading")

	tableStats := &types.LoadTableStats{}
	if statistics.Load != nil {
		tableStats.RowsInserted = statistics.Load.OutputRows
	}
	response := &loadTableResponse{
		partitionDate: partitionDate,
	}
	return tableStats, response, nil
}

// jobStatistics returns statistics for a job
// In case of rate limit error, it returns empty statistics
func (bq *BigQuery) jobStatistics(
	ctx context.Context,
	job *bigquery.Job,
) (*bqservice.JobStatistics, error) {
	serv, err := bqservice.NewService(
		ctx,
		option.WithCredentialsJSON([]byte(bq.warehouse.GetStringDestinationConfig(bq.conf, model.CredentialsSetting))),
	)
	if err != nil {
		return nil, fmt.Errorf("creating service: %w", err)
	}

	bqJobGetCall := bqservice.NewJobsService(serv).Get(
		job.ProjectID(),
		job.ID(),
	)
	bqJob, err := bqJobGetCall.Context(ctx).Location(job.Location()).Fields("statistics").Do()
	if err != nil {
		// In case of rate limit error, return empty statistics
		var e *googleapi.Error
		if errors.As(err, &e) && e.Code == 429 {
			return &bqservice.JobStatistics{}, nil
		}
		return nil, fmt.Errorf("getting job: %w", err)
	}
	return bqJob.Statistics, nil
}

func (bq *BigQuery) LoadUserTables(ctx context.Context) (errorMap map[string]error) {
	log := bq.logger.Withn(
		logger.NewStringField(logfield.ProjectID, bq.projectID),
		obskit.SourceID(bq.warehouse.Source.ID),
		obskit.SourceType(bq.warehouse.Source.SourceDefinition.Name),
		obskit.DestinationID(bq.warehouse.Destination.ID),
		obskit.DestinationType(bq.warehouse.Destination.DestinationDefinition.Name),
		obskit.WorkspaceID(bq.warehouse.WorkspaceID),
		obskit.Namespace(bq.namespace),
		logger.NewBoolField(logfield.ShouldMerge, false),
	)
	log.Infon("Starting load for identifies and users tables")

	errorMap = map[string]error{warehouseutils.IdentifiesTable: nil}

	_, identifyLoadTable, err := bq.loadTable(ctx, warehouseutils.IdentifiesTable)
	if err != nil {
		errorMap[warehouseutils.IdentifiesTable] = err
		return
	}

	if len(bq.uploader.GetTableSchemaInUpload(warehouseutils.UsersTable)) == 0 {
		return
	}
	errorMap[warehouseutils.UsersTable] = nil

	log = bq.logger.Withn(logger.NewStringField(logfield.TableName, warehouseutils.UsersTable))
	log.Infon("started loading")

	stagingUsersTableName := warehouseutils.StagingTableName(provider, warehouseutils.UsersTable, tableNameLimit)
	err = bq.createAndLoadStagingUsersTable(ctx, stagingUsersTableName)
	if err != nil {
		log.Warnn("Creating and loading staging table", obskit.Error(err))
		errorMap[warehouseutils.UsersTable] = fmt.Errorf(`creating and loading staging table: %w`, err)
		return
	}

	firstValueSQL := func(column string) string {
		return fmt.Sprintf("FIRST_VALUE(`%[1]s` IGNORE NULLS) OVER (PARTITION BY id ORDER BY received_at DESC ROWS BETWEEN UNBOUNDED PRECEDING AND UNBOUNDED FOLLOWING) AS `%[1]s`", column)
	}

	userColMap := bq.uploader.GetTableSchemaInWarehouse(warehouseutils.UsersTable)
	var userColNames, firstValProps []string
	for colName := range userColMap {
		if colName == "id" {
			continue
		}
		userColNames = append(userColNames, fmt.Sprintf("`%s`", colName))
		firstValProps = append(firstValProps, firstValueSQL(colName))
	}

	bqTable := func(name string) string {
		return fmt.Sprintf("`%s`.`%s`", bq.namespace, name)
	}

	bqUsersView := bqTable(warehouseutils.UsersView)
	viewExists, _ := bq.tableExists(ctx, warehouseutils.UsersView)
	if !viewExists {
		log.Infon("Creating view",
			logger.NewStringField("view", warehouseutils.UsersView),
		)
		if err := bq.createTableView(ctx, warehouseutils.UsersTable, userColMap); err != nil {
			log.Warnn("Creating view failed",
				obskit.Error(err),
			)
		}
	}

	sqlStatement := fmt.Sprintf(`SELECT DISTINCT * FROM (
			SELECT id, %[1]s FROM (
				(
					SELECT id, %[2]s FROM %[3]s WHERE (
						id in (SELECT id FROM %[4]s)
					)
				) UNION ALL (
					SELECT id, %[2]s FROM %[4]s
				)
			)
		)`,
		strings.Join(firstValProps, ","),
		strings.Join(userColNames, ","),
		bqUsersView,
		bqTable(stagingUsersTableName),
	)

	log.Infon("Loading data")
	var partitionedUsersTable string
	if bq.avoidPartitionDecorator() {
		partitionedUsersTable = warehouseutils.UsersTable
	} else {
		partitionedUsersTable = partitionedTable(warehouseutils.UsersTable, identifyLoadTable.partitionDate)
	}

	query := bq.db.Query(sqlStatement)
	query.QueryConfig.Dst = bq.db.Dataset(bq.namespace).Table(partitionedUsersTable)
	query.WriteDisposition = bigquery.WriteAppend

	job, err := bq.db.Run(ctx, query)
	if err != nil {
		log.Warnn("Initiating load job", obskit.Error(err))
		errorMap[warehouseutils.UsersTable] = fmt.Errorf(`executing users append: %w`, err)
		return
	}
	status, err := job.Wait(ctx)
	if err != nil {
		log.Warnn("Running load job", obskit.Error(err))
		errorMap[warehouseutils.UsersTable] = fmt.Errorf(`waiting for users append: %w`, err)
		return
	}
	if status.Err() != nil {
		log.Warnn("Job status", obskit.Error(status.Err()))
		errorMap[warehouseutils.UsersTable] = fmt.Errorf(`status for users append: %w`, status.Err())
		return
	}
	return errorMap
}

func (bq *BigQuery) createAndLoadStagingUsersTable(ctx context.Context, stagingTable string) error {
	loadFileLocations, err := bq.loadFileLocations(ctx, warehouseutils.UsersTable)
	if err != nil {
		return fmt.Errorf("getting load file locations: %w", err)
	}

	gcsRef := bigquery.NewGCSReference(warehouseutils.GetGCSLocations(
		loadFileLocations,
		warehouseutils.GCSLocationOptions{},
	)...)
	gcsRef.SourceFormat = bigquery.JSON
	gcsRef.MaxBadRecords = 0
	gcsRef.IgnoreUnknownValues = false

	usersSchema := getTableSchema(bq.uploader.GetTableSchemaInWarehouse(warehouseutils.UsersTable))
	metaData := &bigquery.TableMetadata{
		Schema: usersSchema,
	}

	err = bq.db.Dataset(bq.namespace).Table(stagingTable).Create(ctx, metaData)
	if err != nil {
		return fmt.Errorf("creating staging table: %w", err)
	}

	job, err := bq.db.Dataset(bq.namespace).Table(stagingTable).LoaderFrom(gcsRef).Run(ctx)
	if err != nil {
		return fmt.Errorf("moving data into staging table: %w", err)
	}
	status, err := job.Wait(ctx)
	if err != nil {
		return fmt.Errorf("waiting for staging table load job: %w", err)
	}
	if err := status.Err(); err != nil {
		return fmt.Errorf("status for staging table load job: %w", err)
	}
	return nil
}

func (bq *BigQuery) connect(ctx context.Context) (*middleware.Client, error) {
	var (
		projectID   = bq.projectID
		credentials = bq.warehouse.GetStringDestinationConfig(bq.conf, model.CredentialsSetting)
	)

	bq.logger.Infon("Connecting to BigQuery", logger.NewStringField(projectID, projectID))

	var opts []option.ClientOption
	if !googleutil.ShouldSkipCredentialsInit(credentials) {
		credBytes := []byte(credentials)
		if err := googleutil.CompatibleGoogleCredentialsJSON(credBytes); err != nil {
			return nil, err
		}
		opts = append(opts, option.WithCredentialsJSON(credBytes))
	}

	bqClient, err := bigquery.NewClient(ctx, projectID, opts...)
	if err != nil {
		return nil, fmt.Errorf("creating bigquery client: %w", err)
	}

	middlewareClient := middleware.New(
		bqClient,
		middleware.WithLogger(bq.logger),
		middleware.WithKeyAndValues(
			logfield.SourceID, bq.warehouse.Source.ID,
			logfield.SourceType, bq.warehouse.Source.SourceDefinition.Name,
			logfield.DestinationID, bq.warehouse.Destination.ID,
			logfield.DestinationType, bq.warehouse.Destination.DestinationDefinition.Name,
			logfield.WorkspaceID, bq.warehouse.WorkspaceID,
			logfield.Schema, bq.namespace,
		),
		middleware.WithSlowQueryThreshold(bq.config.slowQueryThreshold),
	)
	return middlewareClient, nil
}

func (bq *BigQuery) CrashRecover(ctx context.Context) error {
	return bq.dropDanglingStagingTables(ctx)
}

func (bq *BigQuery) dropDanglingStagingTables(ctx context.Context) error {
	sqlStatement := fmt.Sprintf(`
		SELECT
		  table_name
		FROM
		  %[1]s.INFORMATION_SCHEMA.TABLES
		WHERE
		  table_schema = '%[1]s'
		  AND table_name LIKE '%[2]s';
	`,
		bq.namespace,
		fmt.Sprintf(`%s%%`, warehouseutils.StagingTablePrefix(provider)),
	)
	query := bq.db.Query(sqlStatement)
	it, err := bq.db.Read(ctx, query)
	if err != nil {
		return fmt.Errorf("reading dangling staging tables in dataset %v: %w", bq.namespace, err)
	}

	var stagingTableNames []string
	for {
		var values []bigquery.Value
		err := it.Next(&values)
		if err != nil {
			if errors.Is(err, iterator.Done) {
				break
			}
			return fmt.Errorf("processing dangling staging tables in dataset %v: %w", bq.namespace, err)
		}
		if _, ok := values[0].(string); ok {
			stagingTableNames = append(stagingTableNames, values[0].(string))
		}
	}
	bq.logger.Infon("Dropping dangling staging tables",
		logger.NewStringField(logfield.ProjectID, bq.projectID),
		obskit.Namespace(bq.namespace),
		logger.NewIntField("length", int64(len(stagingTableNames))),
		logger.NewField("stagingTableNames", stagingTableNames),
	)
	for _, stagingTableName := range stagingTableNames {
		err := bq.DeleteTable(ctx, stagingTableName)
		if err != nil {
			return fmt.Errorf("dropping dangling staging table: %w", err)
		}
	}

	return nil
}

func (bq *BigQuery) IsEmpty(
	ctx context.Context,
	warehouse model.Warehouse,
) (bool, error) {
	bq.warehouse = warehouse
	bq.namespace = warehouse.Namespace
	bq.projectID = strings.TrimSpace(bq.warehouse.GetStringDestinationConfig(bq.conf, model.ProjectSetting))

	var err error
	bq.db, err = bq.connect(ctx)
	if err != nil {
		return false, fmt.Errorf("connecting to bigquery: %v", err)
	}
	defer func() { _ = bq.db.Close() }()

	tables := []string{"tracks", "pages", "screens", "identifies", "aliases"}
	for _, tableName := range tables {
		exists, err := bq.tableExists(ctx, tableName)
		if err != nil {
			return false, fmt.Errorf("checking if table %s exists: %v", tableName, err)
		}
		if !exists {
			continue
		}

		metadata, err := bq.db.Dataset(bq.namespace).Table(tableName).Metadata(ctx)
		if err != nil {
			return false, fmt.Errorf("getting metadata for table %s: %v", tableName, err)
		}
		return metadata.NumRows == 0, nil
	}
	return true, nil
}

func (bq *BigQuery) Setup(ctx context.Context, warehouse model.Warehouse, uploader warehouseutils.Uploader) (err error) {
	bq.warehouse = warehouse
	bq.namespace = warehouse.Namespace
	bq.uploader = uploader
	bq.projectID = strings.TrimSpace(bq.warehouse.GetStringDestinationConfig(bq.conf, model.ProjectSetting))

	bq.db, err = bq.connect(ctx)
	return err
}

func (*BigQuery) TestConnection(context.Context, model.Warehouse) (err error) {
	return nil
}

func (bq *BigQuery) LoadTable(ctx context.Context, tableName string) (*types.LoadTableStats, error) {
	loadTableStat, _, err := bq.loadTable(ctx, tableName)
	return loadTableStat, err
}

func (bq *BigQuery) AddColumns(ctx context.Context, tableName string, columnsInfo []warehouseutils.ColumnInfo) error {
	bq.logger.Infon("Adding columns",
		obskit.DestinationID(bq.warehouse.Destination.ID),
		logger.NewStringField(logfield.ProjectID, bq.projectID),
		obskit.Namespace(bq.namespace),
		logger.NewStringField(logfield.TableName, tableName),
	)

	tableRef := bq.db.Dataset(bq.namespace).Table(tableName)
	meta, err := tableRef.Metadata(ctx)
	if err != nil {
		return fmt.Errorf("getting metadata for table %s: %w", tableName, err)
	}

	newSchema := meta.Schema
	for _, columnInfo := range columnsInfo {
		newSchema = append(newSchema,
			&bigquery.FieldSchema{Name: columnInfo.Name, Type: dataTypesMap[columnInfo.Type]},
		)
	}

	tableMetadataToUpdate := bigquery.TableMetadataToUpdate{
		Schema: newSchema,
	}
	_, err = tableRef.Update(ctx, tableMetadataToUpdate, meta.ETag)

	// Handle error in case of single column
	if len(columnsInfo) == 1 {
		if err != nil {
			if checkAndIgnoreAlreadyExistError(err) {
				bq.logger.Infon("Column %s already exists on %s.%s \nResponse: %v",
					obskit.Namespace(bq.namespace),
					logger.NewStringField(logfield.TableName, tableName),
					logger.NewStringField(logfield.ColumnName, columnsInfo[0].Name),
					obskit.Error(err),
				)
				return nil
			}
		}
	}
	return err
}

func (*BigQuery) AlterColumn(context.Context, string, string, string) (model.AlterTableResponse, error) {
	return model.AlterTableResponse{}, nil
}

// FetchSchema queries bigquery and returns the schema associated with provided namespace
func (bq *BigQuery) FetchSchema(ctx context.Context) (model.Schema, model.Schema, error) {
	schema := make(model.Schema)
	unrecognizedSchema := make(model.Schema)

	sqlStatement := fmt.Sprintf(`
		SELECT
		  t.table_name,
		  c.column_name,
		  c.data_type
		FROM
		  %[1]s.INFORMATION_SCHEMA.TABLES as t
		  LEFT JOIN %[1]s.INFORMATION_SCHEMA.COLUMNS as c ON (t.table_name = c.table_name)
		WHERE
		  (t.table_type != 'VIEW')
		  and
		  (t.table_name not like '%s')
		  and (
			c.column_name != '_PARTITIONTIME'
			OR c.column_name IS NULL
		  );
	`,
		bq.namespace,
		fmt.Sprintf(`%s%%`, warehouseutils.StagingTablePrefix(provider)),
	)
	query := bq.db.Query(sqlStatement)

	it, err := bq.db.Read(ctx, query)
	if err != nil {
		var e *googleapi.Error
		if errors.As(err, &e) && e.Code == 404 {
			// if dataset resource is not found, return empty schema
			return schema, unrecognizedSchema, nil
		}
		return nil, nil, fmt.Errorf("fetching schema: %w", err)
	}

	for {
		var values []bigquery.Value

		err := it.Next(&values)
		if err != nil {
			if errors.Is(err, iterator.Done) {
				break
			}
			return nil, nil, fmt.Errorf("iterating schema: %w", err)
		}

		var tableName, columnName, columnType string

		tableName, _ = values[0].(string)
		if _, ok := schema[tableName]; !ok {
			schema[tableName] = make(model.TableSchema)
		}

		columnName, _ = values[1].(string)
		columnType, _ = values[2].(string)

		// lower case all column names from bigquery
		columnName = strings.ToLower(columnName)

		if datatype, ok := dataTypesMapToRudder[bigquery.FieldType(columnType)]; ok {
			schema[tableName][columnName] = datatype
		} else {
			if _, ok := unrecognizedSchema[tableName]; !ok {
				unrecognizedSchema[tableName] = make(model.TableSchema)
			}
			unrecognizedSchema[tableName][columnName] = warehouseutils.MissingDatatype

			warehouseutils.WHCounterStat(stats.Default, warehouseutils.RudderMissingDatatype, &bq.warehouse, warehouseutils.Tag{Name: "datatype", Value: columnType}).Count(1)
		}
	}

	return schema, unrecognizedSchema, nil
}

func (bq *BigQuery) Cleanup(ctx context.Context) {
	if bq.db != nil {
		err := bq.dropDanglingStagingTables(ctx)
		if err != nil {
			bq.logger.Warnn("Error dropping dangling staging tables",
				obskit.DestinationID(bq.warehouse.Destination.ID),
				obskit.DestinationType(bq.warehouse.Destination.DestinationDefinition.Name),
				obskit.SourceID(bq.warehouse.Source.ID),
				obskit.SourceType(bq.warehouse.Source.SourceDefinition.Name),
				obskit.WorkspaceID(bq.warehouse.WorkspaceID),
				obskit.Namespace(bq.warehouse.Namespace),
				obskit.Error(err),
			)
		}

		_ = bq.db.Close()
	}
}

func (bq *BigQuery) LoadIdentityMergeRulesTable(ctx context.Context) (err error) {
	identityMergeRulesTable := warehouseutils.IdentityMergeRulesWarehouseTableName(warehouseutils.BQ)
	_, err = bq.LoadTable(ctx, identityMergeRulesTable)
	return err
}

func (bq *BigQuery) LoadIdentityMappingsTable(ctx context.Context) (err error) {
	identityMappingsTable := warehouseutils.IdentityMappingsWarehouseTableName(warehouseutils.BQ)
	_, err = bq.LoadTable(ctx, identityMappingsTable)
	return err
}

func (bq *BigQuery) tableExists(ctx context.Context, tableName string) (exists bool, err error) {
	_, err = bq.db.Dataset(bq.namespace).Table(tableName).Metadata(ctx)
	if err == nil {
		return true, nil
	}
	var e *googleapi.Error
	if errors.As(err, &e) {
		if e.Code == 404 {
			return false, nil
		}
	}
	return false, err
}

func (bq *BigQuery) columnExists(ctx context.Context, columnName, tableName string) (exists bool, err error) {
	tableMetadata, err := bq.db.Dataset(bq.namespace).Table(tableName).Metadata(ctx)
	if err != nil {
		return false, err
	}

	schema := tableMetadata.Schema
	for _, column := range schema {
		if column.Name == columnName {
			return true, nil
		}
	}

	return false, nil
}

type identityRules struct {
	MergeProperty1Type  string `json:"merge_property_1_type"`
	MergeProperty1Value string `json:"merge_property_1_value"`
	MergeProperty2Type  string `json:"merge_property_2_type"`
	MergeProperty2Value string `json:"merge_property_2_value"`
}

func (bq *BigQuery) DownloadIdentityRules(ctx context.Context, gzWriter *misc.GZipWriter) (err error) {
	getFromTable := func(tableName string) (err error) {
		var exists bool
		exists, err = bq.tableExists(ctx, tableName)
		if err != nil || !exists {
			return
		}

		tableMetadata, err := bq.db.Dataset(bq.namespace).Table(tableName).Metadata(ctx)
		if err != nil {
			return err
		}
		totalRows := int64(tableMetadata.NumRows)
		// check if table in warehouse has anonymous_id and user_id and construct accordingly
		hasAnonymousID, err := bq.columnExists(ctx, "anonymous_id", tableName)
		if err != nil {
			return
		}
		hasUserID, err := bq.columnExists(ctx, "user_id", tableName)
		if err != nil {
			return
		}

		var toSelectFields string
		if hasAnonymousID && hasUserID {
			toSelectFields = `anonymous_id, user_id`
		} else if hasAnonymousID {
			toSelectFields = `anonymous_id, null as user_id`
		} else if hasUserID {
			toSelectFields = `null as anonymous_id", user_id`
		} else {
			bq.logger.Infon("anonymous_id, user_id columns not present",
				logger.NewStringField(logfield.TableName, tableName),
			)
			return nil
		}

		batchSize := int64(10000)
		var offset int64
		for {
			sqlStatement := fmt.Sprintf(`SELECT DISTINCT %[1]s FROM %[2]s.%[3]s LIMIT %[4]d OFFSET %[5]d`, toSelectFields, bq.namespace, tableName, batchSize, offset)
			bq.logger.Infon("Downloading distinct combinations of anonymous_id, user_id",
				logger.NewStringField(logfield.Query, sqlStatement),
				logger.NewIntField(logfield.TotalRows, totalRows),
			)
			query := bq.db.Query(sqlStatement)
			job, err := bq.db.Run(ctx, query)
			if err != nil {
				break
			}
			status, err := job.Wait(ctx)
			if err != nil {
				return err
			}
			if err := status.Err(); err != nil {
				return err
			}
			it, err := job.Read(ctx)
			if err != nil {
				return err
			}
			for {
				var values []bigquery.Value

				err := it.Next(&values)
				if err != nil {
					if errors.Is(err, iterator.Done) {
						break
					}
					return err
				}
				var anonId, userId string
				if _, ok := values[0].(string); ok {
					anonId = values[0].(string)
				}
				if _, ok := values[1].(string); ok {
					userId = values[1].(string)
				}
				identityRule := identityRules{
					MergeProperty1Type:  "anonymous_id",
					MergeProperty1Value: anonId,
					MergeProperty2Type:  "user_id",
					MergeProperty2Value: userId,
				}
				if identityRule.MergeProperty1Value == "" && identityRule.MergeProperty2Value == "" {
					continue
				}
				bytes, err := json.Marshal(identityRule)
				if err != nil {
					break
				}
				_ = gzWriter.WriteGZ(string(bytes) + "\n")
			}

			offset += batchSize
			if offset >= totalRows {
				break
			}
		}
		return
	}

	tables := []string{"tracks", "pages", "screens", "identifies", "aliases"}
	for _, table := range tables {
		err = getFromTable(table)
		if err != nil {
			return
		}
	}
	return
}

func (bq *BigQuery) Connect(ctx context.Context, warehouse model.Warehouse) (client.Client, error) {
	bq.warehouse = warehouse
	bq.namespace = warehouse.Namespace
	bq.projectID = strings.TrimSpace(bq.warehouse.GetStringDestinationConfig(bq.conf, model.ProjectSetting))
	dbClient, err := bq.connect(ctx)
	if err != nil {
		return client.Client{}, err
	}
	return client.Client{Type: client.BQClient, BQ: dbClient.Client}, err
}

func (bq *BigQuery) LoadTestTable(ctx context.Context, location, tableName string, _ map[string]interface{}, _ string) error {
	gcsLocations := warehouseutils.GetGCSLocation(location, warehouseutils.GCSLocationOptions{})

	gcsRef := bigquery.NewGCSReference([]string{gcsLocations}...)
	gcsRef.SourceFormat = bigquery.JSON
	gcsRef.MaxBadRecords = 0
	gcsRef.IgnoreUnknownValues = false

<<<<<<< HEAD
	outputTable := partitionedTable(tableName, bq.now().Format("2006-01-02"))
=======
	outputTable := partitionedTable(tableName, timeutil.Now().Format("2006-01-02"))
>>>>>>> a8196a20
	loader := bq.db.Dataset(bq.namespace).Table(outputTable).LoaderFrom(gcsRef)

	job, err := loader.Run(ctx)
	if err != nil {
		return fmt.Errorf("loading test data into table: %w", err)
	}
	status, err := job.Wait(ctx)
	if err != nil {
		return fmt.Errorf("waiting for test data load job: %w", err)
	}
	if status.Err() != nil {
		return fmt.Errorf("status for test data load job: %w", status.Err())
	}
	return nil
}

func (*BigQuery) SetConnectionTimeout(_ time.Duration) {
}

func (*BigQuery) ErrorMappings() []model.JobError {
	return errorsMappings
}<|MERGE_RESOLUTION|>--- conflicted
+++ resolved
@@ -503,14 +503,10 @@
 	gcsRef *bigquery.GCSReference,
 	log logger.Logger,
 ) (*types.LoadTableStats, *loadTableResponse, error) {
-<<<<<<< HEAD
 	partitionDate, err := bq.partitionDate()
 	if err != nil {
 		return nil, nil, fmt.Errorf("partition date: %w", err)
 	}
-=======
-	partitionDate := timeutil.Now().Format("2006-01-02")
->>>>>>> a8196a20
 
 	var outputTable string
 	if bq.avoidPartitionDecorator() {
@@ -945,9 +941,9 @@
 		  LEFT JOIN %[1]s.INFORMATION_SCHEMA.COLUMNS as c ON (t.table_name = c.table_name)
 		WHERE
 		  (t.table_type != 'VIEW')
-		  and
-		  (t.table_name not like '%s')
-		  and (
+		  OR
+		  (t.table_name NOT LIKE '%s')
+		  OR (
 			c.column_name != '_PARTITIONTIME'
 			OR c.column_name IS NULL
 		  );
@@ -1205,11 +1201,7 @@
 	gcsRef.MaxBadRecords = 0
 	gcsRef.IgnoreUnknownValues = false
 
-<<<<<<< HEAD
 	outputTable := partitionedTable(tableName, bq.now().Format("2006-01-02"))
-=======
-	outputTable := partitionedTable(tableName, timeutil.Now().Format("2006-01-02"))
->>>>>>> a8196a20
 	loader := bq.db.Dataset(bq.namespace).Table(outputTable).LoaderFrom(gcsRef)
 
 	job, err := loader.Run(ctx)
