package bigquery

import (
	"context"
	"encoding/json"
	"fmt"
	"regexp"
	"strings"
	"time"

	"cloud.google.com/go/bigquery"
	"golang.org/x/exp/slices"
	"google.golang.org/api/googleapi"
	"google.golang.org/api/iterator"
	"google.golang.org/api/option"

	"github.com/rudderlabs/rudder-go-kit/config"
	"github.com/rudderlabs/rudder-go-kit/logger"
	"github.com/rudderlabs/rudder-server/utils/googleutils"
	"github.com/rudderlabs/rudder-server/utils/misc"
	"github.com/rudderlabs/rudder-server/warehouse/client"
	"github.com/rudderlabs/rudder-server/warehouse/internal/model"
	warehouseutils "github.com/rudderlabs/rudder-server/warehouse/utils"
)

var (
	pkgLogger                             logger.Logger
	setUsersLoadPartitionFirstEventFilter bool
	customPartitionsEnabled               bool
	isUsersTableDedupEnabled              bool
	isDedupEnabled                        bool
	enableDeleteByJobs                    bool
	customPartitionsEnabledWorkspaceIDs   []string
)

type HandleT struct {
	backgroundContext context.Context
	db                *bigquery.Client
	namespace         string
	warehouse         model.Warehouse
	projectID         string
	uploader          warehouseutils.Uploader
}

type StagingLoadTable struct {
	partitionDate    string
	stagingTableName string
}

// String constants for bigquery destination config
const (
	GCPProjectID   = "project"
	GCPCredentials = "credentials"
	GCPLocation    = "location"
)

const (
	provider       = warehouseutils.BQ
	tableNameLimit = 127
)

// maps datatype stored in rudder to datatype in bigquery
var dataTypesMap = map[string]bigquery.FieldType{
	"boolean":  bigquery.BooleanFieldType,
	"int":      bigquery.IntegerFieldType,
	"float":    bigquery.FloatFieldType,
	"string":   bigquery.StringFieldType,
	"datetime": bigquery.TimestampFieldType,
}

// maps datatype in bigquery to datatype stored in rudder
var dataTypesMapToRudder = map[bigquery.FieldType]string{
	"BOOLEAN":   "boolean",
	"BOOL":      "boolean",
	"INTEGER":   "int",
	"INT64":     "int",
	"NUMERIC":   "float",
	"FLOAT":     "float",
	"FLOAT64":   "float",
	"STRING":    "string",
	"BYTES":     "string",
	"DATE":      "datetime",
	"DATETIME":  "datetime",
	"TIME":      "datetime",
	"TIMESTAMP": "datetime",
}

var primaryKeyMap = map[string]string{
	"users":                                "id",
	"identifies":                           "id",
	warehouseutils.DiscardsTable:           "row_id, column_name, table_name",
	warehouseutils.IdentityMappingsTable:   "merge_property_type, merge_property_value",
	warehouseutils.IdentityMergeRulesTable: "merge_property_1_type, merge_property_1_value, merge_property_2_type, merge_property_2_value",
}

var partitionKeyMap = map[string]string{
	"users":                                "id",
	"identifies":                           "id",
	warehouseutils.DiscardsTable:           "row_id, column_name, table_name",
	warehouseutils.IdentityMappingsTable:   "merge_property_type, merge_property_value",
	warehouseutils.IdentityMergeRulesTable: "merge_property_1_type, merge_property_1_value, merge_property_2_type, merge_property_2_value",
}

var errorsMappings = []model.JobError{
	{
		Type:   model.PermissionError,
		Format: regexp.MustCompile(`googleapi: Error 403: Access Denied`),
	},
	{
		Type:   model.ResourceNotFoundError,
		Format: regexp.MustCompile(`googleapi: Error 404: Not found: Dataset .*, notFound`),
	},
	{
		Type:   model.ConcurrentQueriesError,
		Format: regexp.MustCompile(`googleapi: Error 400: Job exceeded rate limits: Your project_and_region exceeded quota for concurrent queries.`),
	},
	{
<<<<<<< HEAD
		Type:   model.ConcurrentQueriesError,
		Format: regexp.MustCompile(`googleapi: Error 400: Exceeded rate limits: too many concurrent queries for this project_and_region.`),
=======
		Type:   model.ColumnCountError,
		Format: regexp.MustCompile(`googleapi: Error 400: Too many total leaf fields: .*, max allowed field count: 10000`),
>>>>>>> 3e8a962a
	},
}

func getTableSchema(columns model.TableSchema) []*bigquery.FieldSchema {
	var schema []*bigquery.FieldSchema
	for columnName, columnType := range columns {
		schema = append(schema, &bigquery.FieldSchema{Name: columnName, Type: dataTypesMap[columnType]})
	}
	return schema
}

func (bq *HandleT) DeleteTable(tableName string) (err error) {
	tableRef := bq.db.Dataset(bq.namespace).Table(tableName)
	err = tableRef.Delete(bq.backgroundContext)
	return
}

func (bq *HandleT) CreateTable(tableName string, columnMap model.TableSchema) error {
	pkgLogger.Infof("BQ: Creating table: %s in bigquery dataset: %s in project: %s", tableName, bq.namespace, bq.projectID)
	sampleSchema := getTableSchema(columnMap)
	metaData := &bigquery.TableMetadata{
		Schema:           sampleSchema,
		TimePartitioning: &bigquery.TimePartitioning{},
	}
	tableRef := bq.db.Dataset(bq.namespace).Table(tableName)
	err := tableRef.Create(bq.backgroundContext, metaData)
	if !checkAndIgnoreAlreadyExistError(err) {
		return fmt.Errorf("create table: %w", err)
	}

	if !dedupEnabled() {
		if err = bq.createTableView(tableName, columnMap); err != nil {
			return fmt.Errorf("create view: %w", err)
		}
	}
	return nil
}

func (bq *HandleT) DropTable(tableName string) (err error) {
	err = bq.DeleteTable(tableName)
	if err != nil {
		return
	}
	if !dedupEnabled() {
		err = bq.DeleteTable(tableName + "_view")
	}
	return
}

func (bq *HandleT) createTableView(tableName string, columnMap model.TableSchema) (err error) {
	partitionKey := "id"
	if column, ok := partitionKeyMap[tableName]; ok {
		partitionKey = column
	}

	var viewOrderByStmt string
	if _, ok := columnMap["loaded_at"]; ok {
		viewOrderByStmt = " ORDER BY loaded_at DESC "
	}

	// assuming it has field named id upon which dedup is done in view
	viewQuery := `SELECT * EXCEPT (__row_number) FROM (
			SELECT *, ROW_NUMBER() OVER (PARTITION BY ` + partitionKey + viewOrderByStmt + `) AS __row_number FROM ` + "`" + bq.projectID + "." + bq.namespace + "." + tableName + "`" + ` WHERE _PARTITIONTIME BETWEEN TIMESTAMP_TRUNC(TIMESTAMP_MICROS(UNIX_MICROS(CURRENT_TIMESTAMP()) - 60 * 60 * 60 * 24 * 1000000), DAY, 'UTC')
					AND TIMESTAMP_TRUNC(CURRENT_TIMESTAMP(), DAY, 'UTC')
			)
		WHERE __row_number = 1`
	metaData := &bigquery.TableMetadata{
		ViewQuery: viewQuery,
	}
	tableRef := bq.db.Dataset(bq.namespace).Table(tableName + "_view")
	err = tableRef.Create(bq.backgroundContext, metaData)
	return
}

func (bq *HandleT) schemaExists(_, _ string) (exists bool, err error) {
	ds := bq.db.Dataset(bq.namespace)
	_, err = ds.Metadata(bq.backgroundContext)
	if err != nil {
		if e, ok := err.(*googleapi.Error); ok && e.Code == 404 {
			pkgLogger.Debugf("BQ: Dataset %s not found", bq.namespace)
			return false, nil
		}
		return false, err
	}
	return true, nil
}

func (bq *HandleT) CreateSchema() (err error) {
	pkgLogger.Infof("BQ: Creating bigquery dataset: %s in project: %s", bq.namespace, bq.projectID)
	location := strings.TrimSpace(warehouseutils.GetConfigValue(GCPLocation, bq.warehouse))
	if location == "" {
		location = "US"
	}

	var schemaExists bool
	schemaExists, err = bq.schemaExists(bq.namespace, location)
	if err != nil {
		pkgLogger.Errorf("BQ: Error checking if schema: %s exists: %v", bq.namespace, err)
		return err
	}
	if schemaExists {
		pkgLogger.Infof("BQ: Skipping creating schema: %s since it already exists", bq.namespace)
		return
	}

	ds := bq.db.Dataset(bq.namespace)
	meta := &bigquery.DatasetMetadata{
		Location: location,
	}
	pkgLogger.Infof("BQ: Creating schema: %s ...", bq.namespace)
	err = ds.Create(bq.backgroundContext, meta)
	if err != nil {
		if e, ok := err.(*googleapi.Error); ok && e.Code == 409 {
			pkgLogger.Infof("BQ: Create schema %s failed as schema already exists", bq.namespace)
			return nil
		}
	}
	return
}

func checkAndIgnoreAlreadyExistError(err error) bool {
	if err != nil {
		if e, ok := err.(*googleapi.Error); ok {
			// 409 is returned when we try to create a table that already exists
			// 400 is returned for all kinds of invalid input - so we need to check the error message too
			if e.Code == 409 || (e.Code == 400 && strings.Contains(e.Message, "already exists in schema")) {
				pkgLogger.Debugf("BQ: Google API returned error with code: %v", e.Code)
				return true
			}
		}
		return false
	}
	return true
}

func (bq *HandleT) dropStagingTable(stagingTableName string) {
	pkgLogger.Infof("BQ: Deleting table: %s in bigquery dataset: %s in project: %s", stagingTableName, bq.namespace, bq.projectID)
	err := bq.DeleteTable(stagingTableName)
	if err != nil {
		pkgLogger.Errorf("BQ:  Error dropping staging table %s in bigquery dataset %s in project %s : %v", stagingTableName, bq.namespace, bq.projectID, err)
	}
}

func (bq *HandleT) DeleteBy(tableNames []string, params warehouseutils.DeleteByParams) error {
	pkgLogger.Infof("BQ: Cleaning up the following tables in bigquery for BQ:%s : %v", tableNames)

	for _, tb := range tableNames {
		tableName := fmt.Sprintf("`%s`.`%s`", bq.namespace, tb)
		sqlStatement := fmt.Sprintf(`
			DELETE FROM
				%[1]s
			WHERE
				context_sources_job_run_id <> @jobrunid AND
				context_sources_task_run_id <> @taskrunid AND
				context_source_id = @sourceid AND
				received_at < @starttime;
			`,
			tableName,
		)

		pkgLogger.Infof("PG: Deleting rows in table in bigquery for BQ:%s", bq.warehouse.Destination.ID)
		pkgLogger.Debugf("PG: Executing the sql statement %v", sqlStatement)
		query := bq.db.Query(sqlStatement)
		query.Parameters = []bigquery.QueryParameter{
			{Name: "jobrunid", Value: params.JobRunId},
			{Name: "taskrunid", Value: params.TaskRunId},
			{Name: "sourceid", Value: params.SourceId},
			{Name: "starttime", Value: params.StartTime},
		}
		if enableDeleteByJobs {
			job, err := query.Run(bq.backgroundContext)
			if err != nil {
				pkgLogger.Errorf("BQ: Error initiating load job: %v\n", err)
				return err
			}
			status, err := job.Wait(bq.backgroundContext)
			if err != nil {
				pkgLogger.Errorf("BQ: Error running job: %v\n", err)
				return err
			}
			if status.Err() != nil {
				return status.Err()
			}
		}
	}
	return nil
}

func partitionedTable(tableName, partitionDate string) string {
	return fmt.Sprintf(`%s$%v`, tableName, strings.ReplaceAll(partitionDate, "-", ""))
}

func (bq *HandleT) loadTable(tableName string, _, getLoadFileLocFromTableUploads, skipTempTableDelete bool) (stagingLoadTable StagingLoadTable, err error) {
	pkgLogger.Infof("BQ: Starting load for table:%s\n", tableName)
	var loadFiles []warehouseutils.LoadFile
	if getLoadFileLocFromTableUploads {
		loadFile, err := bq.uploader.GetSingleLoadFile(tableName)
		if err != nil {
			return stagingLoadTable, err
		}
		loadFiles = append(loadFiles, loadFile)
	} else {
		loadFiles = bq.uploader.GetLoadFilesMetadata(warehouseutils.GetLoadFilesOptions{Table: tableName})
	}
	gcsLocations := warehouseutils.GetGCSLocations(loadFiles, warehouseutils.GCSLocationOptions{})
	pkgLogger.Infof("BQ: Loading data into table: %s in bigquery dataset: %s in project: %s", tableName, bq.namespace, bq.projectID)
	gcsRef := bigquery.NewGCSReference(gcsLocations...)
	gcsRef.SourceFormat = bigquery.JSON
	gcsRef.MaxBadRecords = 0
	gcsRef.IgnoreUnknownValues = false

	loadTableByAppend := func() (err error) {
		stagingLoadTable.partitionDate = time.Now().Format("2006-01-02")
		outputTable := partitionedTable(tableName, stagingLoadTable.partitionDate)
		// Tables created by RudderStack are ingestion-time partitioned table with pseudo column named _PARTITIONTIME. BigQuery automatically assigns rows to partitions based
		// on the time when BigQuery ingests the data. To support custom field partitions, omitting loading into partitioned table like tableName$20191221
		// TODO: Support custom field partition on users & identifies tables
		if customPartitionsEnabled || slices.Contains(customPartitionsEnabledWorkspaceIDs, bq.warehouse.WorkspaceID) {
			outputTable = tableName
		}

		loader := bq.db.Dataset(bq.namespace).Table(outputTable).LoaderFrom(gcsRef)

		job, err := loader.Run(bq.backgroundContext)
		if err != nil {
			pkgLogger.Errorf("BQ: Error initiating append load job: %v\n", err)
			return
		}
		status, err := job.Wait(bq.backgroundContext)
		if err != nil {
			pkgLogger.Errorf("BQ: Error running append load job: %v\n", err)
			return
		}

		if status.Err() != nil {
			return status.Err()
		}
		return
	}

	loadTableByMerge := func() (err error) {
		stagingTableName := warehouseutils.StagingTableName(provider, tableName, tableNameLimit)
		stagingLoadTable.stagingTableName = stagingTableName
		pkgLogger.Infof("BQ: Loading data into temporary table: %s in bigquery dataset: %s in project: %s", stagingTableName, bq.namespace, bq.projectID)
		stagingTableColMap := bq.uploader.GetTableSchemaInWarehouse(tableName)
		sampleSchema := getTableSchema(stagingTableColMap)
		metaData := &bigquery.TableMetadata{
			Schema:           sampleSchema,
			TimePartitioning: &bigquery.TimePartitioning{},
		}
		tableRef := bq.db.Dataset(bq.namespace).Table(stagingTableName)
		err = tableRef.Create(bq.backgroundContext, metaData)
		if err != nil {
			pkgLogger.Infof("BQ: Error creating temporary staging table %s", stagingTableName)
			return
		}

		loader := bq.db.Dataset(bq.namespace).Table(stagingTableName).LoaderFrom(gcsRef)
		job, err := loader.Run(bq.backgroundContext)
		if err != nil {
			pkgLogger.Errorf("BQ: Error initiating staging table load job: %v\n", err)
			return
		}
		status, err := job.Wait(bq.backgroundContext)
		if err != nil {
			pkgLogger.Errorf("BQ: Error running staging table load job: %v\n", err)
			return
		}

		if status.Err() != nil {
			return status.Err()
		}

		if !skipTempTableDelete {
			defer bq.dropStagingTable(stagingTableName)
		}

		primaryKey := "id"
		if column, ok := primaryKeyMap[tableName]; ok {
			primaryKey = column
		}

		partitionKey := "id"
		if column, ok := partitionKeyMap[tableName]; ok {
			partitionKey = column
		}

		tableColMap := bq.uploader.GetTableSchemaInWarehouse(tableName)
		var tableColNames []string
		for colName := range tableColMap {
			tableColNames = append(tableColNames, fmt.Sprintf("`%s`", colName))
		}

		var stagingColumnNamesList, columnsWithValuesList []string
		for _, str := range tableColNames {
			stagingColumnNamesList = append(stagingColumnNamesList, fmt.Sprintf(`staging.%s`, str))
			columnsWithValuesList = append(columnsWithValuesList, fmt.Sprintf(`original.%[1]s = staging.%[1]s`, str))
		}
		columnNames := strings.Join(tableColNames, ",")
		stagingColumnNames := strings.Join(stagingColumnNamesList, ",")
		columnsWithValues := strings.Join(columnsWithValuesList, ",")

		var primaryKeyList []string
		for _, str := range strings.Split(primaryKey, ",") {
			primaryKeyList = append(primaryKeyList, fmt.Sprintf(`original.%[1]s = staging.%[1]s`, strings.Trim(str, " ")))
		}
		primaryJoinClause := strings.Join(primaryKeyList, " AND ")
		bqTable := func(name string) string { return fmt.Sprintf("`%s`.`%s`", bq.namespace, name) }

		var orderByClause string
		if _, ok := tableColMap["received_at"]; ok {
			orderByClause = "ORDER BY received_at DESC"
		}

		sqlStatement := fmt.Sprintf(`MERGE INTO %[1]s AS original
										USING (
											SELECT * FROM (
												SELECT *, row_number() OVER (PARTITION BY %[7]s %[8]s) AS _rudder_staging_row_number FROM %[2]s
											) AS q WHERE _rudder_staging_row_number = 1
										) AS staging
										ON (%[3]s)
										WHEN MATCHED THEN
										UPDATE SET %[6]s
										WHEN NOT MATCHED THEN
										INSERT (%[4]s) VALUES (%[5]s)`,
			bqTable(tableName),
			bqTable(stagingTableName),
			primaryJoinClause,
			columnNames,
			stagingColumnNames,
			columnsWithValues,
			partitionKey,
			orderByClause,
		)
		pkgLogger.Infof("BQ: Dedup records for table:%s using staging table: %s\n", tableName, sqlStatement)

		q := bq.db.Query(sqlStatement)
		job, err = q.Run(bq.backgroundContext)
		if err != nil {
			pkgLogger.Errorf("BQ: Error initiating merge load job: %v\n", err)
			return
		}
		status, err = job.Wait(bq.backgroundContext)
		if err != nil {
			pkgLogger.Errorf("BQ: Error running merge load job: %v\n", err)
			return
		}

		if status.Err() != nil {
			return status.Err()
		}
		return
	}

	if !dedupEnabled() {
		err = loadTableByAppend()
		return
	}

	err = loadTableByMerge()
	return
}

func (bq *HandleT) LoadUserTables() (errorMap map[string]error) {
	errorMap = map[string]error{warehouseutils.IdentifiesTable: nil}
	pkgLogger.Infof("BQ: Starting load for identifies and users tables\n")
	identifyLoadTable, err := bq.loadTable(warehouseutils.IdentifiesTable, true, false, true)
	if err != nil {
		errorMap[warehouseutils.IdentifiesTable] = err
		return
	}

	if len(bq.uploader.GetTableSchemaInUpload(warehouseutils.UsersTable)) == 0 {
		return
	}
	errorMap[warehouseutils.UsersTable] = nil

	pkgLogger.Infof("BQ: Starting load for %s table", warehouseutils.UsersTable)

	firstValueSQL := func(column string) string {
		return fmt.Sprintf("FIRST_VALUE(`%[1]s` IGNORE NULLS) OVER (PARTITION BY id ORDER BY received_at DESC ROWS BETWEEN UNBOUNDED PRECEDING AND UNBOUNDED FOLLOWING) AS `%[1]s`", column)
	}

	loadedAtFilter := func() string {
		// get first event received_at time in this upload for identifies table
		firstEventAt := func() time.Time {
			return bq.uploader.GetLoadFileGenStartTIme()
		}

		firstEventTime := firstEventAt()
		if !setUsersLoadPartitionFirstEventFilter || firstEventTime.IsZero() {
			return ""
		}

		// TODO: Add this filter to optimize reading from identifies table since first event in upload
		// rather than entire day's records
		// commented it since firstEventAt is not stored in UTC format in earlier versions
		firstEventAtFormatted := firstEventTime.Format(misc.RFC3339Milli)
		return fmt.Sprintf(`AND loaded_at >= TIMESTAMP('%v')`, firstEventAtFormatted)
	}

	userColMap := bq.uploader.GetTableSchemaInWarehouse("users")
	var userColNames, firstValProps []string
	for colName := range userColMap {
		if colName == "id" {
			continue
		}
		userColNames = append(userColNames, fmt.Sprintf("`%s`", colName))
		firstValProps = append(firstValProps, firstValueSQL(colName))
	}

	bqTable := func(name string) string { return fmt.Sprintf("`%s`.`%s`", bq.namespace, name) }

	bqUsersView := bqTable(warehouseutils.UsersView)
	viewExists, _ := bq.tableExists(warehouseutils.UsersView)
	if !viewExists {
		pkgLogger.Infof("BQ: Creating view: %s in bigquery dataset: %s in project: %s", warehouseutils.UsersView, bq.namespace, bq.projectID)
		_ = bq.createTableView(warehouseutils.UsersTable, userColMap)
	}

	bqIdentifiesTable := bqTable(warehouseutils.IdentifiesTable)
	partition := fmt.Sprintf("TIMESTAMP('%s')", identifyLoadTable.partitionDate)
	var identifiesFrom string
	if dedupEnabled() {
		identifiesFrom = fmt.Sprintf(`%s WHERE user_id IS NOT NULL %s`, bqTable(identifyLoadTable.stagingTableName), loadedAtFilter())
	} else {
		identifiesFrom = fmt.Sprintf(`%s WHERE _PARTITIONTIME = %s AND user_id IS NOT NULL %s`, bqIdentifiesTable, partition, loadedAtFilter())
	}
	sqlStatement := fmt.Sprintf(`SELECT DISTINCT * FROM (
			SELECT id, %[1]s FROM (
				(
					SELECT id, %[2]s FROM %[3]s WHERE (
						id in (SELECT user_id FROM %[4]s)
					)
				) UNION ALL (
					SELECT user_id, %[2]s FROM %[4]s
				)
			)
		)`,
		strings.Join(firstValProps, ","), // 1
		strings.Join(userColNames, ","),  // 2
		bqUsersView,                      // 3
		identifiesFrom,                   // 4
	)
	loadUserTableByAppend := func() {
		pkgLogger.Infof(`BQ: Loading data into users table: %v`, sqlStatement)
		partitionedUsersTable := partitionedTable(warehouseutils.UsersTable, identifyLoadTable.partitionDate)
		query := bq.db.Query(sqlStatement)
		query.QueryConfig.Dst = bq.db.Dataset(bq.namespace).Table(partitionedUsersTable)
		query.WriteDisposition = bigquery.WriteAppend

		job, err := query.Run(bq.backgroundContext)
		if err != nil {
			pkgLogger.Errorf("BQ: Error initiating load job: %v\n", err)
			errorMap[warehouseutils.UsersTable] = err
			return
		}
		status, err := job.Wait(bq.backgroundContext)
		if err != nil {
			pkgLogger.Errorf("BQ: Error running load job: %v\n", err)
			errorMap[warehouseutils.UsersTable] = fmt.Errorf(`append: %v`, err.Error())
			return
		}

		if status.Err() != nil {
			errorMap[warehouseutils.UsersTable] = status.Err()
			return
		}
	}

	loadUserTableByMerge := func() {
		stagingTableName := warehouseutils.StagingTableName(provider, warehouseutils.UsersTable, tableNameLimit)
		pkgLogger.Infof(`BQ: Creating staging table for users: %v`, sqlStatement)
		query := bq.db.Query(sqlStatement)
		query.QueryConfig.Dst = bq.db.Dataset(bq.namespace).Table(stagingTableName)
		query.WriteDisposition = bigquery.WriteAppend
		job, err := query.Run(bq.backgroundContext)
		if err != nil {
			pkgLogger.Errorf("BQ: Error initiating staging table for users : %v\n", err)
			errorMap[warehouseutils.UsersTable] = err
			return
		}

		status, err := job.Wait(bq.backgroundContext)
		if err != nil {
			pkgLogger.Errorf("BQ: Error initiating staging table for users %v\n", err)
			errorMap[warehouseutils.UsersTable] = fmt.Errorf(`merge: %v`, err.Error())
			return
		}

		if status.Err() != nil {
			errorMap[warehouseutils.UsersTable] = status.Err()
			return
		}
		defer bq.dropStagingTable(identifyLoadTable.stagingTableName)
		defer bq.dropStagingTable(stagingTableName)

		primaryKey := "ID"
		columnNames := append([]string{"ID"}, userColNames...)
		columnNamesStr := strings.Join(columnNames, ",")
		var columnsWithValues, stagingColumnValues string
		for idx, colName := range columnNames {
			columnsWithValues += fmt.Sprintf(`original.%[1]s = staging.%[1]s`, colName)
			stagingColumnValues += fmt.Sprintf(`staging.%s`, colName)
			if idx != len(columnNames)-1 {
				columnsWithValues += `,`
				stagingColumnValues += `,`
			}
		}

		sqlStatement = fmt.Sprintf(`MERGE INTO %[1]s AS original
										USING (
											SELECT %[3]s FROM %[2]s
										) AS staging
										ON (original.%[4]s = staging.%[4]s)
										WHEN MATCHED THEN
										UPDATE SET %[5]s
										WHEN NOT MATCHED THEN
										INSERT (%[3]s) VALUES (%[6]s)`, bqTable(warehouseutils.UsersTable), bqTable(stagingTableName), columnNamesStr, primaryKey, columnsWithValues, stagingColumnValues)
		pkgLogger.Infof("BQ: Dedup records for table:%s using staging table: %s\n", warehouseutils.UsersTable, sqlStatement)

		pkgLogger.Infof(`BQ: Loading data into users table: %v`, sqlStatement)
		// partitionedUsersTable := partitionedTable(warehouseutils.UsersTable, partitionDate)
		q := bq.db.Query(sqlStatement)
		job, err = q.Run(bq.backgroundContext)
		if err != nil {
			pkgLogger.Errorf("BQ: Error initiating merge load job: %v\n", err)
			errorMap[warehouseutils.UsersTable] = err
			return
		}
		status, err = job.Wait(bq.backgroundContext)
		if err != nil {
			pkgLogger.Errorf("BQ: Error running merge load job: %v\n", err)
			errorMap[warehouseutils.UsersTable] = fmt.Errorf(`merge: %v`, err.Error())
			return
		}

		if status.Err() != nil {
			errorMap[warehouseutils.UsersTable] = status.Err()
			return
		}
	}

	if !dedupEnabled() {
		loadUserTableByAppend()
		return
	}

	loadUserTableByMerge()
	return errorMap
}

type BQCredentials struct {
	ProjectID   string
	Credentials string
}

func Connect(context context.Context, cred *BQCredentials) (*bigquery.Client, error) {
	var opts []option.ClientOption
	if !googleutils.ShouldSkipCredentialsInit(cred.Credentials) {
		credBytes := []byte(cred.Credentials)
		if err := googleutils.CompatibleGoogleCredentialsJSON(credBytes); err != nil {
			return nil, err
		}
		opts = append(opts, option.WithCredentialsJSON(credBytes))
	}
	client, err := bigquery.NewClient(context, cred.ProjectID, opts...)
	return client, err
}

func (bq *HandleT) connect(cred BQCredentials) (*bigquery.Client, error) {
	pkgLogger.Infof("BQ: Connecting to BigQuery in project: %s", cred.ProjectID)
	bq.backgroundContext = context.Background()
	client, err := Connect(bq.backgroundContext, &cred)
	return client, err
}

func loadConfig() {
	config.RegisterBoolConfigVariable(true, &setUsersLoadPartitionFirstEventFilter, true, "Warehouse.bigquery.setUsersLoadPartitionFirstEventFilter")
	config.RegisterBoolConfigVariable(false, &customPartitionsEnabled, true, "Warehouse.bigquery.customPartitionsEnabled")
	config.RegisterBoolConfigVariable(false, &isUsersTableDedupEnabled, true, "Warehouse.bigquery.isUsersTableDedupEnabled") // TODO: Deprecate with respect to isDedupEnabled
	config.RegisterBoolConfigVariable(false, &isDedupEnabled, true, "Warehouse.bigquery.isDedupEnabled")
	config.RegisterBoolConfigVariable(false, &enableDeleteByJobs, true, "Warehouse.bigquery.enableDeleteByJobs")
	config.RegisterStringSliceConfigVariable(nil, &customPartitionsEnabledWorkspaceIDs, true, "Warehouse.bigquery.customPartitionsEnabledWorkspaceIDs")
}

func Init() {
	loadConfig()
	pkgLogger = logger.NewLogger().Child("warehouse").Child("bigquery")
}

func dedupEnabled() bool {
	return isDedupEnabled || isUsersTableDedupEnabled
}

func (bq *HandleT) CrashRecover(warehouse model.Warehouse) (err error) {
	if !dedupEnabled() {
		return
	}
	bq.warehouse = warehouse
	bq.namespace = warehouse.Namespace
	bq.projectID = strings.TrimSpace(warehouseutils.GetConfigValue(GCPProjectID, bq.warehouse))
	bq.db, err = bq.connect(BQCredentials{
		ProjectID:   bq.projectID,
		Credentials: warehouseutils.GetConfigValue(GCPCredentials, bq.warehouse),
	})
	if err != nil {
		return
	}
	defer func() { _ = bq.db.Close() }()
	bq.dropDanglingStagingTables()
	return
}

func (bq *HandleT) dropDanglingStagingTables() bool {
	sqlStatement := fmt.Sprintf(`
		SELECT
		  table_name
		FROM
		  %[1]s.INFORMATION_SCHEMA.TABLES
		WHERE
		  table_schema = '%[1]s'
		  AND table_name LIKE '%[2]s';
	`,
		bq.namespace,
		fmt.Sprintf(`%s%%`, warehouseutils.StagingTablePrefix(provider)),
	)
	query := bq.db.Query(sqlStatement)
	it, err := query.Read(bq.backgroundContext)
	if err != nil {
		pkgLogger.Errorf("WH: BQ: Error dropping dangling staging tables in BQ: %v\nQuery: %s\n", err, sqlStatement)
		return false
	}

	var stagingTableNames []string
	for {
		var values []bigquery.Value
		err := it.Next(&values)
		if err == iterator.Done {
			break
		}
		if err != nil {
			pkgLogger.Errorf("BQ: Error in processing fetched staging tables from information schema in dataset %v : %v", bq.namespace, err)
			return false
		}
		if _, ok := values[0].(string); ok {
			stagingTableNames = append(stagingTableNames, values[0].(string))
		}
	}
	pkgLogger.Infof("WH: PG: Dropping dangling staging tables: %+v  %+v\n", len(stagingTableNames), stagingTableNames)
	delSuccess := true
	for _, stagingTableName := range stagingTableNames {
		err := bq.DeleteTable(stagingTableName)
		if err != nil {
			pkgLogger.Errorf("WH: BQ:  Error dropping dangling staging table: %s in BQ: %v", stagingTableName, err)
			delSuccess = false
		}
	}
	return delSuccess
}

func (bq *HandleT) IsEmpty(warehouse model.Warehouse) (empty bool, err error) {
	empty = true
	bq.warehouse = warehouse
	bq.namespace = warehouse.Namespace
	bq.projectID = strings.TrimSpace(warehouseutils.GetConfigValue(GCPProjectID, bq.warehouse))
	pkgLogger.Infof("BQ: Connecting to BigQuery in project: %s", bq.projectID)
	bq.db, err = bq.connect(BQCredentials{
		ProjectID:   bq.projectID,
		Credentials: warehouseutils.GetConfigValue(GCPCredentials, bq.warehouse),
	})
	if err != nil {
		return
	}
	defer func() { _ = bq.db.Close() }()

	tables := []string{"tracks", "pages", "screens", "identifies", "aliases"}
	for _, tableName := range tables {
		var exists bool
		exists, err = bq.tableExists(tableName)
		if err != nil {
			return
		}
		if !exists {
			continue
		}
		count, err := bq.GetTotalCountInTable(bq.backgroundContext, tableName)
		if err != nil {
			return empty, err
		}
		if count > 0 {
			empty = false
			return empty, nil
		}
	}
	return
}

func (bq *HandleT) Setup(warehouse model.Warehouse, uploader warehouseutils.Uploader) (err error) {
	bq.warehouse = warehouse
	bq.namespace = warehouse.Namespace
	bq.uploader = uploader
	bq.projectID = strings.TrimSpace(warehouseutils.GetConfigValue(GCPProjectID, bq.warehouse))

	bq.backgroundContext = context.Background()
	bq.db, err = bq.connect(BQCredentials{
		ProjectID:   bq.projectID,
		Credentials: warehouseutils.GetConfigValue(GCPCredentials, bq.warehouse),
	})
	return err
}

func (bq *HandleT) TestConnection(warehouse model.Warehouse) (err error) {
	bq.warehouse = warehouse
	bq.db, err = bq.connect(BQCredentials{
		ProjectID:   bq.projectID,
		Credentials: warehouseutils.GetConfigValue(GCPCredentials, bq.warehouse),
	})
	if err != nil {
		return
	}
	defer func() { _ = bq.db.Close() }()
	return
}

func (bq *HandleT) LoadTable(tableName string) error {
	var getLoadFileLocFromTableUploads bool
	switch tableName {
	case warehouseutils.IdentityMappingsTable, warehouseutils.IdentityMergeRulesTable:
		getLoadFileLocFromTableUploads = true
	default:
		getLoadFileLocFromTableUploads = false
	}
	_, err := bq.loadTable(tableName, false, getLoadFileLocFromTableUploads, false)
	return err
}

func (bq *HandleT) AddColumns(tableName string, columnsInfo []warehouseutils.ColumnInfo) (err error) {
	pkgLogger.Infof("BQ: Adding columns for destinationID: %s, tableName: %s, dataset: %s, project: %s", bq.warehouse.Destination.ID, tableName, bq.namespace, bq.projectID)
	tableRef := bq.db.Dataset(bq.namespace).Table(tableName)
	meta, err := tableRef.Metadata(bq.backgroundContext)
	if err != nil {
		return
	}

	newSchema := meta.Schema
	for _, columnInfo := range columnsInfo {
		newSchema = append(newSchema,
			&bigquery.FieldSchema{Name: columnInfo.Name, Type: dataTypesMap[columnInfo.Type]},
		)
	}

	tableMetadataToUpdate := bigquery.TableMetadataToUpdate{
		Schema: newSchema,
	}
	_, err = tableRef.Update(bq.backgroundContext, tableMetadataToUpdate, meta.ETag)

	// Handle error in case of single column
	if len(columnsInfo) == 1 {
		if err != nil {
			if checkAndIgnoreAlreadyExistError(err) {
				pkgLogger.Infof("BQ: Column %s already exists on %s.%s \nResponse: %v", columnsInfo[0].Name, bq.namespace, tableName, err)
				err = nil
			}
		}
	}
	return
}

func (*HandleT) AlterColumn(_, _, _ string) (model.AlterTableResponse, error) {
	return model.AlterTableResponse{}, nil
}

// FetchSchema queries bigquery and returns the schema associated with provided namespace
func (bq *HandleT) FetchSchema(warehouse model.Warehouse) (schema, unrecognizedSchema model.Schema, err error) {
	bq.warehouse = warehouse
	bq.namespace = warehouse.Namespace
	bq.projectID = strings.TrimSpace(warehouseutils.GetConfigValue(GCPProjectID, bq.warehouse))
	dbClient, err := bq.connect(BQCredentials{
		ProjectID:   bq.projectID,
		Credentials: warehouseutils.GetConfigValue(GCPCredentials, bq.warehouse),
	})
	if err != nil {
		return
	}
	defer func() { _ = dbClient.Close() }()

	schema = make(model.Schema)
	unrecognizedSchema = make(model.Schema)

	sqlStatement := fmt.Sprintf(`
		SELECT
		  t.table_name,
		  c.column_name,
		  c.data_type
		FROM
		  %[1]s.INFORMATION_SCHEMA.TABLES as t
		  LEFT JOIN %[1]s.INFORMATION_SCHEMA.COLUMNS as c ON (t.table_name = c.table_name)
		WHERE
		  (t.table_type != 'VIEW')
		  and (
			c.column_name != '_PARTITIONTIME'
			OR c.column_name IS NULL
		  )
	`,
		bq.namespace,
	)
	query := dbClient.Query(sqlStatement)

	it, err := query.Read(bq.backgroundContext)
	if err != nil {
		if e, ok := err.(*googleapi.Error); ok {
			// if dataset resource is not found, return empty schema
			if e.Code == 404 {
				pkgLogger.Infof("BQ: No rows, while fetching schema from  destination:%v, query: %v", bq.warehouse.Identifier, query)
				return schema, unrecognizedSchema, nil
			}
			pkgLogger.Errorf("BQ: Error in fetching schema from bigquery destination:%v, query: %v", bq.warehouse.Destination.ID, query)
			return schema, unrecognizedSchema, e
		}
		pkgLogger.Errorf("BQ: Error in fetching schema from bigquery destination:%v, query: %v", bq.warehouse.Destination.ID, query)
		return
	}

	for {
		var values []bigquery.Value
		err := it.Next(&values)
		if err == iterator.Done {
			break
		}
		if err != nil {
			pkgLogger.Errorf("BQ: Error in processing fetched schema from redshift destination:%v, error: %v", bq.warehouse.Destination.ID, err)
			return nil, nil, err
		}
		var tName, cName, cType string
		tName, _ = values[0].(string)
		if _, ok := schema[tName]; !ok {
			schema[tName] = make(model.TableSchema)
		}
		cName, _ = values[1].(string)
		cType, _ = values[2].(string)
		if datatype, ok := dataTypesMapToRudder[bigquery.FieldType(cType)]; ok {
			// lower case all column names from bigquery
			schema[tName][strings.ToLower(cName)] = datatype
		} else {
			if _, ok := unrecognizedSchema[tName]; !ok {
				unrecognizedSchema[tName] = make(model.TableSchema)
			}
			unrecognizedSchema[tName][strings.ToLower(cName)] = warehouseutils.MISSING_DATATYPE

			warehouseutils.WHCounterStat(warehouseutils.RUDDER_MISSING_DATATYPE, &bq.warehouse, warehouseutils.Tag{Name: "datatype", Value: cType}).Count(1)
		}
	}

	return
}

func (bq *HandleT) Cleanup() {
	if bq.db != nil {
		_ = bq.db.Close()
	}
}

func (bq *HandleT) LoadIdentityMergeRulesTable() (err error) {
	identityMergeRulesTable := warehouseutils.IdentityMergeRulesWarehouseTableName(warehouseutils.BQ)
	return bq.LoadTable(identityMergeRulesTable)
}

func (bq *HandleT) LoadIdentityMappingsTable() (err error) {
	identityMappingsTable := warehouseutils.IdentityMappingsWarehouseTableName(warehouseutils.BQ)
	return bq.LoadTable(identityMappingsTable)
}

func (bq *HandleT) tableExists(tableName string) (exists bool, err error) {
	_, err = bq.db.Dataset(bq.namespace).Table(tableName).Metadata(context.Background())
	if err == nil {
		return true, nil
	}
	if e, ok := err.(*googleapi.Error); ok {
		if e.Code == 404 {
			return false, nil
		}
	}
	return false, err
}

func (bq *HandleT) columnExists(columnName, tableName string) (exists bool, err error) {
	tableMetadata, err := bq.db.Dataset(bq.namespace).Table(tableName).Metadata(context.Background())
	if err != nil {
		return false, err
	}

	schema := tableMetadata.Schema
	for _, column := range schema {
		if column.Name == columnName {
			return true, nil
		}
	}

	return false, nil
}

type identityRules struct {
	MergeProperty1Type  string `json:"merge_property_1_type"`
	MergeProperty1Value string `json:"merge_property_1_value"`
	MergeProperty2Type  string `json:"merge_property_2_type"`
	MergeProperty2Value string `json:"merge_property_2_value"`
}

func (bq *HandleT) DownloadIdentityRules(gzWriter *misc.GZipWriter) (err error) {
	getFromTable := func(tableName string) (err error) {
		var exists bool
		exists, err = bq.tableExists(tableName)
		if err != nil || !exists {
			return
		}

		tableMetadata, err := bq.db.Dataset(bq.namespace).Table(tableName).Metadata(context.Background())
		if err != nil {
			return err
		}
		totalRows := int64(tableMetadata.NumRows)
		// check if table in warehouse has anonymous_id and user_id and construct accordingly
		hasAnonymousID, err := bq.columnExists("anonymous_id", tableName)
		if err != nil {
			return
		}
		hasUserID, err := bq.columnExists("user_id", tableName)
		if err != nil {
			return
		}

		var toSelectFields string
		if hasAnonymousID && hasUserID {
			toSelectFields = `anonymous_id, user_id`
		} else if hasAnonymousID {
			toSelectFields = `anonymous_id, null as user_id`
		} else if hasUserID {
			toSelectFields = `null as anonymous_id", user_id`
		} else {
			pkgLogger.Infof("BQ: anonymous_id, user_id columns not present in table: %s", tableName)
			return nil
		}

		batchSize := int64(10000)
		var offset int64
		for {
			sqlStatement := fmt.Sprintf(`SELECT DISTINCT %[1]s FROM %[2]s.%[3]s LIMIT %[4]d OFFSET %[5]d`, toSelectFields, bq.namespace, tableName, batchSize, offset)
			pkgLogger.Infof("BQ: Downloading distinct combinations of anonymous_id, user_id: %s, totalRows: %d", sqlStatement, totalRows)
			ctx := context.Background()
			query := bq.db.Query(sqlStatement)
			job, err := query.Run(ctx)
			if err != nil {
				break
			}
			status, err := job.Wait(ctx)
			if err != nil {
				return err
			}
			if err := status.Err(); err != nil {
				return err
			}
			it, err := job.Read(ctx)
			if err != nil {
				return err
			}
			for {
				var values []bigquery.Value

				err := it.Next(&values)
				if err == iterator.Done {
					break
				}
				if err != nil {
					return err
				}
				var anonId, userId string
				if _, ok := values[0].(string); ok {
					anonId = values[0].(string)
				}
				if _, ok := values[1].(string); ok {
					userId = values[1].(string)
				}
				identityRule := identityRules{
					MergeProperty1Type:  "anonymous_id",
					MergeProperty1Value: anonId,
					MergeProperty2Type:  "user_id",
					MergeProperty2Value: userId,
				}
				if identityRule.MergeProperty1Value == "" && identityRule.MergeProperty2Value == "" {
					continue
				}
				bytes, err := json.Marshal(identityRule)
				if err != nil {
					break
				}
				_ = gzWriter.WriteGZ(string(bytes) + "\n")
			}

			offset += batchSize
			if offset >= totalRows {
				break
			}
		}
		return
	}

	tables := []string{"tracks", "pages", "screens", "identifies", "aliases"}
	for _, table := range tables {
		err = getFromTable(table)
		if err != nil {
			return
		}
	}
	return
}

func (bq *HandleT) GetTotalCountInTable(ctx context.Context, tableName string) (int64, error) {
	var (
		total        int64
		err          error
		sqlStatement string
		ok           bool

		it     *bigquery.RowIterator
		values []bigquery.Value
	)
	sqlStatement = fmt.Sprintf(`
		SELECT count(*) FROM %[1]s.%[2]s;
	`,
		bq.namespace,
		tableName,
	)

	if it, err = bq.db.Query(sqlStatement).Read(ctx); err != nil {
		return 0, fmt.Errorf("creating row iterator: %w", err)
	}

	err = it.Next(&values)
	if err == iterator.Done {
		return 0, nil
	}
	if err != nil {
		return 0, fmt.Errorf("iterating through rows: %w", err)
	}

	if total, ok = values[0].(int64); !ok {
		return 0, fmt.Errorf("converting value to int64: %w", err)
	}

	return total, nil
}

func (bq *HandleT) Connect(warehouse model.Warehouse) (client.Client, error) {
	bq.warehouse = warehouse
	bq.namespace = warehouse.Namespace
	bq.projectID = strings.TrimSpace(warehouseutils.GetConfigValue(GCPProjectID, bq.warehouse))
	dbClient, err := bq.connect(BQCredentials{
		ProjectID:   bq.projectID,
		Credentials: warehouseutils.GetConfigValue(GCPCredentials, bq.warehouse),
	})
	if err != nil {
		return client.Client{}, err
	}

	return client.Client{Type: client.BQClient, BQ: dbClient}, err
}

func (bq *HandleT) LoadTestTable(location, tableName string, _ map[string]interface{}, _ string) (err error) {
	gcsLocations := warehouseutils.GetGCSLocation(location, warehouseutils.GCSLocationOptions{})
	gcsRef := bigquery.NewGCSReference([]string{gcsLocations}...)
	gcsRef.SourceFormat = bigquery.JSON
	gcsRef.MaxBadRecords = 0
	gcsRef.IgnoreUnknownValues = false

	outputTable := partitionedTable(tableName, time.Now().Format("2006-01-02"))
	loader := bq.db.Dataset(bq.namespace).Table(outputTable).LoaderFrom(gcsRef)

	job, err := loader.Run(bq.backgroundContext)
	if err != nil {
		return
	}
	status, err := job.Wait(bq.backgroundContext)
	if err != nil {
		return
	}

	if status.Err() != nil {
		err = status.Err()
		return
	}
	return
}

func (*HandleT) SetConnectionTimeout(_ time.Duration) {
}

func (bq *HandleT) ErrorMappings() []model.JobError {
	return errorsMappings
}<|MERGE_RESOLUTION|>--- conflicted
+++ resolved
@@ -115,13 +115,12 @@
 		Format: regexp.MustCompile(`googleapi: Error 400: Job exceeded rate limits: Your project_and_region exceeded quota for concurrent queries.`),
 	},
 	{
-<<<<<<< HEAD
 		Type:   model.ConcurrentQueriesError,
 		Format: regexp.MustCompile(`googleapi: Error 400: Exceeded rate limits: too many concurrent queries for this project_and_region.`),
-=======
+	},
+	{
 		Type:   model.ColumnCountError,
 		Format: regexp.MustCompile(`googleapi: Error 400: Too many total leaf fields: .*, max allowed field count: 10000`),
->>>>>>> 3e8a962a
 	},
 }
 
