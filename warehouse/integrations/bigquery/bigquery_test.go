package bigquery_test

import (
	"context"
	"encoding/json"
	"fmt"
	"os"
	"strconv"
	"strings"
	"testing"
	"time"

	"google.golang.org/api/option"

	"github.com/rudderlabs/rudder-server/testhelper/workspaceConfig"

	"github.com/rudderlabs/compose-test/testcompose"
	kitHelper "github.com/rudderlabs/rudder-go-kit/testhelper"
	"github.com/rudderlabs/rudder-server/runner"
	"github.com/rudderlabs/rudder-server/testhelper/health"
	"github.com/rudderlabs/rudder-server/warehouse/encoding"

	"github.com/rudderlabs/rudder-server/warehouse/integrations/testhelper"

	bigquery2 "github.com/rudderlabs/rudder-server/warehouse/integrations/bigquery"
	bqHeloer "github.com/rudderlabs/rudder-server/warehouse/integrations/bigquery/testhelper"

	"cloud.google.com/go/bigquery"

	"github.com/rudderlabs/rudder-server/utils/misc"
	"github.com/rudderlabs/rudder-server/warehouse/validations"

	backendconfig "github.com/rudderlabs/rudder-server/backend-config"

	"github.com/stretchr/testify/require"

	"github.com/rudderlabs/rudder-server/warehouse/client"
	warehouseutils "github.com/rudderlabs/rudder-server/warehouse/utils"
	"github.com/stretchr/testify/assert"
)

func TestIntegration(t *testing.T) {
	if os.Getenv("SLOW") != "1" {
		t.Skip("Skipping tests. Add 'SLOW=1' env var to run test.")
	}
	if !bqHeloer.IsBQTestCredentialsAvailable() {
		t.Skipf("Skipping %s as %s is not set", t.Name(), bqHeloer.TestKey)
	}

	c := testcompose.New(t, "testdata/docker-compose.yml")

	t.Cleanup(func() {
		c.Stop(context.Background())
	})
	c.Start(context.Background())
<<<<<<< HEAD

	misc.Init()
	validations.Init()
	warehouseutils.Init()
	encoding.Init()

	jobsDBPort := c.Port("jobsDb", 5432)
	transformerPort := c.Port("transformer", 9090)

	httpPort, err := kitHelper.GetFreePort()
	require.NoError(t, err)
	httpAdminPort, err := kitHelper.GetFreePort()
	require.NoError(t, err)

	workspaceID := warehouseutils.RandHex()
	sourceID := warehouseutils.RandHex()
	destinationID := warehouseutils.RandHex()
	writeKey := warehouseutils.RandHex()
	sourcesSourceID := warehouseutils.RandHex()
	sourcesDestinationID := warehouseutils.RandHex()
	sourcesWriteKey := warehouseutils.RandHex()

	provider := warehouseutils.BQ

	namespace := testhelper.RandSchema(provider)
	sourcesNamespace := testhelper.RandSchema(provider)

	bqTestCredentials, err := bqHeloer.GetBQTestCredentials()
	require.NoError(t, err)

	escapedCredentials, err := json.Marshal(bqTestCredentials.Credentials)
	require.NoError(t, err)

	escapedCredentialsTrimmedStr := strings.Trim(string(escapedCredentials), `"`)

	templateConfigurations := map[string]any{
		"workspaceID":          workspaceID,
		"sourceID":             sourceID,
		"destinationID":        destinationID,
		"writeKey":             writeKey,
		"sourcesSourceID":      sourcesSourceID,
		"sourcesDestinationID": sourcesDestinationID,
		"sourcesWriteKey":      sourcesWriteKey,
		"namespace":            namespace,
		"project":              bqTestCredentials.ProjectID,
		"location":             bqTestCredentials.Location,
		"bucketName":           bqTestCredentials.BucketName,
		"credentials":          escapedCredentialsTrimmedStr,
		"sourcesNamespace":     sourcesNamespace,
	}
	workspaceConfigPath := workspaceConfig.CreateTempFile(t, "testdata/template.json", templateConfigurations)

	t.Setenv("JOBS_DB_HOST", "localhost")
	t.Setenv("JOBS_DB_NAME", "jobsdb")
	t.Setenv("JOBS_DB_DB_NAME", "jobsdb")
	t.Setenv("JOBS_DB_USER", "rudder")
	t.Setenv("JOBS_DB_PASSWORD", "password")
	t.Setenv("JOBS_DB_SSL_MODE", "disable")
	t.Setenv("JOBS_DB_PORT", strconv.Itoa(jobsDBPort))
	t.Setenv("WAREHOUSE_JOBS_DB_HOST", "localhost")
	t.Setenv("WAREHOUSE_JOBS_DB_NAME", "jobsdb")
	t.Setenv("WAREHOUSE_JOBS_DB_DB_NAME", "jobsdb")
	t.Setenv("WAREHOUSE_JOBS_DB_USER", "rudder")
	t.Setenv("WAREHOUSE_JOBS_DB_PASSWORD", "password")
	t.Setenv("WAREHOUSE_JOBS_DB_SSL_MODE", "disable")
	t.Setenv("WAREHOUSE_JOBS_DB_PORT", strconv.Itoa(jobsDBPort))
	t.Setenv("GO_ENV", "production")
	t.Setenv("LOG_LEVEL", "INFO")
	t.Setenv("INSTANCE_ID", "1")
	t.Setenv("ALERT_PROVIDER", "pagerduty")
	t.Setenv("CONFIG_PATH", "../../../config/config.yaml")
	t.Setenv("DEST_TRANSFORM_URL", fmt.Sprintf("http://localhost:%d", transformerPort))
	t.Setenv("RSERVER_WAREHOUSE_BIGQUERY_MAX_PARALLEL_LOADS", "8")
	t.Setenv("RSERVER_WAREHOUSE_WAREHOUSE_SYNC_FREQ_IGNORE", "true")
	t.Setenv("RSERVER_WAREHOUSE_UPLOAD_FREQ_IN_S", "10")
	t.Setenv("RSERVER_WAREHOUSE_ENABLE_JITTER_FOR_SYNCS", "false")
	t.Setenv("RSERVER_WAREHOUSE_ENABLE_IDRESOLUTION", "true")
	t.Setenv("RSERVER_BACKEND_CONFIG_CONFIG_FROM_FILE", "true")
	t.Setenv("RUDDER_ADMIN_PASSWORD", "password")
	t.Setenv("RUDDER_GRACEFUL_SHUTDOWN_TIMEOUT_EXIT", "false")
	t.Setenv("RSERVER_WAREHOUSE_BIGQUERY_ENABLE_DELETE_BY_JOBS", "true")
	t.Setenv("RSERVER_GATEWAY_WEB_PORT", strconv.Itoa(httpPort))
	t.Setenv("RSERVER_GATEWAY_ADMIN_WEB_PORT", strconv.Itoa(httpAdminPort))
	t.Setenv("RSERVER_ENABLE_STATS", "false")
	t.Setenv("RSERVER_BACKEND_CONFIG_CONFIG_JSONPATH", workspaceConfigPath)
	t.Setenv("RUDDER_TMPDIR", t.TempDir())
	if testing.Verbose() {
		t.Setenv("LOG_LEVEL", "DEBUG")
	}

	svcDone := make(chan struct{})

	ctx, cancel := context.WithCancel(context.Background())
	defer cancel()

	go func() {
		r := runner.New(runner.ReleaseInfo{})
		_ = r.Run(ctx, []string{"bigquery-integration-test"})

		close(svcDone)
	}()
	t.Cleanup(func() { <-svcDone })

	serviceHealthEndpoint := fmt.Sprintf("http://localhost:%d/health", httpPort)
	health.WaitUntilReady(ctx, t, serviceHealthEndpoint, time.Minute, time.Second, "serviceHealthEndpoint")

	t.Run("Event flow", func(t *testing.T) {
		db, err := bigquery.NewClient(
			ctx,
			bqTestCredentials.ProjectID, option.WithCredentialsJSON([]byte(bqTestCredentials.Credentials)),
		)
		require.NoError(t, err)

		jobsDB := testhelper.JobsDB(t, jobsDBPort)

		t.Cleanup(func() {
			for _, dataset := range []string{namespace, sourcesNamespace} {
				require.NoError(t, testhelper.WithConstantRetries(func() error {
					return db.Dataset(dataset).DeleteWithContents(ctx)
				}))
			}
		})

		testcase := []struct {
			name                          string
			schema                        string
			writeKey                      string
			sourceID                      string
			destinationID                 string
			messageID                     string
			eventsMap                     testhelper.EventsCountMap
			stagingFilesEventsMap         testhelper.EventsCountMap
			stagingFilesModifiedEventsMap testhelper.EventsCountMap
			loadFilesEventsMap            testhelper.EventsCountMap
			tableUploadsEventsMap         testhelper.EventsCountMap
			warehouseEventsMap            testhelper.EventsCountMap
			asyncJob                      bool
			skipModifiedEvents            bool
			prerequisite                  func(t testing.TB)
			tables                        []string
		}{
			{
				name:                          "Merge mode",
				schema:                        namespace,
				tables:                        []string{"identifies", "users", "tracks", "product_track", "pages", "screens", "aliases", "groups"},
				writeKey:                      writeKey,
				sourceID:                      sourceID,
				destinationID:                 destinationID,
				messageID:                     misc.FastUUID().String(),
				stagingFilesEventsMap:         stagingFilesEventsMap(),
				stagingFilesModifiedEventsMap: stagingFilesEventsMap(),
				loadFilesEventsMap:            loadFilesEventsMap(),
				tableUploadsEventsMap:         tableUploadsEventsMap(),
				warehouseEventsMap:            mergeEventsMap(),
				prerequisite: func(t testing.TB) {
					t.Helper()

					_ = db.Dataset(namespace).DeleteWithContents(ctx)

					testhelper.SetConfig(t, []warehouseutils.KeyValue{
						{
							Key:   "Warehouse.bigquery.isDedupEnabled",
							Value: true,
						},
					})
				},
			},
			{
				name:          "Async Job",
				writeKey:      sourcesWriteKey,
				sourceID:      sourcesSourceID,
				destinationID: sourcesDestinationID,
				schema:        sourcesNamespace,
				tables:        []string{"tracks", "google_sheet"},
				eventsMap:     testhelper.SourcesSendEventsMap(),
				stagingFilesEventsMap: testhelper.EventsCountMap{
					"wh_staging_files": 9, // 8 + 1 (merge events because of ID resolution)
				},
				stagingFilesModifiedEventsMap: testhelper.EventsCountMap{
					"wh_staging_files": 8, // 8 (de-duped by encounteredMergeRuleMap)
				},
				loadFilesEventsMap:    testhelper.SourcesLoadFilesEventsMap(),
				tableUploadsEventsMap: testhelper.SourcesTableUploadsEventsMap(),
				warehouseEventsMap:    testhelper.SourcesWarehouseEventsMap(),
				asyncJob:              true,
				prerequisite: func(t testing.TB) {
					t.Helper()

					_ = db.Dataset(namespace).DeleteWithContents(ctx)

					testhelper.SetConfig(t, []warehouseutils.KeyValue{
						{
							Key:   "Warehouse.bigquery.isDedupEnabled",
							Value: false,
						},
					})
				},
			},
			{
				name:                          "Append mode",
				schema:                        namespace,
				tables:                        []string{"identifies", "users", "tracks", "product_track", "pages", "screens", "aliases", "groups"},
				writeKey:                      writeKey,
				sourceID:                      sourceID,
				destinationID:                 destinationID,
				messageID:                     misc.FastUUID().String(),
				stagingFilesEventsMap:         stagingFilesEventsMap(),
				stagingFilesModifiedEventsMap: stagingFilesEventsMap(),
				loadFilesEventsMap:            loadFilesEventsMap(),
				tableUploadsEventsMap:         tableUploadsEventsMap(),
				warehouseEventsMap:            appendEventsMap(),
				skipModifiedEvents:            true,
				prerequisite: func(t testing.TB) {
					t.Helper()

					_ = db.Dataset(namespace).DeleteWithContents(ctx)

					testhelper.SetConfig(t, []warehouseutils.KeyValue{
						{
							Key:   "Warehouse.bigquery.isDedupEnabled",
							Value: false,
						},
					})
				},
			},
			{
				name:                          "Append mode with custom partition",
				schema:                        namespace,
				tables:                        []string{"identifies", "users", "tracks", "product_track", "pages", "screens", "aliases", "groups"},
				writeKey:                      writeKey,
				sourceID:                      sourceID,
				destinationID:                 destinationID,
				messageID:                     misc.FastUUID().String(),
				stagingFilesEventsMap:         stagingFilesEventsMap(),
				stagingFilesModifiedEventsMap: stagingFilesEventsMap(),
				loadFilesEventsMap:            loadFilesEventsMap(),
				tableUploadsEventsMap:         tableUploadsEventsMap(),
				warehouseEventsMap:            appendEventsMap(),
				skipModifiedEvents:            true,
				prerequisite: func(t testing.TB) {
					t.Helper()

					_ = db.Dataset(namespace).DeleteWithContents(ctx)

					err = db.Dataset(namespace).Create(ctx, &bigquery.DatasetMetadata{
						Location: "US",
					})
					require.NoError(t, err)

					err = db.Dataset(namespace).Table("tracks").Create(
						ctx,
						&bigquery.TableMetadata{
							Schema: []*bigquery.FieldSchema{{
								Name: "timestamp",
								Type: bigquery.TimestampFieldType,
							}},
							TimePartitioning: &bigquery.TimePartitioning{
								Field: "timestamp",
							},
						},
					)
					require.NoError(t, err)

					testhelper.SetConfig(t, []warehouseutils.KeyValue{
						{
							Key:   "Warehouse.bigquery.isDedupEnabled",
							Value: false,
						},
						{
							Key:   "Warehouse.bigquery.customPartitionsEnabledWorkspaceIDs",
							Value: []string{workspaceID},
						},
					})
				},
			},
		}

		for _, tc := range testcase {
			tc := tc

			t.Run(tc.name, func(t *testing.T) {
				ts := testhelper.WareHouseTest{
					Schema:                tc.schema,
					WriteKey:              tc.writeKey,
					SourceID:              tc.sourceID,
					DestinationID:         tc.destinationID,
					MessageID:             tc.messageID,
					Tables:                tc.tables,
					EventsMap:             tc.eventsMap,
					StagingFilesEventsMap: tc.stagingFilesEventsMap,
					LoadFilesEventsMap:    tc.loadFilesEventsMap,
					TableUploadsEventsMap: tc.tableUploadsEventsMap,
					Prerequisite:          tc.prerequisite,
					WarehouseEventsMap:    tc.warehouseEventsMap,
					AsyncJob:              tc.asyncJob,
					Provider:              provider,
					JobsDB:                jobsDB,
					TaskRunID:             misc.FastUUID().String(),
					JobRunID:              misc.FastUUID().String(),
					UserID:                testhelper.GetUserId(provider),
					Client: &client.Client{
						BQ:   db,
						Type: client.BQClient,
					},
					HTTPPort:    httpPort,
					WorkspaceID: workspaceID,
				}
				ts.VerifyEvents(t)

				if tc.skipModifiedEvents {
					return
				}

				if !tc.asyncJob {
					ts.UserID = testhelper.GetUserId(provider)
				}
				ts.StagingFilesEventsMap = tc.stagingFilesModifiedEventsMap
				ts.JobRunID = misc.FastUUID().String()
				ts.TaskRunID = misc.FastUUID().String()
				ts.VerifyModifiedEvents(t)
			})
		}
	})

=======

	misc.Init()
	validations.Init()
	warehouseutils.Init()
	encoding.Init()

	jobsDBPort := c.Port("jobsDb", 5432)
	transformerPort := c.Port("transformer", 9090)

	httpPort, err := kitHelper.GetFreePort()
	require.NoError(t, err)
	httpAdminPort, err := kitHelper.GetFreePort()
	require.NoError(t, err)

	workspaceID := warehouseutils.RandHex()
	sourceID := warehouseutils.RandHex()
	destinationID := warehouseutils.RandHex()
	writeKey := warehouseutils.RandHex()
	sourcesSourceID := warehouseutils.RandHex()
	sourcesDestinationID := warehouseutils.RandHex()
	sourcesWriteKey := warehouseutils.RandHex()

	provider := warehouseutils.BQ

	namespace := testhelper.RandSchema(provider)
	sourcesNamespace := testhelper.RandSchema(provider)

	bqTestCredentials, err := bqHeloer.GetBQTestCredentials()
	require.NoError(t, err)

	escapedCredentials, err := json.Marshal(bqTestCredentials.Credentials)
	require.NoError(t, err)

	escapedCredentialsTrimmedStr := strings.Trim(string(escapedCredentials), `"`)

	templateConfigurations := map[string]any{
		"workspaceID":          workspaceID,
		"sourceID":             sourceID,
		"destinationID":        destinationID,
		"writeKey":             writeKey,
		"sourcesSourceID":      sourcesSourceID,
		"sourcesDestinationID": sourcesDestinationID,
		"sourcesWriteKey":      sourcesWriteKey,
		"namespace":            namespace,
		"project":              bqTestCredentials.ProjectID,
		"location":             bqTestCredentials.Location,
		"bucketName":           bqTestCredentials.BucketName,
		"credentials":          escapedCredentialsTrimmedStr,
		"sourcesNamespace":     sourcesNamespace,
	}
	workspaceConfigPath := workspaceConfig.CreateTempFile(t, "testdata/template.json", templateConfigurations)

	t.Setenv("JOBS_DB_HOST", "localhost")
	t.Setenv("JOBS_DB_NAME", "jobsdb")
	t.Setenv("JOBS_DB_DB_NAME", "jobsdb")
	t.Setenv("JOBS_DB_USER", "rudder")
	t.Setenv("JOBS_DB_PASSWORD", "password")
	t.Setenv("JOBS_DB_SSL_MODE", "disable")
	t.Setenv("JOBS_DB_PORT", strconv.Itoa(jobsDBPort))
	t.Setenv("WAREHOUSE_JOBS_DB_HOST", "localhost")
	t.Setenv("WAREHOUSE_JOBS_DB_NAME", "jobsdb")
	t.Setenv("WAREHOUSE_JOBS_DB_DB_NAME", "jobsdb")
	t.Setenv("WAREHOUSE_JOBS_DB_USER", "rudder")
	t.Setenv("WAREHOUSE_JOBS_DB_PASSWORD", "password")
	t.Setenv("WAREHOUSE_JOBS_DB_SSL_MODE", "disable")
	t.Setenv("WAREHOUSE_JOBS_DB_PORT", strconv.Itoa(jobsDBPort))
	t.Setenv("GO_ENV", "production")
	t.Setenv("LOG_LEVEL", "INFO")
	t.Setenv("INSTANCE_ID", "1")
	t.Setenv("ALERT_PROVIDER", "pagerduty")
	t.Setenv("CONFIG_PATH", "../../../config/config.yaml")
	t.Setenv("DEST_TRANSFORM_URL", fmt.Sprintf("http://localhost:%d", transformerPort))
	t.Setenv("RSERVER_WAREHOUSE_BIGQUERY_MAX_PARALLEL_LOADS", "8")
	t.Setenv("RSERVER_WAREHOUSE_WAREHOUSE_SYNC_FREQ_IGNORE", "true")
	t.Setenv("RSERVER_WAREHOUSE_UPLOAD_FREQ_IN_S", "10")
	t.Setenv("RSERVER_WAREHOUSE_ENABLE_JITTER_FOR_SYNCS", "false")
	t.Setenv("RSERVER_WAREHOUSE_ENABLE_IDRESOLUTION", "true")
	t.Setenv("RSERVER_BACKEND_CONFIG_CONFIG_FROM_FILE", "true")
	t.Setenv("RUDDER_ADMIN_PASSWORD", "password")
	t.Setenv("RUDDER_GRACEFUL_SHUTDOWN_TIMEOUT_EXIT", "false")
	t.Setenv("RSERVER_WAREHOUSE_BIGQUERY_ENABLE_DELETE_BY_JOBS", "true")
	t.Setenv("RSERVER_GATEWAY_WEB_PORT", strconv.Itoa(httpPort))
	t.Setenv("RSERVER_GATEWAY_ADMIN_WEB_PORT", strconv.Itoa(httpAdminPort))
	t.Setenv("RSERVER_ENABLE_STATS", "false")
	t.Setenv("RSERVER_BACKEND_CONFIG_CONFIG_JSONPATH", workspaceConfigPath)
	t.Setenv("RUDDER_TMPDIR", t.TempDir())
	if testing.Verbose() {
		t.Setenv("LOG_LEVEL", "DEBUG")
	}

	svcDone := make(chan struct{})

	ctx, cancel := context.WithCancel(context.Background())
	defer cancel()

	go func() {
		r := runner.New(runner.ReleaseInfo{})
		_ = r.Run(ctx, []string{"bigquery-integration-test"})

		close(svcDone)
	}()
	t.Cleanup(func() { <-svcDone })

	serviceHealthEndpoint := fmt.Sprintf("http://localhost:%d/health", httpPort)
	health.WaitUntilReady(ctx, t, serviceHealthEndpoint, time.Minute, time.Second, "serviceHealthEndpoint")

	t.Run("Event flow", func(t *testing.T) {
		db, err := bigquery.NewClient(
			context.TODO(),
			bqTestCredentials.ProjectID, option.WithCredentialsJSON([]byte(bqTestCredentials.Credentials)),
		)
		require.NoError(t, err)

		jobsDB := testhelper.JobsDB(t, jobsDBPort)

		t.Cleanup(func() {
			for _, dataset := range []string{namespace, sourcesNamespace} {
				require.NoError(t, testhelper.WithConstantRetries(func() error {
					return db.Dataset(dataset).DeleteWithContents(context.TODO())
				}))
			}
		})

		testcase := []struct {
			name                                string
			schema                              string
			writeKey                            string
			sourceID                            string
			destinationID                       string
			messageID                           string
			eventsMap                           testhelper.EventsCountMap
			stagingFilesEventsMap               testhelper.EventsCountMap
			stagingFilesModifiedEventsMap       testhelper.EventsCountMap
			loadFilesEventsMap                  testhelper.EventsCountMap
			tableUploadsEventsMap               testhelper.EventsCountMap
			warehouseEventsMap                  testhelper.EventsCountMap
			asyncJob                            bool
			skipModifiedEvents                  bool
			prerequisite                        func(t testing.TB)
			tables                              []string
			isDedupEnabled                      bool
			customPartitionsEnabledWorkspaceIDs string
		}{
			{
				name:                          "Merge mode",
				schema:                        namespace,
				tables:                        []string{"identifies", "users", "tracks", "product_track", "pages", "screens", "aliases", "groups"},
				writeKey:                      writeKey,
				sourceID:                      sourceID,
				destinationID:                 destinationID,
				messageID:                     misc.FastUUID().String(),
				stagingFilesEventsMap:         stagingFilesEventsMap(),
				stagingFilesModifiedEventsMap: stagingFilesEventsMap(),
				loadFilesEventsMap:            loadFilesEventsMap(),
				tableUploadsEventsMap:         tableUploadsEventsMap(),
				warehouseEventsMap:            mergeEventsMap(),
				isDedupEnabled:                true,
				prerequisite: func(t testing.TB) {
					t.Helper()

					_ = db.Dataset(namespace).DeleteWithContents(context.TODO())
				},
			},
			{
				name:          "Async Job",
				writeKey:      sourcesWriteKey,
				sourceID:      sourcesSourceID,
				destinationID: sourcesDestinationID,
				schema:        sourcesNamespace,
				tables:        []string{"tracks", "google_sheet"},
				eventsMap:     testhelper.SourcesSendEventsMap(),
				stagingFilesEventsMap: testhelper.EventsCountMap{
					"wh_staging_files": 9, // 8 + 1 (merge events because of ID resolution)
				},
				stagingFilesModifiedEventsMap: testhelper.EventsCountMap{
					"wh_staging_files": 8, // 8 (de-duped by encounteredMergeRuleMap)
				},
				loadFilesEventsMap:    testhelper.SourcesLoadFilesEventsMap(),
				tableUploadsEventsMap: testhelper.SourcesTableUploadsEventsMap(),
				warehouseEventsMap:    testhelper.SourcesWarehouseEventsMap(),
				asyncJob:              true,
				isDedupEnabled:        false,
				prerequisite: func(t testing.TB) {
					t.Helper()

					_ = db.Dataset(namespace).DeleteWithContents(context.TODO())
				},
			},
			{
				name:                          "Append mode",
				schema:                        namespace,
				tables:                        []string{"identifies", "users", "tracks", "product_track", "pages", "screens", "aliases", "groups"},
				writeKey:                      writeKey,
				sourceID:                      sourceID,
				destinationID:                 destinationID,
				messageID:                     misc.FastUUID().String(),
				stagingFilesEventsMap:         stagingFilesEventsMap(),
				stagingFilesModifiedEventsMap: stagingFilesEventsMap(),
				loadFilesEventsMap:            loadFilesEventsMap(),
				tableUploadsEventsMap:         tableUploadsEventsMap(),
				warehouseEventsMap:            appendEventsMap(),
				skipModifiedEvents:            true,
				isDedupEnabled:                false,
				prerequisite: func(t testing.TB) {
					t.Helper()

					_ = db.Dataset(namespace).DeleteWithContents(context.TODO())
				},
			},
			{
				name:                                "Append mode with custom partition",
				schema:                              namespace,
				tables:                              []string{"identifies", "users", "tracks", "product_track", "pages", "screens", "aliases", "groups"},
				writeKey:                            writeKey,
				sourceID:                            sourceID,
				destinationID:                       destinationID,
				messageID:                           misc.FastUUID().String(),
				stagingFilesEventsMap:               stagingFilesEventsMap(),
				stagingFilesModifiedEventsMap:       stagingFilesEventsMap(),
				loadFilesEventsMap:                  loadFilesEventsMap(),
				tableUploadsEventsMap:               tableUploadsEventsMap(),
				warehouseEventsMap:                  appendEventsMap(),
				skipModifiedEvents:                  true,
				isDedupEnabled:                      false,
				customPartitionsEnabledWorkspaceIDs: workspaceID,
				prerequisite: func(t testing.TB) {
					t.Helper()

					_ = db.Dataset(namespace).DeleteWithContents(context.TODO())

					err = db.Dataset(namespace).Create(context.Background(), &bigquery.DatasetMetadata{
						Location: "US",
					})
					require.NoError(t, err)

					err = db.Dataset(namespace).Table("tracks").Create(
						context.Background(),
						&bigquery.TableMetadata{
							Schema: []*bigquery.FieldSchema{{
								Name: "timestamp",
								Type: bigquery.TimestampFieldType,
							}},
							TimePartitioning: &bigquery.TimePartitioning{
								Field: "timestamp",
							},
						},
					)
					require.NoError(t, err)
				},
			},
		}

		for _, tc := range testcase {
			tc := tc

			t.Run(tc.name, func(t *testing.T) {
				t.Setenv("RSERVER_WAREHOUSE_BIGQUERY_IS_DEDUP_ENABLED", strconv.FormatBool(tc.isDedupEnabled))
				t.Setenv("RSERVER_WAREHOUSE_BIGQUERY_CUSTOM_PARTITIONS_ENABLED_WORKSPACE_IDS", tc.customPartitionsEnabledWorkspaceIDs)

				ts := testhelper.WareHouseTest{
					Schema:                tc.schema,
					WriteKey:              tc.writeKey,
					SourceID:              tc.sourceID,
					DestinationID:         tc.destinationID,
					MessageID:             tc.messageID,
					Tables:                tc.tables,
					EventsMap:             tc.eventsMap,
					StagingFilesEventsMap: tc.stagingFilesEventsMap,
					LoadFilesEventsMap:    tc.loadFilesEventsMap,
					TableUploadsEventsMap: tc.tableUploadsEventsMap,
					Prerequisite:          tc.prerequisite,
					WarehouseEventsMap:    tc.warehouseEventsMap,
					AsyncJob:              tc.asyncJob,
					Provider:              provider,
					JobsDB:                jobsDB,
					TaskRunID:             misc.FastUUID().String(),
					JobRunID:              misc.FastUUID().String(),
					UserID:                testhelper.GetUserId(provider),
					Client: &client.Client{
						BQ:   db,
						Type: client.BQClient,
					},
					HTTPPort:    httpPort,
					WorkspaceID: workspaceID,
				}
				ts.VerifyEvents(t)

				if tc.skipModifiedEvents {
					return
				}

				if !tc.asyncJob {
					ts.UserID = testhelper.GetUserId(provider)
				}
				ts.StagingFilesEventsMap = tc.stagingFilesModifiedEventsMap
				ts.JobRunID = misc.FastUUID().String()
				ts.TaskRunID = misc.FastUUID().String()
				ts.VerifyModifiedEvents(t)
			})
		}
	})

>>>>>>> e2b1c172
	t.Run("Validations", func(t *testing.T) {
		dest := backendconfig.DestinationT{
			ID: destinationID,
			Config: map[string]interface{}{
				"project":       bqTestCredentials.ProjectID,
				"location":      bqTestCredentials.Location,
				"bucketName":    bqTestCredentials.BucketName,
				"credentials":   bqTestCredentials.Credentials,
				"prefix":        "",
				"namespace":     namespace,
				"syncFrequency": "30",
			},
			DestinationDefinition: backendconfig.DestinationDefinitionT{
				ID:          "1UmeD7xhVGHsPDEHoCiSPEGytS3",
				Name:        "BQ",
				DisplayName: "BigQuery",
			},
			Name:       "bigquery-integration",
			Enabled:    true,
			RevisionID: "29eejWUH80lK1abiB766fzv5Iba",
		}
		testhelper.VerifyConfigurationTest(t, dest)
	})
}

func loadFilesEventsMap() testhelper.EventsCountMap {
	return testhelper.EventsCountMap{
		"identifies":    4,
		"users":         4,
		"tracks":        4,
		"product_track": 4,
		"pages":         4,
		"screens":       4,
		"aliases":       4,
		"groups":        1,
		"_groups":       3,
	}
}

func tableUploadsEventsMap() testhelper.EventsCountMap {
	return testhelper.EventsCountMap{
		"identifies":    4,
		"users":         4,
		"tracks":        4,
		"product_track": 4,
		"pages":         4,
		"screens":       4,
		"aliases":       4,
		"groups":        1,
		"_groups":       3,
	}
}

func stagingFilesEventsMap() testhelper.EventsCountMap {
	return testhelper.EventsCountMap{
		"wh_staging_files": 34, // Since extra 2 merge events because of ID resolution
	}
}

func mergeEventsMap() testhelper.EventsCountMap {
	return testhelper.EventsCountMap{
		"identifies":    1,
		"users":         1,
		"tracks":        1,
		"product_track": 1,
		"pages":         1,
		"screens":       1,
		"aliases":       1,
		"groups":        1,
		"_groups":       1,
	}
}

func appendEventsMap() testhelper.EventsCountMap {
	return testhelper.EventsCountMap{
		"identifies":    4,
		"users":         1,
		"tracks":        4,
		"product_track": 4,
		"pages":         4,
		"screens":       4,
		"aliases":       4,
		"groups":        1,
		"_groups":       3,
	}
}

func TestUnsupportedCredentials(t *testing.T) {
	credentials := bigquery2.BQCredentials{
		ProjectID:   "projectId",
		Credentials: "{\"installed\":{\"client_id\":\"1234.apps.googleusercontent.com\",\"project_id\":\"project_id\",\"auth_uri\":\"https://accounts.google.com/o/oauth2/auth\",\"token_uri\":\"https://oauth2.googleapis.com/token\",\"auth_provider_x509_cert_url\":\"https://www.googleapis.com/oauth2/v1/certs\",\"client_secret\":\"client_secret\",\"redirect_uris\":[\"urn:ietf:wg:oauth:2.0:oob\",\"http://localhost\"]}}",
	}

	_, err := bigquery2.Connect(context.Background(), &credentials)
	assert.NotNil(t, err)
	assert.Contains(t, err.Error(), "client_credentials.json file is not supported")
}<|MERGE_RESOLUTION|>--- conflicted
+++ resolved
@@ -53,7 +53,6 @@
 		c.Stop(context.Background())
 	})
 	c.Start(context.Background())
-<<<<<<< HEAD
 
 	misc.Init()
 	validations.Init()
@@ -178,331 +177,6 @@
 		})
 
 		testcase := []struct {
-			name                          string
-			schema                        string
-			writeKey                      string
-			sourceID                      string
-			destinationID                 string
-			messageID                     string
-			eventsMap                     testhelper.EventsCountMap
-			stagingFilesEventsMap         testhelper.EventsCountMap
-			stagingFilesModifiedEventsMap testhelper.EventsCountMap
-			loadFilesEventsMap            testhelper.EventsCountMap
-			tableUploadsEventsMap         testhelper.EventsCountMap
-			warehouseEventsMap            testhelper.EventsCountMap
-			asyncJob                      bool
-			skipModifiedEvents            bool
-			prerequisite                  func(t testing.TB)
-			tables                        []string
-		}{
-			{
-				name:                          "Merge mode",
-				schema:                        namespace,
-				tables:                        []string{"identifies", "users", "tracks", "product_track", "pages", "screens", "aliases", "groups"},
-				writeKey:                      writeKey,
-				sourceID:                      sourceID,
-				destinationID:                 destinationID,
-				messageID:                     misc.FastUUID().String(),
-				stagingFilesEventsMap:         stagingFilesEventsMap(),
-				stagingFilesModifiedEventsMap: stagingFilesEventsMap(),
-				loadFilesEventsMap:            loadFilesEventsMap(),
-				tableUploadsEventsMap:         tableUploadsEventsMap(),
-				warehouseEventsMap:            mergeEventsMap(),
-				prerequisite: func(t testing.TB) {
-					t.Helper()
-
-					_ = db.Dataset(namespace).DeleteWithContents(ctx)
-
-					testhelper.SetConfig(t, []warehouseutils.KeyValue{
-						{
-							Key:   "Warehouse.bigquery.isDedupEnabled",
-							Value: true,
-						},
-					})
-				},
-			},
-			{
-				name:          "Async Job",
-				writeKey:      sourcesWriteKey,
-				sourceID:      sourcesSourceID,
-				destinationID: sourcesDestinationID,
-				schema:        sourcesNamespace,
-				tables:        []string{"tracks", "google_sheet"},
-				eventsMap:     testhelper.SourcesSendEventsMap(),
-				stagingFilesEventsMap: testhelper.EventsCountMap{
-					"wh_staging_files": 9, // 8 + 1 (merge events because of ID resolution)
-				},
-				stagingFilesModifiedEventsMap: testhelper.EventsCountMap{
-					"wh_staging_files": 8, // 8 (de-duped by encounteredMergeRuleMap)
-				},
-				loadFilesEventsMap:    testhelper.SourcesLoadFilesEventsMap(),
-				tableUploadsEventsMap: testhelper.SourcesTableUploadsEventsMap(),
-				warehouseEventsMap:    testhelper.SourcesWarehouseEventsMap(),
-				asyncJob:              true,
-				prerequisite: func(t testing.TB) {
-					t.Helper()
-
-					_ = db.Dataset(namespace).DeleteWithContents(ctx)
-
-					testhelper.SetConfig(t, []warehouseutils.KeyValue{
-						{
-							Key:   "Warehouse.bigquery.isDedupEnabled",
-							Value: false,
-						},
-					})
-				},
-			},
-			{
-				name:                          "Append mode",
-				schema:                        namespace,
-				tables:                        []string{"identifies", "users", "tracks", "product_track", "pages", "screens", "aliases", "groups"},
-				writeKey:                      writeKey,
-				sourceID:                      sourceID,
-				destinationID:                 destinationID,
-				messageID:                     misc.FastUUID().String(),
-				stagingFilesEventsMap:         stagingFilesEventsMap(),
-				stagingFilesModifiedEventsMap: stagingFilesEventsMap(),
-				loadFilesEventsMap:            loadFilesEventsMap(),
-				tableUploadsEventsMap:         tableUploadsEventsMap(),
-				warehouseEventsMap:            appendEventsMap(),
-				skipModifiedEvents:            true,
-				prerequisite: func(t testing.TB) {
-					t.Helper()
-
-					_ = db.Dataset(namespace).DeleteWithContents(ctx)
-
-					testhelper.SetConfig(t, []warehouseutils.KeyValue{
-						{
-							Key:   "Warehouse.bigquery.isDedupEnabled",
-							Value: false,
-						},
-					})
-				},
-			},
-			{
-				name:                          "Append mode with custom partition",
-				schema:                        namespace,
-				tables:                        []string{"identifies", "users", "tracks", "product_track", "pages", "screens", "aliases", "groups"},
-				writeKey:                      writeKey,
-				sourceID:                      sourceID,
-				destinationID:                 destinationID,
-				messageID:                     misc.FastUUID().String(),
-				stagingFilesEventsMap:         stagingFilesEventsMap(),
-				stagingFilesModifiedEventsMap: stagingFilesEventsMap(),
-				loadFilesEventsMap:            loadFilesEventsMap(),
-				tableUploadsEventsMap:         tableUploadsEventsMap(),
-				warehouseEventsMap:            appendEventsMap(),
-				skipModifiedEvents:            true,
-				prerequisite: func(t testing.TB) {
-					t.Helper()
-
-					_ = db.Dataset(namespace).DeleteWithContents(ctx)
-
-					err = db.Dataset(namespace).Create(ctx, &bigquery.DatasetMetadata{
-						Location: "US",
-					})
-					require.NoError(t, err)
-
-					err = db.Dataset(namespace).Table("tracks").Create(
-						ctx,
-						&bigquery.TableMetadata{
-							Schema: []*bigquery.FieldSchema{{
-								Name: "timestamp",
-								Type: bigquery.TimestampFieldType,
-							}},
-							TimePartitioning: &bigquery.TimePartitioning{
-								Field: "timestamp",
-							},
-						},
-					)
-					require.NoError(t, err)
-
-					testhelper.SetConfig(t, []warehouseutils.KeyValue{
-						{
-							Key:   "Warehouse.bigquery.isDedupEnabled",
-							Value: false,
-						},
-						{
-							Key:   "Warehouse.bigquery.customPartitionsEnabledWorkspaceIDs",
-							Value: []string{workspaceID},
-						},
-					})
-				},
-			},
-		}
-
-		for _, tc := range testcase {
-			tc := tc
-
-			t.Run(tc.name, func(t *testing.T) {
-				ts := testhelper.WareHouseTest{
-					Schema:                tc.schema,
-					WriteKey:              tc.writeKey,
-					SourceID:              tc.sourceID,
-					DestinationID:         tc.destinationID,
-					MessageID:             tc.messageID,
-					Tables:                tc.tables,
-					EventsMap:             tc.eventsMap,
-					StagingFilesEventsMap: tc.stagingFilesEventsMap,
-					LoadFilesEventsMap:    tc.loadFilesEventsMap,
-					TableUploadsEventsMap: tc.tableUploadsEventsMap,
-					Prerequisite:          tc.prerequisite,
-					WarehouseEventsMap:    tc.warehouseEventsMap,
-					AsyncJob:              tc.asyncJob,
-					Provider:              provider,
-					JobsDB:                jobsDB,
-					TaskRunID:             misc.FastUUID().String(),
-					JobRunID:              misc.FastUUID().String(),
-					UserID:                testhelper.GetUserId(provider),
-					Client: &client.Client{
-						BQ:   db,
-						Type: client.BQClient,
-					},
-					HTTPPort:    httpPort,
-					WorkspaceID: workspaceID,
-				}
-				ts.VerifyEvents(t)
-
-				if tc.skipModifiedEvents {
-					return
-				}
-
-				if !tc.asyncJob {
-					ts.UserID = testhelper.GetUserId(provider)
-				}
-				ts.StagingFilesEventsMap = tc.stagingFilesModifiedEventsMap
-				ts.JobRunID = misc.FastUUID().String()
-				ts.TaskRunID = misc.FastUUID().String()
-				ts.VerifyModifiedEvents(t)
-			})
-		}
-	})
-
-=======
-
-	misc.Init()
-	validations.Init()
-	warehouseutils.Init()
-	encoding.Init()
-
-	jobsDBPort := c.Port("jobsDb", 5432)
-	transformerPort := c.Port("transformer", 9090)
-
-	httpPort, err := kitHelper.GetFreePort()
-	require.NoError(t, err)
-	httpAdminPort, err := kitHelper.GetFreePort()
-	require.NoError(t, err)
-
-	workspaceID := warehouseutils.RandHex()
-	sourceID := warehouseutils.RandHex()
-	destinationID := warehouseutils.RandHex()
-	writeKey := warehouseutils.RandHex()
-	sourcesSourceID := warehouseutils.RandHex()
-	sourcesDestinationID := warehouseutils.RandHex()
-	sourcesWriteKey := warehouseutils.RandHex()
-
-	provider := warehouseutils.BQ
-
-	namespace := testhelper.RandSchema(provider)
-	sourcesNamespace := testhelper.RandSchema(provider)
-
-	bqTestCredentials, err := bqHeloer.GetBQTestCredentials()
-	require.NoError(t, err)
-
-	escapedCredentials, err := json.Marshal(bqTestCredentials.Credentials)
-	require.NoError(t, err)
-
-	escapedCredentialsTrimmedStr := strings.Trim(string(escapedCredentials), `"`)
-
-	templateConfigurations := map[string]any{
-		"workspaceID":          workspaceID,
-		"sourceID":             sourceID,
-		"destinationID":        destinationID,
-		"writeKey":             writeKey,
-		"sourcesSourceID":      sourcesSourceID,
-		"sourcesDestinationID": sourcesDestinationID,
-		"sourcesWriteKey":      sourcesWriteKey,
-		"namespace":            namespace,
-		"project":              bqTestCredentials.ProjectID,
-		"location":             bqTestCredentials.Location,
-		"bucketName":           bqTestCredentials.BucketName,
-		"credentials":          escapedCredentialsTrimmedStr,
-		"sourcesNamespace":     sourcesNamespace,
-	}
-	workspaceConfigPath := workspaceConfig.CreateTempFile(t, "testdata/template.json", templateConfigurations)
-
-	t.Setenv("JOBS_DB_HOST", "localhost")
-	t.Setenv("JOBS_DB_NAME", "jobsdb")
-	t.Setenv("JOBS_DB_DB_NAME", "jobsdb")
-	t.Setenv("JOBS_DB_USER", "rudder")
-	t.Setenv("JOBS_DB_PASSWORD", "password")
-	t.Setenv("JOBS_DB_SSL_MODE", "disable")
-	t.Setenv("JOBS_DB_PORT", strconv.Itoa(jobsDBPort))
-	t.Setenv("WAREHOUSE_JOBS_DB_HOST", "localhost")
-	t.Setenv("WAREHOUSE_JOBS_DB_NAME", "jobsdb")
-	t.Setenv("WAREHOUSE_JOBS_DB_DB_NAME", "jobsdb")
-	t.Setenv("WAREHOUSE_JOBS_DB_USER", "rudder")
-	t.Setenv("WAREHOUSE_JOBS_DB_PASSWORD", "password")
-	t.Setenv("WAREHOUSE_JOBS_DB_SSL_MODE", "disable")
-	t.Setenv("WAREHOUSE_JOBS_DB_PORT", strconv.Itoa(jobsDBPort))
-	t.Setenv("GO_ENV", "production")
-	t.Setenv("LOG_LEVEL", "INFO")
-	t.Setenv("INSTANCE_ID", "1")
-	t.Setenv("ALERT_PROVIDER", "pagerduty")
-	t.Setenv("CONFIG_PATH", "../../../config/config.yaml")
-	t.Setenv("DEST_TRANSFORM_URL", fmt.Sprintf("http://localhost:%d", transformerPort))
-	t.Setenv("RSERVER_WAREHOUSE_BIGQUERY_MAX_PARALLEL_LOADS", "8")
-	t.Setenv("RSERVER_WAREHOUSE_WAREHOUSE_SYNC_FREQ_IGNORE", "true")
-	t.Setenv("RSERVER_WAREHOUSE_UPLOAD_FREQ_IN_S", "10")
-	t.Setenv("RSERVER_WAREHOUSE_ENABLE_JITTER_FOR_SYNCS", "false")
-	t.Setenv("RSERVER_WAREHOUSE_ENABLE_IDRESOLUTION", "true")
-	t.Setenv("RSERVER_BACKEND_CONFIG_CONFIG_FROM_FILE", "true")
-	t.Setenv("RUDDER_ADMIN_PASSWORD", "password")
-	t.Setenv("RUDDER_GRACEFUL_SHUTDOWN_TIMEOUT_EXIT", "false")
-	t.Setenv("RSERVER_WAREHOUSE_BIGQUERY_ENABLE_DELETE_BY_JOBS", "true")
-	t.Setenv("RSERVER_GATEWAY_WEB_PORT", strconv.Itoa(httpPort))
-	t.Setenv("RSERVER_GATEWAY_ADMIN_WEB_PORT", strconv.Itoa(httpAdminPort))
-	t.Setenv("RSERVER_ENABLE_STATS", "false")
-	t.Setenv("RSERVER_BACKEND_CONFIG_CONFIG_JSONPATH", workspaceConfigPath)
-	t.Setenv("RUDDER_TMPDIR", t.TempDir())
-	if testing.Verbose() {
-		t.Setenv("LOG_LEVEL", "DEBUG")
-	}
-
-	svcDone := make(chan struct{})
-
-	ctx, cancel := context.WithCancel(context.Background())
-	defer cancel()
-
-	go func() {
-		r := runner.New(runner.ReleaseInfo{})
-		_ = r.Run(ctx, []string{"bigquery-integration-test"})
-
-		close(svcDone)
-	}()
-	t.Cleanup(func() { <-svcDone })
-
-	serviceHealthEndpoint := fmt.Sprintf("http://localhost:%d/health", httpPort)
-	health.WaitUntilReady(ctx, t, serviceHealthEndpoint, time.Minute, time.Second, "serviceHealthEndpoint")
-
-	t.Run("Event flow", func(t *testing.T) {
-		db, err := bigquery.NewClient(
-			context.TODO(),
-			bqTestCredentials.ProjectID, option.WithCredentialsJSON([]byte(bqTestCredentials.Credentials)),
-		)
-		require.NoError(t, err)
-
-		jobsDB := testhelper.JobsDB(t, jobsDBPort)
-
-		t.Cleanup(func() {
-			for _, dataset := range []string{namespace, sourcesNamespace} {
-				require.NoError(t, testhelper.WithConstantRetries(func() error {
-					return db.Dataset(dataset).DeleteWithContents(context.TODO())
-				}))
-			}
-		})
-
-		testcase := []struct {
 			name                                string
 			schema                              string
 			writeKey                            string
@@ -539,7 +213,7 @@
 				prerequisite: func(t testing.TB) {
 					t.Helper()
 
-					_ = db.Dataset(namespace).DeleteWithContents(context.TODO())
+					_ = db.Dataset(namespace).DeleteWithContents(ctx)
 				},
 			},
 			{
@@ -564,7 +238,7 @@
 				prerequisite: func(t testing.TB) {
 					t.Helper()
 
-					_ = db.Dataset(namespace).DeleteWithContents(context.TODO())
+					_ = db.Dataset(namespace).DeleteWithContents(ctx)
 				},
 			},
 			{
@@ -585,7 +259,7 @@
 				prerequisite: func(t testing.TB) {
 					t.Helper()
 
-					_ = db.Dataset(namespace).DeleteWithContents(context.TODO())
+					_ = db.Dataset(namespace).DeleteWithContents(ctx)
 				},
 			},
 			{
@@ -607,15 +281,15 @@
 				prerequisite: func(t testing.TB) {
 					t.Helper()
 
-					_ = db.Dataset(namespace).DeleteWithContents(context.TODO())
-
-					err = db.Dataset(namespace).Create(context.Background(), &bigquery.DatasetMetadata{
+					_ = db.Dataset(namespace).DeleteWithContents(ctx)
+
+					err = db.Dataset(namespace).Create(ctx, &bigquery.DatasetMetadata{
 						Location: "US",
 					})
 					require.NoError(t, err)
 
 					err = db.Dataset(namespace).Table("tracks").Create(
-						context.Background(),
+						ctx,
 						&bigquery.TableMetadata{
 							Schema: []*bigquery.FieldSchema{{
 								Name: "timestamp",
@@ -681,7 +355,6 @@
 		}
 	})
 
->>>>>>> e2b1c172
 	t.Run("Validations", func(t *testing.T) {
 		dest := backendconfig.DestinationT{
 			ID: destinationID,
