package bigquery_test

import (
	"context"
	"errors"
	"fmt"
	"os"
	"slices"
	"testing"
	"time"

	"cloud.google.com/go/bigquery"
	"github.com/samber/lo"
	"go.uber.org/mock/gomock"
	"google.golang.org/api/iterator"
	"google.golang.org/api/option"

	"github.com/stretchr/testify/require"

	"github.com/rudderlabs/compose-test/compose"
	"github.com/rudderlabs/compose-test/testcompose"
	"github.com/rudderlabs/rudder-go-kit/config"
	"github.com/rudderlabs/rudder-go-kit/filemanager"
	"github.com/rudderlabs/rudder-go-kit/logger"
	kithelper "github.com/rudderlabs/rudder-go-kit/testhelper"

	backendconfig "github.com/rudderlabs/rudder-server/backend-config"
	"github.com/rudderlabs/rudder-server/testhelper/backendconfigtest"
	"github.com/rudderlabs/rudder-server/utils/misc"
	"github.com/rudderlabs/rudder-server/warehouse/client"
	whbigquery "github.com/rudderlabs/rudder-server/warehouse/integrations/bigquery"
	bqhelper "github.com/rudderlabs/rudder-server/warehouse/integrations/bigquery/testhelper"
	whth "github.com/rudderlabs/rudder-server/warehouse/integrations/testhelper"
	mockuploader "github.com/rudderlabs/rudder-server/warehouse/internal/mocks/utils"
	"github.com/rudderlabs/rudder-server/warehouse/internal/model"
	whutils "github.com/rudderlabs/rudder-server/warehouse/utils"
	"github.com/rudderlabs/rudder-server/warehouse/validations"
)

func TestIntegration(t *testing.T) {
	if os.Getenv("SLOW") != "1" {
		t.Skip("Skipping tests. Add 'SLOW=1' env var to run test.")
	}
	if _, exists := os.LookupEnv(bqhelper.TestKey); !exists {
		if os.Getenv("FORCE_RUN_INTEGRATION_TESTS") == "true" {
			t.Fatalf("%s environment variable not set", bqhelper.TestKey)
		}
		t.Skipf("Skipping %s as %s is not set", t.Name(), bqhelper.TestKey)
	}

	misc.Init()
	validations.Init()
	whutils.Init()

	destType := whutils.BQ

	credentials, err := bqhelper.GetBQTestCredentials()
	require.NoError(t, err)

	t.Run("Event flow", func(t *testing.T) {
		httpPort, err := kithelper.GetFreePort()
		require.NoError(t, err)

		c := testcompose.New(t, compose.FilePaths([]string{"../testdata/docker-compose.jobsdb.yml"}))
		c.Start(context.Background())

		workspaceID := whutils.RandHex()
		jobsDBPort := c.Port("jobsDb", 5432)

		jobsDB := whth.JobsDB(t, jobsDBPort)

		testcase := []struct {
			name                                string
			tables                              []string
			stagingFilesEventsMap               whth.EventsCountMap
			stagingFilesModifiedEventsMap       whth.EventsCountMap
			tableUploadsEventsMap               whth.EventsCountMap
			warehouseEventsMap                  whth.EventsCountMap
			sourceJob                           bool
			skipModifiedEvents                  bool
			setup                               func(testing.TB, context.Context, *bigquery.Client, string)
			checkTablesPostLoading              func(testing.TB, context.Context, *bigquery.Client, string)
			customPartitionsEnabledWorkspaceIDs string
			stagingFilePrefix                   string
			configOverride                      map[string]any
		}{
			{
				name:   "Source Job",
				tables: []string{"tracks", "google_sheet"},
				stagingFilesEventsMap: whth.EventsCountMap{
					"wh_staging_files": 9, // 8 + 1 (merge events because of ID resolution)
				},
				stagingFilesModifiedEventsMap: whth.EventsCountMap{
					"wh_staging_files": 8, // 8 (de-duped by encounteredMergeRuleMap)
				},
<<<<<<< HEAD
				loadFilesEventsMap:    whth.SourcesLoadFilesEventsMap(),
				tableUploadsEventsMap: whth.SourcesTableUploadsEventsMap(),
				warehouseEventsMap:    whth.SourcesWarehouseEventsMap(),
				sourceJob:             true,
				stagingFilePrefix:     "testdata/sources-job",
			},
			{
				name: "Append mode",
				tables: []string{
					"identifies", "users", "tracks", "product_track", "pages", "screens", "aliases", "groups",
				},
=======
				sourceJob: true,
				prerequisite: func(ctx context.Context, t testing.TB, db *bigquery.Client) {
					t.Helper()
					_ = db.Dataset(namespace).DeleteWithContents(ctx)
				},
				stagingFilePrefix: "testdata/sources-job",
			},
			{
				name:                          "Append mode",
				schema:                        namespace,
				tables:                        []string{"identifies", "users", "tracks", "product_track", "pages", "screens", "aliases", "groups"},
				writeKey:                      writeKey,
				sourceID:                      sourceID,
				destinationID:                 destinationID,
>>>>>>> b2a5c254
				stagingFilesEventsMap:         stagingFilesEventsMap(),
				stagingFilesModifiedEventsMap: stagingFilesEventsMap(),
				tableUploadsEventsMap:         tableUploadsEventsMap(),
				warehouseEventsMap:            appendEventsMap(),
				skipModifiedEvents:            true,
				checkTablesPostLoading: func(t testing.TB, ctx context.Context, db *bigquery.Client, namespace string) {
					t.Helper()

					checkTables := []string{"identifies", "users", "tracks", "product_track", "pages", "screens", "aliases", "groups"}

					tables := listTables(t, ctx, db, namespace)
					filteredTables := lo.Filter(tables, func(table *bigquery.TableMetadata, _ int) bool {
						return lo.Contains(checkTables, table.Name)
					})
					for _, table := range filteredTables {
						require.NotNil(t, table.TimePartitioning)
						require.Empty(t, table.TimePartitioning.Field) // If empty, the table is partitioned by pseudo column '_PARTITIONTIME'
						require.Equal(t, bigquery.DayPartitioningType, table.TimePartitioning.Type)
					}

					verifyEventsUsingView(t, ctx, db, namespace, whth.EventsCountMap{
						"identifies":    1,
						"users":         1,
						"tracks":        1,
						"product_track": 1,
						"pages":         1,
						"screens":       1,
						"aliases":       1,
						"groups":        1,
						"_groups":       1,
					})
				},
				stagingFilePrefix: "testdata/upload-job-append-mode",
			},
			{
<<<<<<< HEAD
				name: "Append mode with default config (partitionColumn: _PARTITIONTIME, partitionType: day)",
				tables: []string{
					"identifies", "users", "tracks", "product_track", "pages", "screens", "aliases", "groups",
				},
				stagingFilesEventsMap:               stagingFilesEventsMap(),
				stagingFilesModifiedEventsMap:       stagingFilesEventsMap(),
				loadFilesEventsMap:                  loadFilesEventsMap(),
				tableUploadsEventsMap:               tableUploadsEventsMap(),
				warehouseEventsMap:                  appendEventsMap(),
				skipModifiedEvents:                  true,
				customPartitionsEnabledWorkspaceIDs: workspaceID,
				checkTablesPostLoading: func(t testing.TB, ctx context.Context, db *bigquery.Client, namespace string) {
					t.Helper()

					checkTables := []string{"identifies", "users", "tracks", "product_track", "pages", "screens", "aliases", "groups"}

					tables := listTables(t, ctx, db, namespace)
					filteredTables := lo.Filter(tables, func(table *bigquery.TableMetadata, _ int) bool {
						return lo.Contains(checkTables, table.Name)
					})
					for _, table := range filteredTables {
						require.NotNil(t, table.TimePartitioning)
						require.Empty(t, table.TimePartitioning.Field) // If empty, the table is partitioned by pseudo column '_PARTITIONTIME'
						require.Equal(t, bigquery.DayPartitioningType, table.TimePartitioning.Type)
					}

					verifyEventsUsingView(t, ctx, db, namespace, whth.EventsCountMap{
						"identifies":    1,
						"users":         1,
						"tracks":        1,
						"product_track": 1,
						"pages":         1,
						"screens":       1,
						"aliases":       1,
						"groups":        1,
						"_groups":       1,
					})
				},
				stagingFilePrefix: "testdata/upload-job-append-mode-custom-partition",
				configOverride: map[string]any{
					"partitionColumn": "_PARTITIONTIME",
					"partitionType":   "day",
				},
			},
			{
				name: "Append mode with ingestion-time hour partitioning (partitionColumn: _PARTITIONTIME, partitionType: hour)",
				tables: []string{
					"identifies", "users", "tracks", "product_track", "pages", "screens", "aliases", "groups",
				},
				stagingFilesEventsMap:               stagingFilesEventsMap(),
				stagingFilesModifiedEventsMap:       stagingFilesEventsMap(),
				loadFilesEventsMap:                  loadFilesEventsMap(),
				tableUploadsEventsMap:               tableUploadsEventsMap(),
				warehouseEventsMap:                  appendEventsMap(),
				skipModifiedEvents:                  true,
				customPartitionsEnabledWorkspaceIDs: workspaceID,
				checkTablesPostLoading: func(t testing.TB, ctx context.Context, db *bigquery.Client, namespace string) {
					t.Helper()

					checkTables := []string{"identifies", "users", "tracks", "product_track", "pages", "screens", "aliases", "groups"}

					tables := listTables(t, ctx, db, namespace)
					filteredTables := lo.Filter(tables, func(table *bigquery.TableMetadata, _ int) bool {
						return lo.Contains(checkTables, table.Name)
					})
					for _, table := range filteredTables {
						require.NotNil(t, table.TimePartitioning)
						require.Empty(t, table.TimePartitioning.Field) // If empty, the table is partitioned by pseudo column '_PARTITIONTIME'
						require.Equal(t, bigquery.HourPartitioningType, table.TimePartitioning.Type)
					}

					verifyEventsUsingView(t, ctx, db, namespace, whth.EventsCountMap{
						"identifies":    1,
						"users":         1,
						"tracks":        1,
						"product_track": 1,
						"pages":         1,
						"screens":       1,
						"aliases":       1,
						"groups":        1,
						"_groups":       1,
					})
				},
				stagingFilePrefix: "testdata/upload-job-append-mode-custom-partition",
				configOverride: map[string]any{
					"partitionColumn": "_PARTITIONTIME",
					"partitionType":   "hour",
				},
			},
			{
				name: "Append mode with ingestion-time monthly partitioning (partitionColumn: _PARTITIONTIME, partitionType: month)",
				tables: []string{
					"identifies", "users", "tracks", "product_track", "pages", "screens", "aliases", "groups",
				},
				stagingFilesEventsMap:               stagingFilesEventsMap(),
				stagingFilesModifiedEventsMap:       stagingFilesEventsMap(),
				loadFilesEventsMap:                  loadFilesEventsMap(),
				tableUploadsEventsMap:               tableUploadsEventsMap(),
				warehouseEventsMap:                  appendEventsMap(),
				skipModifiedEvents:                  true,
				customPartitionsEnabledWorkspaceIDs: workspaceID,
				checkTablesPostLoading: func(t testing.TB, ctx context.Context, db *bigquery.Client, namespace string) {
					t.Helper()

					checkTables := []string{"identifies", "users", "tracks", "product_track", "pages", "screens", "aliases", "groups"}

					tables := listTables(t, ctx, db, namespace)
					filteredTables := lo.Filter(tables, func(table *bigquery.TableMetadata, _ int) bool {
						return lo.Contains(checkTables, table.Name)
					})
					for _, table := range filteredTables {
						require.NotNil(t, table.TimePartitioning)
						require.Empty(t, table.TimePartitioning.Field) // If empty, the table is partitioned by pseudo column '_PARTITIONTIME'
						require.Equal(t, bigquery.MonthPartitioningType, table.TimePartitioning.Type)
					}

					verifyEventsUsingView(t, ctx, db, namespace, whth.EventsCountMap{
						"identifies":    1,
						"users":         1,
						"tracks":        1,
						"product_track": 1,
						"pages":         1,
						"screens":       1,
						"aliases":       1,
						"groups":        1,
						"_groups":       1,
					})
				},
				stagingFilePrefix: "testdata/upload-job-append-mode-custom-partition",
				configOverride: map[string]any{
					"partitionColumn": "_PARTITIONTIME",
					"partitionType":   "month",
				},
			},
			{
				name: "Append mode with ingestion-time monthly partitioning (partitionColumn: _PARTITIONTIME, partitionType: year)",
				tables: []string{
					"identifies", "users", "tracks", "product_track", "pages", "screens", "aliases", "groups",
				},
				stagingFilesEventsMap:               stagingFilesEventsMap(),
				stagingFilesModifiedEventsMap:       stagingFilesEventsMap(),
				loadFilesEventsMap:                  loadFilesEventsMap(),
				tableUploadsEventsMap:               tableUploadsEventsMap(),
				warehouseEventsMap:                  appendEventsMap(),
				skipModifiedEvents:                  true,
				customPartitionsEnabledWorkspaceIDs: workspaceID,
				checkTablesPostLoading: func(t testing.TB, ctx context.Context, db *bigquery.Client, namespace string) {
					t.Helper()

					checkTables := []string{"identifies", "users", "tracks", "product_track", "pages", "screens", "aliases", "groups"}

					tables := listTables(t, ctx, db, namespace)
					filteredTables := lo.Filter(tables, func(table *bigquery.TableMetadata, _ int) bool {
						return lo.Contains(checkTables, table.Name)
					})
					for _, table := range filteredTables {
						require.NotNil(t, table.TimePartitioning)
						require.Empty(t, table.TimePartitioning.Field) // If empty, the table is partitioned by pseudo column '_PARTITIONTIME'
						require.Equal(t, bigquery.YearPartitioningType, table.TimePartitioning.Type)
					}

					verifyEventsUsingView(t, ctx, db, namespace, whth.EventsCountMap{
						"identifies":    1,
						"users":         1,
						"tracks":        1,
						"product_track": 1,
						"pages":         1,
						"screens":       1,
						"aliases":       1,
						"groups":        1,
						"_groups":       1,
					})
				},
				stagingFilePrefix: "testdata/upload-job-append-mode-custom-partition",
				configOverride: map[string]any{
					"partitionColumn": "_PARTITIONTIME",
					"partitionType":   "year",
				},
			},
			{
				name: "Append mode (partitionColumn: received_at, partitionType: hour)",
				tables: []string{
					"identifies", "users", "tracks", "product_track", "pages", "screens", "aliases", "groups",
				},
				stagingFilesEventsMap:               stagingFilesEventsMap(),
				stagingFilesModifiedEventsMap:       stagingFilesEventsMap(),
				loadFilesEventsMap:                  loadFilesEventsMap(),
				tableUploadsEventsMap:               tableUploadsEventsMap(),
				warehouseEventsMap:                  appendEventsMap(),
				skipModifiedEvents:                  true,
				customPartitionsEnabledWorkspaceIDs: workspaceID,
				checkTablesPostLoading: func(t testing.TB, ctx context.Context, db *bigquery.Client, namespace string) {
					t.Helper()

					checkTables := []string{"identifies", "users", "tracks", "product_track", "pages", "screens", "aliases", "groups"}

					tables := listTables(t, ctx, db, namespace)
					filteredTables := lo.Filter(tables, func(table *bigquery.TableMetadata, _ int) bool {
						return lo.Contains(checkTables, table.Name)
					})
					for _, table := range filteredTables {
						require.NotNil(t, table.TimePartitioning)
						require.Equal(t, "received_at", table.TimePartitioning.Field)
						require.Equal(t, bigquery.HourPartitioningType, table.TimePartitioning.Type)
					}
					partitions := listPartitions(t, ctx, db, namespace)
					filteredPartitions := lo.Filter(partitions, func(table lo.Tuple2[string, string], _ int) bool {
						return lo.Contains(checkTables, table.A)
					})
					for _, partition := range filteredPartitions {
						require.Equal(t, partition.B, "2023051204")
					}
				},
				stagingFilePrefix: "testdata/upload-job-append-mode-custom-partition",
				configOverride: map[string]any{
					"partitionColumn": "received_at",
					"partitionType":   "hour",
				},
			},
			{
				name: "Append mode (partitionColumn: received_at, partitionType: day)",
				tables: []string{
					"identifies", "users", "tracks", "product_track", "pages", "screens", "aliases", "groups",
				},
				stagingFilesEventsMap:               stagingFilesEventsMap(),
				stagingFilesModifiedEventsMap:       stagingFilesEventsMap(),
				loadFilesEventsMap:                  loadFilesEventsMap(),
				tableUploadsEventsMap:               tableUploadsEventsMap(),
				warehouseEventsMap:                  appendEventsMap(),
				skipModifiedEvents:                  true,
				customPartitionsEnabledWorkspaceIDs: workspaceID,
				checkTablesPostLoading: func(t testing.TB, ctx context.Context, db *bigquery.Client, namespace string) {
					t.Helper()

					checkTables := []string{"identifies", "users", "tracks", "product_track", "pages", "screens", "aliases", "groups"}

					tables := listTables(t, ctx, db, namespace)
					filteredTables := lo.Filter(tables, func(table *bigquery.TableMetadata, _ int) bool {
						return lo.Contains(checkTables, table.Name)
					})
					for _, table := range filteredTables {
						require.NotNil(t, table.TimePartitioning)
						require.Equal(t, "received_at", table.TimePartitioning.Field)
						require.Equal(t, bigquery.DayPartitioningType, table.TimePartitioning.Type)
					}
					partitions := listPartitions(t, ctx, db, namespace)
					filteredPartitions := lo.Filter(partitions, func(table lo.Tuple2[string, string], _ int) bool {
						return lo.Contains(checkTables, table.A)
					})
					for _, partition := range filteredPartitions {
						require.Equal(t, partition.B, "20230512")
					}
				},
				stagingFilePrefix: "testdata/upload-job-append-mode-custom-partition",
				configOverride: map[string]any{
					"partitionColumn": "received_at",
					"partitionType":   "day",
				},
			},
			{
				name: "Append mode (partitionColumn: received_at, partitionType: month)",
				tables: []string{
					"identifies", "users", "tracks", "product_track", "pages", "screens", "aliases", "groups",
				},
				stagingFilesEventsMap:               stagingFilesEventsMap(),
				stagingFilesModifiedEventsMap:       stagingFilesEventsMap(),
				loadFilesEventsMap:                  loadFilesEventsMap(),
				tableUploadsEventsMap:               tableUploadsEventsMap(),
				warehouseEventsMap:                  appendEventsMap(),
				skipModifiedEvents:                  true,
				customPartitionsEnabledWorkspaceIDs: workspaceID,
				checkTablesPostLoading: func(t testing.TB, ctx context.Context, db *bigquery.Client, namespace string) {
					t.Helper()

					checkTables := []string{"identifies", "users", "tracks", "product_track", "pages", "screens", "aliases", "groups"}

					tables := listTables(t, ctx, db, namespace)
					filteredTables := lo.Filter(tables, func(table *bigquery.TableMetadata, _ int) bool {
						return lo.Contains(checkTables, table.Name)
					})
					for _, table := range filteredTables {
						require.NotNil(t, table.TimePartitioning)
						require.Equal(t, "received_at", table.TimePartitioning.Field)
						require.Equal(t, bigquery.MonthPartitioningType, table.TimePartitioning.Type)
					}
					partitions := listPartitions(t, ctx, db, namespace)
					filteredPartitions := lo.Filter(partitions, func(table lo.Tuple2[string, string], _ int) bool {
						return lo.Contains(checkTables, table.A)
					})
					for _, partition := range filteredPartitions {
						require.Equal(t, partition.B, "202305")
					}
				},
				stagingFilePrefix: "testdata/upload-job-append-mode-custom-partition",
				configOverride: map[string]any{
					"partitionColumn": "received_at",
					"partitionType":   "month",
				},
			},
			{
				name: "Append mode (partitionColumn: received_at, partitionType: year)",
				tables: []string{
					"identifies", "users", "tracks", "product_track", "pages", "screens", "aliases", "groups",
				},
=======
				name:                                "Append mode with custom partition",
				schema:                              namespace,
				tables:                              []string{"identifies", "users", "tracks", "product_track", "pages", "screens", "aliases", "groups"},
				writeKey:                            writeKey,
				sourceID:                            sourceID,
				destinationID:                       destinationID,
>>>>>>> b2a5c254
				stagingFilesEventsMap:               stagingFilesEventsMap(),
				stagingFilesModifiedEventsMap:       stagingFilesEventsMap(),
				tableUploadsEventsMap:               tableUploadsEventsMap(),
				warehouseEventsMap:                  appendEventsMap(),
				skipModifiedEvents:                  true,
				customPartitionsEnabledWorkspaceIDs: workspaceID,
				checkTablesPostLoading: func(t testing.TB, ctx context.Context, db *bigquery.Client, namespace string) {
					t.Helper()

					checkTables := []string{"identifies", "users", "tracks", "product_track", "pages", "screens", "aliases", "groups"}

					tables := listTables(t, ctx, db, namespace)
					filteredTables := lo.Filter(tables, func(table *bigquery.TableMetadata, _ int) bool {
						return lo.Contains(checkTables, table.Name)
					})
					for _, table := range filteredTables {
						require.NotNil(t, table.TimePartitioning)
						require.Equal(t, "received_at", table.TimePartitioning.Field)
						require.Equal(t, bigquery.YearPartitioningType, table.TimePartitioning.Type)
					}
					partitions := listPartitions(t, ctx, db, namespace)
					filteredPartitions := lo.Filter(partitions, func(table lo.Tuple2[string, string], _ int) bool {
						return lo.Contains(checkTables, table.A)
					})
					for _, partition := range filteredPartitions {
						require.Equal(t, partition.B, "2023")
					}
				},
				stagingFilePrefix: "testdata/upload-job-append-mode-custom-partition",
				configOverride: map[string]any{
					"partitionColumn": "received_at",
					"partitionType":   "year",
				},
			},
			{
				name: "Append mode with table already created (partitionColumn: received_at, partitionType: day)",
				tables: []string{
					"identifies", "users", "tracks", "product_track", "pages", "screens", "aliases", "groups",
				},
				stagingFilesEventsMap:               stagingFilesEventsMap(),
				stagingFilesModifiedEventsMap:       stagingFilesEventsMap(),
				loadFilesEventsMap:                  loadFilesEventsMap(),
				tableUploadsEventsMap:               tableUploadsEventsMap(),
				warehouseEventsMap:                  appendEventsMap(),
				skipModifiedEvents:                  true,
				customPartitionsEnabledWorkspaceIDs: workspaceID,
				setup: func(t testing.TB, ctx context.Context, db *bigquery.Client, namespace string) {
					t.Helper()

					err = db.Dataset(namespace).Create(context.Background(), &bigquery.DatasetMetadata{
						Location: "US",
					})
					require.NoError(t, err)

					for _, table := range []string{"identifies", "users", "tracks", "product_track", "pages", "screens", "aliases", "groups"} {
						err = db.Dataset(namespace).Table(table).Create(context.Background(), &bigquery.TableMetadata{
							Schema: []*bigquery.FieldSchema{
								{Name: "received_at", Type: bigquery.TimestampFieldType},
							},
							TimePartitioning: &bigquery.TimePartitioning{
								Field: "received_at",
								Type:  bigquery.DayPartitioningType,
							},
						})
						require.NoError(t, err)
					}
				},
				checkTablesPostLoading: func(t testing.TB, ctx context.Context, db *bigquery.Client, namespace string) {
					t.Helper()

					checkTables := []string{"identifies", "users", "tracks", "product_track", "pages", "screens", "aliases", "groups"}

					tables := listTables(t, ctx, db, namespace)
					filteredTables := lo.Filter(tables, func(table *bigquery.TableMetadata, _ int) bool {
						return lo.Contains(checkTables, table.Name)
					})
					for _, table := range filteredTables {
						require.NotNil(t, table.TimePartitioning)
						require.Equal(t, "received_at", table.TimePartitioning.Field)
						require.Equal(t, bigquery.DayPartitioningType, table.TimePartitioning.Type)
					}
					partitions := listPartitions(t, ctx, db, namespace)
					filteredPartitions := lo.Filter(partitions, func(table lo.Tuple2[string, string], _ int) bool {
						return lo.Contains(checkTables, table.A)
					})
					for _, partition := range filteredPartitions {
						require.Equal(t, partition.B, "20230512")
					}
				},
				stagingFilePrefix: "testdata/upload-job-append-mode-custom-partition",
				configOverride: map[string]any{
					"partitionColumn": "received_at",
					"partitionType":   "day",
				},
			},
		}

		for _, tc := range testcase {
			t.Run(tc.name, func(t *testing.T) {
				var (
					sourceID      = whutils.RandHex()
					destinationID = whutils.RandHex()
					writeKey      = whutils.RandHex()
					namespace     = whth.RandSchema(destType)
				)

				destinationBuilder := backendconfigtest.NewDestinationBuilder(destType).
					WithID(destinationID).
					WithRevisionID(destinationID).
					WithConfigOption("project", credentials.ProjectID).
					WithConfigOption("location", credentials.Location).
					WithConfigOption("bucketName", credentials.BucketName).
					WithConfigOption("credentials", credentials.Credentials).
					WithConfigOption("namespace", namespace).
					WithConfigOption("syncFrequency", "30")
				for k, v := range tc.configOverride {
					destinationBuilder = destinationBuilder.WithConfigOption(k, v)
				}

				workspaceConfig := backendconfigtest.NewConfigBuilder().
					WithSource(
						backendconfigtest.NewSourceBuilder().
							WithID(sourceID).
							WithWriteKey(writeKey).
							WithWorkspaceID(workspaceID).
							WithConnection(destinationBuilder.Build()).
							Build(),
					).
					WithWorkspaceID(workspaceID).
					Build()

				t.Setenv("RSERVER_WAREHOUSE_BIGQUERY_ENABLE_DELETE_BY_JOBS", "true")
				t.Setenv("RSERVER_WAREHOUSE_BIGQUERY_MAX_PARALLEL_LOADS", "8")
				t.Setenv("RSERVER_WAREHOUSE_BIGQUERY_SLOW_QUERY_THRESHOLD", "0s")

				whth.BootstrapSvc(t, workspaceConfig, httpPort, jobsDBPort)

				ctx := context.Background()

				db, err := bigquery.NewClient(
					ctx,
					credentials.ProjectID,
					option.WithCredentialsJSON([]byte(credentials.Credentials)),
				)
				require.NoError(t, err)
				t.Cleanup(func() { _ = db.Close() })
				t.Cleanup(func() {
					dropSchema(t, db, namespace)
				})

				if tc.setup != nil {
					tc.setup(t, ctx, db, namespace)
				}

				sqlClient := &client.Client{
					BQ:   db,
					Type: client.BQClient,
				}

				conf := map[string]any{
					"bucketName":  credentials.BucketName,
					"credentials": credentials.Credentials,
				}

				t.Log("verifying test case 1")
				ts1 := whth.TestConfig{
					WriteKey:              writeKey,
					Schema:                namespace,
					Tables:                tc.tables,
					SourceID:              sourceID,
					DestinationID:         destinationID,
					StagingFilesEventsMap: tc.stagingFilesEventsMap,
					TableUploadsEventsMap: tc.tableUploadsEventsMap,
					WarehouseEventsMap:    tc.warehouseEventsMap,
					SourceJob:             tc.sourceJob,
					Config:                conf,
					WorkspaceID:           workspaceID,
					DestinationType:       destType,
					JobsDB:                jobsDB,
					HTTPPort:              httpPort,
					Client:                sqlClient,
					JobRunID:              misc.FastUUID().String(),
					TaskRunID:             misc.FastUUID().String(),
					StagingFilePath:       tc.stagingFilePrefix + ".staging-1.json",
					UserID:                whth.GetUserId(destType),
				}
				ts1.VerifyEvents(t)

				if tc.checkTablesPostLoading != nil {
					tc.checkTablesPostLoading(t, ctx, db, namespace)
				}
				if tc.skipModifiedEvents {
					return
				}

				t.Log("verifying test case 2")
				ts2 := whth.TestConfig{
					WriteKey:              writeKey,
					Schema:                namespace,
					Tables:                tc.tables,
					SourceID:              sourceID,
					DestinationID:         destinationID,
					StagingFilesEventsMap: tc.stagingFilesModifiedEventsMap,
					TableUploadsEventsMap: tc.tableUploadsEventsMap,
					WarehouseEventsMap:    tc.warehouseEventsMap,
					SourceJob:             tc.sourceJob,
					Config:                conf,
					WorkspaceID:           workspaceID,
					DestinationType:       destType,
					JobsDB:                jobsDB,
					HTTPPort:              httpPort,
					Client:                sqlClient,
					JobRunID:              misc.FastUUID().String(),
					TaskRunID:             misc.FastUUID().String(),
					StagingFilePath:       tc.stagingFilePrefix + ".staging-2.json",
					UserID:                whth.GetUserId(destType),
				}
				if tc.sourceJob {
					ts2.UserID = ts1.UserID
				}
				ts2.VerifyEvents(t)
			})
		}
	})

	t.Run("Validations", func(t *testing.T) {
		ctx := context.Background()
		namespace := whth.RandSchema(destType)

		db, err := bigquery.NewClient(ctx,
			credentials.ProjectID,
			option.WithCredentialsJSON([]byte(credentials.Credentials)),
		)
		require.NoError(t, err)
		t.Cleanup(func() { _ = db.Close() })
		t.Cleanup(func() {
			dropSchema(t, db, namespace)
		})

		dest := backendconfig.DestinationT{
			ID: "test_destination_id",
			Config: map[string]interface{}{
				"project":       credentials.ProjectID,
				"location":      credentials.Location,
				"bucketName":    credentials.BucketName,
				"credentials":   credentials.Credentials,
				"prefix":        "",
				"namespace":     namespace,
				"syncFrequency": "30",
			},
			DestinationDefinition: backendconfig.DestinationDefinitionT{
				ID:          "1UmeD7xhVGHsPDEHoCiSPEGytS3",
				Name:        "BQ",
				DisplayName: "BigQuery",
			},
			Name:       "bigquery-integration",
			Enabled:    true,
			RevisionID: "test_destination_id",
		}
		whth.VerifyConfigurationTest(t, dest)
	})

	t.Run("Load Table", func(t *testing.T) {
		ctx := context.Background()
		namespace := whth.RandSchema(destType)

		db, err := bigquery.NewClient(ctx,
			credentials.ProjectID,
			option.WithCredentialsJSON([]byte(credentials.Credentials)),
		)
		require.NoError(t, err)
		t.Cleanup(func() { _ = db.Close() })
		t.Cleanup(func() {
			dropSchema(t, db, namespace)
		})

		schemaInUpload := model.TableSchema{
			"test_bool":     "boolean",
			"test_datetime": "datetime",
			"test_float":    "float",
			"test_int":      "int",
			"test_string":   "string",
			"id":            "string",
			"received_at":   "datetime",
		}
		schemaInWarehouse := model.TableSchema{
			"test_bool":           "boolean",
			"test_datetime":       "datetime",
			"test_float":          "float",
			"test_int":            "int",
			"test_string":         "string",
			"id":                  "string",
			"received_at":         "datetime",
			"extra_test_bool":     "boolean",
			"extra_test_datetime": "datetime",
			"extra_test_float":    "float",
			"extra_test_int":      "int",
			"extra_test_string":   "string",
		}

		warehouse := model.Warehouse{
			Source: backendconfig.SourceT{
				ID: "test_source_id",
			},
			Destination: backendconfig.DestinationT{
				ID: "test_destination_id",
				DestinationDefinition: backendconfig.DestinationDefinitionT{
					Name: destType,
				},
				Config: map[string]any{
					"project":     credentials.ProjectID,
					"location":    credentials.Location,
					"bucketName":  credentials.BucketName,
					"credentials": credentials.Credentials,
					"namespace":   namespace,
				},
			},
			WorkspaceID: "test_workspace_id",
			Namespace:   namespace,
		}

		fm, err := filemanager.New(&filemanager.Settings{
			Provider: whutils.GCS,
			Config: map[string]any{
				"project":     credentials.ProjectID,
				"location":    credentials.Location,
				"bucketName":  credentials.BucketName,
				"credentials": credentials.Credentials,
			},
		})
		require.NoError(t, err)

		t.Run("schema does not exist", func(t *testing.T) {
			tableName := "schema_not_exists_test_table"

			uploadOutput := whth.UploadLoadFile(t, fm, "../testdata/load.json.gz", tableName)

			loadFiles := []whutils.LoadFile{{Location: uploadOutput.Location}}
			mockUploader := newMockUploader(t, loadFiles, tableName, schemaInUpload, schemaInWarehouse)

			bq := whbigquery.New(config.New(), logger.NOP)
			err := bq.Setup(ctx, warehouse, mockUploader)
			require.NoError(t, err)

			loadTableStat, err := bq.LoadTable(ctx, tableName)
			require.Error(t, err)
			require.Nil(t, loadTableStat)
		})
		t.Run("table does not exist", func(t *testing.T) {
			tableName := "table_not_exists_test_table"

			uploadOutput := whth.UploadLoadFile(t, fm, "../testdata/load.json.gz", tableName)

			loadFiles := []whutils.LoadFile{{Location: uploadOutput.Location}}
			mockUploader := newMockUploader(t, loadFiles, tableName, schemaInUpload, schemaInWarehouse)

			bq := whbigquery.New(config.New(), logger.NOP)
			err := bq.Setup(ctx, warehouse, mockUploader)
			require.NoError(t, err)

			err = bq.CreateSchema(ctx)
			require.NoError(t, err)

			loadTableStat, err := bq.LoadTable(ctx, tableName)
			require.Error(t, err)
			require.Nil(t, loadTableStat)
		})
		t.Run("append", func(t *testing.T) {
			tableName := "append_test_table"

			uploadOutput := whth.UploadLoadFile(t, fm, "../testdata/load.json.gz", tableName)

			loadFiles := []whutils.LoadFile{{Location: uploadOutput.Location}}
			mockUploader := newMockUploader(t, loadFiles, tableName, schemaInUpload, schemaInWarehouse)

			bq := whbigquery.New(config.New(), logger.NOP)
			err := bq.Setup(ctx, warehouse, mockUploader)
			require.NoError(t, err)

			err = bq.CreateSchema(ctx)
			require.NoError(t, err)

			err = bq.CreateTable(ctx, tableName, schemaInWarehouse)
			require.NoError(t, err)

			loadTableStat, err := bq.LoadTable(ctx, tableName)
			require.NoError(t, err)
			require.Equal(t, loadTableStat.RowsInserted, int64(14))
			require.Equal(t, loadTableStat.RowsUpdated, int64(0))

			loadTableStat, err = bq.LoadTable(ctx, tableName)
			require.NoError(t, err)
			require.Equal(t, loadTableStat.RowsInserted, int64(14))
			require.Equal(t, loadTableStat.RowsUpdated, int64(0))

			records := bqhelper.RetrieveRecordsFromWarehouse(t, db,
				fmt.Sprintf(`
					SELECT
					  id,
					  received_at,
					  test_bool,
					  test_datetime,
					  test_float,
					  test_int,
					  test_string
					FROM %s.%s
					WHERE _PARTITIONTIME BETWEEN TIMESTAMP('%s') AND TIMESTAMP('%s')
					ORDER BY id;`,
					namespace,
					tableName,
					time.Now().Add(-24*time.Hour).Format("2006-01-02"),
					time.Now().Add(+24*time.Hour).Format("2006-01-02"),
				),
			)
			require.Equal(t, records, whth.AppendTestRecords())
		})
		t.Run("load file does not exists", func(t *testing.T) {
			tableName := "load_file_not_exists_test_table"

			loadFiles := []whutils.LoadFile{{
				Location: "https://storage.googleapis.com/project/rudder-warehouse-load-objects/load_file_not_exists_test_table/test_source_id/2e04b6bd-8007-461e-a338-91224a8b7d3d-load_file_not_exists_test_table/load.json.gz",
			}}
			mockUploader := newMockUploader(t, loadFiles, tableName, schemaInUpload, schemaInWarehouse)

			bq := whbigquery.New(config.New(), logger.NOP)
			err := bq.Setup(ctx, warehouse, mockUploader)
			require.NoError(t, err)

			err = bq.CreateSchema(ctx)
			require.NoError(t, err)

			err = bq.CreateTable(ctx, tableName, schemaInWarehouse)
			require.NoError(t, err)

			loadTableStat, err := bq.LoadTable(ctx, tableName)
			require.Error(t, err)
			require.Nil(t, loadTableStat)
		})
		t.Run("mismatch in number of columns", func(t *testing.T) {
			tableName := "mismatch_columns_test_table"

			uploadOutput := whth.UploadLoadFile(t, fm, "../testdata/mismatch-columns.json.gz", tableName)

			loadFiles := []whutils.LoadFile{{Location: uploadOutput.Location}}
			mockUploader := newMockUploader(t, loadFiles, tableName, schemaInUpload, schemaInWarehouse)

			bq := whbigquery.New(config.New(), logger.NOP)
			err := bq.Setup(ctx, warehouse, mockUploader)
			require.NoError(t, err)

			err = bq.CreateSchema(ctx)
			require.NoError(t, err)

			err = bq.CreateTable(ctx, tableName, schemaInWarehouse)
			require.NoError(t, err)

			loadTableStat, err := bq.LoadTable(ctx, tableName)
			require.Error(t, err)
			require.Nil(t, loadTableStat)
		})
		t.Run("mismatch in schema", func(t *testing.T) {
			tableName := "mismatch_schema_test_table"

			uploadOutput := whth.UploadLoadFile(t, fm, "../testdata/mismatch-schema.json.gz", tableName)

			loadFiles := []whutils.LoadFile{{Location: uploadOutput.Location}}
			mockUploader := newMockUploader(t, loadFiles, tableName, schemaInUpload, schemaInWarehouse)

			bq := whbigquery.New(config.New(), logger.NOP)
			err := bq.Setup(ctx, warehouse, mockUploader)
			require.NoError(t, err)

			err = bq.CreateSchema(ctx)
			require.NoError(t, err)

			err = bq.CreateTable(ctx, tableName, schemaInWarehouse)
			require.NoError(t, err)

			loadTableStat, err := bq.LoadTable(ctx, tableName)
			require.Error(t, err)
			require.Nil(t, loadTableStat)
		})
		t.Run("discards", func(t *testing.T) {
			tableName := whutils.DiscardsTable

			uploadOutput := whth.UploadLoadFile(t, fm, "../testdata/discards.json.gz", tableName)

			loadFiles := []whutils.LoadFile{{Location: uploadOutput.Location}}
			mockUploader := newMockUploader(t, loadFiles, tableName, whutils.DiscardsSchema, whutils.DiscardsSchema)

			bq := whbigquery.New(config.New(), logger.NOP)
			err := bq.Setup(ctx, warehouse, mockUploader)
			require.NoError(t, err)

			err = bq.CreateSchema(ctx)
			require.NoError(t, err)

			err = bq.CreateTable(ctx, tableName, whutils.DiscardsSchema)
			require.NoError(t, err)

			loadTableStat, err := bq.LoadTable(ctx, tableName)
			require.NoError(t, err)
			require.Equal(t, loadTableStat.RowsInserted, int64(6))
			require.Equal(t, loadTableStat.RowsUpdated, int64(0))

			records := bqhelper.RetrieveRecordsFromWarehouse(t, db,
				fmt.Sprintf(
					`SELECT
						column_name,
						column_value,
						received_at,
						row_id,
						table_name,
						uuid_ts
					FROM %s
					ORDER BY row_id ASC;`,
					fmt.Sprintf("`%s`.`%s`", namespace, tableName),
				),
			)
			require.Equal(t, records, whth.DiscardTestRecords())
		})
		t.Run("custom partition", func(t *testing.T) {
			tableName := "partition_test_table"

			uploadOutput := whth.UploadLoadFile(t, fm, "../testdata/load.json.gz", tableName)

			loadFiles := []whutils.LoadFile{{Location: uploadOutput.Location}}
			mockUploader := newMockUploader(
				t, loadFiles, tableName, schemaInUpload,
				schemaInWarehouse,
			)

			c := config.New()
			c.Set("Warehouse.bigquery.customPartitionsEnabled", true)
			c.Set("Warehouse.bigquery.customPartitionsEnabledWorkspaceIDs", []string{"test_workspace_id"})

			bq := whbigquery.New(c, logger.NOP)
			err := bq.Setup(ctx, warehouse, mockUploader)
			require.NoError(t, err)

			err = bq.CreateSchema(ctx)
			require.NoError(t, err)

			err = bq.CreateTable(ctx, tableName, schemaInWarehouse)
			require.NoError(t, err)

			loadTableStat, err := bq.LoadTable(ctx, tableName)
			require.NoError(t, err)
			require.Equal(t, loadTableStat.RowsInserted, int64(14))
			require.Equal(t, loadTableStat.RowsUpdated, int64(0))

			records := bqhelper.RetrieveRecordsFromWarehouse(t, db,
				fmt.Sprintf(
					`SELECT
						id,
						received_at,
						test_bool,
						test_datetime,
						test_float,
						test_int,
						test_string
					FROM %s.%s
					WHERE _PARTITIONTIME BETWEEN TIMESTAMP('%s') AND TIMESTAMP('%s')
					ORDER BY id;`,
					namespace,
					tableName,
					time.Now().Add(-24*time.Hour).Format("2006-01-02"),
					time.Now().Add(+24*time.Hour).Format("2006-01-02"),
				),
			)
			require.Equal(t, records, whth.SampleTestRecords())
		})
	})

	t.Run("Fetch schema", func(t *testing.T) {
		ctx := context.Background()
		namespace := whth.RandSchema(destType)

		db, err := bigquery.NewClient(ctx,
			credentials.ProjectID,
			option.WithCredentialsJSON([]byte(credentials.Credentials)),
		)
		require.NoError(t, err)
		t.Cleanup(func() { _ = db.Close() })
		t.Cleanup(func() {
			dropSchema(t, db, namespace)
		})

		warehouse := model.Warehouse{
			Source: backendconfig.SourceT{
				ID: "test_source_id",
			},
			Destination: backendconfig.DestinationT{
				ID: "test_destination_id",
				DestinationDefinition: backendconfig.DestinationDefinitionT{
					Name: destType,
				},
				Config: map[string]any{
					"project":     credentials.ProjectID,
					"location":    credentials.Location,
					"bucketName":  credentials.BucketName,
					"credentials": credentials.Credentials,
					"namespace":   namespace,
				},
			},
			WorkspaceID: "test_workspace_id",
			Namespace:   namespace,
		}

		t.Run("should not contain staging like schema", func(t *testing.T) {
			tableName := "test_table"
			stagingTableName := whutils.StagingTableName(destType, whutils.UsersTable, 127)

			ctrl := gomock.NewController(t)
			mockUploader := mockuploader.NewMockUploader(ctrl)

			bq := whbigquery.New(config.New(), logger.NOP)
			err := bq.Setup(ctx, warehouse, mockUploader)
			require.NoError(t, err)

			err = bq.CreateSchema(ctx)
			require.NoError(t, err)

			for _, table := range []string{tableName, stagingTableName} {
				require.NoError(t, db.Dataset(namespace).Table(table).Create(ctx, &bigquery.TableMetadata{
					Schema: []*bigquery.FieldSchema{
						{Name: "id", Type: bigquery.StringFieldType},
					},
					TimePartitioning: &bigquery.TimePartitioning{
						Type: bigquery.DayPartitioningType,
					},
				}))
			}

			tables := listTables(t, ctx, db, namespace)
			require.Equal(t, []string{stagingTableName, tableName}, lo.Map(tables, func(item *bigquery.TableMetadata, index int) string {
				return item.Name
			}))

			warehouseSchema, unrecognizedWarehouseSchema, err := bq.FetchSchema(ctx)
			require.NoError(t, err)
			require.Empty(t, unrecognizedWarehouseSchema)

			fetchedTables := lo.Keys(warehouseSchema)
			require.Equal(t, []string{tableName}, fetchedTables)
		})
	})

	t.Run("Crash recovery", func(t *testing.T) {
		ctx := context.Background()
		namespace := whth.RandSchema(destType)

		db, err := bigquery.NewClient(ctx,
			credentials.ProjectID,
			option.WithCredentialsJSON([]byte(credentials.Credentials)),
		)
		require.NoError(t, err)
		t.Cleanup(func() { _ = db.Close() })
		t.Cleanup(func() {
			dropSchema(t, db, namespace)
		})

		warehouse := model.Warehouse{
			Source: backendconfig.SourceT{
				ID: "test_source_id",
			},
			Destination: backendconfig.DestinationT{
				ID: "test_destination_id",
				DestinationDefinition: backendconfig.DestinationDefinitionT{
					Name: destType,
				},
				Config: map[string]any{
					"project":     credentials.ProjectID,
					"location":    credentials.Location,
					"bucketName":  credentials.BucketName,
					"credentials": credentials.Credentials,
					"namespace":   namespace,
				},
			},
			WorkspaceID: "test_workspace_id",
			Namespace:   namespace,
		}

		t.Run("should delete staging like table", func(t *testing.T) {
			tableName := "test_table"
			stagingTableName := whutils.StagingTableName(destType, whutils.UsersTable, 127)

			ctrl := gomock.NewController(t)
			mockUploader := mockuploader.NewMockUploader(ctrl)

			bq := whbigquery.New(config.New(), logger.NOP)
			err := bq.Setup(ctx, warehouse, mockUploader)
			require.NoError(t, err)

			err = bq.CreateSchema(ctx)
			require.NoError(t, err)

			for _, table := range []string{tableName, stagingTableName} {
				require.NoError(t, db.Dataset(namespace).Table(table).Create(ctx, &bigquery.TableMetadata{
					Schema: []*bigquery.FieldSchema{
						{Name: "id", Type: bigquery.StringFieldType},
					},
					TimePartitioning: &bigquery.TimePartitioning{
						Type: bigquery.DayPartitioningType,
					},
				}))
			}

			tables := listTables(t, ctx, db, namespace)
			require.Equal(t, []string{stagingTableName, tableName}, lo.Map(tables, func(item *bigquery.TableMetadata, index int) string {
				return item.Name
			}))

			bq.Cleanup(ctx)

			tables = listTables(t, ctx, db, namespace)
			require.Equal(t, []string{tableName}, lo.Map(tables, func(item *bigquery.TableMetadata, index int) string {
				return item.Name
			}))
		})
	})

	t.Run("IsEmpty", func(t *testing.T) {
		ctx := context.Background()
		namespace := whth.RandSchema(destType)

		db, err := bigquery.NewClient(ctx,
			credentials.ProjectID,
			option.WithCredentialsJSON([]byte(credentials.Credentials)),
		)
		require.NoError(t, err)
		t.Cleanup(func() { _ = db.Close() })
		t.Cleanup(func() {
			dropSchema(t, db, namespace)
		})

		warehouse := model.Warehouse{
			Source: backendconfig.SourceT{
				ID: "test_source_id",
			},
			Destination: backendconfig.DestinationT{
				ID: "test_destination_id",
				DestinationDefinition: backendconfig.DestinationDefinitionT{
					Name: destType,
				},
				Config: map[string]any{
					"project":     credentials.ProjectID,
					"location":    credentials.Location,
					"bucketName":  credentials.BucketName,
					"credentials": credentials.Credentials,
					"namespace":   namespace,
				},
			},
			WorkspaceID: "test_workspace_id",
			Namespace:   namespace,
		}

		ctrl := gomock.NewController(t)
		t.Cleanup(ctrl.Finish)

		mockUploader := mockuploader.NewMockUploader(ctrl)
		mockUploader.EXPECT().UseRudderStorage().Return(false).AnyTimes()

		insertRecords := func(t testing.TB, tableName string) {
			t.Helper()

			query := db.Query(`
				INSERT INTO ` + tableName + ` (
				  id, received_at, test_bool, test_datetime,
				  test_float, test_int, test_string
				)
				VALUES
				  (
					'1', '2020-01-01 00:00:00', true,
					'2020-01-01 00:00:00', 1.1, 1, 'test'
				  );`,
			)
			job, err := query.Run(ctx)
			require.NoError(t, err)

			status, err := job.Wait(ctx)
			require.NoError(t, err)
			require.Nil(t, status.Err())
		}

		t.Run("tables doesn't exists", func(t *testing.T) {
			bq := whbigquery.New(config.New(), logger.NOP)
			err := bq.Setup(ctx, warehouse, mockUploader)
			require.NoError(t, err)

			isEmpty, err := bq.IsEmpty(ctx, warehouse)
			require.NoError(t, err)
			require.True(t, isEmpty)
		})
		t.Run("tables empty", func(t *testing.T) {
			bq := whbigquery.New(config.New(), logger.NOP)
			err := bq.Setup(ctx, warehouse, mockUploader)
			require.NoError(t, err)

			err = bq.CreateSchema(ctx)
			require.NoError(t, err)

			tables := []string{"pages", "screens"}
			for _, table := range tables {
				err = bq.CreateTable(ctx, table, model.TableSchema{
					"test_bool":     "boolean",
					"test_datetime": "datetime",
					"test_float":    "float",
					"test_int":      "int",
					"test_string":   "string",
					"id":            "string",
					"received_at":   "datetime",
				})
				require.NoError(t, err)
			}

			isEmpty, err := bq.IsEmpty(ctx, warehouse)
			require.NoError(t, err)
			require.True(t, isEmpty)
		})
		t.Run("tables not empty", func(t *testing.T) {
			bq := whbigquery.New(config.New(), logger.NOP)
			err := bq.Setup(ctx, warehouse, mockUploader)
			require.NoError(t, err)

			insertRecords(t, fmt.Sprintf("`%s`.`%s`", namespace, "pages"))
			insertRecords(t, fmt.Sprintf("`%s`.`%s`", namespace, "screens"))

			isEmpty, err := bq.IsEmpty(ctx, warehouse)
			require.NoError(t, err)
			require.False(t, isEmpty)
		})
	})
}

func listTables(t testing.TB, ctx context.Context, db *bigquery.Client, namespace string) []*bigquery.TableMetadata {
	t.Helper()
	t.Log("Listing tables in namespace", namespace)

	it := db.Dataset(namespace).Tables(ctx)

	var tables []*bigquery.TableMetadata
	for table, err := it.Next(); !errors.Is(err, iterator.Done); table, err = it.Next() {
		require.NoError(t, err)

		metadata, err := db.Dataset(namespace).Table(table.TableID).Metadata(ctx)
		require.NoError(t, err)

		metadata.Name = table.TableID
		tables = append(tables, metadata)
	}

	return lo.Filter(tables, func(item *bigquery.TableMetadata, index int) bool {
		return item.Type == "TABLE"
	})
}

func listPartitions(t testing.TB, ctx context.Context, db *bigquery.Client, namespace string) (partitions []lo.Tuple2[string, string]) {
	t.Helper()
	t.Log("Listing partitions in namespace", namespace)

	query := fmt.Sprintf(`SELECT table_name, partition_id FROM %s.INFORMATION_SCHEMA.PARTITIONS;`,
		namespace,
	)

	it, err := db.Query(query).Read(ctx)
	require.NoError(t, err)

	for {
		var row []bigquery.Value

		if err = it.Next(&row); err != nil {
			if errors.Is(err, iterator.Done) {
				break
			}
			require.NoError(t, err)
		}
		require.Len(t, row, 2)

		tableName, tableNameOK := row[0].(string)
		require.True(t, tableNameOK)
		partitionID, partitionIDOK := row[1].(string)
		require.True(t, partitionIDOK)

		partitions = append(partitions, lo.Tuple2[string, string]{
			A: tableName,
			B: partitionID,
		})
	}
	return
}

func verifyEventsUsingView(t testing.TB, ctx context.Context, db *bigquery.Client, namespace string, expectedEvents whth.EventsCountMap) {
	t.Helper()
	t.Log("Verifying events in view in namespace", namespace)

	for table, count := range expectedEvents {
		view := fmt.Sprintf("%s_view", table)
		query := fmt.Sprintf(`SELECT COUNT(*) FROM %s.%s;`, namespace, view)

		t.Logf("checking view %s", view)

		it, err := db.Query(query).Read(ctx)
		require.NoError(t, err)

		var row []bigquery.Value
		err = it.Next(&row)
		require.NoError(t, err)
		require.Len(t, row, 1)
		require.EqualValues(t, count, row[0])
	}
}

func dropSchema(t *testing.T, db *bigquery.Client, namespace string) {
	t.Helper()
	t.Log("Dropping schema", namespace)

	require.Eventually(t, func() bool {
		if err := db.Dataset(namespace).DeleteWithContents(context.Background()); err != nil {
			t.Logf("error deleting dataset: %v", err)
			return false
		}
		return true
	},
		time.Minute,
		time.Second,
	)
}

func newMockUploader(
	t testing.TB,
	loadFiles []whutils.LoadFile,
	tableName string,
	schemaInUpload model.TableSchema,
	schemaInWarehouse model.TableSchema,
) whutils.Uploader {
	ctrl := gomock.NewController(t)
	t.Cleanup(ctrl.Finish)

	mockUploader := mockuploader.NewMockUploader(ctrl)
	mockUploader.EXPECT().UseRudderStorage().Return(false).AnyTimes()
	mockUploader.EXPECT().GetLoadFilesMetadata(gomock.Any(), gomock.Any()).DoAndReturn(
		func(ctx context.Context, options whutils.GetLoadFilesOptions) ([]whutils.LoadFile, error) {
			return slices.Clone(loadFiles), nil
		},
	).AnyTimes()
	mockUploader.EXPECT().GetTableSchemaInUpload(tableName).Return(schemaInUpload).AnyTimes()
	mockUploader.EXPECT().GetTableSchemaInWarehouse(tableName).Return(schemaInWarehouse).AnyTimes()

	return mockUploader
}

func tableUploadsEventsMap() whth.EventsCountMap {
	return whth.EventsCountMap{
		"identifies":    4,
		"users":         4,
		"tracks":        4,
		"product_track": 4,
		"pages":         4,
		"screens":       4,
		"aliases":       4,
		"groups":        1,
		"_groups":       3,
	}
}

func stagingFilesEventsMap() whth.EventsCountMap {
	return whth.EventsCountMap{
		"wh_staging_files": 34, // Since extra 2 merge events because of ID resolution
	}
}

func appendEventsMap() whth.EventsCountMap {
	return whth.EventsCountMap{
		"identifies":    4,
		"users":         1,
		"tracks":        4,
		"product_track": 4,
		"pages":         4,
		"screens":       4,
		"aliases":       4,
		"groups":        1,
		"_groups":       3,
	}
}<|MERGE_RESOLUTION|>--- conflicted
+++ resolved
@@ -61,509 +61,408 @@
 		httpPort, err := kithelper.GetFreePort()
 		require.NoError(t, err)
 
-		c := testcompose.New(t, compose.FilePaths([]string{"../testdata/docker-compose.jobsdb.yml"}))
+		c := testcompose.New(t, compose.FilePaths([]string{"../testdata/docker-compose.jobsdb.yml", "../testdata/docker-compose.transformer.yml"}))
 		c.Start(context.Background())
 
 		workspaceID := whutils.RandHex()
 		jobsDBPort := c.Port("jobsDb", 5432)
+		transformerURL := fmt.Sprintf("http://localhost:%d", c.Port("transformer", 9090))
 
 		jobsDB := whth.JobsDB(t, jobsDBPort)
 
 		testcase := []struct {
-			name                                string
-			tables                              []string
-			stagingFilesEventsMap               whth.EventsCountMap
-			stagingFilesModifiedEventsMap       whth.EventsCountMap
-			tableUploadsEventsMap               whth.EventsCountMap
-			warehouseEventsMap                  whth.EventsCountMap
-			sourceJob                           bool
-			skipModifiedEvents                  bool
-			setup                               func(testing.TB, context.Context, *bigquery.Client, string)
-			checkTablesPostLoading              func(testing.TB, context.Context, *bigquery.Client, string)
-			customPartitionsEnabledWorkspaceIDs string
-			stagingFilePrefix                   string
-			configOverride                      map[string]any
+			name                               string
+			tables                             []string
+			sourceJob                          bool
+			stagingFilePath1, stagingFilePath2 string
+			jobRunID1, taskRunID1              string
+			jobRunID2, taskRunID2              string
+			useSameUserID                      bool
+			configOverride                     map[string]any
+			preLoading                         func(testing.TB, context.Context, *bigquery.Client, string)
+			postLoading                        func(testing.TB, context.Context, *bigquery.Client, string)
+			verifySchema                       func(*testing.T, *bigquery.Client, string)
+			verifyRecords                      func(*testing.T, *bigquery.Client, string, string, string, string, string)
 		}{
 			{
-				name:   "Source Job",
-				tables: []string{"tracks", "google_sheet"},
-				stagingFilesEventsMap: whth.EventsCountMap{
-					"wh_staging_files": 9, // 8 + 1 (merge events because of ID resolution)
+				name:             "Source Job",
+				tables:           []string{"tracks", "google_sheet"},
+				sourceJob:        true,
+				jobRunID1:        misc.FastUUID().String(),
+				taskRunID1:       misc.FastUUID().String(),
+				jobRunID2:        misc.FastUUID().String(),
+				taskRunID2:       misc.FastUUID().String(),
+				stagingFilePath1: "../testdata/source-job.events-1.json",
+				stagingFilePath2: "../testdata/source-job.events-2.json",
+				verifySchema: func(t *testing.T, db *bigquery.Client, namespace string) {
+					schema := bqhelper.RetrieveRecordsFromWarehouse(t, db, fmt.Sprintf(`SELECT table_name, column_name, data_type FROM %s.INFORMATION_SCHEMA.COLUMNS WHERE table_type != 'VIEW' AND (column_name != '_PARTITIONTIME' OR c.column_name IS NULL);`, namespace))
+					t.Log(schema)
 				},
-				stagingFilesModifiedEventsMap: whth.EventsCountMap{
-					"wh_staging_files": 8, // 8 (de-duped by encounteredMergeRuleMap)
-				},
-<<<<<<< HEAD
-				loadFilesEventsMap:    whth.SourcesLoadFilesEventsMap(),
-				tableUploadsEventsMap: whth.SourcesTableUploadsEventsMap(),
-				warehouseEventsMap:    whth.SourcesWarehouseEventsMap(),
-				sourceJob:             true,
-				stagingFilePrefix:     "testdata/sources-job",
-			},
-			{
-				name: "Append mode",
-				tables: []string{
-					"identifies", "users", "tracks", "product_track", "pages", "screens", "aliases", "groups",
-				},
-=======
-				sourceJob: true,
-				prerequisite: func(ctx context.Context, t testing.TB, db *bigquery.Client) {
-					t.Helper()
-					_ = db.Dataset(namespace).DeleteWithContents(ctx)
-				},
-				stagingFilePrefix: "testdata/sources-job",
-			},
-			{
-				name:                          "Append mode",
-				schema:                        namespace,
-				tables:                        []string{"identifies", "users", "tracks", "product_track", "pages", "screens", "aliases", "groups"},
-				writeKey:                      writeKey,
-				sourceID:                      sourceID,
-				destinationID:                 destinationID,
->>>>>>> b2a5c254
-				stagingFilesEventsMap:         stagingFilesEventsMap(),
-				stagingFilesModifiedEventsMap: stagingFilesEventsMap(),
-				tableUploadsEventsMap:         tableUploadsEventsMap(),
-				warehouseEventsMap:            appendEventsMap(),
-				skipModifiedEvents:            true,
-				checkTablesPostLoading: func(t testing.TB, ctx context.Context, db *bigquery.Client, namespace string) {
-					t.Helper()
-
-					checkTables := []string{"identifies", "users", "tracks", "product_track", "pages", "screens", "aliases", "groups"}
-
-					tables := listTables(t, ctx, db, namespace)
-					filteredTables := lo.Filter(tables, func(table *bigquery.TableMetadata, _ int) bool {
-						return lo.Contains(checkTables, table.Name)
-					})
-					for _, table := range filteredTables {
-						require.NotNil(t, table.TimePartitioning)
-						require.Empty(t, table.TimePartitioning.Field) // If empty, the table is partitioned by pseudo column '_PARTITIONTIME'
-						require.Equal(t, bigquery.DayPartitioningType, table.TimePartitioning.Type)
-					}
-
-					verifyEventsUsingView(t, ctx, db, namespace, whth.EventsCountMap{
-						"identifies":    1,
-						"users":         1,
-						"tracks":        1,
-						"product_track": 1,
-						"pages":         1,
-						"screens":       1,
-						"aliases":       1,
-						"groups":        1,
-						"_groups":       1,
-					})
-				},
-				stagingFilePrefix: "testdata/upload-job-append-mode",
-			},
-			{
-<<<<<<< HEAD
-				name: "Append mode with default config (partitionColumn: _PARTITIONTIME, partitionType: day)",
-				tables: []string{
-					"identifies", "users", "tracks", "product_track", "pages", "screens", "aliases", "groups",
-				},
-				stagingFilesEventsMap:               stagingFilesEventsMap(),
-				stagingFilesModifiedEventsMap:       stagingFilesEventsMap(),
-				loadFilesEventsMap:                  loadFilesEventsMap(),
-				tableUploadsEventsMap:               tableUploadsEventsMap(),
-				warehouseEventsMap:                  appendEventsMap(),
-				skipModifiedEvents:                  true,
-				customPartitionsEnabledWorkspaceIDs: workspaceID,
-				checkTablesPostLoading: func(t testing.TB, ctx context.Context, db *bigquery.Client, namespace string) {
-					t.Helper()
-
-					checkTables := []string{"identifies", "users", "tracks", "product_track", "pages", "screens", "aliases", "groups"}
-
-					tables := listTables(t, ctx, db, namespace)
-					filteredTables := lo.Filter(tables, func(table *bigquery.TableMetadata, _ int) bool {
-						return lo.Contains(checkTables, table.Name)
-					})
-					for _, table := range filteredTables {
-						require.NotNil(t, table.TimePartitioning)
-						require.Empty(t, table.TimePartitioning.Field) // If empty, the table is partitioned by pseudo column '_PARTITIONTIME'
-						require.Equal(t, bigquery.DayPartitioningType, table.TimePartitioning.Type)
-					}
-
-					verifyEventsUsingView(t, ctx, db, namespace, whth.EventsCountMap{
-						"identifies":    1,
-						"users":         1,
-						"tracks":        1,
-						"product_track": 1,
-						"pages":         1,
-						"screens":       1,
-						"aliases":       1,
-						"groups":        1,
-						"_groups":       1,
-					})
-				},
-				stagingFilePrefix: "testdata/upload-job-append-mode-custom-partition",
-				configOverride: map[string]any{
-					"partitionColumn": "_PARTITIONTIME",
-					"partitionType":   "day",
+				verifyRecords: func(t *testing.T, db *bigquery.Client, sourceID, destinationID, namespace, jobRunID, taskRunID string) {
+					userIDFormat := "userId_bq"
+					userIDSQL := "SUBSTR(user_id, 1, 16)"
+					uuidTSSQL := "TO_CHAR(uuid_ts, 'YYYY-MM-DD')"
+
+					identifiesRecords := bqhelper.RetrieveRecordsFromWarehouse(t, db, fmt.Sprintf(`SELECT %s, %s, context_traits_logins, _as, name, logins, email, original_timestamp, context_ip, context_traits_as, timestamp, received_at, context_destination_type, sent_at, context_source_type, context_traits_between, context_source_id, context_traits_name, context_request_ip, _between, context_traits_email, context_destination_id, id FROM %q.%q ORDER BY id;`, userIDSQL, uuidTSSQL, namespace, "IDENTIFIES"))
+					require.ElementsMatch(t, identifiesRecords, whth.UploadJobIdentifiesRecords(userIDFormat, sourceID, destinationID, destType))
+					usersRecords := bqhelper.RetrieveRecordsFromWarehouse(t, db, fmt.Sprintf(`SELECT context_source_id, context_destination_type, context_request_ip, context_traits_name, context_traits_between, _as, logins, sent_at, context_traits_logins, context_ip, _between, context_traits_email, timestamp, context_destination_id, email, context_traits_as, context_source_type, substring(id, 1, 16), %s, received_at, name, original_timestamp FROM %q.%q ORDER BY id;`, uuidTSSQL, namespace, "USERS"))
+					require.ElementsMatch(t, usersRecords, whth.UploadJobUsersRecords(userIDFormat, sourceID, destinationID, destType))
+					tracksRecords := bqhelper.RetrieveRecordsFromWarehouse(t, db, fmt.Sprintf(`SELECT original_timestamp, context_destination_id, context_destination_type, %s, context_source_type, timestamp, id, event, sent_at, context_ip, event_text, context_source_id, context_request_ip, received_at, %s FROM %q.%q ORDER BY id;`, uuidTSSQL, userIDSQL, namespace, "TRACKS"))
+					require.ElementsMatch(t, tracksRecords, whth.UploadJobTracksRecords(userIDFormat, sourceID, destinationID, destType))
+					productTrackRecords := bqhelper.RetrieveRecordsFromWarehouse(t, db, fmt.Sprintf(`SELECT timestamp, %s, product_id, received_at, context_source_id, sent_at, context_source_type, context_ip, context_destination_type, original_timestamp, context_request_ip, context_destination_id, %s, _as, review_body, _between, review_id, event_text, id, event, rating FROM %q.%q ORDER BY id;`, userIDSQL, uuidTSSQL, namespace, "PRODUCT_TRACK"))
+					require.ElementsMatch(t, productTrackRecords, whth.UploadJobProductTrackRecords(userIDFormat, sourceID, destinationID, destType))
+					pagesRecords := bqhelper.RetrieveRecordsFromWarehouse(t, db, fmt.Sprintf(`SELECT %s, context_source_id, id, title, timestamp, context_source_type, _as, received_at, context_destination_id, context_ip, context_destination_type, name, original_timestamp, _between, context_request_ip, sent_at, url, %s FROM %q.%q ORDER BY id;`, userIDSQL, uuidTSSQL, namespace, "PAGES"))
+					require.ElementsMatch(t, pagesRecords, whth.UploadJobPagesRecords(userIDFormat, sourceID, destinationID, destType))
+					screensRecords := bqhelper.RetrieveRecordsFromWarehouse(t, db, fmt.Sprintf(`SELECT context_destination_type, url, context_source_type, title, original_timestamp, %s, _between, context_ip, name, context_request_ip, %s, context_source_id, id, received_at, context_destination_id, timestamp, sent_at, _as FROM %q.%q ORDER BY id;`, userIDSQL, uuidTSSQL, namespace, "SCREENS"))
+					require.ElementsMatch(t, screensRecords, whth.UploadJobScreensRecords(userIDFormat, sourceID, destinationID, destType))
+					aliasesRecords := bqhelper.RetrieveRecordsFromWarehouse(t, db, fmt.Sprintf(`SELECT context_source_id, context_destination_id, context_ip, sent_at, id, %s, %s, previous_id, original_timestamp, context_source_type, received_at, context_destination_type, context_request_ip, timestamp FROM %q.%q ORDER BY id;`, userIDSQL, uuidTSSQL, namespace, "ALIASES"))
+					require.ElementsMatch(t, aliasesRecords, whth.UploadJobAliasesRecords(userIDFormat, sourceID, destinationID, destType))
+					groupsRecords := bqhelper.RetrieveRecordsFromWarehouse(t, db, fmt.Sprintf(`SELECT context_destination_type, id, _between, plan, original_timestamp, %s, context_source_id, sent_at, %s, group_id, industry, context_request_ip, context_source_type, timestamp, employees, _as, context_destination_id, received_at, name, context_ip FROM %q.%q ORDER BY id;`, uuidTSSQL, userIDSQL, namespace, "GROUPS"))
+					require.ElementsMatch(t, groupsRecords, whth.UploadJobGroupsRecords(userIDFormat, sourceID, destinationID, destType))
 				},
 			},
-			{
-				name: "Append mode with ingestion-time hour partitioning (partitionColumn: _PARTITIONTIME, partitionType: hour)",
-				tables: []string{
-					"identifies", "users", "tracks", "product_track", "pages", "screens", "aliases", "groups",
-				},
-				stagingFilesEventsMap:               stagingFilesEventsMap(),
-				stagingFilesModifiedEventsMap:       stagingFilesEventsMap(),
-				loadFilesEventsMap:                  loadFilesEventsMap(),
-				tableUploadsEventsMap:               tableUploadsEventsMap(),
-				warehouseEventsMap:                  appendEventsMap(),
-				skipModifiedEvents:                  true,
-				customPartitionsEnabledWorkspaceIDs: workspaceID,
-				checkTablesPostLoading: func(t testing.TB, ctx context.Context, db *bigquery.Client, namespace string) {
-					t.Helper()
-
-					checkTables := []string{"identifies", "users", "tracks", "product_track", "pages", "screens", "aliases", "groups"}
-
-					tables := listTables(t, ctx, db, namespace)
-					filteredTables := lo.Filter(tables, func(table *bigquery.TableMetadata, _ int) bool {
-						return lo.Contains(checkTables, table.Name)
-					})
-					for _, table := range filteredTables {
-						require.NotNil(t, table.TimePartitioning)
-						require.Empty(t, table.TimePartitioning.Field) // If empty, the table is partitioned by pseudo column '_PARTITIONTIME'
-						require.Equal(t, bigquery.HourPartitioningType, table.TimePartitioning.Type)
-					}
-
-					verifyEventsUsingView(t, ctx, db, namespace, whth.EventsCountMap{
-						"identifies":    1,
-						"users":         1,
-						"tracks":        1,
-						"product_track": 1,
-						"pages":         1,
-						"screens":       1,
-						"aliases":       1,
-						"groups":        1,
-						"_groups":       1,
-					})
-				},
-				stagingFilePrefix: "testdata/upload-job-append-mode-custom-partition",
-				configOverride: map[string]any{
-					"partitionColumn": "_PARTITIONTIME",
-					"partitionType":   "hour",
-				},
-			},
-			{
-				name: "Append mode with ingestion-time monthly partitioning (partitionColumn: _PARTITIONTIME, partitionType: month)",
-				tables: []string{
-					"identifies", "users", "tracks", "product_track", "pages", "screens", "aliases", "groups",
-				},
-				stagingFilesEventsMap:               stagingFilesEventsMap(),
-				stagingFilesModifiedEventsMap:       stagingFilesEventsMap(),
-				loadFilesEventsMap:                  loadFilesEventsMap(),
-				tableUploadsEventsMap:               tableUploadsEventsMap(),
-				warehouseEventsMap:                  appendEventsMap(),
-				skipModifiedEvents:                  true,
-				customPartitionsEnabledWorkspaceIDs: workspaceID,
-				checkTablesPostLoading: func(t testing.TB, ctx context.Context, db *bigquery.Client, namespace string) {
-					t.Helper()
-
-					checkTables := []string{"identifies", "users", "tracks", "product_track", "pages", "screens", "aliases", "groups"}
-
-					tables := listTables(t, ctx, db, namespace)
-					filteredTables := lo.Filter(tables, func(table *bigquery.TableMetadata, _ int) bool {
-						return lo.Contains(checkTables, table.Name)
-					})
-					for _, table := range filteredTables {
-						require.NotNil(t, table.TimePartitioning)
-						require.Empty(t, table.TimePartitioning.Field) // If empty, the table is partitioned by pseudo column '_PARTITIONTIME'
-						require.Equal(t, bigquery.MonthPartitioningType, table.TimePartitioning.Type)
-					}
-
-					verifyEventsUsingView(t, ctx, db, namespace, whth.EventsCountMap{
-						"identifies":    1,
-						"users":         1,
-						"tracks":        1,
-						"product_track": 1,
-						"pages":         1,
-						"screens":       1,
-						"aliases":       1,
-						"groups":        1,
-						"_groups":       1,
-					})
-				},
-				stagingFilePrefix: "testdata/upload-job-append-mode-custom-partition",
-				configOverride: map[string]any{
-					"partitionColumn": "_PARTITIONTIME",
-					"partitionType":   "month",
-				},
-			},
-			{
-				name: "Append mode with ingestion-time monthly partitioning (partitionColumn: _PARTITIONTIME, partitionType: year)",
-				tables: []string{
-					"identifies", "users", "tracks", "product_track", "pages", "screens", "aliases", "groups",
-				},
-				stagingFilesEventsMap:               stagingFilesEventsMap(),
-				stagingFilesModifiedEventsMap:       stagingFilesEventsMap(),
-				loadFilesEventsMap:                  loadFilesEventsMap(),
-				tableUploadsEventsMap:               tableUploadsEventsMap(),
-				warehouseEventsMap:                  appendEventsMap(),
-				skipModifiedEvents:                  true,
-				customPartitionsEnabledWorkspaceIDs: workspaceID,
-				checkTablesPostLoading: func(t testing.TB, ctx context.Context, db *bigquery.Client, namespace string) {
-					t.Helper()
-
-					checkTables := []string{"identifies", "users", "tracks", "product_track", "pages", "screens", "aliases", "groups"}
-
-					tables := listTables(t, ctx, db, namespace)
-					filteredTables := lo.Filter(tables, func(table *bigquery.TableMetadata, _ int) bool {
-						return lo.Contains(checkTables, table.Name)
-					})
-					for _, table := range filteredTables {
-						require.NotNil(t, table.TimePartitioning)
-						require.Empty(t, table.TimePartitioning.Field) // If empty, the table is partitioned by pseudo column '_PARTITIONTIME'
-						require.Equal(t, bigquery.YearPartitioningType, table.TimePartitioning.Type)
-					}
-
-					verifyEventsUsingView(t, ctx, db, namespace, whth.EventsCountMap{
-						"identifies":    1,
-						"users":         1,
-						"tracks":        1,
-						"product_track": 1,
-						"pages":         1,
-						"screens":       1,
-						"aliases":       1,
-						"groups":        1,
-						"_groups":       1,
-					})
-				},
-				stagingFilePrefix: "testdata/upload-job-append-mode-custom-partition",
-				configOverride: map[string]any{
-					"partitionColumn": "_PARTITIONTIME",
-					"partitionType":   "year",
-				},
-			},
-			{
-				name: "Append mode (partitionColumn: received_at, partitionType: hour)",
-				tables: []string{
-					"identifies", "users", "tracks", "product_track", "pages", "screens", "aliases", "groups",
-				},
-				stagingFilesEventsMap:               stagingFilesEventsMap(),
-				stagingFilesModifiedEventsMap:       stagingFilesEventsMap(),
-				loadFilesEventsMap:                  loadFilesEventsMap(),
-				tableUploadsEventsMap:               tableUploadsEventsMap(),
-				warehouseEventsMap:                  appendEventsMap(),
-				skipModifiedEvents:                  true,
-				customPartitionsEnabledWorkspaceIDs: workspaceID,
-				checkTablesPostLoading: func(t testing.TB, ctx context.Context, db *bigquery.Client, namespace string) {
-					t.Helper()
-
-					checkTables := []string{"identifies", "users", "tracks", "product_track", "pages", "screens", "aliases", "groups"}
-
-					tables := listTables(t, ctx, db, namespace)
-					filteredTables := lo.Filter(tables, func(table *bigquery.TableMetadata, _ int) bool {
-						return lo.Contains(checkTables, table.Name)
-					})
-					for _, table := range filteredTables {
-						require.NotNil(t, table.TimePartitioning)
-						require.Equal(t, "received_at", table.TimePartitioning.Field)
-						require.Equal(t, bigquery.HourPartitioningType, table.TimePartitioning.Type)
-					}
-					partitions := listPartitions(t, ctx, db, namespace)
-					filteredPartitions := lo.Filter(partitions, func(table lo.Tuple2[string, string], _ int) bool {
-						return lo.Contains(checkTables, table.A)
-					})
-					for _, partition := range filteredPartitions {
-						require.Equal(t, partition.B, "2023051204")
-					}
-				},
-				stagingFilePrefix: "testdata/upload-job-append-mode-custom-partition",
-				configOverride: map[string]any{
-					"partitionColumn": "received_at",
-					"partitionType":   "hour",
-				},
-			},
-			{
-				name: "Append mode (partitionColumn: received_at, partitionType: day)",
-				tables: []string{
-					"identifies", "users", "tracks", "product_track", "pages", "screens", "aliases", "groups",
-				},
-				stagingFilesEventsMap:               stagingFilesEventsMap(),
-				stagingFilesModifiedEventsMap:       stagingFilesEventsMap(),
-				loadFilesEventsMap:                  loadFilesEventsMap(),
-				tableUploadsEventsMap:               tableUploadsEventsMap(),
-				warehouseEventsMap:                  appendEventsMap(),
-				skipModifiedEvents:                  true,
-				customPartitionsEnabledWorkspaceIDs: workspaceID,
-				checkTablesPostLoading: func(t testing.TB, ctx context.Context, db *bigquery.Client, namespace string) {
-					t.Helper()
-
-					checkTables := []string{"identifies", "users", "tracks", "product_track", "pages", "screens", "aliases", "groups"}
-
-					tables := listTables(t, ctx, db, namespace)
-					filteredTables := lo.Filter(tables, func(table *bigquery.TableMetadata, _ int) bool {
-						return lo.Contains(checkTables, table.Name)
-					})
-					for _, table := range filteredTables {
-						require.NotNil(t, table.TimePartitioning)
-						require.Equal(t, "received_at", table.TimePartitioning.Field)
-						require.Equal(t, bigquery.DayPartitioningType, table.TimePartitioning.Type)
-					}
-					partitions := listPartitions(t, ctx, db, namespace)
-					filteredPartitions := lo.Filter(partitions, func(table lo.Tuple2[string, string], _ int) bool {
-						return lo.Contains(checkTables, table.A)
-					})
-					for _, partition := range filteredPartitions {
-						require.Equal(t, partition.B, "20230512")
-					}
-				},
-				stagingFilePrefix: "testdata/upload-job-append-mode-custom-partition",
-				configOverride: map[string]any{
-					"partitionColumn": "received_at",
-					"partitionType":   "day",
-				},
-			},
-			{
-				name: "Append mode (partitionColumn: received_at, partitionType: month)",
-				tables: []string{
-					"identifies", "users", "tracks", "product_track", "pages", "screens", "aliases", "groups",
-				},
-				stagingFilesEventsMap:               stagingFilesEventsMap(),
-				stagingFilesModifiedEventsMap:       stagingFilesEventsMap(),
-				loadFilesEventsMap:                  loadFilesEventsMap(),
-				tableUploadsEventsMap:               tableUploadsEventsMap(),
-				warehouseEventsMap:                  appendEventsMap(),
-				skipModifiedEvents:                  true,
-				customPartitionsEnabledWorkspaceIDs: workspaceID,
-				checkTablesPostLoading: func(t testing.TB, ctx context.Context, db *bigquery.Client, namespace string) {
-					t.Helper()
-
-					checkTables := []string{"identifies", "users", "tracks", "product_track", "pages", "screens", "aliases", "groups"}
-
-					tables := listTables(t, ctx, db, namespace)
-					filteredTables := lo.Filter(tables, func(table *bigquery.TableMetadata, _ int) bool {
-						return lo.Contains(checkTables, table.Name)
-					})
-					for _, table := range filteredTables {
-						require.NotNil(t, table.TimePartitioning)
-						require.Equal(t, "received_at", table.TimePartitioning.Field)
-						require.Equal(t, bigquery.MonthPartitioningType, table.TimePartitioning.Type)
-					}
-					partitions := listPartitions(t, ctx, db, namespace)
-					filteredPartitions := lo.Filter(partitions, func(table lo.Tuple2[string, string], _ int) bool {
-						return lo.Contains(checkTables, table.A)
-					})
-					for _, partition := range filteredPartitions {
-						require.Equal(t, partition.B, "202305")
-					}
-				},
-				stagingFilePrefix: "testdata/upload-job-append-mode-custom-partition",
-				configOverride: map[string]any{
-					"partitionColumn": "received_at",
-					"partitionType":   "month",
-				},
-			},
-			{
-				name: "Append mode (partitionColumn: received_at, partitionType: year)",
-				tables: []string{
-					"identifies", "users", "tracks", "product_track", "pages", "screens", "aliases", "groups",
-				},
-=======
-				name:                                "Append mode with custom partition",
-				schema:                              namespace,
-				tables:                              []string{"identifies", "users", "tracks", "product_track", "pages", "screens", "aliases", "groups"},
-				writeKey:                            writeKey,
-				sourceID:                            sourceID,
-				destinationID:                       destinationID,
->>>>>>> b2a5c254
-				stagingFilesEventsMap:               stagingFilesEventsMap(),
-				stagingFilesModifiedEventsMap:       stagingFilesEventsMap(),
-				tableUploadsEventsMap:               tableUploadsEventsMap(),
-				warehouseEventsMap:                  appendEventsMap(),
-				skipModifiedEvents:                  true,
-				customPartitionsEnabledWorkspaceIDs: workspaceID,
-				checkTablesPostLoading: func(t testing.TB, ctx context.Context, db *bigquery.Client, namespace string) {
-					t.Helper()
-
-					checkTables := []string{"identifies", "users", "tracks", "product_track", "pages", "screens", "aliases", "groups"}
-
-					tables := listTables(t, ctx, db, namespace)
-					filteredTables := lo.Filter(tables, func(table *bigquery.TableMetadata, _ int) bool {
-						return lo.Contains(checkTables, table.Name)
-					})
-					for _, table := range filteredTables {
-						require.NotNil(t, table.TimePartitioning)
-						require.Equal(t, "received_at", table.TimePartitioning.Field)
-						require.Equal(t, bigquery.YearPartitioningType, table.TimePartitioning.Type)
-					}
-					partitions := listPartitions(t, ctx, db, namespace)
-					filteredPartitions := lo.Filter(partitions, func(table lo.Tuple2[string, string], _ int) bool {
-						return lo.Contains(checkTables, table.A)
-					})
-					for _, partition := range filteredPartitions {
-						require.Equal(t, partition.B, "2023")
-					}
-				},
-				stagingFilePrefix: "testdata/upload-job-append-mode-custom-partition",
-				configOverride: map[string]any{
-					"partitionColumn": "received_at",
-					"partitionType":   "year",
-				},
-			},
-			{
-				name: "Append mode with table already created (partitionColumn: received_at, partitionType: day)",
-				tables: []string{
-					"identifies", "users", "tracks", "product_track", "pages", "screens", "aliases", "groups",
-				},
-				stagingFilesEventsMap:               stagingFilesEventsMap(),
-				stagingFilesModifiedEventsMap:       stagingFilesEventsMap(),
-				loadFilesEventsMap:                  loadFilesEventsMap(),
-				tableUploadsEventsMap:               tableUploadsEventsMap(),
-				warehouseEventsMap:                  appendEventsMap(),
-				skipModifiedEvents:                  true,
-				customPartitionsEnabledWorkspaceIDs: workspaceID,
-				setup: func(t testing.TB, ctx context.Context, db *bigquery.Client, namespace string) {
-					t.Helper()
-
-					err = db.Dataset(namespace).Create(context.Background(), &bigquery.DatasetMetadata{
-						Location: "US",
-					})
-					require.NoError(t, err)
-
-					for _, table := range []string{"identifies", "users", "tracks", "product_track", "pages", "screens", "aliases", "groups"} {
-						err = db.Dataset(namespace).Table(table).Create(context.Background(), &bigquery.TableMetadata{
-							Schema: []*bigquery.FieldSchema{
-								{Name: "received_at", Type: bigquery.TimestampFieldType},
-							},
-							TimePartitioning: &bigquery.TimePartitioning{
-								Field: "received_at",
-								Type:  bigquery.DayPartitioningType,
-							},
-						})
-						require.NoError(t, err)
-					}
-				},
-				checkTablesPostLoading: func(t testing.TB, ctx context.Context, db *bigquery.Client, namespace string) {
-					t.Helper()
-
-					checkTables := []string{"identifies", "users", "tracks", "product_track", "pages", "screens", "aliases", "groups"}
-
-					tables := listTables(t, ctx, db, namespace)
-					filteredTables := lo.Filter(tables, func(table *bigquery.TableMetadata, _ int) bool {
-						return lo.Contains(checkTables, table.Name)
-					})
-					for _, table := range filteredTables {
-						require.NotNil(t, table.TimePartitioning)
-						require.Equal(t, "received_at", table.TimePartitioning.Field)
-						require.Equal(t, bigquery.DayPartitioningType, table.TimePartitioning.Type)
-					}
-					partitions := listPartitions(t, ctx, db, namespace)
-					filteredPartitions := lo.Filter(partitions, func(table lo.Tuple2[string, string], _ int) bool {
-						return lo.Contains(checkTables, table.A)
-					})
-					for _, partition := range filteredPartitions {
-						require.Equal(t, partition.B, "20230512")
-					}
-				},
-				stagingFilePrefix: "testdata/upload-job-append-mode-custom-partition",
-				configOverride: map[string]any{
-					"partitionColumn": "received_at",
-					"partitionType":   "day",
-				},
-			},
+			//{
+			//	name:   "Append mode",
+			//	tables: []string{"identifies", "users", "tracks", "product_track", "pages", "screens", "aliases", "groups"},
+			//	postLoading: func(t testing.TB, ctx context.Context, db *bigquery.Client, namespace string) {
+			//		t.Helper()
+			//
+			//		checkTables := []string{"identifies", "users", "tracks", "product_track", "pages", "screens", "aliases", "groups"}
+			//
+			//		tables := listTables(t, ctx, db, namespace)
+			//		filteredTables := lo.Filter(tables, func(table *bigquery.TableMetadata, _ int) bool {
+			//			return lo.Contains(checkTables, table.Name)
+			//		})
+			//		for _, table := range filteredTables {
+			//			require.NotNil(t, table.TimePartitioning)
+			//			require.Empty(t, table.TimePartitioning.Field) // If empty, the table is partitioned by pseudo column '_PARTITIONTIME'
+			//			require.Equal(t, bigquery.DayPartitioningType, table.TimePartitioning.Type)
+			//		}
+			//
+			//		verifyEventsUsingView(t, ctx, db, namespace, whth.EventsCountMap{
+			//			"identifies":    1,
+			//			"users":         1,
+			//			"tracks":        1,
+			//			"product_track": 1,
+			//			"pages":         1,
+			//			"screens":       1,
+			//			"aliases":       1,
+			//			"groups":        1,
+			//			"_groups":       1,
+			//		})
+			//	},
+			//},
+			//{
+			//	name:   "Append mode with default config (partitionColumn: _PARTITIONTIME, partitionType: day)",
+			//	tables: []string{"identifies", "users", "tracks", "product_track", "pages", "screens", "aliases", "groups"},
+			//	postLoading: func(t testing.TB, ctx context.Context, db *bigquery.Client, namespace string) {
+			//		t.Helper()
+			//
+			//		checkTables := []string{"identifies", "users", "tracks", "product_track", "pages", "screens", "aliases", "groups"}
+			//
+			//		tables := listTables(t, ctx, db, namespace)
+			//		filteredTables := lo.Filter(tables, func(table *bigquery.TableMetadata, _ int) bool {
+			//			return lo.Contains(checkTables, table.Name)
+			//		})
+			//		for _, table := range filteredTables {
+			//			require.NotNil(t, table.TimePartitioning)
+			//			require.Empty(t, table.TimePartitioning.Field) // If empty, the table is partitioned by pseudo column '_PARTITIONTIME'
+			//			require.Equal(t, bigquery.DayPartitioningType, table.TimePartitioning.Type)
+			//		}
+			//
+			//		verifyEventsUsingView(t, ctx, db, namespace, whth.EventsCountMap{
+			//			"identifies":    1,
+			//			"users":         1,
+			//			"tracks":        1,
+			//			"product_track": 1,
+			//			"pages":         1,
+			//			"screens":       1,
+			//			"aliases":       1,
+			//			"groups":        1,
+			//			"_groups":       1,
+			//		})
+			//	},
+			//	configOverride: map[string]any{
+			//		"partitionColumn": "_PARTITIONTIME",
+			//		"partitionType":   "day",
+			//	},
+			//},
+			//{
+			//	name:   "Append mode with ingestion-time hour partitioning (partitionColumn: _PARTITIONTIME, partitionType: hour)",
+			//	tables: []string{"identifies", "users", "tracks", "product_track", "pages", "screens", "aliases", "groups"},
+			//	postLoading: func(t testing.TB, ctx context.Context, db *bigquery.Client, namespace string) {
+			//		t.Helper()
+			//
+			//		checkTables := []string{"identifies", "users", "tracks", "product_track", "pages", "screens", "aliases", "groups"}
+			//
+			//		tables := listTables(t, ctx, db, namespace)
+			//		filteredTables := lo.Filter(tables, func(table *bigquery.TableMetadata, _ int) bool {
+			//			return lo.Contains(checkTables, table.Name)
+			//		})
+			//		for _, table := range filteredTables {
+			//			require.NotNil(t, table.TimePartitioning)
+			//			require.Empty(t, table.TimePartitioning.Field) // If empty, the table is partitioned by pseudo column '_PARTITIONTIME'
+			//			require.Equal(t, bigquery.HourPartitioningType, table.TimePartitioning.Type)
+			//		}
+			//
+			//		verifyEventsUsingView(t, ctx, db, namespace, whth.EventsCountMap{
+			//			"identifies":    1,
+			//			"users":         1,
+			//			"tracks":        1,
+			//			"product_track": 1,
+			//			"pages":         1,
+			//			"screens":       1,
+			//			"aliases":       1,
+			//			"groups":        1,
+			//			"_groups":       1,
+			//		})
+			//	},
+			//	configOverride: map[string]any{
+			//		"partitionColumn": "_PARTITIONTIME",
+			//		"partitionType":   "hour",
+			//	},
+			//},
+			//{
+			//	name:   "Append mode with ingestion-time monthly partitioning (partitionColumn: _PARTITIONTIME, partitionType: month)",
+			//	tables: []string{"identifies", "users", "tracks", "product_track", "pages", "screens", "aliases", "groups"},
+			//	postLoading: func(t testing.TB, ctx context.Context, db *bigquery.Client, namespace string) {
+			//		t.Helper()
+			//
+			//		checkTables := []string{"identifies", "users", "tracks", "product_track", "pages", "screens", "aliases", "groups"}
+			//
+			//		tables := listTables(t, ctx, db, namespace)
+			//		filteredTables := lo.Filter(tables, func(table *bigquery.TableMetadata, _ int) bool {
+			//			return lo.Contains(checkTables, table.Name)
+			//		})
+			//		for _, table := range filteredTables {
+			//			require.NotNil(t, table.TimePartitioning)
+			//			require.Empty(t, table.TimePartitioning.Field) // If empty, the table is partitioned by pseudo column '_PARTITIONTIME'
+			//			require.Equal(t, bigquery.MonthPartitioningType, table.TimePartitioning.Type)
+			//		}
+			//
+			//		verifyEventsUsingView(t, ctx, db, namespace, whth.EventsCountMap{
+			//			"identifies":    1,
+			//			"users":         1,
+			//			"tracks":        1,
+			//			"product_track": 1,
+			//			"pages":         1,
+			//			"screens":       1,
+			//			"aliases":       1,
+			//			"groups":        1,
+			//			"_groups":       1,
+			//		})
+			//	},
+			//	configOverride: map[string]any{
+			//		"partitionColumn": "_PARTITIONTIME",
+			//		"partitionType":   "month",
+			//	},
+			//},
+			//{
+			//	name:   "Append mode with ingestion-time monthly partitioning (partitionColumn: _PARTITIONTIME, partitionType: year)",
+			//	tables: []string{"identifies", "users", "tracks", "product_track", "pages", "screens", "aliases", "groups"},
+			//	postLoading: func(t testing.TB, ctx context.Context, db *bigquery.Client, namespace string) {
+			//		t.Helper()
+			//
+			//		checkTables := []string{"identifies", "users", "tracks", "product_track", "pages", "screens", "aliases", "groups"}
+			//
+			//		tables := listTables(t, ctx, db, namespace)
+			//		filteredTables := lo.Filter(tables, func(table *bigquery.TableMetadata, _ int) bool {
+			//			return lo.Contains(checkTables, table.Name)
+			//		})
+			//		for _, table := range filteredTables {
+			//			require.NotNil(t, table.TimePartitioning)
+			//			require.Empty(t, table.TimePartitioning.Field) // If empty, the table is partitioned by pseudo column '_PARTITIONTIME'
+			//			require.Equal(t, bigquery.YearPartitioningType, table.TimePartitioning.Type)
+			//		}
+			//
+			//		verifyEventsUsingView(t, ctx, db, namespace, whth.EventsCountMap{
+			//			"identifies":    1,
+			//			"users":         1,
+			//			"tracks":        1,
+			//			"product_track": 1,
+			//			"pages":         1,
+			//			"screens":       1,
+			//			"aliases":       1,
+			//			"groups":        1,
+			//			"_groups":       1,
+			//		})
+			//	},
+			//	configOverride: map[string]any{
+			//		"partitionColumn": "_PARTITIONTIME",
+			//		"partitionType":   "year",
+			//	},
+			//},
+			//{
+			//	name:   "Append mode (partitionColumn: received_at, partitionType: hour)",
+			//	tables: []string{"identifies", "users", "tracks", "product_track", "pages", "screens", "aliases", "groups"},
+			//	postLoading: func(t testing.TB, ctx context.Context, db *bigquery.Client, namespace string) {
+			//		t.Helper()
+			//
+			//		checkTables := []string{"identifies", "users", "tracks", "product_track", "pages", "screens", "aliases", "groups"}
+			//
+			//		tables := listTables(t, ctx, db, namespace)
+			//		filteredTables := lo.Filter(tables, func(table *bigquery.TableMetadata, _ int) bool {
+			//			return lo.Contains(checkTables, table.Name)
+			//		})
+			//		for _, table := range filteredTables {
+			//			require.NotNil(t, table.TimePartitioning)
+			//			require.Equal(t, "received_at", table.TimePartitioning.Field)
+			//			require.Equal(t, bigquery.HourPartitioningType, table.TimePartitioning.Type)
+			//		}
+			//		partitions := listPartitions(t, ctx, db, namespace)
+			//		filteredPartitions := lo.Filter(partitions, func(table lo.Tuple2[string, string], _ int) bool {
+			//			return lo.Contains(checkTables, table.A)
+			//		})
+			//		for _, partition := range filteredPartitions {
+			//			require.Equal(t, partition.B, "2023051204")
+			//		}
+			//	},
+			//	configOverride: map[string]any{
+			//		"partitionColumn": "received_at",
+			//		"partitionType":   "hour",
+			//	},
+			//},
+			//{
+			//	name:   "Append mode (partitionColumn: received_at, partitionType: day)",
+			//	tables: []string{"identifies", "users", "tracks", "product_track", "pages", "screens", "aliases", "groups"},
+			//	postLoading: func(t testing.TB, ctx context.Context, db *bigquery.Client, namespace string) {
+			//		t.Helper()
+			//
+			//		checkTables := []string{"identifies", "users", "tracks", "product_track", "pages", "screens", "aliases", "groups"}
+			//
+			//		tables := listTables(t, ctx, db, namespace)
+			//		filteredTables := lo.Filter(tables, func(table *bigquery.TableMetadata, _ int) bool {
+			//			return lo.Contains(checkTables, table.Name)
+			//		})
+			//		for _, table := range filteredTables {
+			//			require.NotNil(t, table.TimePartitioning)
+			//			require.Equal(t, "received_at", table.TimePartitioning.Field)
+			//			require.Equal(t, bigquery.DayPartitioningType, table.TimePartitioning.Type)
+			//		}
+			//		partitions := listPartitions(t, ctx, db, namespace)
+			//		filteredPartitions := lo.Filter(partitions, func(table lo.Tuple2[string, string], _ int) bool {
+			//			return lo.Contains(checkTables, table.A)
+			//		})
+			//		for _, partition := range filteredPartitions {
+			//			require.Equal(t, partition.B, "20230512")
+			//		}
+			//	},
+			//	configOverride: map[string]any{
+			//		"partitionColumn": "received_at",
+			//		"partitionType":   "day",
+			//	},
+			//},
+			//{
+			//	name:   "Append mode (partitionColumn: received_at, partitionType: month)",
+			//	tables: []string{"identifies", "users", "tracks", "product_track", "pages", "screens", "aliases", "groups"},
+			//	postLoading: func(t testing.TB, ctx context.Context, db *bigquery.Client, namespace string) {
+			//		t.Helper()
+			//
+			//		checkTables := []string{"identifies", "users", "tracks", "product_track", "pages", "screens", "aliases", "groups"}
+			//
+			//		tables := listTables(t, ctx, db, namespace)
+			//		filteredTables := lo.Filter(tables, func(table *bigquery.TableMetadata, _ int) bool {
+			//			return lo.Contains(checkTables, table.Name)
+			//		})
+			//		for _, table := range filteredTables {
+			//			require.NotNil(t, table.TimePartitioning)
+			//			require.Equal(t, "received_at", table.TimePartitioning.Field)
+			//			require.Equal(t, bigquery.MonthPartitioningType, table.TimePartitioning.Type)
+			//		}
+			//		partitions := listPartitions(t, ctx, db, namespace)
+			//		filteredPartitions := lo.Filter(partitions, func(table lo.Tuple2[string, string], _ int) bool {
+			//			return lo.Contains(checkTables, table.A)
+			//		})
+			//		for _, partition := range filteredPartitions {
+			//			require.Equal(t, partition.B, "202305")
+			//		}
+			//	},
+			//	configOverride: map[string]any{
+			//		"partitionColumn": "received_at",
+			//		"partitionType":   "month",
+			//	},
+			//},
+			//{
+			//	name:   "Append mode (partitionColumn: received_at, partitionType: year)",
+			//	tables: []string{"identifies", "users", "tracks", "product_track", "pages", "screens", "aliases", "groups"},
+			//	postLoading: func(t testing.TB, ctx context.Context, db *bigquery.Client, namespace string) {
+			//		t.Helper()
+			//
+			//		checkTables := []string{"identifies", "users", "tracks", "product_track", "pages", "screens", "aliases", "groups"}
+			//
+			//		tables := listTables(t, ctx, db, namespace)
+			//		filteredTables := lo.Filter(tables, func(table *bigquery.TableMetadata, _ int) bool {
+			//			return lo.Contains(checkTables, table.Name)
+			//		})
+			//		for _, table := range filteredTables {
+			//			require.NotNil(t, table.TimePartitioning)
+			//			require.Equal(t, "received_at", table.TimePartitioning.Field)
+			//			require.Equal(t, bigquery.YearPartitioningType, table.TimePartitioning.Type)
+			//		}
+			//		partitions := listPartitions(t, ctx, db, namespace)
+			//		filteredPartitions := lo.Filter(partitions, func(table lo.Tuple2[string, string], _ int) bool {
+			//			return lo.Contains(checkTables, table.A)
+			//		})
+			//		for _, partition := range filteredPartitions {
+			//			require.Equal(t, partition.B, "2023")
+			//		}
+			//	},
+			//	configOverride: map[string]any{
+			//		"partitionColumn": "received_at",
+			//		"partitionType":   "year",
+			//	},
+			//},
+			//{
+			//	name:   "Append mode with table already created (partitionColumn: received_at, partitionType: day)",
+			//	tables: []string{"identifies", "users", "tracks", "product_track", "pages", "screens", "aliases", "groups"},
+			//	preLoading: func(t testing.TB, ctx context.Context, db *bigquery.Client, namespace string) {
+			//		t.Helper()
+			//
+			//		err = db.Dataset(namespace).Create(context.Background(), &bigquery.DatasetMetadata{
+			//			Location: "US",
+			//		})
+			//		require.NoError(t, err)
+			//
+			//		for _, table := range []string{"identifies", "users", "tracks", "product_track", "pages", "screens", "aliases", "groups"} {
+			//			err = db.Dataset(namespace).Table(table).Create(context.Background(), &bigquery.TableMetadata{
+			//				Schema: []*bigquery.FieldSchema{
+			//					{Name: "received_at", Type: bigquery.TimestampFieldType},
+			//				},
+			//				TimePartitioning: &bigquery.TimePartitioning{
+			//					Field: "received_at",
+			//					Type:  bigquery.DayPartitioningType,
+			//				},
+			//			})
+			//			require.NoError(t, err)
+			//		}
+			//	},
+			//	postLoading: func(t testing.TB, ctx context.Context, db *bigquery.Client, namespace string) {
+			//		t.Helper()
+			//
+			//		checkTables := []string{"identifies", "users", "tracks", "product_track", "pages", "screens", "aliases", "groups"}
+			//
+			//		tables := listTables(t, ctx, db, namespace)
+			//		filteredTables := lo.Filter(tables, func(table *bigquery.TableMetadata, _ int) bool {
+			//			return lo.Contains(checkTables, table.Name)
+			//		})
+			//		for _, table := range filteredTables {
+			//			require.NotNil(t, table.TimePartitioning)
+			//			require.Equal(t, "received_at", table.TimePartitioning.Field)
+			//			require.Equal(t, bigquery.DayPartitioningType, table.TimePartitioning.Type)
+			//		}
+			//		partitions := listPartitions(t, ctx, db, namespace)
+			//		filteredPartitions := lo.Filter(partitions, func(table lo.Tuple2[string, string], _ int) bool {
+			//			return lo.Contains(checkTables, table.A)
+			//		})
+			//		for _, partition := range filteredPartitions {
+			//			require.Equal(t, partition.B, "20230512")
+			//		}
+			//	},
+			//	configOverride: map[string]any{
+			//		"partitionColumn": "received_at",
+			//		"partitionType":   "day",
+			//	},
+			//},
 		}
 
 		for _, tc := range testcase {
@@ -587,6 +486,7 @@
 				for k, v := range tc.configOverride {
 					destinationBuilder = destinationBuilder.WithConfigOption(k, v)
 				}
+				destination := destinationBuilder.Build()
 
 				workspaceConfig := backendconfigtest.NewConfigBuilder().
 					WithSource(
@@ -594,7 +494,7 @@
 							WithID(sourceID).
 							WithWriteKey(writeKey).
 							WithWorkspaceID(workspaceID).
-							WithConnection(destinationBuilder.Build()).
+							WithConnection(destination).
 							Build(),
 					).
 					WithWorkspaceID(workspaceID).
@@ -619,8 +519,8 @@
 					dropSchema(t, db, namespace)
 				})
 
-				if tc.setup != nil {
-					tc.setup(t, ctx, db, namespace)
+				if tc.preLoading != nil {
+					tc.preLoading(t, ctx, db, namespace)
 				}
 
 				sqlClient := &client.Client{
@@ -635,61 +535,62 @@
 
 				t.Log("verifying test case 1")
 				ts1 := whth.TestConfig{
-					WriteKey:              writeKey,
-					Schema:                namespace,
-					Tables:                tc.tables,
-					SourceID:              sourceID,
-					DestinationID:         destinationID,
-					StagingFilesEventsMap: tc.stagingFilesEventsMap,
-					TableUploadsEventsMap: tc.tableUploadsEventsMap,
-					WarehouseEventsMap:    tc.warehouseEventsMap,
-					SourceJob:             tc.sourceJob,
-					Config:                conf,
-					WorkspaceID:           workspaceID,
-					DestinationType:       destType,
-					JobsDB:                jobsDB,
-					HTTPPort:              httpPort,
-					Client:                sqlClient,
-					JobRunID:              misc.FastUUID().String(),
-					TaskRunID:             misc.FastUUID().String(),
-					StagingFilePath:       tc.stagingFilePrefix + ".staging-1.json",
-					UserID:                whth.GetUserId(destType),
+					WriteKey:        writeKey,
+					Schema:          namespace,
+					Tables:          tc.tables,
+					SourceID:        sourceID,
+					DestinationID:   destinationID,
+					SourceJob:       tc.sourceJob,
+					Config:          conf,
+					WorkspaceID:     workspaceID,
+					DestinationType: destType,
+					JobsDB:          jobsDB,
+					HTTPPort:        httpPort,
+					Client:          sqlClient,
+					JobRunID:        tc.jobRunID1,
+					TaskRunID:       tc.taskRunID1,
+					EventsFilePath:  tc.stagingFilePath1,
+					UserID:          whth.GetUserId(destType),
+					TransformerURL:  transformerURL,
+					Destination:     destination,
 				}
 				ts1.VerifyEvents(t)
 
-				if tc.checkTablesPostLoading != nil {
-					tc.checkTablesPostLoading(t, ctx, db, namespace)
-				}
-				if tc.skipModifiedEvents {
-					return
+				if tc.postLoading != nil {
+					tc.postLoading(t, ctx, db, namespace)
 				}
 
 				t.Log("verifying test case 2")
 				ts2 := whth.TestConfig{
-					WriteKey:              writeKey,
-					Schema:                namespace,
-					Tables:                tc.tables,
-					SourceID:              sourceID,
-					DestinationID:         destinationID,
-					StagingFilesEventsMap: tc.stagingFilesModifiedEventsMap,
-					TableUploadsEventsMap: tc.tableUploadsEventsMap,
-					WarehouseEventsMap:    tc.warehouseEventsMap,
-					SourceJob:             tc.sourceJob,
-					Config:                conf,
-					WorkspaceID:           workspaceID,
-					DestinationType:       destType,
-					JobsDB:                jobsDB,
-					HTTPPort:              httpPort,
-					Client:                sqlClient,
-					JobRunID:              misc.FastUUID().String(),
-					TaskRunID:             misc.FastUUID().String(),
-					StagingFilePath:       tc.stagingFilePrefix + ".staging-2.json",
-					UserID:                whth.GetUserId(destType),
+					WriteKey:        writeKey,
+					Schema:          namespace,
+					Tables:          tc.tables,
+					SourceID:        sourceID,
+					DestinationID:   destinationID,
+					SourceJob:       tc.sourceJob,
+					Config:          conf,
+					WorkspaceID:     workspaceID,
+					DestinationType: destType,
+					JobsDB:          jobsDB,
+					HTTPPort:        httpPort,
+					Client:          sqlClient,
+					JobRunID:        tc.jobRunID2,
+					TaskRunID:       tc.taskRunID2,
+					EventsFilePath:  tc.stagingFilePath2,
+					UserID:          whth.GetUserId(destType),
+					TransformerURL:  transformerURL,
+					Destination:     destination,
 				}
-				if tc.sourceJob {
+				if tc.useSameUserID {
 					ts2.UserID = ts1.UserID
 				}
 				ts2.VerifyEvents(t)
+
+				t.Log("verifying schema")
+				tc.verifySchema(t, db, namespace)
+
+				t.Log("verifying records")
+				tc.verifyRecords(t, db, sourceID, destinationID, namespace, ts2.JobRunID, ts2.TaskRunID)
 			})
 		}
 	})
@@ -1419,38 +1320,4 @@
 	mockUploader.EXPECT().GetTableSchemaInWarehouse(tableName).Return(schemaInWarehouse).AnyTimes()
 
 	return mockUploader
-}
-
-func tableUploadsEventsMap() whth.EventsCountMap {
-	return whth.EventsCountMap{
-		"identifies":    4,
-		"users":         4,
-		"tracks":        4,
-		"product_track": 4,
-		"pages":         4,
-		"screens":       4,
-		"aliases":       4,
-		"groups":        1,
-		"_groups":       3,
-	}
-}
-
-func stagingFilesEventsMap() whth.EventsCountMap {
-	return whth.EventsCountMap{
-		"wh_staging_files": 34, // Since extra 2 merge events because of ID resolution
-	}
-}
-
-func appendEventsMap() whth.EventsCountMap {
-	return whth.EventsCountMap{
-		"identifies":    4,
-		"users":         1,
-		"tracks":        4,
-		"product_track": 4,
-		"pages":         4,
-		"screens":       4,
-		"aliases":       4,
-		"groups":        1,
-		"_groups":       3,
-	}
 }