package bigquery_test

import (
	"context"
	"encoding/json"
	"fmt"
	"os"
	"strconv"
	"strings"
	"testing"
	"time"

	"google.golang.org/api/option"

	"github.com/rudderlabs/rudder-server/testhelper/workspaceConfig"

	"github.com/rudderlabs/compose-test/testcompose"
	kitHelper "github.com/rudderlabs/rudder-go-kit/testhelper"
	"github.com/rudderlabs/rudder-server/runner"
	"github.com/rudderlabs/rudder-server/testhelper/health"
	"github.com/rudderlabs/rudder-server/warehouse/encoding"

	"github.com/rudderlabs/rudder-server/warehouse/integrations/testhelper"

	bigquery2 "github.com/rudderlabs/rudder-server/warehouse/integrations/bigquery"
<<<<<<< HEAD
	bqHeloer "github.com/rudderlabs/rudder-server/warehouse/integrations/bigquery/testhelper"
=======
	bqHelper "github.com/rudderlabs/rudder-server/warehouse/integrations/bigquery/testhelper"
>>>>>>> b6c4f015

	"cloud.google.com/go/bigquery"

	"github.com/rudderlabs/rudder-server/utils/misc"
	"github.com/rudderlabs/rudder-server/warehouse/validations"

	backendconfig "github.com/rudderlabs/rudder-server/backend-config"

	"github.com/stretchr/testify/require"

	"github.com/rudderlabs/rudder-server/warehouse/client"
	warehouseutils "github.com/rudderlabs/rudder-server/warehouse/utils"
	"github.com/stretchr/testify/assert"
)

func TestIntegration(t *testing.T) {
	if os.Getenv("SLOW") != "1" {
		t.Skip("Skipping tests. Add 'SLOW=1' env var to run test.")
	}
<<<<<<< HEAD
	if !bqHeloer.IsBQTestCredentialsAvailable() {
		t.Skipf("Skipping %s as %s is not set", t.Name(), bqHeloer.TestKey)
=======
	if !bqHelper.IsBQTestCredentialsAvailable() {
		t.Skipf("Skipping %s as %s is not set", t.Name(), bqHelper.TestKey)
>>>>>>> b6c4f015
	}

	c := testcompose.New(t, "testdata/docker-compose.yml")

	t.Cleanup(func() {
		c.Stop(context.Background())
	})
	c.Start(context.Background())
<<<<<<< HEAD

	misc.Init()
	validations.Init()
	warehouseutils.Init()
	encoding.Init()

	jobsDBPort := c.Port("jobsDb", 5432)
	transformerPort := c.Port("transformer", 9090)

	httpPort, err := kitHelper.GetFreePort()
	require.NoError(t, err)
	httpAdminPort, err := kitHelper.GetFreePort()
	require.NoError(t, err)

	workspaceID := warehouseutils.RandHex()
	sourceID := warehouseutils.RandHex()
	destinationID := warehouseutils.RandHex()
	writeKey := warehouseutils.RandHex()
	sourcesSourceID := warehouseutils.RandHex()
	sourcesDestinationID := warehouseutils.RandHex()
	sourcesWriteKey := warehouseutils.RandHex()

	provider := warehouseutils.BQ

	namespace := testhelper.RandSchema(provider)
	sourcesNamespace := testhelper.RandSchema(provider)

	bqTestCredentials, err := bqHeloer.GetBQTestCredentials()
	require.NoError(t, err)

	escapedCredentials, err := json.Marshal(bqTestCredentials.Credentials)
	require.NoError(t, err)

	escapedCredentialsTrimmedStr := strings.Trim(string(escapedCredentials), `"`)

	templateConfigurations := map[string]any{
		"workspaceID":          workspaceID,
		"sourceID":             sourceID,
		"destinationID":        destinationID,
		"writeKey":             writeKey,
		"sourcesSourceID":      sourcesSourceID,
		"sourcesDestinationID": sourcesDestinationID,
		"sourcesWriteKey":      sourcesWriteKey,
		"namespace":            namespace,
		"project":              bqTestCredentials.ProjectID,
		"location":             bqTestCredentials.Location,
		"bucketName":           bqTestCredentials.BucketName,
		"credentials":          escapedCredentialsTrimmedStr,
		"sourcesNamespace":     sourcesNamespace,
	}
	workspaceConfigPath := workspaceConfig.CreateTempFile(t, "testdata/template.json", templateConfigurations)

	t.Setenv("JOBS_DB_HOST", "localhost")
	t.Setenv("JOBS_DB_NAME", "jobsdb")
	t.Setenv("JOBS_DB_DB_NAME", "jobsdb")
	t.Setenv("JOBS_DB_USER", "rudder")
	t.Setenv("JOBS_DB_PASSWORD", "password")
	t.Setenv("JOBS_DB_SSL_MODE", "disable")
	t.Setenv("JOBS_DB_PORT", strconv.Itoa(jobsDBPort))
	t.Setenv("WAREHOUSE_JOBS_DB_HOST", "localhost")
	t.Setenv("WAREHOUSE_JOBS_DB_NAME", "jobsdb")
	t.Setenv("WAREHOUSE_JOBS_DB_DB_NAME", "jobsdb")
	t.Setenv("WAREHOUSE_JOBS_DB_USER", "rudder")
	t.Setenv("WAREHOUSE_JOBS_DB_PASSWORD", "password")
	t.Setenv("WAREHOUSE_JOBS_DB_SSL_MODE", "disable")
	t.Setenv("WAREHOUSE_JOBS_DB_PORT", strconv.Itoa(jobsDBPort))
	t.Setenv("GO_ENV", "production")
	t.Setenv("LOG_LEVEL", "INFO")
	t.Setenv("INSTANCE_ID", "1")
	t.Setenv("ALERT_PROVIDER", "pagerduty")
	t.Setenv("CONFIG_PATH", "../../../config/config.yaml")
	t.Setenv("DEST_TRANSFORM_URL", fmt.Sprintf("http://localhost:%d", transformerPort))
	t.Setenv("RSERVER_WAREHOUSE_BIGQUERY_MAX_PARALLEL_LOADS", "8")
	t.Setenv("RSERVER_WAREHOUSE_WAREHOUSE_SYNC_FREQ_IGNORE", "true")
	t.Setenv("RSERVER_WAREHOUSE_UPLOAD_FREQ_IN_S", "10")
	t.Setenv("RSERVER_WAREHOUSE_ENABLE_JITTER_FOR_SYNCS", "false")
	t.Setenv("RSERVER_WAREHOUSE_ENABLE_IDRESOLUTION", "true")
	t.Setenv("RSERVER_BACKEND_CONFIG_CONFIG_FROM_FILE", "true")
	t.Setenv("RUDDER_ADMIN_PASSWORD", "password")
	t.Setenv("RUDDER_GRACEFUL_SHUTDOWN_TIMEOUT_EXIT", "false")
	t.Setenv("RSERVER_WAREHOUSE_BIGQUERY_ENABLE_DELETE_BY_JOBS", "true")
	t.Setenv("RSERVER_GATEWAY_WEB_PORT", strconv.Itoa(httpPort))
	t.Setenv("RSERVER_GATEWAY_ADMIN_WEB_PORT", strconv.Itoa(httpAdminPort))
	t.Setenv("RSERVER_ENABLE_STATS", "false")
	t.Setenv("RSERVER_BACKEND_CONFIG_CONFIG_JSONPATH", workspaceConfigPath)
	t.Setenv("RUDDER_TMPDIR", t.TempDir())
	if testing.Verbose() {
		t.Setenv("LOG_LEVEL", "DEBUG")
	}

	svcDone := make(chan struct{})

	ctx, cancel := context.WithCancel(context.Background())
	defer cancel()

	go func() {
		r := runner.New(runner.ReleaseInfo{})
		_ = r.Run(ctx, []string{"bigquery-integration-test"})

		close(svcDone)
	}()
	t.Cleanup(func() { <-svcDone })

	serviceHealthEndpoint := fmt.Sprintf("http://localhost:%d/health", httpPort)
	health.WaitUntilReady(ctx, t, serviceHealthEndpoint, time.Minute, time.Second, "serviceHealthEndpoint")

	t.Run("Event flow", func(t *testing.T) {
		db, err := bigquery.NewClient(
			ctx,
			bqTestCredentials.ProjectID, option.WithCredentialsJSON([]byte(bqTestCredentials.Credentials)),
		)
		require.NoError(t, err)

		jobsDB := testhelper.JobsDB(t, jobsDBPort)

		t.Cleanup(func() {
			for _, dataset := range []string{namespace, sourcesNamespace} {
				require.NoError(t, testhelper.WithConstantRetries(func() error {
					return db.Dataset(dataset).DeleteWithContents(ctx)
				}))
			}
		})

		testcase := []struct {
			name                                string
			schema                              string
			writeKey                            string
			sourceID                            string
			destinationID                       string
			messageID                           string
			eventsMap                           testhelper.EventsCountMap
			stagingFilesEventsMap               testhelper.EventsCountMap
			stagingFilesModifiedEventsMap       testhelper.EventsCountMap
			loadFilesEventsMap                  testhelper.EventsCountMap
			tableUploadsEventsMap               testhelper.EventsCountMap
			warehouseEventsMap                  testhelper.EventsCountMap
			asyncJob                            bool
			skipModifiedEvents                  bool
			prerequisite                        func(t testing.TB)
			tables                              []string
			isDedupEnabled                      bool
			customPartitionsEnabledWorkspaceIDs string
		}{
			{
				name:                          "Merge mode",
				schema:                        namespace,
				tables:                        []string{"identifies", "users", "tracks", "product_track", "pages", "screens", "aliases", "groups"},
				writeKey:                      writeKey,
				sourceID:                      sourceID,
				destinationID:                 destinationID,
				messageID:                     misc.FastUUID().String(),
				stagingFilesEventsMap:         stagingFilesEventsMap(),
				stagingFilesModifiedEventsMap: stagingFilesEventsMap(),
				loadFilesEventsMap:            loadFilesEventsMap(),
				tableUploadsEventsMap:         tableUploadsEventsMap(),
				warehouseEventsMap:            mergeEventsMap(),
				isDedupEnabled:                true,
				prerequisite: func(t testing.TB) {
					t.Helper()

					_ = db.Dataset(namespace).DeleteWithContents(ctx)
				},
			},
			{
				name:          "Async Job",
				writeKey:      sourcesWriteKey,
				sourceID:      sourcesSourceID,
				destinationID: sourcesDestinationID,
				schema:        sourcesNamespace,
				tables:        []string{"tracks", "google_sheet"},
				eventsMap:     testhelper.SourcesSendEventsMap(),
				stagingFilesEventsMap: testhelper.EventsCountMap{
					"wh_staging_files": 9, // 8 + 1 (merge events because of ID resolution)
				},
				stagingFilesModifiedEventsMap: testhelper.EventsCountMap{
					"wh_staging_files": 8, // 8 (de-duped by encounteredMergeRuleMap)
				},
				loadFilesEventsMap:    testhelper.SourcesLoadFilesEventsMap(),
				tableUploadsEventsMap: testhelper.SourcesTableUploadsEventsMap(),
				warehouseEventsMap:    testhelper.SourcesWarehouseEventsMap(),
				asyncJob:              true,
				isDedupEnabled:        false,
				prerequisite: func(t testing.TB) {
					t.Helper()

					_ = db.Dataset(namespace).DeleteWithContents(ctx)
				},
			},
			{
				name:                          "Append mode",
				schema:                        namespace,
				tables:                        []string{"identifies", "users", "tracks", "product_track", "pages", "screens", "aliases", "groups"},
				writeKey:                      writeKey,
				sourceID:                      sourceID,
				destinationID:                 destinationID,
				messageID:                     misc.FastUUID().String(),
				stagingFilesEventsMap:         stagingFilesEventsMap(),
				stagingFilesModifiedEventsMap: stagingFilesEventsMap(),
				loadFilesEventsMap:            loadFilesEventsMap(),
				tableUploadsEventsMap:         tableUploadsEventsMap(),
				warehouseEventsMap:            appendEventsMap(),
				skipModifiedEvents:            true,
				isDedupEnabled:                false,
				prerequisite: func(t testing.TB) {
					t.Helper()

					_ = db.Dataset(namespace).DeleteWithContents(ctx)
				},
			},
			{
				name:                                "Append mode with custom partition",
				schema:                              namespace,
				tables:                              []string{"identifies", "users", "tracks", "product_track", "pages", "screens", "aliases", "groups"},
				writeKey:                            writeKey,
				sourceID:                            sourceID,
				destinationID:                       destinationID,
				messageID:                           misc.FastUUID().String(),
				stagingFilesEventsMap:               stagingFilesEventsMap(),
				stagingFilesModifiedEventsMap:       stagingFilesEventsMap(),
				loadFilesEventsMap:                  loadFilesEventsMap(),
				tableUploadsEventsMap:               tableUploadsEventsMap(),
				warehouseEventsMap:                  appendEventsMap(),
				skipModifiedEvents:                  true,
				isDedupEnabled:                      false,
				customPartitionsEnabledWorkspaceIDs: workspaceID,
				prerequisite: func(t testing.TB) {
					t.Helper()

					_ = db.Dataset(namespace).DeleteWithContents(ctx)

					err = db.Dataset(namespace).Create(ctx, &bigquery.DatasetMetadata{
						Location: "US",
					})
					require.NoError(t, err)

					err = db.Dataset(namespace).Table("tracks").Create(
						ctx,
						&bigquery.TableMetadata{
							Schema: []*bigquery.FieldSchema{{
								Name: "timestamp",
								Type: bigquery.TimestampFieldType,
							}},
							TimePartitioning: &bigquery.TimePartitioning{
								Field: "timestamp",
							},
						},
					)
					require.NoError(t, err)
				},
			},
		}

		for _, tc := range testcase {
			tc := tc

			t.Run(tc.name, func(t *testing.T) {
				t.Setenv("RSERVER_WAREHOUSE_BIGQUERY_IS_DEDUP_ENABLED", strconv.FormatBool(tc.isDedupEnabled))
				t.Setenv("RSERVER_WAREHOUSE_BIGQUERY_CUSTOM_PARTITIONS_ENABLED_WORKSPACE_IDS", tc.customPartitionsEnabledWorkspaceIDs)

				ts := testhelper.WareHouseTest{
					Schema:                tc.schema,
					WriteKey:              tc.writeKey,
					SourceID:              tc.sourceID,
					DestinationID:         tc.destinationID,
					MessageID:             tc.messageID,
					Tables:                tc.tables,
					EventsMap:             tc.eventsMap,
					StagingFilesEventsMap: tc.stagingFilesEventsMap,
					LoadFilesEventsMap:    tc.loadFilesEventsMap,
					TableUploadsEventsMap: tc.tableUploadsEventsMap,
					Prerequisite:          tc.prerequisite,
					WarehouseEventsMap:    tc.warehouseEventsMap,
					AsyncJob:              tc.asyncJob,
					Provider:              provider,
					JobsDB:                jobsDB,
					TaskRunID:             misc.FastUUID().String(),
					JobRunID:              misc.FastUUID().String(),
					UserID:                testhelper.GetUserId(provider),
					Client: &client.Client{
						BQ:   db,
						Type: client.BQClient,
					},
					HTTPPort:    httpPort,
					WorkspaceID: workspaceID,
				}
				ts.VerifyEvents(t)
=======

	misc.Init()
	validations.Init()
	warehouseutils.Init()
	encoding.Init()

	jobsDBPort := c.Port("jobsDb", 5432)

	httpPort, err := kitHelper.GetFreePort()
	require.NoError(t, err)

	workspaceID := warehouseutils.RandHex()
	sourceID := warehouseutils.RandHex()
	destinationID := warehouseutils.RandHex()
	writeKey := warehouseutils.RandHex()
	sourcesSourceID := warehouseutils.RandHex()
	sourcesDestinationID := warehouseutils.RandHex()
	sourcesWriteKey := warehouseutils.RandHex()

	destType := warehouseutils.BQ

	namespace := testhelper.RandSchema(destType)
	sourcesNamespace := testhelper.RandSchema(destType)

	bqTestCredentials, err := bqHelper.GetBQTestCredentials()
	require.NoError(t, err)

	escapedCredentials, err := json.Marshal(bqTestCredentials.Credentials)
	require.NoError(t, err)

	escapedCredentialsTrimmedStr := strings.Trim(string(escapedCredentials), `"`)

	templateConfigurations := map[string]any{
		"workspaceID":          workspaceID,
		"sourceID":             sourceID,
		"destinationID":        destinationID,
		"writeKey":             writeKey,
		"sourcesSourceID":      sourcesSourceID,
		"sourcesDestinationID": sourcesDestinationID,
		"sourcesWriteKey":      sourcesWriteKey,
		"namespace":            namespace,
		"project":              bqTestCredentials.ProjectID,
		"location":             bqTestCredentials.Location,
		"bucketName":           bqTestCredentials.BucketName,
		"credentials":          escapedCredentialsTrimmedStr,
		"sourcesNamespace":     sourcesNamespace,
	}
	workspaceConfigPath := workspaceConfig.CreateTempFile(t, "testdata/template.json", templateConfigurations)

	t.Setenv("JOBS_DB_HOST", "localhost")
	t.Setenv("JOBS_DB_NAME", "jobsdb")
	t.Setenv("JOBS_DB_DB_NAME", "jobsdb")
	t.Setenv("JOBS_DB_USER", "rudder")
	t.Setenv("JOBS_DB_PASSWORD", "password")
	t.Setenv("JOBS_DB_SSL_MODE", "disable")
	t.Setenv("JOBS_DB_PORT", strconv.Itoa(jobsDBPort))
	t.Setenv("WAREHOUSE_JOBS_DB_HOST", "localhost")
	t.Setenv("WAREHOUSE_JOBS_DB_NAME", "jobsdb")
	t.Setenv("WAREHOUSE_JOBS_DB_DB_NAME", "jobsdb")
	t.Setenv("WAREHOUSE_JOBS_DB_USER", "rudder")
	t.Setenv("WAREHOUSE_JOBS_DB_PASSWORD", "password")
	t.Setenv("WAREHOUSE_JOBS_DB_SSL_MODE", "disable")
	t.Setenv("WAREHOUSE_JOBS_DB_PORT", strconv.Itoa(jobsDBPort))
	t.Setenv("GO_ENV", "production")
	t.Setenv("LOG_LEVEL", "INFO")
	t.Setenv("INSTANCE_ID", "1")
	t.Setenv("ALERT_PROVIDER", "pagerduty")
	t.Setenv("CONFIG_PATH", "../../../config/config.yaml")
	t.Setenv("RSERVER_WAREHOUSE_BIGQUERY_MAX_PARALLEL_LOADS", "8")
	t.Setenv("RSERVER_WAREHOUSE_WAREHOUSE_SYNC_FREQ_IGNORE", "true")
	t.Setenv("RSERVER_WAREHOUSE_UPLOAD_FREQ_IN_S", "10")
	t.Setenv("RSERVER_WAREHOUSE_ENABLE_JITTER_FOR_SYNCS", "false")
	t.Setenv("RSERVER_WAREHOUSE_ENABLE_IDRESOLUTION", "true")
	t.Setenv("RSERVER_BACKEND_CONFIG_CONFIG_FROM_FILE", "true")
	t.Setenv("RUDDER_ADMIN_PASSWORD", "password")
	t.Setenv("RUDDER_GRACEFUL_SHUTDOWN_TIMEOUT_EXIT", "false")
	t.Setenv("RSERVER_WAREHOUSE_BIGQUERY_ENABLE_DELETE_BY_JOBS", "true")
	t.Setenv("RSERVER_LOGGER_CONSOLE_JSON_FORMAT", "true")
	t.Setenv("RSERVER_WAREHOUSE_WEB_PORT", strconv.Itoa(httpPort))
	t.Setenv("RSERVER_WAREHOUSE_MODE", "master_and_slave")
	t.Setenv("RSERVER_ENABLE_STATS", "false")
	t.Setenv("RSERVER_BACKEND_CONFIG_CONFIG_JSONPATH", workspaceConfigPath)
	t.Setenv("RUDDER_TMPDIR", t.TempDir())
	t.Setenv("RSERVER_WAREHOUSE_BIGQUERY_SLOW_QUERY_THRESHOLD", "0s")
	if testing.Verbose() {
		t.Setenv("LOG_LEVEL", "DEBUG")
	}

	svcDone := make(chan struct{})

	ctx, cancel := context.WithCancel(context.Background())
	defer cancel()

	go func() {
		r := runner.New(runner.ReleaseInfo{})
		_ = r.Run(ctx, []string{"bigquery-integration-test"})

		close(svcDone)
	}()
	t.Cleanup(func() { <-svcDone })

	serviceHealthEndpoint := fmt.Sprintf("http://localhost:%d/health", httpPort)
	health.WaitUntilReady(ctx, t, serviceHealthEndpoint, time.Minute, time.Second, "serviceHealthEndpoint")

	t.Run("Event flow", func(t *testing.T) {
		db, err := bigquery.NewClient(
			context.TODO(),
			bqTestCredentials.ProjectID, option.WithCredentialsJSON([]byte(bqTestCredentials.Credentials)),
		)
		require.NoError(t, err)

		jobsDB := testhelper.JobsDB(t, jobsDBPort)

		t.Cleanup(func() {
			for _, dataset := range []string{namespace, sourcesNamespace} {
				require.NoError(t, testhelper.WithConstantRetries(func() error {
					return db.Dataset(dataset).DeleteWithContents(context.TODO())
				}))
			}
		})

		testcase := []struct {
			name                                string
			writeKey                            string
			schema                              string
			sourceID                            string
			destinationID                       string
			tables                              []string
			stagingFilesEventsMap               testhelper.EventsCountMap
			stagingFilesModifiedEventsMap       testhelper.EventsCountMap
			loadFilesEventsMap                  testhelper.EventsCountMap
			tableUploadsEventsMap               testhelper.EventsCountMap
			warehouseEventsMap                  testhelper.EventsCountMap
			asyncJob                            bool
			skipModifiedEvents                  bool
			prerequisite                        func(t testing.TB)
			isDedupEnabled                      bool
			customPartitionsEnabledWorkspaceIDs string
			stagingFilePrefix                   string
		}{
			{
				name:                          "Merge mode",
				writeKey:                      writeKey,
				schema:                        namespace,
				tables:                        []string{"identifies", "users", "tracks", "product_track", "pages", "screens", "aliases", "groups"},
				sourceID:                      sourceID,
				destinationID:                 destinationID,
				stagingFilesEventsMap:         stagingFilesEventsMap(),
				stagingFilesModifiedEventsMap: stagingFilesEventsMap(),
				loadFilesEventsMap:            loadFilesEventsMap(),
				tableUploadsEventsMap:         tableUploadsEventsMap(),
				warehouseEventsMap:            mergeEventsMap(),
				isDedupEnabled:                true,
				prerequisite: func(t testing.TB) {
					t.Helper()

					_ = db.Dataset(namespace).DeleteWithContents(context.TODO())
				},
				stagingFilePrefix: "testdata/upload-job-merge-mode",
			},
			{
				name:          "Async Job",
				writeKey:      sourcesWriteKey,
				sourceID:      sourcesSourceID,
				destinationID: sourcesDestinationID,
				schema:        sourcesNamespace,
				tables:        []string{"tracks", "google_sheet"},
				stagingFilesEventsMap: testhelper.EventsCountMap{
					"wh_staging_files": 9, // 8 + 1 (merge events because of ID resolution)
				},
				stagingFilesModifiedEventsMap: testhelper.EventsCountMap{
					"wh_staging_files": 8, // 8 (de-duped by encounteredMergeRuleMap)
				},
				loadFilesEventsMap:    testhelper.SourcesLoadFilesEventsMap(),
				tableUploadsEventsMap: testhelper.SourcesTableUploadsEventsMap(),
				warehouseEventsMap:    testhelper.SourcesWarehouseEventsMap(),
				asyncJob:              true,
				isDedupEnabled:        false,
				prerequisite: func(t testing.TB) {
					t.Helper()

					_ = db.Dataset(namespace).DeleteWithContents(context.TODO())
				},
				stagingFilePrefix: "testdata/sources-job",
			},
			{
				name:                          "Append mode",
				schema:                        namespace,
				tables:                        []string{"identifies", "users", "tracks", "product_track", "pages", "screens", "aliases", "groups"},
				writeKey:                      writeKey,
				sourceID:                      sourceID,
				destinationID:                 destinationID,
				stagingFilesEventsMap:         stagingFilesEventsMap(),
				stagingFilesModifiedEventsMap: stagingFilesEventsMap(),
				loadFilesEventsMap:            loadFilesEventsMap(),
				tableUploadsEventsMap:         tableUploadsEventsMap(),
				warehouseEventsMap:            appendEventsMap(),
				skipModifiedEvents:            true,
				isDedupEnabled:                false,
				prerequisite: func(t testing.TB) {
					t.Helper()

					_ = db.Dataset(namespace).DeleteWithContents(context.TODO())
				},
				stagingFilePrefix: "testdata/upload-job-append-mode",
			},
			{
				name:                                "Append mode with custom partition",
				schema:                              namespace,
				tables:                              []string{"identifies", "users", "tracks", "product_track", "pages", "screens", "aliases", "groups"},
				writeKey:                            writeKey,
				sourceID:                            sourceID,
				destinationID:                       destinationID,
				stagingFilesEventsMap:               stagingFilesEventsMap(),
				stagingFilesModifiedEventsMap:       stagingFilesEventsMap(),
				loadFilesEventsMap:                  loadFilesEventsMap(),
				tableUploadsEventsMap:               tableUploadsEventsMap(),
				warehouseEventsMap:                  appendEventsMap(),
				skipModifiedEvents:                  true,
				isDedupEnabled:                      false,
				customPartitionsEnabledWorkspaceIDs: workspaceID,
				prerequisite: func(t testing.TB) {
					t.Helper()

					_ = db.Dataset(namespace).DeleteWithContents(context.TODO())

					err = db.Dataset(namespace).Create(context.Background(), &bigquery.DatasetMetadata{
						Location: "US",
					})
					require.NoError(t, err)

					err = db.Dataset(namespace).Table("tracks").Create(
						context.Background(),
						&bigquery.TableMetadata{
							Schema: []*bigquery.FieldSchema{{
								Name: "timestamp",
								Type: bigquery.TimestampFieldType,
							}},
							TimePartitioning: &bigquery.TimePartitioning{
								Field: "timestamp",
							},
						},
					)
					require.NoError(t, err)
				},
				stagingFilePrefix: "testdata/upload-job-append-mode-custom-partition",
			},
		}

		for _, tc := range testcase {
			tc := tc

			t.Run(tc.name, func(t *testing.T) {
				t.Setenv("RSERVER_WAREHOUSE_BIGQUERY_IS_DEDUP_ENABLED", strconv.FormatBool(tc.isDedupEnabled))
				t.Setenv("RSERVER_WAREHOUSE_BIGQUERY_CUSTOM_PARTITIONS_ENABLED_WORKSPACE_IDS", tc.customPartitionsEnabledWorkspaceIDs)

				if tc.prerequisite != nil {
					tc.prerequisite(t)
				}

				sqlClient := &client.Client{
					BQ:   db,
					Type: client.BQClient,
				}

				conf := map[string]interface{}{
					"bucketName":  bqTestCredentials.BucketName,
					"credentials": bqTestCredentials.Credentials,
				}

				t.Log("verifying test case 1")
				ts1 := testhelper.TestConfig{
					WriteKey:              tc.writeKey,
					Schema:                tc.schema,
					Tables:                tc.tables,
					SourceID:              tc.sourceID,
					DestinationID:         tc.destinationID,
					StagingFilesEventsMap: tc.stagingFilesEventsMap,
					LoadFilesEventsMap:    tc.loadFilesEventsMap,
					TableUploadsEventsMap: tc.tableUploadsEventsMap,
					WarehouseEventsMap:    tc.warehouseEventsMap,
					Config:                conf,
					WorkspaceID:           workspaceID,
					DestinationType:       destType,
					JobsDB:                jobsDB,
					HTTPPort:              httpPort,
					Client:                sqlClient,
					JobRunID:              misc.FastUUID().String(),
					TaskRunID:             misc.FastUUID().String(),
					StagingFilePath:       tc.stagingFilePrefix + ".staging-1.json",
					UserID:                testhelper.GetUserId(destType),
				}
				ts1.VerifyEvents(t)
>>>>>>> b6c4f015

				if tc.skipModifiedEvents {
					return
				}

<<<<<<< HEAD
				if !tc.asyncJob {
					ts.UserID = testhelper.GetUserId(provider)
				}
				ts.StagingFilesEventsMap = tc.stagingFilesModifiedEventsMap
				ts.JobRunID = misc.FastUUID().String()
				ts.TaskRunID = misc.FastUUID().String()
				ts.VerifyModifiedEvents(t)
=======
				t.Log("verifying test case 2")
				ts2 := testhelper.TestConfig{
					WriteKey:              tc.writeKey,
					Schema:                tc.schema,
					Tables:                tc.tables,
					SourceID:              tc.sourceID,
					DestinationID:         tc.destinationID,
					StagingFilesEventsMap: tc.stagingFilesModifiedEventsMap,
					LoadFilesEventsMap:    tc.loadFilesEventsMap,
					TableUploadsEventsMap: tc.tableUploadsEventsMap,
					WarehouseEventsMap:    tc.warehouseEventsMap,
					AsyncJob:              tc.asyncJob,
					Config:                conf,
					WorkspaceID:           workspaceID,
					DestinationType:       destType,
					JobsDB:                jobsDB,
					HTTPPort:              httpPort,
					Client:                sqlClient,
					JobRunID:              misc.FastUUID().String(),
					TaskRunID:             misc.FastUUID().String(),
					StagingFilePath:       tc.stagingFilePrefix + ".staging-2.json",
					UserID:                testhelper.GetUserId(destType),
				}
				if tc.asyncJob {
					ts2.UserID = ts1.UserID
				}
				ts2.VerifyEvents(t)
>>>>>>> b6c4f015
			})
		}
	})

	t.Run("Validations", func(t *testing.T) {
		dest := backendconfig.DestinationT{
			ID: destinationID,
			Config: map[string]interface{}{
				"project":       bqTestCredentials.ProjectID,
				"location":      bqTestCredentials.Location,
				"bucketName":    bqTestCredentials.BucketName,
				"credentials":   bqTestCredentials.Credentials,
				"prefix":        "",
				"namespace":     namespace,
				"syncFrequency": "30",
			},
			DestinationDefinition: backendconfig.DestinationDefinitionT{
				ID:          "1UmeD7xhVGHsPDEHoCiSPEGytS3",
				Name:        "BQ",
				DisplayName: "BigQuery",
			},
			Name:       "bigquery-integration",
			Enabled:    true,
<<<<<<< HEAD
			RevisionID: "29eejWUH80lK1abiB766fzv5Iba",
=======
			RevisionID: destinationID,
>>>>>>> b6c4f015
		}
		testhelper.VerifyConfigurationTest(t, dest)
	})
}

func loadFilesEventsMap() testhelper.EventsCountMap {
	return testhelper.EventsCountMap{
		"identifies":    4,
		"users":         4,
		"tracks":        4,
		"product_track": 4,
		"pages":         4,
		"screens":       4,
		"aliases":       4,
		"groups":        1,
		"_groups":       3,
	}
}

func tableUploadsEventsMap() testhelper.EventsCountMap {
	return testhelper.EventsCountMap{
		"identifies":    4,
		"users":         4,
		"tracks":        4,
		"product_track": 4,
		"pages":         4,
		"screens":       4,
		"aliases":       4,
		"groups":        1,
		"_groups":       3,
	}
}

func stagingFilesEventsMap() testhelper.EventsCountMap {
	return testhelper.EventsCountMap{
		"wh_staging_files": 34, // Since extra 2 merge events because of ID resolution
	}
}

func mergeEventsMap() testhelper.EventsCountMap {
	return testhelper.EventsCountMap{
		"identifies":    1,
		"users":         1,
		"tracks":        1,
		"product_track": 1,
		"pages":         1,
		"screens":       1,
		"aliases":       1,
		"groups":        1,
		"_groups":       1,
	}
}

func appendEventsMap() testhelper.EventsCountMap {
	return testhelper.EventsCountMap{
		"identifies":    4,
		"users":         1,
		"tracks":        4,
		"product_track": 4,
		"pages":         4,
		"screens":       4,
		"aliases":       4,
		"groups":        1,
		"_groups":       3,
	}
}

func TestUnsupportedCredentials(t *testing.T) {
	credentials := bigquery2.BQCredentials{
		ProjectID:   "projectId",
		Credentials: "{\"installed\":{\"client_id\":\"1234.apps.googleusercontent.com\",\"project_id\":\"project_id\",\"auth_uri\":\"https://accounts.google.com/o/oauth2/auth\",\"token_uri\":\"https://oauth2.googleapis.com/token\",\"auth_provider_x509_cert_url\":\"https://www.googleapis.com/oauth2/v1/certs\",\"client_secret\":\"client_secret\",\"redirect_uris\":[\"urn:ietf:wg:oauth:2.0:oob\",\"http://localhost\"]}}",
	}

	_, err := bigquery2.Connect(context.Background(), &credentials)
	assert.NotNil(t, err)
	assert.Contains(t, err.Error(), "client_credentials.json file is not supported")
}<|MERGE_RESOLUTION|>--- conflicted
+++ resolved
@@ -23,11 +23,7 @@
 	"github.com/rudderlabs/rudder-server/warehouse/integrations/testhelper"
 
 	bigquery2 "github.com/rudderlabs/rudder-server/warehouse/integrations/bigquery"
-<<<<<<< HEAD
-	bqHeloer "github.com/rudderlabs/rudder-server/warehouse/integrations/bigquery/testhelper"
-=======
 	bqHelper "github.com/rudderlabs/rudder-server/warehouse/integrations/bigquery/testhelper"
->>>>>>> b6c4f015
 
 	"cloud.google.com/go/bigquery"
 
@@ -47,13 +43,8 @@
 	if os.Getenv("SLOW") != "1" {
 		t.Skip("Skipping tests. Add 'SLOW=1' env var to run test.")
 	}
-<<<<<<< HEAD
-	if !bqHeloer.IsBQTestCredentialsAvailable() {
-		t.Skipf("Skipping %s as %s is not set", t.Name(), bqHeloer.TestKey)
-=======
 	if !bqHelper.IsBQTestCredentialsAvailable() {
 		t.Skipf("Skipping %s as %s is not set", t.Name(), bqHelper.TestKey)
->>>>>>> b6c4f015
 	}
 
 	c := testcompose.New(t, "testdata/docker-compose.yml")
@@ -62,294 +53,6 @@
 		c.Stop(context.Background())
 	})
 	c.Start(context.Background())
-<<<<<<< HEAD
-
-	misc.Init()
-	validations.Init()
-	warehouseutils.Init()
-	encoding.Init()
-
-	jobsDBPort := c.Port("jobsDb", 5432)
-	transformerPort := c.Port("transformer", 9090)
-
-	httpPort, err := kitHelper.GetFreePort()
-	require.NoError(t, err)
-	httpAdminPort, err := kitHelper.GetFreePort()
-	require.NoError(t, err)
-
-	workspaceID := warehouseutils.RandHex()
-	sourceID := warehouseutils.RandHex()
-	destinationID := warehouseutils.RandHex()
-	writeKey := warehouseutils.RandHex()
-	sourcesSourceID := warehouseutils.RandHex()
-	sourcesDestinationID := warehouseutils.RandHex()
-	sourcesWriteKey := warehouseutils.RandHex()
-
-	provider := warehouseutils.BQ
-
-	namespace := testhelper.RandSchema(provider)
-	sourcesNamespace := testhelper.RandSchema(provider)
-
-	bqTestCredentials, err := bqHeloer.GetBQTestCredentials()
-	require.NoError(t, err)
-
-	escapedCredentials, err := json.Marshal(bqTestCredentials.Credentials)
-	require.NoError(t, err)
-
-	escapedCredentialsTrimmedStr := strings.Trim(string(escapedCredentials), `"`)
-
-	templateConfigurations := map[string]any{
-		"workspaceID":          workspaceID,
-		"sourceID":             sourceID,
-		"destinationID":        destinationID,
-		"writeKey":             writeKey,
-		"sourcesSourceID":      sourcesSourceID,
-		"sourcesDestinationID": sourcesDestinationID,
-		"sourcesWriteKey":      sourcesWriteKey,
-		"namespace":            namespace,
-		"project":              bqTestCredentials.ProjectID,
-		"location":             bqTestCredentials.Location,
-		"bucketName":           bqTestCredentials.BucketName,
-		"credentials":          escapedCredentialsTrimmedStr,
-		"sourcesNamespace":     sourcesNamespace,
-	}
-	workspaceConfigPath := workspaceConfig.CreateTempFile(t, "testdata/template.json", templateConfigurations)
-
-	t.Setenv("JOBS_DB_HOST", "localhost")
-	t.Setenv("JOBS_DB_NAME", "jobsdb")
-	t.Setenv("JOBS_DB_DB_NAME", "jobsdb")
-	t.Setenv("JOBS_DB_USER", "rudder")
-	t.Setenv("JOBS_DB_PASSWORD", "password")
-	t.Setenv("JOBS_DB_SSL_MODE", "disable")
-	t.Setenv("JOBS_DB_PORT", strconv.Itoa(jobsDBPort))
-	t.Setenv("WAREHOUSE_JOBS_DB_HOST", "localhost")
-	t.Setenv("WAREHOUSE_JOBS_DB_NAME", "jobsdb")
-	t.Setenv("WAREHOUSE_JOBS_DB_DB_NAME", "jobsdb")
-	t.Setenv("WAREHOUSE_JOBS_DB_USER", "rudder")
-	t.Setenv("WAREHOUSE_JOBS_DB_PASSWORD", "password")
-	t.Setenv("WAREHOUSE_JOBS_DB_SSL_MODE", "disable")
-	t.Setenv("WAREHOUSE_JOBS_DB_PORT", strconv.Itoa(jobsDBPort))
-	t.Setenv("GO_ENV", "production")
-	t.Setenv("LOG_LEVEL", "INFO")
-	t.Setenv("INSTANCE_ID", "1")
-	t.Setenv("ALERT_PROVIDER", "pagerduty")
-	t.Setenv("CONFIG_PATH", "../../../config/config.yaml")
-	t.Setenv("DEST_TRANSFORM_URL", fmt.Sprintf("http://localhost:%d", transformerPort))
-	t.Setenv("RSERVER_WAREHOUSE_BIGQUERY_MAX_PARALLEL_LOADS", "8")
-	t.Setenv("RSERVER_WAREHOUSE_WAREHOUSE_SYNC_FREQ_IGNORE", "true")
-	t.Setenv("RSERVER_WAREHOUSE_UPLOAD_FREQ_IN_S", "10")
-	t.Setenv("RSERVER_WAREHOUSE_ENABLE_JITTER_FOR_SYNCS", "false")
-	t.Setenv("RSERVER_WAREHOUSE_ENABLE_IDRESOLUTION", "true")
-	t.Setenv("RSERVER_BACKEND_CONFIG_CONFIG_FROM_FILE", "true")
-	t.Setenv("RUDDER_ADMIN_PASSWORD", "password")
-	t.Setenv("RUDDER_GRACEFUL_SHUTDOWN_TIMEOUT_EXIT", "false")
-	t.Setenv("RSERVER_WAREHOUSE_BIGQUERY_ENABLE_DELETE_BY_JOBS", "true")
-	t.Setenv("RSERVER_GATEWAY_WEB_PORT", strconv.Itoa(httpPort))
-	t.Setenv("RSERVER_GATEWAY_ADMIN_WEB_PORT", strconv.Itoa(httpAdminPort))
-	t.Setenv("RSERVER_ENABLE_STATS", "false")
-	t.Setenv("RSERVER_BACKEND_CONFIG_CONFIG_JSONPATH", workspaceConfigPath)
-	t.Setenv("RUDDER_TMPDIR", t.TempDir())
-	if testing.Verbose() {
-		t.Setenv("LOG_LEVEL", "DEBUG")
-	}
-
-	svcDone := make(chan struct{})
-
-	ctx, cancel := context.WithCancel(context.Background())
-	defer cancel()
-
-	go func() {
-		r := runner.New(runner.ReleaseInfo{})
-		_ = r.Run(ctx, []string{"bigquery-integration-test"})
-
-		close(svcDone)
-	}()
-	t.Cleanup(func() { <-svcDone })
-
-	serviceHealthEndpoint := fmt.Sprintf("http://localhost:%d/health", httpPort)
-	health.WaitUntilReady(ctx, t, serviceHealthEndpoint, time.Minute, time.Second, "serviceHealthEndpoint")
-
-	t.Run("Event flow", func(t *testing.T) {
-		db, err := bigquery.NewClient(
-			ctx,
-			bqTestCredentials.ProjectID, option.WithCredentialsJSON([]byte(bqTestCredentials.Credentials)),
-		)
-		require.NoError(t, err)
-
-		jobsDB := testhelper.JobsDB(t, jobsDBPort)
-
-		t.Cleanup(func() {
-			for _, dataset := range []string{namespace, sourcesNamespace} {
-				require.NoError(t, testhelper.WithConstantRetries(func() error {
-					return db.Dataset(dataset).DeleteWithContents(ctx)
-				}))
-			}
-		})
-
-		testcase := []struct {
-			name                                string
-			schema                              string
-			writeKey                            string
-			sourceID                            string
-			destinationID                       string
-			messageID                           string
-			eventsMap                           testhelper.EventsCountMap
-			stagingFilesEventsMap               testhelper.EventsCountMap
-			stagingFilesModifiedEventsMap       testhelper.EventsCountMap
-			loadFilesEventsMap                  testhelper.EventsCountMap
-			tableUploadsEventsMap               testhelper.EventsCountMap
-			warehouseEventsMap                  testhelper.EventsCountMap
-			asyncJob                            bool
-			skipModifiedEvents                  bool
-			prerequisite                        func(t testing.TB)
-			tables                              []string
-			isDedupEnabled                      bool
-			customPartitionsEnabledWorkspaceIDs string
-		}{
-			{
-				name:                          "Merge mode",
-				schema:                        namespace,
-				tables:                        []string{"identifies", "users", "tracks", "product_track", "pages", "screens", "aliases", "groups"},
-				writeKey:                      writeKey,
-				sourceID:                      sourceID,
-				destinationID:                 destinationID,
-				messageID:                     misc.FastUUID().String(),
-				stagingFilesEventsMap:         stagingFilesEventsMap(),
-				stagingFilesModifiedEventsMap: stagingFilesEventsMap(),
-				loadFilesEventsMap:            loadFilesEventsMap(),
-				tableUploadsEventsMap:         tableUploadsEventsMap(),
-				warehouseEventsMap:            mergeEventsMap(),
-				isDedupEnabled:                true,
-				prerequisite: func(t testing.TB) {
-					t.Helper()
-
-					_ = db.Dataset(namespace).DeleteWithContents(ctx)
-				},
-			},
-			{
-				name:          "Async Job",
-				writeKey:      sourcesWriteKey,
-				sourceID:      sourcesSourceID,
-				destinationID: sourcesDestinationID,
-				schema:        sourcesNamespace,
-				tables:        []string{"tracks", "google_sheet"},
-				eventsMap:     testhelper.SourcesSendEventsMap(),
-				stagingFilesEventsMap: testhelper.EventsCountMap{
-					"wh_staging_files": 9, // 8 + 1 (merge events because of ID resolution)
-				},
-				stagingFilesModifiedEventsMap: testhelper.EventsCountMap{
-					"wh_staging_files": 8, // 8 (de-duped by encounteredMergeRuleMap)
-				},
-				loadFilesEventsMap:    testhelper.SourcesLoadFilesEventsMap(),
-				tableUploadsEventsMap: testhelper.SourcesTableUploadsEventsMap(),
-				warehouseEventsMap:    testhelper.SourcesWarehouseEventsMap(),
-				asyncJob:              true,
-				isDedupEnabled:        false,
-				prerequisite: func(t testing.TB) {
-					t.Helper()
-
-					_ = db.Dataset(namespace).DeleteWithContents(ctx)
-				},
-			},
-			{
-				name:                          "Append mode",
-				schema:                        namespace,
-				tables:                        []string{"identifies", "users", "tracks", "product_track", "pages", "screens", "aliases", "groups"},
-				writeKey:                      writeKey,
-				sourceID:                      sourceID,
-				destinationID:                 destinationID,
-				messageID:                     misc.FastUUID().String(),
-				stagingFilesEventsMap:         stagingFilesEventsMap(),
-				stagingFilesModifiedEventsMap: stagingFilesEventsMap(),
-				loadFilesEventsMap:            loadFilesEventsMap(),
-				tableUploadsEventsMap:         tableUploadsEventsMap(),
-				warehouseEventsMap:            appendEventsMap(),
-				skipModifiedEvents:            true,
-				isDedupEnabled:                false,
-				prerequisite: func(t testing.TB) {
-					t.Helper()
-
-					_ = db.Dataset(namespace).DeleteWithContents(ctx)
-				},
-			},
-			{
-				name:                                "Append mode with custom partition",
-				schema:                              namespace,
-				tables:                              []string{"identifies", "users", "tracks", "product_track", "pages", "screens", "aliases", "groups"},
-				writeKey:                            writeKey,
-				sourceID:                            sourceID,
-				destinationID:                       destinationID,
-				messageID:                           misc.FastUUID().String(),
-				stagingFilesEventsMap:               stagingFilesEventsMap(),
-				stagingFilesModifiedEventsMap:       stagingFilesEventsMap(),
-				loadFilesEventsMap:                  loadFilesEventsMap(),
-				tableUploadsEventsMap:               tableUploadsEventsMap(),
-				warehouseEventsMap:                  appendEventsMap(),
-				skipModifiedEvents:                  true,
-				isDedupEnabled:                      false,
-				customPartitionsEnabledWorkspaceIDs: workspaceID,
-				prerequisite: func(t testing.TB) {
-					t.Helper()
-
-					_ = db.Dataset(namespace).DeleteWithContents(ctx)
-
-					err = db.Dataset(namespace).Create(ctx, &bigquery.DatasetMetadata{
-						Location: "US",
-					})
-					require.NoError(t, err)
-
-					err = db.Dataset(namespace).Table("tracks").Create(
-						ctx,
-						&bigquery.TableMetadata{
-							Schema: []*bigquery.FieldSchema{{
-								Name: "timestamp",
-								Type: bigquery.TimestampFieldType,
-							}},
-							TimePartitioning: &bigquery.TimePartitioning{
-								Field: "timestamp",
-							},
-						},
-					)
-					require.NoError(t, err)
-				},
-			},
-		}
-
-		for _, tc := range testcase {
-			tc := tc
-
-			t.Run(tc.name, func(t *testing.T) {
-				t.Setenv("RSERVER_WAREHOUSE_BIGQUERY_IS_DEDUP_ENABLED", strconv.FormatBool(tc.isDedupEnabled))
-				t.Setenv("RSERVER_WAREHOUSE_BIGQUERY_CUSTOM_PARTITIONS_ENABLED_WORKSPACE_IDS", tc.customPartitionsEnabledWorkspaceIDs)
-
-				ts := testhelper.WareHouseTest{
-					Schema:                tc.schema,
-					WriteKey:              tc.writeKey,
-					SourceID:              tc.sourceID,
-					DestinationID:         tc.destinationID,
-					MessageID:             tc.messageID,
-					Tables:                tc.tables,
-					EventsMap:             tc.eventsMap,
-					StagingFilesEventsMap: tc.stagingFilesEventsMap,
-					LoadFilesEventsMap:    tc.loadFilesEventsMap,
-					TableUploadsEventsMap: tc.tableUploadsEventsMap,
-					Prerequisite:          tc.prerequisite,
-					WarehouseEventsMap:    tc.warehouseEventsMap,
-					AsyncJob:              tc.asyncJob,
-					Provider:              provider,
-					JobsDB:                jobsDB,
-					TaskRunID:             misc.FastUUID().String(),
-					JobRunID:              misc.FastUUID().String(),
-					UserID:                testhelper.GetUserId(provider),
-					Client: &client.Client{
-						BQ:   db,
-						Type: client.BQClient,
-					},
-					HTTPPort:    httpPort,
-					WorkspaceID: workspaceID,
-				}
-				ts.VerifyEvents(t)
-=======
 
 	misc.Init()
 	validations.Init()
@@ -643,21 +346,11 @@
 					UserID:                testhelper.GetUserId(destType),
 				}
 				ts1.VerifyEvents(t)
->>>>>>> b6c4f015
 
 				if tc.skipModifiedEvents {
 					return
 				}
 
-<<<<<<< HEAD
-				if !tc.asyncJob {
-					ts.UserID = testhelper.GetUserId(provider)
-				}
-				ts.StagingFilesEventsMap = tc.stagingFilesModifiedEventsMap
-				ts.JobRunID = misc.FastUUID().String()
-				ts.TaskRunID = misc.FastUUID().String()
-				ts.VerifyModifiedEvents(t)
-=======
 				t.Log("verifying test case 2")
 				ts2 := testhelper.TestConfig{
 					WriteKey:              tc.writeKey,
@@ -685,7 +378,6 @@
 					ts2.UserID = ts1.UserID
 				}
 				ts2.VerifyEvents(t)
->>>>>>> b6c4f015
 			})
 		}
 	})
@@ -709,11 +401,7 @@
 			},
 			Name:       "bigquery-integration",
 			Enabled:    true,
-<<<<<<< HEAD
-			RevisionID: "29eejWUH80lK1abiB766fzv5Iba",
-=======
 			RevisionID: destinationID,
->>>>>>> b6c4f015
 		}
 		testhelper.VerifyConfigurationTest(t, dest)
 	})
