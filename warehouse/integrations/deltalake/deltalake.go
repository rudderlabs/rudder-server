package deltalake

import (
	"context"
	"fmt"
	"regexp"
	"strings"
	"time"

	"github.com/rudderlabs/rudder-server/services/stats"

	"github.com/rudderlabs/rudder-server/warehouse/internal/model"

	"github.com/rudderlabs/rudder-server/warehouse/integrations/deltalake/client"

	"github.com/rudderlabs/rudder-server/config"
	proto "github.com/rudderlabs/rudder-server/proto/databricks"
	"github.com/rudderlabs/rudder-server/utils/logger"
	"github.com/rudderlabs/rudder-server/utils/misc"
	warehouseclient "github.com/rudderlabs/rudder-server/warehouse/client"
	warehouseutils "github.com/rudderlabs/rudder-server/warehouse/utils"
	"google.golang.org/grpc"
	"google.golang.org/grpc/credentials/insecure"
)

// Database configuration
const (
	Host                   = "host"
	Port                   = "port"
	Path                   = "path"
	Token                  = "token"
	Catalog                = "catalog"
	UseSTSTokens           = "useSTSTokens"
	EnableExternalLocation = "enableExternalLocation"
	ExternalLocation       = "externalLocation"
)

const (
	provider       = warehouseutils.DELTALAKE
	tableNameLimit = 127
)

// Reference: https://docs.oracle.com/cd/E17952_01/connector-odbc-en/connector-odbc-reference-errorcodes.html
const (
	tableOrViewNotFound = "42S02"
	databaseNotFound    = "42000"
	partitionNotFound   = "42000"
)

var pkgLogger logger.Logger

// Rudder data type mapping with Delta lake mappings.
var dataTypesMap = map[string]string{
	"boolean":  "BOOLEAN",
	"int":      "BIGINT",
	"float":    "DOUBLE",
	"string":   "STRING",
	"datetime": "TIMESTAMP",
	"date":     "DATE",
}

// Delta Lake mapping with rudder data types mappings.
// Reference: https://docs.databricks.com/sql/language-manual/sql-ref-datatype-rules.html
var dataTypesMapToRudder = map[string]string{
	"TINYINT":   "int",
	"SMALLINT":  "int",
	"INT":       "int",
	"BIGINT":    "int",
	"DECIMAL":   "float",
	"FLOAT":     "float",
	"DOUBLE":    "float",
	"BOOLEAN":   "boolean",
	"STRING":    "string",
	"DATE":      "date",
	"TIMESTAMP": "datetime",
	"tinyint":   "int",
	"smallint":  "int",
	"int":       "int",
	"bigint":    "int",
	"decimal":   "float",
	"float":     "float",
	"double":    "float",
	"boolean":   "boolean",
	"string":    "string",
	"date":      "date",
	"timestamp": "datetime",
}

// excludeColumnsMap Columns you need to exclude
// Since event_date is an auto generated column in order to support partitioning.
// We need to ignore it during query generation.
var excludeColumnsMap = map[string]bool{
	"event_date": true,
}

// Primary Key mappings for tables
var primaryKeyMap = map[string]string{
	warehouseutils.UsersTable:      "id",
	warehouseutils.IdentifiesTable: "id",
	warehouseutils.DiscardsTable:   "row_id",
}

var errorsMappings = []model.JobError{
	{
		Type:   model.PermissionError,
		Format: regexp.MustCompile(`UnauthorizedAccessException: PERMISSION_DENIED: User does not have READ FILES on External Location`),
	},
	{
		Type:   model.PermissionError,
		Format: regexp.MustCompile(`SecurityException: User does not have permission CREATE on CATALOG`),
	},
}

type Deltalake struct {
	Client                 *client.Client
	Namespace              string
	ObjectStorage          string
	Warehouse              warehouseutils.Warehouse
	Uploader               warehouseutils.UploaderI
	ConnectTimeout         time.Duration
	Logger                 logger.Logger
	Stats                  stats.Stats
	Schema                 string
	SparkServerType        string
	AuthMech               string
	UID                    string
	ThriftTransport        string
	SSL                    string
	UserAgent              string
	GrpcTimeout            time.Duration
	HealthTimeout          time.Duration
	LoadTableStrategy      string
	EnablePartitionPruning bool
	ConnectorURL           string
}

// Init initializes the delta lake warehouse
func Init() {
	pkgLogger = logger.NewLogger().Child("warehouse").Child("deltalake")
}

func NewDeltalake() *Deltalake {
	return &Deltalake{
		Logger: pkgLogger,
		Stats:  stats.Default,
	}
}

func WithConfig(h *Deltalake, config *config.Config) {
	h.Schema = config.GetString("Warehouse.deltalake.schema", "default")
	h.SparkServerType = config.GetString("Warehouse.deltalake.sparkServerType", "3")
	h.AuthMech = config.GetString("Warehouse.deltalake.authMech", "3")
	h.UID = config.GetString("Warehouse.deltalake.uid", "token")
	h.ThriftTransport = config.GetString("Warehouse.deltalake.thriftTransport", "2")
	h.SSL = config.GetString("Warehouse.deltalake.ssl", "1")
	h.UserAgent = config.GetString("Warehouse.deltalake.userAgent", "RudderStack")
	h.GrpcTimeout = config.GetDuration("Warehouse.deltalake.grpcTimeout", 2, time.Minute)
	h.HealthTimeout = config.GetDuration("Warehouse.deltalake.healthTimeout", 15, time.Second)
	h.LoadTableStrategy = config.GetString("Warehouse.deltalake.loadTableStrategy", "MERGE")
	h.EnablePartitionPruning = config.GetBool("Warehouse.deltalake.enablePartitionPruning", true)
	h.ConnectorURL = config.GetString("DATABRICKS_CONNECTOR_URL", "localhost:50051")
}

// getDeltaLakeDataType returns datatype for delta lake which is mapped with rudder stack datatype
func getDeltaLakeDataType(columnType string) string {
	return dataTypesMap[columnType]
}

// ColumnsWithDataTypes returns columns with specified prefix and data type
func ColumnsWithDataTypes(columns map[string]string, prefix string) string {
	keys := warehouseutils.SortColumnKeysFromColumnMap(columns)
	format := func(idx int, name string) string {
		if _, ok := excludeColumnsMap[name]; ok {
			return ""
		}
		if name == "received_at" {
			generatedColumnSQL := "DATE GENERATED ALWAYS AS ( CAST(received_at AS DATE) )"
			return fmt.Sprintf(`%s%s %s, %s%s %s`, prefix, name, getDeltaLakeDataType(columns[name]), prefix, "event_date", generatedColumnSQL)
		}

		return fmt.Sprintf(`%s%s %s`, prefix, name, getDeltaLakeDataType(columns[name]))
	}
	return warehouseutils.JoinWithFormatting(keys, format, ",")
}

// columnNames returns joined column with comma separated
func columnNames(keys []string) string {
	return strings.Join(keys, ",")
}

// stagingColumnNames returns staging column names
func stagingColumnNames(keys []string) string {
	format := func(idx int, str string) string {
		return fmt.Sprintf(`STAGING.%s`, str)
	}
	return warehouseutils.JoinWithFormatting(keys, format, ",")
}

// columnsWithValues returns main and staging column values.
func columnsWithValues(keys []string) string {
	format := func(idx int, str string) string {
		return fmt.Sprintf(`MAIN.%[1]s = STAGING.%[1]s`, str)
	}
	return warehouseutils.JoinWithFormatting(keys, format, ",")
}

// checkAndIgnoreAlreadyExistError checks and ignores native errors.
func checkAndIgnoreAlreadyExistError(errorCode, ignoreError string) bool {
	if errorCode == "" || errorCode == ignoreError {
		return true
	}
	return false
}

// NewClient creates deltalake client
func (dl *Deltalake) NewClient(cred *client.Credentials, connectTimeout time.Duration) (Client *client.Client, err error) {
	ctx := context.Background()
	identifier := misc.FastUUID().String()
	connConfig := &proto.ConnectionConfig{
		Host:            cred.Host,
		Port:            cred.Port,
		HttpPath:        cred.Path,
		Pwd:             cred.Token,
		Schema:          dl.Schema,
		SparkServerType: dl.SparkServerType,
		AuthMech:        dl.AuthMech,
		Uid:             dl.UID,
		ThriftTransport: dl.ThriftTransport,
		Ssl:             dl.SSL,
		UserAgentEntry:  dl.UserAgent,
	}

	// Getting timeout context
	timeout := dl.GrpcTimeout
	if connectTimeout != 0 {
		timeout = connectTimeout
	}
	tCtx, cancel := context.WithTimeout(ctx, timeout)
	defer cancel()

	// Creating grpc connection using timeout context
	conn, err := grpc.DialContext(tCtx, dl.ConnectorURL, grpc.WithTransportCredentials(insecure.NewCredentials()), grpc.WithBlock())
	if err == context.DeadlineExceeded {
		execTimeouts := dl.Stats.NewStat("warehouse.deltalake.grpcTimeouts", stats.CountType)
		execTimeouts.Count(1)

		err = fmt.Errorf("connection timed out to Delta lake: %w", err)
		return
	}
	if err != nil {
		err = fmt.Errorf("error while creating grpc connection to Delta lake: %w", err)
		return
	}

	dbClient := proto.NewDatabricksClient(conn)
	connectionResponse, err := dbClient.Connect(ctx, &proto.ConnectRequest{
		Config:     connConfig,
		Identifier: identifier,
	})
	if err != nil {
		err = fmt.Errorf("error connecting to Delta lake: %w", err)
		return
	}
	if connectionResponse.GetErrorCode() != "" {
		err = fmt.Errorf("error connecting to Delta lake with response: %s", connectionResponse.GetErrorMessage())
		return
	}

	Client = &client.Client{
		Logger:         dl.Logger,
		CredConfig:     connConfig,
		CredIdentifier: identifier,
		Conn:           conn,
		Client:         dbClient,
		Context:        ctx,
	}

	// Setting up catalog at the client level
	if catalog := warehouseutils.GetConfigValue(Catalog, dl.Warehouse); catalog != "" {
		sqlStatement := fmt.Sprintf("USE CATALOG `%s`;", catalog)

		if err = dl.ExecuteSQLClient(Client, sqlStatement); err != nil {
			return
		}
	}
	return
}

func (*Deltalake) DeleteBy([]string, warehouseutils.DeleteByParams) error {
	return fmt.Errorf(warehouseutils.NotImplementedErrorCode)
}

// fetchTables fetch tables with tableNames
func (dl *Deltalake) fetchTables(dbT *client.Client, schema string) (tableNames []string, err error) {
	fetchTableResponse, err := dbT.Client.FetchTables(dbT.Context, &proto.FetchTablesRequest{
		Config:     dbT.CredConfig,
		Identifier: dbT.CredIdentifier,
		Schema:     schema,
	})
	if err != nil {
		return tableNames, fmt.Errorf("%s Error while fetching tables: %v", dl.GetLogIdentifier(), err)
	}
	if !checkAndIgnoreAlreadyExistError(fetchTableResponse.GetErrorCode(), databaseNotFound) {
		err = fmt.Errorf("%s Error while fetching tables with response: %v", dl.GetLogIdentifier(), fetchTableResponse.GetErrorMessage())
		return
	}
	tableNames = append(tableNames, fetchTableResponse.GetTables()...)
	return
}

// fetchPartitionColumns return the partition columns for the corresponding tables
func (dl *Deltalake) fetchPartitionColumns(dbT *client.Client, tableName string) ([]string, error) {
	sqlStatement := fmt.Sprintf(`SHOW PARTITIONS %s.%s`, dl.Warehouse.Namespace, tableName)

	columnsResponse, err := dbT.Client.FetchPartitionColumns(dbT.Context, &proto.FetchPartitionColumnsRequest{
		Config:       dbT.CredConfig,
		Identifier:   dbT.CredIdentifier,
		SqlStatement: sqlStatement,
	})
	if err != nil {
		return nil, fmt.Errorf("failed to fetch partition columns, error: %w", err)
	}
	if !checkAndIgnoreAlreadyExistError(columnsResponse.GetErrorCode(), partitionNotFound) {
		return nil, fmt.Errorf("failed to fetch partition for response, error: %v", columnsResponse.GetErrorMessage())
	}

	return columnsResponse.GetColumns(), nil
}

func isPartitionedByEventDate(partitionedColumns []string) bool {
	return misc.Contains(partitionedColumns, "event_date")
}

// partitionQuery
// Checks whether the table is partition with event_date column
// If specified, then calculates the date range from first and last event at and add it IN predicate query for event_date
// If not specified, them returns empty string
func (dl *Deltalake) partitionQuery(tableName string) (string, error) {
	if !dl.EnablePartitionPruning {
		return "", nil
	}

	partitionColumns, err := dl.fetchPartitionColumns(dl.Client, tableName)
	if err != nil {
		return "", fmt.Errorf("failed to prepare partition query, error: %w", err)
	}

	if !isPartitionedByEventDate(partitionColumns) {
		return "", nil
	}

	firstEvent, lastEvent := dl.Uploader.GetFirstLastEvent()

	dateRange := warehouseutils.GetDateRangeList(firstEvent, lastEvent, "2006-01-02")
	if len(dateRange) == 0 {
		return "", nil
	}

	dateRangeString := warehouseutils.JoinWithFormatting(dateRange, func(idx int, str string) string {
		return fmt.Sprintf(`'%s'`, str)
	}, ",")
	query := fmt.Sprintf(`CAST ( MAIN.event_date AS string) IN (%s)`, dateRangeString)
	return query, nil
}

// ExecuteSQLClient executes sql client using grpc Client
func (*Deltalake) ExecuteSQLClient(client *client.Client, sqlStatement string) (err error) {
	executeResponse, err := client.Client.Execute(client.Context, &proto.ExecuteRequest{
		Config:       client.CredConfig,
		Identifier:   client.CredIdentifier,
		SqlStatement: sqlStatement,
	})
	if err != nil {
		return fmt.Errorf("error while executing: %v", err)
	}
	if !checkAndIgnoreAlreadyExistError(executeResponse.GetErrorCode(), databaseNotFound) || !checkAndIgnoreAlreadyExistError(executeResponse.GetErrorCode(), tableOrViewNotFound) {
		err = fmt.Errorf("error while executing with response: %v", executeResponse.GetErrorMessage())
		return
	}
	return
}

// schemaExists checks it schema exists or not.
func (dl *Deltalake) schemaExists(schemaName string) (exists bool, err error) {
	sqlStatement := fmt.Sprintf(`SHOW SCHEMAS LIKE '%s';`, schemaName)
	fetchSchemasResponse, err := dl.Client.Client.FetchSchemas(dl.Client.Context, &proto.FetchSchemasRequest{
		Config:       dl.Client.CredConfig,
		Identifier:   dl.Client.CredIdentifier,
		SqlStatement: sqlStatement,
	})
	if err != nil {
		return exists, fmt.Errorf("%s Error while fetching schemas: %v", dl.GetLogIdentifier(), err)
	}
	if !checkAndIgnoreAlreadyExistError(fetchSchemasResponse.GetErrorCode(), databaseNotFound) {
		err = fmt.Errorf("%s Error while fetching schemas with response: %v", dl.GetLogIdentifier(), fetchSchemasResponse.GetErrorMessage())
		return
	}
	exists = len(fetchSchemasResponse.GetDatabases()) == 1 && strings.Compare(fetchSchemasResponse.GetDatabases()[0], schemaName) == 0
	return
}

// createSchema creates schema
func (dl *Deltalake) createSchema() (err error) {
	sqlStatement := fmt.Sprintf(`CREATE SCHEMA IF NOT EXISTS %s;`, dl.Namespace)
	dl.Logger.Infof("%s Creating schema in delta lake with SQL:%v", dl.GetLogIdentifier(), sqlStatement)
	err = dl.ExecuteSQLClient(dl.Client, sqlStatement)
	return
}

// dropStagingTables drops staging tables
func (dl *Deltalake) dropStagingTables(tableNames []string) {
	for _, stagingTableName := range tableNames {
		dl.Logger.Infof("%s Dropping table %+v\n", dl.GetLogIdentifier(), stagingTableName)
		sqlStatement := fmt.Sprintf(`DROP TABLE %[1]s.%[2]s;`, dl.Namespace, stagingTableName)
		dropTableResponse, err := dl.Client.Client.Execute(dl.Client.Context, &proto.ExecuteRequest{
			Config:       dl.Client.CredConfig,
			Identifier:   dl.Client.CredIdentifier,
			SqlStatement: sqlStatement,
		})
		if err != nil {
			dl.Logger.Errorf("%s Error dropping staging tables in delta lake: %v", dl.GetLogIdentifier(), err)
			continue
		}
		if !checkAndIgnoreAlreadyExistError(dropTableResponse.GetErrorCode(), tableOrViewNotFound) {
			dl.Logger.Errorf("%s Error dropping staging tables in delta lake: %v", dl.GetLogIdentifier(), dropTableResponse.GetErrorMessage())
		}
	}
}

// sortedColumnNames returns sorted column names
func (dl *Deltalake) sortedColumnNames(tableSchemaInUpload warehouseutils.TableSchemaT, sortedColumnKeys []string, diff warehouseutils.TableSchemaDiffT) (sortedColumnNames string) {
	if dl.Uploader.GetLoadFileType() == warehouseutils.LOAD_FILE_TYPE_PARQUET {
		sortedColumnNames = strings.Join(sortedColumnKeys, ",")
	} else {
		// TODO: Explore adding headers to csv.
		format := func(index int, value string) string {
			csvColumnIndex := fmt.Sprintf(`%s%d`, "_c", index)
			columnName := value
			columnType := getDeltaLakeDataType(tableSchemaInUpload[columnName])
			return fmt.Sprintf(`CAST ( %s AS %s ) AS %s`, csvColumnIndex, columnType, columnName)
		}
		formatString := warehouseutils.JoinWithFormatting(sortedColumnKeys, format, ",")
		if len(diff.ColumnMap) > 0 {
			diffCols := make([]string, 0, len(diff.ColumnMap))
			for key := range diff.ColumnMap {
				diffCols = append(diffCols, key)
			}
			diffFormat := func(index int, value string) string {
				return fmt.Sprintf(`NULL AS %s`, value)
			}
			diffString := warehouseutils.JoinWithFormatting(diffCols, diffFormat, ",")
			return fmt.Sprintf("%s, %s", formatString, diffString)
		}
		return formatString
	}
	return
}

// credentialsStr return authentication for AWS STS and SSE-C encryption
// STS authentication is only supported with S3A client.
func (dl *Deltalake) credentialsStr() (string, error) {
	if dl.ObjectStorage == warehouseutils.S3 {
		canUseRudderStorage := misc.IsConfiguredToUseRudderObjectStorage(dl.Warehouse.Destination.Config)
		canUseSTSTokens := warehouseutils.GetConfigValueBoolString(UseSTSTokens, dl.Warehouse) == "true"
		if canUseRudderStorage || canUseSTSTokens {
			tempAccessKeyId, tempSecretAccessKey, token, err := warehouseutils.GetTemporaryS3Cred(&dl.Warehouse.Destination)
			if err != nil {
				return "", fmt.Errorf("temporary s3 credentials: %w", err)
			}
			auth := fmt.Sprintf(`CREDENTIALS ( 'awsKeyId' = '%s', 'awsSecretKey' = '%s', 'awsSessionToken' = '%s' )`, tempAccessKeyId, tempSecretAccessKey, token)
			return auth, nil
		}
	}
	return "", nil
}

// getLoadFolder return the load folder where the load files are present
func (dl *Deltalake) getLoadFolder(location string) (loadFolder string) {
	loadFolder = warehouseutils.GetObjectFolderForDeltalake(dl.ObjectStorage, location)
	if dl.ObjectStorage == warehouseutils.S3 {
		awsAccessKey := warehouseutils.GetConfigValue(warehouseutils.AWSAccessKey, dl.Warehouse)
		awsSecretKey := warehouseutils.GetConfigValue(warehouseutils.AWSAccessSecret, dl.Warehouse)
		if awsAccessKey != "" && awsSecretKey != "" {
			loadFolder = strings.Replace(loadFolder, "s3://", "s3a://", 1)
		}
	}
	return
}

func getTableSchemaDiff(tableSchemaInUpload, tableSchemaAfterUpload warehouseutils.TableSchemaT) (diff warehouseutils.TableSchemaDiffT) {
	diff = warehouseutils.TableSchemaDiffT{
		ColumnMap: make(map[string]string),
	}
	diff.ColumnMap = make(map[string]string)
	for columnName, columnType := range tableSchemaAfterUpload {
		if _, ok := tableSchemaInUpload[columnName]; !ok {
			diff.ColumnMap[columnName] = columnType
		}
	}
	return diff
}

// loadTable Loads table with table name
func (dl *Deltalake) loadTable(tableName string, tableSchemaInUpload, tableSchemaAfterUpload warehouseutils.TableSchemaT, skipTempTableDelete bool) (stagingTableName string, err error) {
	// Getting sorted column keys from tableSchemaInUpload
	sortedColumnKeys := warehouseutils.SortColumnKeysFromColumnMap(tableSchemaInUpload)

	// Creating staging table
	stagingTableName = warehouseutils.StagingTableName(provider, tableName, tableNameLimit)
	err = dl.CreateTable(stagingTableName, tableSchemaAfterUpload)
	if err != nil {
		return
	}

	// Dropping staging tables if required
	if !skipTempTableDelete {
		defer dl.dropStagingTables([]string{stagingTableName})
	}

	// Get the credentials string to copy from the staging location to table
	auth, err := dl.credentialsStr()
	if err != nil {
		return
	}

	// Getting objects location
	objectsLocation, err := dl.Uploader.GetSampleLoadFileLocation(tableName)
	if err != nil {
		return
	}

	loadFolder := dl.getLoadFolder(objectsLocation)

	// Creating copy sql statement to copy from load folder to the staging table
	tableSchemaDiff := getTableSchemaDiff(tableSchemaInUpload, tableSchemaAfterUpload)
	sortedColumnNames := dl.sortedColumnNames(tableSchemaInUpload, sortedColumnKeys, tableSchemaDiff)
	var sqlStatement string
	if dl.Uploader.GetLoadFileType() == warehouseutils.LOAD_FILE_TYPE_PARQUET {
		sqlStatement = fmt.Sprintf("COPY INTO %v FROM ( SELECT %v FROM '%v' ) "+
			"FILEFORMAT = PARQUET "+
			"PATTERN = '*.parquet' "+
			"COPY_OPTIONS ('force' = 'true') "+
			"%s;",
			fmt.Sprintf(`%s.%s`, dl.Namespace, stagingTableName), sortedColumnNames, loadFolder, auth)
	} else {
		sqlStatement = fmt.Sprintf("COPY INTO %v FROM ( SELECT %v FROM '%v' ) "+
			"FILEFORMAT = CSV "+
			"PATTERN = '*.gz' "+
			"FORMAT_OPTIONS ( 'compression' = 'gzip', 'quote' = '\"', 'escape' = '\"', 'multiLine' = 'true' ) "+
			"COPY_OPTIONS ('force' = 'true') "+
			"%s;",
			fmt.Sprintf(`%s.%s`, dl.Namespace, stagingTableName), sortedColumnNames, loadFolder, auth)
	}

	// Sanitising copy sql statement for logging
	sanitisedSQLStmt, regexErr := misc.ReplaceMultiRegex(sqlStatement, map[string]string{
		"'awsKeyId' = '[^']*'":        "'awsKeyId' = '***'",
		"'awsSecretKey' = '[^']*'":    "'awsSecretKey' = '***'",
		"'awsSessionToken' = '[^']*'": "'awsSessionToken' = '***'",
	})
	if regexErr == nil {
		dl.Logger.Infof("%s Running COPY command with SQL: %s\n", dl.GetLogIdentifier(tableName), sanitisedSQLStmt)
	}

	// Executing copy sql statement
	err = dl.ExecuteSQLClient(dl.Client, sqlStatement)
	if err != nil {
		dl.Logger.Errorf("%s Error running COPY command with SQL: %s\n error: %v", dl.GetLogIdentifier(tableName), sqlStatement, err)
		return
	}

	if dl.LoadTableStrategy == "APPEND" {
		sqlStatement = appendableLTSQLStatement(
			dl.Namespace,
			tableName,
			stagingTableName,
			warehouseutils.SortColumnKeysFromColumnMap(tableSchemaAfterUpload),
		)
	} else {
		// Partition query
		var partitionQuery string
		partitionQuery, err = dl.partitionQuery(tableName)
		if err != nil {
			err = fmt.Errorf("failed getting partition query during load table, error: %w", err)
			return
		}

		sqlStatement = mergeableLTSQLStatement(
			dl.Namespace,
			tableName,
			stagingTableName,
			sortedColumnKeys,
			partitionQuery,
		)
	}
	dl.Logger.Infof("%v Inserting records using staging table with SQL: %s\n", dl.GetLogIdentifier(tableName), sqlStatement)

	// Executing load table sql statement
	err = dl.ExecuteSQLClient(dl.Client, sqlStatement)
	if err != nil {
		dl.Logger.Errorf("%v Error inserting into original table: %v\n", dl.GetLogIdentifier(tableName), err)
		return
	}

	dl.Logger.Infof("%v Complete load for table\n", dl.GetLogIdentifier(tableName))
	return
}

// loadUserTables Loads users table
func (dl *Deltalake) loadUserTables() (errorMap map[string]error) {
	// Creating errorMap
	errorMap = map[string]error{warehouseutils.IdentifiesTable: nil}
	dl.Logger.Infof("%s Starting load for identifies and users tables\n", dl.GetLogIdentifier())

	// Loading identifies tables
	identifyStagingTable, err := dl.loadTable(warehouseutils.IdentifiesTable, dl.Uploader.GetTableSchemaInUpload(warehouseutils.IdentifiesTable), dl.Uploader.GetTableSchemaInWarehouse(warehouseutils.IdentifiesTable), true)
	if err != nil {
		errorMap[warehouseutils.IdentifiesTable] = err
		return
	}

	// dropping identifies staging table
	defer dl.dropStagingTables([]string{identifyStagingTable})

	// Checking if users schema is present in GetTableSchemaInUpload
	if len(dl.Uploader.GetTableSchemaInUpload(warehouseutils.UsersTable)) == 0 {
		return
	}
	errorMap[warehouseutils.UsersTable] = nil

	// Creating userColNames and firstValProps for create table sql statement
	userColMap := dl.Uploader.GetTableSchemaInWarehouse(warehouseutils.UsersTable)
	var userColNames, firstValProps []string
	for colName := range userColMap {
		// do not reference uuid in queries as it can be an auto incrementing field set by segment compatible tables
		if colName == "id" || colName == "user_id" || colName == "uuid" {
			continue
		}
		userColNames = append(userColNames, colName)
		firstValProps = append(firstValProps, fmt.Sprintf(`FIRST_VALUE(%[1]s , TRUE) OVER (PARTITION BY id ORDER BY received_at DESC ROWS BETWEEN UNBOUNDED PRECEDING AND UNBOUNDED FOLLOWING) AS %[1]s`, colName))
	}
	stagingTableName := warehouseutils.StagingTableName(provider, warehouseutils.UsersTable, tableNameLimit)

	tableLocationSql := dl.getTableLocationSql(stagingTableName)

	// Creating create table sql statement for staging users table
	sqlStatement := fmt.Sprintf(`CREATE TABLE %[1]s.%[2]s USING DELTA %[7]s AS (SELECT DISTINCT * FROM
										(
											SELECT
											id, %[3]s
											FROM (
												(
													SELECT id, %[6]s FROM %[1]s.%[4]s WHERE id in (SELECT DISTINCT(user_id) FROM %[1]s.%[5]s WHERE user_id IS NOT NULL)
												) UNION
												(
													SELECT user_id, %[6]s FROM %[1]s.%[5]s WHERE user_id IS NOT NULL
												)
											)
										)
									);`,
		dl.Namespace,
		stagingTableName,
		strings.Join(firstValProps, ","),
		warehouseutils.UsersTable,
		identifyStagingTable,
		columnNames(userColNames),
		tableLocationSql,
	)

	// Executing create sql statement
	err = dl.ExecuteSQLClient(dl.Client, sqlStatement)
	if err != nil {
		dl.Logger.Errorf("%s Creating staging table for users failed with SQL: %s\n", dl.GetLogIdentifier(), sqlStatement)
		dl.Logger.Errorf("%s Error creating users staging table from original table and identifies staging table: %v\n", dl.GetLogIdentifier(), err)
		errorMap[warehouseutils.UsersTable] = err
		return
	}

	// Dropping staging users table
	defer dl.dropStagingTables([]string{stagingTableName})

	// Creating the column Keys
	columnKeys := append([]string{`id`}, userColNames...)

	if dl.LoadTableStrategy == "APPEND" {
		sqlStatement = appendableLTSQLStatement(
			dl.Namespace,
			warehouseutils.UsersTable,
			stagingTableName,
			columnKeys,
		)
	} else {
		// Partition query
		var partitionQuery string
		partitionQuery, err = dl.partitionQuery(warehouseutils.UsersTable)
		if err != nil {
			err = fmt.Errorf("failed getting partition query during load users table, error: %w", err)
			errorMap[warehouseutils.UsersTable] = err
			return
		}

		sqlStatement = mergeableLTSQLStatement(
			dl.Namespace,
			warehouseutils.UsersTable,
			stagingTableName,
			columnKeys,
			partitionQuery,
		)
	}
	dl.Logger.Infof("%s Inserting records using staging table with SQL: %s\n", dl.GetLogIdentifier(warehouseutils.UsersTable), sqlStatement)

	// Executing the load users table sql statement
	err = dl.ExecuteSQLClient(dl.Client, sqlStatement)
	if err != nil {
		dl.Logger.Errorf("%s Error inserting into users table from staging table: %v\n", err)
		errorMap[warehouseutils.UsersTable] = err
		return
	}
	return
}

// getExternalLocation returns external location where we need to create the tables
func (dl *Deltalake) getExternalLocation() (externalLocation string) {
	enableExternalLocation := warehouseutils.GetConfigValueBoolString(EnableExternalLocation, dl.Warehouse)
	if enableExternalLocation == "true" {
		externalLocation := warehouseutils.GetConfigValue(ExternalLocation, dl.Warehouse)
		return externalLocation
	}
	return
}

// getTableLocationSql returns external external table location
func (dl *Deltalake) getTableLocationSql(tableName string) (tableLocation string) {
	externalLocation := dl.getExternalLocation()
	if externalLocation == "" {
		return
	}
	return fmt.Sprintf("LOCATION '%s/%s/%s'", externalLocation, dl.Namespace, tableName)
}

// dropDanglingStagingTables drop dandling staging tables.
func (dl *Deltalake) dropDanglingStagingTables() {
	// Fetching the staging tables
	tableNames, err := dl.fetchTables(dl.Client, dl.Namespace)
	if err != nil {
		return
	}

	// Filtering tables based on not part of staging tables
	var filteredTablesNames []string
	for _, tableName := range tableNames {
		// Ignoring the staging tables
		if !strings.HasPrefix(tableName, warehouseutils.StagingTablePrefix(provider)) {
			continue
		}
		filteredTablesNames = append(filteredTablesNames, tableName)
	}

	// Drop staging tables
	dl.dropStagingTables(filteredTablesNames)
}

// connectToWarehouse returns the database connection configured with Credentials
func (dl *Deltalake) connectToWarehouse() (Client *client.Client, err error) {
	credT := &client.Credentials{
		Host:  warehouseutils.GetConfigValue(Host, dl.Warehouse),
		Port:  warehouseutils.GetConfigValue(Port, dl.Warehouse),
		Path:  warehouseutils.GetConfigValue(Path, dl.Warehouse),
		Token: warehouseutils.GetConfigValue(Token, dl.Warehouse),
	}
	return dl.NewClient(credT, dl.ConnectTimeout)
}

// CreateTable creates tables with table name and columns
func (dl *Deltalake) CreateTable(tableName string, columns map[string]string) (err error) {
	name := fmt.Sprintf(`%s.%s`, dl.Namespace, tableName)

	tableLocationSql := dl.getTableLocationSql(tableName)
	var partitionedSql string
	if _, ok := columns["received_at"]; ok {
		partitionedSql = `PARTITIONED BY(event_date)`
	}

	createTableClauseSql := "CREATE TABLE IF NOT EXISTS"
	if tableLocationSql != "" {
		createTableClauseSql = "CREATE OR REPLACE TABLE"
	}

	sqlStatement := fmt.Sprintf(`%s %s ( %v ) USING DELTA %s %s;`, createTableClauseSql, name, ColumnsWithDataTypes(columns, ""), tableLocationSql, partitionedSql)
	dl.Logger.Infof("%s Creating table in delta lake with SQL: %v", dl.GetLogIdentifier(tableName), sqlStatement)
	err = dl.ExecuteSQLClient(dl.Client, sqlStatement)
	return
}

func (dl *Deltalake) DropTable(tableName string) (err error) {
	dl.Logger.Infof("%s Dropping table %s", dl.GetLogIdentifier(), tableName)
	sqlStatement := fmt.Sprintf(`DROP TABLE %[1]s.%[2]s;`, dl.Namespace, tableName)
	dropTableResponse, err := dl.Client.Client.Execute(dl.Client.Context, &proto.ExecuteRequest{
		Config:       dl.Client.CredConfig,
		Identifier:   dl.Client.CredIdentifier,
		SqlStatement: sqlStatement,
	})
	if err != nil {
		return
	}
	if !checkAndIgnoreAlreadyExistError(dropTableResponse.GetErrorCode(), tableOrViewNotFound) {
		err = fmt.Errorf("%s Error while dropping table with response: %v", dl.GetLogIdentifier(), dropTableResponse.GetErrorMessage())
		return
	}
	return
}

func (dl *Deltalake) AddColumns(tableName string, columnsInfo []warehouseutils.ColumnInfo) (err error) {
	var (
		query        string
		queryBuilder strings.Builder
	)

	queryBuilder.WriteString(fmt.Sprintf(`
		ALTER TABLE
		  %s.%s
		ADD COLUMNS(`,
		dl.Namespace,
		tableName,
	))

	for _, columnInfo := range columnsInfo {
		queryBuilder.WriteString(fmt.Sprintf(` %s %s,`, columnInfo.Name, getDeltaLakeDataType(columnInfo.Type)))
	}

	query = strings.TrimSuffix(queryBuilder.String(), ",")
	query += ");"

	dl.Logger.Infof("DL: Adding columns for destinationID: %s, tableName: %s with query: %v", dl.Warehouse.Destination.ID, tableName, query)
	err = dl.ExecuteSQLClient(dl.Client, query)
	return
}

// CreateSchema checks if schema exists or not. If it does not exist, it creates the schema.
func (dl *Deltalake) CreateSchema() (err error) {
	// Checking if schema exists or not
	var schemaExists bool
	schemaExists, err = dl.schemaExists(dl.Namespace)
	if err != nil {
		dl.Logger.Errorf("%s Error checking if schema exists: %s, error: %v", dl.GetLogIdentifier(), dl.Namespace, err)
		return err
	}
	if schemaExists {
		dl.Logger.Infof("%s Skipping creating schema: %s since it already exists", dl.GetLogIdentifier(), dl.Namespace)
		return
	}

	// Creating schema
	return dl.createSchema()
}

// AlterColumn alter table with column name and type
func (*Deltalake) AlterColumn(_, _, _ string) (model.AlterTableResponse, error) {
	return model.AlterTableResponse{}, nil
}

// FetchSchema queries delta lake and returns the schema associated with provided namespace
func (dl *Deltalake) FetchSchema(warehouse warehouseutils.Warehouse) (schema, unrecognizedSchema warehouseutils.SchemaT, err error) {
	dl.Warehouse = warehouse
	dl.Namespace = warehouse.Namespace
	Client, err := dl.connectToWarehouse()
	if err != nil {
		return
	}
	defer Client.Close()

	// Schema Initialization
	schema = make(warehouseutils.SchemaT)
	unrecognizedSchema = make(warehouseutils.SchemaT)

	// Fetching the tables
	tableNames, err := dl.fetchTables(Client, dl.Namespace)
	if err != nil {
		return
	}

	// Filtering tables based on not part of staging tables
	var filteredTablesNames []string
	for _, tableName := range tableNames {
		// Ignoring the staging tables
		if strings.HasPrefix(tableName, warehouseutils.StagingTablePrefix(provider)) {
			continue
		}
		filteredTablesNames = append(filteredTablesNames, tableName)
	}

	// For each table we are generating schema
	for _, tableName := range filteredTablesNames {
		fetchTableAttributesResponse, err := Client.Client.FetchTableAttributes(Client.Context, &proto.FetchTableAttributesRequest{
			Config:     Client.CredConfig,
			Identifier: Client.CredIdentifier,
			Schema:     dl.Namespace,
			Table:      tableName,
		})
		if err != nil {
			return schema, unrecognizedSchema, fmt.Errorf("%s Error while fetching table attributes: %v", dl.GetLogIdentifier(), err)
		}
		if !checkAndIgnoreAlreadyExistError(fetchTableAttributesResponse.GetErrorCode(), tableOrViewNotFound) {
			return schema, unrecognizedSchema, fmt.Errorf("%s Error while fetching table attributes with response: %v", dl.GetLogIdentifier(), fetchTableAttributesResponse.GetErrorMessage())
		}

		// Populating the schema for the table
		for _, item := range fetchTableAttributesResponse.GetAttributes() {
			if _, ok := excludeColumnsMap[item.GetColName()]; ok {
				continue
			}

			if _, ok := schema[tableName]; !ok {
				schema[tableName] = make(map[string]string)
			}
			if datatype, ok := dataTypesMapToRudder[item.GetDataType()]; ok {
				schema[tableName][item.GetColName()] = datatype
			} else {
				if _, ok := unrecognizedSchema[tableName]; !ok {
					unrecognizedSchema[tableName] = make(map[string]string)
				}
				unrecognizedSchema[tableName][item.GetColName()] = warehouseutils.MISSING_DATATYPE

				warehouseutils.WHCounterStat(warehouseutils.RUDDER_MISSING_DATATYPE, &dl.Warehouse, warehouseutils.Tag{Name: "datatype", Value: item.GetDataType()}).Count(1)
			}
		}
	}
	return
}

// Setup populate the Deltalake
func (dl *Deltalake) Setup(warehouse warehouseutils.Warehouse, uploader warehouseutils.UploaderI) (err error) {
	dl.Warehouse = warehouse
	dl.Namespace = warehouse.Namespace
	dl.Uploader = uploader
	dl.ObjectStorage = warehouseutils.ObjectStorageType(warehouseutils.DELTALAKE, warehouse.Destination.Config, dl.Uploader.UseRudderStorage())

	dl.Client, err = dl.connectToWarehouse()
	return err
}

// TestConnection test the connection for the warehouse
func (dl *Deltalake) TestConnection(warehouse warehouseutils.Warehouse) (err error) {
	dl.Warehouse = warehouse
	dl.Client, err = dl.connectToWarehouse()
	return
}

// Cleanup cleanup when upload is done.
func (dl *Deltalake) Cleanup() {
	if dl.Client != nil {
		dl.dropDanglingStagingTables()
		dl.Client.Close()
	}
}

// CrashRecover crash recover scenarios
func (dl *Deltalake) CrashRecover(warehouse warehouseutils.Warehouse) (err error) {
	dl.Warehouse = warehouse
	dl.Namespace = warehouse.Namespace
	dl.Client, err = dl.connectToWarehouse()
	if err != nil {
		return err
	}
	defer dl.Client.Close()
	dl.dropDanglingStagingTables()
	return
}

// IsEmpty checks if the warehouse is empty or not
func (*Deltalake) IsEmpty(warehouseutils.Warehouse) (empty bool, err error) {
	return
}

// LoadUserTables loads user tables
func (dl *Deltalake) LoadUserTables() map[string]error {
	return dl.loadUserTables()
}

// LoadTable loads table for table name
func (dl *Deltalake) LoadTable(tableName string) error {
	_, err := dl.loadTable(tableName, dl.Uploader.GetTableSchemaInUpload(tableName), dl.Uploader.GetTableSchemaInWarehouse(tableName), false)
	return err
}

// LoadIdentityMergeRulesTable loads identifies merge rules tables
func (*Deltalake) LoadIdentityMergeRulesTable() (err error) {
	return
}

// LoadIdentityMappingsTable loads identifies mappings table
func (*Deltalake) LoadIdentityMappingsTable() (err error) {
	return
}

// DownloadIdentityRules download identity rules
func (*Deltalake) DownloadIdentityRules(*misc.GZipWriter) (err error) {
	return
}

<<<<<<< HEAD
// GetTotalCountInTable returns total count in tables.
func (dl *Deltalake) GetTotalCountInTable(ctx context.Context, tableName string) (total int64, err error) {
	sqlStatement := fmt.Sprintf(`SELECT COUNT(*) FROM %[1]s.%[2]s;`, dl.Namespace, tableName)
=======
// GetTotalCountInTable returns the total count in the table
func (dl *Deltalake) GetTotalCountInTable(ctx context.Context, tableName string) (int64, error) {
	var (
		err          error
		sqlStatement string
	)
	sqlStatement = fmt.Sprintf(`
		SELECT COUNT(*) FROM %[1]s.%[2]s;
	`,
		dl.Namespace,
		tableName,
	)
>>>>>>> 994c89b7
	response, err := dl.Client.Client.FetchTotalCountInTable(ctx, &proto.FetchTotalCountInTableRequest{
		Config:       dl.Client.CredConfig,
		Identifier:   dl.Client.CredIdentifier,
		SqlStatement: sqlStatement,
	})
	if err != nil {
		return 0, fmt.Errorf("fetching table count: %w", err)
	}
	if response.GetErrorCode() != "" {
		return 0, fmt.Errorf("fetching table count: %s", response.GetErrorMessage())
	}
	return response.GetCount(), nil
}

// Connect returns Client
func (dl *Deltalake) Connect(warehouse warehouseutils.Warehouse) (warehouseclient.Client, error) {
	dl.Warehouse = warehouse
	dl.Namespace = warehouse.Namespace
	dl.ObjectStorage = warehouseutils.ObjectStorageType(
		warehouseutils.DELTALAKE,
		warehouse.Destination.Config,
		misc.IsConfiguredToUseRudderObjectStorage(dl.Warehouse.Destination.Config),
	)
	Client, err := dl.connectToWarehouse()
	if err != nil {
		return warehouseclient.Client{}, err
	}

	return warehouseclient.Client{Type: warehouseclient.DeltalakeClient, DeltalakeClient: Client}, err
}

// GetLogIdentifier returns log identifier
func (dl *Deltalake) GetLogIdentifier(args ...string) string {
	if len(args) == 0 {
		return fmt.Sprintf("[%s][%s][%s][%s]", dl.Warehouse.Type, dl.Warehouse.Source.ID, dl.Warehouse.Destination.ID, dl.Warehouse.Namespace)
	}
	return fmt.Sprintf("[%s][%s][%s][%s][%s]", dl.Warehouse.Type, dl.Warehouse.Source.ID, dl.Warehouse.Destination.ID, dl.Warehouse.Namespace, strings.Join(args, "]["))
}

// GetDatabricksVersion Gets the databricks version by making a grpc call to Version stub.
func GetDatabricksVersion() (databricksBuildVersion string) {
	databricksBuildVersion = "Not an official release. Get the latest release from dockerhub."

	ctx := context.Background()
	connectorURL := config.GetString("DATABRICKS_CONNECTOR_URL", "localhost:50051")

	conn, err := grpc.DialContext(ctx, connectorURL, grpc.WithTransportCredentials(insecure.NewCredentials()))
	if err != nil {
		pkgLogger.Errorf("Error while creating grpc connection to databricks with error: %s", err.Error())
		databricksBuildVersion = "Unable to create grpc connection to databricks."
		return
	}

	versionClient := proto.NewVersionClient(conn)
	versionResponse, err := versionClient.GetVersion(ctx, &proto.VersionRequest{})
	if err != nil {
		pkgLogger.Errorf("Error while getting version response from databricks with error : %s", err.Error())
		databricksBuildVersion = "Unable to read response from databricks."
		return
	}
	databricksBuildVersion = versionResponse.GetVersion()
	return
}

func (dl *Deltalake) LoadTestTable(location, tableName string, _ map[string]interface{}, format string) (err error) {
	// Get the credentials string to copy from the staging location to table
	auth, err := dl.credentialsStr()
	if err != nil {
		return
	}

	loadFolder := dl.getLoadFolder(location)

	var sqlStatement string
	if format == warehouseutils.LOAD_FILE_TYPE_PARQUET {
		sqlStatement = fmt.Sprintf("COPY INTO %v FROM ( SELECT %v FROM '%v' ) "+
			"FILEFORMAT = PARQUET "+
			"PATTERN = '*.parquet' "+
			"COPY_OPTIONS ('force' = 'true') "+
			"%s;",
			fmt.Sprintf(`%s.%s`, dl.Namespace, tableName),
			fmt.Sprintf(`%s, %s`, "id", "val"),
			loadFolder,
			auth,
		)
	} else {
		sqlStatement = fmt.Sprintf("COPY INTO %v FROM ( SELECT %v FROM '%v' ) "+
			"FILEFORMAT = CSV "+
			"PATTERN = '*.gz' "+
			"FORMAT_OPTIONS ( 'compression' = 'gzip', 'quote' = '\"', 'escape' = '\"', 'multiLine' = 'true' ) "+
			"COPY_OPTIONS ('force' = 'true') "+
			"%s;",
			fmt.Sprintf(`%s.%s`, dl.Namespace, tableName),
			"CAST ( '_c0' AS BIGINT ) AS id, CAST ( '_c1' AS STRING ) AS val",
			loadFolder,
			auth,
		)
	}

	err = dl.ExecuteSQLClient(dl.Client, sqlStatement)
	return
}

func (dl *Deltalake) SetConnectionTimeout(timeout time.Duration) {
	dl.ConnectTimeout = timeout
}

func primaryKey(tableName string) string {
	key := "id"
	if column, ok := primaryKeyMap[tableName]; ok {
		key = column
	}
	return key
}

func stagingSqlStatement(namespace, tableName, stagingTableName string, columnKeys []string) (sqlStatement string) {
	pk := primaryKey(tableName)
	if tableName == warehouseutils.UsersTable {
		sqlStatement = fmt.Sprintf(`
			SELECT
			  %[3]s
			FROM
			  %[1]s.%[2]s
		`,
			namespace,
			stagingTableName,
			columnNames(columnKeys),
		)
	} else {
		sqlStatement = fmt.Sprintf(`
			SELECT
			  *
			FROM
			  (
				SELECT
				  *,
				  row_number() OVER (
					PARTITION BY %[3]s
					ORDER BY
					  RECEIVED_AT DESC
				  ) AS _rudder_staging_row_number
				FROM
				  %[1]s.%[2]s
			  ) AS q
			WHERE
			  _rudder_staging_row_number = 1
		`,
			namespace,
			stagingTableName,
			pk,
		)
	}
	return
}

func mergeableLTSQLStatement(namespace, tableName, stagingTableName string, columnKeys []string, partitionQuery string) string {
	pk := primaryKey(tableName)
	if partitionQuery != "" {
		partitionQuery += " AND"
	}
	stagingTableSqlStatement := stagingSqlStatement(namespace, tableName, stagingTableName, columnKeys)
	sqlStatement := fmt.Sprintf(`
		MERGE INTO %[1]s.%[2]s AS MAIN USING (%[3]s) AS STAGING ON %[8]s MAIN.%[4]s = STAGING.%[4]s
		WHEN MATCHED THEN
		UPDATE
		SET
		  %[5]s
		  WHEN NOT MATCHED THEN
		INSERT
		  (%[6]s)
		VALUES
		  (%[7]s);
		`,
		namespace,
		tableName,
		stagingTableSqlStatement,
		pk,
		columnsWithValues(columnKeys),
		columnNames(columnKeys),
		stagingColumnNames(columnKeys),
		partitionQuery,
	)
	return sqlStatement
}

func appendableLTSQLStatement(namespace, tableName, stagingTableName string, columnKeys []string) string {
	stagingTableSqlStatement := stagingSqlStatement(namespace, tableName, stagingTableName, columnKeys)
	sqlStatement := fmt.Sprintf(`
		INSERT INTO %[1]s.%[2]s (%[4]s)
		SELECT
		  %[4]s
		FROM
		  (%[5]s);
		`,
		namespace,
		tableName,
		stagingTableName,
		columnNames(columnKeys),
		stagingTableSqlStatement,
	)
	return sqlStatement
}

func (dl *Deltalake) ErrorMappings() []model.JobError {
	return errorsMappings
}<|MERGE_RESOLUTION|>--- conflicted
+++ resolved
@@ -998,11 +998,6 @@
 	return
 }
 
-<<<<<<< HEAD
-// GetTotalCountInTable returns total count in tables.
-func (dl *Deltalake) GetTotalCountInTable(ctx context.Context, tableName string) (total int64, err error) {
-	sqlStatement := fmt.Sprintf(`SELECT COUNT(*) FROM %[1]s.%[2]s;`, dl.Namespace, tableName)
-=======
 // GetTotalCountInTable returns the total count in the table
 func (dl *Deltalake) GetTotalCountInTable(ctx context.Context, tableName string) (int64, error) {
 	var (
@@ -1015,7 +1010,6 @@
 		dl.Namespace,
 		tableName,
 	)
->>>>>>> 994c89b7
 	response, err := dl.Client.Client.FetchTotalCountInTable(ctx, &proto.FetchTotalCountInTableRequest{
 		Config:       dl.Client.CredConfig,
 		Identifier:   dl.Client.CredIdentifier,
