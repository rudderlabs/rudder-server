--- conflicted
+++ resolved
@@ -16,12 +16,11 @@
 
 	"github.com/rudderlabs/rudder-go-kit/stats"
 
-<<<<<<< HEAD
 	"github.com/rudderlabs/rudder-go-kit/filemanager"
 	"github.com/rudderlabs/rudder-server/warehouse/internal/model"
 
-=======
->>>>>>> 95a49b4f
+	"github.com/rudderlabs/rudder-go-kit/stats"
+
 	dbsql "github.com/databricks/databricks-sql-go"
 	"github.com/golang/mock/gomock"
 	"github.com/stretchr/testify/require"
@@ -506,11 +505,7 @@
 			mockUploader := newMockUploader(t, loadFiles, tableName, schemaInUpload, schemaInWarehouse, warehouseutils.LoadFileTypeCsv, false, false, "2022-12-15T06:53:49.640Z")
 
 			d := deltalake.New(config.New(), logger.NOP, stats.NOP)
-<<<<<<< HEAD
-			err = d.Setup(ctx, warehouse, mockUploader)
-=======
 			err := d.Setup(ctx, warehouse, mockUploader)
->>>>>>> 95a49b4f
 			require.NoError(t, err)
 
 			loadTableStat, err := d.LoadTable(ctx, tableName)
@@ -526,11 +521,7 @@
 			mockUploader := newMockUploader(t, loadFiles, tableName, schemaInUpload, schemaInWarehouse, warehouseutils.LoadFileTypeCsv, false, false, "2022-12-15T06:53:49.640Z")
 
 			d := deltalake.New(config.New(), logger.NOP, stats.NOP)
-<<<<<<< HEAD
-			err = d.Setup(ctx, warehouse, mockUploader)
-=======
 			err := d.Setup(ctx, warehouse, mockUploader)
->>>>>>> 95a49b4f
 			require.NoError(t, err)
 
 			err = d.CreateSchema(ctx)
@@ -553,11 +544,7 @@
 				)
 
 				d := deltalake.New(config.New(), logger.NOP, stats.NOP)
-<<<<<<< HEAD
-				err = d.Setup(ctx, warehouse, mockUploader)
-=======
 				err := d.Setup(ctx, warehouse, mockUploader)
->>>>>>> 95a49b4f
 				require.NoError(t, err)
 
 				err = d.CreateSchema(ctx)
@@ -603,11 +590,7 @@
 				mockUploader := newMockUploader(t, loadFiles, tableName, schemaInUpload, schemaInWarehouse, warehouseutils.LoadFileTypeCsv, true, true, "2022-12-15T06:53:49.640Z")
 
 				d := deltalake.New(config.New(), logger.NOP, stats.NOP)
-<<<<<<< HEAD
-				err = d.Setup(ctx, warehouse, mockUploader)
-=======
 				err := d.Setup(ctx, warehouse, mockUploader)
->>>>>>> 95a49b4f
 				require.NoError(t, err)
 
 				err = d.CreateSchema(ctx)
@@ -756,11 +739,7 @@
 			mockUploader := newMockUploader(t, loadFiles, tableName, schemaInUpload, schemaInWarehouse, warehouseutils.LoadFileTypeCsv, false, false, "2022-12-15T06:53:49.640Z")
 
 			d := deltalake.New(config.New(), logger.NOP, stats.NOP)
-<<<<<<< HEAD
-			err = d.Setup(ctx, warehouse, mockUploader)
-=======
 			err := d.Setup(ctx, warehouse, mockUploader)
->>>>>>> 95a49b4f
 			require.NoError(t, err)
 
 			err = d.CreateSchema(ctx)
@@ -783,11 +762,7 @@
 			mockUploader := newMockUploader(t, loadFiles, tableName, schemaInUpload, schemaInWarehouse, warehouseutils.LoadFileTypeCsv, false, false, "2022-12-15T06:53:49.640Z")
 
 			d := deltalake.New(config.New(), logger.NOP, stats.NOP)
-<<<<<<< HEAD
-			err = d.Setup(ctx, warehouse, mockUploader)
-=======
 			err := d.Setup(ctx, warehouse, mockUploader)
->>>>>>> 95a49b4f
 			require.NoError(t, err)
 
 			err = d.CreateSchema(ctx)
@@ -829,11 +804,7 @@
 			mockUploader := newMockUploader(t, loadFiles, tableName, schemaInUpload, schemaInWarehouse, warehouseutils.LoadFileTypeCsv, false, false, "2022-12-15T06:53:49.640Z")
 
 			d := deltalake.New(config.New(), logger.NOP, stats.NOP)
-<<<<<<< HEAD
-			err = d.Setup(ctx, warehouse, mockUploader)
-=======
 			err := d.Setup(ctx, warehouse, mockUploader)
->>>>>>> 95a49b4f
 			require.NoError(t, err)
 
 			err = d.CreateSchema(ctx)
@@ -875,11 +846,7 @@
 			mockUploader := newMockUploader(t, loadFiles, tableName, warehouseutils.DiscardsSchema, warehouseutils.DiscardsSchema, warehouseutils.LoadFileTypeCsv, false, false, "2022-12-15T06:53:49.640Z")
 
 			d := deltalake.New(config.New(), logger.NOP, stats.NOP)
-<<<<<<< HEAD
-			err = d.Setup(ctx, warehouse, mockUploader)
-=======
 			err := d.Setup(ctx, warehouse, mockUploader)
->>>>>>> 95a49b4f
 			require.NoError(t, err)
 
 			err = d.CreateSchema(ctx)
@@ -920,11 +887,7 @@
 			mockUploader := newMockUploader(t, loadFiles, tableName, schemaInUpload, schemaInWarehouse, warehouseutils.LoadFileTypeParquet, false, false, "2022-12-15T06:53:49.640Z")
 
 			d := deltalake.New(config.New(), logger.NOP, stats.NOP)
-<<<<<<< HEAD
-			err = d.Setup(ctx, warehouse, mockUploader)
-=======
 			err := d.Setup(ctx, warehouse, mockUploader)
->>>>>>> 95a49b4f
 			require.NoError(t, err)
 
 			err = d.CreateSchema(ctx)
@@ -967,11 +930,7 @@
 				mockUploader := newMockUploader(t, loadFiles, tableName, schemaInUpload, schemaInWarehouse, warehouseutils.LoadFileTypeCsv, false, false, "2022-12-15T06:53:49.640Z")
 
 				d := deltalake.New(config.New(), logger.NOP, stats.NOP)
-<<<<<<< HEAD
-				err = d.Setup(ctx, warehouse, mockUploader)
-=======
 				err := d.Setup(ctx, warehouse, mockUploader)
->>>>>>> 95a49b4f
 				require.NoError(t, err)
 
 				err = d.CreateSchema(ctx)
@@ -1030,11 +989,7 @@
 				mockUploader := newMockUploader(t, loadFiles, tableName, schemaInUpload, schemaInWarehouse, warehouseutils.LoadFileTypeCsv, false, false, "2022-12-15T06:53:49.640Z")
 
 				d := deltalake.New(config.New(), logger.NOP, stats.NOP)
-<<<<<<< HEAD
-				err = d.Setup(ctx, warehouse, mockUploader)
-=======
 				err := d.Setup(ctx, warehouse, mockUploader)
->>>>>>> 95a49b4f
 				require.NoError(t, err)
 
 				err = d.CreateSchema(ctx)
