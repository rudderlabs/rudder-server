package deltalake_test

import (
	"context"
	"errors"
	"fmt"
	"os"
	"regexp"
	"testing"
	"time"

	"github.com/rudderlabs/rudder-server/warehouse/uploader"

	"github.com/ory/dockertest/v3"
	"github.com/rudderlabs/rudder-server/testhelper/destination"
	"golang.org/x/sync/errgroup"

	"github.com/rudderlabs/rudder-server/config"
	"github.com/rudderlabs/rudder-server/utils/logger"
	"github.com/rudderlabs/rudder-server/warehouse/integrations/deltalake/client"
	"google.golang.org/grpc"

	proto "github.com/rudderlabs/rudder-server/proto/databricks"

	"github.com/rudderlabs/rudder-server/warehouse/validations"

	"github.com/rudderlabs/rudder-server/utils/misc"

	backendconfig "github.com/rudderlabs/rudder-server/config/backend-config"

	warehouseclient "github.com/rudderlabs/rudder-server/warehouse/client"
	warehouseutils "github.com/rudderlabs/rudder-server/warehouse/utils"
	"github.com/stretchr/testify/require"

	"github.com/rudderlabs/rudder-server/warehouse/integrations/deltalake"
	"github.com/rudderlabs/rudder-server/warehouse/integrations/testhelper"
)

func TestIntegrationDeltalake(t *testing.T) {
	if os.Getenv("SLOW") == "0" {
		t.Skip("Skipping tests. Remove 'SLOW=0' env var to run them.")
	}
	if _, exists := os.LookupEnv(testhelper.DeltalakeIntegrationTestCredentials); !exists {
		t.Skipf("Skipping %s as %s is not set", t.Name(), testhelper.DeltalakeIntegrationTestCredentials)
	}

	t.Parallel()

	deltalake.Init()

	credentials, err := testhelper.DatabricksCredentials()
	require.NoError(t, err)

	dl := deltalake.NewDeltalake()
	deltalake.WithConfig(dl, config.Default)

	db, err := dl.NewClient(&credentials, 0)
	require.NoError(t, err)

	var (
		jobsDB   = testhelper.SetUpJobsDB(t)
		provider = warehouseutils.DELTALAKE
		schema   = testhelper.Schema(provider, testhelper.DeltalakeIntegrationTestSchema)
	)

	t.Cleanup(func() {
		require.NoError(t,
			testhelper.WithConstantBackoff(func() (err error) {
				dropSchemaResponse, err := db.Client.Execute(db.Context, &proto.ExecuteRequest{
					Config:       db.CredConfig,
					Identifier:   db.CredIdentifier,
					SqlStatement: fmt.Sprintf(`DROP SCHEMA %[1]s CASCADE;`, schema),
				})
				if err != nil {
					return fmt.Errorf("failed dropping schema %s for Deltalake, error: %s", schema, err.Error())
				}
				if dropSchemaResponse.GetErrorCode() != "" {
					return fmt.Errorf("failed dropping schema %s for Deltalake, errorCode: %s, errorMessage: %s", schema, dropSchemaResponse.GetErrorCode(), dropSchemaResponse.GetErrorMessage())
				}
				return
			}),
		)
	})

	testCases := []struct {
		name               string
		schema             string
		writeKey           string
		sourceID           string
		destinationID      string
		messageID          string
		warehouseEventsMap testhelper.EventsCountMap
		prerequisite       func(t testing.TB)
	}{
		{
			name:               "Merge Mode",
			writeKey:           "sToFgoilA0U1WxNeW1gdgUVDsEW",
			schema:             schema,
			sourceID:           "25H5EpYzojqQSepRSaGBrrPx3e4",
			destinationID:      "25IDjdnoEus6DDNrth3SWO1FOpu",
			warehouseEventsMap: mergeEventsMap(),
			prerequisite: func(t testing.TB) {
				t.Helper()
				testhelper.SetConfig(t, []warehouseutils.KeyValue{
					{
						Key:   "Warehouse.deltalake.loadTableStrategy",
						Value: "MERGE",
					},
				})
			},
		},
		{
			name:               "Append Mode",
			writeKey:           "sToFgoilA0U1WxNeW1gdgUVDsEW",
			schema:             schema,
			sourceID:           "25H5EpYzojqQSepRSaGBrrPx3e4",
			destinationID:      "25IDjdnoEus6DDNrth3SWO1FOpu",
			warehouseEventsMap: appendEventsMap(),
			prerequisite: func(t testing.TB) {
				t.Helper()
				testhelper.SetConfig(t, []warehouseutils.KeyValue{
					{
						Key:   "Warehouse.deltalake.loadTableStrategy",
						Value: "APPEND",
					},
				})
			},
		},
	}

	for _, tc := range testCases {
		tc := tc

		t.Run(tc.name, func(t *testing.T) {
			ts := testhelper.WareHouseTest{
				Schema:        tc.schema,
				WriteKey:      tc.writeKey,
				SourceID:      tc.sourceID,
				DestinationID: tc.destinationID,
				Prerequisite:  tc.prerequisite,
				JobsDB:        jobsDB,
				Provider:      provider,
				UserID:        testhelper.GetUserId(provider),
				MessageID:     misc.FastUUID().String(),
				Tables:        []string{"identifies", "users", "tracks", "product_track", "pages", "screens", "aliases", "groups"},
				WarehouseEventsMap: testhelper.EventsCountMap{
					"identifies":    1,
					"users":         1,
					"tracks":        1,
					"product_track": 1,
					"pages":         1,
					"screens":       1,
					"aliases":       1,
					"groups":        1,
				},
				Client: &warehouseclient.Client{
					DeltalakeClient: db,
					Type:            warehouseclient.DeltalakeClient,
				},
				StatsToVerify: []string{
					"warehouse_deltalake_grpcExecTime",
					"warehouse_deltalake_healthTimeouts",
				},
			}
			ts.VerifyEvents(t)

			ts.WarehouseEventsMap = tc.warehouseEventsMap
			ts.VerifyModifiedEvents(t)
		})
	}
}

func TestConfigurationValidationDeltalake(t *testing.T) {
	if os.Getenv("SLOW") == "0" {
		t.Skip("Skipping tests. Remove 'SLOW=0' env var to run them.")
	}
	if _, exists := os.LookupEnv(testhelper.DeltalakeIntegrationTestCredentials); !exists {
		t.Skipf("Skipping %s as %s is not set", t.Name(), testhelper.DeltalakeIntegrationTestCredentials)
	}

	t.Parallel()

	misc.Init()
	validations.Init()
	warehouseutils.Init()
	deltalake.Init()

	configurations := testhelper.PopulateTemplateConfigurations()
	destination := backendconfig.DestinationT{
		ID: "25IDjdnoEus6DDNrth3SWO1FOpu",
		Config: map[string]interface{}{
			"host":            configurations["deltalakeHost"],
			"port":            configurations["deltalakePort"],
			"path":            configurations["deltalakePath"],
			"token":           configurations["deltalakeToken"],
			"namespace":       configurations["deltalakeNamespace"],
			"bucketProvider":  "AZURE_BLOB",
			"containerName":   configurations["deltalakeContainerName"],
			"prefix":          "",
			"useSTSTokens":    false,
			"enableSSE":       false,
			"accountName":     configurations["deltalakeAccountName"],
			"accountKey":      configurations["deltalakeAccountKey"],
			"syncFrequency":   "30",
			"eventDelivery":   false,
			"eventDeliveryTS": 1648195480174,
		},
		DestinationDefinition: backendconfig.DestinationDefinitionT{
			ID:          "23HLpnDJnIg7DsBvDWGU6DQzFEo",
			Name:        "DELTALAKE",
			DisplayName: "Databricks (Delta Lake)",
		},
		Name:       "deltalake-demo",
		Enabled:    true,
		RevisionID: "29eClxJQQlaWzMWyqnQctFDP5T2",
	}
	testhelper.VerifyConfigurationTest(t, destination)
}

func mergeEventsMap() testhelper.EventsCountMap {
	return testhelper.EventsCountMap{
		"identifies":    1,
		"users":         1,
		"tracks":        1,
		"product_track": 1,
		"pages":         1,
		"screens":       1,
		"aliases":       1,
		"groups":        1,
	}
}

func appendEventsMap() testhelper.EventsCountMap {
	return testhelper.EventsCountMap{
		"identifies":    2,
		"users":         2,
		"tracks":        2,
		"product_track": 2,
		"pages":         2,
		"screens":       2,
		"aliases":       2,
		"groups":        2,
	}
}

type MockClient struct {
	executeSQLRegex      func(query string) (bool, error)
	connectRes           *proto.ConnectResponse
	executeRes           *proto.ExecuteResponse
	executeQueryRes      *proto.ExecuteQueryResponse
	schemasRes           *proto.FetchSchemasResponse
	tableRes             *proto.FetchTablesResponse
	tableAttributesRes   *proto.FetchTableAttributesResponse
	totalCountInTableRes *proto.FetchTotalCountInTableResponse
	partitionRes         *proto.FetchPartitionColumnsResponse
	closeRes             *proto.CloseResponse
	mockError            error
}

func (m *MockClient) Connect(context.Context, *proto.ConnectRequest, ...grpc.CallOption) (*proto.ConnectResponse, error) {
	return m.connectRes, m.mockError
}

func (m *MockClient) Execute(_ context.Context, r *proto.ExecuteRequest, _ ...grpc.CallOption) (*proto.ExecuteResponse, error) {
	if m.executeSQLRegex != nil {
		if matched, err := m.executeSQLRegex(r.GetSqlStatement()); matched {
			return nil, err
		}
	}
	return m.executeRes, m.mockError
}

func (m *MockClient) ExecuteQuery(context.Context, *proto.ExecuteQueryRequest, ...grpc.CallOption) (*proto.ExecuteQueryResponse, error) {
	return m.executeQueryRes, m.mockError
}

func (m *MockClient) FetchSchemas(context.Context, *proto.FetchSchemasRequest, ...grpc.CallOption) (*proto.FetchSchemasResponse, error) {
	return m.schemasRes, m.mockError
}

func (m *MockClient) FetchTables(context.Context, *proto.FetchTablesRequest, ...grpc.CallOption) (*proto.FetchTablesResponse, error) {
	return m.tableRes, m.mockError
}

func (m *MockClient) FetchTableAttributes(context.Context, *proto.FetchTableAttributesRequest, ...grpc.CallOption) (*proto.FetchTableAttributesResponse, error) {
	return m.tableAttributesRes, m.mockError
}

func (m *MockClient) FetchTotalCountInTable(context.Context, *proto.FetchTotalCountInTableRequest, ...grpc.CallOption) (*proto.FetchTotalCountInTableResponse, error) {
	return m.totalCountInTableRes, m.mockError
}

func (m *MockClient) FetchPartitionColumns(context.Context, *proto.FetchPartitionColumnsRequest, ...grpc.CallOption) (*proto.FetchPartitionColumnsResponse, error) {
	return m.partitionRes, m.mockError
}

func (m *MockClient) Close(context.Context, *proto.CloseRequest, ...grpc.CallOption) (*proto.CloseResponse, error) {
	return m.closeRes, m.mockError
}

func TestDeltalake_CreateTable(t *testing.T) {
	testCases := []struct {
		name           string
		columns        map[string]string
		config         map[string]interface{}
		mockError      error
		mockExecuteRes *proto.ExecuteResponse
		wantError      error
	}{
		{
			name: "No such schema",
			mockExecuteRes: &proto.ExecuteResponse{
				ErrorCode:    "42000",
				ErrorMessage: "test error",
			},
			wantError: errors.New("error while executing with response: test error"),
		},
		{
			name: "With partition",
			columns: map[string]string{
				"received_at": "datetime",
			},
		},
		{
			name: "External location",
			config: map[string]interface{}{
				"enableExternalLocation": true,
				"externalLocation":       "a/b/c/d",
			},
		},
		{
			name:      "Error creating table",
			mockError: errors.New("test error"),
			wantError: errors.New("error while executing: test error"),
		},
	}

	var (
		namespace   = "test-namespace"
		workspaceID = "test-workspace-id"
		testTable   = "test-table"
		testColumns = map[string]string{
			"id":            "string",
			"test_bool":     "boolean",
			"test_datetime": "datetime",
			"test_float":    "float",
			"test_int":      "int",
			"test_string":   "string",
		}
	)

	for _, tc := range testCases {
		tc := tc

		t.Run(tc.name, func(t *testing.T) {
			t.Parallel()

			mockClient := &MockClient{
				mockError:  tc.mockError,
				executeRes: tc.mockExecuteRes,
			}

			dl := deltalake.NewDeltalake()
			dl.Namespace = namespace
			dl.Logger = logger.NOP
			dl.Warehouse = warehouseutils.Warehouse{
				Namespace:   namespace,
				WorkspaceID: workspaceID,
				Destination: backendconfig.DestinationT{
					Config: tc.config,
				},
			}
			dl.Client = &client.Client{
				Client: mockClient,
			}

			columns := make(map[string]string)
			for k, v := range tc.columns {
				columns[k] = v
			}
			for k, v := range testColumns {
				columns[k] = v
			}

			err := dl.CreateTable(testTable, columns)
			if tc.wantError != nil {
				require.ErrorContains(t, err, tc.wantError.Error())
				return
			}
			require.NoError(t, err)
		})
	}
}

func TestDeltalake_CreateSchema(t *testing.T) {
	var (
		namespace   = "test-namespace"
		workspaceID = "test-workspace-id"
	)

	testCases := []struct {
		name           string
		mockError      error
		mockSchemasRes *proto.FetchSchemasResponse
		wantError      error
	}{
		{
			name: "No such schema",
			mockSchemasRes: &proto.FetchSchemasResponse{
				ErrorCode:    "42000",
				ErrorMessage: "test error",
			},
		},
		{
			name: "Schema already exists",
			mockSchemasRes: &proto.FetchSchemasResponse{
				Databases: []string{namespace},
			},
		},
		{
			name:      "GRPC error while fetching schema",
			mockError: errors.New("test error"),
			wantError: errors.New("fetching schemas: test error"),
		},
		{
			name: "Permission error while fetching schema",
			mockSchemasRes: &proto.FetchSchemasResponse{
				ErrorCode:    "42xxx",
				ErrorMessage: "permission error",
			},
			wantError: errors.New("fetching schemas with response: permission error"),
		},
	}

	for _, tc := range testCases {
		tc := tc

		t.Run(tc.name, func(t *testing.T) {
			t.Parallel()

			mockClient := &MockClient{
				mockError:  tc.mockError,
				schemasRes: tc.mockSchemasRes,
			}

			dl := deltalake.NewDeltalake()
			dl.Namespace = namespace
			dl.Logger = logger.NOP
			dl.Warehouse = warehouseutils.Warehouse{
				Type:        "test-type",
				Namespace:   namespace,
				WorkspaceID: workspaceID,
				Source: backendconfig.SourceT{
					ID: "test-source-id",
				},
				Destination: backendconfig.DestinationT{
					ID: "test-destination-id",
				},
			}
			dl.Client = &client.Client{
				Client: mockClient,
			}

			err := dl.CreateSchema()
			if tc.wantError != nil {
				require.ErrorContains(t, err, tc.wantError.Error())
				return
			}
			require.NoError(t, err)
		})
	}
}

func TestDeltalake_DropTable(t *testing.T) {
	testCases := []struct {
		name           string
		columns        map[string]string
		config         map[string]interface{}
		mockError      error
		mockExecuteRes *proto.ExecuteResponse
		wantError      error
	}{
		{
			name: "No such table",
			mockExecuteRes: &proto.ExecuteResponse{
				ErrorCode:    "42000",
				ErrorMessage: "test error",
			},
			wantError: errors.New("dropping table with response: test error"),
		},
		{
			name: "Success",
		},
		{
			name:      "GRPC error while dropping table",
			mockError: errors.New("test error"),
			wantError: errors.New("test error"),
		},
		{
			name: "Permission error while dropping table",
			mockExecuteRes: &proto.ExecuteResponse{
				ErrorCode:    "42xxx",
				ErrorMessage: "permission error",
			},
			wantError: errors.New("dropping table with response: permission error"),
		},
	}

	var (
		testTable   = "test-table"
		namespace   = "test-namespace"
		workspaceID = "test-workspace-id"
	)

	for _, tc := range testCases {
		tc := tc

		t.Run(tc.name, func(t *testing.T) {
			t.Parallel()

			mockClient := &MockClient{
				mockError:  tc.mockError,
				executeRes: tc.mockExecuteRes,
			}

			dl := deltalake.NewDeltalake()
			dl.Namespace = namespace
			dl.Warehouse = warehouseutils.Warehouse{
				Type:        "test-type",
				Namespace:   namespace,
				WorkspaceID: workspaceID,
				Source: backendconfig.SourceT{
					ID: "test-source-id",
				},
				Destination: backendconfig.DestinationT{
					ID: "test-destination-id",
				},
			}
			dl.Logger = logger.NOP
			dl.Client = &client.Client{
				Client: mockClient,
			}

			err := dl.DropTable(testTable)
			if tc.wantError != nil {
				require.ErrorContains(t, err, tc.wantError.Error())
				return
			}
			require.NoError(t, err)
		})
	}
}

func TestDeltalake_AddColumns(t *testing.T) {
	testCases := []struct {
		name           string
		columns        map[string]string
		config         map[string]interface{}
		mockError      error
		mockExecuteRes *proto.ExecuteResponse
		wantError      error
	}{
		{
			name: "Success",
		},
		{
			name:      "GRPC error while dropping table",
			mockError: errors.New("test error"),
			wantError: errors.New("test error"),
		},
		{
			name: "Permission error while dropping table",
			mockExecuteRes: &proto.ExecuteResponse{
				ErrorCode:    "42xxx",
				ErrorMessage: "permission error",
			},
			wantError: errors.New("executing with response: permission error"),
		},
	}

	var (
		namespace   = "test-namespace"
		workspaceID = "test-workspace-id"
		testTable   = "test-table"
		testColumns = []warehouseutils.ColumnInfo{
			{
				Name: "id",
				Type: "string",
			},
			{
				Name: "test_bool",
				Type: "boolean",
			},
		}
	)

	for _, tc := range testCases {
		tc := tc

		t.Run(tc.name, func(t *testing.T) {
			t.Parallel()

			mockClient := &MockClient{
				mockError:  tc.mockError,
				executeRes: tc.mockExecuteRes,
			}

			dl := deltalake.NewDeltalake()
			dl.Namespace = namespace
			dl.Logger = logger.NOP
			dl.Warehouse = warehouseutils.Warehouse{
				Type:        "test-type",
				Namespace:   namespace,
				WorkspaceID: workspaceID,
				Source: backendconfig.SourceT{
					ID: "test-source-id",
				},
				Destination: backendconfig.DestinationT{
					ID: "test-destination-id",
				},
			}
			dl.Client = &client.Client{
				Client: mockClient,
			}

			err := dl.AddColumns(testTable, testColumns)
			if tc.wantError != nil {
				require.ErrorContains(t, err, tc.wantError.Error())
				return
			}
			require.NoError(t, err)
		})
	}
}

func TestDeltalake_GetTotalCountInTable(t *testing.T) {
	testCases := []struct {
		name                 string
		mockError            error
		totalCountInTableRes *proto.FetchTotalCountInTableResponse
		wantError            error
		count                int
	}{
		{
			name:      "GRPC error while fetching table count",
			mockError: errors.New("test error"),
			wantError: errors.New("fetching table count: test error"),
		},
		{
			name: "Permission error while fetching table count",
			totalCountInTableRes: &proto.FetchTotalCountInTableResponse{
				ErrorCode:    "42xxx",
				ErrorMessage: "permission error",
			},
			wantError: errors.New("fetching table count: permission error"),
		},
		{
			name:  "Success",
			count: 5,
			totalCountInTableRes: &proto.FetchTotalCountInTableResponse{
				Count: 5,
			},
		},
	}

	var (
		namespace   = "test-namespace"
		workspaceID = "test-workspace-id"
		table       = "test-table"
		ctx         = context.TODO()
	)

	for _, tc := range testCases {
		tc := tc

		t.Run(tc.name, func(t *testing.T) {
			t.Parallel()

			mockClient := &MockClient{
				mockError:            tc.mockError,
				totalCountInTableRes: tc.totalCountInTableRes,
			}

			dl := deltalake.NewDeltalake()
			dl.Namespace = namespace
			dl.Logger = logger.NOP
			dl.Warehouse = warehouseutils.Warehouse{
				Namespace:   namespace,
				WorkspaceID: workspaceID,
			}
			dl.Client = &client.Client{
				Client: mockClient,
			}

			count, err := dl.GetTotalCountInTable(ctx, table)
			if tc.wantError != nil {
				require.ErrorContains(t, err, tc.wantError.Error())
				return
			}
			require.NoError(t, err)
			require.EqualValues(t, tc.count, count)
		})
	}
}

type mockUploader struct {
<<<<<<< HEAD
	uploader.Noop
=======
	uploader.NOOP
>>>>>>> 5d52a41c
	mockError       error
	fileType        string
	fileLocation    string
	uploadSchema    warehouseutils.TableSchema
	warehouseSchema warehouseutils.TableSchema
	firstEventAt    time.Time
	lastEventAt     time.Time
}

func (m *mockUploader) GetFirstLastEvent() (time.Time, time.Time) {
	return m.firstEventAt, m.lastEventAt
}

func (m *mockUploader) GetTableSchemaInUpload(string) warehouseutils.TableSchema {
	return m.uploadSchema
}

func (m *mockUploader) GetTableSchemaInWarehouse(_ string) warehouseutils.TableSchema {
	return m.warehouseSchema
}

func (m *mockUploader) GetLoadFileType() string {
	return m.fileType
}

func (m *mockUploader) GetSampleLoadFileLocation(_ string) (string, error) {
	return m.fileLocation, m.mockError
}

func TestDeltalake_LoadTable(t *testing.T) {
	deltalake.Init()
	warehouseutils.Init()
	misc.Init()

	pool, err := dockertest.NewPool("")
	require.NoError(t, err)

	var (
		minioResource *destination.MINIOResource
		workspaceID   = "test_workspace_id"
		namespace     = "test-namespace"
		testTable     = "test-table"
	)

	g := errgroup.Group{}
	g.Go(func() error {
		minioResource, err = destination.SetupMINIO(pool, t)
		require.NoError(t, err)

		return nil
	})
	require.NoError(t, g.Wait())

	testCases := []struct {
		name              string
		mockClientError   error
		wantError         error
		loadFileType      string
		loadTableStrategy string
		partitionPruning  bool
		useSTSTokens      bool
		partitionResponse *proto.FetchPartitionColumnsResponse
		executeSQLRegex   func(query string) (bool, error)
		executeResponse   *proto.ExecuteResponse
		config            map[string]interface{}
		mockUploaderError error
		namespace         string
	}{
		{
			name:            "Permission error for create table",
			mockClientError: errors.New("permission error"),
			wantError:       errors.New("error while executing: permission error"),
		},
		{
			name:         "Load file type parquet",
			loadFileType: "parquet",
		},
		{
			name:         "Load file type csv",
			loadFileType: "csv",
		},
		{
			name:              "Append mode",
			loadFileType:      "csv",
			loadTableStrategy: "APPEND",
		},
		{
			name:              "Merge mode",
			loadFileType:      "csv",
			loadTableStrategy: "MERGE",
		},
		{
			name:              "Error dropping staging table",
			loadFileType:      "csv",
			loadTableStrategy: "MERGE",
			executeSQLRegex: func(query string) (bool, error) {
				matched, err := regexp.MatchString(".*DROP TABLE.*", query)
				require.NoError(t, err)

				if matched {
					return true, errors.New("drop error")
				}
				return false, nil
			},
		},
		{
			name:              "No load file found",
			loadFileType:      "csv",
			loadTableStrategy: "MERGE",
			mockUploaderError: errors.New("no load file found for table"),
			wantError:         errors.New("no load file found for table"),
		},
		{
			name:              "Partitioning pruning supported",
			loadFileType:      "csv",
			loadTableStrategy: "MERGE",
			partitionPruning:  true,
			partitionResponse: &proto.FetchPartitionColumnsResponse{
				Columns: []string{"event_date"},
			},
		},
		{
			name:              "Partitioning pruning not supported",
			loadFileType:      "csv",
			loadTableStrategy: "MERGE",
			partitionPruning:  true,
			partitionResponse: &proto.FetchPartitionColumnsResponse{
				Columns: []string{"test-column"},
			},
		},
		{
			name:              "Use STS tokens",
			loadFileType:      "csv",
			loadTableStrategy: "MERGE",
			useSTSTokens:      true,
			config: map[string]interface{}{
				"useSTSTokens":    true,
				"bucketName":      minioResource.BucketName,
				"accessKeyID":     minioResource.AccessKey,
				"accessKey":       minioResource.SecretKey,
				"secretAccessKey": minioResource.SecretKey,
				"endPoint":        minioResource.Endpoint,
				"forcePathStyle":  true,
				"disableSSL":      true,
				"region":          minioResource.SiteRegion,
				"enableSSE":       false,
			},
		},
		{
			name:              "Copy error",
			loadFileType:      "csv",
			loadTableStrategy: "MERGE",
			useSTSTokens:      true,
			config: map[string]interface{}{
				"useSTSTokens":    true,
				"bucketName":      minioResource.BucketName,
				"accessKeyID":     minioResource.AccessKey,
				"accessKey":       minioResource.SecretKey,
				"secretAccessKey": minioResource.SecretKey,
				"endPoint":        minioResource.Endpoint,
				"forcePathStyle":  true,
				"disableSSL":      true,
				"region":          minioResource.SiteRegion,
				"enableSSE":       false,
			},
			namespace: "test-namespace-copy-error",
			wantError: errors.New(`executing: copy error`),
			executeSQLRegex: func(query string) (bool, error) {
				matched, err := regexp.MatchString(".*COPY.*test-namespace-copy-error.*", query)
				require.NoError(t, err)

				if matched {
					return true, errors.New("copy error")
				}
				return false, nil
			},
		},
		{
			name:              "Load error with merge",
			loadFileType:      "csv",
			loadTableStrategy: "MERGE",
			useSTSTokens:      true,
			config: map[string]interface{}{
				"useSTSTokens":    true,
				"bucketName":      minioResource.BucketName,
				"accessKeyID":     minioResource.AccessKey,
				"accessKey":       minioResource.SecretKey,
				"secretAccessKey": minioResource.SecretKey,
				"endPoint":        minioResource.Endpoint,
				"forcePathStyle":  true,
				"disableSSL":      true,
				"region":          minioResource.SiteRegion,
				"enableSSE":       false,
			},
			namespace: "test-namespace-load-merge-error",
			executeSQLRegex: func(query string) (bool, error) {
				matched, err := regexp.MatchString(".*MERGE.*test-namespace-load-merge-error.*", query)
				require.NoError(t, err)

				if matched {
					return true, errors.New("load merge error")
				}
				return false, nil
			},
			wantError: errors.New(`executing: load merge error`),
		},
		{
			name:              "Load error with append",
			loadFileType:      "csv",
			loadTableStrategy: "APPEND",
			useSTSTokens:      true,
			config: map[string]interface{}{
				"useSTSTokens":    true,
				"bucketName":      minioResource.BucketName,
				"accessKeyID":     minioResource.AccessKey,
				"accessKey":       minioResource.SecretKey,
				"secretAccessKey": minioResource.SecretKey,
				"endPoint":        minioResource.Endpoint,
				"forcePathStyle":  true,
				"disableSSL":      true,
				"region":          minioResource.SiteRegion,
				"enableSSE":       false,
			},
			namespace: "test-namespace-load-append-error",
			executeSQLRegex: func(query string) (bool, error) {
				matched, _ := regexp.MatchString(".*INSERT.*test-namespace-load-append-error.*", query)
				if matched {
					return true, errors.New("load append error")
				}
				return false, nil
			},
			wantError: errors.New(`executing: load append error`),
		},
	}

	for _, tc := range testCases {
		tc := tc

		t.Run(tc.name, func(t *testing.T) {
			t.Parallel()

			mockClient := &MockClient{
				mockError:       tc.mockClientError,
				partitionRes:    tc.partitionResponse,
				executeRes:      tc.executeResponse,
				executeSQLRegex: tc.executeSQLRegex,
			}

			conf := config.New()
			conf.Set("Warehouse.deltalake.loadTableStrategy", tc.loadTableStrategy)
			conf.Set("Warehouse.deltalake.enablePartitionPruning", tc.partitionPruning)

			dl := deltalake.NewDeltalake()
			deltalake.WithConfig(dl, conf)

			namespace := namespace
			if tc.namespace != "" {
				namespace = tc.namespace
			}

			dl.Namespace = namespace
			dl.Logger = logger.NOP
			dl.ObjectStorage = warehouseutils.MINIO
			dl.Warehouse = warehouseutils.Warehouse{
				Namespace:   namespace,
				WorkspaceID: workspaceID,
				Destination: backendconfig.DestinationT{
					Config: tc.config,
				},
			}
			dl.Client = &client.Client{
				Client: mockClient,
			}
			dl.Uploader = &mockUploader{
				fileType:     tc.loadFileType,
				mockError:    tc.mockUploaderError,
				fileLocation: "https://test-bucket.s3.amazonaws.com/myfolder/test-object.csv",
				uploadSchema: warehouseutils.TableSchema{
					"id":            "string",
					"received_at":   "datetime",
					"test_bool":     "boolean",
					"test_datetime": "datetime",
					"test_float":    "float",
					"test_int":      "int",
					"test_string":   "string",
				},
				warehouseSchema: warehouseutils.TableSchema{
					"id":                  "string",
					"received_at":         "datetime",
					"test_array_bool":     "array(boolean)",
					"test_array_datetime": "array(datetime)",
					"test_array_float":    "array(float)",
					"test_array_int":      "array(int)",
					"test_array_string":   "array(string)",
				},
				firstEventAt: time.Date(2023, 1, 1, 0, 0, 0, 0, time.UTC),
				lastEventAt:  time.Date(2023, 2, 1, 0, 0, 0, 0, time.UTC),
			}

			err := dl.LoadTable(testTable)
			if tc.wantError != nil {
				require.ErrorContains(t, err, tc.wantError.Error())
				return
			}
			require.NoError(t, err)
		})
	}
}

func TestDeltalake_LoadUserTables(t *testing.T) {
	testCases := []struct {
		name              string
		loadFileType      string
		loadTableStrategy string
	}{
		{
			name:              "Append mode",
			loadFileType:      "csv",
			loadTableStrategy: "APPEND",
		},
		{
			name:              "Merge mode",
			loadFileType:      "csv",
			loadTableStrategy: "MERGE",
		},
	}

	var (
		namespace   = "test-namespace"
		workspaceID = "test-workspace-id"
	)

	for _, tc := range testCases {
		tc := tc

		t.Run(tc.name, func(t *testing.T) {
			t.Parallel()

			mockClient := &MockClient{}

			conf := config.New()
			conf.Set("Warehouse.deltalake.loadTableStrategy", tc.loadTableStrategy)

			dl := deltalake.NewDeltalake()
			deltalake.WithConfig(dl, conf)

			dl.Namespace = namespace
			dl.Logger = logger.NOP
			dl.Warehouse = warehouseutils.Warehouse{
				Namespace:   namespace,
				WorkspaceID: workspaceID,
			}
			dl.Client = &client.Client{
				Client: mockClient,
			}
			dl.Uploader = &mockUploader{
				fileType:     tc.loadFileType,
				fileLocation: "http://test-location",
				uploadSchema: warehouseutils.TableSchema{
					"id":            "string",
					"received_at":   "datetime",
					"test_bool":     "boolean",
					"test_datetime": "datetime",
					"test_float":    "float",
					"test_int":      "int",
					"test_string":   "string",
				},
				warehouseSchema: warehouseutils.TableSchema{
					"id":                  "string",
					"received_at":         "datetime",
					"test_array_bool":     "array(boolean)",
					"test_array_datetime": "array(datetime)",
					"test_array_float":    "array(float)",
					"test_array_int":      "array(int)",
					"test_array_string":   "array(string)",
				},
				firstEventAt: time.Date(2023, 1, 1, 0, 0, 0, 0, time.UTC),
				lastEventAt:  time.Date(2023, 2, 1, 0, 0, 0, 0, time.UTC),
			}

			errorMap := dl.LoadUserTables()
			require.Equal(t, errorMap, map[string]error{
				warehouseutils.UsersTable:      nil,
				warehouseutils.IdentifiesTable: nil,
			})
		})
	}
}

func TestDeltalake_LoadTestTable(t *testing.T) {
	testCases := []struct {
		name            string
		loadFileType    string
		wantError       error
		mockClientError error
	}{
		{
			name:         "Success with csv",
			loadFileType: "csv",
		},
		{
			name:         "Success with parquet",
			loadFileType: "parquet",
		},
		{
			name:            "Error load data",
			mockClientError: errors.New("load-error"),
			wantError:       errors.New("load-error"),
		},
	}

	var (
		namespace    = "test-namespace"
		workspaceID  = "test-workspace-id"
		testTable    = "test-table"
		testLocation = "http://test-location"
	)

	for _, tc := range testCases {
		tc := tc

		t.Run(tc.name, func(t *testing.T) {
			t.Parallel()

			mockClient := &MockClient{
				mockError: tc.mockClientError,
			}

			dl := deltalake.NewDeltalake()
			dl.Namespace = namespace
			dl.Logger = logger.NOP
			dl.Warehouse = warehouseutils.Warehouse{
				Namespace:   namespace,
				WorkspaceID: workspaceID,
			}
			dl.Client = &client.Client{
				Client: mockClient,
			}
			dl.Uploader = &mockUploader{
				fileType:     tc.loadFileType,
				fileLocation: testLocation,
			}

			err := dl.LoadTestTable(testLocation, testTable, map[string]interface{}{}, tc.loadFileType)
			if tc.wantError != nil {
				require.ErrorContains(t, err, tc.wantError.Error())
				return
			}
			require.NoError(t, err)
		})
	}
}<|MERGE_RESOLUTION|>--- conflicted
+++ resolved
@@ -704,11 +704,7 @@
 }
 
 type mockUploader struct {
-<<<<<<< HEAD
-	uploader.Noop
-=======
 	uploader.NOOP
->>>>>>> 5d52a41c
 	mockError       error
 	fileType        string
 	fileLocation    string
