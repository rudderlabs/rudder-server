--- conflicted
+++ resolved
@@ -714,23 +714,6 @@
 	lastEventAt     time.Time
 }
 
-<<<<<<< HEAD
-func (*mockUploader) GetSchemaInWarehouse() warehouseutils.Schema     { return warehouseutils.Schema{} }
-func (*mockUploader) GetLocalSchema() warehouseutils.Schema           { return warehouseutils.Schema{} }
-func (*mockUploader) UpdateLocalSchema(_ warehouseutils.Schema) error { return nil }
-func (*mockUploader) ShouldOnDedupUseNewRecord() bool                 { return false }
-func (*mockUploader) UseRudderStorage() bool                          { return false }
-func (*mockUploader) GetLoadFileGenStartTIme() time.Time              { return time.Time{} }
-func (*mockUploader) GetLoadFilesMetadata(warehouseutils.GetLoadFilesOptionsT) []warehouseutils.LoadFileT {
-	return nil
-}
-
-func (*mockUploader) GetSingleLoadFile(_ string) (warehouseutils.LoadFileT, error) {
-	return warehouseutils.LoadFileT{}, nil
-}
-
-=======
->>>>>>> 5843ba8a
 func (m *mockUploader) GetFirstLastEvent() (time.Time, time.Time) {
 	return m.firstEventAt, m.lastEventAt
 }
