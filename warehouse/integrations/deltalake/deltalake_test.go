package deltalake_test

import (
	"context"
	"errors"
	"fmt"
	"os"
<<<<<<< HEAD
=======
	"regexp"
	"strconv"
>>>>>>> 270eb192
	"testing"
	"time"

	"github.com/rudderlabs/rudder-server/warehouse/encoding"

	"github.com/rudderlabs/rudder-server/warehouse/internal/model"

	"github.com/rudderlabs/rudder-go-kit/config"
	"github.com/rudderlabs/rudder-go-kit/logger"
	"github.com/rudderlabs/rudder-server/warehouse/integrations/deltalake/client"
	"google.golang.org/grpc"

	proto "github.com/rudderlabs/rudder-server/proto/databricks"

	"github.com/rudderlabs/rudder-server/warehouse/validations"

	"github.com/rudderlabs/rudder-server/utils/misc"

	backendconfig "github.com/rudderlabs/rudder-server/backend-config"

	warehouseclient "github.com/rudderlabs/rudder-server/warehouse/client"
	warehouseutils "github.com/rudderlabs/rudder-server/warehouse/utils"
	"github.com/stretchr/testify/require"

	"github.com/rudderlabs/rudder-server/warehouse/integrations/deltalake"
	"github.com/rudderlabs/rudder-server/warehouse/integrations/testhelper"
)

func TestIntegrationDeltalake(t *testing.T) {
	if os.Getenv("SLOW") == "0" {
		t.Skip("Skipping tests. Remove 'SLOW=0' env var to run them.")
	}
	if _, exists := os.LookupEnv(testhelper.DeltalakeIntegrationTestCredentials); !exists {
		t.Skipf("Skipping %s as %s is not set", t.Name(), testhelper.DeltalakeIntegrationTestCredentials)
	}

	t.Parallel()

	deltalake.Init()

	credentials, err := testhelper.DatabricksCredentials()
	require.NoError(t, err)

	dl := deltalake.NewDeltalake()
	deltalake.WithConfig(dl, config.Default)

	db, err := dl.NewClient(&credentials, 0)
	require.NoError(t, err)

	var (
		jobsDB   = testhelper.SetUpJobsDB(t)
		provider = warehouseutils.DELTALAKE
		schema   = testhelper.Schema(provider, testhelper.DeltalakeIntegrationTestSchema)
	)

	t.Cleanup(func() {
		require.NoError(t,
			testhelper.WithConstantBackoff(func() (err error) {
				dropSchemaResponse, err := db.Client.Execute(db.Context, &proto.ExecuteRequest{
					Config:       db.CredConfig,
					Identifier:   db.CredIdentifier,
					SqlStatement: fmt.Sprintf(`DROP SCHEMA %[1]s CASCADE;`, schema),
				})
				if err != nil {
					return fmt.Errorf("failed dropping schema %s for Deltalake, error: %s", schema, err.Error())
				}
				if dropSchemaResponse.GetErrorCode() != "" {
					return fmt.Errorf("failed dropping schema %s for Deltalake, errorCode: %s, errorMessage: %s", schema, dropSchemaResponse.GetErrorCode(), dropSchemaResponse.GetErrorMessage())
				}
				return
			}),
		)
	})

	testCases := []struct {
		name               string
		schema             string
		writeKey           string
		sourceID           string
		destinationID      string
		messageID          string
		warehouseEventsMap testhelper.EventsCountMap
		prerequisite       func(t testing.TB)
	}{
		{
			name:               "Merge Mode",
			writeKey:           "sToFgoilA0U1WxNeW1gdgUVDsEW",
			schema:             schema,
			sourceID:           "25H5EpYzojqQSepRSaGBrrPx3e4",
			destinationID:      "25IDjdnoEus6DDNrth3SWO1FOpu",
			warehouseEventsMap: mergeEventsMap(),
			prerequisite: func(t testing.TB) {
				t.Helper()
				testhelper.SetConfig(t, []warehouseutils.KeyValue{
					{
						Key:   "Warehouse.deltalake.loadTableStrategy",
						Value: "MERGE",
					},
					{
						Key:   "Warehouse.deltalake.useParquetLoadFiles",
						Value: "false",
					},
				})
			},
		},
		{
			name:               "Append Mode",
			writeKey:           "sToFgoilA0U1WxNeW1gdgUVDsEW",
			schema:             schema,
			sourceID:           "25H5EpYzojqQSepRSaGBrrPx3e4",
			destinationID:      "25IDjdnoEus6DDNrth3SWO1FOpu",
			warehouseEventsMap: appendEventsMap(),
			prerequisite: func(t testing.TB) {
				t.Helper()
				testhelper.SetConfig(t, []warehouseutils.KeyValue{
					{
						Key:   "Warehouse.deltalake.loadTableStrategy",
						Value: "APPEND",
					},
					{
						Key:   "Warehouse.deltalake.useParquetLoadFiles",
						Value: "false",
					},
				})
			},
		},
		{
			name:               "Parquet load files",
			writeKey:           "sToFgoilA0U1WxNeW1gdgUVDsEW",
			schema:             schema,
			sourceID:           "25H5EpYzojqQSepRSaGBrrPx3e4",
			destinationID:      "25IDjdnoEus6DDNrth3SWO1FOpu",
			warehouseEventsMap: mergeEventsMap(),
			prerequisite: func(t testing.TB) {
				t.Helper()
				testhelper.SetConfig(t, []warehouseutils.KeyValue{
					{
						Key:   "Warehouse.deltalake.loadTableStrategy",
						Value: "MERGE",
					},
					{
						Key:   "Warehouse.deltalake.useParquetLoadFiles",
						Value: "true",
					},
				})
			},
		},
	}

	for _, tc := range testCases {
		tc := tc

		t.Run(tc.name, func(t *testing.T) {
			ts := testhelper.WareHouseTest{
				Schema:        tc.schema,
				WriteKey:      tc.writeKey,
				SourceID:      tc.sourceID,
				DestinationID: tc.destinationID,
				Prerequisite:  tc.prerequisite,
				JobsDB:        jobsDB,
				Provider:      provider,
				UserID:        testhelper.GetUserId(provider),
				MessageID:     misc.FastUUID().String(),
				Tables:        []string{"identifies", "users", "tracks", "product_track", "pages", "screens", "aliases", "groups"},
				WarehouseEventsMap: testhelper.EventsCountMap{
					"identifies":    1,
					"users":         1,
					"tracks":        1,
					"product_track": 1,
					"pages":         1,
					"screens":       1,
					"aliases":       1,
					"groups":        1,
				},
				Client: &warehouseclient.Client{
					DeltalakeClient: db,
					Type:            warehouseclient.DeltalakeClient,
				},
				StatsToVerify: []string{
					"warehouse_deltalake_grpcExecTime",
					"warehouse_deltalake_healthTimeouts",
				},
			}
			ts.VerifyEvents(t)

			ts.WarehouseEventsMap = tc.warehouseEventsMap
			ts.VerifyModifiedEvents(t)
		})
	}
}

func TestConfigurationValidationDeltalake(t *testing.T) {
	if os.Getenv("SLOW") == "0" {
		t.Skip("Skipping tests. Remove 'SLOW=0' env var to run them.")
	}
	if _, exists := os.LookupEnv(testhelper.DeltalakeIntegrationTestCredentials); !exists {
		t.Skipf("Skipping %s as %s is not set", t.Name(), testhelper.DeltalakeIntegrationTestCredentials)
	}

	t.Parallel()

	misc.Init()
	validations.Init()
	warehouseutils.Init()
	encoding.Init()
	deltalake.Init()

	configurations := testhelper.PopulateTemplateConfigurations()
	destination := backendconfig.DestinationT{
		ID: "25IDjdnoEus6DDNrth3SWO1FOpu",
		Config: map[string]interface{}{
			"host":            configurations["deltalakeHost"],
			"port":            configurations["deltalakePort"],
			"path":            configurations["deltalakePath"],
			"token":           configurations["deltalakeToken"],
			"namespace":       configurations["deltalakeNamespace"],
			"bucketProvider":  "AZURE_BLOB",
			"containerName":   configurations["deltalakeContainerName"],
			"prefix":          "",
			"useSTSTokens":    false,
			"enableSSE":       false,
			"accountName":     configurations["deltalakeAccountName"],
			"accountKey":      configurations["deltalakeAccountKey"],
			"syncFrequency":   "30",
			"eventDelivery":   false,
			"eventDeliveryTS": 1648195480174,
		},
		DestinationDefinition: backendconfig.DestinationDefinitionT{
			ID:          "23HLpnDJnIg7DsBvDWGU6DQzFEo",
			Name:        "DELTALAKE",
			DisplayName: "Databricks (Delta Lake)",
		},
		Name:       "deltalake-demo",
		Enabled:    true,
		RevisionID: "29eClxJQQlaWzMWyqnQctFDP5T2",
	}

	testCases := []struct {
		name                string
		useParquetLoadFiles bool
	}{
		{
			name:                "Parquet load files",
			useParquetLoadFiles: true,
		},
		{
			name:                "CSV load files",
			useParquetLoadFiles: false,
		},
	}
	for _, tc := range testCases {
		tc := tc

		t.Run(tc.name, func(t *testing.T) {
			testhelper.SetConfig(t, []warehouseutils.KeyValue{
				{
					Key:   "Warehouse.deltalake.useParquetLoadFiles",
					Value: strconv.FormatBool(tc.useParquetLoadFiles),
				},
			})
		})

		testhelper.VerifyConfigurationTest(t, destination)
	}
}

func mergeEventsMap() testhelper.EventsCountMap {
	return testhelper.EventsCountMap{
		"identifies":    1,
		"users":         1,
		"tracks":        1,
		"product_track": 1,
		"pages":         1,
		"screens":       1,
		"aliases":       1,
		"groups":        1,
	}
}

func appendEventsMap() testhelper.EventsCountMap {
	return testhelper.EventsCountMap{
		"identifies":    2,
		"users":         2,
		"tracks":        2,
		"product_track": 2,
		"pages":         2,
		"screens":       2,
		"aliases":       2,
		"groups":        2,
	}
}

type MockClient struct {
	executeSQLRegex      func(query string) (bool, error)
	connectRes           *proto.ConnectResponse
	executeRes           *proto.ExecuteResponse
	executeQueryRes      *proto.ExecuteQueryResponse
	schemasRes           *proto.FetchSchemasResponse
	tableRes             *proto.FetchTablesResponse
	tableAttributesRes   *proto.FetchTableAttributesResponse
	totalCountInTableRes *proto.FetchTotalCountInTableResponse
	partitionRes         *proto.FetchPartitionColumnsResponse
	closeRes             *proto.CloseResponse
	mockError            error
}

func (m *MockClient) Connect(context.Context, *proto.ConnectRequest, ...grpc.CallOption) (*proto.ConnectResponse, error) {
	return m.connectRes, m.mockError
}

func (m *MockClient) Execute(_ context.Context, r *proto.ExecuteRequest, _ ...grpc.CallOption) (*proto.ExecuteResponse, error) {
	if m.executeSQLRegex != nil {
		if matched, err := m.executeSQLRegex(r.GetSqlStatement()); matched {
			return nil, err
		}
	}
	return m.executeRes, m.mockError
}

func (m *MockClient) ExecuteQuery(context.Context, *proto.ExecuteQueryRequest, ...grpc.CallOption) (*proto.ExecuteQueryResponse, error) {
	return m.executeQueryRes, m.mockError
}

func (m *MockClient) FetchSchemas(context.Context, *proto.FetchSchemasRequest, ...grpc.CallOption) (*proto.FetchSchemasResponse, error) {
	return m.schemasRes, m.mockError
}

func (m *MockClient) FetchTables(context.Context, *proto.FetchTablesRequest, ...grpc.CallOption) (*proto.FetchTablesResponse, error) {
	return m.tableRes, m.mockError
}

func (m *MockClient) FetchTableAttributes(context.Context, *proto.FetchTableAttributesRequest, ...grpc.CallOption) (*proto.FetchTableAttributesResponse, error) {
	return m.tableAttributesRes, m.mockError
}

func (m *MockClient) FetchTotalCountInTable(context.Context, *proto.FetchTotalCountInTableRequest, ...grpc.CallOption) (*proto.FetchTotalCountInTableResponse, error) {
	return m.totalCountInTableRes, m.mockError
}

func (m *MockClient) FetchPartitionColumns(context.Context, *proto.FetchPartitionColumnsRequest, ...grpc.CallOption) (*proto.FetchPartitionColumnsResponse, error) {
	return m.partitionRes, m.mockError
}

func (m *MockClient) Close(context.Context, *proto.CloseRequest, ...grpc.CallOption) (*proto.CloseResponse, error) {
	return m.closeRes, m.mockError
}

func TestDeltalake_CreateTable(t *testing.T) {
	testCases := []struct {
		name           string
		columns        model.TableSchema
		config         map[string]interface{}
		mockError      error
		mockExecuteRes *proto.ExecuteResponse
		wantError      error
	}{
		{
			name: "No such schema",
			mockExecuteRes: &proto.ExecuteResponse{
				ErrorCode:    "42000",
				ErrorMessage: "test error",
			},
			wantError: errors.New("error while executing with response: test error"),
		},
		{
			name: "With partition",
			columns: model.TableSchema{
				"received_at": "datetime",
			},
		},
		{
			name: "External location",
			config: map[string]interface{}{
				"enableExternalLocation": true,
				"externalLocation":       "a/b/c/d",
			},
		},
		{
			name:      "Error creating table",
			mockError: errors.New("test error"),
			wantError: errors.New("error while executing: test error"),
		},
	}

	var (
		namespace   = "test-namespace"
		workspaceID = "test-workspace-id"
		testTable   = "test-table"
		testColumns = model.TableSchema{
			"id":            "string",
			"test_bool":     "boolean",
			"test_datetime": "datetime",
			"test_float":    "float",
			"test_int":      "int",
			"test_string":   "string",
		}
	)

	for _, tc := range testCases {
		tc := tc

		t.Run(tc.name, func(t *testing.T) {
			t.Parallel()

			mockClient := &MockClient{
				mockError:  tc.mockError,
				executeRes: tc.mockExecuteRes,
			}

			dl := deltalake.NewDeltalake()
			dl.Namespace = namespace
			dl.Logger = logger.NOP
			dl.Warehouse = model.Warehouse{
				Namespace:   namespace,
				WorkspaceID: workspaceID,
				Destination: backendconfig.DestinationT{
					Config: tc.config,
				},
			}
			dl.Client = &client.Client{
				Client: mockClient,
			}

			columns := make(model.TableSchema)
			for k, v := range tc.columns {
				columns[k] = v
			}
			for k, v := range testColumns {
				columns[k] = v
			}

			err := dl.CreateTable(testTable, columns)
			if tc.wantError != nil {
				require.ErrorContains(t, err, tc.wantError.Error())
				return
			}
			require.NoError(t, err)
		})
	}
}

func TestDeltalake_CreateSchema(t *testing.T) {
	var (
		namespace   = "test-namespace"
		workspaceID = "test-workspace-id"
	)

	testCases := []struct {
		name           string
		mockError      error
		mockSchemasRes *proto.FetchSchemasResponse
		wantError      error
	}{
		{
			name: "No such schema",
			mockSchemasRes: &proto.FetchSchemasResponse{
				ErrorCode:    "42000",
				ErrorMessage: "test error",
			},
		},
		{
			name: "Schema already exists",
			mockSchemasRes: &proto.FetchSchemasResponse{
				Databases: []string{namespace},
			},
		},
		{
			name:      "GRPC error while fetching schema",
			mockError: errors.New("test error"),
			wantError: errors.New("fetching schemas: test error"),
		},
		{
			name: "Permission error while fetching schema",
			mockSchemasRes: &proto.FetchSchemasResponse{
				ErrorCode:    "42xxx",
				ErrorMessage: "permission error",
			},
			wantError: errors.New("fetching schemas with response: permission error"),
		},
	}

	for _, tc := range testCases {
		tc := tc

		t.Run(tc.name, func(t *testing.T) {
			t.Parallel()

			mockClient := &MockClient{
				mockError:  tc.mockError,
				schemasRes: tc.mockSchemasRes,
			}

			dl := deltalake.NewDeltalake()
			dl.Namespace = namespace
			dl.Logger = logger.NOP
			dl.Warehouse = model.Warehouse{
				Type:        "test-type",
				Namespace:   namespace,
				WorkspaceID: workspaceID,
				Source: backendconfig.SourceT{
					ID: "test-source-id",
				},
				Destination: backendconfig.DestinationT{
					ID: "test-destination-id",
				},
			}
			dl.Client = &client.Client{
				Client: mockClient,
			}

			err := dl.CreateSchema()
			if tc.wantError != nil {
				require.ErrorContains(t, err, tc.wantError.Error())
				return
			}
			require.NoError(t, err)
		})
	}
}

func TestDeltalake_DropTable(t *testing.T) {
	testCases := []struct {
		name           string
		columns        model.TableSchema
		config         map[string]interface{}
		mockError      error
		mockExecuteRes *proto.ExecuteResponse
		wantError      error
	}{
		{
			name: "No such table",
			mockExecuteRes: &proto.ExecuteResponse{
				ErrorCode:    "42000",
				ErrorMessage: "test error",
			},
			wantError: errors.New("dropping table with response: test error"),
		},
		{
			name: "Success",
		},
		{
			name:      "GRPC error while dropping table",
			mockError: errors.New("test error"),
			wantError: errors.New("test error"),
		},
		{
			name: "Permission error while dropping table",
			mockExecuteRes: &proto.ExecuteResponse{
				ErrorCode:    "42xxx",
				ErrorMessage: "permission error",
			},
			wantError: errors.New("dropping table with response: permission error"),
		},
	}

	var (
		testTable   = "test-table"
		namespace   = "test-namespace"
		workspaceID = "test-workspace-id"
	)

	for _, tc := range testCases {
		tc := tc

		t.Run(tc.name, func(t *testing.T) {
			t.Parallel()

			mockClient := &MockClient{
				mockError:  tc.mockError,
				executeRes: tc.mockExecuteRes,
			}

			dl := deltalake.NewDeltalake()
			dl.Namespace = namespace
			dl.Warehouse = model.Warehouse{
				Type:        "test-type",
				Namespace:   namespace,
				WorkspaceID: workspaceID,
				Source: backendconfig.SourceT{
					ID: "test-source-id",
				},
				Destination: backendconfig.DestinationT{
					ID: "test-destination-id",
				},
			}
			dl.Logger = logger.NOP
			dl.Client = &client.Client{
				Client: mockClient,
			}

			err := dl.DropTable(testTable)
			if tc.wantError != nil {
				require.ErrorContains(t, err, tc.wantError.Error())
				return
			}
			require.NoError(t, err)
		})
	}
}

func TestDeltalake_AddColumns(t *testing.T) {
	testCases := []struct {
		name           string
		columns        model.TableSchema
		config         map[string]interface{}
		mockError      error
		mockExecuteRes *proto.ExecuteResponse
		wantError      error
	}{
		{
			name: "Success",
		},
		{
			name:      "GRPC error while dropping table",
			mockError: errors.New("test error"),
			wantError: errors.New("test error"),
		},
		{
			name: "Permission error while dropping table",
			mockExecuteRes: &proto.ExecuteResponse{
				ErrorCode:    "42xxx",
				ErrorMessage: "permission error",
			},
			wantError: errors.New("add columns: permission error"),
		},
	}

	var (
		namespace   = "test-namespace"
		workspaceID = "test-workspace-id"
		testTable   = "test-table"
		testColumns = []warehouseutils.ColumnInfo{
			{
				Name: "id",
				Type: "string",
			},
			{
				Name: "test_bool",
				Type: "boolean",
			},
		}
	)

	for _, tc := range testCases {
		tc := tc

		t.Run(tc.name, func(t *testing.T) {
			t.Parallel()

			mockClient := &MockClient{
				mockError:  tc.mockError,
				executeRes: tc.mockExecuteRes,
			}

			dl := deltalake.NewDeltalake()
			dl.Namespace = namespace
			dl.Logger = logger.NOP
			dl.Warehouse = model.Warehouse{
				Type:        "test-type",
				Namespace:   namespace,
				WorkspaceID: workspaceID,
				Source: backendconfig.SourceT{
					ID: "test-source-id",
				},
				Destination: backendconfig.DestinationT{
					ID: "test-destination-id",
				},
			}
			dl.Client = &client.Client{
				Client: mockClient,
			}

			err := dl.AddColumns(testTable, testColumns)
			if tc.wantError != nil {
				require.ErrorContains(t, err, tc.wantError.Error())
				return
			}
			require.NoError(t, err)
		})
	}
}

func TestDeltalake_GetTotalCountInTable(t *testing.T) {
	testCases := []struct {
		name                 string
		mockError            error
		totalCountInTableRes *proto.FetchTotalCountInTableResponse
		wantError            error
		count                int
	}{
		{
			name:      "GRPC error while fetching table count",
			mockError: errors.New("test error"),
			wantError: errors.New("fetching table count: test error"),
		},
		{
			name: "Permission error while fetching table count",
			totalCountInTableRes: &proto.FetchTotalCountInTableResponse{
				ErrorCode:    "42xxx",
				ErrorMessage: "permission error",
			},
			wantError: errors.New("fetching table count: permission error"),
		},
		{
			name:  "Success",
			count: 5,
			totalCountInTableRes: &proto.FetchTotalCountInTableResponse{
				Count: 5,
			},
		},
	}

	var (
		namespace   = "test-namespace"
		workspaceID = "test-workspace-id"
		table       = "test-table"
		ctx         = context.TODO()
	)

	for _, tc := range testCases {
		tc := tc

		t.Run(tc.name, func(t *testing.T) {
			t.Parallel()

			mockClient := &MockClient{
				mockError:            tc.mockError,
				totalCountInTableRes: tc.totalCountInTableRes,
			}

			dl := deltalake.NewDeltalake()
			dl.Namespace = namespace
			dl.Logger = logger.NOP
			dl.Warehouse = model.Warehouse{
				Namespace:   namespace,
				WorkspaceID: workspaceID,
			}
			dl.Client = &client.Client{
				Client: mockClient,
			}

			count, err := dl.GetTotalCountInTable(ctx, table)
			if tc.wantError != nil {
				require.ErrorContains(t, err, tc.wantError.Error())
				return
			}
			require.NoError(t, err)
			require.EqualValues(t, tc.count, count)
		})
	}
}

type mockUploader struct {
	mockError       error
	fileType        string
	fileLocation    string
	uploadSchema    model.TableSchema
	warehouseSchema model.TableSchema
	firstEventAt    time.Time
	lastEventAt     time.Time
}

func (*mockUploader) GetSchemaInWarehouse() model.Schema     { return model.Schema{} }
func (*mockUploader) GetLocalSchema() (model.Schema, error)  { return model.Schema{}, nil }
func (*mockUploader) UpdateLocalSchema(_ model.Schema) error { return nil }
func (*mockUploader) ShouldOnDedupUseNewRecord() bool        { return false }
func (*mockUploader) UseRudderStorage() bool                 { return false }
func (*mockUploader) GetLoadFileGenStartTIme() time.Time     { return time.Time{} }
func (*mockUploader) GetLoadFilesMetadata(warehouseutils.GetLoadFilesOptions) []warehouseutils.LoadFile {
	return nil
}

func (*mockUploader) GetSingleLoadFile(_ string) (warehouseutils.LoadFile, error) {
	return warehouseutils.LoadFile{}, nil
}

func (m *mockUploader) GetFirstLastEvent() (time.Time, time.Time) {
	return m.firstEventAt, m.lastEventAt
}

func (m *mockUploader) GetTableSchemaInUpload(string) model.TableSchema {
	return m.uploadSchema
}

func (m *mockUploader) GetTableSchemaInWarehouse(_ string) model.TableSchema {
	return m.warehouseSchema
}

func (m *mockUploader) GetLoadFileType() string {
	return m.fileType
}

func (m *mockUploader) GetSampleLoadFileLocation(_ string) (string, error) {
	return m.fileLocation, m.mockError
}

func TestDeltalake_LoadTestTable(t *testing.T) {
	testCases := []struct {
		name            string
		loadFileType    string
		wantError       error
		mockClientError error
	}{
		{
			name:         "Success with csv",
			loadFileType: "csv",
		},
		{
			name:         "Success with parquet",
			loadFileType: "parquet",
		},
		{
			name:            "Error load data",
			mockClientError: errors.New("load-error"),
			wantError:       errors.New("load-error"),
		},
	}

	var (
		namespace    = "test-namespace"
		workspaceID  = "test-workspace-id"
		testTable    = "test-table"
		testLocation = "http://test-location"
	)

	for _, tc := range testCases {
		tc := tc

		t.Run(tc.name, func(t *testing.T) {
			t.Parallel()

			mockClient := &MockClient{
				mockError: tc.mockClientError,
			}

			dl := deltalake.NewDeltalake()
			dl.Namespace = namespace
			dl.Logger = logger.NOP
			dl.Warehouse = model.Warehouse{
				Namespace:   namespace,
				WorkspaceID: workspaceID,
			}
			dl.Client = &client.Client{
				Client: mockClient,
			}
			dl.Uploader = &mockUploader{
				fileType:     tc.loadFileType,
				fileLocation: testLocation,
			}

			err := dl.LoadTestTable(testLocation, testTable, map[string]interface{}{}, tc.loadFileType)
			if tc.wantError != nil {
				require.ErrorContains(t, err, tc.wantError.Error())
				return
			}
			require.NoError(t, err)
		})
	}
}<|MERGE_RESOLUTION|>--- conflicted
+++ resolved
@@ -5,11 +5,7 @@
 	"errors"
 	"fmt"
 	"os"
-<<<<<<< HEAD
-=======
-	"regexp"
 	"strconv"
->>>>>>> 270eb192
 	"testing"
 	"time"
 
