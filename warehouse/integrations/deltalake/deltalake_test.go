--- conflicted
+++ resolved
@@ -716,23 +716,12 @@
 	lastEventAt     time.Time
 }
 
-<<<<<<< HEAD
-func (*mockUploader) GetSchemaInWarehouse() warehouseutils.Schema { return warehouseutils.Schema{} }
-func (*mockUploader) GetLocalSchema() (warehouseutils.Schema, error) {
-	return warehouseutils.Schema{}, nil
-}
-func (*mockUploader) UpdateLocalSchema(_ warehouseutils.Schema) error { return nil }
-func (*mockUploader) ShouldOnDedupUseNewRecord() bool                 { return false }
-func (*mockUploader) UseRudderStorage() bool                          { return false }
-func (*mockUploader) GetLoadFileGenStartTIme() time.Time              { return time.Time{} }
-=======
 func (*mockUploader) GetSchemaInWarehouse() model.Schema     { return model.Schema{} }
-func (*mockUploader) GetLocalSchema() model.Schema           { return model.Schema{} }
+func (*mockUploader) GetLocalSchema() (model.Schema, error)  { return model.Schema{}, nil }
 func (*mockUploader) UpdateLocalSchema(_ model.Schema) error { return nil }
 func (*mockUploader) ShouldOnDedupUseNewRecord() bool        { return false }
 func (*mockUploader) UseRudderStorage() bool                 { return false }
 func (*mockUploader) GetLoadFileGenStartTIme() time.Time     { return time.Time{} }
->>>>>>> 20d25688
 func (*mockUploader) GetLoadFilesMetadata(warehouseutils.GetLoadFilesOptions) []warehouseutils.LoadFile {
 	return nil
 }
