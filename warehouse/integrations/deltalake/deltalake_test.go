package deltalake_test

import (
	"context"
	"database/sql"
	"encoding/json"
	"errors"
	"fmt"
	"os"
	"slices"
	"strconv"
	"strings"
	"testing"
	"time"

	"github.com/samber/lo"

	"github.com/rudderlabs/rudder-go-kit/stats"
	"github.com/rudderlabs/rudder-go-kit/stats/memstats"

	"go.uber.org/mock/gomock"

	dbsql "github.com/databricks/databricks-sql-go"
	"github.com/stretchr/testify/require"

	"github.com/rudderlabs/compose-test/compose"
	"github.com/rudderlabs/compose-test/testcompose"
	"github.com/rudderlabs/rudder-go-kit/config"
	"github.com/rudderlabs/rudder-go-kit/filemanager"
	"github.com/rudderlabs/rudder-go-kit/logger"
	kithelper "github.com/rudderlabs/rudder-go-kit/testhelper"

	backendconfig "github.com/rudderlabs/rudder-server/backend-config"
	th "github.com/rudderlabs/rudder-server/testhelper"
	"github.com/rudderlabs/rudder-server/testhelper/backendconfigtest"
	"github.com/rudderlabs/rudder-server/utils/misc"
	warehouseclient "github.com/rudderlabs/rudder-server/warehouse/client"
	"github.com/rudderlabs/rudder-server/warehouse/integrations/deltalake"
	whth "github.com/rudderlabs/rudder-server/warehouse/integrations/testhelper"
	mockuploader "github.com/rudderlabs/rudder-server/warehouse/internal/mocks/utils"
	"github.com/rudderlabs/rudder-server/warehouse/internal/model"
	whutils "github.com/rudderlabs/rudder-server/warehouse/utils"
	"github.com/rudderlabs/rudder-server/warehouse/validations"
)

type testCredentials struct {
	Host          string `json:"host"`
	Port          string `json:"port"`
	Path          string `json:"path"`
	Token         string `json:"token"`
	AccountName   string `json:"accountName"`
	AccountKey    string `json:"accountKey"`
	ContainerName string `json:"containerName"`
}

const testKey = "DATABRICKS_INTEGRATION_TEST_CREDENTIALS"

func deltaLakeTestCredentials() (*testCredentials, error) {
	cred, exists := os.LookupEnv(testKey)
	if !exists {
		return nil, errors.New("deltaLake test credentials not found")
	}

	var credentials testCredentials
	err := json.Unmarshal([]byte(cred), &credentials)
	if err != nil {
		return nil, fmt.Errorf("failed to unmarshal deltaLake test credentials: %w", err)
	}
	return &credentials, nil
}

func TestIntegration(t *testing.T) {
	if os.Getenv("SLOW") != "1" {
		t.Skip("Skipping tests. Add 'SLOW=1' env var to run test.")
	}
	if _, exists := os.LookupEnv(testKey); !exists {
		if os.Getenv("FORCE_RUN_INTEGRATION_TESTS") == "true" {
			t.Fatalf("%s environment variable not set", testKey)
		}
		t.Skipf("Skipping %s as %s is not set", t.Name(), testKey)
	}

	misc.Init()
	validations.Init()
	whutils.Init()

	destType := whutils.DELTALAKE

	credentials, err := deltaLakeTestCredentials()
	require.NoError(t, err)

	t.Run("Event flow", func(t *testing.T) {
		httpPort, err := kithelper.GetFreePort()
		require.NoError(t, err)

		c := testcompose.New(t, compose.FilePaths([]string{"../testdata/docker-compose.jobsdb.yml", "../testdata/docker-compose.transformer.yml"}))
		c.Start(context.Background())

		workspaceID := whutils.RandHex()
		jobsDBPort := c.Port("jobsDb", 5432)
		transformerURL := fmt.Sprintf("http://localhost:%d", c.Port("transformer", 9090))

		jobsDB := whth.JobsDB(t, jobsDBPort)

		schemaFor := func(db *sql.DB, namespace, tableName string) [][]string {
			tableSchema := whth.RetrieveRecordsFromWarehouse(t, db, fmt.Sprintf(`DESCRIBE QUERY TABLE %s.%s;`, namespace, tableName))
			return lo.Map(tableSchema, func(row []string, index int) []string {
				return []string{row[0], row[1]}
			})
		}
		verifySchema := func(t *testing.T, db *sql.DB, namespace string) {
			require.ElementsMatch(t, schemaFor(db, namespace, "screens"), [][]string{{"context_source_id", "string"}, {"event_date", "date"}, {"user_id", "string"}, {"sent_at", "timestamp"}, {"context_request_ip", "string"}, {"original_timestamp", "timestamp"}, {"url", "string"}, {"context_source_type", "string"}, {"_between", "string"}, {"timestamp", "timestamp"}, {"context_ip", "string"}, {"context_destination_type", "string"}, {"received_at", "timestamp"}, {"title", "string"}, {"uuid_ts", "timestamp"}, {"context_destination_id", "string"}, {"name", "string"}, {"id", "string"}, {"_as", "string"}})
			require.ElementsMatch(t, schemaFor(db, namespace, "identifies"), [][]string{{"context_ip", "string"}, {"event_date", "date"}, {"context_destination_id", "string"}, {"email", "string"}, {"context_request_ip", "string"}, {"sent_at", "timestamp"}, {"uuid_ts", "timestamp"}, {"_as", "string"}, {"logins", "bigint"}, {"context_source_type", "string"}, {"context_traits_logins", "bigint"}, {"name", "string"}, {"context_destination_type", "string"}, {"_between", "string"}, {"id", "string"}, {"timestamp", "timestamp"}, {"received_at", "timestamp"}, {"user_id", "string"}, {"context_traits_email", "string"}, {"context_traits_as", "string"}, {"context_traits_name", "string"}, {"original_timestamp", "timestamp"}, {"context_traits_between", "string"}, {"context_source_id", "string"}})
			require.ElementsMatch(t, schemaFor(db, namespace, "users"), [][]string{{"context_traits_name", "string"}, {"event_date", "date"}, {"context_traits_between", "string"}, {"context_request_ip", "string"}, {"context_traits_logins", "bigint"}, {"context_destination_id", "string"}, {"email", "string"}, {"logins", "bigint"}, {"_as", "string"}, {"context_source_id", "string"}, {"uuid_ts", "timestamp"}, {"context_source_type", "string"}, {"context_traits_email", "string"}, {"name", "string"}, {"id", "string"}, {"_between", "string"}, {"context_ip", "string"}, {"received_at", "timestamp"}, {"sent_at", "timestamp"}, {"context_traits_as", "string"}, {"context_destination_type", "string"}, {"timestamp", "timestamp"}, {"original_timestamp", "timestamp"}})
			require.ElementsMatch(t, schemaFor(db, namespace, "product_track"), [][]string{{"review_id", "string"}, {"event_date", "date"}, {"context_source_id", "string"}, {"user_id", "string"}, {"timestamp", "timestamp"}, {"uuid_ts", "timestamp"}, {"review_body", "string"}, {"context_source_type", "string"}, {"_as", "string"}, {"_between", "string"}, {"id", "string"}, {"rating", "bigint"}, {"event", "string"}, {"original_timestamp", "timestamp"}, {"context_destination_type", "string"}, {"context_ip", "string"}, {"context_destination_id", "string"}, {"sent_at", "timestamp"}, {"received_at", "timestamp"}, {"event_text", "string"}, {"product_id", "string"}, {"context_request_ip", "string"}})
			require.ElementsMatch(t, schemaFor(db, namespace, "tracks"), [][]string{{"original_timestamp", "timestamp"}, {"event_date", "date"}, {"context_destination_id", "string"}, {"event", "string"}, {"context_request_ip", "string"}, {"uuid_ts", "timestamp"}, {"context_destination_type", "string"}, {"user_id", "string"}, {"sent_at", "timestamp"}, {"context_source_type", "string"}, {"context_ip", "string"}, {"timestamp", "timestamp"}, {"received_at", "timestamp"}, {"context_source_id", "string"}, {"event_text", "string"}, {"id", "string"}})
			require.ElementsMatch(t, schemaFor(db, namespace, "aliases"), [][]string{{"context_request_ip", "string"}, {"event_date", "date"}, {"context_destination_type", "string"}, {"context_destination_id", "string"}, {"previous_id", "string"}, {"context_ip", "string"}, {"sent_at", "timestamp"}, {"id", "string"}, {"uuid_ts", "timestamp"}, {"timestamp", "timestamp"}, {"original_timestamp", "timestamp"}, {"context_source_id", "string"}, {"user_id", "string"}, {"context_source_type", "string"}, {"received_at", "timestamp"}})
			require.ElementsMatch(t, schemaFor(db, namespace, "pages"), [][]string{{"name", "string"}, {"url", "string"}, {"event_date", "date"}, {"id", "string"}, {"timestamp", "timestamp"}, {"title", "string"}, {"user_id", "string"}, {"context_source_id", "string"}, {"context_source_type", "string"}, {"original_timestamp", "timestamp"}, {"context_request_ip", "string"}, {"received_at", "timestamp"}, {"_between", "string"}, {"context_destination_type", "string"}, {"uuid_ts", "timestamp"}, {"context_destination_id", "string"}, {"sent_at", "timestamp"}, {"context_ip", "string"}, {"_as", "string"}})
			require.ElementsMatch(t, schemaFor(db, namespace, "groups"), [][]string{{"_as", "string"}, {"user_id", "string"}, {"event_date", "date"}, {"context_destination_type", "string"}, {"sent_at", "timestamp"}, {"context_source_type", "string"}, {"received_at", "timestamp"}, {"context_ip", "string"}, {"industry", "string"}, {"timestamp", "timestamp"}, {"group_id", "string"}, {"uuid_ts", "timestamp"}, {"context_source_id", "string"}, {"context_request_ip", "string"}, {"_between", "string"}, {"original_timestamp", "timestamp"}, {"name", "string"}, {"plan", "string"}, {"context_destination_id", "string"}, {"employees", "bigint"}, {"id", "string"}})
		}

		testCases := []struct {
			name                               string
			warehouseEventsMap2                whth.EventsCountMap
			useParquetLoadFiles                bool
			configOverride                     map[string]any
			stagingFilePath1, stagingFilePath2 string
			useSameUserID                      bool
			verifyRecords                      func(t *testing.T, db *sql.DB, sourceID, destinationID, namespace, jobRunID, taskRunID string)
		}{
			{
				name:             "Merge Mode",
				stagingFilePath1: "../testdata/upload-job.events-1.json",
				stagingFilePath2: "../testdata/upload-job.events-1.json",
				useSameUserID:    true,
				configOverride: map[string]any{
					"preferAppend": false,
				},
				verifyRecords: func(t *testing.T, db *sql.DB, sourceID, destinationID, namespace, jobRunID, taskRunID string) {
					userIDFormat := "userId_deltalake"
					userIDSQL := "SUBSTRING(user_id, 1, 16)"
					uuidTSSQL := "DATE_FORMAT(uuid_ts, 'yyyy-MM-dd')"

					identifiesRecords := whth.RetrieveRecordsFromWarehouse(t, db, fmt.Sprintf(`SELECT %s, %s, context_traits_logins, _as, name, logins, email, original_timestamp, context_ip, context_traits_as, timestamp, received_at, context_destination_type, sent_at, context_source_type, context_traits_between, context_source_id, context_traits_name, context_request_ip, _between, context_traits_email, context_destination_id, id FROM %s.%s ORDER BY id;`, userIDSQL, uuidTSSQL, namespace, "identifies"))
					require.ElementsMatch(t, identifiesRecords, whth.UploadJobIdentifiesMergeRecords(userIDFormat, sourceID, destinationID, destType))
					usersRecords := whth.RetrieveRecordsFromWarehouse(t, db, fmt.Sprintf(`SELECT context_source_id, context_destination_type, context_request_ip, context_traits_name, context_traits_between, _as, logins, sent_at, context_traits_logins, context_ip, _between, context_traits_email, timestamp, context_destination_id, email, context_traits_as, context_source_type, substring(id, 1, 16), %s, received_at, name, original_timestamp FROM %s.%s ORDER BY id;`, uuidTSSQL, namespace, "users"))
					require.ElementsMatch(t, usersRecords, whth.UploadJobUsersMergeRecord(userIDFormat, sourceID, destinationID, destType))
					tracksRecords := whth.RetrieveRecordsFromWarehouse(t, db, fmt.Sprintf(`SELECT original_timestamp, context_destination_id, context_destination_type, %s, context_source_type, timestamp, id, event, sent_at, context_ip, event_text, context_source_id, context_request_ip, received_at, %s FROM %s.%s ORDER BY id;`, uuidTSSQL, userIDSQL, namespace, "tracks"))
					require.ElementsMatch(t, tracksRecords, whth.UploadJobTracksMergeRecords(userIDFormat, sourceID, destinationID, destType))
					productTrackRecords := whth.RetrieveRecordsFromWarehouse(t, db, fmt.Sprintf(`SELECT timestamp, %s, product_id, received_at, context_source_id, sent_at, context_source_type, context_ip, context_destination_type, original_timestamp, context_request_ip, context_destination_id, %s, _as, review_body, _between, review_id, event_text, id, event, rating FROM %s.%s ORDER BY id;`, userIDSQL, uuidTSSQL, namespace, "product_track"))
					require.ElementsMatch(t, productTrackRecords, whth.UploadJobProductTrackMergeRecords(userIDFormat, sourceID, destinationID, destType))
					pagesRecords := whth.RetrieveRecordsFromWarehouse(t, db, fmt.Sprintf(`SELECT %s, context_source_id, id, title, timestamp, context_source_type, _as, received_at, context_destination_id, context_ip, context_destination_type, name, original_timestamp, _between, context_request_ip, sent_at, url, %s FROM %s.%s ORDER BY id;`, userIDSQL, uuidTSSQL, namespace, "pages"))
					require.ElementsMatch(t, pagesRecords, whth.UploadJobPagesMergeRecords(userIDFormat, sourceID, destinationID, destType))
					screensRecords := whth.RetrieveRecordsFromWarehouse(t, db, fmt.Sprintf(`SELECT context_destination_type, url, context_source_type, title, original_timestamp, %s, _between, context_ip, name, context_request_ip, %s, context_source_id, id, received_at, context_destination_id, timestamp, sent_at, _as FROM %s.%s ORDER BY id;`, userIDSQL, uuidTSSQL, namespace, "screens"))
					require.ElementsMatch(t, screensRecords, whth.UploadJobScreensMergeRecords(userIDFormat, sourceID, destinationID, destType))
					aliasesRecords := whth.RetrieveRecordsFromWarehouse(t, db, fmt.Sprintf(`SELECT context_source_id, context_destination_id, context_ip, sent_at, id, %s, %s, previous_id, original_timestamp, context_source_type, received_at, context_destination_type, context_request_ip, timestamp FROM %s.%s ORDER BY id;`, userIDSQL, uuidTSSQL, namespace, "aliases"))
					require.ElementsMatch(t, aliasesRecords, whth.UploadJobAliasesMergeRecords(userIDFormat, sourceID, destinationID, destType))
					groupsRecords := whth.RetrieveRecordsFromWarehouse(t, db, fmt.Sprintf(`SELECT context_destination_type, id, _between, plan, original_timestamp, %s, context_source_id, sent_at, %s, group_id, industry, context_request_ip, context_source_type, timestamp, employees, _as, context_destination_id, received_at, name, context_ip FROM %s.%s ORDER BY id;`, uuidTSSQL, userIDSQL, namespace, "groups"))
					require.ElementsMatch(t, groupsRecords, whth.UploadJobGroupsMergeRecords(userIDFormat, sourceID, destinationID, destType))
				},
			},
			{
				name: "Append Mode",
				warehouseEventsMap2: whth.EventsCountMap{
					// For all tables we will be appending because of:
					// * preferAppend
					"identifies":    8,
					"users":         2,
					"tracks":        8,
					"product_track": 8,
					"pages":         8,
					"screens":       8,
					"aliases":       8,
					"groups":        8,
				},
				stagingFilePath1: "../testdata/upload-job.events-1.json",
				stagingFilePath2: "../testdata/upload-job.events-1.json",
				useSameUserID:    true,
				configOverride: map[string]any{
					"preferAppend": true,
				},
				verifyRecords: func(t *testing.T, db *sql.DB, sourceID, destinationID, namespace, jobRunID, taskRunID string) {
					userIDFormat := "userId_deltalake"
					userIDSQL := "SUBSTRING(user_id, 1, 16)"
					uuidTSSQL := "DATE_FORMAT(uuid_ts, 'yyyy-MM-dd')"

					identifiesRecords := whth.RetrieveRecordsFromWarehouse(t, db, fmt.Sprintf(`SELECT %s, %s, context_traits_logins, _as, name, logins, email, original_timestamp, context_ip, context_traits_as, timestamp, received_at, context_destination_type, sent_at, context_source_type, context_traits_between, context_source_id, context_traits_name, context_request_ip, _between, context_traits_email, context_destination_id, id FROM %s.%s ORDER BY id;`, userIDSQL, uuidTSSQL, namespace, "identifies"))
					require.ElementsMatch(t, identifiesRecords, whth.UploadJobIdentifiesAppendRecords(userIDFormat, sourceID, destinationID, destType))
					usersRecords := whth.RetrieveRecordsFromWarehouse(t, db, fmt.Sprintf(`SELECT context_source_id, context_destination_type, context_request_ip, context_traits_name, context_traits_between, _as, logins, sent_at, context_traits_logins, context_ip, _between, context_traits_email, timestamp, context_destination_id, email, context_traits_as, context_source_type, substring(id, 1, 16), %s, received_at, name, original_timestamp FROM %s.%s ORDER BY id;`, uuidTSSQL, namespace, "users"))
					require.ElementsMatch(t, usersRecords, whth.UploadJobUsersAppendRecords(userIDFormat, sourceID, destinationID, destType))
					tracksRecords := whth.RetrieveRecordsFromWarehouse(t, db, fmt.Sprintf(`SELECT original_timestamp, context_destination_id, context_destination_type, %s, context_source_type, timestamp, id, event, sent_at, context_ip, event_text, context_source_id, context_request_ip, received_at, %s FROM %s.%s ORDER BY id;`, uuidTSSQL, userIDSQL, namespace, "tracks"))
					require.ElementsMatch(t, tracksRecords, whth.UploadJobTracksAppendRecords(userIDFormat, sourceID, destinationID, destType))
					productTrackRecords := whth.RetrieveRecordsFromWarehouse(t, db, fmt.Sprintf(`SELECT timestamp, %s, product_id, received_at, context_source_id, sent_at, context_source_type, context_ip, context_destination_type, original_timestamp, context_request_ip, context_destination_id, %s, _as, review_body, _between, review_id, event_text, id, event, rating FROM %s.%s ORDER BY id;`, userIDSQL, uuidTSSQL, namespace, "product_track"))
					require.ElementsMatch(t, productTrackRecords, whth.UploadJobProductTrackAppendRecords(userIDFormat, sourceID, destinationID, destType))
					pagesRecords := whth.RetrieveRecordsFromWarehouse(t, db, fmt.Sprintf(`SELECT %s, context_source_id, id, title, timestamp, context_source_type, _as, received_at, context_destination_id, context_ip, context_destination_type, name, original_timestamp, _between, context_request_ip, sent_at, url, %s FROM %s.%s ORDER BY id;`, userIDSQL, uuidTSSQL, namespace, "pages"))
					require.ElementsMatch(t, pagesRecords, whth.UploadJobPagesAppendRecords(userIDFormat, sourceID, destinationID, destType))
					screensRecords := whth.RetrieveRecordsFromWarehouse(t, db, fmt.Sprintf(`SELECT context_destination_type, url, context_source_type, title, original_timestamp, %s, _between, context_ip, name, context_request_ip, %s, context_source_id, id, received_at, context_destination_id, timestamp, sent_at, _as FROM %s.%s ORDER BY id;`, userIDSQL, uuidTSSQL, namespace, "screens"))
					require.ElementsMatch(t, screensRecords, whth.UploadJobScreensAppendRecords(userIDFormat, sourceID, destinationID, destType))
					aliasesRecords := whth.RetrieveRecordsFromWarehouse(t, db, fmt.Sprintf(`SELECT context_source_id, context_destination_id, context_ip, sent_at, id, %s, %s, previous_id, original_timestamp, context_source_type, received_at, context_destination_type, context_request_ip, timestamp FROM %s.%s ORDER BY id;`, userIDSQL, uuidTSSQL, namespace, "aliases"))
					require.ElementsMatch(t, aliasesRecords, whth.UploadJobAliasesAppendRecords(userIDFormat, sourceID, destinationID, destType))
					groupsRecords := whth.RetrieveRecordsFromWarehouse(t, db, fmt.Sprintf(`SELECT context_destination_type, id, _between, plan, original_timestamp, %s, context_source_id, sent_at, %s, group_id, industry, context_request_ip, context_source_type, timestamp, employees, _as, context_destination_id, received_at, name, context_ip FROM %s.%s ORDER BY id;`, uuidTSSQL, userIDSQL, namespace, "groups"))
					require.ElementsMatch(t, groupsRecords, whth.UploadJobGroupsAppendRecords(userIDFormat, sourceID, destinationID, destType))
				},
			},
			{
				name:             "Undefined preferAppend",
				stagingFilePath1: "../testdata/upload-job.events-1.json",
				stagingFilePath2: "../testdata/upload-job.events-1.json",
				useSameUserID:    true,
				verifyRecords: func(t *testing.T, db *sql.DB, sourceID, destinationID, namespace, jobRunID, taskRunID string) {
					userIDFormat := "userId_deltalake"
					userIDSQL := "SUBSTRING(user_id, 1, 16)"
					uuidTSSQL := "DATE_FORMAT(uuid_ts, 'yyyy-MM-dd')"

					identifiesRecords := whth.RetrieveRecordsFromWarehouse(t, db, fmt.Sprintf(`SELECT %s, %s, context_traits_logins, _as, name, logins, email, original_timestamp, context_ip, context_traits_as, timestamp, received_at, context_destination_type, sent_at, context_source_type, context_traits_between, context_source_id, context_traits_name, context_request_ip, _between, context_traits_email, context_destination_id, id FROM %s.%s ORDER BY id;`, userIDSQL, uuidTSSQL, namespace, "identifies"))
					require.ElementsMatch(t, identifiesRecords, whth.UploadJobIdentifiesMergeRecords(userIDFormat, sourceID, destinationID, destType))
					usersRecords := whth.RetrieveRecordsFromWarehouse(t, db, fmt.Sprintf(`SELECT context_source_id, context_destination_type, context_request_ip, context_traits_name, context_traits_between, _as, logins, sent_at, context_traits_logins, context_ip, _between, context_traits_email, timestamp, context_destination_id, email, context_traits_as, context_source_type, substring(id, 1, 16), %s, received_at, name, original_timestamp FROM %s.%s ORDER BY id;`, uuidTSSQL, namespace, "users"))
					require.ElementsMatch(t, usersRecords, whth.UploadJobUsersMergeRecord(userIDFormat, sourceID, destinationID, destType))
					tracksRecords := whth.RetrieveRecordsFromWarehouse(t, db, fmt.Sprintf(`SELECT original_timestamp, context_destination_id, context_destination_type, %s, context_source_type, timestamp, id, event, sent_at, context_ip, event_text, context_source_id, context_request_ip, received_at, %s FROM %s.%s ORDER BY id;`, uuidTSSQL, userIDSQL, namespace, "tracks"))
					require.ElementsMatch(t, tracksRecords, whth.UploadJobTracksMergeRecords(userIDFormat, sourceID, destinationID, destType))
					productTrackRecords := whth.RetrieveRecordsFromWarehouse(t, db, fmt.Sprintf(`SELECT timestamp, %s, product_id, received_at, context_source_id, sent_at, context_source_type, context_ip, context_destination_type, original_timestamp, context_request_ip, context_destination_id, %s, _as, review_body, _between, review_id, event_text, id, event, rating FROM %s.%s ORDER BY id;`, userIDSQL, uuidTSSQL, namespace, "product_track"))
					require.ElementsMatch(t, productTrackRecords, whth.UploadJobProductTrackMergeRecords(userIDFormat, sourceID, destinationID, destType))
					pagesRecords := whth.RetrieveRecordsFromWarehouse(t, db, fmt.Sprintf(`SELECT %s, context_source_id, id, title, timestamp, context_source_type, _as, received_at, context_destination_id, context_ip, context_destination_type, name, original_timestamp, _between, context_request_ip, sent_at, url, %s FROM %s.%s ORDER BY id;`, userIDSQL, uuidTSSQL, namespace, "pages"))
					require.ElementsMatch(t, pagesRecords, whth.UploadJobPagesMergeRecords(userIDFormat, sourceID, destinationID, destType))
					screensRecords := whth.RetrieveRecordsFromWarehouse(t, db, fmt.Sprintf(`SELECT context_destination_type, url, context_source_type, title, original_timestamp, %s, _between, context_ip, name, context_request_ip, %s, context_source_id, id, received_at, context_destination_id, timestamp, sent_at, _as FROM %s.%s ORDER BY id;`, userIDSQL, uuidTSSQL, namespace, "screens"))
					require.ElementsMatch(t, screensRecords, whth.UploadJobScreensMergeRecords(userIDFormat, sourceID, destinationID, destType))
					aliasesRecords := whth.RetrieveRecordsFromWarehouse(t, db, fmt.Sprintf(`SELECT context_source_id, context_destination_id, context_ip, sent_at, id, %s, %s, previous_id, original_timestamp, context_source_type, received_at, context_destination_type, context_request_ip, timestamp FROM %s.%s ORDER BY id;`, userIDSQL, uuidTSSQL, namespace, "aliases"))
					require.ElementsMatch(t, aliasesRecords, whth.UploadJobAliasesMergeRecords(userIDFormat, sourceID, destinationID, destType))
					groupsRecords := whth.RetrieveRecordsFromWarehouse(t, db, fmt.Sprintf(`SELECT context_destination_type, id, _between, plan, original_timestamp, %s, context_source_id, sent_at, %s, group_id, industry, context_request_ip, context_source_type, timestamp, employees, _as, context_destination_id, received_at, name, context_ip FROM %s.%s ORDER BY id;`, uuidTSSQL, userIDSQL, namespace, "groups"))
					require.ElementsMatch(t, groupsRecords, whth.UploadJobGroupsMergeRecords(userIDFormat, sourceID, destinationID, destType))
				},
			},
			{
				name:                "Parquet load files(merge)",
				stagingFilePath1:    "../testdata/upload-job.events-1.json",
				stagingFilePath2:    "../testdata/upload-job.events-1.json",
				useSameUserID:       true,
				useParquetLoadFiles: true,
				configOverride: map[string]any{
					"preferAppend": false,
				},
				verifyRecords: func(t *testing.T, db *sql.DB, sourceID, destinationID, namespace, jobRunID, taskRunID string) {
					userIDFormat := "userId_deltalake"
					userIDSQL := "SUBSTRING(user_id, 1, 16)"
					uuidTSSQL := "DATE_FORMAT(uuid_ts, 'yyyy-MM-dd')"

					identifiesRecords := whth.RetrieveRecordsFromWarehouse(t, db, fmt.Sprintf(`SELECT %s, %s, context_traits_logins, _as, name, logins, email, original_timestamp, context_ip, context_traits_as, timestamp, received_at, context_destination_type, sent_at, context_source_type, context_traits_between, context_source_id, context_traits_name, context_request_ip, _between, context_traits_email, context_destination_id, id FROM %s.%s ORDER BY id;`, userIDSQL, uuidTSSQL, namespace, "identifies"))
					require.ElementsMatch(t, identifiesRecords, whth.UploadJobIdentifiesMergeRecords(userIDFormat, sourceID, destinationID, destType))
					usersRecords := whth.RetrieveRecordsFromWarehouse(t, db, fmt.Sprintf(`SELECT context_source_id, context_destination_type, context_request_ip, context_traits_name, context_traits_between, _as, logins, sent_at, context_traits_logins, context_ip, _between, context_traits_email, timestamp, context_destination_id, email, context_traits_as, context_source_type, substring(id, 1, 16), %s, received_at, name, original_timestamp FROM %s.%s ORDER BY id;`, uuidTSSQL, namespace, "users"))
					require.ElementsMatch(t, usersRecords, whth.UploadJobUsersMergeRecord(userIDFormat, sourceID, destinationID, destType))
					tracksRecords := whth.RetrieveRecordsFromWarehouse(t, db, fmt.Sprintf(`SELECT original_timestamp, context_destination_id, context_destination_type, %s, context_source_type, timestamp, id, event, sent_at, context_ip, event_text, context_source_id, context_request_ip, received_at, %s FROM %s.%s ORDER BY id;`, uuidTSSQL, userIDSQL, namespace, "tracks"))
					require.ElementsMatch(t, tracksRecords, whth.UploadJobTracksMergeRecords(userIDFormat, sourceID, destinationID, destType))
					productTrackRecords := whth.RetrieveRecordsFromWarehouse(t, db, fmt.Sprintf(`SELECT timestamp, %s, product_id, received_at, context_source_id, sent_at, context_source_type, context_ip, context_destination_type, original_timestamp, context_request_ip, context_destination_id, %s, _as, review_body, _between, review_id, event_text, id, event, rating FROM %s.%s ORDER BY id;`, userIDSQL, uuidTSSQL, namespace, "product_track"))
					require.ElementsMatch(t, productTrackRecords, whth.UploadJobProductTrackMergeRecords(userIDFormat, sourceID, destinationID, destType))
					pagesRecords := whth.RetrieveRecordsFromWarehouse(t, db, fmt.Sprintf(`SELECT %s, context_source_id, id, title, timestamp, context_source_type, _as, received_at, context_destination_id, context_ip, context_destination_type, name, original_timestamp, _between, context_request_ip, sent_at, url, %s FROM %s.%s ORDER BY id;`, userIDSQL, uuidTSSQL, namespace, "pages"))
					require.ElementsMatch(t, pagesRecords, whth.UploadJobPagesMergeRecords(userIDFormat, sourceID, destinationID, destType))
					screensRecords := whth.RetrieveRecordsFromWarehouse(t, db, fmt.Sprintf(`SELECT context_destination_type, url, context_source_type, title, original_timestamp, %s, _between, context_ip, name, context_request_ip, %s, context_source_id, id, received_at, context_destination_id, timestamp, sent_at, _as FROM %s.%s ORDER BY id;`, userIDSQL, uuidTSSQL, namespace, "screens"))
					require.ElementsMatch(t, screensRecords, whth.UploadJobScreensMergeRecords(userIDFormat, sourceID, destinationID, destType))
					aliasesRecords := whth.RetrieveRecordsFromWarehouse(t, db, fmt.Sprintf(`SELECT context_source_id, context_destination_id, context_ip, sent_at, id, %s, %s, previous_id, original_timestamp, context_source_type, received_at, context_destination_type, context_request_ip, timestamp FROM %s.%s ORDER BY id;`, userIDSQL, uuidTSSQL, namespace, "aliases"))
					require.ElementsMatch(t, aliasesRecords, whth.UploadJobAliasesMergeRecords(userIDFormat, sourceID, destinationID, destType))
					groupsRecords := whth.RetrieveRecordsFromWarehouse(t, db, fmt.Sprintf(`SELECT context_destination_type, id, _between, plan, original_timestamp, %s, context_source_id, sent_at, %s, group_id, industry, context_request_ip, context_source_type, timestamp, employees, _as, context_destination_id, received_at, name, context_ip FROM %s.%s ORDER BY id;`, uuidTSSQL, userIDSQL, namespace, "groups"))
					require.ElementsMatch(t, groupsRecords, whth.UploadJobGroupsMergeRecords(userIDFormat, sourceID, destinationID, destType))
				},
			},
		}

		for _, tc := range testCases {
			t.Run(tc.name, func(t *testing.T) {
				var (
					sourceID      = whutils.RandHex()
					destinationID = whutils.RandHex()
					writeKey      = whutils.RandHex()
					namespace     = whth.RandSchema(destType)
				)

				destinationBuilder := backendconfigtest.NewDestinationBuilder(destType).
					WithID(destinationID).
					WithRevisionID(destinationID).
					WithConfigOption("host", credentials.Host).
					WithConfigOption("port", credentials.Port).
					WithConfigOption("path", credentials.Path).
					WithConfigOption("token", credentials.Token).
					WithConfigOption("namespace", namespace).
					WithConfigOption("bucketProvider", "AZURE_BLOB").
					WithConfigOption("containerName", credentials.ContainerName).
					WithConfigOption("useSTSTokens", false).
					WithConfigOption("enableSSE", false).
					WithConfigOption("accountName", credentials.AccountName).
					WithConfigOption("accountKey", credentials.AccountKey).
					WithConfigOption("syncFrequency", "30")
				for k, v := range tc.configOverride {
					destinationBuilder = destinationBuilder.WithConfigOption(k, v)
				}
				destination := destinationBuilder.Build()

				workspaceConfig := backendconfigtest.NewConfigBuilder().
					WithSource(
						backendconfigtest.NewSourceBuilder().
							WithID(sourceID).
							WithWriteKey(writeKey).
							WithWorkspaceID(workspaceID).
							WithConnection(destination).
							Build(),
					).
					WithWorkspaceID(workspaceID).
					Build()

				t.Setenv("RSERVER_WAREHOUSE_DELTALAKE_MAX_PARALLEL_LOADS", "8")
				t.Setenv("RSERVER_WAREHOUSE_DELTALAKE_SLOW_QUERY_THRESHOLD", "0s")
				t.Setenv("RSERVER_WAREHOUSE_DELTALAKE_USE_PARQUET_LOAD_FILES", strconv.FormatBool(tc.useParquetLoadFiles))

				whth.BootstrapSvc(t, workspaceConfig, httpPort, jobsDBPort)

				port, err := strconv.Atoi(credentials.Port)
				require.NoError(t, err)

				connector, err := dbsql.NewConnector(
					dbsql.WithServerHostname(credentials.Host),
					dbsql.WithPort(port),
					dbsql.WithHTTPPath(credentials.Path),
					dbsql.WithAccessToken(credentials.Token),
					dbsql.WithSessionParams(map[string]string{
						"ansi_mode": "false",
					}),
				)
				require.NoError(t, err)

				db := sql.OpenDB(connector)
				require.NoError(t, db.Ping())
				t.Cleanup(func() { _ = db.Close() })
				t.Cleanup(func() {
					dropSchema(t, db, namespace)
				})

				sqlClient := &warehouseclient.Client{
					SQL:  db,
					Type: warehouseclient.SQLClient,
				}

				conf := map[string]interface{}{
					"bucketProvider": "AZURE_BLOB",
					"containerName":  credentials.ContainerName,
					"prefix":         "",
					"useSTSTokens":   false,
					"enableSSE":      false,
					"accountName":    credentials.AccountName,
					"accountKey":     credentials.AccountKey,
				}
				tables := []string{"groups"}

				t.Log("verifying test case 1")
				ts1 := whth.TestConfig{
					WriteKey:        writeKey,
					Schema:          namespace,
					Tables:          tables,
					SourceID:        sourceID,
					DestinationID:   destinationID,
					Config:          conf,
					WorkspaceID:     workspaceID,
					DestinationType: destType,
					JobsDB:          jobsDB,
					HTTPPort:        httpPort,
					Client:          sqlClient,
					EventsFilePath:  tc.stagingFilePath1,
					UserID:          whth.GetUserId(destType),
					TransformerURL:  transformerURL,
					Destination:     destination,
				}
				ts1.VerifyEvents(t)

				t.Log("verifying test case 2")
				ts2 := whth.TestConfig{
					WriteKey:           writeKey,
					Schema:             namespace,
					Tables:             tables,
					SourceID:           sourceID,
					DestinationID:      destinationID,
					WarehouseEventsMap: tc.warehouseEventsMap2,
					Config:             conf,
					WorkspaceID:        workspaceID,
					DestinationType:    destType,
					JobsDB:             jobsDB,
					HTTPPort:           httpPort,
					Client:             sqlClient,
					EventsFilePath:     tc.stagingFilePath2,
<<<<<<< HEAD
					UserID:             ts1.UserID,
=======
					UserID:             whth.GetUserId(destType),
>>>>>>> 65d86171
					TransformerURL:     transformerURL,
					Destination:        destination,
				}
				if tc.useSameUserID {
					ts2.UserID = ts1.UserID
				}
				ts2.VerifyEvents(t)

				t.Log("verifying schema")
				verifySchema(t, db, namespace)

				t.Log("verifying records")
				tc.verifyRecords(t, db, sourceID, destinationID, namespace, ts2.JobRunID, ts2.TaskRunID)
			})
		}
	})

	t.Run("Validation", func(t *testing.T) {
		namespace := whth.RandSchema(destType)

		port, err := strconv.Atoi(credentials.Port)
		require.NoError(t, err)

		connector, err := dbsql.NewConnector(
			dbsql.WithServerHostname(credentials.Host),
			dbsql.WithPort(port),
			dbsql.WithHTTPPath(credentials.Path),
			dbsql.WithAccessToken(credentials.Token),
			dbsql.WithSessionParams(map[string]string{
				"ansi_mode": "false",
			}),
		)
		require.NoError(t, err)

		db := sql.OpenDB(connector)
		require.NoError(t, db.Ping())
		t.Cleanup(func() { _ = db.Close() })
		t.Cleanup(func() {
			dropSchema(t, db, namespace)
		})

		dest := backendconfig.DestinationT{
			ID: "test_destination_id",
			Config: map[string]interface{}{
				"host":            credentials.Host,
				"port":            credentials.Port,
				"path":            credentials.Path,
				"token":           credentials.Token,
				"namespace":       namespace,
				"bucketProvider":  "AZURE_BLOB",
				"containerName":   credentials.ContainerName,
				"prefix":          "",
				"useSTSTokens":    false,
				"enableSSE":       false,
				"accountName":     credentials.AccountName,
				"accountKey":      credentials.AccountKey,
				"syncFrequency":   "30",
				"eventDelivery":   false,
				"eventDeliveryTS": 1648195480174,
			},
			DestinationDefinition: backendconfig.DestinationDefinitionT{
				ID:          "23HLpnDJnIg7DsBvDWGU6DQzFEo",
				Name:        "DELTALAKE",
				DisplayName: "Databricks (Delta Lake)",
			},
			Name:       "deltalake-demo",
			Enabled:    true,
			RevisionID: "39eClxJQQlaWzMWyqnQctFDP5T2",
		}

		testCases := []struct {
			name                string
			useParquetLoadFiles bool
			conf                map[string]interface{}
		}{
			{
				name:                "Parquet load files",
				useParquetLoadFiles: true,
			},
			{
				name:                "CSV load files",
				useParquetLoadFiles: false,
			},
			{
				name:                "External location",
				useParquetLoadFiles: true,
				conf: map[string]interface{}{
					"enableExternalLocation": true,
					"externalLocation":       "/path/to/delta/table",
				},
			},
		}

		for _, tc := range testCases {
			t.Run(tc.name, func(t *testing.T) {
				t.Setenv(
					"RSERVER_WAREHOUSE_DELTALAKE_USE_PARQUET_LOAD_FILES",
					strconv.FormatBool(tc.useParquetLoadFiles),
				)

				for k, v := range tc.conf {
					dest.Config[k] = v
				}

				whth.VerifyConfigurationTest(t, dest)
			})
		}
	})

	t.Run("Load Table", func(t *testing.T) {
		ctx := context.Background()
		namespace := whth.RandSchema(destType)

		schemaInUpload := model.TableSchema{
			"test_bool":     "boolean",
			"test_datetime": "datetime",
			"test_float":    "float",
			"test_int":      "int",
			"test_string":   "string",
			"id":            "string",
			"received_at":   "datetime",
		}
		schemaInWarehouse := model.TableSchema{
			"test_bool":           "boolean",
			"test_datetime":       "datetime",
			"test_float":          "float",
			"test_int":            "int",
			"test_string":         "string",
			"id":                  "string",
			"received_at":         "datetime",
			"extra_test_bool":     "boolean",
			"extra_test_datetime": "datetime",
			"extra_test_float":    "float",
			"extra_test_int":      "int",
			"extra_test_string":   "string",
		}

		warehouse := model.Warehouse{
			Source: backendconfig.SourceT{
				ID: "test_source_id",
			},
			Destination: backendconfig.DestinationT{
				ID: "test_destination_id",
				DestinationDefinition: backendconfig.DestinationDefinitionT{
					Name: destType,
				},
				Config: map[string]any{
					"host":           credentials.Host,
					"port":           credentials.Port,
					"path":           credentials.Path,
					"token":          credentials.Token,
					"namespace":      namespace,
					"bucketProvider": whutils.AzureBlob,
					"containerName":  credentials.ContainerName,
					"accountName":    credentials.AccountName,
					"accountKey":     credentials.AccountKey,
				},
			},
			WorkspaceID: "test_workspace_id",
			Namespace:   namespace,
		}

		fm, err := filemanager.New(&filemanager.Settings{
			Provider: whutils.AzureBlob,
			Config: map[string]any{
				"containerName":  credentials.ContainerName,
				"accountName":    credentials.AccountName,
				"accountKey":     credentials.AccountKey,
				"bucketProvider": whutils.AzureBlob,
			},
		})
		require.NoError(t, err)

		t.Run("schema does not exists", func(t *testing.T) {
			tableName := "schema_not_exists_test_table"

			uploadOutput := whth.UploadLoadFile(t, fm, "../testdata/load.csv.gz", tableName)

			loadFiles := []whutils.LoadFile{{Location: uploadOutput.Location}}
			mockUploader := newMockUploader(t, loadFiles, tableName, schemaInUpload, schemaInWarehouse, whutils.LoadFileTypeCsv, false, false, "2022-12-15T06:53:49.640Z")

			d := deltalake.New(config.New(), logger.NOP, stats.NOP)
			err := d.Setup(ctx, warehouse, mockUploader)
			require.NoError(t, err)

			loadTableStat, err := d.LoadTable(ctx, tableName)
			require.Error(t, err)
			require.Nil(t, loadTableStat)
		})
		t.Run("table does not exists", func(t *testing.T) {
			tableName := "table_not_exists_test_table"

			uploadOutput := whth.UploadLoadFile(t, fm, "../testdata/load.csv.gz", tableName)

			loadFiles := []whutils.LoadFile{{Location: uploadOutput.Location}}
			mockUploader := newMockUploader(t, loadFiles, tableName, schemaInUpload, schemaInWarehouse, whutils.LoadFileTypeCsv, false, false, "2022-12-15T06:53:49.640Z")

			d := deltalake.New(config.New(), logger.NOP, stats.NOP)
			err := d.Setup(ctx, warehouse, mockUploader)
			require.NoError(t, err)

			err = d.CreateSchema(ctx)
			require.NoError(t, err)
			t.Cleanup(func() {
				dropSchema(t, d.DB.DB, namespace)
			})

			loadTableStat, err := d.LoadTable(ctx, tableName)
			require.Error(t, err)
			require.Nil(t, loadTableStat)
		})
		t.Run("merge", func(t *testing.T) {
			t.Run("without dedup", func(t *testing.T) {
				tableName := "merge_without_dedup_test_table"
				uploadOutput := whth.UploadLoadFile(t, fm, "../testdata/load.csv.gz", tableName)

				loadFiles := []whutils.LoadFile{{Location: uploadOutput.Location}}
				mockUploader := newMockUploader(
					t, loadFiles, tableName, schemaInUpload, schemaInWarehouse,
					whutils.LoadFileTypeCsv, false, false, "2022-12-15T06:53:49.640Z",
				)

				d := deltalake.New(config.New(), logger.NOP, stats.NOP)
				err := d.Setup(ctx, warehouse, mockUploader)
				require.NoError(t, err)

				err = d.CreateSchema(ctx)
				require.NoError(t, err)
				t.Cleanup(func() {
					dropSchema(t, d.DB.DB, namespace)
				})

				err = d.CreateTable(ctx, tableName, schemaInWarehouse)
				require.NoError(t, err)

				loadTableStat, err := d.LoadTable(ctx, tableName)
				require.NoError(t, err)
				require.Equal(t, loadTableStat.RowsInserted, int64(14))
				require.Equal(t, loadTableStat.RowsUpdated, int64(0))

				loadTableStat, err = d.LoadTable(ctx, tableName)
				require.NoError(t, err)
				require.Equal(t, loadTableStat.RowsInserted, int64(0))
				require.Equal(t, loadTableStat.RowsUpdated, int64(14))

				records := whth.RetrieveRecordsFromWarehouse(t, d.DB.DB,
					fmt.Sprintf(`
						SELECT
						  id,
						  received_at,
						  test_bool,
						  test_datetime,
						  test_float,
						  test_int,
						  test_string
						FROM %s.%s
						ORDER BY id;`,
						namespace,
						tableName,
					),
				)
				require.Equal(t, records, whth.SampleTestRecords())
			})
			t.Run("with dedup use new record", func(t *testing.T) {
				tableName := "merge_with_dedup_use_new_record_test_table"
				uploadOutput := whth.UploadLoadFile(t, fm, "../testdata/dedup.csv.gz", tableName)

				loadFiles := []whutils.LoadFile{{Location: uploadOutput.Location}}
				mockUploader := newMockUploader(t, loadFiles, tableName, schemaInUpload, schemaInWarehouse, whutils.LoadFileTypeCsv, true, true, "2022-12-15T06:53:49.640Z")

				d := deltalake.New(config.New(), logger.NOP, stats.NOP)
				err := d.Setup(ctx, warehouse, mockUploader)
				require.NoError(t, err)

				err = d.CreateSchema(ctx)
				require.NoError(t, err)
				t.Cleanup(func() {
					dropSchema(t, d.DB.DB, namespace)
				})

				err = d.CreateTable(ctx, tableName, schemaInWarehouse)
				require.NoError(t, err)

				loadTableStat, err := d.LoadTable(ctx, tableName)
				require.NoError(t, err)
				require.Equal(t, loadTableStat.RowsInserted, int64(14))
				require.Equal(t, loadTableStat.RowsUpdated, int64(0))

				retrieveRecordsSQL := fmt.Sprintf(`
						SELECT
						  id,
						  received_at,
						  test_bool,
						  test_datetime,
						  test_float,
						  test_int,
						  test_string
						FROM %s.%s
						ORDER BY id;`,
					namespace,
					tableName,
				)
				records := whth.RetrieveRecordsFromWarehouse(t, d.DB.DB, retrieveRecordsSQL)
				require.Equal(t, records, whth.DedupTestRecords())

				loadTableStat, err = d.LoadTable(ctx, tableName)
				require.NoError(t, err)
				require.Equal(t, loadTableStat.RowsInserted, int64(0))
				require.Equal(t, loadTableStat.RowsUpdated, int64(14))

				records = whth.RetrieveRecordsFromWarehouse(t, d.DB.DB, retrieveRecordsSQL)
				require.Equal(t, records, whth.DedupTestRecords())
			})
			t.Run("with no overlapping partition with preferAppend false", func(t *testing.T) {
				tableName := "merge_with_no_overlapping_partition_test_table"
				uploadOutput := whth.UploadLoadFile(t, fm, "../testdata/dedup.csv.gz", tableName)

				loadFiles := []whutils.LoadFile{{Location: uploadOutput.Location}}
				mockUploader := newMockUploader(t, loadFiles, tableName, schemaInUpload, schemaInWarehouse, whutils.LoadFileTypeCsv, true, false, "2022-11-15T06:53:49.640Z")

				appendWarehouse := th.Clone(t, warehouse)
				appendWarehouse.Destination.Config["preferAppend"] = false

				d := deltalake.New(config.New(), logger.NOP, stats.NOP)
				err := d.Setup(ctx, appendWarehouse, mockUploader)
				require.NoError(t, err)

				err = d.CreateSchema(ctx)
				require.NoError(t, err)
				t.Cleanup(func() {
					dropSchema(t, d.DB.DB, namespace)
				})

				err = d.CreateTable(ctx, tableName, schemaInWarehouse)
				require.NoError(t, err)

				loadTableStat, err := d.LoadTable(ctx, tableName)
				require.NoError(t, err)
				require.Equal(t, loadTableStat.RowsInserted, int64(14))
				require.Equal(t, loadTableStat.RowsUpdated, int64(0))

				loadTableStat, err = d.LoadTable(ctx, tableName)
				require.NoError(t, err)
				require.Equal(t, loadTableStat.RowsInserted, int64(0))
				require.Equal(t, loadTableStat.RowsUpdated, int64(14))

				records := whth.RetrieveRecordsFromWarehouse(t, d.DB.DB,
					fmt.Sprintf(
						`SELECT
							id,
							received_at,
							test_bool,
							test_datetime,
							test_float,
							test_int,
							test_string
						FROM %s.%s
						ORDER BY id;`,
						namespace,
						tableName,
					),
				)
				require.Equal(t, records, whth.DedupTestRecords())
			})
			t.Run("with no overlapping partition with preferAppend true", func(t *testing.T) {
				tableName := "merge_with_no_overlapping_partition_test_table"
				uploadOutput := whth.UploadLoadFile(t, fm, "../testdata/dedup.csv.gz", tableName)

				loadFiles := []whutils.LoadFile{{Location: uploadOutput.Location}}
				mockUploader := newMockUploader(t, loadFiles, tableName, schemaInUpload, schemaInWarehouse, whutils.LoadFileTypeCsv, true, false, "2022-11-15T06:53:49.640Z")

				appendWarehouse := th.Clone(t, warehouse)
				appendWarehouse.Destination.Config["preferAppend"] = true

				d := deltalake.New(config.New(), logger.NOP, stats.NOP)
				err := d.Setup(ctx, appendWarehouse, mockUploader)
				require.NoError(t, err)

				err = d.CreateSchema(ctx)
				require.NoError(t, err)
				t.Cleanup(func() {
					dropSchema(t, d.DB.DB, namespace)
				})

				err = d.CreateTable(ctx, tableName, schemaInWarehouse)
				require.NoError(t, err)

				loadTableStat, err := d.LoadTable(ctx, tableName)
				require.NoError(t, err)
				require.Equal(t, loadTableStat.RowsInserted, int64(14))
				require.Equal(t, loadTableStat.RowsUpdated, int64(0))

				loadTableStat, err = d.LoadTable(ctx, tableName)
				require.NoError(t, err)
				require.Equal(t, loadTableStat.RowsInserted, int64(14))
				require.Equal(t, loadTableStat.RowsUpdated, int64(0))

				records := whth.RetrieveRecordsFromWarehouse(t, d.DB.DB,
					fmt.Sprintf(
						`SELECT
							id,
							received_at,
							test_bool,
							test_datetime,
							test_float,
							test_int,
							test_string
						FROM %s.%s
						ORDER BY id;`,
						namespace,
						tableName,
					),
				)
				require.Equal(t, records, whth.DedupTwiceTestRecords())
			})
		})
		t.Run("append", func(t *testing.T) {
			tableName := "append_test_table"

			uploadOutput := whth.UploadLoadFile(t, fm, "../testdata/load.csv.gz", tableName)

			loadFiles := []whutils.LoadFile{{Location: uploadOutput.Location}}
			mockUploader := newMockUploader(t, loadFiles, tableName, schemaInUpload, schemaInWarehouse, whutils.LoadFileTypeCsv, true, false, "2022-12-15T06:53:49.640Z")

			appendWarehouse := th.Clone(t, warehouse)
			appendWarehouse.Destination.Config[model.PreferAppendSetting.String()] = true

			d := deltalake.New(config.New(), logger.NOP, stats.NOP)
			err := d.Setup(ctx, appendWarehouse, mockUploader)
			require.NoError(t, err)

			err = d.CreateSchema(ctx)
			require.NoError(t, err)
			t.Cleanup(func() {
				dropSchema(t, d.DB.DB, namespace)
			})

			err = d.CreateTable(ctx, tableName, schemaInWarehouse)
			require.NoError(t, err)

			loadTableStat, err := d.LoadTable(ctx, tableName)
			require.NoError(t, err)
			require.Equal(t, loadTableStat.RowsInserted, int64(14))
			require.Equal(t, loadTableStat.RowsUpdated, int64(0))

			loadTableStat, err = d.LoadTable(ctx, tableName)
			require.NoError(t, err)
			require.Equal(t, loadTableStat.RowsInserted, int64(14))
			require.Equal(t, loadTableStat.RowsUpdated, int64(0))

			records := whth.RetrieveRecordsFromWarehouse(t, d.DB.DB,
				fmt.Sprintf(
					`SELECT
						id,
						received_at,
						test_bool,
						test_datetime,
						test_float,
						test_int,
						test_string
					FROM %s.%s
					ORDER BY id;`,
					namespace,
					tableName,
				),
			)
			require.Equal(t, records, whth.AppendTestRecords())
		})
		t.Run("load file does not exists", func(t *testing.T) {
			tableName := "load_file_not_exists_test_table"

			loadFiles := []whutils.LoadFile{{
				Location: fmt.Sprintf("https://%s.blob.core.windows.net/%s/rudder-warehouse-load-objects/load_file_not_exists_test_table/test_source_id/a01af26e-4548-49ff-a895-258829cc1a83-load_file_not_exists_test_table/load.csv.gz",
					credentials.AccountName,
					credentials.ContainerName,
				),
			}}
			mockUploader := newMockUploader(t, loadFiles, tableName, schemaInUpload, schemaInWarehouse, whutils.LoadFileTypeCsv, false, false, "2022-12-15T06:53:49.640Z")

			d := deltalake.New(config.New(), logger.NOP, stats.NOP)
			err := d.Setup(ctx, warehouse, mockUploader)
			require.NoError(t, err)

			err = d.CreateSchema(ctx)
			require.NoError(t, err)
			t.Cleanup(func() {
				dropSchema(t, d.DB.DB, namespace)
			})

			err = d.CreateTable(ctx, tableName, schemaInWarehouse)
			require.NoError(t, err)

			loadTableStat, err := d.LoadTable(ctx, tableName)
			require.Error(t, err)
			require.Nil(t, loadTableStat)
		})
		t.Run("mismatch in number of columns", func(t *testing.T) {
			tableName := "mismatch_columns_test_table"

			uploadOutput := whth.UploadLoadFile(t, fm, "../testdata/mismatch-columns.csv.gz", tableName)

			loadFiles := []whutils.LoadFile{{Location: uploadOutput.Location}}
			mockUploader := newMockUploader(t, loadFiles, tableName, schemaInUpload, schemaInWarehouse, whutils.LoadFileTypeCsv, false, false, "2022-12-15T06:53:49.640Z")

			d := deltalake.New(config.New(), logger.NOP, stats.NOP)
			err := d.Setup(ctx, warehouse, mockUploader)
			require.NoError(t, err)

			err = d.CreateSchema(ctx)
			require.NoError(t, err)
			t.Cleanup(func() {
				dropSchema(t, d.DB.DB, namespace)
			})

			err = d.CreateTable(ctx, tableName, schemaInWarehouse)
			require.NoError(t, err)

			loadTableStat, err := d.LoadTable(ctx, tableName)
			require.NoError(t, err)
			require.Equal(t, loadTableStat.RowsInserted, int64(14))
			require.Equal(t, loadTableStat.RowsUpdated, int64(0))

			records := whth.RetrieveRecordsFromWarehouse(t, d.DB.DB,
				fmt.Sprintf(
					`SELECT
						id,
						received_at,
						test_bool,
						test_datetime,
						test_float,
						test_int,
						test_string
					FROM %s.%s
					ORDER BY id;`,
					namespace,
					tableName,
				),
			)
			require.Equal(t, records, whth.SampleTestRecords())
		})
		t.Run("mismatch in schema", func(t *testing.T) {
			tableName := "mismatch_schema_test_table"

			uploadOutput := whth.UploadLoadFile(t, fm, "../testdata/mismatch-schema.csv.gz", tableName)

			loadFiles := []whutils.LoadFile{{Location: uploadOutput.Location}}
			mockUploader := newMockUploader(t, loadFiles, tableName, schemaInUpload, schemaInWarehouse, whutils.LoadFileTypeCsv, false, false, "2022-12-15T06:53:49.640Z")

			d := deltalake.New(config.New(), logger.NOP, stats.NOP)
			err := d.Setup(ctx, warehouse, mockUploader)
			require.NoError(t, err)

			err = d.CreateSchema(ctx)
			require.NoError(t, err)
			t.Cleanup(func() {
				dropSchema(t, d.DB.DB, namespace)
			})

			err = d.CreateTable(ctx, tableName, schemaInWarehouse)
			require.NoError(t, err)

			loadTableStat, err := d.LoadTable(ctx, tableName)
			require.NoError(t, err)
			require.Equal(t, loadTableStat.RowsInserted, int64(14))
			require.Equal(t, loadTableStat.RowsUpdated, int64(0))

			records := whth.RetrieveRecordsFromWarehouse(t, d.DB.DB,
				fmt.Sprintf(
					`SELECT
						id,
						received_at,
						test_bool,
						test_datetime,
						test_float,
						test_int,
						test_string
					FROM %s.%s
					ORDER BY id;`,
					namespace,
					tableName,
				),
			)
			require.Equal(t, records, whth.MismatchSchemaTestRecords())
		})
		t.Run("discards", func(t *testing.T) {
			tableName := whutils.DiscardsTable

			uploadOutput := whth.UploadLoadFile(t, fm, "../testdata/discards.csv.gz", tableName)

			loadFiles := []whutils.LoadFile{{Location: uploadOutput.Location}}
			mockUploader := newMockUploader(t, loadFiles, tableName, whutils.DiscardsSchema, whutils.DiscardsSchema, whutils.LoadFileTypeCsv, false, false, "2022-12-15T06:53:49.640Z")

			d := deltalake.New(config.New(), logger.NOP, stats.NOP)
			err := d.Setup(ctx, warehouse, mockUploader)
			require.NoError(t, err)

			err = d.CreateSchema(ctx)
			require.NoError(t, err)
			t.Cleanup(func() {
				dropSchema(t, d.DB.DB, namespace)
			})

			err = d.CreateTable(ctx, tableName, whutils.DiscardsSchema)
			require.NoError(t, err)

			loadTableStat, err := d.LoadTable(ctx, tableName)
			require.NoError(t, err)
			require.Equal(t, loadTableStat.RowsInserted, int64(6))
			require.Equal(t, loadTableStat.RowsUpdated, int64(0))

			records := whth.RetrieveRecordsFromWarehouse(t, d.DB.DB,
				fmt.Sprintf(
					`SELECT
						column_name,
						column_value,
						received_at,
						row_id,
						table_name,
						uuid_ts
					FROM %s.%s
					ORDER BY row_id ASC;`,
					namespace,
					tableName,
				),
			)
			require.Equal(t, records, whth.DiscardTestRecords())
		})
		t.Run("parquet", func(t *testing.T) {
			tableName := "parquet_test_table"

			uploadOutput := whth.UploadLoadFile(t, fm, "../testdata/load.parquet", tableName)

			loadFiles := []whutils.LoadFile{{Location: uploadOutput.Location}}
			mockUploader := newMockUploader(t, loadFiles, tableName, schemaInUpload, schemaInWarehouse, whutils.LoadFileTypeParquet, false, false, "2022-12-15T06:53:49.640Z")

			d := deltalake.New(config.New(), logger.NOP, stats.NOP)
			err := d.Setup(ctx, warehouse, mockUploader)
			require.NoError(t, err)

			err = d.CreateSchema(ctx)
			require.NoError(t, err)
			t.Cleanup(func() {
				dropSchema(t, d.DB.DB, namespace)
			})

			err = d.CreateTable(ctx, tableName, schemaInWarehouse)
			require.NoError(t, err)

			loadTableStat, err := d.LoadTable(ctx, tableName)
			require.NoError(t, err)
			require.Equal(t, loadTableStat.RowsInserted, int64(14))
			require.Equal(t, loadTableStat.RowsUpdated, int64(0))

			records := whth.RetrieveRecordsFromWarehouse(t, d.DB.DB,
				fmt.Sprintf(
					`SELECT
						id,
						received_at,
						test_bool,
						test_datetime,
						test_float,
						test_int,
						test_string
					FROM %s.%s
					ORDER BY id;`,
					namespace,
					tableName,
				),
			)
			require.Equal(t, records, whth.SampleTestRecords())
		})
		t.Run("partition pruning", func(t *testing.T) {
			t.Run("not partitioned", func(t *testing.T) {
				tableName := "not_partitioned_test_table"

				uploadOutput := whth.UploadLoadFile(t, fm, "../testdata/load.csv.gz", tableName)

				loadFiles := []whutils.LoadFile{{Location: uploadOutput.Location}}
				mockUploader := newMockUploader(t, loadFiles, tableName, schemaInUpload, schemaInWarehouse, whutils.LoadFileTypeCsv, false, false, "2022-12-15T06:53:49.640Z")

				d := deltalake.New(config.New(), logger.NOP, stats.NOP)
				err := d.Setup(ctx, warehouse, mockUploader)
				require.NoError(t, err)

				err = d.CreateSchema(ctx)
				require.NoError(t, err)
				t.Cleanup(func() {
					dropSchema(t, d.DB.DB, namespace)
				})

				_, err = d.DB.QueryContext(ctx,
					`CREATE TABLE IF NOT EXISTS `+namespace+`.`+tableName+` (
						extra_test_bool BOOLEAN,
						extra_test_datetime TIMESTAMP,
						extra_test_float DOUBLE,
						extra_test_int BIGINT,
						extra_test_string STRING,
						id STRING,
						received_at TIMESTAMP,
						event_date DATE GENERATED ALWAYS AS (
							CAST(received_at AS DATE)
						),
						test_bool BOOLEAN,
						test_datetime TIMESTAMP,
						test_float DOUBLE,
						test_int BIGINT,
						test_string STRING
					) USING DELTA;`)
				require.NoError(t, err)

				loadTableStat, err := d.LoadTable(ctx, tableName)
				require.NoError(t, err)
				require.Equal(t, loadTableStat.RowsInserted, int64(14))
				require.Equal(t, loadTableStat.RowsUpdated, int64(0))

				records := whth.RetrieveRecordsFromWarehouse(t, d.DB.DB,
					fmt.Sprintf(
						`SELECT
							id,
							received_at,
							test_bool,
							test_datetime,
							test_float,
							test_int,
							test_string
						FROM %s.%s
						ORDER BY id;`,
						namespace,
						tableName,
					),
				)
				require.Equal(t, records, whth.SampleTestRecords())
			})
			t.Run("event_date is not in partition", func(t *testing.T) {
				tableName := "not_event_date_partition_test_table"

				uploadOutput := whth.UploadLoadFile(t, fm, "../testdata/load.csv.gz", tableName)

				loadFiles := []whutils.LoadFile{{Location: uploadOutput.Location}}
				mockUploader := newMockUploader(t, loadFiles, tableName, schemaInUpload, schemaInWarehouse, whutils.LoadFileTypeCsv, false, false, "2022-12-15T06:53:49.640Z")

				d := deltalake.New(config.New(), logger.NOP, stats.NOP)
				err := d.Setup(ctx, warehouse, mockUploader)
				require.NoError(t, err)

				err = d.CreateSchema(ctx)
				require.NoError(t, err)
				t.Cleanup(func() {
					dropSchema(t, d.DB.DB, namespace)
				})

				_, err = d.DB.QueryContext(ctx,
					`CREATE TABLE IF NOT EXISTS `+namespace+`.`+tableName+` (
						extra_test_bool BOOLEAN,
						extra_test_datetime TIMESTAMP,
						extra_test_float DOUBLE,
						extra_test_int BIGINT,
						extra_test_string STRING,
						id STRING,
						received_at TIMESTAMP,
						event_date DATE GENERATED ALWAYS AS (
							CAST(received_at AS DATE)
						),
						test_bool BOOLEAN,
						test_datetime TIMESTAMP,
						test_float DOUBLE,
						test_int BIGINT,
						test_string STRING
					) USING DELTA PARTITIONED BY(id);`)
				require.NoError(t, err)

				loadTableStat, err := d.LoadTable(ctx, tableName)
				require.NoError(t, err)
				require.Equal(t, loadTableStat.RowsInserted, int64(14))
				require.Equal(t, loadTableStat.RowsUpdated, int64(0))

				records := whth.RetrieveRecordsFromWarehouse(t, d.DB.DB,
					fmt.Sprintf(
						`SELECT
							id,
							received_at,
							test_bool,
							test_datetime,
							test_float,
							test_int,
							test_string
						FROM %s.%s
						ORDER BY id;`,
						namespace,
						tableName,
					),
				)
				require.Equal(t, records, whth.SampleTestRecords())
			})
		})
	})

	t.Run("Fetch Schema", func(t *testing.T) {
		ctx := context.Background()
		namespace := whth.RandSchema(destType)

		warehouse := model.Warehouse{
			Source: backendconfig.SourceT{
				ID: "test_source_id",
			},
			Destination: backendconfig.DestinationT{
				ID: "test_destination_id",
				DestinationDefinition: backendconfig.DestinationDefinitionT{
					Name: destType,
				},
				Config: map[string]any{
					"host":           credentials.Host,
					"port":           credentials.Port,
					"path":           credentials.Path,
					"token":          credentials.Token,
					"namespace":      namespace,
					"bucketProvider": whutils.AzureBlob,
					"containerName":  credentials.ContainerName,
					"accountName":    credentials.AccountName,
					"accountKey":     credentials.AccountKey,
				},
			},
			WorkspaceID: "test_workspace_id",
			Namespace:   namespace,
		}

		t.Run("create schema if not exists", func(t *testing.T) {
			ctrl := gomock.NewController(t)
			mockUploader := mockuploader.NewMockUploader(ctrl)
			mockUploader.EXPECT().UseRudderStorage().Return(false).AnyTimes()

			d := deltalake.New(config.New(), logger.NOP, stats.NOP)
			err := d.Setup(ctx, warehouse, mockUploader)
			require.NoError(t, err)

			var schema string
			err = d.DB.QueryRowContext(ctx, fmt.Sprintf(`SHOW SCHEMAS LIKE '%s';`, d.Namespace)).Scan(&schema)
			require.ErrorIs(t, err, sql.ErrNoRows)
			require.Empty(t, schema)

			warehouseSchema, unrecognizedWarehouseSchema, err := d.FetchSchema(ctx)
			require.NoError(t, err)
			require.Empty(t, warehouseSchema)
			require.Empty(t, unrecognizedWarehouseSchema)
			t.Cleanup(func() {
				dropSchema(t, d.DB.DB, namespace)
			})

			err = d.DB.QueryRowContext(ctx, fmt.Sprintf(`SHOW SCHEMAS LIKE '%s';`, d.Namespace)).Scan(&schema)
			require.NoError(t, err)
			require.Equal(t, schema, d.Namespace)
		})

		t.Run("schema already exists with some missing datatype", func(t *testing.T) {
			ctrl := gomock.NewController(t)
			mockUploader := mockuploader.NewMockUploader(ctrl)
			mockUploader.EXPECT().UseRudderStorage().Return(false).AnyTimes()

			statsStore, err := memstats.New()
			require.NoError(t, err)

			d := deltalake.New(config.New(), logger.NOP, statsStore)
			err = d.Setup(ctx, warehouse, mockUploader)
			require.NoError(t, err)

			err = d.CreateSchema(ctx)
			require.NoError(t, err)
			t.Cleanup(func() {
				dropSchema(t, d.DB.DB, namespace)
			})

			_, err = d.DB.ExecContext(ctx, fmt.Sprintf(`CREATE TABLE %s.test_table (c1 bigint, c2 binary, c3 boolean, c4 date, c5 decimal(10,2), c6 double, c7 float, c8 int, c9 void, c10 smallint, c11 string, c12 timestamp, c13 timestamp_ntz, c14 tinyint, c15 array<int>, c16 map<timestamp, int>, c17 struct<Field1:timestamp,Field2:int>, received_at timestamp, event_date date GENERATED ALWAYS AS (CAST(received_at AS DATE)));`, d.Namespace))
			require.NoError(t, err)
			_, err = d.DB.ExecContext(ctx, fmt.Sprintf(`CREATE TABLE %s.rudder_staging_123 (c1 string, c2 int);`, d.Namespace))
			require.NoError(t, err)

			warehouseSchema, unrecognizedWarehouseSchema, err := d.FetchSchema(ctx)
			require.NoError(t, err)
			require.NotEmpty(t, warehouseSchema)
			require.NotEmpty(t, unrecognizedWarehouseSchema)
			require.Contains(t, warehouseSchema, "test_table")
			require.NotContains(t, warehouseSchema["test_table"], "event_date")
			require.NotContains(t, warehouseSchema, "rudder_staging_123")

			require.Equal(t, model.TableSchema{
				"c1":          "int",
				"c11":         "string",
				"c4":          "date",
				"c14":         "int",
				"c3":          "boolean",
				"received_at": "datetime",
				"c7":          "float",
				"c12":         "datetime",
				"c10":         "int",
				"c6":          "float",
				"c8":          "int",
			},
				warehouseSchema["test_table"],
			)
			require.Equal(t, model.Schema{
				"test_table": {
					"c13": "<missing_datatype>",
					"c16": "<missing_datatype>",
					"c5":  "<missing_datatype>",
					"c2":  "<missing_datatype>",
					"c15": "<missing_datatype>",
					"c9":  "<missing_datatype>",
					"c17": "<missing_datatype>",
				},
			},
				unrecognizedWarehouseSchema,
			)

			missingDatatypeStats := []string{"void", "timestamp_ntz", "struct", "array", "binary", "map", "decimal(10,2)"}
			for _, missingDatatype := range missingDatatypeStats {
				require.EqualValues(t, 1, statsStore.Get(whutils.RudderMissingDatatype, stats.Tags{
					"module":      "warehouse",
					"destType":    warehouse.Type,
					"workspaceId": warehouse.WorkspaceID,
					"destID":      warehouse.Destination.ID,
					"sourceID":    warehouse.Source.ID,
					"datatype":    missingDatatype,
				}).LastValue())
			}
		})
	})
}

func dropSchema(t *testing.T, db *sql.DB, namespace string) {
	t.Helper()
	t.Log("dropping schema", namespace)

	require.Eventually(t,
		func() bool {
			_, err := db.ExecContext(context.Background(), fmt.Sprintf(`DROP SCHEMA %s CASCADE;`, namespace))
			if err != nil {
				t.Logf("error deleting schema %q: %v", namespace, err)
				return false
			}
			return true
		},
		time.Minute,
		time.Second,
	)
}

func TestDeltalake_TrimErrorMessage(t *testing.T) {
	tempError := errors.New("temp error")

	testCases := []struct {
		name          string
		inputError    error
		expectedError error
	}{
		{
			name:          "error message is above max length",
			inputError:    errors.New(strings.Repeat(tempError.Error(), 100)),
			expectedError: errors.New(strings.Repeat(tempError.Error(), 25)),
		},
		{
			name:          "error message is below max length",
			inputError:    errors.New(strings.Repeat(tempError.Error(), 25)),
			expectedError: errors.New(strings.Repeat(tempError.Error(), 25)),
		},
		{
			name:          "error message is equal to max length",
			inputError:    errors.New(strings.Repeat(tempError.Error(), 10)),
			expectedError: errors.New(strings.Repeat(tempError.Error(), 10)),
		},
	}

	for _, tc := range testCases {
		t.Run(tc.name, func(t *testing.T) {
			c := config.New()
			c.Set("Warehouse.deltalake.maxErrorLength", len(tempError.Error())*25)

			d := deltalake.New(c, logger.NOP, stats.NOP)
			require.Equal(t, tc.expectedError, d.TrimErrorMessage(tc.inputError))
		})
	}
}

func TestDeltalake_ShouldMerge(t *testing.T) {
	testCases := []struct {
		name                  string
		preferAppend          bool
		uploaderCanAppend     bool
		uploaderExpectedCalls int
		expected              bool
	}{
		{
			name:                  "uploader says we can append and user prefers to append",
			preferAppend:          true,
			uploaderCanAppend:     true,
			uploaderExpectedCalls: 1,
			expected:              false,
		},
		{
			name:                  "uploader says we can append and users prefers not to append",
			preferAppend:          false,
			uploaderCanAppend:     true,
			uploaderExpectedCalls: 1,
			expected:              true,
		},
		{
			name:                  "uploader says we cannot append and user prefers to append",
			preferAppend:          true,
			uploaderCanAppend:     false,
			uploaderExpectedCalls: 1,
			expected:              true,
		},
		{
			name:                  "uploader says we cannot append and users prefers not to append",
			preferAppend:          false,
			uploaderCanAppend:     false,
			uploaderExpectedCalls: 1,
			expected:              true,
		},
	}

	for _, tc := range testCases {
		t.Run(tc.name, func(t *testing.T) {
			d := deltalake.New(config.New(), logger.NOP, stats.NOP)
			d.Warehouse = model.Warehouse{
				Destination: backendconfig.DestinationT{
					Config: map[string]any{
						model.PreferAppendSetting.String(): tc.preferAppend,
					},
				},
			}

			mockCtrl := gomock.NewController(t)
			uploader := mockuploader.NewMockUploader(mockCtrl)
			uploader.EXPECT().CanAppend().Times(tc.uploaderExpectedCalls).Return(tc.uploaderCanAppend)

			d.Uploader = uploader
			require.Equal(t, d.ShouldMerge(), tc.expected)
		})
	}
}

func newMockUploader(
	t testing.TB,
	loadFiles []whutils.LoadFile,
	tableName string,
	schemaInUpload model.TableSchema,
	schemaInWarehouse model.TableSchema,
	loadFileType string,
	canAppend bool,
	onDedupUseNewRecords bool,
	eventTS string,
) whutils.Uploader {
	ctrl := gomock.NewController(t)
	t.Cleanup(ctrl.Finish)

	firstLastEventTS, err := time.Parse(time.RFC3339, eventTS)
	require.NoError(t, err)

	mockUploader := mockuploader.NewMockUploader(ctrl)
	mockUploader.EXPECT().UseRudderStorage().Return(false).AnyTimes()
	mockUploader.EXPECT().ShouldOnDedupUseNewRecord().Return(onDedupUseNewRecords).AnyTimes()
	mockUploader.EXPECT().CanAppend().Return(canAppend).AnyTimes()
	mockUploader.EXPECT().GetLoadFilesMetadata(gomock.Any(), gomock.Any()).DoAndReturn(
		func(ctx context.Context, options whutils.GetLoadFilesOptions) ([]whutils.LoadFile, error) {
			return slices.Clone(loadFiles), nil
		},
	).AnyTimes()
	mockUploader.EXPECT().GetSampleLoadFileLocation(gomock.Any(), gomock.Any()).Return(loadFiles[0].Location, nil).AnyTimes()
	mockUploader.EXPECT().GetTableSchemaInUpload(tableName).Return(schemaInUpload).AnyTimes()
	mockUploader.EXPECT().GetTableSchemaInWarehouse(tableName).Return(schemaInWarehouse).AnyTimes()
	mockUploader.EXPECT().GetLoadFileType().Return(loadFileType).AnyTimes()
	mockUploader.EXPECT().GetFirstLastEvent().Return(firstLastEventTS, firstLastEventTS).AnyTimes()

	return mockUploader
}<|MERGE_RESOLUTION|>--- conflicted
+++ resolved
@@ -383,11 +383,7 @@
 					HTTPPort:           httpPort,
 					Client:             sqlClient,
 					EventsFilePath:     tc.stagingFilePath2,
-<<<<<<< HEAD
-					UserID:             ts1.UserID,
-=======
 					UserID:             whth.GetUserId(destType),
->>>>>>> 65d86171
 					TransformerURL:     transformerURL,
 					Destination:        destination,
 				}
