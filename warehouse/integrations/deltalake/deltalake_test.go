package deltalake_test

import (
	"context"
	"errors"
	"fmt"
	"os"
	"regexp"
	"testing"
	"time"

	"github.com/ory/dockertest/v3"
	"github.com/rudderlabs/rudder-server/testhelper/destination"
	"golang.org/x/sync/errgroup"

	"github.com/rudderlabs/rudder-server/config"
	"github.com/rudderlabs/rudder-server/utils/logger"
	"github.com/rudderlabs/rudder-server/warehouse/integrations/deltalake/client"
	"google.golang.org/grpc"

	proto "github.com/rudderlabs/rudder-server/proto/databricks"

	"github.com/rudderlabs/rudder-server/warehouse/validations"

	"github.com/rudderlabs/rudder-server/utils/misc"

	backendconfig "github.com/rudderlabs/rudder-server/config/backend-config"

	warehouseclient "github.com/rudderlabs/rudder-server/warehouse/client"
	warehouseutils "github.com/rudderlabs/rudder-server/warehouse/utils"
	"github.com/stretchr/testify/require"

	"github.com/rudderlabs/rudder-server/warehouse/integrations/deltalake"
	"github.com/rudderlabs/rudder-server/warehouse/integrations/testhelper"
)

func TestIntegrationDeltalake(t *testing.T) {
	if os.Getenv("SLOW") == "0" {
		t.Skip("Skipping tests. Remove 'SLOW=0' env var to run them.")
	}
	if _, exists := os.LookupEnv(testhelper.DeltalakeIntegrationTestCredentials); !exists {
		t.Skipf("Skipping %s as %s is not set", t.Name(), testhelper.DeltalakeIntegrationTestCredentials)
	}

	t.Parallel()

	deltalake.Init()

	credentials, err := testhelper.DatabricksCredentials()
	require.NoError(t, err)

	dl := deltalake.NewDeltalake()
	deltalake.WithConfig(dl, config.Default)

	db, err := dl.NewClient(&credentials, 0)
	require.NoError(t, err)

	var (
		jobsDB   = testhelper.SetUpJobsDB(t)
		provider = warehouseutils.DELTALAKE
		schema   = testhelper.Schema(provider, testhelper.DeltalakeIntegrationTestSchema)
	)

	t.Cleanup(func() {
		require.NoError(t,
			testhelper.WithConstantBackoff(func() (err error) {
				dropSchemaResponse, err := db.Client.Execute(db.Context, &proto.ExecuteRequest{
					Config:       db.CredConfig,
					Identifier:   db.CredIdentifier,
					SqlStatement: fmt.Sprintf(`DROP SCHEMA %[1]s CASCADE;`, schema),
				})
				if err != nil {
					return fmt.Errorf("failed dropping schema %s for Deltalake, error: %s", schema, err.Error())
				}
				if dropSchemaResponse.GetErrorCode() != "" {
					return fmt.Errorf("failed dropping schema %s for Deltalake, errorCode: %s, errorMessage: %s", schema, dropSchemaResponse.GetErrorCode(), dropSchemaResponse.GetErrorMessage())
				}
				return
			}),
		)
	})

	testCases := []struct {
		name               string
		schema             string
		writeKey           string
		sourceID           string
		destinationID      string
		messageID          string
		warehouseEventsMap testhelper.EventsCountMap
		prerequisite       func(t testing.TB)
	}{
		{
			name:               "Merge Mode",
			writeKey:           "sToFgoilA0U1WxNeW1gdgUVDsEW",
			schema:             schema,
			sourceID:           "25H5EpYzojqQSepRSaGBrrPx3e4",
			destinationID:      "25IDjdnoEus6DDNrth3SWO1FOpu",
			warehouseEventsMap: mergeEventsMap(),
			prerequisite: func(t testing.TB) {
				t.Helper()
				testhelper.SetConfig(t, []warehouseutils.KeyValue{
					{
						Key:   "Warehouse.deltalake.loadTableStrategy",
						Value: "MERGE",
					},
				})
			},
		},
		{
			name:               "Append Mode",
			writeKey:           "sToFgoilA0U1WxNeW1gdgUVDsEW",
			schema:             schema,
			sourceID:           "25H5EpYzojqQSepRSaGBrrPx3e4",
			destinationID:      "25IDjdnoEus6DDNrth3SWO1FOpu",
			warehouseEventsMap: appendEventsMap(),
			prerequisite: func(t testing.TB) {
				t.Helper()
				testhelper.SetConfig(t, []warehouseutils.KeyValue{
					{
						Key:   "Warehouse.deltalake.loadTableStrategy",
						Value: "APPEND",
					},
				})
			},
		},
	}

	for _, tc := range testCases {
		tc := tc

		t.Run(tc.name, func(t *testing.T) {
			ts := testhelper.WareHouseTest{
				Schema:        tc.schema,
				WriteKey:      tc.writeKey,
				SourceID:      tc.sourceID,
				DestinationID: tc.destinationID,
				Prerequisite:  tc.prerequisite,
				JobsDB:        jobsDB,
				Provider:      provider,
				UserID:        testhelper.GetUserId(provider),
				MessageID:     misc.FastUUID().String(),
				Tables:        []string{"identifies", "users", "tracks", "product_track", "pages", "screens", "aliases", "groups"},
				WarehouseEventsMap: testhelper.EventsCountMap{
					"identifies":    1,
					"users":         1,
					"tracks":        1,
					"product_track": 1,
					"pages":         1,
					"screens":       1,
					"aliases":       1,
					"groups":        1,
				},
				Client: &warehouseclient.Client{
					DeltalakeClient: db,
					Type:            warehouseclient.DeltalakeClient,
				},
				StatsToVerify: []string{
					"warehouse_deltalake_grpcExecTime",
					"warehouse_deltalake_healthTimeouts",
				},
			}
			ts.VerifyEvents(t)

			ts.WarehouseEventsMap = tc.warehouseEventsMap
			ts.VerifyModifiedEvents(t)
		})
	}
}

func TestConfigurationValidationDeltalake(t *testing.T) {
	if os.Getenv("SLOW") == "0" {
		t.Skip("Skipping tests. Remove 'SLOW=0' env var to run them.")
	}
	if _, exists := os.LookupEnv(testhelper.DeltalakeIntegrationTestCredentials); !exists {
		t.Skipf("Skipping %s as %s is not set", t.Name(), testhelper.DeltalakeIntegrationTestCredentials)
	}

	t.Parallel()

	misc.Init()
	validations.Init()
	warehouseutils.Init()
	deltalake.Init()

	configurations := testhelper.PopulateTemplateConfigurations()
	destination := backendconfig.DestinationT{
		ID: "25IDjdnoEus6DDNrth3SWO1FOpu",
		Config: map[string]interface{}{
			"host":            configurations["deltalakeHost"],
			"port":            configurations["deltalakePort"],
			"path":            configurations["deltalakePath"],
			"token":           configurations["deltalakeToken"],
			"namespace":       configurations["deltalakeNamespace"],
			"bucketProvider":  "AZURE_BLOB",
			"containerName":   configurations["deltalakeContainerName"],
			"prefix":          "",
			"useSTSTokens":    false,
			"enableSSE":       false,
			"accountName":     configurations["deltalakeAccountName"],
			"accountKey":      configurations["deltalakeAccountKey"],
			"syncFrequency":   "30",
			"eventDelivery":   false,
			"eventDeliveryTS": 1648195480174,
		},
		DestinationDefinition: backendconfig.DestinationDefinitionT{
			ID:          "23HLpnDJnIg7DsBvDWGU6DQzFEo",
			Name:        "DELTALAKE",
			DisplayName: "Databricks (Delta Lake)",
		},
		Name:       "deltalake-demo",
		Enabled:    true,
		RevisionID: "29eClxJQQlaWzMWyqnQctFDP5T2",
	}
	testhelper.VerifyConfigurationTest(t, destination)
}

func mergeEventsMap() testhelper.EventsCountMap {
	return testhelper.EventsCountMap{
		"identifies":    1,
		"users":         1,
		"tracks":        1,
		"product_track": 1,
		"pages":         1,
		"screens":       1,
		"aliases":       1,
		"groups":        1,
	}
}

func appendEventsMap() testhelper.EventsCountMap {
	return testhelper.EventsCountMap{
		"identifies":    2,
		"users":         2,
		"tracks":        2,
		"product_track": 2,
		"pages":         2,
		"screens":       2,
		"aliases":       2,
		"groups":        2,
	}
}

type MockClient struct {
	executeSQLRegex      func(query string) (bool, error)
	connectRes           *proto.ConnectResponse
	executeRes           *proto.ExecuteResponse
	executeQueryRes      *proto.ExecuteQueryResponse
	schemasRes           *proto.FetchSchemasResponse
	tableRes             *proto.FetchTablesResponse
	tableAttributesRes   *proto.FetchTableAttributesResponse
	totalCountInTableRes *proto.FetchTotalCountInTableResponse
	partitionRes         *proto.FetchPartitionColumnsResponse
	closeRes             *proto.CloseResponse
	mockError            error
}

func (m *MockClient) Connect(context.Context, *proto.ConnectRequest, ...grpc.CallOption) (*proto.ConnectResponse, error) {
	return m.connectRes, m.mockError
}

func (m *MockClient) Execute(_ context.Context, r *proto.ExecuteRequest, _ ...grpc.CallOption) (*proto.ExecuteResponse, error) {
	if m.executeSQLRegex != nil {
		if matched, err := m.executeSQLRegex(r.GetSqlStatement()); matched {
			return nil, err
		}
	}
	return m.executeRes, m.mockError
}

func (m *MockClient) ExecuteQuery(context.Context, *proto.ExecuteQueryRequest, ...grpc.CallOption) (*proto.ExecuteQueryResponse, error) {
	return m.executeQueryRes, m.mockError
}

func (m *MockClient) FetchSchemas(context.Context, *proto.FetchSchemasRequest, ...grpc.CallOption) (*proto.FetchSchemasResponse, error) {
	return m.schemasRes, m.mockError
}

func (m *MockClient) FetchTables(context.Context, *proto.FetchTablesRequest, ...grpc.CallOption) (*proto.FetchTablesResponse, error) {
	return m.tableRes, m.mockError
}

func (m *MockClient) FetchTableAttributes(context.Context, *proto.FetchTableAttributesRequest, ...grpc.CallOption) (*proto.FetchTableAttributesResponse, error) {
	return m.tableAttributesRes, m.mockError
}

func (m *MockClient) FetchTotalCountInTable(context.Context, *proto.FetchTotalCountInTableRequest, ...grpc.CallOption) (*proto.FetchTotalCountInTableResponse, error) {
	return m.totalCountInTableRes, m.mockError
}

func (m *MockClient) FetchPartitionColumns(context.Context, *proto.FetchPartitionColumnsRequest, ...grpc.CallOption) (*proto.FetchPartitionColumnsResponse, error) {
	return m.partitionRes, m.mockError
}

func (m *MockClient) Close(context.Context, *proto.CloseRequest, ...grpc.CallOption) (*proto.CloseResponse, error) {
	return m.closeRes, m.mockError
}

func TestDeltalake_CreateTable(t *testing.T) {
	testCases := []struct {
		name           string
		columns        warehouseutils.TableSchema
		config         map[string]interface{}
		mockError      error
		mockExecuteRes *proto.ExecuteResponse
		wantError      error
	}{
		{
			name: "No such schema",
			mockExecuteRes: &proto.ExecuteResponse{
				ErrorCode:    "42000",
				ErrorMessage: "test error",
			},
			wantError: errors.New("error while executing with response: test error"),
		},
		{
			name: "With partition",
			columns: warehouseutils.TableSchema{
				"received_at": "datetime",
			},
		},
		{
			name: "External location",
			config: map[string]interface{}{
				"enableExternalLocation": true,
				"externalLocation":       "a/b/c/d",
			},
		},
		{
			name:      "Error creating table",
			mockError: errors.New("test error"),
			wantError: errors.New("error while executing: test error"),
		},
	}

	var (
		namespace   = "test-namespace"
		workspaceID = "test-workspace-id"
		testTable   = "test-table"
		testColumns = warehouseutils.TableSchema{
			"id":            "string",
			"test_bool":     "boolean",
			"test_datetime": "datetime",
			"test_float":    "float",
			"test_int":      "int",
			"test_string":   "string",
		}
	)

	for _, tc := range testCases {
		tc := tc

		t.Run(tc.name, func(t *testing.T) {
			t.Parallel()

			mockClient := &MockClient{
				mockError:  tc.mockError,
				executeRes: tc.mockExecuteRes,
			}

			dl := deltalake.NewDeltalake()
			dl.Namespace = namespace
			dl.Logger = logger.NOP
			dl.Warehouse = warehouseutils.Warehouse{
				Namespace:   namespace,
				WorkspaceID: workspaceID,
				Destination: backendconfig.DestinationT{
					Config: tc.config,
				},
			}
			dl.Client = &client.Client{
				Client: mockClient,
			}

			columns := make(warehouseutils.TableSchema)
			for k, v := range tc.columns {
				columns[k] = v
			}
			for k, v := range testColumns {
				columns[k] = v
			}

			err := dl.CreateTable(testTable, columns)
			if tc.wantError != nil {
				require.ErrorContains(t, err, tc.wantError.Error())
				return
			}
			require.NoError(t, err)
		})
	}
}

func TestDeltalake_CreateSchema(t *testing.T) {
	var (
		namespace   = "test-namespace"
		workspaceID = "test-workspace-id"
	)

	testCases := []struct {
		name           string
		mockError      error
		mockSchemasRes *proto.FetchSchemasResponse
		wantError      error
	}{
		{
			name: "No such schema",
			mockSchemasRes: &proto.FetchSchemasResponse{
				ErrorCode:    "42000",
				ErrorMessage: "test error",
			},
		},
		{
			name: "Schema already exists",
			mockSchemasRes: &proto.FetchSchemasResponse{
				Databases: []string{namespace},
			},
		},
		{
			name:      "GRPC error while fetching schema",
			mockError: errors.New("test error"),
			wantError: errors.New("fetching schemas: test error"),
		},
		{
			name: "Permission error while fetching schema",
			mockSchemasRes: &proto.FetchSchemasResponse{
				ErrorCode:    "42xxx",
				ErrorMessage: "permission error",
			},
			wantError: errors.New("fetching schemas with response: permission error"),
		},
	}

	for _, tc := range testCases {
		tc := tc

		t.Run(tc.name, func(t *testing.T) {
			t.Parallel()

			mockClient := &MockClient{
				mockError:  tc.mockError,
				schemasRes: tc.mockSchemasRes,
			}

			dl := deltalake.NewDeltalake()
			dl.Namespace = namespace
			dl.Logger = logger.NOP
			dl.Warehouse = warehouseutils.Warehouse{
				Type:        "test-type",
				Namespace:   namespace,
				WorkspaceID: workspaceID,
				Source: backendconfig.SourceT{
					ID: "test-source-id",
				},
				Destination: backendconfig.DestinationT{
					ID: "test-destination-id",
				},
			}
			dl.Client = &client.Client{
				Client: mockClient,
			}

			err := dl.CreateSchema()
			if tc.wantError != nil {
				require.ErrorContains(t, err, tc.wantError.Error())
				return
			}
			require.NoError(t, err)
		})
	}
}

func TestDeltalake_DropTable(t *testing.T) {
	testCases := []struct {
		name           string
		columns        warehouseutils.TableSchema
		config         map[string]interface{}
		mockError      error
		mockExecuteRes *proto.ExecuteResponse
		wantError      error
	}{
		{
			name: "No such table",
			mockExecuteRes: &proto.ExecuteResponse{
				ErrorCode:    "42000",
				ErrorMessage: "test error",
			},
			wantError: errors.New("dropping table with response: test error"),
		},
		{
			name: "Success",
		},
		{
			name:      "GRPC error while dropping table",
			mockError: errors.New("test error"),
			wantError: errors.New("test error"),
		},
		{
			name: "Permission error while dropping table",
			mockExecuteRes: &proto.ExecuteResponse{
				ErrorCode:    "42xxx",
				ErrorMessage: "permission error",
			},
			wantError: errors.New("dropping table with response: permission error"),
		},
	}

	var (
		testTable   = "test-table"
		namespace   = "test-namespace"
		workspaceID = "test-workspace-id"
	)

	for _, tc := range testCases {
		tc := tc

		t.Run(tc.name, func(t *testing.T) {
			t.Parallel()

			mockClient := &MockClient{
				mockError:  tc.mockError,
				executeRes: tc.mockExecuteRes,
			}

			dl := deltalake.NewDeltalake()
			dl.Namespace = namespace
			dl.Warehouse = warehouseutils.Warehouse{
				Type:        "test-type",
				Namespace:   namespace,
				WorkspaceID: workspaceID,
				Source: backendconfig.SourceT{
					ID: "test-source-id",
				},
				Destination: backendconfig.DestinationT{
					ID: "test-destination-id",
				},
			}
			dl.Logger = logger.NOP
			dl.Client = &client.Client{
				Client: mockClient,
			}

			err := dl.DropTable(testTable)
			if tc.wantError != nil {
				require.ErrorContains(t, err, tc.wantError.Error())
				return
			}
			require.NoError(t, err)
		})
	}
}

func TestDeltalake_AddColumns(t *testing.T) {
	testCases := []struct {
		name           string
		columns        warehouseutils.TableSchema
		config         map[string]interface{}
		mockError      error
		mockExecuteRes *proto.ExecuteResponse
		wantError      error
	}{
		{
			name: "Success",
		},
		{
			name:      "GRPC error while dropping table",
			mockError: errors.New("test error"),
			wantError: errors.New("test error"),
		},
		{
			name: "Permission error while dropping table",
			mockExecuteRes: &proto.ExecuteResponse{
				ErrorCode:    "42xxx",
				ErrorMessage: "permission error",
			},
			wantError: errors.New("add columns: permission error"),
		},
	}

	var (
		namespace   = "test-namespace"
		workspaceID = "test-workspace-id"
		testTable   = "test-table"
		testColumns = []warehouseutils.ColumnInfo{
			{
				Name: "id",
				Type: "string",
			},
			{
				Name: "test_bool",
				Type: "boolean",
			},
		}
	)

	for _, tc := range testCases {
		tc := tc

		t.Run(tc.name, func(t *testing.T) {
			t.Parallel()

			mockClient := &MockClient{
				mockError:  tc.mockError,
				executeRes: tc.mockExecuteRes,
			}

			dl := deltalake.NewDeltalake()
			dl.Namespace = namespace
			dl.Logger = logger.NOP
			dl.Warehouse = warehouseutils.Warehouse{
				Type:        "test-type",
				Namespace:   namespace,
				WorkspaceID: workspaceID,
				Source: backendconfig.SourceT{
					ID: "test-source-id",
				},
				Destination: backendconfig.DestinationT{
					ID: "test-destination-id",
				},
			}
			dl.Client = &client.Client{
				Client: mockClient,
			}

			err := dl.AddColumns(testTable, testColumns)
			if tc.wantError != nil {
				require.ErrorContains(t, err, tc.wantError.Error())
				return
			}
			require.NoError(t, err)
		})
	}
}

func TestDeltalake_GetTotalCountInTable(t *testing.T) {
	testCases := []struct {
		name                 string
		mockError            error
		totalCountInTableRes *proto.FetchTotalCountInTableResponse
		wantError            error
		count                int
	}{
		{
			name:      "GRPC error while fetching table count",
			mockError: errors.New("test error"),
			wantError: errors.New("fetching table count: test error"),
		},
		{
			name: "Permission error while fetching table count",
			totalCountInTableRes: &proto.FetchTotalCountInTableResponse{
				ErrorCode:    "42xxx",
				ErrorMessage: "permission error",
			},
			wantError: errors.New("fetching table count: permission error"),
		},
		{
			name:  "Success",
			count: 5,
			totalCountInTableRes: &proto.FetchTotalCountInTableResponse{
				Count: 5,
			},
		},
	}

	var (
		namespace   = "test-namespace"
		workspaceID = "test-workspace-id"
		table       = "test-table"
		ctx         = context.TODO()
	)

	for _, tc := range testCases {
		tc := tc

		t.Run(tc.name, func(t *testing.T) {
			t.Parallel()

			mockClient := &MockClient{
				mockError:            tc.mockError,
				totalCountInTableRes: tc.totalCountInTableRes,
			}

			dl := deltalake.NewDeltalake()
			dl.Namespace = namespace
			dl.Logger = logger.NOP
			dl.Warehouse = warehouseutils.Warehouse{
				Namespace:   namespace,
				WorkspaceID: workspaceID,
			}
			dl.Client = &client.Client{
				Client: mockClient,
			}

			count, err := dl.GetTotalCountInTable(ctx, table)
			if tc.wantError != nil {
				require.ErrorContains(t, err, tc.wantError.Error())
				return
			}
			require.NoError(t, err)
			require.EqualValues(t, tc.count, count)
		})
	}
}

type mockUploader struct {
	mockError       error
	fileType        string
	fileLocation    string
	uploadSchema    warehouseutils.TableSchema
	warehouseSchema warehouseutils.TableSchema
	firstEventAt    time.Time
	lastEventAt     time.Time
}

func (*mockUploader) GetSchemaInWarehouse() warehouseutils.Schema     { return warehouseutils.Schema{} }
func (*mockUploader) GetLocalSchema() warehouseutils.Schema           { return warehouseutils.Schema{} }
func (*mockUploader) UpdateLocalSchema(_ warehouseutils.Schema) error { return nil }
func (*mockUploader) ShouldOnDedupUseNewRecord() bool                 { return false }
func (*mockUploader) UseRudderStorage() bool                          { return false }
func (*mockUploader) GetLoadFileGenStartTIme() time.Time              { return time.Time{} }
<<<<<<< HEAD
func (*mockUploader) GetLoadFilesMetadata(warehouseutils.GetLoadFilesOptionsT) []warehouseutils.LoadFile {
=======
func (*mockUploader) GetLoadFilesMetadata(warehouseutils.GetLoadFilesOptions) []warehouseutils.LoadFile {
>>>>>>> e703268c
	return nil
}

func (*mockUploader) GetSingleLoadFile(_ string) (warehouseutils.LoadFile, error) {
	return warehouseutils.LoadFile{}, nil
}

func (m *mockUploader) GetFirstLastEvent() (time.Time, time.Time) {
	return m.firstEventAt, m.lastEventAt
}

func (m *mockUploader) GetTableSchemaInUpload(string) warehouseutils.TableSchema {
	return m.uploadSchema
}

func (m *mockUploader) GetTableSchemaInWarehouse(_ string) warehouseutils.TableSchema {
	return m.warehouseSchema
}

func (m *mockUploader) GetLoadFileType() string {
	return m.fileType
}

func (m *mockUploader) GetSampleLoadFileLocation(_ string) (string, error) {
	return m.fileLocation, m.mockError
}

func TestDeltalake_LoadTable(t *testing.T) {
	deltalake.Init()
	warehouseutils.Init()
	misc.Init()

	pool, err := dockertest.NewPool("")
	require.NoError(t, err)

	var (
		minioResource *destination.MINIOResource
		workspaceID   = "test_workspace_id"
		namespace     = "test-namespace"
		testTable     = "test-table"
	)

	g := errgroup.Group{}
	g.Go(func() error {
		minioResource, err = destination.SetupMINIO(pool, t)
		require.NoError(t, err)

		return nil
	})
	require.NoError(t, g.Wait())

	testCases := []struct {
		name              string
		mockClientError   error
		wantError         error
		loadFileType      string
		loadTableStrategy string
		partitionPruning  bool
		useSTSTokens      bool
		partitionResponse *proto.FetchPartitionColumnsResponse
		executeSQLRegex   func(query string) (bool, error)
		executeResponse   *proto.ExecuteResponse
		config            map[string]interface{}
		mockUploaderError error
		namespace         string
	}{
		{
			name:            "Permission error for create table",
			mockClientError: errors.New("permission error"),
			wantError:       errors.New("error while executing: permission error"),
		},
		{
			name:         "Load file type parquet",
			loadFileType: "parquet",
		},
		{
			name:         "Load file type csv",
			loadFileType: "csv",
		},
		{
			name:              "Append mode",
			loadFileType:      "csv",
			loadTableStrategy: "APPEND",
		},
		{
			name:              "Merge mode",
			loadFileType:      "csv",
			loadTableStrategy: "MERGE",
		},
		{
			name:              "Error dropping staging table",
			loadFileType:      "csv",
			loadTableStrategy: "MERGE",
			executeSQLRegex: func(query string) (bool, error) {
				matched, err := regexp.MatchString(".*DROP TABLE.*", query)
				require.NoError(t, err)

				if matched {
					return true, errors.New("drop error")
				}
				return false, nil
			},
		},
		{
			name:              "No load file found",
			loadFileType:      "csv",
			loadTableStrategy: "MERGE",
			mockUploaderError: errors.New("no load file found for table"),
			wantError:         errors.New("no load file found for table"),
		},
		{
			name:              "Partitioning pruning supported",
			loadFileType:      "csv",
			loadTableStrategy: "MERGE",
			partitionPruning:  true,
			partitionResponse: &proto.FetchPartitionColumnsResponse{
				Columns: []string{"event_date"},
			},
		},
		{
			name:              "Partitioning pruning not supported",
			loadFileType:      "csv",
			loadTableStrategy: "MERGE",
			partitionPruning:  true,
			partitionResponse: &proto.FetchPartitionColumnsResponse{
				Columns: []string{"test-column"},
			},
		},
		{
			name:              "Use STS tokens",
			loadFileType:      "csv",
			loadTableStrategy: "MERGE",
			useSTSTokens:      true,
			config: map[string]interface{}{
				"useSTSTokens":    true,
				"bucketName":      minioResource.BucketName,
				"accessKeyID":     minioResource.AccessKey,
				"accessKey":       minioResource.SecretKey,
				"secretAccessKey": minioResource.SecretKey,
				"endPoint":        minioResource.Endpoint,
				"forcePathStyle":  true,
				"disableSSL":      true,
				"region":          minioResource.SiteRegion,
				"enableSSE":       false,
			},
		},
		{
			name:              "Copy error",
			loadFileType:      "csv",
			loadTableStrategy: "MERGE",
			useSTSTokens:      true,
			config: map[string]interface{}{
				"useSTSTokens":    true,
				"bucketName":      minioResource.BucketName,
				"accessKeyID":     minioResource.AccessKey,
				"accessKey":       minioResource.SecretKey,
				"secretAccessKey": minioResource.SecretKey,
				"endPoint":        minioResource.Endpoint,
				"forcePathStyle":  true,
				"disableSSL":      true,
				"region":          minioResource.SiteRegion,
				"enableSSE":       false,
			},
			namespace: "test-namespace-copy-error",
			wantError: errors.New(`executing: copy error`),
			executeSQLRegex: func(query string) (bool, error) {
				matched, err := regexp.MatchString(".*COPY.*test-namespace-copy-error.*", query)
				require.NoError(t, err)

				if matched {
					return true, errors.New("copy error")
				}
				return false, nil
			},
		},
		{
			name:              "Load error with merge",
			loadFileType:      "csv",
			loadTableStrategy: "MERGE",
			useSTSTokens:      true,
			config: map[string]interface{}{
				"useSTSTokens":    true,
				"bucketName":      minioResource.BucketName,
				"accessKeyID":     minioResource.AccessKey,
				"accessKey":       minioResource.SecretKey,
				"secretAccessKey": minioResource.SecretKey,
				"endPoint":        minioResource.Endpoint,
				"forcePathStyle":  true,
				"disableSSL":      true,
				"region":          minioResource.SiteRegion,
				"enableSSE":       false,
			},
			namespace: "test-namespace-load-merge-error",
			executeSQLRegex: func(query string) (bool, error) {
				matched, err := regexp.MatchString(".*MERGE.*test-namespace-load-merge-error.*", query)
				require.NoError(t, err)

				if matched {
					return true, errors.New("load merge error")
				}
				return false, nil
			},
			wantError: errors.New(`executing: load merge error`),
		},
		{
			name:              "Load error with append",
			loadFileType:      "csv",
			loadTableStrategy: "APPEND",
			useSTSTokens:      true,
			config: map[string]interface{}{
				"useSTSTokens":    true,
				"bucketName":      minioResource.BucketName,
				"accessKeyID":     minioResource.AccessKey,
				"accessKey":       minioResource.SecretKey,
				"secretAccessKey": minioResource.SecretKey,
				"endPoint":        minioResource.Endpoint,
				"forcePathStyle":  true,
				"disableSSL":      true,
				"region":          minioResource.SiteRegion,
				"enableSSE":       false,
			},
			namespace: "test-namespace-load-append-error",
			executeSQLRegex: func(query string) (bool, error) {
				matched, _ := regexp.MatchString(".*INSERT.*test-namespace-load-append-error.*", query)
				if matched {
					return true, errors.New("load append error")
				}
				return false, nil
			},
			wantError: errors.New(`executing: load append error`),
		},
	}

	for _, tc := range testCases {
		tc := tc

		t.Run(tc.name, func(t *testing.T) {
			t.Parallel()

			mockClient := &MockClient{
				mockError:       tc.mockClientError,
				partitionRes:    tc.partitionResponse,
				executeRes:      tc.executeResponse,
				executeSQLRegex: tc.executeSQLRegex,
			}

			conf := config.New()
			conf.Set("Warehouse.deltalake.loadTableStrategy", tc.loadTableStrategy)
			conf.Set("Warehouse.deltalake.enablePartitionPruning", tc.partitionPruning)

			dl := deltalake.NewDeltalake()
			deltalake.WithConfig(dl, conf)

			namespace := namespace
			if tc.namespace != "" {
				namespace = tc.namespace
			}

			dl.Namespace = namespace
			dl.Logger = logger.NOP
			dl.ObjectStorage = warehouseutils.MINIO
			dl.Warehouse = warehouseutils.Warehouse{
				Namespace:   namespace,
				WorkspaceID: workspaceID,
				Destination: backendconfig.DestinationT{
					Config: tc.config,
				},
			}
			dl.Client = &client.Client{
				Client: mockClient,
			}
			dl.Uploader = &mockUploader{
				fileType:     tc.loadFileType,
				mockError:    tc.mockUploaderError,
				fileLocation: "https://test-bucket.s3.amazonaws.com/myfolder/test-object.csv",
				uploadSchema: warehouseutils.TableSchema{
					"id":            "string",
					"received_at":   "datetime",
					"test_bool":     "boolean",
					"test_datetime": "datetime",
					"test_float":    "float",
					"test_int":      "int",
					"test_string":   "string",
				},
				warehouseSchema: warehouseutils.TableSchema{
					"id":                  "string",
					"received_at":         "datetime",
					"test_array_bool":     "array(boolean)",
					"test_array_datetime": "array(datetime)",
					"test_array_float":    "array(float)",
					"test_array_int":      "array(int)",
					"test_array_string":   "array(string)",
				},
				firstEventAt: time.Date(2023, 1, 1, 0, 0, 0, 0, time.UTC),
				lastEventAt:  time.Date(2023, 2, 1, 0, 0, 0, 0, time.UTC),
			}

			err := dl.LoadTable(testTable)
			if tc.wantError != nil {
				require.ErrorContains(t, err, tc.wantError.Error())
				return
			}
			require.NoError(t, err)
		})
	}
}

func TestDeltalake_LoadUserTables(t *testing.T) {
	testCases := []struct {
		name              string
		loadFileType      string
		loadTableStrategy string
	}{
		{
			name:              "Append mode",
			loadFileType:      "csv",
			loadTableStrategy: "APPEND",
		},
		{
			name:              "Merge mode",
			loadFileType:      "csv",
			loadTableStrategy: "MERGE",
		},
	}

	var (
		namespace   = "test-namespace"
		workspaceID = "test-workspace-id"
	)

	for _, tc := range testCases {
		tc := tc

		t.Run(tc.name, func(t *testing.T) {
			t.Parallel()

			mockClient := &MockClient{}

			conf := config.New()
			conf.Set("Warehouse.deltalake.loadTableStrategy", tc.loadTableStrategy)

			dl := deltalake.NewDeltalake()
			deltalake.WithConfig(dl, conf)

			dl.Namespace = namespace
			dl.Logger = logger.NOP
			dl.Warehouse = warehouseutils.Warehouse{
				Namespace:   namespace,
				WorkspaceID: workspaceID,
			}
			dl.Client = &client.Client{
				Client: mockClient,
			}
			dl.Uploader = &mockUploader{
				fileType:     tc.loadFileType,
				fileLocation: "http://test-location",
				uploadSchema: warehouseutils.TableSchema{
					"id":            "string",
					"received_at":   "datetime",
					"test_bool":     "boolean",
					"test_datetime": "datetime",
					"test_float":    "float",
					"test_int":      "int",
					"test_string":   "string",
				},
				warehouseSchema: warehouseutils.TableSchema{
					"id":                  "string",
					"received_at":         "datetime",
					"test_array_bool":     "array(boolean)",
					"test_array_datetime": "array(datetime)",
					"test_array_float":    "array(float)",
					"test_array_int":      "array(int)",
					"test_array_string":   "array(string)",
				},
				firstEventAt: time.Date(2023, 1, 1, 0, 0, 0, 0, time.UTC),
				lastEventAt:  time.Date(2023, 2, 1, 0, 0, 0, 0, time.UTC),
			}

			errorMap := dl.LoadUserTables()
			require.Equal(t, errorMap, map[string]error{
				warehouseutils.UsersTable:      nil,
				warehouseutils.IdentifiesTable: nil,
			})
		})
	}
}

func TestDeltalake_LoadTestTable(t *testing.T) {
	testCases := []struct {
		name            string
		loadFileType    string
		wantError       error
		mockClientError error
	}{
		{
			name:         "Success with csv",
			loadFileType: "csv",
		},
		{
			name:         "Success with parquet",
			loadFileType: "parquet",
		},
		{
			name:            "Error load data",
			mockClientError: errors.New("load-error"),
			wantError:       errors.New("load-error"),
		},
	}

	var (
		namespace    = "test-namespace"
		workspaceID  = "test-workspace-id"
		testTable    = "test-table"
		testLocation = "http://test-location"
	)

	for _, tc := range testCases {
		tc := tc

		t.Run(tc.name, func(t *testing.T) {
			t.Parallel()

			mockClient := &MockClient{
				mockError: tc.mockClientError,
			}

			dl := deltalake.NewDeltalake()
			dl.Namespace = namespace
			dl.Logger = logger.NOP
			dl.Warehouse = warehouseutils.Warehouse{
				Namespace:   namespace,
				WorkspaceID: workspaceID,
			}
			dl.Client = &client.Client{
				Client: mockClient,
			}
			dl.Uploader = &mockUploader{
				fileType:     tc.loadFileType,
				fileLocation: testLocation,
			}

			err := dl.LoadTestTable(testLocation, testTable, map[string]interface{}{}, tc.loadFileType)
			if tc.wantError != nil {
				require.ErrorContains(t, err, tc.wantError.Error())
				return
			}
			require.NoError(t, err)
		})
	}
}<|MERGE_RESOLUTION|>--- conflicted
+++ resolved
@@ -717,11 +717,7 @@
 func (*mockUploader) ShouldOnDedupUseNewRecord() bool                 { return false }
 func (*mockUploader) UseRudderStorage() bool                          { return false }
 func (*mockUploader) GetLoadFileGenStartTIme() time.Time              { return time.Time{} }
-<<<<<<< HEAD
-func (*mockUploader) GetLoadFilesMetadata(warehouseutils.GetLoadFilesOptionsT) []warehouseutils.LoadFile {
-=======
 func (*mockUploader) GetLoadFilesMetadata(warehouseutils.GetLoadFilesOptions) []warehouseutils.LoadFile {
->>>>>>> e703268c
 	return nil
 }
 
