--- conflicted
+++ resolved
@@ -94,59 +94,8 @@
 		c := testcompose.New(t, compose.FilePaths([]string{"../testdata/docker-compose.jobsdb.yml"}))
 		c.Start(context.Background())
 
-<<<<<<< HEAD
-	bootstrapSvc := func(t *testing.T, preferAppend *bool) {
-		var preferAppendStr string
-		if preferAppend != nil {
-			preferAppendStr = fmt.Sprintf(`"preferAppend": %v,`, *preferAppend)
-		}
-		templateConfigurations := map[string]any{
-			"workspaceID":   workspaceID,
-			"sourceID":      sourceID,
-			"destinationID": destinationID,
-			"writeKey":      writeKey,
-			"host":          deltaLakeCredentials.Host,
-			"port":          deltaLakeCredentials.Port,
-			"path":          deltaLakeCredentials.Path,
-			"token":         deltaLakeCredentials.Token,
-			"namespace":     namespace,
-			"containerName": deltaLakeCredentials.ContainerName,
-			"accountName":   deltaLakeCredentials.AccountName,
-			"accountKey":    deltaLakeCredentials.AccountKey,
-			"preferAppend":  preferAppendStr,
-		}
-		workspaceConfigPath := workspaceConfig.CreateTempFile(t, "testdata/template.json", templateConfigurations)
-
-		whth.EnhanceWithDefaultEnvs(t)
-		t.Setenv("RSERVER_BACKEND_CONFIG_CONFIG_FROM_FILE", "true")
-		t.Setenv("JOBS_DB_PORT", strconv.Itoa(jobsDBPort))
-		t.Setenv("WAREHOUSE_JOBS_DB_PORT", strconv.Itoa(jobsDBPort))
-		t.Setenv("RSERVER_WAREHOUSE_DELTALAKE_MAX_PARALLEL_LOADS", "8")
-		t.Setenv("RSERVER_WAREHOUSE_WEB_PORT", strconv.Itoa(httpPort))
-		t.Setenv("RSERVER_BACKEND_CONFIG_CONFIG_JSONPATH", workspaceConfigPath)
-		t.Setenv("RSERVER_WAREHOUSE_DELTALAKE_SLOW_QUERY_THRESHOLD", "0s")
-
-		svcDone := make(chan struct{})
-		ctx, cancel := context.WithCancel(context.Background())
-
-		go func() {
-			r := runner.New(runner.ReleaseInfo{})
-			_ = r.Run(ctx, []string{"deltalake-integration-test"})
-			close(svcDone)
-		}()
-
-		t.Cleanup(func() { <-svcDone })
-		t.Cleanup(cancel)
-
-		serviceHealthEndpoint := fmt.Sprintf("http://localhost:%d/health", httpPort)
-		health.WaitUntilReady(ctx, t,
-			serviceHealthEndpoint, time.Minute, time.Second, "serviceHealthEndpoint",
-		)
-	}
-=======
 		workspaceID := whutils.RandHex()
 		jobsDBPort := c.Port("jobsDb", 5432)
->>>>>>> 5327d441
 
 		jobsDB := whth.JobsDB(t, jobsDBPort)
 
