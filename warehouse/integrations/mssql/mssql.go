package mssql

import (
	"compress/gzip"
	"context"
	"database/sql"
	"encoding/csv"
	"errors"
	"fmt"
	"io"
	"net"
	"net/url"
	"os"
	"regexp"
	"strconv"
	"strings"
	"time"
	"unicode/utf16"
	"unicode/utf8"

	"github.com/rudderlabs/rudder-server/warehouse/internal/service/loadfiles/downloader"

	"github.com/rudderlabs/rudder-server/warehouse/internal/model"

	mssql "github.com/denisenkom/go-mssqldb"
	"github.com/rudderlabs/rudder-go-kit/config"
	"github.com/rudderlabs/rudder-go-kit/logger"
	"github.com/rudderlabs/rudder-server/utils/misc"
	"github.com/rudderlabs/rudder-server/warehouse/client"
	"github.com/rudderlabs/rudder-server/warehouse/tunnelling"
	warehouseutils "github.com/rudderlabs/rudder-server/warehouse/utils"
)

const (
	host     = "host"
	dbName   = "database"
	user     = "user"
	password = "password"
	port     = "port"
	sslMode  = "sslMode"
)

const (
	mssqlStringLengthLimit = 512
	provider               = warehouseutils.MSSQL
	tableNameLimit         = 127
)

var rudderDataTypesMapToMssql = map[string]string{
	"int":      "bigint",
	"float":    "decimal(28,10)",
	"string":   "nvarchar(512)",
	"datetime": "datetimeoffset",
	"boolean":  "bit",
	"json":     "jsonb",
}

var mssqlDataTypesMapToRudder = map[string]string{
	"integer":                  "int",
	"smallint":                 "int",
	"bigint":                   "int",
	"tinyint":                  "int",
	"double precision":         "float",
	"numeric":                  "float",
	"decimal":                  "float",
	"real":                     "float",
	"float":                    "float",
	"text":                     "string",
	"varchar":                  "string",
	"nvarchar":                 "string",
	"ntext":                    "string",
	"nchar":                    "string",
	"char":                     "string",
	"datetimeoffset":           "datetime",
	"date":                     "datetime",
	"datetime2":                "datetime",
	"timestamp with time zone": "datetime",
	"timestamp":                "datetime",
	"jsonb":                    "json",
	"bit":                      "boolean",
}

type MSSQL struct {
	DB                          *sql.DB
	Namespace                   string
	ObjectStorage               string
	Warehouse                   model.Warehouse
	Uploader                    warehouseutils.Uploader
	ConnectTimeout              time.Duration
	EnableDeleteByJobs          bool
	Logger                      logger.Logger
	NumWorkersDownloadLoadFiles int
	LoadFileDownLoader          downloader.Downloader
}

type Credentials struct {
	Host       string
	DBName     string
	User       string
	Password   string
	Port       string
	SSLMode    string
	timeout    time.Duration
	TunnelInfo *tunnelling.TunnelInfo
}

var primaryKeyMap = map[string]string{
	warehouseutils.UsersTable:      "id",
	warehouseutils.IdentifiesTable: "id",
	warehouseutils.DiscardsTable:   "row_id",
}

var partitionKeyMap = map[string]string{
	warehouseutils.UsersTable:      "id",
	warehouseutils.IdentifiesTable: "id",
	warehouseutils.DiscardsTable:   "row_id, column_name, table_name",
}

var errorsMappings = []model.JobError{
	{
		Type:   model.PermissionError,
		Format: regexp.MustCompile(`unable to open tcp connection with host .*: dial tcp .*: i/o timeout`),
	},
}

func New() *MSSQL {
	return &MSSQL{
		Logger: logger.NewLogger().Child("warehouse").Child("integrations").Child("mssql"),
	}
}

func WithConfig(h *MSSQL, config *config.Config) {
	h.EnableDeleteByJobs = config.GetBool("Warehouse.mssql.enableDeleteByJobs", false)
	h.NumWorkersDownloadLoadFiles = config.GetInt("Warehouse.mssql.numWorkersDownloadLoadFiles", 1)
}

func Connect(cred Credentials) (*sql.DB, error) {
	// Create connection string
	// url := fmt.Sprintf("server=%s;user id=%s;password=%s;port=%s;database=%s;encrypt=%s;TrustServerCertificate=true", cred.host, cred.user, cred.password, cred.port, cred.dbName, cred.sslMode)
	// Encryption options : disable, false, true.  https://github.com/denisenkom/go-mssqldb
	// TrustServerCertificate=true ; all options(disable, false, true) work with this
	// if rds.forcessl=1; disable option doesn't work. true, false works alongside TrustServerCertificate=true
	//		https://docs.aws.amazon.com/AmazonRDS/latest/UserGuide/SQLServer.Concepts.General.SSL.Using.html
	// more combination explanations here: https://docs.microsoft.com/en-us/sql/connect/odbc/linux-mac/connection-string-keywords-and-data-source-names-dsns?view=sql-server-ver15
	query := url.Values{}
	query.Add("database", cred.DBName)
	query.Add("encrypt", cred.SSLMode)

	if cred.timeout > 0 {
		query.Add("dial timeout", fmt.Sprintf("%d", cred.timeout/time.Second))
	}

	query.Add("TrustServerCertificate", "true")
	port, err := strconv.Atoi(cred.Port)
	if err != nil {
		return nil, fmt.Errorf("invalid port: %w", err)
	}
	connUrl := &url.URL{
		Scheme:   "sqlserver",
		User:     url.UserPassword(cred.User, cred.Password),
		Host:     net.JoinHostPort(cred.Host, strconv.Itoa(port)),
		RawQuery: query.Encode(),
	}

	var db *sql.DB

	if db, err = sql.Open("sqlserver", connUrl.String()); err != nil {
		return nil, fmt.Errorf("opening connection to mssql server: %w", err)
	}

	return db, nil
}

func (ms *MSSQL) getConnectionCredentials() Credentials {
	creds := Credentials{
		Host:     warehouseutils.GetConfigValue(host, ms.Warehouse),
		DBName:   warehouseutils.GetConfigValue(dbName, ms.Warehouse),
		User:     warehouseutils.GetConfigValue(user, ms.Warehouse),
		Password: warehouseutils.GetConfigValue(password, ms.Warehouse),
		Port:     warehouseutils.GetConfigValue(port, ms.Warehouse),
		SSLMode:  warehouseutils.GetConfigValue(sslMode, ms.Warehouse),
		timeout:  ms.ConnectTimeout,
	}

	return creds
}

func ColumnsWithDataTypes(columns model.TableSchema, prefix string) string {
	var arr []string
	for name, dataType := range columns {
		arr = append(arr, fmt.Sprintf(`"%s%s" %s`, prefix, name, rudderDataTypesMapToMssql[dataType]))
	}
	return strings.Join(arr, ",")
}

func (*MSSQL) IsEmpty(context.Context, model.Warehouse) (empty bool, err error) {
	return
}

func (ms *MSSQL) DeleteBy(ctx context.Context, tableNames []string, params warehouseutils.DeleteByParams) (err error) {
	for _, tb := range tableNames {
		ms.Logger.Infof("MSSQL: Cleaning up the table %q ", tb)
		sqlStatement := fmt.Sprintf(`DELETE FROM "%[1]s"."%[2]s" WHERE
		context_sources_job_run_id <> @jobrunid AND
		context_sources_task_run_id <> @taskrunid AND
		context_source_id = @sourceid AND
		received_at < @starttime`,
			ms.Namespace,
			tb,
		)

		ms.Logger.Debugf("MSSQL: Deleting rows in table in mysql for MSSQL:%s ", ms.Warehouse.Destination.ID)
		ms.Logger.Infof("MSSQL: Executing the statement %v", sqlStatement)

		if ms.EnableDeleteByJobs {
			_, err = ms.DB.ExecContext(ctx, sqlStatement,
				sql.Named("jobrunid", params.JobRunId),
				sql.Named("taskrunid", params.TaskRunId),
				sql.Named("sourceid", params.SourceId),
				sql.Named("starttime", params.StartTime),
			)
			if err != nil {
				ms.Logger.Errorf("Error %s", err)
				return err
			}
		}

	}
	return nil
}

func (ms *MSSQL) loadTable(ctx context.Context, tableName string, tableSchemaInUpload model.TableSchema, skipTempTableDelete bool) (stagingTableName string, err error) {
	ms.Logger.Infof("MSSQL: Starting load for table:%s", tableName)

	// sort column names
	sortedColumnKeys := warehouseutils.SortColumnKeysFromColumnMap(tableSchemaInUpload)

	fileNames, err := ms.LoadFileDownLoader.Download(ctx, tableName)
	defer misc.RemoveFilePaths(fileNames...)
	if err != nil {
		return
	}

	txn, err := ms.DB.BeginTx(ctx, &sql.TxOptions{})
	if err != nil {
		ms.Logger.Errorf("MSSQL: Error while beginning a transaction in db for loading in table:%s: %v", tableName, err)
		return
	}
	// create temporary table
	stagingTableName = warehouseutils.StagingTableName(provider, tableName, tableNameLimit)
	// prepared stmts cannot be used to create temp objects here. Will work in a txn, but will be purged after commit.
	// https://github.com/denisenkom/go-mssqldb/issues/149, https://docs.microsoft.com/en-us/previous-versions/sql/sql-server-2008-r2/ms175528(v=sql.105)?redirectedfrom=MSDN
	// sqlStatement := fmt.Sprintf(`CREATE  TABLE ##%[2]s like %[1]s.%[3]s`, ms.Namespace, stagingTableName, tableName)
	// Hence falling back to creating normal tables
	sqlStatement := fmt.Sprintf(`select top 0 * into %[1]s.%[2]s from %[1]s.%[3]s`, ms.Namespace, stagingTableName, tableName)

	ms.Logger.Debugf("MSSQL: Creating temporary table for table:%s at %s\n", tableName, sqlStatement)
	_, err = txn.ExecContext(ctx, sqlStatement)
	if err != nil {
		ms.Logger.Errorf("MSSQL: Error creating temporary table for table:%s: %v\n", tableName, err)
		_ = txn.Rollback()
		return
	}
	if !skipTempTableDelete {
		defer ms.dropStagingTable(ctx, stagingTableName)
	}

	stmt, err := txn.PrepareContext(ctx, mssql.CopyIn(ms.Namespace+"."+stagingTableName, mssql.BulkOptions{CheckConstraints: false}, sortedColumnKeys...))
	if err != nil {
		ms.Logger.Errorf("MSSQL: Error while preparing statement for  transaction in db for loading in staging table:%s: %v\nstmt: %v", stagingTableName, err, stmt)
		_ = txn.Rollback()
		return
	}
	for _, objectFileName := range fileNames {
		var gzipFile *os.File
		gzipFile, err = os.Open(objectFileName)
		if err != nil {
			ms.Logger.Errorf("MSSQL: Error opening file using os.Open for file:%s while loading to table %s", objectFileName, tableName)
			_ = txn.Rollback()
			return
		}

		var gzipReader *gzip.Reader
		gzipReader, err = gzip.NewReader(gzipFile)
		if err != nil {
			ms.Logger.Errorf("MSSQL: Error reading file using gzip.NewReader for file:%s while loading to table %s", gzipFile, tableName)
			gzipFile.Close()
			_ = txn.Rollback()
			return

		}
		csvReader := csv.NewReader(gzipReader)
		var csvRowsProcessedCount int
		for {
			var record []string
			record, err = csvReader.Read()
			if err != nil {
				if err == io.EOF {
					ms.Logger.Debugf("MSSQL: File reading completed while reading csv file for loading in staging table:%s: %s", stagingTableName, objectFileName)
					break
				}
				ms.Logger.Errorf("MSSQL: Error while reading csv file %s for loading in staging table:%s: %v", objectFileName, stagingTableName, err)
				_ = txn.Rollback()
				return
			}
			if len(sortedColumnKeys) != len(record) {
				err = fmt.Errorf(`load file CSV columns for a row mismatch number found in upload schema. Columns in CSV row: %d, Columns in upload schema of table-%s: %d. Processed rows in csv file until mismatch: %d`, len(record), tableName, len(sortedColumnKeys), csvRowsProcessedCount)
				ms.Logger.Error(err)
				_ = txn.Rollback()
				return
			}
			var recordInterface []interface{}
			for _, value := range record {
				if strings.TrimSpace(value) == "" {
					recordInterface = append(recordInterface, nil)
				} else {
					recordInterface = append(recordInterface, value)
				}
			}
			var finalColumnValues []interface{}
			for index, value := range recordInterface {
				valueType := tableSchemaInUpload[sortedColumnKeys[index]]
				if value == nil {
					ms.Logger.Debugf("MS : Found nil value for type : %s, column : %s", valueType, sortedColumnKeys[index])
					finalColumnValues = append(finalColumnValues, nil)
					continue
				}
				strValue := value.(string)
				switch valueType {
				case "int":
					var convertedValue int
					if convertedValue, err = strconv.Atoi(strValue); err != nil {
						ms.Logger.Errorf("MS : Mismatch in datatype for type : %s, column : %s, value : %s, err : %v", valueType, sortedColumnKeys[index], strValue, err)
						finalColumnValues = append(finalColumnValues, nil)
					} else {
						finalColumnValues = append(finalColumnValues, convertedValue)
					}
				case "float":
					var convertedValue float64
					if convertedValue, err = strconv.ParseFloat(strValue, 64); err != nil {
						ms.Logger.Errorf("MS : Mismatch in datatype for type : %s, column : %s, value : %s, err : %v", valueType, sortedColumnKeys[index], strValue, err)
						finalColumnValues = append(finalColumnValues, nil)
					} else {
						finalColumnValues = append(finalColumnValues, convertedValue)
					}
				case "datetime":
					var convertedValue time.Time
					// TODO : handling milli?
					if convertedValue, err = time.Parse(time.RFC3339, strValue); err != nil {
						ms.Logger.Errorf("MS : Mismatch in datatype for type : %s, column : %s, value : %s, err : %v", valueType, sortedColumnKeys[index], strValue, err)
						finalColumnValues = append(finalColumnValues, nil)
					} else {
						finalColumnValues = append(finalColumnValues, convertedValue)
					}
					// TODO : handling all cases?
				case "boolean":
					var convertedValue bool
					if convertedValue, err = strconv.ParseBool(strValue); err != nil {
						ms.Logger.Errorf("MS : Mismatch in datatype for type : %s, column : %s, value : %s, err : %v", valueType, sortedColumnKeys[index], strValue, err)
						finalColumnValues = append(finalColumnValues, nil)
					} else {
						finalColumnValues = append(finalColumnValues, convertedValue)
					}
				case "string":
					// This is needed to enable diacritic support Ex: Ü,ç Ç,©,∆,ß,á,ù,ñ,ê
					// A substitute to this PR; https://github.com/denisenkom/go-mssqldb/pull/576/files
					// An alternate to this approach is to use nvarchar(instead of varchar)
					if len(strValue) > mssqlStringLengthLimit {
						strValue = strValue[:mssqlStringLengthLimit]
					}
					var byteArr []byte
					if hasDiacritics(strValue) {
						ms.Logger.Debug("diacritics " + strValue)
						byteArr = str2ucs2(strValue)
						// This is needed as with above operation every character occupies 2 bytes
						if len(byteArr) > mssqlStringLengthLimit {
							byteArr = byteArr[:mssqlStringLengthLimit]
						}
						finalColumnValues = append(finalColumnValues, byteArr)
					} else {
						ms.Logger.Debug("non-diacritic : " + strValue)
						finalColumnValues = append(finalColumnValues, strValue)
					}
				default:
					finalColumnValues = append(finalColumnValues, value)
				}
			}

			_, err = stmt.ExecContext(ctx, finalColumnValues...)
			if err != nil {
				ms.Logger.Errorf("MSSQL: Error in exec statement for loading in staging table:%s: %v", stagingTableName, err)
				_ = txn.Rollback()
				return
			}
			csvRowsProcessedCount++
		}
		_ = gzipReader.Close()
		gzipFile.Close()
	}

	_, err = stmt.ExecContext(ctx)
	if err != nil {
		_ = txn.Rollback()
		ms.Logger.Errorf("MSSQL: Rollback transaction as there was error while loading staging table:%s: %v", stagingTableName, err)
		return

	}
	// deduplication process
	primaryKey := "id"
	if column, ok := primaryKeyMap[tableName]; ok {
		primaryKey = column
	}
	partitionKey := "id"
	if column, ok := partitionKeyMap[tableName]; ok {
		partitionKey = column
	}
	var additionalJoinClause string
	if tableName == warehouseutils.DiscardsTable {
		additionalJoinClause = fmt.Sprintf(`AND _source.%[3]s = "%[1]s"."%[2]s"."%[3]s" AND _source.%[4]s = "%[1]s"."%[2]s"."%[4]s"`, ms.Namespace, tableName, "table_name", "column_name")
	}
	sqlStatement = fmt.Sprintf(`DELETE FROM "%[1]s"."%[2]s" FROM "%[1]s"."%[3]s" as  _source where (_source.%[4]s = "%[1]s"."%[2]s"."%[4]s" %[5]s)`, ms.Namespace, tableName, stagingTableName, primaryKey, additionalJoinClause)
	ms.Logger.Infof("MSSQL: Deduplicate records for table:%s using staging table: %s\n", tableName, sqlStatement)
	_, err = txn.ExecContext(ctx, sqlStatement)
	if err != nil {
		ms.Logger.Errorf("MSSQL: Error deleting from original table for dedup: %v\n", err)
		_ = txn.Rollback()
		return
	}

	quotedColumnNames := warehouseutils.DoubleQuoteAndJoinByComma(sortedColumnKeys)
	sqlStatement = fmt.Sprintf(`INSERT INTO "%[1]s"."%[2]s" (%[3]s)
									SELECT %[3]s FROM (
										SELECT *, row_number() OVER (PARTITION BY %[5]s ORDER BY received_at DESC) AS _rudder_staging_row_number FROM "%[1]s"."%[4]s"
									) AS _ where _rudder_staging_row_number = 1
									`, ms.Namespace, tableName, quotedColumnNames, stagingTableName, partitionKey)
	ms.Logger.Infof("MSSQL: Inserting records for table:%s using staging table: %s\n", tableName, sqlStatement)
	_, err = txn.ExecContext(ctx, sqlStatement)

	if err != nil {
		ms.Logger.Errorf("MSSQL: Error inserting into original table: %v\n", err)
		_ = txn.Rollback()
		return
	}

	if err = txn.Commit(); err != nil {
		ms.Logger.Errorf("MSSQL: Error while committing transaction as there was error while loading staging table:%s: %v", stagingTableName, err)
		_ = txn.Rollback()
		return
	}

	ms.Logger.Infof("MSSQL: Complete load for table:%s", tableName)
	return
}

// Taken from https://github.com/denisenkom/go-mssqldb/blob/master/tds.go
func str2ucs2(s string) []byte {
	res := utf16.Encode([]rune(s))
	ucs2 := make([]byte, 2*len(res))
	for i := 0; i < len(res); i++ {
		ucs2[2*i] = byte(res[i])
		ucs2[2*i+1] = byte(res[i] >> 8)
	}
	return ucs2
}

func hasDiacritics(str string) bool {
	for _, x := range str {
		if utf8.RuneLen(x) > 1 {
			return true
		}
	}
	return false
}

func (ms *MSSQL) loadUserTables(ctx context.Context) (errorMap map[string]error) {
	errorMap = map[string]error{warehouseutils.IdentifiesTable: nil}
	ms.Logger.Infof("MSSQL: Starting load for identifies and users tables\n")
	identifyStagingTable, err := ms.loadTable(ctx, warehouseutils.IdentifiesTable, ms.Uploader.GetTableSchemaInUpload(warehouseutils.IdentifiesTable), true)
	if err != nil {
		errorMap[warehouseutils.IdentifiesTable] = err
		return
	}

	if len(ms.Uploader.GetTableSchemaInUpload(warehouseutils.UsersTable)) == 0 {
		return
	}
	errorMap[warehouseutils.UsersTable] = nil

	unionStagingTableName := warehouseutils.StagingTableName(provider, "users_identifies_union", tableNameLimit)
	stagingTableName := warehouseutils.StagingTableName(provider, warehouseutils.UsersTable, tableNameLimit)
	defer ms.dropStagingTable(ctx, stagingTableName)
	defer ms.dropStagingTable(ctx, unionStagingTableName)
	defer ms.dropStagingTable(ctx, identifyStagingTable)

	userColMap := ms.Uploader.GetTableSchemaInWarehouse(warehouseutils.UsersTable)
	var userColNames, firstValProps []string
	for colName := range userColMap {
		if colName == "id" {
			continue
		}
		userColNames = append(userColNames, fmt.Sprintf(`%q`, colName))
		caseSubQuery := fmt.Sprintf(`case
						  when (exists(select 1)) then (
						  	select "%[1]s" from %[2]s
						  	where x.id = %[2]s.id
							  and "%[1]s" is not null
							  order by received_at desc
						  	OFFSET 0 ROWS
							FETCH NEXT 1 ROWS ONLY)
						  end as "%[1]s"`, colName, ms.Namespace+"."+unionStagingTableName)

		// IGNORE NULLS only supported in Azure SQL edge, in which case the query can be shortened to below
		// https://docs.microsoft.com/en-us/sql/t-sql/functions/first-value-transact-sql?view=sql-server-ver15
		// caseSubQuery := fmt.Sprintf(`FIRST_VALUE(%[1]s) IGNORE NULLS OVER (PARTITION BY id ORDER BY received_at DESC ROWS BETWEEN UNBOUNDED PRECEDING AND UNBOUNDED FOLLOWING) AS "%[1]s"`, colName)
		firstValProps = append(firstValProps, caseSubQuery)
	}

	// TODO: skipped top level temporary table for now
	sqlStatement := fmt.Sprintf(`SELECT * into %[5]s FROM
												((
													SELECT id, %[4]s FROM %[2]s WHERE id in (SELECT user_id FROM %[3]s WHERE user_id IS NOT NULL)
												) UNION
												(
													SELECT user_id, %[4]s FROM %[3]s  WHERE user_id IS NOT NULL
												)) a
											`, ms.Namespace, ms.Namespace+"."+warehouseutils.UsersTable, ms.Namespace+"."+identifyStagingTable, strings.Join(userColNames, ","), ms.Namespace+"."+unionStagingTableName)

	ms.Logger.Debugf("MSSQL: Creating staging table for union of users table with identify staging table: %s\n", sqlStatement)
	_, err = ms.DB.ExecContext(ctx, sqlStatement)
	if err != nil {
		errorMap[warehouseutils.UsersTable] = err
		return
	}

	sqlStatement = fmt.Sprintf(`SELECT * INTO %[1]s FROM (SELECT DISTINCT * FROM
										(
											SELECT
											x.id, %[2]s
											FROM %[3]s as x
										) as xyz
									) a`,
		ms.Namespace+"."+stagingTableName,
		strings.Join(firstValProps, ","),
		ms.Namespace+"."+unionStagingTableName,
	)

	ms.Logger.Debugf("MSSQL: Creating staging table for users: %s\n", sqlStatement)
	_, err = ms.DB.ExecContext(ctx, sqlStatement)
	if err != nil {
		ms.Logger.Errorf("MSSQL: Error Creating staging table for users: %s\n", sqlStatement)
		errorMap[warehouseutils.UsersTable] = err
		return
	}

	// BEGIN TRANSACTION
	tx, err := ms.DB.BeginTx(ctx, &sql.TxOptions{})
	if err != nil {
		errorMap[warehouseutils.UsersTable] = err
		return
	}

	primaryKey := "id"
	sqlStatement = fmt.Sprintf(`DELETE FROM %[1]s."%[2]s" FROM %[3]s _source where (_source.%[4]s = %[1]s.%[2]s.%[4]s)`, ms.Namespace, warehouseutils.UsersTable, ms.Namespace+"."+stagingTableName, primaryKey)
	ms.Logger.Infof("MSSQL: Dedup records for table:%s using staging table: %s\n", warehouseutils.UsersTable, sqlStatement)
	_, err = tx.ExecContext(ctx, sqlStatement)
	if err != nil {
		ms.Logger.Errorf("MSSQL: Error deleting from original table for dedup: %v\n", err)
		_ = tx.Rollback()
		errorMap[warehouseutils.UsersTable] = err
		return
	}

	sqlStatement = fmt.Sprintf(`INSERT INTO "%[1]s"."%[2]s" (%[4]s) SELECT %[4]s FROM  %[3]s`, ms.Namespace, warehouseutils.UsersTable, ms.Namespace+"."+stagingTableName, strings.Join(append([]string{"id"}, userColNames...), ","))
	ms.Logger.Infof("MSSQL: Inserting records for table:%s using staging table: %s\n", warehouseutils.UsersTable, sqlStatement)
	_, err = tx.ExecContext(ctx, sqlStatement)

	if err != nil {
		ms.Logger.Errorf("MSSQL: Error inserting into users table from staging table: %v\n", err)
		_ = tx.Rollback()
		errorMap[warehouseutils.UsersTable] = err
		return
	}

	err = tx.Commit()
	if err != nil {
		ms.Logger.Errorf("MSSQL: Error in transaction commit for users table: %v\n", err)
		_ = tx.Rollback()
		errorMap[warehouseutils.UsersTable] = err
		return
	}
	return
}

func (ms *MSSQL) CreateSchema(ctx context.Context) (err error) {
	sqlStatement := fmt.Sprintf(`IF NOT EXISTS ( SELECT  * FROM  sys.schemas WHERE   name = N'%s' )
    EXEC('CREATE SCHEMA [%s]');
`, ms.Namespace, ms.Namespace)
	ms.Logger.Infof("MSSQL: Creating schema name in mssql for MSSQL:%s : %v", ms.Warehouse.Destination.ID, sqlStatement)
	_, err = ms.DB.ExecContext(ctx, sqlStatement)
	if err == io.EOF {
		return nil
	}
	return
}

func (ms *MSSQL) dropStagingTable(ctx context.Context, stagingTableName string) {
	ms.Logger.Infof("MSSQL: dropping table %+v\n", stagingTableName)
	_, err := ms.DB.ExecContext(ctx, fmt.Sprintf(`DROP TABLE IF EXISTS %s`, ms.Namespace+"."+stagingTableName))
	if err != nil {
		ms.Logger.Errorf("MSSQL:  Error dropping staging table %s in mssql: %v", ms.Namespace+"."+stagingTableName, err)
	}
}

func (ms *MSSQL) createTable(ctx context.Context, name string, columns model.TableSchema) (err error) {
	sqlStatement := fmt.Sprintf(`IF  NOT EXISTS (SELECT 1 FROM sys.objects WHERE object_id = OBJECT_ID(N'%[1]s') AND type = N'U')
	CREATE TABLE %[1]s ( %v )`, name, ColumnsWithDataTypes(columns, ""))

	ms.Logger.Infof("MSSQL: Creating table in mssql for MSSQL:%s : %v", ms.Warehouse.Destination.ID, sqlStatement)
	_, err = ms.DB.ExecContext(ctx, sqlStatement)
	return
}

func (ms *MSSQL) CreateTable(ctx context.Context, tableName string, columnMap model.TableSchema) (err error) {
	// Search paths doesn't exist unlike Postgres, default is dbo. Hence, use namespace wherever possible
	err = ms.createTable(ctx, ms.Namespace+"."+tableName, columnMap)
	return err
}

func (ms *MSSQL) DropTable(ctx context.Context, tableName string) (err error) {
	sqlStatement := `DROP TABLE "%[1]s"."%[2]s"`
	ms.Logger.Infof("AZ: Dropping table in synapse for AZ:%s : %v", ms.Warehouse.Destination.ID, sqlStatement)
	_, err = ms.DB.ExecContext(ctx, fmt.Sprintf(sqlStatement, ms.Namespace, tableName))
	return
}

func (ms *MSSQL) AddColumns(ctx context.Context, tableName string, columnsInfo []warehouseutils.ColumnInfo) (err error) {
	var (
		query        string
		queryBuilder strings.Builder
	)

	if len(columnsInfo) == 1 {
		queryBuilder.WriteString(fmt.Sprintf(`
			IF NOT EXISTS (
			  SELECT
				1
			  FROM
				SYS.COLUMNS
			  WHERE
				OBJECT_ID = OBJECT_ID(N'%[1]s.%[2]s')
				AND name = '%[3]s'
			)
`,
			ms.Namespace,
			tableName,
			columnsInfo[0].Name,
		))
	}

	queryBuilder.WriteString(fmt.Sprintf(`
		ALTER TABLE
		  %s.%s
		ADD`,
		ms.Namespace,
		tableName,
	))

	for _, columnInfo := range columnsInfo {
		queryBuilder.WriteString(fmt.Sprintf(` %q %s,`, columnInfo.Name, rudderDataTypesMapToMssql[columnInfo.Type]))
	}

	query = strings.TrimSuffix(queryBuilder.String(), ",")
	query += ";"

	ms.Logger.Infof("MSSQL: Adding columns for destinationID: %s, tableName: %s with query: %v", ms.Warehouse.Destination.ID, tableName, query)
	_, err = ms.DB.ExecContext(ctx, query)
	return
}

func (*MSSQL) AlterColumn(context.Context, string, string, string) (model.AlterTableResponse, error) {
	return model.AlterTableResponse{}, nil
}

func (ms *MSSQL) TestConnection(ctx context.Context, _ model.Warehouse) error {
	err := ms.DB.PingContext(ctx)
	if errors.Is(err, context.DeadlineExceeded) {
		return fmt.Errorf("connection timeout: %w", err)
	}
	if err != nil {
		return fmt.Errorf("pinging: %w", err)
	}

	return nil
}

func (ms *MSSQL) Setup(_ context.Context, warehouse model.Warehouse, uploader warehouseutils.Uploader) (err error) {
	ms.Warehouse = warehouse
	ms.Namespace = warehouse.Namespace
	ms.Uploader = uploader
	ms.ObjectStorage = warehouseutils.ObjectStorageType(warehouseutils.MSSQL, warehouse.Destination.Config, ms.Uploader.UseRudderStorage())
	ms.LoadFileDownLoader = downloader.NewDownloader(&warehouse, uploader, ms.NumWorkersDownloadLoadFiles)

	ms.DB, err = Connect(ms.getConnectionCredentials())
	return err
}

func (ms *MSSQL) CrashRecover(ctx context.Context) {
	ms.dropDanglingStagingTables(ctx)
}

func (ms *MSSQL) dropDanglingStagingTables(ctx context.Context) bool {
	sqlStatement := fmt.Sprintf(`
		select
		  table_name
		from
		  information_schema.tables
		where
		  table_schema = '%s'
		  AND table_name like '%s';
	`,
		ms.Namespace,
		fmt.Sprintf(`%s%%`, warehouseutils.StagingTablePrefix(provider)),
	)
	rows, err := ms.DB.QueryContext(ctx, sqlStatement)
	if err != nil {
		ms.Logger.Errorf("WH: MSSQL: Error dropping dangling staging tables in MSSQL: %v\nQuery: %s\n", err, sqlStatement)
		return false
	}
	defer func() { _ = rows.Close() }()

	var stagingTableNames []string
	for rows.Next() {
		var tableName string
		err := rows.Scan(&tableName)
		if err != nil {
			panic(fmt.Errorf("failed to scan result from query: %s\nwith Error : %w", sqlStatement, err))
		}
		stagingTableNames = append(stagingTableNames, tableName)
	}
	ms.Logger.Infof("WH: MSSQL: Dropping dangling staging tables: %+v  %+v\n", len(stagingTableNames), stagingTableNames)
	delSuccess := true
	for _, stagingTableName := range stagingTableNames {
		_, err := ms.DB.ExecContext(ctx, fmt.Sprintf(`DROP TABLE "%[1]s"."%[2]s"`, ms.Namespace, stagingTableName))
		if err != nil {
			ms.Logger.Errorf("WH: MSSQL:  Error dropping dangling staging table: %s in redshift: %v\n", stagingTableName, err)
			delSuccess = false
		}
	}
	return delSuccess
}

// FetchSchema queries mssql and returns the schema associated with provided namespace
<<<<<<< HEAD
func (ms *MSSQL) FetchSchema(ctx context.Context, warehouse model.Warehouse) (schema, unrecognizedSchema model.Schema, err error) {
	ms.Warehouse = warehouse
	ms.Namespace = warehouse.Namespace
	dbHandle, err := Connect(ms.getConnectionCredentials())
	if err != nil {
		return
	}
	defer func() { _ = dbHandle.Close() }()

	schema = make(model.Schema)
	unrecognizedSchema = make(model.Schema)

	sqlStatement := fmt.Sprintf(`
			SELECT
			  table_name,
			  column_name,
			  data_type
			FROM
			  INFORMATION_SCHEMA.COLUMNS
			WHERE
			  table_schema = '%s'
			  and table_name not like '%s'
		`,
		ms.Namespace,
		fmt.Sprintf(`%s%%`, warehouseutils.StagingTablePrefix(provider)),
	)
	rows, err := dbHandle.QueryContext(ctx, sqlStatement)
	if err != nil && err != io.EOF {
		ms.Logger.Errorf("MSSQL: Error in fetching schema from mssql destination:%v, query: %v", ms.Warehouse.Destination.ID, sqlStatement)
		return
	}
	if err == io.EOF {
		ms.Logger.Infof("MSSQL: No rows, while fetching schema from  destination:%v, query: %v", ms.Warehouse.Identifier, sqlStatement)
		return schema, unrecognizedSchema, nil
	}
	defer func() { _ = rows.Close() }()
=======
func (ms *MSSQL) FetchSchema() (model.Schema, model.Schema, error) {
	schema := make(model.Schema)
	unrecognizedSchema := make(model.Schema)

	sqlStatement := `
		SELECT
			table_name,
			column_name,
			data_type
		FROM
			INFORMATION_SCHEMA.COLUMNS
		WHERE
			table_schema = @schema
			and table_name not like @prefix
`
	rows, err := ms.DB.Query(sqlStatement,
		sql.Named("schema", ms.Namespace),
		sql.Named("prefix", fmt.Sprintf("%s%%", warehouseutils.StagingTablePrefix(provider))),
	)
	if errors.Is(err, io.EOF) {
		return schema, unrecognizedSchema, nil
	}
	if err != nil {
		return nil, nil, fmt.Errorf("fetching schema: %w", err)
	}
	defer func() { _ = rows.Close() }()

>>>>>>> b6c4f015
	for rows.Next() {
		var tableName, columnName, columnType string

		if err := rows.Scan(&tableName, &columnName, &columnType); err != nil {
			return nil, nil, fmt.Errorf("scanning schema: %w", err)
		}

		if _, ok := schema[tableName]; !ok {
			schema[tableName] = make(model.TableSchema)
		}
		if datatype, ok := mssqlDataTypesMapToRudder[columnType]; ok {
			schema[tableName][columnName] = datatype
		} else {
			if _, ok := unrecognizedSchema[tableName]; !ok {
				unrecognizedSchema[tableName] = make(model.TableSchema)
			}
			unrecognizedSchema[tableName][columnName] = warehouseutils.MISSING_DATATYPE

			warehouseutils.WHCounterStat(warehouseutils.RUDDER_MISSING_DATATYPE, &ms.Warehouse, warehouseutils.Tag{Name: "datatype", Value: columnType}).Count(1)
		}
	}
	if err := rows.Err(); err != nil {
		return nil, nil, fmt.Errorf("fetching schema: %w", err)
	}

	return schema, unrecognizedSchema, nil
}

func (ms *MSSQL) LoadUserTables(ctx context.Context) map[string]error {
	return ms.loadUserTables(ctx)
}

func (ms *MSSQL) LoadTable(ctx context.Context, tableName string) error {
	_, err := ms.loadTable(ctx, tableName, ms.Uploader.GetTableSchemaInUpload(tableName), false)
	return err
}

func (ms *MSSQL) Cleanup(ctx context.Context) {
	if ms.DB != nil {
		// extra check aside dropStagingTable(table)
		ms.dropDanglingStagingTables(ctx)
		_ = ms.DB.Close()
	}
}

func (*MSSQL) LoadIdentityMergeRulesTable(context.Context) (err error) {
	return
}

func (*MSSQL) LoadIdentityMappingsTable(context.Context) (err error) {
	return
}

func (*MSSQL) DownloadIdentityRules(context.Context, *misc.GZipWriter) (err error) {
	return
}

func (ms *MSSQL) GetTotalCountInTable(ctx context.Context, tableName string) (int64, error) {
	var (
		total        int64
		err          error
		sqlStatement string
	)
	sqlStatement = fmt.Sprintf(`
		SELECT count(*) FROM "%[1]s"."%[2]s";
	`,
		ms.Namespace,
		tableName,
	)
	err = ms.DB.QueryRowContext(ctx, sqlStatement).Scan(&total)
	return total, err
}

func (ms *MSSQL) Connect(_ context.Context, warehouse model.Warehouse) (client.Client, error) {
	ms.Warehouse = warehouse
	ms.Namespace = warehouse.Namespace
	ms.ObjectStorage = warehouseutils.ObjectStorageType(
		warehouseutils.MSSQL,
		warehouse.Destination.Config,
		misc.IsConfiguredToUseRudderObjectStorage(ms.Warehouse.Destination.Config),
	)
	dbHandle, err := Connect(ms.getConnectionCredentials())
	if err != nil {
		return client.Client{}, err
	}

	return client.Client{Type: client.SQLClient, SQL: dbHandle}, err
}

func (ms *MSSQL) LoadTestTable(ctx context.Context, _, tableName string, payloadMap map[string]interface{}, _ string) (err error) {
	sqlStatement := fmt.Sprintf(`INSERT INTO %q.%q (%v) VALUES (%s)`,
		ms.Namespace,
		tableName,
		fmt.Sprintf(`%q, %q`, "id", "val"),
		fmt.Sprintf(`'%d', '%s'`, payloadMap["id"], payloadMap["val"]),
	)
	_, err = ms.DB.ExecContext(ctx, sqlStatement)
	return
}

func (ms *MSSQL) SetConnectionTimeout(timeout time.Duration) {
	ms.ConnectTimeout = timeout
}

func (*MSSQL) ErrorMappings() []model.JobError {
	return errorsMappings
}<|MERGE_RESOLUTION|>--- conflicted
+++ resolved
@@ -750,45 +750,7 @@
 }
 
 // FetchSchema queries mssql and returns the schema associated with provided namespace
-<<<<<<< HEAD
-func (ms *MSSQL) FetchSchema(ctx context.Context, warehouse model.Warehouse) (schema, unrecognizedSchema model.Schema, err error) {
-	ms.Warehouse = warehouse
-	ms.Namespace = warehouse.Namespace
-	dbHandle, err := Connect(ms.getConnectionCredentials())
-	if err != nil {
-		return
-	}
-	defer func() { _ = dbHandle.Close() }()
-
-	schema = make(model.Schema)
-	unrecognizedSchema = make(model.Schema)
-
-	sqlStatement := fmt.Sprintf(`
-			SELECT
-			  table_name,
-			  column_name,
-			  data_type
-			FROM
-			  INFORMATION_SCHEMA.COLUMNS
-			WHERE
-			  table_schema = '%s'
-			  and table_name not like '%s'
-		`,
-		ms.Namespace,
-		fmt.Sprintf(`%s%%`, warehouseutils.StagingTablePrefix(provider)),
-	)
-	rows, err := dbHandle.QueryContext(ctx, sqlStatement)
-	if err != nil && err != io.EOF {
-		ms.Logger.Errorf("MSSQL: Error in fetching schema from mssql destination:%v, query: %v", ms.Warehouse.Destination.ID, sqlStatement)
-		return
-	}
-	if err == io.EOF {
-		ms.Logger.Infof("MSSQL: No rows, while fetching schema from  destination:%v, query: %v", ms.Warehouse.Identifier, sqlStatement)
-		return schema, unrecognizedSchema, nil
-	}
-	defer func() { _ = rows.Close() }()
-=======
-func (ms *MSSQL) FetchSchema() (model.Schema, model.Schema, error) {
+func (ms *MSSQL) FetchSchema(ctx context.Context) (model.Schema, model.Schema, error) {
 	schema := make(model.Schema)
 	unrecognizedSchema := make(model.Schema)
 
@@ -803,7 +765,7 @@
 			table_schema = @schema
 			and table_name not like @prefix
 `
-	rows, err := ms.DB.Query(sqlStatement,
+	rows, err := ms.DB.QueryContext(ctx, sqlStatement,
 		sql.Named("schema", ms.Namespace),
 		sql.Named("prefix", fmt.Sprintf("%s%%", warehouseutils.StagingTablePrefix(provider))),
 	)
@@ -815,7 +777,6 @@
 	}
 	defer func() { _ = rows.Close() }()
 
->>>>>>> b6c4f015
 	for rows.Next() {
 		var tableName, columnName, columnType string
 
