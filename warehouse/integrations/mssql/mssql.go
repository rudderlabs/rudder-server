--- conflicted
+++ resolved
@@ -6,6 +6,7 @@
 	"database/sql"
 	"encoding/csv"
 	"fmt"
+	"github.com/rudderlabs/rudder-server/warehouse/integrations/uploader"
 	"io"
 	"net"
 	"net/url"
@@ -16,8 +17,6 @@
 	"time"
 	"unicode/utf16"
 	"unicode/utf8"
-
-	"github.com/rudderlabs/rudder-server/warehouse/uploader"
 
 	"github.com/rudderlabs/rudder-server/warehouse/internal/service/loadfiles/downloader"
 
@@ -87,14 +86,9 @@
 	DB                          *sql.DB
 	Namespace                   string
 	ObjectStorage               string
-<<<<<<< HEAD
-	Warehouse                   warehouseutils.Warehouse
-	Uploader                    uploader.Uploader
-=======
-	Warehouse                   model.Warehouse
-	Uploader                    warehouseutils.Uploader
->>>>>>> 524a6226
-	ConnectTimeout              time.Duration
+	Warehouse      model.Warehouse
+	Uploader       uploader.Uploader
+	ConnectTimeout time.Duration
 	EnableDeleteByJobs          bool
 	Logger                      logger.Logger
 	NumWorkersDownloadLoadFiles int
@@ -722,11 +716,7 @@
 	return nil
 }
 
-<<<<<<< HEAD
-func (ms *MSSQL) Setup(warehouse warehouseutils.Warehouse, uploader uploader.Uploader) (err error) {
-=======
-func (ms *MSSQL) Setup(warehouse model.Warehouse, uploader warehouseutils.Uploader) (err error) {
->>>>>>> 524a6226
+func (ms *MSSQL) Setup(warehouse model.Warehouse, uploader uploader.Uploader) (err error) {
 	ms.Warehouse = warehouse
 	ms.Namespace = warehouse.Namespace
 	ms.Uploader = uploader
