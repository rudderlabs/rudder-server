--- conflicted
+++ resolved
@@ -18,10 +18,7 @@
 	"github.com/rudderlabs/rudder-go-kit/filemanager"
 	"github.com/rudderlabs/rudder-go-kit/logger"
 
-<<<<<<< HEAD
-=======
 	"github.com/rudderlabs/rudder-server/testhelper/backendconfigtest"
->>>>>>> 5327d441
 	"github.com/rudderlabs/rudder-server/warehouse/integrations/mssql"
 	mockuploader "github.com/rudderlabs/rudder-server/warehouse/internal/mocks/utils"
 	"github.com/rudderlabs/rudder-server/warehouse/internal/model"
@@ -33,11 +30,6 @@
 	"github.com/rudderlabs/compose-test/testcompose"
 	kithelper "github.com/rudderlabs/rudder-go-kit/testhelper"
 
-<<<<<<< HEAD
-	"github.com/rudderlabs/rudder-server/runner"
-	"github.com/rudderlabs/rudder-server/testhelper/health"
-=======
->>>>>>> 5327d441
 	"github.com/rudderlabs/rudder-server/warehouse/client"
 	whth "github.com/rudderlabs/rudder-server/warehouse/integrations/testhelper"
 	"github.com/rudderlabs/rudder-server/warehouse/validations"
@@ -67,55 +59,9 @@
 	secretAccessKey := "MYSECRETKEY"
 	region := "us-east-1"
 
-<<<<<<< HEAD
-	minioEndpoint := fmt.Sprintf("localhost:%d", minioPort)
-
-	templateConfigurations := map[string]any{
-		"workspaceID":          workspaceID,
-		"sourceID":             sourceID,
-		"destinationID":        destinationID,
-		"writeKey":             writeKey,
-		"sourcesSourceID":      sourcesSourceID,
-		"sourcesDestinationID": sourcesDestinationID,
-		"sourcesWriteKey":      sourcesWriteKey,
-		"host":                 host,
-		"database":             database,
-		"user":                 user,
-		"password":             password,
-		"port":                 strconv.Itoa(mssqlPort),
-		"namespace":            namespace,
-		"sourcesNamespace":     sourcesNamespace,
-		"bucketName":           bucketName,
-		"accessKeyID":          accessKeyID,
-		"secretAccessKey":      secretAccessKey,
-		"endPoint":             minioEndpoint,
-	}
-	workspaceConfigPath := workspaceConfig.CreateTempFile(t, "testdata/template.json", templateConfigurations)
-
-	testhelper.EnhanceWithDefaultEnvs(t)
-	t.Setenv("RSERVER_BACKEND_CONFIG_CONFIG_FROM_FILE", "true")
-	t.Setenv("JOBS_DB_PORT", strconv.Itoa(jobsDBPort))
-	t.Setenv("WAREHOUSE_JOBS_DB_PORT", strconv.Itoa(jobsDBPort))
-	t.Setenv("MINIO_ACCESS_KEY_ID", accessKeyID)
-	t.Setenv("MINIO_SECRET_ACCESS_KEY", secretAccessKey)
-	t.Setenv("MINIO_MINIO_ENDPOINT", minioEndpoint)
-	t.Setenv("MINIO_SSL", "false")
-	t.Setenv("RSERVER_WAREHOUSE_WEB_PORT", strconv.Itoa(httpPort))
-	t.Setenv("RSERVER_BACKEND_CONFIG_CONFIG_JSONPATH", workspaceConfigPath)
-
-	svcDone := make(chan struct{})
-
-	ctx, cancel := context.WithCancel(context.Background())
-	defer cancel()
-
-	go func() {
-		r := runner.New(runner.ReleaseInfo{})
-		_ = r.Run(ctx, []string{"mssql-integration-test"})
-=======
 	t.Run("Events flow", func(t *testing.T) {
 		httpPort, err := kithelper.GetFreePort()
 		require.NoError(t, err)
->>>>>>> 5327d441
 
 		c := testcompose.New(t, compose.FilePaths([]string{"testdata/docker-compose.yml", "../testdata/docker-compose.jobsdb.yml", "../testdata/docker-compose.minio.yml"}))
 		c.Start(context.Background())
