package mssql_test

import (
	"os"
	"testing"

	"github.com/rudderlabs/rudder-server/warehouse/encoding"

	"github.com/rudderlabs/rudder-server/warehouse/integrations/testhelper"

	"github.com/rudderlabs/rudder-server/warehouse/integrations/mssql"

	"github.com/rudderlabs/rudder-server/warehouse/client"

	"github.com/rudderlabs/rudder-server/utils/misc"
	"github.com/rudderlabs/rudder-server/warehouse/validations"
	"github.com/stretchr/testify/require"

	backendconfig "github.com/rudderlabs/rudder-server/backend-config"

	warehouseutils "github.com/rudderlabs/rudder-server/warehouse/utils"
)

func TestIntegrationMSSQL(t *testing.T) {
	t.Parallel()

<<<<<<< HEAD
=======
	if os.Getenv("SLOW") != "1" {
		t.Skip("Skipping tests. Add 'SLOW=1' env var to run test.")
	}

	mssql.Init()

>>>>>>> 76605201
	db, err := mssql.Connect(mssql.Credentials{
		DBName:   "master",
		Password: "reallyStrongPwd123",
		User:     "SA",
		Host:     "wh-mssql",
		SSLMode:  "disable",
		Port:     "1433",
	})
	require.NoError(t, err)

	err = db.Ping()
	require.NoError(t, err)

	var (
		provider = warehouseutils.MSSQL
		jobsDB   = testhelper.SetUpJobsDB(t)
	)

	testcase := []struct {
		name                  string
		writeKey              string
		schema                string
		sourceID              string
		destinationID         string
		eventsMap             testhelper.EventsCountMap
		stagingFilesEventsMap testhelper.EventsCountMap
		loadFilesEventsMap    testhelper.EventsCountMap
		tableUploadsEventsMap testhelper.EventsCountMap
		warehouseEventsMap    testhelper.EventsCountMap
		asyncJob              bool
		tables                []string
	}{
		{
			name:          "Upload Job",
			writeKey:      "YSQ3n267l1VQKGNbSuJE9fQbzON",
			schema:        "mssql_wh_integration",
			tables:        []string{"identifies", "users", "tracks", "product_track", "pages", "screens", "aliases", "groups"},
			sourceID:      "1wRvLmEnMOONMbdspwaZhyCqXRE",
			destinationID: "21Ezdq58khNMj07VJB0VJmxLvgu",
		},
		{
			name:                  "Async Job",
			writeKey:              "2DkCpXZcEvPG2fcpUD3LmjPI7J6",
			schema:                "mssql_wh_sources_integration",
			tables:                []string{"tracks", "google_sheet"},
			sourceID:              "2DkCpUr0xfiINRJxIwqyqfyHdq4",
			destinationID:         "21Ezdq58kMNMj07VJB0VJmxLvgu",
			eventsMap:             testhelper.SourcesSendEventsMap(),
			stagingFilesEventsMap: testhelper.SourcesStagingFilesEventsMap(),
			loadFilesEventsMap:    testhelper.SourcesLoadFilesEventsMap(),
			tableUploadsEventsMap: testhelper.SourcesTableUploadsEventsMap(),
			warehouseEventsMap:    testhelper.SourcesWarehouseEventsMap(),
			asyncJob:              true,
		},
	}

	for _, tc := range testcase {
		tc := tc

		t.Run(tc.name, func(t *testing.T) {
			t.Parallel()

			ts := testhelper.WareHouseTest{
				Schema:                tc.schema,
				WriteKey:              tc.writeKey,
				SourceID:              tc.sourceID,
				DestinationID:         tc.destinationID,
				Tables:                tc.tables,
				EventsMap:             tc.eventsMap,
				StagingFilesEventsMap: tc.stagingFilesEventsMap,
				LoadFilesEventsMap:    tc.loadFilesEventsMap,
				TableUploadsEventsMap: tc.tableUploadsEventsMap,
				WarehouseEventsMap:    tc.warehouseEventsMap,
				AsyncJob:              tc.asyncJob,
				UserID:                testhelper.GetUserId(provider),
				Provider:              provider,
				JobsDB:                jobsDB,
				JobRunID:              misc.FastUUID().String(),
				TaskRunID:             misc.FastUUID().String(),
				Client: &client.Client{
					SQL:  db,
					Type: client.SQLClient,
				},
			}
			ts.VerifyEvents(t)

			if !tc.asyncJob {
				ts.UserID = testhelper.GetUserId(provider)
			}
			ts.JobRunID = misc.FastUUID().String()
			ts.TaskRunID = misc.FastUUID().String()
			ts.VerifyModifiedEvents(t)
		})
	}
}

func TestConfigurationValidationMSSQL(t *testing.T) {
	if os.Getenv("SLOW") != "1" {
		t.Skip("Skipping tests. Add 'SLOW=1' env var to run test.")
	}

	t.Parallel()

	misc.Init()
	validations.Init()
	warehouseutils.Init()
	encoding.Init()

	configurations := testhelper.PopulateTemplateConfigurations()
	destination := backendconfig.DestinationT{
		ID: "21Ezdq58khNMj07VJB0VJmxLvgu",
		Config: map[string]interface{}{
			"host":             configurations["mssqlHost"],
			"database":         configurations["mssqlDatabase"],
			"user":             configurations["mssqlUser"],
			"password":         configurations["mssqlPassword"],
			"port":             configurations["mssqlPort"],
			"sslMode":          "disable",
			"namespace":        "",
			"bucketProvider":   "MINIO",
			"bucketName":       configurations["minioBucketName"],
			"accessKeyID":      configurations["minioAccesskeyID"],
			"secretAccessKey":  configurations["minioSecretAccessKey"],
			"useSSL":           false,
			"endPoint":         configurations["minioEndpoint"],
			"syncFrequency":    "30",
			"useRudderStorage": false,
		},
		DestinationDefinition: backendconfig.DestinationDefinitionT{
			ID:          "1qvbUYC2xVQ7lvI9UUYkkM4IBt9",
			Name:        "MSSQL",
			DisplayName: "Microsoft SQL Server",
		},
		Name:       "mssql-demo",
		Enabled:    true,
		RevisionID: "29eeuUb21cuDBeFKPTUA9GaQ9Aq",
	}
	testhelper.VerifyConfigurationTest(t, destination)
}<|MERGE_RESOLUTION|>--- conflicted
+++ resolved
@@ -24,15 +24,10 @@
 func TestIntegrationMSSQL(t *testing.T) {
 	t.Parallel()
 
-<<<<<<< HEAD
-=======
 	if os.Getenv("SLOW") != "1" {
 		t.Skip("Skipping tests. Add 'SLOW=1' env var to run test.")
 	}
 
-	mssql.Init()
-
->>>>>>> 76605201
 	db, err := mssql.Connect(mssql.Credentials{
 		DBName:   "master",
 		Password: "reallyStrongPwd123",
