package mssql_test

import (
	"context"
	"database/sql"
	"fmt"
	"os"
	"strconv"
	"testing"
	"time"

	"github.com/rudderlabs/rudder-server/testhelper/workspaceConfig"

	"github.com/rudderlabs/compose-test/testcompose"
	kitHelper "github.com/rudderlabs/rudder-go-kit/testhelper"
	"github.com/rudderlabs/rudder-server/runner"
	"github.com/rudderlabs/rudder-server/testhelper/health"
	"github.com/rudderlabs/rudder-server/warehouse/client"
	"github.com/rudderlabs/rudder-server/warehouse/encoding"
	"github.com/rudderlabs/rudder-server/warehouse/integrations/testhelper"
	"github.com/rudderlabs/rudder-server/warehouse/validations"
	"github.com/stretchr/testify/require"

	backendconfig "github.com/rudderlabs/rudder-server/backend-config"
	"github.com/rudderlabs/rudder-server/utils/misc"
	warehouseutils "github.com/rudderlabs/rudder-server/warehouse/utils"
)

func TestIntegration(t *testing.T) {
	if os.Getenv("SLOW") != "1" {
		t.Skip("Skipping tests. Add 'SLOW=1' env var to run test.")
	}

	c := testcompose.New(t, "testdata/docker-compose.yml")

	t.Cleanup(func() {
		c.Stop(context.Background())
	})
	c.Start(context.Background())
<<<<<<< HEAD

	misc.Init()
	validations.Init()
	warehouseutils.Init()
	encoding.Init()

	jobsDBPort := c.Port("jobsDb", 5432)
	minioPort := c.Port("minio", 9000)
	transformerPort := c.Port("transformer", 9090)
	mssqlPort := c.Port("mssql", 1433)

	httpPort, err := kitHelper.GetFreePort()
	require.NoError(t, err)
	httpAdminPort, err := kitHelper.GetFreePort()
=======

	misc.Init()
	validations.Init()
	warehouseutils.Init()
	encoding.Init()

	jobsDBPort := c.Port("jobsDb", 5432)
	minioPort := c.Port("minio", 9000)
	mssqlPort := c.Port("mssql", 1433)

	httpPort, err := kitHelper.GetFreePort()
>>>>>>> b6c4f015
	require.NoError(t, err)

	workspaceID := warehouseutils.RandHex()
	sourceID := warehouseutils.RandHex()
	destinationID := warehouseutils.RandHex()
	writeKey := warehouseutils.RandHex()
	sourcesSourceID := warehouseutils.RandHex()
	sourcesDestinationID := warehouseutils.RandHex()
	sourcesWriteKey := warehouseutils.RandHex()

<<<<<<< HEAD
	provider := warehouseutils.MSSQL

	namespace := testhelper.RandSchema(provider)
	sourcesNamespace := testhelper.RandSchema(provider)

	host := "localhost"
	database := "master"
	user := "SA"
	password := "reallyStrongPwd123"

	bucketName := "testbucket"
	accessKeyID := "MYACCESSKEY"
	secretAccessKey := "MYSECRETKEY"
	endPoint := fmt.Sprintf("localhost:%d", minioPort)

	templateConfigurations := map[string]any{
		"workspaceID":          workspaceID,
		"sourceID":             sourceID,
		"destinationID":        destinationID,
		"writeKey":             writeKey,
		"sourcesSourceID":      sourcesSourceID,
		"sourcesDestinationID": sourcesDestinationID,
		"sourcesWriteKey":      sourcesWriteKey,
		"host":                 host,
		"database":             database,
		"user":                 user,
		"password":             password,
		"port":                 strconv.Itoa(mssqlPort),
		"namespace":            namespace,
		"sourcesNamespace":     sourcesNamespace,
		"bucketName":           bucketName,
		"accessKeyID":          accessKeyID,
		"secretAccessKey":      secretAccessKey,
		"endPoint":             endPoint,
	}
	workspaceConfigPath := workspaceConfig.CreateTempFile(t, "testdata/template.json", templateConfigurations)

	t.Setenv("JOBS_DB_HOST", "localhost")
	t.Setenv("JOBS_DB_NAME", "jobsdb")
	t.Setenv("JOBS_DB_DB_NAME", "jobsdb")
	t.Setenv("JOBS_DB_USER", "rudder")
	t.Setenv("JOBS_DB_PASSWORD", "password")
	t.Setenv("JOBS_DB_SSL_MODE", "disable")
	t.Setenv("JOBS_DB_PORT", strconv.Itoa(jobsDBPort))
	t.Setenv("WAREHOUSE_JOBS_DB_HOST", "localhost")
	t.Setenv("WAREHOUSE_JOBS_DB_NAME", "jobsdb")
	t.Setenv("WAREHOUSE_JOBS_DB_DB_NAME", "jobsdb")
	t.Setenv("WAREHOUSE_JOBS_DB_USER", "rudder")
	t.Setenv("WAREHOUSE_JOBS_DB_PASSWORD", "password")
	t.Setenv("WAREHOUSE_JOBS_DB_SSL_MODE", "disable")
	t.Setenv("WAREHOUSE_JOBS_DB_PORT", strconv.Itoa(jobsDBPort))
	t.Setenv("MINIO_ACCESS_KEY_ID", "MYACCESSKEY")
	t.Setenv("MINIO_SECRET_ACCESS_KEY", "MYSECRETKEY")
	t.Setenv("MINIO_MINIO_ENDPOINT", fmt.Sprintf("localhost:%d", minioPort))
	t.Setenv("MINIO_SSL", "false")
	t.Setenv("GO_ENV", "production")
	t.Setenv("LOG_LEVEL", "INFO")
	t.Setenv("INSTANCE_ID", "1")
	t.Setenv("ALERT_PROVIDER", "pagerduty")
	t.Setenv("CONFIG_PATH", "../../../config/config.yaml")
	t.Setenv("DEST_TRANSFORM_URL", fmt.Sprintf("http://localhost:%d", transformerPort))
	t.Setenv("RSERVER_WAREHOUSE_MSSQL_MAX_PARALLEL_LOADS", "8")
	t.Setenv("RSERVER_WAREHOUSE_WAREHOUSE_SYNC_FREQ_IGNORE", "true")
	t.Setenv("RSERVER_WAREHOUSE_UPLOAD_FREQ_IN_S", "10")
	t.Setenv("RSERVER_WAREHOUSE_ENABLE_JITTER_FOR_SYNCS", "false")
	t.Setenv("RSERVER_BACKEND_CONFIG_CONFIG_FROM_FILE", "true")
	t.Setenv("RUDDER_ADMIN_PASSWORD", "password")
	t.Setenv("RUDDER_GRACEFUL_SHUTDOWN_TIMEOUT_EXIT", "false")
	t.Setenv("RSERVER_WAREHOUSE_MSSQL_ENABLE_DELETE_BY_JOBS", "true")
	t.Setenv("RSERVER_GATEWAY_WEB_PORT", strconv.Itoa(httpPort))
	t.Setenv("RSERVER_GATEWAY_ADMIN_WEB_PORT", strconv.Itoa(httpAdminPort))
	t.Setenv("RSERVER_ENABLE_STATS", "false")
	t.Setenv("RSERVER_BACKEND_CONFIG_CONFIG_JSONPATH", workspaceConfigPath)
	t.Setenv("RUDDER_TMPDIR", t.TempDir())
	if testing.Verbose() {
		t.Setenv("LOG_LEVEL", "DEBUG")
	}

	svcDone := make(chan struct{})

	ctx, cancel := context.WithCancel(context.Background())
	defer cancel()

	go func() {
		r := runner.New(runner.ReleaseInfo{})
		_ = r.Run(ctx, []string{"mssql-integration-test"})

		close(svcDone)
	}()
	t.Cleanup(func() { <-svcDone })

	serviceHealthEndpoint := fmt.Sprintf("http://localhost:%d/health", httpPort)
	health.WaitUntilReady(ctx, t, serviceHealthEndpoint, time.Minute, time.Second, "serviceHealthEndpoint")

	t.Run("Events flow", func(t *testing.T) {
		jobsDB := testhelper.JobsDB(t, jobsDBPort)

		dsn := fmt.Sprintf("sqlserver://%s:%s@%s:%d?TrustServerCertificate=true&database=%s&encrypt=disable",
			user,
			password,
			host,
			mssqlPort,
			database,
		)
		db, err := sql.Open("sqlserver", dsn)
		require.NoError(t, err)
		require.NoError(t, db.Ping())

		testcase := []struct {
			name                  string
			writeKey              string
			schema                string
			sourceID              string
			destinationID         string
			eventsMap             testhelper.EventsCountMap
			stagingFilesEventsMap testhelper.EventsCountMap
			loadFilesEventsMap    testhelper.EventsCountMap
			tableUploadsEventsMap testhelper.EventsCountMap
			warehouseEventsMap    testhelper.EventsCountMap
			asyncJob              bool
			tables                []string
		}{
			{
				name:          "Upload Job",
				writeKey:      writeKey,
				schema:        namespace,
				tables:        []string{"identifies", "users", "tracks", "product_track", "pages", "screens", "aliases", "groups"},
				sourceID:      sourceID,
				destinationID: destinationID,
			},
			{
				name:                  "Async Job",
				writeKey:              sourcesWriteKey,
				schema:                sourcesNamespace,
				tables:                []string{"tracks", "google_sheet"},
				sourceID:              sourcesSourceID,
				destinationID:         sourcesDestinationID,
				eventsMap:             testhelper.SourcesSendEventsMap(),
				stagingFilesEventsMap: testhelper.SourcesStagingFilesEventsMap(),
				loadFilesEventsMap:    testhelper.SourcesLoadFilesEventsMap(),
				tableUploadsEventsMap: testhelper.SourcesTableUploadsEventsMap(),
				warehouseEventsMap:    testhelper.SourcesWarehouseEventsMap(),
				asyncJob:              true,
			},
		}

		for _, tc := range testcase {
			tc := tc

			t.Run(tc.name, func(t *testing.T) {
				t.Parallel()

				ts := testhelper.WareHouseTest{
					Schema:                tc.schema,
					WriteKey:              tc.writeKey,
					SourceID:              tc.sourceID,
					DestinationID:         tc.destinationID,
					Tables:                tc.tables,
					EventsMap:             tc.eventsMap,
					StagingFilesEventsMap: tc.stagingFilesEventsMap,
					LoadFilesEventsMap:    tc.loadFilesEventsMap,
					TableUploadsEventsMap: tc.tableUploadsEventsMap,
					WarehouseEventsMap:    tc.warehouseEventsMap,
					AsyncJob:              tc.asyncJob,
					UserID:                testhelper.GetUserId(provider),
					Provider:              provider,
					JobsDB:                jobsDB,
					JobRunID:              misc.FastUUID().String(),
					TaskRunID:             misc.FastUUID().String(),
					Client: &client.Client{
						SQL:  db,
						Type: client.SQLClient,
					},
					HTTPPort:    httpPort,
					WorkspaceID: workspaceID,
				}
				ts.VerifyEvents(t)

				if !tc.asyncJob {
					ts.UserID = testhelper.GetUserId(provider)
				}
				ts.JobRunID = misc.FastUUID().String()
				ts.TaskRunID = misc.FastUUID().String()
				ts.VerifyModifiedEvents(t)
			})
		}
	})

	t.Run("Validations", func(t *testing.T) {
		dest := backendconfig.DestinationT{
			ID: "21Ezdq58khNMj07VJB0VJmxLvgu",
=======
	destType := warehouseutils.MSSQL

	namespace := testhelper.RandSchema(destType)
	sourcesNamespace := testhelper.RandSchema(destType)

	host := "localhost"
	database := "master"
	user := "SA"
	password := "reallyStrongPwd123"

	bucketName := "testbucket"
	accessKeyID := "MYACCESSKEY"
	secretAccessKey := "MYSECRETKEY"

	minioEndpoint := fmt.Sprintf("localhost:%d", minioPort)

	templateConfigurations := map[string]any{
		"workspaceID":          workspaceID,
		"sourceID":             sourceID,
		"destinationID":        destinationID,
		"writeKey":             writeKey,
		"sourcesSourceID":      sourcesSourceID,
		"sourcesDestinationID": sourcesDestinationID,
		"sourcesWriteKey":      sourcesWriteKey,
		"host":                 host,
		"database":             database,
		"user":                 user,
		"password":             password,
		"port":                 strconv.Itoa(mssqlPort),
		"namespace":            namespace,
		"sourcesNamespace":     sourcesNamespace,
		"bucketName":           bucketName,
		"accessKeyID":          accessKeyID,
		"secretAccessKey":      secretAccessKey,
		"endPoint":             minioEndpoint,
	}
	workspaceConfigPath := workspaceConfig.CreateTempFile(t, "testdata/template.json", templateConfigurations)

	t.Setenv("JOBS_DB_HOST", "localhost")
	t.Setenv("JOBS_DB_NAME", "jobsdb")
	t.Setenv("JOBS_DB_DB_NAME", "jobsdb")
	t.Setenv("JOBS_DB_USER", "rudder")
	t.Setenv("JOBS_DB_PASSWORD", "password")
	t.Setenv("JOBS_DB_SSL_MODE", "disable")
	t.Setenv("JOBS_DB_PORT", strconv.Itoa(jobsDBPort))
	t.Setenv("WAREHOUSE_JOBS_DB_HOST", "localhost")
	t.Setenv("WAREHOUSE_JOBS_DB_NAME", "jobsdb")
	t.Setenv("WAREHOUSE_JOBS_DB_DB_NAME", "jobsdb")
	t.Setenv("WAREHOUSE_JOBS_DB_USER", "rudder")
	t.Setenv("WAREHOUSE_JOBS_DB_PASSWORD", "password")
	t.Setenv("WAREHOUSE_JOBS_DB_SSL_MODE", "disable")
	t.Setenv("WAREHOUSE_JOBS_DB_PORT", strconv.Itoa(jobsDBPort))
	t.Setenv("MINIO_ACCESS_KEY_ID", accessKeyID)
	t.Setenv("MINIO_SECRET_ACCESS_KEY", secretAccessKey)
	t.Setenv("MINIO_MINIO_ENDPOINT", minioEndpoint)
	t.Setenv("MINIO_SSL", "false")
	t.Setenv("GO_ENV", "production")
	t.Setenv("LOG_LEVEL", "INFO")
	t.Setenv("INSTANCE_ID", "1")
	t.Setenv("ALERT_PROVIDER", "pagerduty")
	t.Setenv("CONFIG_PATH", "../../../config/config.yaml")
	t.Setenv("RSERVER_WAREHOUSE_MSSQL_MAX_PARALLEL_LOADS", "8")
	t.Setenv("RSERVER_WAREHOUSE_WAREHOUSE_SYNC_FREQ_IGNORE", "true")
	t.Setenv("RSERVER_WAREHOUSE_UPLOAD_FREQ_IN_S", "10")
	t.Setenv("RSERVER_WAREHOUSE_ENABLE_JITTER_FOR_SYNCS", "false")
	t.Setenv("RSERVER_BACKEND_CONFIG_CONFIG_FROM_FILE", "true")
	t.Setenv("RUDDER_ADMIN_PASSWORD", "password")
	t.Setenv("RUDDER_GRACEFUL_SHUTDOWN_TIMEOUT_EXIT", "false")
	t.Setenv("RSERVER_WAREHOUSE_MSSQL_ENABLE_DELETE_BY_JOBS", "true")
	t.Setenv("RSERVER_LOGGER_CONSOLE_JSON_FORMAT", "true")
	t.Setenv("RSERVER_WAREHOUSE_WEB_PORT", strconv.Itoa(httpPort))
	t.Setenv("RSERVER_WAREHOUSE_MODE", "master_and_slave")
	t.Setenv("RSERVER_ENABLE_STATS", "false")
	t.Setenv("RSERVER_BACKEND_CONFIG_CONFIG_JSONPATH", workspaceConfigPath)
	t.Setenv("RUDDER_TMPDIR", t.TempDir())
	t.Setenv("RSERVER_WAREHOUSE_MSSQL_SLOW_QUERY_THRESHOLD", "0s")
	if testing.Verbose() {
		t.Setenv("LOG_LEVEL", "DEBUG")
	}

	svcDone := make(chan struct{})

	ctx, cancel := context.WithCancel(context.Background())
	defer cancel()

	go func() {
		r := runner.New(runner.ReleaseInfo{})
		_ = r.Run(ctx, []string{"mssql-integration-test"})

		close(svcDone)
	}()
	t.Cleanup(func() { <-svcDone })

	serviceHealthEndpoint := fmt.Sprintf("http://localhost:%d/health", httpPort)
	health.WaitUntilReady(ctx, t, serviceHealthEndpoint, time.Minute, time.Second, "serviceHealthEndpoint")

	t.Run("Events flow", func(t *testing.T) {
		jobsDB := testhelper.JobsDB(t, jobsDBPort)

		dsn := fmt.Sprintf("sqlserver://%s:%s@%s:%d?TrustServerCertificate=true&database=%s&encrypt=disable",
			user,
			password,
			host,
			mssqlPort,
			database,
		)
		db, err := sql.Open("sqlserver", dsn)
		require.NoError(t, err)
		require.NoError(t, db.Ping())

		testcase := []struct {
			name                  string
			writeKey              string
			schema                string
			sourceID              string
			destinationID         string
			tables                []string
			stagingFilesEventsMap testhelper.EventsCountMap
			loadFilesEventsMap    testhelper.EventsCountMap
			tableUploadsEventsMap testhelper.EventsCountMap
			warehouseEventsMap    testhelper.EventsCountMap
			asyncJob              bool
			stagingFilePrefix     string
		}{
			{
				name:              "Upload Job",
				writeKey:          writeKey,
				schema:            namespace,
				tables:            []string{"identifies", "users", "tracks", "product_track", "pages", "screens", "aliases", "groups"},
				sourceID:          sourceID,
				destinationID:     destinationID,
				stagingFilePrefix: "testdata/upload-job",
			},
			{
				name:                  "Async Job",
				writeKey:              sourcesWriteKey,
				schema:                sourcesNamespace,
				tables:                []string{"tracks", "google_sheet"},
				sourceID:              sourcesSourceID,
				destinationID:         sourcesDestinationID,
				stagingFilesEventsMap: testhelper.SourcesStagingFilesEventsMap(),
				loadFilesEventsMap:    testhelper.SourcesLoadFilesEventsMap(),
				tableUploadsEventsMap: testhelper.SourcesTableUploadsEventsMap(),
				warehouseEventsMap:    testhelper.SourcesWarehouseEventsMap(),
				asyncJob:              true,
				stagingFilePrefix:     "testdata/sources-job",
			},
		}

		for _, tc := range testcase {
			tc := tc

			t.Run(tc.name, func(t *testing.T) {
				t.Parallel()

				sqlClient := &client.Client{
					SQL:  db,
					Type: client.SQLClient,
				}

				conf := map[string]interface{}{
					"bucketProvider":   "MINIO",
					"bucketName":       bucketName,
					"accessKeyID":      accessKeyID,
					"secretAccessKey":  secretAccessKey,
					"useSSL":           false,
					"endPoint":         minioEndpoint,
					"useRudderStorage": false,
				}

				t.Log("verifying test case 1")
				ts1 := testhelper.TestConfig{
					WriteKey:              tc.writeKey,
					Schema:                tc.schema,
					Tables:                tc.tables,
					SourceID:              tc.sourceID,
					DestinationID:         tc.destinationID,
					StagingFilesEventsMap: tc.stagingFilesEventsMap,
					LoadFilesEventsMap:    tc.loadFilesEventsMap,
					TableUploadsEventsMap: tc.tableUploadsEventsMap,
					WarehouseEventsMap:    tc.warehouseEventsMap,
					Config:                conf,
					WorkspaceID:           workspaceID,
					DestinationType:       destType,
					JobsDB:                jobsDB,
					HTTPPort:              httpPort,
					Client:                sqlClient,
					JobRunID:              misc.FastUUID().String(),
					TaskRunID:             misc.FastUUID().String(),
					StagingFilePath:       tc.stagingFilePrefix + ".staging-1.json",
					UserID:                testhelper.GetUserId(destType),
				}
				ts1.VerifyEvents(t)

				t.Log("verifying test case 2")
				ts2 := testhelper.TestConfig{
					WriteKey:              tc.writeKey,
					Schema:                tc.schema,
					Tables:                tc.tables,
					SourceID:              tc.sourceID,
					DestinationID:         tc.destinationID,
					StagingFilesEventsMap: tc.stagingFilesEventsMap,
					LoadFilesEventsMap:    tc.loadFilesEventsMap,
					TableUploadsEventsMap: tc.tableUploadsEventsMap,
					WarehouseEventsMap:    tc.warehouseEventsMap,
					AsyncJob:              tc.asyncJob,
					Config:                conf,
					WorkspaceID:           workspaceID,
					DestinationType:       destType,
					JobsDB:                jobsDB,
					HTTPPort:              httpPort,
					Client:                sqlClient,
					JobRunID:              misc.FastUUID().String(),
					TaskRunID:             misc.FastUUID().String(),
					StagingFilePath:       tc.stagingFilePrefix + ".staging-2.json",
					UserID:                testhelper.GetUserId(destType),
				}
				if tc.asyncJob {
					ts2.UserID = ts1.UserID
				}
				ts2.VerifyEvents(t)
			})
		}
	})

	t.Run("Validations", func(t *testing.T) {
		dest := backendconfig.DestinationT{
			ID: destinationID,
>>>>>>> b6c4f015
			Config: map[string]interface{}{
				"host":             host,
				"database":         database,
				"user":             user,
				"password":         password,
				"port":             strconv.Itoa(mssqlPort),
				"sslMode":          "disable",
				"namespace":        "",
				"bucketProvider":   "MINIO",
				"bucketName":       bucketName,
				"accessKeyID":      accessKeyID,
				"secretAccessKey":  secretAccessKey,
				"useSSL":           false,
<<<<<<< HEAD
				"endPoint":         endPoint,
=======
				"endPoint":         minioEndpoint,
>>>>>>> b6c4f015
				"syncFrequency":    "30",
				"useRudderStorage": false,
			},
			DestinationDefinition: backendconfig.DestinationDefinitionT{
				ID:          "1qvbUYC2xVQ7lvI9UUYkkM4IBt9",
				Name:        "MSSQL",
				DisplayName: "Microsoft SQL Server",
			},
			Name:       "mssql-demo",
			Enabled:    true,
<<<<<<< HEAD
			RevisionID: "29eeuUb21cuDBeFKPTUA9GaQ9Aq",
=======
			RevisionID: destinationID,
>>>>>>> b6c4f015
		}
		testhelper.VerifyConfigurationTest(t, dest)
	})
}<|MERGE_RESOLUTION|>--- conflicted
+++ resolved
@@ -37,7 +37,6 @@
 		c.Stop(context.Background())
 	})
 	c.Start(context.Background())
-<<<<<<< HEAD
 
 	misc.Init()
 	validations.Init()
@@ -46,25 +45,9 @@
 
 	jobsDBPort := c.Port("jobsDb", 5432)
 	minioPort := c.Port("minio", 9000)
-	transformerPort := c.Port("transformer", 9090)
 	mssqlPort := c.Port("mssql", 1433)
 
 	httpPort, err := kitHelper.GetFreePort()
-	require.NoError(t, err)
-	httpAdminPort, err := kitHelper.GetFreePort()
-=======
-
-	misc.Init()
-	validations.Init()
-	warehouseutils.Init()
-	encoding.Init()
-
-	jobsDBPort := c.Port("jobsDb", 5432)
-	minioPort := c.Port("minio", 9000)
-	mssqlPort := c.Port("mssql", 1433)
-
-	httpPort, err := kitHelper.GetFreePort()
->>>>>>> b6c4f015
 	require.NoError(t, err)
 
 	workspaceID := warehouseutils.RandHex()
@@ -75,199 +58,6 @@
 	sourcesDestinationID := warehouseutils.RandHex()
 	sourcesWriteKey := warehouseutils.RandHex()
 
-<<<<<<< HEAD
-	provider := warehouseutils.MSSQL
-
-	namespace := testhelper.RandSchema(provider)
-	sourcesNamespace := testhelper.RandSchema(provider)
-
-	host := "localhost"
-	database := "master"
-	user := "SA"
-	password := "reallyStrongPwd123"
-
-	bucketName := "testbucket"
-	accessKeyID := "MYACCESSKEY"
-	secretAccessKey := "MYSECRETKEY"
-	endPoint := fmt.Sprintf("localhost:%d", minioPort)
-
-	templateConfigurations := map[string]any{
-		"workspaceID":          workspaceID,
-		"sourceID":             sourceID,
-		"destinationID":        destinationID,
-		"writeKey":             writeKey,
-		"sourcesSourceID":      sourcesSourceID,
-		"sourcesDestinationID": sourcesDestinationID,
-		"sourcesWriteKey":      sourcesWriteKey,
-		"host":                 host,
-		"database":             database,
-		"user":                 user,
-		"password":             password,
-		"port":                 strconv.Itoa(mssqlPort),
-		"namespace":            namespace,
-		"sourcesNamespace":     sourcesNamespace,
-		"bucketName":           bucketName,
-		"accessKeyID":          accessKeyID,
-		"secretAccessKey":      secretAccessKey,
-		"endPoint":             endPoint,
-	}
-	workspaceConfigPath := workspaceConfig.CreateTempFile(t, "testdata/template.json", templateConfigurations)
-
-	t.Setenv("JOBS_DB_HOST", "localhost")
-	t.Setenv("JOBS_DB_NAME", "jobsdb")
-	t.Setenv("JOBS_DB_DB_NAME", "jobsdb")
-	t.Setenv("JOBS_DB_USER", "rudder")
-	t.Setenv("JOBS_DB_PASSWORD", "password")
-	t.Setenv("JOBS_DB_SSL_MODE", "disable")
-	t.Setenv("JOBS_DB_PORT", strconv.Itoa(jobsDBPort))
-	t.Setenv("WAREHOUSE_JOBS_DB_HOST", "localhost")
-	t.Setenv("WAREHOUSE_JOBS_DB_NAME", "jobsdb")
-	t.Setenv("WAREHOUSE_JOBS_DB_DB_NAME", "jobsdb")
-	t.Setenv("WAREHOUSE_JOBS_DB_USER", "rudder")
-	t.Setenv("WAREHOUSE_JOBS_DB_PASSWORD", "password")
-	t.Setenv("WAREHOUSE_JOBS_DB_SSL_MODE", "disable")
-	t.Setenv("WAREHOUSE_JOBS_DB_PORT", strconv.Itoa(jobsDBPort))
-	t.Setenv("MINIO_ACCESS_KEY_ID", "MYACCESSKEY")
-	t.Setenv("MINIO_SECRET_ACCESS_KEY", "MYSECRETKEY")
-	t.Setenv("MINIO_MINIO_ENDPOINT", fmt.Sprintf("localhost:%d", minioPort))
-	t.Setenv("MINIO_SSL", "false")
-	t.Setenv("GO_ENV", "production")
-	t.Setenv("LOG_LEVEL", "INFO")
-	t.Setenv("INSTANCE_ID", "1")
-	t.Setenv("ALERT_PROVIDER", "pagerduty")
-	t.Setenv("CONFIG_PATH", "../../../config/config.yaml")
-	t.Setenv("DEST_TRANSFORM_URL", fmt.Sprintf("http://localhost:%d", transformerPort))
-	t.Setenv("RSERVER_WAREHOUSE_MSSQL_MAX_PARALLEL_LOADS", "8")
-	t.Setenv("RSERVER_WAREHOUSE_WAREHOUSE_SYNC_FREQ_IGNORE", "true")
-	t.Setenv("RSERVER_WAREHOUSE_UPLOAD_FREQ_IN_S", "10")
-	t.Setenv("RSERVER_WAREHOUSE_ENABLE_JITTER_FOR_SYNCS", "false")
-	t.Setenv("RSERVER_BACKEND_CONFIG_CONFIG_FROM_FILE", "true")
-	t.Setenv("RUDDER_ADMIN_PASSWORD", "password")
-	t.Setenv("RUDDER_GRACEFUL_SHUTDOWN_TIMEOUT_EXIT", "false")
-	t.Setenv("RSERVER_WAREHOUSE_MSSQL_ENABLE_DELETE_BY_JOBS", "true")
-	t.Setenv("RSERVER_GATEWAY_WEB_PORT", strconv.Itoa(httpPort))
-	t.Setenv("RSERVER_GATEWAY_ADMIN_WEB_PORT", strconv.Itoa(httpAdminPort))
-	t.Setenv("RSERVER_ENABLE_STATS", "false")
-	t.Setenv("RSERVER_BACKEND_CONFIG_CONFIG_JSONPATH", workspaceConfigPath)
-	t.Setenv("RUDDER_TMPDIR", t.TempDir())
-	if testing.Verbose() {
-		t.Setenv("LOG_LEVEL", "DEBUG")
-	}
-
-	svcDone := make(chan struct{})
-
-	ctx, cancel := context.WithCancel(context.Background())
-	defer cancel()
-
-	go func() {
-		r := runner.New(runner.ReleaseInfo{})
-		_ = r.Run(ctx, []string{"mssql-integration-test"})
-
-		close(svcDone)
-	}()
-	t.Cleanup(func() { <-svcDone })
-
-	serviceHealthEndpoint := fmt.Sprintf("http://localhost:%d/health", httpPort)
-	health.WaitUntilReady(ctx, t, serviceHealthEndpoint, time.Minute, time.Second, "serviceHealthEndpoint")
-
-	t.Run("Events flow", func(t *testing.T) {
-		jobsDB := testhelper.JobsDB(t, jobsDBPort)
-
-		dsn := fmt.Sprintf("sqlserver://%s:%s@%s:%d?TrustServerCertificate=true&database=%s&encrypt=disable",
-			user,
-			password,
-			host,
-			mssqlPort,
-			database,
-		)
-		db, err := sql.Open("sqlserver", dsn)
-		require.NoError(t, err)
-		require.NoError(t, db.Ping())
-
-		testcase := []struct {
-			name                  string
-			writeKey              string
-			schema                string
-			sourceID              string
-			destinationID         string
-			eventsMap             testhelper.EventsCountMap
-			stagingFilesEventsMap testhelper.EventsCountMap
-			loadFilesEventsMap    testhelper.EventsCountMap
-			tableUploadsEventsMap testhelper.EventsCountMap
-			warehouseEventsMap    testhelper.EventsCountMap
-			asyncJob              bool
-			tables                []string
-		}{
-			{
-				name:          "Upload Job",
-				writeKey:      writeKey,
-				schema:        namespace,
-				tables:        []string{"identifies", "users", "tracks", "product_track", "pages", "screens", "aliases", "groups"},
-				sourceID:      sourceID,
-				destinationID: destinationID,
-			},
-			{
-				name:                  "Async Job",
-				writeKey:              sourcesWriteKey,
-				schema:                sourcesNamespace,
-				tables:                []string{"tracks", "google_sheet"},
-				sourceID:              sourcesSourceID,
-				destinationID:         sourcesDestinationID,
-				eventsMap:             testhelper.SourcesSendEventsMap(),
-				stagingFilesEventsMap: testhelper.SourcesStagingFilesEventsMap(),
-				loadFilesEventsMap:    testhelper.SourcesLoadFilesEventsMap(),
-				tableUploadsEventsMap: testhelper.SourcesTableUploadsEventsMap(),
-				warehouseEventsMap:    testhelper.SourcesWarehouseEventsMap(),
-				asyncJob:              true,
-			},
-		}
-
-		for _, tc := range testcase {
-			tc := tc
-
-			t.Run(tc.name, func(t *testing.T) {
-				t.Parallel()
-
-				ts := testhelper.WareHouseTest{
-					Schema:                tc.schema,
-					WriteKey:              tc.writeKey,
-					SourceID:              tc.sourceID,
-					DestinationID:         tc.destinationID,
-					Tables:                tc.tables,
-					EventsMap:             tc.eventsMap,
-					StagingFilesEventsMap: tc.stagingFilesEventsMap,
-					LoadFilesEventsMap:    tc.loadFilesEventsMap,
-					TableUploadsEventsMap: tc.tableUploadsEventsMap,
-					WarehouseEventsMap:    tc.warehouseEventsMap,
-					AsyncJob:              tc.asyncJob,
-					UserID:                testhelper.GetUserId(provider),
-					Provider:              provider,
-					JobsDB:                jobsDB,
-					JobRunID:              misc.FastUUID().String(),
-					TaskRunID:             misc.FastUUID().String(),
-					Client: &client.Client{
-						SQL:  db,
-						Type: client.SQLClient,
-					},
-					HTTPPort:    httpPort,
-					WorkspaceID: workspaceID,
-				}
-				ts.VerifyEvents(t)
-
-				if !tc.asyncJob {
-					ts.UserID = testhelper.GetUserId(provider)
-				}
-				ts.JobRunID = misc.FastUUID().String()
-				ts.TaskRunID = misc.FastUUID().String()
-				ts.VerifyModifiedEvents(t)
-			})
-		}
-	})
-
-	t.Run("Validations", func(t *testing.T) {
-		dest := backendconfig.DestinationT{
-			ID: "21Ezdq58khNMj07VJB0VJmxLvgu",
-=======
 	destType := warehouseutils.MSSQL
 
 	namespace := testhelper.RandSchema(destType)
@@ -496,7 +286,6 @@
 	t.Run("Validations", func(t *testing.T) {
 		dest := backendconfig.DestinationT{
 			ID: destinationID,
->>>>>>> b6c4f015
 			Config: map[string]interface{}{
 				"host":             host,
 				"database":         database,
@@ -510,11 +299,7 @@
 				"accessKeyID":      accessKeyID,
 				"secretAccessKey":  secretAccessKey,
 				"useSSL":           false,
-<<<<<<< HEAD
-				"endPoint":         endPoint,
-=======
 				"endPoint":         minioEndpoint,
->>>>>>> b6c4f015
 				"syncFrequency":    "30",
 				"useRudderStorage": false,
 			},
@@ -525,11 +310,7 @@
 			},
 			Name:       "mssql-demo",
 			Enabled:    true,
-<<<<<<< HEAD
-			RevisionID: "29eeuUb21cuDBeFKPTUA9GaQ9Aq",
-=======
 			RevisionID: destinationID,
->>>>>>> b6c4f015
 		}
 		testhelper.VerifyConfigurationTest(t, dest)
 	})
