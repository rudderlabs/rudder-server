package testhelper

import (
	"context"
	"database/sql"
	"encoding/base64"
	"encoding/json"
	"fmt"
	"net/http"
	"os"
	"strconv"
	"strings"
	"testing"
	"text/template"
	"time"

	"github.com/rudderlabs/rudder-go-kit/testhelper/rand"

	"github.com/rudderlabs/rudder-server/utils/timeutil"

	backendconfig "github.com/rudderlabs/rudder-server/backend-config"
	"github.com/rudderlabs/rudder-server/warehouse/validations"

	"github.com/rudderlabs/rudder-server/utils/httputil"
	"github.com/rudderlabs/rudder-server/utils/misc"
	warehouseutils "github.com/rudderlabs/rudder-server/warehouse/utils"

	_ "github.com/lib/pq"
	warehouseclient "github.com/rudderlabs/rudder-server/warehouse/client"
	"github.com/stretchr/testify/require"
)

const (
	WaitFor2Minute         = 2 * time.Minute
	WaitFor10Minute        = 10 * time.Minute
	DefaultQueryFrequency  = 100 * time.Millisecond
	AsyncJOBQueryFrequency = 1000 * time.Millisecond
)

const (
	SnowflakeIntegrationTestCredentials     = "SNOWFLAKE_INTEGRATION_TEST_CREDENTIALS"
	SnowflakeRBACIntegrationTestCredentials = "SNOWFLAKE_RBAC_INTEGRATION_TEST_CREDENTIALS"
	RedshiftIntegrationTestCredentials      = "REDSHIFT_INTEGRATION_TEST_CREDENTIALS"
	DeltalakeIntegrationTestCredentials     = "DATABRICKS_INTEGRATION_TEST_CREDENTIALS"
	BigqueryIntegrationTestCredentials      = "BIGQUERY_INTEGRATION_TEST_CREDENTIALS"
)

type EventsCountMap map[string]int

type WareHouseTest struct {
	Client                       *warehouseclient.Client
	WriteKey                     string
	Schema                       string
	UserID                       string
	MessageID                    string
	JobRunID                     string
	TaskRunID                    string
	RecordID                     string
	Tables                       []string
	Provider                     string
	SourceID                     string
	DestinationID                string
	TimestampBeforeSendingEvents time.Time
	EventsMap                    EventsCountMap
	StagingFilesEventsMap        EventsCountMap
	LoadFilesEventsMap           EventsCountMap
	TableUploadsEventsMap        EventsCountMap
	WarehouseEventsMap           EventsCountMap
	JobsDB                       *sql.DB
	AsyncJob                     bool
	Prerequisite                 func(t testing.TB)
	StatsToVerify                []string
	SkipWarehouse                bool
	HTTPPort                     int
}

func (w *WareHouseTest) init() {
	w.TimestampBeforeSendingEvents = timeutil.Now()

	if len(w.EventsMap) == 0 {
		w.EventsMap = defaultSendEventsMap()
	}
	if len(w.StagingFilesEventsMap) == 0 {
		w.StagingFilesEventsMap = defaultStagingFilesEventsMap()
	}
	if len(w.LoadFilesEventsMap) == 0 {
		w.LoadFilesEventsMap = defaultLoadFilesEventsMap()
	}
	if len(w.TableUploadsEventsMap) == 0 {
		w.TableUploadsEventsMap = defaultTableUploadsEventsMap()
	}
	if len(w.WarehouseEventsMap) == 0 {
		w.WarehouseEventsMap = defaultWarehouseEventsMap()
	}
}

func (w *WareHouseTest) msgID() string {
	if w.MessageID == "" {
		return misc.FastUUID().String()
	}
	return w.MessageID
}

func (w *WareHouseTest) recordID() string {
	if w.RecordID == "" {
		return misc.FastUUID().String()
	}
	return w.RecordID
}

func (w *WareHouseTest) VerifyEvents(t testing.TB) {
	t.Helper()

	w.init()

	if w.Prerequisite != nil {
		w.Prerequisite(t)
	}

	SendEvents(t, w)
	SendEvents(t, w)
	SendEvents(t, w)
	SendIntegratedEvents(t, w)

	verifyEventsInStagingFiles(t, w)
	verifyEventsInLoadFiles(t, w)
	verifyEventsInTableUploads(t, w)
	if !w.SkipWarehouse {
		verifyEventsInWareHouse(t, w)
	}
}

func (w *WareHouseTest) VerifyModifiedEvents(t testing.TB) {
	t.Helper()

	w.init()

	if w.Prerequisite != nil {
		w.Prerequisite(t)
	}

	SendModifiedEvents(t, w)
	SendModifiedEvents(t, w)
	SendModifiedEvents(t, w)
	SendIntegratedEvents(t, w)

	verifyEventsInStagingFiles(t, w)
	verifyEventsInLoadFiles(t, w)
	verifyEventsInTableUploads(t, w)
	if w.AsyncJob {
		verifyAsyncJob(t, w)
	}
	if !w.SkipWarehouse {
		verifyEventsInWareHouse(t, w)
	}
<<<<<<< HEAD
=======
	verifyWorkspaceIDInStats(t)
}

func SetUpJobsDB(t testing.TB) *sql.DB {
	t.Helper()

	pgCredentials := &postgres.Credentials{
		DBName:   "jobsdb",
		Password: "password",
		User:     "rudder",
		Host:     "wh-jobsDb",
		SSLMode:  "disable",
		Port:     "5432",
	}

	dsn := fmt.Sprintf(
		"postgres://%s:%s@%s:%s/%s?sslmode=disable",
		pgCredentials.User, pgCredentials.Password, pgCredentials.Host, pgCredentials.Port, pgCredentials.DBName,
	)
	db, err := sql.Open("postgres", dsn)
	require.NoError(t, err)

	err = db.Ping()
	require.NoError(t, err)

	return db
>>>>>>> ef127ef3
}

func verifyEventsInStagingFiles(t testing.TB, wareHouseTest *WareHouseTest) {
	t.Helper()
	t.Logf("Started verifying events in staging files")

	var (
		tableName         = "wh_staging_files"
		workspaceID       = "BpLnfgDsc2WD8F2qNfHK5a84jjJ"
		stagingFileEvents int
		sqlStatement      string
		operation         func() bool
		count             sql.NullInt64
		err               error
		db                = wareHouseTest.JobsDB
		eventsMap         = wareHouseTest.StagingFilesEventsMap
	)

	require.NotEmpty(t, wareHouseTest.SourceID)
	require.NotEmpty(t, wareHouseTest.DestinationID)
	require.NotEmpty(t, eventsMap)
	require.NotEmpty(t, eventsMap[tableName])
	require.NotNil(t, db)

	stagingFileEvents = eventsMap[tableName]

	sqlStatement = `
		SELECT
			COALESCE(SUM(total_events)) AS sum
		FROM
			wh_staging_files
		WHERE
		   	workspace_id = $1 AND
		   	source_id = $2 AND
		   	destination_id = $3 AND
		   	created_at > $4;
	`
	t.Logf("Checking events in staging files for workspaceID: %s, sourceID: %s, DestinationID: %s, TimestampBeforeSendingEvents: %s, sqlStatement: %s",
		workspaceID,
		wareHouseTest.SourceID,
		wareHouseTest.DestinationID,
		wareHouseTest.TimestampBeforeSendingEvents,
		sqlStatement,
	)
	operation = func() bool {
		err = db.QueryRow(
			sqlStatement,
			workspaceID,
			wareHouseTest.SourceID,
			wareHouseTest.DestinationID,
			wareHouseTest.TimestampBeforeSendingEvents,
		).Scan(&count)
		require.NoError(t, err)
		return count.Int64 == int64(stagingFileEvents)
	}
	require.Eventually(
		t,
		operation,
		WaitFor2Minute,
		DefaultQueryFrequency,
		fmt.Sprintf("Expected staging files events count is %d and Actual staging files events count is %d",
			stagingFileEvents,
			count.Int64,
		),
	)

	t.Logf("Completed verifying events in staging files")
}

func verifyEventsInLoadFiles(t testing.TB, wareHouseTest *WareHouseTest) {
	t.Helper()
	t.Logf("Started verifying events in load file")

	var (
		loadFileEvents int
		sqlStatement   string
		operation      func() bool
		count          sql.NullInt64
		err            error
		db             = wareHouseTest.JobsDB
		eventsMap      = wareHouseTest.LoadFilesEventsMap
	)

	require.NotEmpty(t, wareHouseTest.SourceID)
	require.NotEmpty(t, wareHouseTest.DestinationID)
	require.NotEmpty(t, eventsMap)
	require.NotNil(t, db)

	for _, table := range wareHouseTest.Tables {
		require.NotEmpty(t, eventsMap[table])

		loadFileEvents = eventsMap[table]

		sqlStatement = `
			SELECT
			   COALESCE(SUM(total_events)) AS sum
			FROM
			   wh_load_files
			WHERE
			   source_id = $1
			   AND destination_id = $2
			   AND created_at > $3
			   AND table_name = $4;
		`
		t.Logf("Checking events in load files for sourceID: %s, DestinationID: %s, TimestampBeforeSendingEvents: %s, table: %s, sqlStatement: %s",
			wareHouseTest.SourceID,
			wareHouseTest.DestinationID,
			wareHouseTest.TimestampBeforeSendingEvents,
			warehouseutils.ToProviderCase(wareHouseTest.Provider, table),
			sqlStatement,
		)
		operation = func() bool {
			err = db.QueryRow(
				sqlStatement,
				wareHouseTest.SourceID,
				wareHouseTest.DestinationID,
				wareHouseTest.TimestampBeforeSendingEvents,
				warehouseutils.ToProviderCase(wareHouseTest.Provider, table),
			).Scan(&count)
			require.NoError(t, err)
			return count.Int64 == int64(loadFileEvents)
		}
		require.Eventually(
			t,
			operation,
			WaitFor10Minute,
			DefaultQueryFrequency,
			fmt.Sprintf("Expected load files events count is %d and Actual load files events count is %d for table %s",
				loadFileEvents,
				count.Int64,
				table,
			),
		)
	}

	t.Logf("Completed verifying events in load files")
}

func verifyEventsInTableUploads(t testing.TB, wareHouseTest *WareHouseTest) {
	t.Helper()
	t.Logf("Started verifying events in table uploads")

	var (
		workspaceID       = "BpLnfgDsc2WD8F2qNfHK5a84jjJ"
		tableUploadEvents int
		sqlStatement      string
		operation         func() bool
		count             sql.NullInt64
		err               error
		db                = wareHouseTest.JobsDB
		eventsMap         = wareHouseTest.TableUploadsEventsMap
	)

	require.NotEmpty(t, wareHouseTest.SourceID)
	require.NotEmpty(t, wareHouseTest.DestinationID)
	require.NotEmpty(t, eventsMap)
	require.NotNil(t, db)

	for _, table := range wareHouseTest.Tables {
		require.NotEmpty(t, eventsMap[table])

		tableUploadEvents = eventsMap[table]

		sqlStatement = `
			SELECT
			   COALESCE(SUM(total_events)) AS sum
			FROM
			   wh_table_uploads
			   LEFT JOIN
				  wh_uploads
				  ON wh_uploads.id = wh_table_uploads.wh_upload_id
			WHERE
			   wh_uploads.workspace_id = $1 AND
			   wh_uploads.source_id = $2 AND
			   wh_uploads.destination_id = $3 AND
			   wh_uploads.created_at > $4 AND
			   wh_table_uploads.table_name = $5 AND
			   wh_table_uploads.status = 'exported_data';
		`
		t.Logf("Checking events in table uploads for workspaceID: %s, sourceID: %s, DestinationID: %s, TimestampBeforeSendingEvents: %s, table: %s, sqlStatement: %s",
			workspaceID,
			wareHouseTest.SourceID,
			wareHouseTest.DestinationID,
			wareHouseTest.TimestampBeforeSendingEvents,
			warehouseutils.ToProviderCase(wareHouseTest.Provider, table),
			sqlStatement,
		)
		operation = func() bool {
			err = db.QueryRow(
				sqlStatement,
				workspaceID,
				wareHouseTest.SourceID,
				wareHouseTest.DestinationID,
				wareHouseTest.TimestampBeforeSendingEvents,
				warehouseutils.ToProviderCase(wareHouseTest.Provider, table),
			).Scan(&count)
			require.NoError(t, err)
			return count.Int64 == int64(tableUploadEvents)
		}
		require.Eventually(t,
			operation,
			WaitFor10Minute,
			DefaultQueryFrequency,
			fmt.Sprintf("Expected table uploads events count is %d and Actual table uploads events count is %d for table %s",
				tableUploadEvents,
				count.Int64,
				table,
			),
		)
	}

	t.Logf("Completed verifying events in table uploads")
}

func verifyEventsInWareHouse(t testing.TB, wareHouseTest *WareHouseTest) {
	t.Helper()
	t.Logf("Started verifying events in warehouse")

	eventsMap := wareHouseTest.WarehouseEventsMap

	require.NotEmpty(t, wareHouseTest.Schema)
	require.NotEmpty(t, wareHouseTest.UserID)
	require.NotNil(t, wareHouseTest.Client)

	primaryKey := func(tableName string) string {
		if tableName == "users" {
			return "id"
		}
		return "user_id"
	}

	var (
		count    int64
		countErr error
	)

	for _, table := range wareHouseTest.Tables {
		require.Contains(t, eventsMap, table)

		tableCount := eventsMap[table]
		sqlStatement := fmt.Sprintf(`
			select
			  count(*)
			from
			  %s.%s
			where
			  %s = '%s';`,
			wareHouseTest.Schema,
			warehouseutils.ToProviderCase(wareHouseTest.Provider, table),
			primaryKey(table),
			wareHouseTest.UserID,
		)
		t.Logf("Checking events in warehouse for schema: %s, table: %s, primaryKey: %s, UserID: %s, sqlStatement: %s",
			wareHouseTest.Schema,
			warehouseutils.ToProviderCase(wareHouseTest.Provider, table),
			primaryKey(table),
			wareHouseTest.UserID,
			sqlStatement,
		)

		require.NoError(t, WithConstantRetries(func() error {
			count, countErr = queryCount(wareHouseTest.Client, sqlStatement)
			if countErr != nil {
				return countErr
			}
			if count != int64(tableCount) {
				return fmt.Errorf("error in counting events in warehouse for schema: %s, table: %s, UserID: %s count: %d, expectedCount: %d",
					wareHouseTest.Schema,
					warehouseutils.ToProviderCase(wareHouseTest.Provider, table),
					wareHouseTest.UserID,
					count,
					tableCount,
				)
			}
			return nil
		}))
	}

	t.Logf("Completed verifying events in warehouse")
}

func verifyAsyncJob(t testing.TB, wareHouseTest *WareHouseTest) {
	t.Helper()
	t.Logf("Started verifying async job")

	workspaceID := "BpLnfgDsc2WD8F2qNfHK5a84jjJ"
	asyncPayload := strings.NewReader(
		fmt.Sprintf(
			AsyncWhPayload,
			wareHouseTest.SourceID,
			wareHouseTest.JobRunID,
			wareHouseTest.TaskRunID,
			wareHouseTest.DestinationID,
			time.Now().UTC().Format("2006-01-02 15:04:05"),
			workspaceID,
		),
	)
	t.Logf("Run async job for sourceID: %s, DestinationID: %s, jobRunID: %s, taskRunID: %s",
		wareHouseTest.SourceID,
		wareHouseTest.DestinationID,
		wareHouseTest.JobRunID,
		wareHouseTest.TaskRunID,
	)

	send(t, asyncPayload, "warehouse/jobs", wareHouseTest.WriteKey, "POST", wareHouseTest.HTTPPort)

	var (
		path = fmt.Sprintf("warehouse/jobs/status?job_run_id=%s&task_run_id=%s&source_id=%s&destination_id=%s&workspace_id=%s",
			wareHouseTest.JobRunID,
			wareHouseTest.TaskRunID,
			wareHouseTest.SourceID,
			wareHouseTest.DestinationID,
			workspaceID,
		)
		url        = fmt.Sprintf("http://localhost:%d/v1/%s", wareHouseTest.HTTPPort, path)
		method     = "GET"
		httpClient = &http.Client{}
		req        *http.Request
		res        *http.Response
		err        error
	)

	type asyncResponse struct {
		Status string `json:"status"`
		Error  string `json:"error"`
	}

	operation := func() bool {
		if req, err = http.NewRequest(method, url, strings.NewReader("")); err != nil {
			return false
		}

		req.Header.Add("Content-Type", "application/json")
		req.Header.Add("Authorization", fmt.Sprintf("Basic %s", base64.StdEncoding.EncodeToString(
			[]byte(fmt.Sprintf("%s:", wareHouseTest.WriteKey)),
		)))

		if res, err = httpClient.Do(req); err != nil {
			return false
		}
		if res.StatusCode != http.StatusOK {
			return false
		}

		defer func() { httputil.CloseResponse(res) }()

		var asyncRes asyncResponse
		if err = json.NewDecoder(res.Body).Decode(&asyncRes); err != nil {
			return false
		}
		return asyncRes.Status == "succeeded"
	}
	require.Eventually(
		t,
		operation,
		WaitFor10Minute,
		AsyncJOBQueryFrequency,
		fmt.Sprintf("Failed to get async job status for job_run_id: %s, task_run_id: %s, source_id: %s, destination_id: %s",
			wareHouseTest.JobRunID,
			wareHouseTest.TaskRunID,
			wareHouseTest.SourceID,
			wareHouseTest.DestinationID,
		),
	)

	t.Logf("Completed verifying async job")
}

func VerifyConfigurationTest(t testing.TB, destination backendconfig.DestinationT) {
	t.Helper()
	t.Logf("Started configuration tests for destination type: %s", destination.DestinationDefinition.Name)

	require.NoError(t, WithConstantRetries(func() error {
		destinationValidator := validations.NewDestinationValidator()
		response := destinationValidator.Validate(&destination)
		if !response.Success {
			return fmt.Errorf("failed to validate credentials for destination: %s with error: %s", destination.DestinationDefinition.Name, response.Error)
		}
		return nil
	}))

	t.Logf("Completed configuration tests for destination type: %s", destination.DestinationDefinition.Name)
}

func queryCount(cl *warehouseclient.Client, statement string) (int64, error) {
	result, err := cl.Query(statement)
	if err != nil || result.Values == nil {
		return 0, err
	}
	return strconv.ParseInt(result.Values[0][0], 10, 64)
}

func WithConstantRetries(operation func() error) error {
	var err error
	for i := 0; i < 5; i++ {
		if err = operation(); err == nil {
			return nil
		}
	}
	return err
}

func defaultSendEventsMap() EventsCountMap {
	return EventsCountMap{
		"identifies": 1,
		"tracks":     1,
		"pages":      1,
		"screens":    1,
		"aliases":    1,
		"groups":     1,
	}
}

func defaultStagingFilesEventsMap() EventsCountMap {
	return EventsCountMap{
		"wh_staging_files": 32,
	}
}

func defaultLoadFilesEventsMap() EventsCountMap {
	return EventsCountMap{
		"identifies":    4,
		"users":         4,
		"tracks":        4,
		"product_track": 4,
		"pages":         4,
		"screens":       4,
		"aliases":       4,
		"groups":        4,
	}
}

func defaultTableUploadsEventsMap() EventsCountMap {
	return EventsCountMap{
		"identifies":    4,
		"users":         4,
		"tracks":        4,
		"product_track": 4,
		"pages":         4,
		"screens":       4,
		"aliases":       4,
		"groups":        4,
	}
}

func defaultWarehouseEventsMap() EventsCountMap {
	return EventsCountMap{
		"identifies":    4,
		"users":         1,
		"tracks":        4,
		"product_track": 4,
		"pages":         4,
		"screens":       4,
		"aliases":       4,
		"groups":        4,
	}
}

func SourcesSendEventsMap() EventsCountMap {
	return EventsCountMap{
		"google_sheet": 1,
	}
}

func SourcesStagingFilesEventsMap() EventsCountMap {
	return EventsCountMap{
		"wh_staging_files": 8,
	}
}

func SourcesLoadFilesEventsMap() EventsCountMap {
	return EventsCountMap{
		"tracks":       4,
		"google_sheet": 4,
	}
}

func SourcesTableUploadsEventsMap() EventsCountMap {
	return EventsCountMap{
		"tracks":       4,
		"google_sheet": 4,
	}
}

func SourcesWarehouseEventsMap() EventsCountMap {
	return EventsCountMap{
		"google_sheet": 4,
		"tracks":       4,
	}
}

func GetUserId(provider string) string {
	return fmt.Sprintf("userId_%s_%s", strings.ToLower(provider), warehouseutils.RandHex())
}

func SetConfig(t testing.TB, kvs []warehouseutils.KeyValue) {
	t.Helper()

	payload, err := json.Marshal(&kvs)
	require.NoError(t, err)

	url := fmt.Sprintf(`%s/v1/setConfig`, misc.GetWarehouseURL())
	_, err = warehouseutils.PostRequestWithTimeout(context.TODO(), url, payload, time.Second*60)
	require.NoError(t, err)
}

func RandSchema(provider string) string {
	hex := strings.ToLower(rand.String(12))
	namespace := fmt.Sprintf("test_%s_%d", hex, time.Now().Unix())
	return warehouseutils.ToProviderCase(provider, warehouseutils.ToSafeNamespace(provider,
		namespace,
	))
}

func CreateTempFile(t testing.TB, templatePath string, values map[string]string) string {
	t.Helper()

	tpl, err := template.ParseFiles(templatePath)
	require.NoError(t, err)

	tmpFile, err := os.CreateTemp("", "workspaceConfig.*.json")
	require.NoError(t, err)
	defer func() { _ = tmpFile.Close() }()

	require.NoError(t, tpl.Execute(tmpFile, values))
	t.Cleanup(func() {
		if err := os.Remove(tmpFile.Name()); err != nil {
			t.Logf("Error while removing workspace config: %v", err)
		}
	})

	return tmpFile.Name()
}<|MERGE_RESOLUTION|>--- conflicted
+++ resolved
@@ -69,7 +69,6 @@
 	JobsDB                       *sql.DB
 	AsyncJob                     bool
 	Prerequisite                 func(t testing.TB)
-	StatsToVerify                []string
 	SkipWarehouse                bool
 	HTTPPort                     int
 }
@@ -153,35 +152,6 @@
 	if !w.SkipWarehouse {
 		verifyEventsInWareHouse(t, w)
 	}
-<<<<<<< HEAD
-=======
-	verifyWorkspaceIDInStats(t)
-}
-
-func SetUpJobsDB(t testing.TB) *sql.DB {
-	t.Helper()
-
-	pgCredentials := &postgres.Credentials{
-		DBName:   "jobsdb",
-		Password: "password",
-		User:     "rudder",
-		Host:     "wh-jobsDb",
-		SSLMode:  "disable",
-		Port:     "5432",
-	}
-
-	dsn := fmt.Sprintf(
-		"postgres://%s:%s@%s:%s/%s?sslmode=disable",
-		pgCredentials.User, pgCredentials.Password, pgCredentials.Host, pgCredentials.Port, pgCredentials.DBName,
-	)
-	db, err := sql.Open("postgres", dsn)
-	require.NoError(t, err)
-
-	err = db.Ping()
-	require.NoError(t, err)
-
-	return db
->>>>>>> ef127ef3
 }
 
 func verifyEventsInStagingFiles(t testing.TB, wareHouseTest *WareHouseTest) {
