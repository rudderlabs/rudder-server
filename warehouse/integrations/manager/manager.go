package manager

import (
	"context"
	"fmt"
	"time"

	deltalake_native "github.com/rudderlabs/rudder-server/warehouse/integrations/deltalake-native"

	postgreslegacy "github.com/rudderlabs/rudder-server/warehouse/integrations/postgres-legacy"

	"github.com/rudderlabs/rudder-server/warehouse/internal/model"

	azuresynapse "github.com/rudderlabs/rudder-server/warehouse/integrations/azure-synapse"
	"github.com/rudderlabs/rudder-server/warehouse/integrations/bigquery"
	"github.com/rudderlabs/rudder-server/warehouse/integrations/clickhouse"
	"github.com/rudderlabs/rudder-server/warehouse/integrations/datalake"
	"github.com/rudderlabs/rudder-server/warehouse/integrations/deltalake"
	"github.com/rudderlabs/rudder-server/warehouse/integrations/mssql"
	"github.com/rudderlabs/rudder-server/warehouse/integrations/postgres"
	"github.com/rudderlabs/rudder-server/warehouse/integrations/redshift"
	"github.com/rudderlabs/rudder-server/warehouse/integrations/snowflake"

	"github.com/rudderlabs/rudder-go-kit/config"
	"github.com/rudderlabs/rudder-server/utils/misc"
	"github.com/rudderlabs/rudder-server/warehouse/client"
	warehouseutils "github.com/rudderlabs/rudder-server/warehouse/utils"
)

type Manager interface {
	Setup(warehouse model.Warehouse, uploader warehouseutils.Uploader) error
	CrashRecover(warehouse model.Warehouse) (err error)
	FetchSchema(warehouse model.Warehouse) (model.Schema, model.Schema, error)
	CreateSchema() (err error)
	CreateTable(tableName string, columnMap model.TableSchema) (err error)
	AddColumns(tableName string, columnsInfo []warehouseutils.ColumnInfo) (err error)
	AlterColumn(tableName, columnName, columnType string) (model.AlterTableResponse, error)
	LoadTable(tableName string) error
	LoadUserTables() map[string]error
	LoadIdentityMergeRulesTable() error
	LoadIdentityMappingsTable() error
	Cleanup()
	IsEmpty(warehouse model.Warehouse) (bool, error)
	TestConnection(warehouse model.Warehouse) error
	DownloadIdentityRules(*misc.GZipWriter) error
	GetTotalCountInTable(ctx context.Context, tableName string) (int64, error)
	Connect(warehouse model.Warehouse) (client.Client, error)
	LoadTestTable(location, stagingTableName string, payloadMap map[string]interface{}, loadFileFormat string) error
	SetConnectionTimeout(timeout time.Duration)
	ErrorMappings() []model.JobError
}

type WarehouseDelete interface {
	DropTable(tableName string) (err error)
	DeleteBy(tableName []string, params warehouseutils.DeleteByParams) error
}

type WarehouseOperations interface {
	Manager
	WarehouseDelete
}

// New is a Factory function that returns a Manager of a given destination-type
// TODO: Remove flag for useLegacy once the postgres new implementation is stable
func New(destType string) (Manager, error) {
	switch destType {
	case warehouseutils.RS:
		rs := redshift.New()
		redshift.WithConfig(rs, config.Default)
		return rs, nil
	case warehouseutils.BQ:
		bq := bigquery.New()
		bigquery.WithConfig(bq, config.Default)
		return bq, nil
	case warehouseutils.SNOWFLAKE:
		sf := snowflake.New()
		snowflake.WithConfig(sf, config.Default)
		return sf, nil
	case warehouseutils.POSTGRES:
		if config.Default.GetBool("Warehouse.postgres.useLegacy", true) {
			pg := postgreslegacy.New()
			postgreslegacy.WithConfig(pg, config.Default)
			return pg, nil
		}

		pg := postgres.New()
		postgres.WithConfig(pg, config.Default)
		return pg, nil
	case warehouseutils.CLICKHOUSE:
		ch := clickhouse.New()
		clickhouse.WithConfig(ch, config.Default)
		return ch, nil
	case warehouseutils.MSSQL:
		ms := mssql.New()
		mssql.WithConfig(ms, config.Default)
		return ms, nil
	case warehouseutils.AZURE_SYNAPSE:
		az := azuresynapse.New()
		azuresynapse.WithConfig(az, config.Default)
		return az, nil
	case warehouseutils.S3_DATALAKE, warehouseutils.GCS_DATALAKE, warehouseutils.AZURE_DATALAKE:
		dl := datalake.New()
		return dl, nil
	case warehouseutils.DELTALAKE:
<<<<<<< HEAD
		dl := deltalake.New()
=======
		if config.Default.GetBool("Warehouse.deltalake.useNative", false) {
			dl := deltalake_native.New()
			deltalake_native.WithConfig(dl, config.Default)
			return dl, nil
		}

		dl := deltalake.NewDeltalake()
>>>>>>> 76605201
		deltalake.WithConfig(dl, config.Default)
		return dl, nil
	}
	return nil, fmt.Errorf("provider of type %s is not configured for WarehouseManager", destType)
}

// NewWarehouseOperations is a Factory function that returns a WarehouseOperations of a given destination-type
// TODO: Remove flag for useLegacy once the postgres new implementation is stable
func NewWarehouseOperations(destType string) (WarehouseOperations, error) {
	switch destType {
	case warehouseutils.RS:
		rs := redshift.New()
		redshift.WithConfig(rs, config.Default)
		return rs, nil
	case warehouseutils.BQ:
		bq := bigquery.New()
		bigquery.WithConfig(bq, config.Default)
		return bq, nil
	case warehouseutils.SNOWFLAKE:
		sf := snowflake.New()
		snowflake.WithConfig(sf, config.Default)
		return sf, nil
	case warehouseutils.POSTGRES:
		if config.Default.GetBool("Warehouse.postgres.useLegacy", true) {
			pg := postgreslegacy.New()
			postgreslegacy.WithConfig(pg, config.Default)
			return pg, nil
		}

		pg := postgres.New()
		postgres.WithConfig(pg, config.Default)
		return pg, nil
	case warehouseutils.CLICKHOUSE:
		ch := clickhouse.New()
		clickhouse.WithConfig(ch, config.Default)
		return ch, nil
	case warehouseutils.MSSQL:
		ms := mssql.New()
		mssql.WithConfig(ms, config.Default)
		return ms, nil
	case warehouseutils.AZURE_SYNAPSE:
		az := azuresynapse.New()
		azuresynapse.WithConfig(az, config.Default)
		return az, nil
	case warehouseutils.S3_DATALAKE, warehouseutils.GCS_DATALAKE, warehouseutils.AZURE_DATALAKE:
		dl := datalake.New()
		return dl, nil
	case warehouseutils.DELTALAKE:
<<<<<<< HEAD
		dl := deltalake.New()
=======
		if config.Default.GetBool("Warehouse.deltalake.useNative", false) {
			dl := deltalake_native.New()
			deltalake_native.WithConfig(dl, config.Default)
			return dl, nil
		}

		dl := deltalake.NewDeltalake()
>>>>>>> 76605201
		deltalake.WithConfig(dl, config.Default)
		return dl, nil
	}
	return nil, fmt.Errorf("provider of type %s is not configured for WarehouseManager", destType)
}<|MERGE_RESOLUTION|>--- conflicted
+++ resolved
@@ -102,17 +102,13 @@
 		dl := datalake.New()
 		return dl, nil
 	case warehouseutils.DELTALAKE:
-<<<<<<< HEAD
-		dl := deltalake.New()
-=======
 		if config.Default.GetBool("Warehouse.deltalake.useNative", false) {
 			dl := deltalake_native.New()
 			deltalake_native.WithConfig(dl, config.Default)
 			return dl, nil
 		}
 
-		dl := deltalake.NewDeltalake()
->>>>>>> 76605201
+		dl := deltalake.New()
 		deltalake.WithConfig(dl, config.Default)
 		return dl, nil
 	}
@@ -161,17 +157,13 @@
 		dl := datalake.New()
 		return dl, nil
 	case warehouseutils.DELTALAKE:
-<<<<<<< HEAD
-		dl := deltalake.New()
-=======
 		if config.Default.GetBool("Warehouse.deltalake.useNative", false) {
 			dl := deltalake_native.New()
 			deltalake_native.WithConfig(dl, config.Default)
 			return dl, nil
 		}
 
-		dl := deltalake.NewDeltalake()
->>>>>>> 76605201
+		dl := deltalake.New()
 		deltalake.WithConfig(dl, config.Default)
 		return dl, nil
 	}
