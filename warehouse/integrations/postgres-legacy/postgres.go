package postgreslegacy

import (
	"compress/gzip"
	"context"
	"database/sql"
	"encoding/csv"
	"fmt"
	"io"
	"net/url"
	"os"
	"path/filepath"
	"regexp"
	"strings"
	"time"

	"github.com/rudderlabs/rudder-server/warehouse/internal/model"

	"golang.org/x/exp/slices"

	"github.com/lib/pq"
	"github.com/rudderlabs/rudder-go-kit/config"
	"github.com/rudderlabs/rudder-go-kit/logger"
	"github.com/rudderlabs/rudder-go-kit/stats"
	"github.com/rudderlabs/rudder-server/services/filemanager"
	"github.com/rudderlabs/rudder-server/utils/misc"
	"github.com/rudderlabs/rudder-server/warehouse/client"
	"github.com/rudderlabs/rudder-server/warehouse/tunnelling"
	warehouseutils "github.com/rudderlabs/rudder-server/warehouse/utils"
)

const (
	host     = "host"
	dbName   = "database"
	user     = "user"
	password = "password"
	port     = "port"
	sslMode  = "sslMode"
	verifyCA = "verify-ca"
)

const (
	provider       = warehouseutils.POSTGRES
	tableNameLimit = 127
)

// load table transaction stages
const (
	createStagingTable       = "staging_table_creation"
	copyInSchemaStagingTable = "staging_table_copy_in_schema"
	openLoadFiles            = "load_files_opening"
	readGzipLoadFiles        = "load_files_gzip_reading"
	readCsvLoadFiles         = "load_files_csv_reading"
	csvColumnCountMismatch   = "csv_column_count_mismatch"
	loadStagingTable         = "staging_table_loading"
	stagingTableloadStage    = "staging_table_load_stage"
	deleteDedup              = "dedup_deletion"
	insertDedup              = "dedup_insertion"
	dedupStage               = "dedup_stage"
)

var errorsMappings = []model.JobError{
	{
		Type:   model.ResourceNotFoundError,
		Format: regexp.MustCompile(`dial tcp: lookup .*: no such host`),
	},
	{
		Type:   model.PermissionError,
		Format: regexp.MustCompile(`dial tcp .* connect: connection refused`),
	},
	{
		Type:   model.ResourceNotFoundError,
		Format: regexp.MustCompile(`pq: database .* does not exist`),
	},
	{
		Type:   model.ResourceNotFoundError,
		Format: regexp.MustCompile(`pq: the database system is starting up`),
	},
	{
		Type:   model.ResourceNotFoundError,
		Format: regexp.MustCompile(`pq: the database system is shutting down`),
	},
	{
		Type:   model.ResourceNotFoundError,
		Format: regexp.MustCompile(`pq: relation .* does not exist`),
	},
	{
		Type:   model.ResourceNotFoundError,
		Format: regexp.MustCompile(`pq: cannot set transaction read-write mode during recovery`),
	},
	{
		Type:   model.ColumnCountError,
		Format: regexp.MustCompile(`pq: tables can have at most 1600 columns`),
	},
	{
		Type:   model.PermissionError,
		Format: regexp.MustCompile(`pq: password authentication failed for user`),
	},
	{
		Type:   model.PermissionError,
		Format: regexp.MustCompile(`pq: permission denied`),
	},
}

var rudderDataTypesMapToPostgres = map[string]string{
	"int":      "bigint",
	"float":    "numeric",
	"string":   "text",
	"datetime": "timestamptz",
	"boolean":  "boolean",
	"json":     "jsonb",
}

var postgresDataTypesMapToRudder = map[string]string{
	"integer":                  "int",
	"smallint":                 "int",
	"bigint":                   "int",
	"double precision":         "float",
	"numeric":                  "float",
	"real":                     "float",
	"text":                     "string",
	"varchar":                  "string",
	"char":                     "string",
	"timestamptz":              "datetime",
	"timestamp with time zone": "datetime",
	"timestamp":                "datetime",
	"boolean":                  "boolean",
	"jsonb":                    "json",
}

type Postgres struct {
	DB                                          *sql.DB
	Namespace                                   string
	ObjectStorage                               string
	Warehouse                                   model.Warehouse
	Uploader                                    warehouseutils.Uploader
	ConnectTimeout                              time.Duration
	logger                                      logger.Logger
	SkipComputingUserLatestTraits               bool
	EnableSQLStatementExecutionPlan             bool
	TxnRollbackTimeout                          time.Duration
	EnableDeleteByJobs                          bool
	SkipComputingUserLatestTraitsWorkspaceIDs   []string
	EnableSQLStatementExecutionPlanWorkspaceIDs []string
}

type Credentials struct {
	Host       string
	DBName     string
	User       string
	Password   string
	Port       string
	SSLMode    string
	SSLDir     string
	TunnelInfo *tunnelling.TunnelInfo
	timeout    time.Duration
}

var primaryKeyMap = map[string]string{
	warehouseutils.UsersTable:      "id",
	warehouseutils.IdentifiesTable: "id",
	warehouseutils.DiscardsTable:   "row_id",
}

var partitionKeyMap = map[string]string{
	warehouseutils.UsersTable:      "id",
	warehouseutils.IdentifiesTable: "id",
	warehouseutils.DiscardsTable:   "row_id, column_name, table_name",
}

func New() *Postgres {
	return &Postgres{
		logger: logger.NewLogger().Child("warehouse").Child("integrations").Child("postgres"),
	}
}

func WithConfig(h *Postgres, config *config.Config) {
	h.SkipComputingUserLatestTraits = config.GetBool("Warehouse.postgres.skipComputingUserLatestTraits", false)
	h.TxnRollbackTimeout = config.GetDuration("Warehouse.postgres.txnRollbackTimeout", 30, time.Second)
	h.EnableSQLStatementExecutionPlan = config.GetBool("Warehouse.postgres.enableSQLStatementExecutionPlan", false)
	h.EnableDeleteByJobs = config.GetBool("Warehouse.postgres.enableDeleteByJobs", false)
	h.SkipComputingUserLatestTraitsWorkspaceIDs = config.GetStringSlice("Warehouse.postgres.SkipComputingUserLatestTraitsWorkspaceIDs", nil)
	h.EnableSQLStatementExecutionPlanWorkspaceIDs = config.GetStringSlice("Warehouse.postgres.EnableSQLStatementExecutionPlanWorkspaceIDs", nil)
}

func Connect(cred Credentials) (*sql.DB, error) {
	dsn := url.URL{
		Scheme: "postgres",
		Host:   fmt.Sprintf("%s:%s", cred.Host, cred.Port),
		User:   url.UserPassword(cred.User, cred.Password),
		Path:   cred.DBName,
	}

	values := url.Values{}
	values.Add("sslmode", cred.SSLMode)

	if cred.timeout > 0 {
		values.Add("connect_timeout", fmt.Sprintf("%d", cred.timeout/time.Second))
	}

	if cred.SSLMode == verifyCA {
		values.Add("sslrootcert", fmt.Sprintf("%s/server-ca.pem", cred.SSLDir))
		values.Add("sslcert", fmt.Sprintf("%s/client-cert.pem", cred.SSLDir))
		values.Add("sslkey", fmt.Sprintf("%s/client-key.pem", cred.SSLDir))
	}

	dsn.RawQuery = values.Encode()

	var (
		err error
		db  *sql.DB
	)

	if cred.TunnelInfo != nil {

		db, err = tunnelling.SQLConnectThroughTunnel(dsn.String(), cred.TunnelInfo.Config)
		if err != nil {
			return nil, fmt.Errorf("opening connection to postgres through tunnelling: %w", err)
		}
		return db, nil
	}

	if db, err = sql.Open("postgres", dsn.String()); err != nil {
		return nil, fmt.Errorf("opening connection to postgres: %w", err)
	}

	return db, nil
}

func (pg *Postgres) getConnectionCredentials() Credentials {
	sslMode := warehouseutils.GetConfigValue(sslMode, pg.Warehouse)
	creds := Credentials{
		Host:     warehouseutils.GetConfigValue(host, pg.Warehouse),
		DBName:   warehouseutils.GetConfigValue(dbName, pg.Warehouse),
		User:     warehouseutils.GetConfigValue(user, pg.Warehouse),
		Password: warehouseutils.GetConfigValue(password, pg.Warehouse),
		Port:     warehouseutils.GetConfigValue(port, pg.Warehouse),
		SSLMode:  sslMode,
		SSLDir:   warehouseutils.GetSSLKeyDirPath(pg.Warehouse.Destination.ID),
		timeout:  pg.ConnectTimeout,
		TunnelInfo: warehouseutils.ExtractTunnelInfoFromDestinationConfig(
			pg.Warehouse.Destination.Config,
		),
	}

	return creds
}

func ColumnsWithDataTypes(columns map[string]string, prefix string) string {
	var arr []string
	for name, dataType := range columns {
		arr = append(arr, fmt.Sprintf(`"%s%s" %s`, prefix, name, rudderDataTypesMapToPostgres[dataType]))
	}
	return strings.Join(arr, ",")
}

func (*Postgres) IsEmpty(_ model.Warehouse) (empty bool, err error) {
	return
}

func (pg *Postgres) DownloadLoadFiles(tableName string) ([]string, error) {
	objects := pg.Uploader.GetLoadFilesMetadata(warehouseutils.GetLoadFilesOptions{Table: tableName})
	storageProvider := warehouseutils.ObjectStorageType(pg.Warehouse.Destination.DestinationDefinition.Name, pg.Warehouse.Destination.Config, pg.Uploader.UseRudderStorage())
	downloader, err := filemanager.DefaultFileManagerFactory.New(&filemanager.SettingsT{
		Provider: storageProvider,
		Config: misc.GetObjectStorageConfig(misc.ObjectStorageOptsT{
			Provider:         storageProvider,
			Config:           pg.Warehouse.Destination.Config,
			UseRudderStorage: pg.Uploader.UseRudderStorage(),
			WorkspaceID:      pg.Warehouse.Destination.WorkspaceID,
		}),
	})
	if err != nil {
		pg.logger.Errorf("PG: Error in setting up a downloader for destinationID : %s Error : %v", pg.Warehouse.Destination.ID, err)
		return nil, err
	}
	var fileNames []string
	for _, object := range objects {
		objectName, err := warehouseutils.GetObjectName(object.Location, pg.Warehouse.Destination.Config, pg.ObjectStorage)
		if err != nil {
			pg.logger.Errorf("PG: Error in converting object location to object key for table:%s: %s,%v", tableName, object.Location, err)
			return nil, err
		}
		dirName := fmt.Sprintf(`/%s/`, misc.RudderWarehouseLoadUploadsTmp)
		tmpDirPath, err := misc.CreateTMPDIR()
		if err != nil {
			pg.logger.Errorf("PG: Error in creating tmp directory for downloading load file for table:%s: %s, %v", tableName, object.Location, err)
			return nil, err
		}
		ObjectPath := tmpDirPath + dirName + fmt.Sprintf(`%s_%s_%d/`, pg.Warehouse.Destination.DestinationDefinition.Name, pg.Warehouse.Destination.ID, time.Now().Unix()) + objectName
		err = os.MkdirAll(filepath.Dir(ObjectPath), os.ModePerm)
		if err != nil {
			pg.logger.Errorf("PG: Error in making tmp directory for downloading load file for table:%s: %s, %s %v", tableName, object.Location, err)
			return nil, err
		}
		objectFile, err := os.Create(ObjectPath)
		if err != nil {
			pg.logger.Errorf("PG: Error in creating file in tmp directory for downloading load file for table:%s: %s, %v", tableName, object.Location, err)
			return nil, err
		}
		err = downloader.Download(context.TODO(), objectFile, objectName)
		if err != nil {
			pg.logger.Errorf("PG: Error in downloading file in tmp directory for downloading load file for table:%s: %s, %v", tableName, object.Location, err)
			return nil, err
		}
		fileName := objectFile.Name()
		if err = objectFile.Close(); err != nil {
			pg.logger.Errorf("PG: Error in closing downloaded file in tmp directory for downloading load file for table:%s: %s, %v", tableName, object.Location, err)
			return nil, err
		}
		fileNames = append(fileNames, fileName)
	}
	return fileNames, nil
}

func handleRollbackTimeout(tags stats.Tags) {
	stats.Default.NewTaggedStat("pg_rollback_timeout", stats.CountType, tags).Count(1)
}

func (pg *Postgres) runRollbackWithTimeout(f func() error, onTimeout func(tags stats.Tags), d time.Duration, tags stats.Tags) {
	c := make(chan struct{})
	go func() {
		defer close(c)
		err := f()
		if err != nil {
			pg.logger.Errorf("PG: Error in rolling back transaction : %v", err)
		}
	}()

	select {
	case <-c:
	case <-time.After(d):
		pg.logger.Errorf("PG: Timed out rolling back transaction after %v", d)
		onTimeout(tags)
	}
}

func (pg *Postgres) loadTable(tableName string, tableSchemaInUpload model.TableSchema, skipTempTableDelete bool) (stagingTableName string, err error) {
	sqlStatement := fmt.Sprintf(`SET search_path to %q`, pg.Namespace)
	_, err = pg.DB.Exec(sqlStatement)
	if err != nil {
		return
	}
	pg.logger.Infof("PG: Updated search_path to %s in postgres for PG:%s : %v", pg.Namespace, pg.Warehouse.Destination.ID, sqlStatement)
	pg.logger.Infof("PG: Starting load for table:%s", tableName)

	// tags
	tags := stats.Tags{
		"workspaceId":   pg.Warehouse.WorkspaceID,
		"namepsace":     pg.Namespace,
		"destinationID": pg.Warehouse.Destination.ID,
		"tableName":     tableName,
	}
	// sort column names
	sortedColumnKeys := warehouseutils.SortColumnKeysFromColumnMap(tableSchemaInUpload)

	fileNames, err := pg.DownloadLoadFiles(tableName)
	defer misc.RemoveFilePaths(fileNames...)
	if err != nil {
		return
	}

	txn, err := pg.DB.Begin()
	if err != nil {
		pg.logger.Errorf("PG: Error while beginning a transaction in db for loading in table:%s: %v", tableName, err)
		return
	}
	// create temporary table
	stagingTableName = warehouseutils.StagingTableName(provider, tableName, tableNameLimit)
	sqlStatement = fmt.Sprintf(`CREATE TABLE "%[1]s".%[2]s (LIKE "%[1]s"."%[3]s")`, pg.Namespace, stagingTableName, tableName)
	pg.logger.Debugf("PG: Creating temporary table for table:%s at %s\n", tableName, sqlStatement)
	_, err = txn.Exec(sqlStatement)
	if err != nil {
		pg.logger.Errorf("PG: Error creating temporary table for table:%s: %v\n", tableName, err)
		tags["stage"] = createStagingTable
		pg.runRollbackWithTimeout(txn.Rollback, handleRollbackTimeout, pg.TxnRollbackTimeout, tags)
		return
	}
	if !skipTempTableDelete {
		defer pg.dropStagingTable(stagingTableName)
	}

	stmt, err := txn.Prepare(pq.CopyInSchema(pg.Namespace, stagingTableName, sortedColumnKeys...))
	if err != nil {
		pg.logger.Errorf("PG: Error while preparing statement for  transaction in db for loading in staging table:%s: %v\nstmt: %v", stagingTableName, err, stmt)
		tags["stage"] = copyInSchemaStagingTable
		pg.runRollbackWithTimeout(txn.Rollback, handleRollbackTimeout, pg.TxnRollbackTimeout, tags)
		return
	}
	for _, objectFileName := range fileNames {
		var gzipFile *os.File
		gzipFile, err = os.Open(objectFileName)
		if err != nil {
			pg.logger.Errorf("PG: Error opening file using os.Open for file:%s while loading to table %s", objectFileName, tableName)
			tags["stage"] = openLoadFiles
			pg.runRollbackWithTimeout(txn.Rollback, handleRollbackTimeout, pg.TxnRollbackTimeout, tags)
			return
		}

		var gzipReader *gzip.Reader
		gzipReader, err = gzip.NewReader(gzipFile)
		if err != nil {
			pg.logger.Errorf("PG: Error reading file using gzip.NewReader for file:%s while loading to table %s", gzipFile, tableName)
			gzipFile.Close()
			tags["stage"] = readGzipLoadFiles
			pg.runRollbackWithTimeout(txn.Rollback, handleRollbackTimeout, pg.TxnRollbackTimeout, tags)
			return
		}
		csvReader := csv.NewReader(gzipReader)
		var csvRowsProcessedCount int
		for {
			var record []string
			record, err = csvReader.Read()
			if err != nil {
				if err == io.EOF {
					pg.logger.Debugf("PG: File reading completed while reading csv file for loading in staging table:%s: %s", stagingTableName, objectFileName)
					break
				}
				pg.logger.Errorf("PG: Error while reading csv file %s for loading in staging table:%s: %v", objectFileName, stagingTableName, err)
				tags["stage"] = readCsvLoadFiles
				pg.runRollbackWithTimeout(txn.Rollback, handleRollbackTimeout, pg.TxnRollbackTimeout, tags)
				return
			}
			if len(sortedColumnKeys) != len(record) {
				err = fmt.Errorf(`load file CSV columns for a row mismatch number found in upload schema. Columns in CSV row: %d, Columns in upload schema of table-%s: %d. Processed rows in csv file until mismatch: %d`, len(record), tableName, len(sortedColumnKeys), csvRowsProcessedCount)
				pg.logger.Error(err)
				tags["stage"] = csvColumnCountMismatch
				pg.runRollbackWithTimeout(txn.Rollback, handleRollbackTimeout, pg.TxnRollbackTimeout, tags)
				return
			}
			var recordInterface []interface{}
			for _, value := range record {
				if strings.TrimSpace(value) == "" {
					recordInterface = append(recordInterface, nil)
				} else {
					recordInterface = append(recordInterface, value)
				}
			}
			_, err = stmt.Exec(recordInterface...)
			if err != nil {
				pg.logger.Errorf("PG: Error in exec statement for loading in staging table:%s: %v", stagingTableName, err)
				tags["stage"] = loadStagingTable
				pg.runRollbackWithTimeout(txn.Rollback, handleRollbackTimeout, pg.TxnRollbackTimeout, tags)
				return
			}
			csvRowsProcessedCount++
		}
		gzipReader.Close()
		gzipFile.Close()
	}

	_, err = stmt.Exec()
	if err != nil {
		pg.logger.Errorf("PG: Rollback transaction as there was error while loading staging table:%s: %v", stagingTableName, err)
		tags["stage"] = stagingTableloadStage
		pg.runRollbackWithTimeout(txn.Rollback, handleRollbackTimeout, pg.TxnRollbackTimeout, tags)
		return

	}
	// deduplication process
	primaryKey := "id"
	if column, ok := primaryKeyMap[tableName]; ok {
		primaryKey = column
	}
	partitionKey := "id"
	if column, ok := partitionKeyMap[tableName]; ok {
		partitionKey = column
	}
	var additionalJoinClause string
	if tableName == warehouseutils.DiscardsTable {
		additionalJoinClause = fmt.Sprintf(`AND _source.%[3]s = "%[1]s"."%[2]s"."%[3]s" AND _source.%[4]s = "%[1]s"."%[2]s"."%[4]s"`, pg.Namespace, tableName, "table_name", "column_name")
	}
	sqlStatement = fmt.Sprintf(`DELETE FROM "%[1]s"."%[2]s" USING "%[1]s"."%[3]s" as  _source where (_source.%[4]s = "%[1]s"."%[2]s"."%[4]s" %[5]s)`, pg.Namespace, tableName, stagingTableName, primaryKey, additionalJoinClause)
	pg.logger.Infof("PG: Deduplicate records for table:%s using staging table: %s\n", tableName, sqlStatement)
	err = pg.handleExec(&QueryParams{
		txn:                 txn,
		query:               sqlStatement,
		enableWithQueryPlan: pg.EnableSQLStatementExecutionPlan || slices.Contains(pg.EnableSQLStatementExecutionPlanWorkspaceIDs, pg.Warehouse.WorkspaceID),
	})
	if err != nil {
		pg.logger.Errorf("PG: Error deleting from original table for dedup: %v\n", err)
		tags["stage"] = deleteDedup
		pg.runRollbackWithTimeout(txn.Rollback, handleRollbackTimeout, pg.TxnRollbackTimeout, tags)
		return
	}

	quotedColumnNames := warehouseutils.DoubleQuoteAndJoinByComma(sortedColumnKeys)
	sqlStatement = fmt.Sprintf(`INSERT INTO "%[1]s"."%[2]s" (%[3]s)
									SELECT %[3]s FROM (
										SELECT *, row_number() OVER (PARTITION BY %[5]s ORDER BY received_at DESC) AS _rudder_staging_row_number FROM "%[1]s"."%[4]s"
									) AS _ where _rudder_staging_row_number = 1
									`, pg.Namespace, tableName, quotedColumnNames, stagingTableName, partitionKey)
	pg.logger.Infof("PG: Inserting records for table:%s using staging table: %s\n", tableName, sqlStatement)
	err = pg.handleExec(&QueryParams{
		txn:                 txn,
		query:               sqlStatement,
		enableWithQueryPlan: pg.EnableSQLStatementExecutionPlan || slices.Contains(pg.EnableSQLStatementExecutionPlanWorkspaceIDs, pg.Warehouse.WorkspaceID),
	})

	if err != nil {
		pg.logger.Errorf("PG: Error inserting into original table: %v\n", err)
		tags["stage"] = insertDedup
		pg.runRollbackWithTimeout(txn.Rollback, handleRollbackTimeout, pg.TxnRollbackTimeout, tags)
		return
	}

	if err = txn.Commit(); err != nil {
		pg.logger.Errorf("PG: Error while committing transaction as there was error while loading staging table:%s: %v", stagingTableName, err)
		tags["stage"] = dedupStage
		pg.runRollbackWithTimeout(txn.Rollback, handleRollbackTimeout, pg.TxnRollbackTimeout, tags)
		return
	}

	pg.logger.Infof("PG: Complete load for table:%s", tableName)
	return
}

// DeleteBy Need to create a structure with delete parameters instead of simply adding a long list of params
func (pg *Postgres) DeleteBy(tableNames []string, params warehouseutils.DeleteByParams) (err error) {
	pg.logger.Infof("PG: Cleaning up the following tables in postgres for PG:%s : %+v", tableNames, params)
	for _, tb := range tableNames {
		sqlStatement := fmt.Sprintf(`DELETE FROM "%[1]s"."%[2]s" WHERE
		context_sources_job_run_id <> $1 AND
		context_sources_task_run_id <> $2 AND
		context_source_id = $3 AND
		received_at < $4`,
			pg.Namespace,
			tb,
		)
		pg.logger.Infof("PG: Deleting rows in table in postgres for PG:%s", pg.Warehouse.Destination.ID)
		pg.logger.Debugf("PG: Executing the statement  %v", sqlStatement)
		if pg.EnableDeleteByJobs {
			_, err = pg.DB.Exec(sqlStatement,
				params.JobRunId,
				params.TaskRunId,
				params.SourceId,
				params.StartTime)
			if err != nil {
				pg.logger.Errorf("Error %s", err)
				return err
			}
		}

	}
	return nil
}

func (pg *Postgres) loadUserTables() (errorMap map[string]error) {
	errorMap = map[string]error{warehouseutils.IdentifiesTable: nil}
	sqlStatement := fmt.Sprintf(`SET search_path to %q`, pg.Namespace)
	_, err := pg.DB.Exec(sqlStatement)
	if err != nil {
		errorMap[warehouseutils.IdentifiesTable] = err
		return
	}
	pg.logger.Infof("PG: Updated search_path to %s in postgres for PG:%s : %v", pg.Namespace, pg.Warehouse.Destination.ID, sqlStatement)
	pg.logger.Infof("PG: Starting load for identifies and users tables\n")
	identifyStagingTable, err := pg.loadTable(warehouseutils.IdentifiesTable, pg.Uploader.GetTableSchemaInUpload(warehouseutils.IdentifiesTable), true)
	defer pg.dropStagingTable(identifyStagingTable)
	if err != nil {
		errorMap[warehouseutils.IdentifiesTable] = err
		return
	}

	if len(pg.Uploader.GetTableSchemaInUpload(warehouseutils.UsersTable)) == 0 {
		return
	}
	errorMap[warehouseutils.UsersTable] = nil

	if pg.SkipComputingUserLatestTraits || slices.Contains(pg.SkipComputingUserLatestTraitsWorkspaceIDs, pg.Warehouse.WorkspaceID) {
		_, err := pg.loadTable(warehouseutils.UsersTable, pg.Uploader.GetTableSchemaInUpload(warehouseutils.UsersTable), false)
		if err != nil {
			errorMap[warehouseutils.UsersTable] = err
		}
		return
	}

	unionStagingTableName := warehouseutils.StagingTableName(provider, "users_identifies_union", tableNameLimit)
	stagingTableName := warehouseutils.StagingTableName(provider, warehouseutils.UsersTable, tableNameLimit)
	defer pg.dropStagingTable(stagingTableName)
	defer pg.dropStagingTable(unionStagingTableName)

	userColMap := pg.Uploader.GetTableSchemaInWarehouse(warehouseutils.UsersTable)
	var userColNames, firstValProps []string
	for colName := range userColMap {
		if colName == "id" {
			continue
		}
		userColNames = append(userColNames, fmt.Sprintf(`%q`, colName))
		caseSubQuery := fmt.Sprintf(`case
						  when (select true) then (
						  	select "%[1]s" from "%[3]s"."%[2]s" as staging_table
						  	where x.id = staging_table.id
							  and "%[1]s" is not null
							  order by received_at desc
						  	limit 1)
						  end as "%[1]s"`, colName, unionStagingTableName, pg.Namespace)
		firstValProps = append(firstValProps, caseSubQuery)
	}

	sqlStatement = fmt.Sprintf(`CREATE TABLE "%[1]s".%[5]s as (
												(
													SELECT id, %[4]s FROM "%[1]s"."%[2]s" WHERE id in (SELECT user_id FROM "%[1]s"."%[3]s" WHERE user_id IS NOT NULL)
												) UNION
												(
													SELECT user_id, %[4]s FROM "%[1]s"."%[3]s"  WHERE user_id IS NOT NULL
												)
											)`, pg.Namespace, warehouseutils.UsersTable, identifyStagingTable, strings.Join(userColNames, ","), unionStagingTableName)

	pg.logger.Infof("PG: Creating staging table for union of users table with identify staging table: %s\n", sqlStatement)
	_, err = pg.DB.Exec(sqlStatement)
	if err != nil {
		errorMap[warehouseutils.UsersTable] = err
		return
	}

	sqlStatement = fmt.Sprintf(`CREATE TABLE %[4]s.%[1]s AS (SELECT DISTINCT * FROM
										(
											SELECT
											x.id, %[2]s
											FROM %[4]s.%[3]s as x
										) as xyz
									)`,
		stagingTableName,
		strings.Join(firstValProps, ","),
		unionStagingTableName,
		pg.Namespace,
	)

	pg.logger.Debugf("PG: Creating staging table for users: %s\n", sqlStatement)
	_, err = pg.DB.Exec(sqlStatement)
	if err != nil {
		errorMap[warehouseutils.UsersTable] = err
		return
	}

	// BEGIN TRANSACTION
	tx, err := pg.DB.Begin()
	if err != nil {
		errorMap[warehouseutils.UsersTable] = err
		return
	}

	primaryKey := "id"
	sqlStatement = fmt.Sprintf(`DELETE FROM "%[1]s"."%[2]s" using "%[1]s"."%[3]s" _source where (_source.%[4]s = %[1]s.%[2]s.%[4]s)`, pg.Namespace, warehouseutils.UsersTable, stagingTableName, primaryKey)
	pg.logger.Infof("PG: Dedup records for table:%s using staging table: %s\n", warehouseutils.UsersTable, sqlStatement)
	// tags
	tags := stats.Tags{
		"workspaceId": pg.Warehouse.WorkspaceID,
		"namespace":   pg.Namespace,
		"destId":      pg.Warehouse.Destination.ID,
		"tableName":   warehouseutils.UsersTable,
	}
	err = pg.handleExec(&QueryParams{
		txn:                 tx,
		query:               sqlStatement,
		enableWithQueryPlan: pg.EnableSQLStatementExecutionPlan || slices.Contains(pg.EnableSQLStatementExecutionPlanWorkspaceIDs, pg.Warehouse.WorkspaceID),
	})
	if err != nil {
		pg.logger.Errorf("PG: Error deleting from original table for dedup: %v\n", err)
		tags["stage"] = deleteDedup
		pg.runRollbackWithTimeout(tx.Rollback, handleRollbackTimeout, pg.TxnRollbackTimeout, tags)
		errorMap[warehouseutils.UsersTable] = err
		return
	}

	sqlStatement = fmt.Sprintf(`INSERT INTO "%[1]s"."%[2]s" (%[4]s) SELECT %[4]s FROM  "%[1]s"."%[3]s"`, pg.Namespace, warehouseutils.UsersTable, stagingTableName, strings.Join(append([]string{"id"}, userColNames...), ","))
	pg.logger.Infof("PG: Inserting records for table:%s using staging table: %s\n", warehouseutils.UsersTable, sqlStatement)
	err = pg.handleExec(&QueryParams{
		txn:                 tx,
		query:               sqlStatement,
		enableWithQueryPlan: pg.EnableSQLStatementExecutionPlan || slices.Contains(pg.EnableSQLStatementExecutionPlanWorkspaceIDs, pg.Warehouse.WorkspaceID),
	})

	if err != nil {
		pg.logger.Errorf("PG: Error inserting into users table from staging table: %v\n", err)
		tags["stage"] = insertDedup
		pg.runRollbackWithTimeout(tx.Rollback, handleRollbackTimeout, pg.TxnRollbackTimeout, tags)
		errorMap[warehouseutils.UsersTable] = err
		return
	}

	err = tx.Commit()
	if err != nil {
		pg.logger.Errorf("PG: Error in transaction commit for users table: %v\n", err)
		tags["stage"] = dedupStage
		pg.runRollbackWithTimeout(tx.Rollback, handleRollbackTimeout, pg.TxnRollbackTimeout, tags)
		errorMap[warehouseutils.UsersTable] = err
		return
	}
	return
}

func (pg *Postgres) schemaExists(_ string) (exists bool, err error) {
	sqlStatement := fmt.Sprintf(`SELECT EXISTS (SELECT 1 FROM pg_catalog.pg_namespace WHERE nspname = '%s');`, pg.Namespace)
	err = pg.DB.QueryRow(sqlStatement).Scan(&exists)
	return
}

func (pg *Postgres) CreateSchema() (err error) {
	var schemaExists bool
	schemaExists, err = pg.schemaExists(pg.Namespace)
	if err != nil {
		pg.logger.Errorf("PG: Error checking if schema: %s exists: %v", pg.Namespace, err)
		return err
	}
	if schemaExists {
		pg.logger.Infof("PG: Skipping creating schema: %s since it already exists", pg.Namespace)
		return
	}
	sqlStatement := fmt.Sprintf(`CREATE SCHEMA IF NOT EXISTS %q`, pg.Namespace)
	pg.logger.Infof("PG: Creating schema name in postgres for PG:%s : %v", pg.Warehouse.Destination.ID, sqlStatement)
	_, err = pg.DB.Exec(sqlStatement)
	return
}

func (pg *Postgres) dropStagingTable(stagingTableName string) {
	pg.logger.Infof("PG: dropping table %+v\n", stagingTableName)
	_, err := pg.DB.Exec(fmt.Sprintf(`DROP TABLE IF EXISTS "%[1]s"."%[2]s"`, pg.Namespace, stagingTableName))
	if err != nil {
		pg.logger.Errorf("PG:  Error dropping staging table %s in postgres: %v", stagingTableName, err)
	}
}

func (pg *Postgres) createTable(name string, columns model.TableSchema) (err error) {
	sqlStatement := fmt.Sprintf(`CREATE TABLE IF NOT EXISTS "%[1]s"."%[2]s" ( %v )`, pg.Namespace, name, ColumnsWithDataTypes(columns, ""))
	pg.logger.Infof("PG: Creating table in postgres for PG:%s : %v", pg.Warehouse.Destination.ID, sqlStatement)
	_, err = pg.DB.Exec(sqlStatement)
	return
}

func (pg *Postgres) CreateTable(tableName string, columnMap model.TableSchema) (err error) {
	// set the schema in search path. so that we can query table with unqualified name which is just the table name rather than using schema.table in queries
	sqlStatement := fmt.Sprintf(`SET search_path to %q`, pg.Namespace)
	_, err = pg.DB.Exec(sqlStatement)
	if err != nil {
		return err
	}
	pg.logger.Infof("PG: Updated search_path to %s in postgres for PG:%s : %v", pg.Namespace, pg.Warehouse.Destination.ID, sqlStatement)
	err = pg.createTable(tableName, columnMap)
	return err
}

func (pg *Postgres) DropTable(tableName string) (err error) {
	sqlStatement := `DROP TABLE "%[1]s"."%[2]s"`
	pg.logger.Infof("PG: Dropping table in postgres for PG:%s : %v", pg.Warehouse.Destination.ID, sqlStatement)
	_, err = pg.DB.Exec(fmt.Sprintf(sqlStatement, pg.Namespace, tableName))
	return
}

func (pg *Postgres) AddColumns(tableName string, columnsInfo []warehouseutils.ColumnInfo) (err error) {
	var (
		query        string
		queryBuilder strings.Builder
	)

	// set the schema in search path. so that we can query table with unqualified name which is just the table name rather than using schema.table in queries
	query = fmt.Sprintf(`SET search_path to %q`, pg.Namespace)
	if _, err = pg.DB.Exec(query); err != nil {
		return
	}
	pg.logger.Infof("PG: Updated search_path to %s in postgres for PG:%s : %v", pg.Namespace, pg.Warehouse.Destination.ID, query)

	queryBuilder.WriteString(fmt.Sprintf(`
		ALTER TABLE
		  %s.%s`,
		pg.Namespace,
		tableName,
	))

	for _, columnInfo := range columnsInfo {
		queryBuilder.WriteString(fmt.Sprintf(` ADD COLUMN IF NOT EXISTS %q %s,`, columnInfo.Name, rudderDataTypesMapToPostgres[columnInfo.Type]))
	}

	query = strings.TrimSuffix(queryBuilder.String(), ",")
	query += ";"

	pg.logger.Infof("PG: Adding columns for destinationID: %s, tableName: %s with query: %v", pg.Warehouse.Destination.ID, tableName, query)
	_, err = pg.DB.Exec(query)
	return
}

func (*Postgres) AlterColumn(_, _, _ string) (model.AlterTableResponse, error) {
	return model.AlterTableResponse{}, nil
}

func (pg *Postgres) TestConnection(warehouse model.Warehouse) (err error) {
	if warehouse.Destination.Config["sslMode"] == "verify-ca" {
		if sslKeyError := warehouseutils.WriteSSLKeys(warehouse.Destination); sslKeyError.IsError() {
			pg.logger.Error(sslKeyError.Error())
			err = fmt.Errorf(sslKeyError.Error())
			return
		}
	}
	pg.Warehouse = warehouse
	pg.DB, err = Connect(pg.getConnectionCredentials())
	if err != nil {
		return
	}
	defer pg.DB.Close()

	ctx, cancel := context.WithTimeout(context.TODO(), pg.ConnectTimeout)
	defer cancel()

	err = pg.DB.PingContext(ctx)
	if err == context.DeadlineExceeded {
		return fmt.Errorf("connection testing timed out after %d sec", pg.ConnectTimeout/time.Second)
	}
	if err != nil {
		return err
	}

	return nil
}

func (pg *Postgres) Setup(
	warehouse model.Warehouse,
	uploader warehouseutils.Uploader,
) (err error) {
	pg.Warehouse = warehouse
	pg.Namespace = warehouse.Namespace
	pg.Uploader = uploader
	pg.ObjectStorage = warehouseutils.ObjectStorageType(warehouseutils.POSTGRES, warehouse.Destination.Config, pg.Uploader.UseRudderStorage())

	pg.DB, err = Connect(pg.getConnectionCredentials())
	return err
}

<<<<<<< HEAD
func (pg *Handle) CrashRecover() {
=======
func (pg *Postgres) CrashRecover(warehouse model.Warehouse) (err error) {
	pg.Warehouse = warehouse
	pg.Namespace = warehouse.Namespace
	pg.DB, err = Connect(pg.getConnectionCredentials())
	if err != nil {
		return err
	}
	defer pg.DB.Close()
>>>>>>> 1211e51a
	pg.dropDanglingStagingTables()
}

func (pg *Postgres) dropDanglingStagingTables() bool {
	sqlStatement := `
			SELECT
			  table_name
			FROM
			  information_schema.tables
			WHERE
			  table_schema = $1 AND
			  table_name like $2;
	`
	rows, err := pg.DB.Query(
		sqlStatement,
		pg.Namespace,
		fmt.Sprintf(`%s%%`, warehouseutils.StagingTablePrefix(provider)),
	)
	if err != nil {
		pg.logger.Errorf("WH: PG: Error dropping dangling staging tables in PG: %v\nQuery: %s\n", err, sqlStatement)
		return false
	}
	defer rows.Close()

	var stagingTableNames []string
	for rows.Next() {
		var tableName string
		err := rows.Scan(&tableName)
		if err != nil {
			panic(fmt.Errorf("Failed to scan result from query: %s\nwith Error : %w", sqlStatement, err))
		}
		stagingTableNames = append(stagingTableNames, tableName)
	}
	pg.logger.Infof("WH: PG: Dropping dangling staging tables: %+v  %+v\n", len(stagingTableNames), stagingTableNames)
	delSuccess := true
	for _, stagingTableName := range stagingTableNames {
		_, err := pg.DB.Exec(fmt.Sprintf(`DROP TABLE "%[1]s"."%[2]s"`, pg.Namespace, stagingTableName))
		if err != nil {
			pg.logger.Errorf("WH: PG:  Error dropping dangling staging table: %s in PG: %v\n", stagingTableName, err)
			delSuccess = false
		}
	}
	return delSuccess
}

// FetchSchema queries postgres and returns the schema associated with provided namespace
func (pg *Postgres) FetchSchema(warehouse model.Warehouse) (schema, unrecognizedSchema model.Schema, err error) {
	pg.Warehouse = warehouse
	pg.Namespace = warehouse.Namespace
	dbHandle, err := Connect(pg.getConnectionCredentials())
	if err != nil {
		return
	}
	defer dbHandle.Close()

	schema = make(model.Schema)
	unrecognizedSchema = make(model.Schema)

	sqlStatement := `
		SELECT
		  table_name,
		  column_name,
		  data_type
		FROM
		  INFORMATION_SCHEMA.COLUMNS
		WHERE
		  table_schema = $1
		  AND table_name NOT LIKE $2;
		`
	rows, err := dbHandle.Query(
		sqlStatement,
		pg.Namespace,
		fmt.Sprintf(`%s%%`, warehouseutils.StagingTablePrefix(provider)),
	)
	if err != nil && err != sql.ErrNoRows {
		pg.logger.Errorf("PG: Error in fetching schema from postgres destination:%v, query: %v", pg.Warehouse.Destination.ID, sqlStatement)
		return
	}
	if err == sql.ErrNoRows {
		pg.logger.Infof("PG: No rows, while fetching schema from  destination:%v, query: %v", pg.Warehouse.Identifier, sqlStatement)
		return schema, unrecognizedSchema, nil
	}
	defer rows.Close()
	for rows.Next() {
		var tName, cName, cType sql.NullString
		err = rows.Scan(&tName, &cName, &cType)
		if err != nil {
			pg.logger.Errorf("PG: Error in processing fetched schema from clickhouse destination:%v", pg.Warehouse.Destination.ID)
			return
		}
		if _, ok := schema[tName.String]; !ok {
			schema[tName.String] = make(map[string]string)
		}
		if cName.Valid && cType.Valid {
			if datatype, ok := postgresDataTypesMapToRudder[cType.String]; ok {
				schema[tName.String][cName.String] = datatype
			} else {
				if _, ok := unrecognizedSchema[tName.String]; !ok {
					unrecognizedSchema[tName.String] = make(map[string]string)
				}
				unrecognizedSchema[tName.String][cType.String] = warehouseutils.MISSING_DATATYPE

				warehouseutils.WHCounterStat(warehouseutils.RUDDER_MISSING_DATATYPE, &pg.Warehouse, warehouseutils.Tag{Name: "datatype", Value: cType.String}).Count(1)
			}
		}
	}
	return
}

func (pg *Postgres) LoadUserTables() map[string]error {
	return pg.loadUserTables()
}

func (pg *Postgres) LoadTable(tableName string) error {
	_, err := pg.loadTable(tableName, pg.Uploader.GetTableSchemaInUpload(tableName), false)
	return err
}

func (pg *Postgres) Cleanup() {
	if pg.DB != nil {
		pg.dropDanglingStagingTables()
		pg.DB.Close()
	}
}

func (*Postgres) LoadIdentityMergeRulesTable() (err error) {
	return
}

func (*Postgres) LoadIdentityMappingsTable() (err error) {
	return
}

func (*Postgres) DownloadIdentityRules(*misc.GZipWriter) (err error) {
	return
}

func (pg *Postgres) GetTotalCountInTable(ctx context.Context, tableName string) (int64, error) {
	var (
		total        int64
		err          error
		sqlStatement string
	)
	sqlStatement = fmt.Sprintf(`
		SELECT count(*) FROM "%[1]s"."%[2]s";
	`,
		pg.Namespace,
		tableName,
	)
	err = pg.DB.QueryRowContext(ctx, sqlStatement).Scan(&total)
	return total, err
}

func (pg *Postgres) Connect(warehouse model.Warehouse) (client.Client, error) {
	if warehouse.Destination.Config["sslMode"] == "verify-ca" {
		if err := warehouseutils.WriteSSLKeys(warehouse.Destination); err.IsError() {
			pg.logger.Error(err.Error())
			return client.Client{}, fmt.Errorf(err.Error())
		}
	}
	pg.Warehouse = warehouse
	pg.Namespace = warehouse.Namespace
	pg.ObjectStorage = warehouseutils.ObjectStorageType(
		warehouseutils.POSTGRES,
		warehouse.Destination.Config,
		misc.IsConfiguredToUseRudderObjectStorage(pg.Warehouse.Destination.Config),
	)
	dbHandle, err := Connect(pg.getConnectionCredentials())
	if err != nil {
		return client.Client{}, err
	}

	return client.Client{Type: client.SQLClient, SQL: dbHandle}, err
}

func (pg *Postgres) LoadTestTable(_, tableName string, payloadMap map[string]interface{}, _ string) (err error) {
	sqlStatement := fmt.Sprintf(`INSERT INTO %q.%q (%v) VALUES (%s)`,
		pg.Namespace,
		tableName,
		fmt.Sprintf(`%q, %q`, "id", "val"),
		fmt.Sprintf(`'%d', '%s'`, payloadMap["id"], payloadMap["val"]),
	)
	_, err = pg.DB.Exec(sqlStatement)
	return
}

func (pg *Postgres) SetConnectionTimeout(timeout time.Duration) {
	pg.ConnectTimeout = timeout
}

type QueryParams struct {
	txn                 *sql.Tx
	db                  *sql.DB
	query               string
	enableWithQueryPlan bool
}

func (q *QueryParams) validate() (err error) {
	if q.txn == nil && q.db == nil {
		return fmt.Errorf("both txn and db are nil")
	}
	return
}

// handleExec
// Print execution plan if enableWithQueryPlan is set to true else return result set.
// Currently, these statements are supported by EXPLAIN
// Any INSERT, UPDATE, DELETE whose execution plan you wish to see.
func (pg *Postgres) handleExec(e *QueryParams) (err error) {
	sqlStatement := e.query

	if err = e.validate(); err != nil {
		err = fmt.Errorf("[WH][POSTGRES] Not able to handle query execution for statement: %s as both txn and db are nil", sqlStatement)
		return
	}

	if e.enableWithQueryPlan {
		sqlStatement := "EXPLAIN " + e.query

		var rows *sql.Rows
		if e.txn != nil {
			rows, err = e.txn.Query(sqlStatement)
		} else if e.db != nil {
			rows, err = e.db.Query(sqlStatement)
		}
		if err != nil {
			err = fmt.Errorf("[WH][POSTGRES] error occurred while handling transaction for query: %s with err: %w", sqlStatement, err)
			return
		}
		defer func() { _ = rows.Close() }()

		var response []string
		for rows.Next() {
			var s string
			if err = rows.Scan(&s); err != nil {
				err = fmt.Errorf("[WH][POSTGRES] Error occurred while processing destination revisionID query %+v with err: %w", e, err)
				return
			}
			response = append(response, s)
		}
		pg.logger.Infof(fmt.Sprintf(`[WH][POSTGRES] Execution Query plan for statement: %s is %s`, sqlStatement, strings.Join(response, `
`)))
	}
	if e.txn != nil {
		_, err = e.txn.Exec(sqlStatement)
	} else if e.db != nil {
		_, err = e.db.Exec(sqlStatement)
	}
	return
}

func (pq *Postgres) ErrorMappings() []model.JobError {
	return errorsMappings
}<|MERGE_RESOLUTION|>--- conflicted
+++ resolved
@@ -826,18 +826,7 @@
 	return err
 }
 
-<<<<<<< HEAD
-func (pg *Handle) CrashRecover() {
-=======
-func (pg *Postgres) CrashRecover(warehouse model.Warehouse) (err error) {
-	pg.Warehouse = warehouse
-	pg.Namespace = warehouse.Namespace
-	pg.DB, err = Connect(pg.getConnectionCredentials())
-	if err != nil {
-		return err
-	}
-	defer pg.DB.Close()
->>>>>>> 1211e51a
+func (pg *Postgres) CrashRecover() {
 	pg.dropDanglingStagingTables()
 }
 
