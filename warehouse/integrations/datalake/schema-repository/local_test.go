package schemarepository_test

import (
	"fmt"
	"testing"

	schemarepository "github.com/rudderlabs/rudder-server/warehouse/integrations/datalake/schema-repository"
	"github.com/rudderlabs/rudder-server/warehouse/uploader"
	warehouseutils "github.com/rudderlabs/rudder-server/warehouse/utils"
	"github.com/stretchr/testify/require"
)

type mockUploader struct {
<<<<<<< HEAD
	uploader.Noop
=======
	uploader.NOOP
>>>>>>> 5d52a41c
	mockError   error
	localSchema warehouseutils.Schema
}

<<<<<<< HEAD
func (m *mockUploader) GetLocalSchema() warehouseutils.Schema                { return m.localSchema }
func (m *mockUploader) UpdateLocalSchema(schema warehouseutils.Schema) error { return m.mockError }
=======
func (m *mockUploader) GetLocalSchema() warehouseutils.SchemaT         { return m.localSchema }
func (m *mockUploader) UpdateLocalSchema(warehouseutils.SchemaT) error { return m.mockError }
>>>>>>> 5d52a41c

func TestLocalSchemaRepository_CreateTable(t *testing.T) {
	testCases := []struct {
		name        string
		mockError   error
		localSchema warehouseutils.Schema
		wantError   error
	}{
		{
			name: "success",
		},
		{
			name: "table already exists",
			localSchema: warehouseutils.Schema{
				"test_table": {
					"test_column_1": "test_type_1",
				},
			},
			wantError: fmt.Errorf("failed to create table: table %s already exists", "test_table"),
		},
		{
			name:      "error updating local schema",
			mockError: fmt.Errorf("error updating local schema"),
			wantError: fmt.Errorf("error updating local schema"),
		},
	}

	for _, tc := range testCases {
		tc := tc

		t.Run(tc.name, func(t *testing.T) {
			t.Parallel()

			warehouse := warehouseutils.Warehouse{}
			uploader := &mockUploader{
				mockError:   tc.mockError,
				localSchema: tc.localSchema,
			}

			s, err := schemarepository.NewLocalSchemaRepository(warehouse, uploader)
			require.NoError(t, err)

			err = s.CreateTable("test_table", map[string]string{
				"test_column_2": "test_type_2",
			})
			if tc.wantError != nil {
				require.EqualError(t, err, tc.wantError.Error())
			} else {
				require.NoError(t, err)
			}
		})
	}
}

func TestLocalSchemaRepository_AddColumns(t *testing.T) {
	testCases := []struct {
		name        string
		mockError   error
		localSchema warehouseutils.Schema
		wantError   error
	}{
		{
			name: "success",
			localSchema: warehouseutils.Schema{
				"test_table": {
					"test_column_1": "test_type_1",
				},
			},
		},
		{
			name:      "table does not exists",
			wantError: fmt.Errorf("failed to add column: table %s does not exist", "test_table"),
		},
		{
			name: "error updating local schema",
			localSchema: warehouseutils.Schema{
				"test_table": {
					"test_column_1": "test_type_1",
				},
			},
			mockError: fmt.Errorf("error updating local schema"),
			wantError: fmt.Errorf("error updating local schema"),
		},
	}

	for _, tc := range testCases {
		tc := tc

		t.Run(tc.name, func(t *testing.T) {
			t.Parallel()

			warehouse := warehouseutils.Warehouse{}
			uploader := &mockUploader{
				mockError:   tc.mockError,
				localSchema: tc.localSchema,
			}

			s, err := schemarepository.NewLocalSchemaRepository(warehouse, uploader)
			require.NoError(t, err)

			err = s.AddColumns("test_table", []warehouseutils.ColumnInfo{
				{
					Name: "test_column_2",
					Type: "test_type_2",
				},
			})
			if tc.wantError != nil {
				require.EqualError(t, err, tc.wantError.Error())
			} else {
				require.NoError(t, err)
			}
		})
	}
}

func TestLocalSchemaRepository_AlterColumn(t *testing.T) {
	testCases := []struct {
		name        string
		mockError   error
		localSchema warehouseutils.Schema
		wantError   error
	}{
		{
			name: "success",
			localSchema: warehouseutils.Schema{
				"test_table": {
					"test_column_1": "test_type_1",
				},
			},
		},
		{
			name:      "table does not exists",
			wantError: fmt.Errorf("failed to add column: table %s does not exist", "test_table"),
		},
		{
			name: "column does not exists",
			localSchema: warehouseutils.Schema{
				"test_table": {
					"test_column_2": "test_type_2",
				},
			},
			wantError: fmt.Errorf("failed to alter column: column %s does not exist in table %s", "test_column_1", "test_table"),
		},
		{
			name: "error updating local schema",
			localSchema: warehouseutils.Schema{
				"test_table": {
					"test_column_1": "test_type_1",
				},
			},
			mockError: fmt.Errorf("error updating local schema"),
			wantError: fmt.Errorf("error updating local schema"),
		},
	}

	for _, tc := range testCases {
		tc := tc

		t.Run(tc.name, func(t *testing.T) {
			t.Parallel()

			warehouse := warehouseutils.Warehouse{}
			uploader := &mockUploader{
				mockError:   tc.mockError,
				localSchema: tc.localSchema,
			}

			s, err := schemarepository.NewLocalSchemaRepository(warehouse, uploader)
			require.NoError(t, err)

			_, err = s.AlterColumn("test_table", "test_column_1", "test_type_2")
			if tc.wantError != nil {
				require.EqualError(t, err, tc.wantError.Error())
			} else {
				require.NoError(t, err)
			}
		})
	}
}<|MERGE_RESOLUTION|>--- conflicted
+++ resolved
@@ -11,22 +11,13 @@
 )
 
 type mockUploader struct {
-<<<<<<< HEAD
-	uploader.Noop
-=======
 	uploader.NOOP
->>>>>>> 5d52a41c
 	mockError   error
 	localSchema warehouseutils.Schema
 }
 
-<<<<<<< HEAD
 func (m *mockUploader) GetLocalSchema() warehouseutils.Schema                { return m.localSchema }
 func (m *mockUploader) UpdateLocalSchema(schema warehouseutils.Schema) error { return m.mockError }
-=======
-func (m *mockUploader) GetLocalSchema() warehouseutils.SchemaT         { return m.localSchema }
-func (m *mockUploader) UpdateLocalSchema(warehouseutils.SchemaT) error { return m.mockError }
->>>>>>> 5d52a41c
 
 func TestLocalSchemaRepository_CreateTable(t *testing.T) {
 	testCases := []struct {
