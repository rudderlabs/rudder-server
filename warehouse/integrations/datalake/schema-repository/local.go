--- conflicted
+++ resolved
@@ -3,25 +3,17 @@
 import (
 	"fmt"
 
-	"github.com/rudderlabs/rudder-server/warehouse/integrations/uploader"
+	"github.com/rudderlabs/rudder-server/warehouse/internal/model"
 
-	"github.com/rudderlabs/rudder-server/warehouse/internal/model"
 	warehouseutils "github.com/rudderlabs/rudder-server/warehouse/utils"
 )
 
 type LocalSchemaRepository struct {
 	warehouse model.Warehouse
-<<<<<<< HEAD
-	uploader  uploader.Uploader
-}
-
-func NewLocalSchemaRepository(wh model.Warehouse, uploader uploader.Uploader) (*LocalSchemaRepository, error) {
-=======
 	uploader  warehouseutils.Uploader
 }
 
 func NewLocalSchemaRepository(wh model.Warehouse, uploader warehouseutils.Uploader) (*LocalSchemaRepository, error) {
->>>>>>> 8ab58b80
 	ls := LocalSchemaRepository{
 		warehouse: wh,
 		uploader:  uploader,
@@ -30,15 +22,6 @@
 	return &ls, nil
 }
 
-<<<<<<< HEAD
-func (ls *LocalSchemaRepository) FetchSchema(_ model.Warehouse) (model.Schema, model.Schema, error) {
-	schema, err := ls.uploader.GetLocalSchema()
-	if err != nil {
-		return model.Schema{}, model.Schema{}, fmt.Errorf("fetching local schema: %w", err)
-	}
-
-	return schema, model.Schema{}, nil
-=======
 func (ls *LocalSchemaRepository) localFetchSchema() model.Schema {
 	if schema := ls.uploader.GetLocalSchema(); schema != nil {
 		return schema
@@ -48,7 +31,6 @@
 
 func (ls *LocalSchemaRepository) FetchSchema(_ model.Warehouse) (model.Schema, model.Schema, error) {
 	return ls.localFetchSchema(), model.Schema{}, nil
->>>>>>> 8ab58b80
 }
 
 func (*LocalSchemaRepository) CreateSchema() (err error) {
@@ -57,10 +39,7 @@
 
 func (ls *LocalSchemaRepository) CreateTable(tableName string, columnMap model.TableSchema) (err error) {
 	// fetch schema from local db
-	schema, err := ls.uploader.GetLocalSchema()
-	if err != nil {
-		return fmt.Errorf("fetching local schema: %w", err)
-	}
+	schema := ls.localFetchSchema()
 
 	if _, ok := schema[tableName]; ok {
 		return fmt.Errorf("failed to create table: table %s already exists", tableName)
@@ -75,10 +54,7 @@
 
 func (ls *LocalSchemaRepository) AddColumns(tableName string, columnsInfo []warehouseutils.ColumnInfo) (err error) {
 	// fetch schema from local db
-	schema, err := ls.uploader.GetLocalSchema()
-	if err != nil {
-		return fmt.Errorf("fetching local schema: %w", err)
-	}
+	schema := ls.localFetchSchema()
 
 	// check if table exists
 	if _, ok := schema[tableName]; !ok {
@@ -95,10 +71,7 @@
 
 func (ls *LocalSchemaRepository) AlterColumn(tableName, columnName, columnType string) (model.AlterTableResponse, error) {
 	// fetch schema from local db
-	schema, err := ls.uploader.GetLocalSchema()
-	if err != nil {
-		return model.AlterTableResponse{}, fmt.Errorf("fetching local schema: %w", err)
-	}
+	schema := ls.localFetchSchema()
 
 	// check if table exists
 	if _, ok := schema[tableName]; !ok {
