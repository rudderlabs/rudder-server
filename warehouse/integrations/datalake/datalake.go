package datalake

import (
	"context"
	"fmt"
	"regexp"
	"time"

	"github.com/rudderlabs/rudder-server/warehouse/internal/model"

	schemarepository "github.com/rudderlabs/rudder-server/warehouse/integrations/datalake/schema-repository"

	"github.com/rudderlabs/rudder-go-kit/logger"
	"github.com/rudderlabs/rudder-server/utils/misc"
	"github.com/rudderlabs/rudder-server/warehouse/client"
	warehouseutils "github.com/rudderlabs/rudder-server/warehouse/utils"
)

var errorsMappings = []model.JobError{
	{
		Type:   model.PermissionError,
		Format: regexp.MustCompile(`AccessDeniedException: Insufficient Lake Formation permission.*: Required Create Database on Catalog`),
	},
	{
		Type:   model.PermissionError,
		Format: regexp.MustCompile(`AccessDeniedException: User: .* is not authorized to perform: .* on resource: .*`),
	},
}

type Datalake struct {
	SchemaRepository schemarepository.SchemaRepository
	Warehouse        model.Warehouse
	Uploader         warehouseutils.Uploader
	Logger           logger.Logger
}

func New() *Datalake {
	return &Datalake{
		Logger: logger.NewLogger().Child("warehouse").Child("integrations").Child("datalake"),
	}
}

func (d *Datalake) Setup(warehouse model.Warehouse, uploader warehouseutils.Uploader) (err error) {
	d.Warehouse = warehouse
	d.Uploader = uploader

	d.SchemaRepository, err = schemarepository.NewSchemaRepository(d.Warehouse, d.Uploader)

	return err
}

<<<<<<< HEAD
func (*HandleT) CrashRecover() {}
=======
func (*Datalake) CrashRecover(_ model.Warehouse) (err error) {
	return nil
}
>>>>>>> 1211e51a

func (d *Datalake) FetchSchema(warehouse model.Warehouse) (model.Schema, model.Schema, error) {
	return d.SchemaRepository.FetchSchema(warehouse)
}

func (d *Datalake) CreateSchema() (err error) {
	return d.SchemaRepository.CreateSchema()
}

func (d *Datalake) CreateTable(tableName string, columnMap model.TableSchema) (err error) {
	return d.SchemaRepository.CreateTable(tableName, columnMap)
}

func (*Datalake) DropTable(_ string) (err error) {
	return fmt.Errorf("datalake err :not implemented")
}

func (d *Datalake) AddColumns(tableName string, columnsInfo []warehouseutils.ColumnInfo) (err error) {
	return d.SchemaRepository.AddColumns(tableName, columnsInfo)
}

func (d *Datalake) AlterColumn(tableName, columnName, columnType string) (model.AlterTableResponse, error) {
	return d.SchemaRepository.AlterColumn(tableName, columnName, columnType)
}

func (d *Datalake) LoadTable(tableName string) error {
	d.Logger.Infof("Skipping load for table %s : %s is a datalake destination", tableName, d.Warehouse.Destination.ID)
	return nil
}

func (*Datalake) DeleteBy([]string, warehouseutils.DeleteByParams) (err error) {
	return fmt.Errorf(warehouseutils.NotImplementedErrorCode)
}

func (d *Datalake) LoadUserTables() map[string]error {
	d.Logger.Infof("Skipping load for user tables : %s is a datalake destination", d.Warehouse.Destination.ID)
	// return map with nil error entries for identifies and users(if any) tables
	// this is so that they are marked as succeeded
	errorMap := map[string]error{warehouseutils.IdentifiesTable: nil}
	if len(d.Uploader.GetTableSchemaInUpload(warehouseutils.UsersTable)) > 0 {
		errorMap[warehouseutils.UsersTable] = nil
	}
	return errorMap
}

func (d *Datalake) LoadIdentityMergeRulesTable() error {
	d.Logger.Infof("Skipping load for identity merge rules : %s is a datalake destination", d.Warehouse.Destination.ID)
	return nil
}

func (d *Datalake) LoadIdentityMappingsTable() error {
	d.Logger.Infof("Skipping load for identity mappings : %s is a datalake destination", d.Warehouse.Destination.ID)
	return nil
}

func (*Datalake) Cleanup() {
}

func (*Datalake) IsEmpty(_ model.Warehouse) (bool, error) {
	return false, nil
}

func (*Datalake) TestConnection(_ model.Warehouse) error {
	return fmt.Errorf("datalake err :not implemented")
}

func (*Datalake) DownloadIdentityRules(*misc.GZipWriter) error {
	return fmt.Errorf("datalake err :not implemented")
}

func (*Datalake) GetTotalCountInTable(context.Context, string) (int64, error) {
	return 0, nil
}

func (*Datalake) Connect(_ model.Warehouse) (client.Client, error) {
	return client.Client{}, fmt.Errorf("datalake err :not implemented")
}

func (*Datalake) LoadTestTable(_, _ string, _ map[string]interface{}, _ string) error {
	return fmt.Errorf("datalake err :not implemented")
}

func (*Datalake) SetConnectionTimeout(_ time.Duration) {
}

func (d *Datalake) ErrorMappings() []model.JobError {
	return errorsMappings
}<|MERGE_RESOLUTION|>--- conflicted
+++ resolved
@@ -49,13 +49,7 @@
 	return err
 }
 
-<<<<<<< HEAD
-func (*HandleT) CrashRecover() {}
-=======
-func (*Datalake) CrashRecover(_ model.Warehouse) (err error) {
-	return nil
-}
->>>>>>> 1211e51a
+func (*Datalake) CrashRecover() {}
 
 func (d *Datalake) FetchSchema(warehouse model.Warehouse) (model.Schema, model.Schema, error) {
 	return d.SchemaRepository.FetchSchema(warehouse)
