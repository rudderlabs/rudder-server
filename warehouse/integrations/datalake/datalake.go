--- conflicted
+++ resolved
@@ -3,10 +3,9 @@
 import (
 	"context"
 	"fmt"
+	"github.com/rudderlabs/rudder-server/warehouse/integrations/uploader"
 	"regexp"
 	"time"
-
-	"github.com/rudderlabs/rudder-server/warehouse/uploader"
 
 	"github.com/rudderlabs/rudder-server/warehouse/internal/model"
 
@@ -36,19 +35,11 @@
 
 type HandleT struct {
 	SchemaRepository schemarepository.SchemaRepository
-<<<<<<< HEAD
-	Warehouse        warehouseutils.Warehouse
-	Uploader         uploader.Uploader
+	Warehouse model.Warehouse
+	Uploader  uploader.Uploader
 }
 
-func (wh *HandleT) Setup(warehouse warehouseutils.Warehouse, uploader uploader.Uploader) (err error) {
-=======
-	Warehouse        model.Warehouse
-	Uploader         warehouseutils.Uploader
-}
-
-func (wh *HandleT) Setup(warehouse model.Warehouse, uploader warehouseutils.Uploader) (err error) {
->>>>>>> 524a6226
+func (wh *HandleT) Setup(warehouse model.Warehouse, uploader uploader.Uploader) (err error) {
 	wh.Warehouse = warehouse
 	wh.Uploader = uploader
 
