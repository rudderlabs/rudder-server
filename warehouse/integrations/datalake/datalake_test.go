package datalake_test

import (
	"context"
	"encoding/json"
	"fmt"
	"os"
	"strconv"
	"strings"
	"testing"
	"time"

<<<<<<< HEAD
=======
	"github.com/rudderlabs/compose-test/compose"

>>>>>>> 4f8f54d1
	"github.com/rudderlabs/rudder-server/testhelper/workspaceConfig"

	"github.com/minio/minio-go/v6"
	"github.com/rudderlabs/compose-test/testcompose"
	kitHelper "github.com/rudderlabs/rudder-go-kit/testhelper"
	"github.com/rudderlabs/rudder-server/runner"
	"github.com/rudderlabs/rudder-server/testhelper/health"
	"github.com/rudderlabs/rudder-server/warehouse/encoding"

	"github.com/rudderlabs/rudder-server/warehouse/integrations/testhelper"

	"github.com/rudderlabs/rudder-server/utils/misc"
	"github.com/rudderlabs/rudder-server/warehouse/validations"

	backendconfig "github.com/rudderlabs/rudder-server/backend-config"
	"github.com/stretchr/testify/require"

	warehouseutils "github.com/rudderlabs/rudder-server/warehouse/utils"
)

type gcsTestCredentials struct {
	BucketName  string `json:"bucketName"`
	Credentials string `json:"credentials"`
}

const gcsTestKey = "BIGQUERY_INTEGRATION_TEST_CREDENTIALS"

func getGCSTestCredentials() (*gcsTestCredentials, error) {
	cred, exists := os.LookupEnv(gcsTestKey)
	if !exists {
		return nil, fmt.Errorf("gcs credentials not found")
	}

	var credentials gcsTestCredentials
	err := json.Unmarshal([]byte(cred), &credentials)
	if err != nil {
		return nil, fmt.Errorf("failed to unmarshal gcs credentials: %w", err)
	}

	return &credentials, nil
}

func isGCSTestCredentialsAvailable() bool {
	_, err := getGCSTestCredentials()
	return err == nil
}

func TestIntegration(t *testing.T) {
	if os.Getenv("SLOW") != "1" {
		t.Skip("Skipping tests. Add 'SLOW=1' env var to run test.")
	}

<<<<<<< HEAD
	c := testcompose.New(t, "testdata/docker-compose.yml", "../testdata/docker-compose.jobsdb.yml", "../testdata/docker-compose.minio.yml")
=======
	c := testcompose.New(t, compose.FilePaths([]string{"testdata/docker-compose.yml", "../testdata/docker-compose.jobsdb.yml", "../testdata/docker-compose.minio.yml"}))
>>>>>>> 4f8f54d1

	t.Cleanup(func() {
		c.Stop(context.Background())
	})
	c.Start(context.Background())

	misc.Init()
	validations.Init()
	warehouseutils.Init()
	encoding.Init()

	jobsDBPort := c.Port("jobsDb", 5432)
	minioPort := c.Port("minio", 9000)
	azurePort := c.Port("azure", 10000)

	httpPort, err := kitHelper.GetFreePort()
	require.NoError(t, err)

	workspaceID := warehouseutils.RandHex()
	azWriteKey := warehouseutils.RandHex()
	azDestinationID := warehouseutils.RandHex()
	azSourceID := warehouseutils.RandHex()
	s3WriteKey := warehouseutils.RandHex()
	s3DestinationID := warehouseutils.RandHex()
	s3SourceID := warehouseutils.RandHex()
	gcsWriteKey := warehouseutils.RandHex()
	gcsDestinationID := warehouseutils.RandHex()
	gcsSourceID := warehouseutils.RandHex()

	azContainerName := "azure-datalake-test"
	s3BucketName := "s3-datalake-test"
	azAccountName := "MYACCESSKEY"
	azAccountKey := "TVlTRUNSRVRLRVk="
	azEndPoint := fmt.Sprintf("localhost:%d", azurePort)
	s3Region := "us-east-1"
	s3AccessKeyID := "MYACCESSKEY"
	s3AccessKey := "MYSECRETKEY"
	s3EndPoint := fmt.Sprintf("localhost:%d", minioPort)

	accessKeyID := "MYACCESSKEY"
	secretAccessKey := "MYSECRETKEY"

	minioEndpoint := fmt.Sprintf("localhost:%d", minioPort)

	var gcsBucketName string
	var gcsCredentials string

	templateConfigurations := map[string]any{
		"workspaceID":      workspaceID,
		"azWriteKey":       azWriteKey,
		"azDestinationID":  azDestinationID,
		"azSourceID":       azSourceID,
		"s3WriteKey":       s3WriteKey,
		"s3DestinationID":  s3DestinationID,
		"s3SourceID":       s3SourceID,
		"gcsWriteKey":      gcsWriteKey,
		"gcsDestinationID": gcsDestinationID,
		"gcsSourceID":      gcsSourceID,
		"azContainerName":  azContainerName,
		"azAccountName":    azAccountName,
		"azAccountKey":     azAccountKey,
		"azEndpoint":       azEndPoint,
		"s3BucketName":     s3BucketName,
		"s3Region":         s3Region,
		"s3AccessKeyID":    s3AccessKeyID,
		"s3AccessKey":      s3AccessKey,
		"s3EndPoint":       s3EndPoint,
	}
	if isGCSTestCredentialsAvailable() {
		credentials, err := getGCSTestCredentials()
		require.NoError(t, err)

		escapedCredentials, err := json.Marshal(credentials.Credentials)
		require.NoError(t, err)

		escapedCredentialsTrimmedStr := strings.Trim(string(escapedCredentials), `"`)

		templateConfigurations["gcsBucketName"] = credentials.BucketName
		templateConfigurations["gcsCredentials"] = escapedCredentialsTrimmedStr

		gcsBucketName = credentials.BucketName
		gcsCredentials = credentials.Credentials
	}
<<<<<<< HEAD

	workspaceConfigPath := workspaceConfig.CreateTempFile(t, "testdata/template.json", templateConfigurations)

	testhelper.EnhanceWithDefaultEnvs(t)
	t.Setenv("JOBS_DB_PORT", strconv.Itoa(jobsDBPort))
	t.Setenv("WAREHOUSE_JOBS_DB_PORT", strconv.Itoa(jobsDBPort))
	t.Setenv("MINIO_ACCESS_KEY_ID", accessKeyID)
	t.Setenv("MINIO_SECRET_ACCESS_KEY", secretAccessKey)
	t.Setenv("MINIO_MINIO_ENDPOINT", minioEndpoint)
	t.Setenv("MINIO_SSL", "false")
	t.Setenv("RSERVER_WAREHOUSE_WEB_PORT", strconv.Itoa(httpPort))
	t.Setenv("RSERVER_BACKEND_CONFIG_CONFIG_JSONPATH", workspaceConfigPath)

	svcDone := make(chan struct{})

	ctx, cancel := context.WithCancel(context.Background())
	defer cancel()

	go func() {
		r := runner.New(runner.ReleaseInfo{})
		_ = r.Run(ctx, []string{"dataLake-integration-test"})

		close(svcDone)
	}()
	t.Cleanup(func() { <-svcDone })

	serviceHealthEndpoint := fmt.Sprintf("http://localhost:%d/health", httpPort)
	health.WaitUntilReady(ctx, t, serviceHealthEndpoint, time.Minute, time.Second, "serviceHealthEndpoint")

	t.Run("Events flow", func(t *testing.T) {
		testCases := []struct {
			name              string
			writeKey          string
			sourceID          string
			destinationID     string
			destType          string
			conf              map[string]interface{}
			prerequisite      func(t testing.TB)
			stagingFilePrefix string
		}{
			{
				name:          "S3Datalake",
				writeKey:      s3WriteKey,
				sourceID:      s3SourceID,
				destinationID: s3DestinationID,
				destType:      warehouseutils.S3_DATALAKE,
				conf: map[string]interface{}{
					"region":           s3Region,
					"bucketName":       s3BucketName,
					"accessKeyID":      s3AccessKeyID,
					"accessKey":        s3AccessKey,
					"endPoint":         s3EndPoint,
					"enableSSE":        false,
					"s3ForcePathStyle": true,
					"disableSSL":       true,
					"prefix":           "some-prefix",
					"syncFrequency":    "30",
				},
				prerequisite: func(t testing.TB) {
					t.Helper()

					const (
						secure = false
						region = "us-east-1"
					)

					minioClient, err := minio.New(s3EndPoint, s3AccessKeyID, s3AccessKey, secure)
					require.NoError(t, err)

					_ = minioClient.MakeBucket(s3BucketName, region)
				},
				stagingFilePrefix: "testdata/upload-job-s3-datalake",
			},
			{
				name:          "GCSDatalake",
				writeKey:      gcsWriteKey,
				sourceID:      gcsSourceID,
				destinationID: gcsDestinationID,
				destType:      warehouseutils.GCS_DATALAKE,
				conf: map[string]interface{}{
					"bucketName":    gcsBucketName,
					"prefix":        "",
					"credentials":   gcsCredentials,
					"syncFrequency": "30",
				},
				prerequisite: func(t testing.TB) {
					t.Helper()

					if !isGCSTestCredentialsAvailable() {
						t.Skipf("Skipping %s as %s is not set", t.Name(), gcsTestKey)
					}
				},
				stagingFilePrefix: "testdata/upload-job-gcs-datalake",
			},
			{
				name:          "AzureDatalake",
				writeKey:      azWriteKey,
				sourceID:      azSourceID,
				destinationID: azDestinationID,
				destType:      warehouseutils.AZURE_DATALAKE,
				conf: map[string]interface{}{
					"containerName":  azContainerName,
					"prefix":         "",
					"accountName":    azAccountName,
					"accountKey":     azAccountKey,
					"endPoint":       azEndPoint,
					"syncFrequency":  "30",
					"forcePathStyle": true,
					"disableSSL":     true,
				},
				stagingFilePrefix: "testdata/upload-job-azure-datalake",
			},
		}

		jobsDB := testhelper.JobsDB(t, jobsDBPort)

		for _, tc := range testCases {
			tc := tc

			t.Run(tc.name, func(t *testing.T) {
				if tc.prerequisite != nil {
					tc.prerequisite(t)
				}

				t.Log("verifying test case 1")
				ts1 := testhelper.TestConfig{
					WriteKey:        tc.writeKey,
					SourceID:        tc.sourceID,
					DestinationID:   tc.destinationID,
					DestinationType: tc.destType,
					Config:          tc.conf,
					WorkspaceID:     workspaceID,
					JobsDB:          jobsDB,
					HTTPPort:        httpPort,
					UserID:          testhelper.GetUserId(tc.destType),
					SkipWarehouse:   true,
					StagingFilePath: tc.stagingFilePrefix + ".staging-1.json",
				}
				ts1.VerifyEvents(t)

				t.Log("verifying test case 2")
				ts2 := testhelper.TestConfig{
					WriteKey:        tc.writeKey,
=======

	workspaceConfigPath := workspaceConfig.CreateTempFile(t, "testdata/template.json", templateConfigurations)

	testhelper.EnhanceWithDefaultEnvs(t)
	t.Setenv("JOBS_DB_PORT", strconv.Itoa(jobsDBPort))
	t.Setenv("WAREHOUSE_JOBS_DB_PORT", strconv.Itoa(jobsDBPort))
	t.Setenv("MINIO_ACCESS_KEY_ID", accessKeyID)
	t.Setenv("MINIO_SECRET_ACCESS_KEY", secretAccessKey)
	t.Setenv("MINIO_MINIO_ENDPOINT", minioEndpoint)
	t.Setenv("MINIO_SSL", "false")
	t.Setenv("RSERVER_WAREHOUSE_WEB_PORT", strconv.Itoa(httpPort))
	t.Setenv("RSERVER_BACKEND_CONFIG_CONFIG_JSONPATH", workspaceConfigPath)

	svcDone := make(chan struct{})

	ctx, cancel := context.WithCancel(context.Background())
	defer cancel()

	go func() {
		r := runner.New(runner.ReleaseInfo{})
		_ = r.Run(ctx, []string{"dataLake-integration-test"})

		close(svcDone)
	}()
	t.Cleanup(func() { <-svcDone })

	serviceHealthEndpoint := fmt.Sprintf("http://localhost:%d/health", httpPort)
	health.WaitUntilReady(ctx, t, serviceHealthEndpoint, time.Minute, time.Second, "serviceHealthEndpoint")

	t.Run("Events flow", func(t *testing.T) {
		testCases := []struct {
			name              string
			writeKey          string
			tables            []string
			sourceID          string
			destinationID     string
			destType          string
			conf              map[string]interface{}
			prerequisite      func(t testing.TB)
			stagingFilePrefix string
		}{
			{
				name:          "S3Datalake",
				writeKey:      s3WriteKey,
				tables:        []string{"identifies", "users", "tracks", "product_track", "pages", "screens", "aliases", "groups"},
				sourceID:      s3SourceID,
				destinationID: s3DestinationID,
				destType:      warehouseutils.S3_DATALAKE,
				conf: map[string]interface{}{
					"region":           s3Region,
					"bucketName":       s3BucketName,
					"accessKeyID":      s3AccessKeyID,
					"accessKey":        s3AccessKey,
					"endPoint":         s3EndPoint,
					"enableSSE":        false,
					"s3ForcePathStyle": true,
					"disableSSL":       true,
					"prefix":           "some-prefix",
					"syncFrequency":    "30",
				},
				prerequisite: func(t testing.TB) {
					t.Helper()

					const (
						secure = false
						region = "us-east-1"
					)

					minioClient, err := minio.New(s3EndPoint, s3AccessKeyID, s3AccessKey, secure)
					require.NoError(t, err)

					_ = minioClient.MakeBucket(s3BucketName, region)
				},
				stagingFilePrefix: "testdata/upload-job-s3-datalake",
			},
			{
				name:          "GCSDatalake",
				writeKey:      gcsWriteKey,
				tables:        []string{"identifies", "users", "tracks", "product_track", "pages", "screens", "aliases", "_groups"},
				sourceID:      gcsSourceID,
				destinationID: gcsDestinationID,
				destType:      warehouseutils.GCS_DATALAKE,
				conf: map[string]interface{}{
					"bucketName":    gcsBucketName,
					"prefix":        "",
					"credentials":   gcsCredentials,
					"syncFrequency": "30",
				},
				prerequisite: func(t testing.TB) {
					t.Helper()

					if !isGCSTestCredentialsAvailable() {
						t.Skipf("Skipping %s as %s is not set", t.Name(), gcsTestKey)
					}
				},
				stagingFilePrefix: "testdata/upload-job-gcs-datalake",
			},
			{
				name:          "AzureDatalake",
				writeKey:      azWriteKey,
				tables:        []string{"identifies", "users", "tracks", "product_track", "pages", "screens", "aliases", "groups"},
				sourceID:      azSourceID,
				destinationID: azDestinationID,
				destType:      warehouseutils.AZURE_DATALAKE,
				conf: map[string]interface{}{
					"containerName":  azContainerName,
					"prefix":         "",
					"accountName":    azAccountName,
					"accountKey":     azAccountKey,
					"endPoint":       azEndPoint,
					"syncFrequency":  "30",
					"forcePathStyle": true,
					"disableSSL":     true,
				},
				stagingFilePrefix: "testdata/upload-job-azure-datalake",
			},
		}

		jobsDB := testhelper.JobsDB(t, jobsDBPort)

		for _, tc := range testCases {
			tc := tc

			t.Run(tc.name, func(t *testing.T) {
				if tc.prerequisite != nil {
					tc.prerequisite(t)
				}

				t.Log("verifying test case 1")
				ts1 := testhelper.TestConfig{
					WriteKey:        tc.writeKey,
					Tables:          tc.tables,
					SourceID:        tc.sourceID,
					DestinationID:   tc.destinationID,
					DestinationType: tc.destType,
					Config:          tc.conf,
					WorkspaceID:     workspaceID,
					JobsDB:          jobsDB,
					HTTPPort:        httpPort,
					UserID:          testhelper.GetUserId(tc.destType),
					SkipWarehouse:   true,
					StagingFilePath: tc.stagingFilePrefix + ".staging-1.json",
				}
				ts1.VerifyEvents(t)

				t.Log("verifying test case 2")
				ts2 := testhelper.TestConfig{
					WriteKey:        tc.writeKey,
					Tables:          tc.tables,
>>>>>>> 4f8f54d1
					SourceID:        tc.sourceID,
					DestinationID:   tc.destinationID,
					DestinationType: tc.destType,
					Config:          tc.conf,
					WorkspaceID:     workspaceID,
					JobsDB:          jobsDB,
					HTTPPort:        httpPort,
					UserID:          testhelper.GetUserId(tc.destType),
					SkipWarehouse:   true,
					StagingFilePath: tc.stagingFilePrefix + ".staging-2.json",
				}
				ts2.VerifyEvents(t)
			})
		}
	})

	t.Run("S3 DataLake Validation", func(t *testing.T) {
		const (
			secure = false
			region = "us-east-1"
		)

		minioClient, err := minio.New(s3EndPoint, s3AccessKeyID, s3AccessKey, secure)
		require.NoError(t, err)

		_ = minioClient.MakeBucket(s3BucketName, region)

		dest := backendconfig.DestinationT{
			ID: s3DestinationID,
			Config: map[string]interface{}{
				"region":           s3Region,
				"bucketName":       s3BucketName,
				"accessKeyID":      s3AccessKeyID,
				"accessKey":        s3AccessKey,
				"endPoint":         s3EndPoint,
				"enableSSE":        false,
				"s3ForcePathStyle": true,
				"disableSSL":       true,
				"prefix":           "some-prefix",
				"syncFrequency":    "30",
			},
			DestinationDefinition: backendconfig.DestinationDefinitionT{
				ID:          "1xAu2vuR0scUwkBivf6VhqwWgcS",
				Name:        "S3_DATALAKE",
				DisplayName: "S3 Datalake",
			},
			Name:       "s3-datalake-demo",
			Enabled:    true,
			RevisionID: "29HgOWobnr0RYZLpaSwPINb2987",
		}
		testhelper.VerifyConfigurationTest(t, dest)
	})

	t.Run("GCS DataLake Validation", func(t *testing.T) {
		if !isGCSTestCredentialsAvailable() {
			t.Skipf("Skipping %s as %s is not set", t.Name(), gcsTestKey)
		}

		credentials, err := getGCSTestCredentials()
		require.NoError(t, err)

		dest := backendconfig.DestinationT{
			ID: gcsDestinationID,
			Config: map[string]interface{}{
				"bucketName":    credentials.BucketName,
				"prefix":        "",
				"credentials":   credentials.Credentials,
				"syncFrequency": "30",
			},
			DestinationDefinition: backendconfig.DestinationDefinitionT{
				ID:          "20lzWVRwzEimkq87sNQuz1or2GA",
				Name:        "GCS_DATALAKE",
				DisplayName: "Google Cloud Storage Datalake",
			},
			Name:       "gcs-datalake-demo",
			Enabled:    true,
			RevisionID: "29HgOWobnr0RYZpLASwPINb2987",
		}
		testhelper.VerifyConfigurationTest(t, dest)
	})

	t.Run("Azure DataLake Validation", func(t *testing.T) {
		dest := backendconfig.DestinationT{
			ID: azDestinationID,
			Config: map[string]interface{}{
				"containerName":  azContainerName,
				"prefix":         "",
				"accountName":    azAccountName,
				"accountKey":     azAccountKey,
				"endPoint":       azEndPoint,
				"syncFrequency":  "30",
				"forcePathStyle": true,
				"disableSSL":     true,
			},
			DestinationDefinition: backendconfig.DestinationDefinitionT{
				ID:          "20lzXg0c5kCBRxGoOoKjCSyZ3AC",
				Name:        "AZURE_DATALAKE",
				DisplayName: "Azure Datalake",
			},
			Name:       "azure-datalake-demo",
			Enabled:    true,
			RevisionID: "29HgOWobnr0RYZLpaSwPIbN2987",
		}
		testhelper.VerifyConfigurationTest(t, dest)
	})
}<|MERGE_RESOLUTION|>--- conflicted
+++ resolved
@@ -10,11 +10,8 @@
 	"testing"
 	"time"
 
-<<<<<<< HEAD
-=======
 	"github.com/rudderlabs/compose-test/compose"
 
->>>>>>> 4f8f54d1
 	"github.com/rudderlabs/rudder-server/testhelper/workspaceConfig"
 
 	"github.com/minio/minio-go/v6"
@@ -67,11 +64,7 @@
 		t.Skip("Skipping tests. Add 'SLOW=1' env var to run test.")
 	}
 
-<<<<<<< HEAD
-	c := testcompose.New(t, "testdata/docker-compose.yml", "../testdata/docker-compose.jobsdb.yml", "../testdata/docker-compose.minio.yml")
-=======
 	c := testcompose.New(t, compose.FilePaths([]string{"testdata/docker-compose.yml", "../testdata/docker-compose.jobsdb.yml", "../testdata/docker-compose.minio.yml"}))
->>>>>>> 4f8f54d1
 
 	t.Cleanup(func() {
 		c.Stop(context.Background())
@@ -155,151 +148,6 @@
 		gcsBucketName = credentials.BucketName
 		gcsCredentials = credentials.Credentials
 	}
-<<<<<<< HEAD
-
-	workspaceConfigPath := workspaceConfig.CreateTempFile(t, "testdata/template.json", templateConfigurations)
-
-	testhelper.EnhanceWithDefaultEnvs(t)
-	t.Setenv("JOBS_DB_PORT", strconv.Itoa(jobsDBPort))
-	t.Setenv("WAREHOUSE_JOBS_DB_PORT", strconv.Itoa(jobsDBPort))
-	t.Setenv("MINIO_ACCESS_KEY_ID", accessKeyID)
-	t.Setenv("MINIO_SECRET_ACCESS_KEY", secretAccessKey)
-	t.Setenv("MINIO_MINIO_ENDPOINT", minioEndpoint)
-	t.Setenv("MINIO_SSL", "false")
-	t.Setenv("RSERVER_WAREHOUSE_WEB_PORT", strconv.Itoa(httpPort))
-	t.Setenv("RSERVER_BACKEND_CONFIG_CONFIG_JSONPATH", workspaceConfigPath)
-
-	svcDone := make(chan struct{})
-
-	ctx, cancel := context.WithCancel(context.Background())
-	defer cancel()
-
-	go func() {
-		r := runner.New(runner.ReleaseInfo{})
-		_ = r.Run(ctx, []string{"dataLake-integration-test"})
-
-		close(svcDone)
-	}()
-	t.Cleanup(func() { <-svcDone })
-
-	serviceHealthEndpoint := fmt.Sprintf("http://localhost:%d/health", httpPort)
-	health.WaitUntilReady(ctx, t, serviceHealthEndpoint, time.Minute, time.Second, "serviceHealthEndpoint")
-
-	t.Run("Events flow", func(t *testing.T) {
-		testCases := []struct {
-			name              string
-			writeKey          string
-			sourceID          string
-			destinationID     string
-			destType          string
-			conf              map[string]interface{}
-			prerequisite      func(t testing.TB)
-			stagingFilePrefix string
-		}{
-			{
-				name:          "S3Datalake",
-				writeKey:      s3WriteKey,
-				sourceID:      s3SourceID,
-				destinationID: s3DestinationID,
-				destType:      warehouseutils.S3_DATALAKE,
-				conf: map[string]interface{}{
-					"region":           s3Region,
-					"bucketName":       s3BucketName,
-					"accessKeyID":      s3AccessKeyID,
-					"accessKey":        s3AccessKey,
-					"endPoint":         s3EndPoint,
-					"enableSSE":        false,
-					"s3ForcePathStyle": true,
-					"disableSSL":       true,
-					"prefix":           "some-prefix",
-					"syncFrequency":    "30",
-				},
-				prerequisite: func(t testing.TB) {
-					t.Helper()
-
-					const (
-						secure = false
-						region = "us-east-1"
-					)
-
-					minioClient, err := minio.New(s3EndPoint, s3AccessKeyID, s3AccessKey, secure)
-					require.NoError(t, err)
-
-					_ = minioClient.MakeBucket(s3BucketName, region)
-				},
-				stagingFilePrefix: "testdata/upload-job-s3-datalake",
-			},
-			{
-				name:          "GCSDatalake",
-				writeKey:      gcsWriteKey,
-				sourceID:      gcsSourceID,
-				destinationID: gcsDestinationID,
-				destType:      warehouseutils.GCS_DATALAKE,
-				conf: map[string]interface{}{
-					"bucketName":    gcsBucketName,
-					"prefix":        "",
-					"credentials":   gcsCredentials,
-					"syncFrequency": "30",
-				},
-				prerequisite: func(t testing.TB) {
-					t.Helper()
-
-					if !isGCSTestCredentialsAvailable() {
-						t.Skipf("Skipping %s as %s is not set", t.Name(), gcsTestKey)
-					}
-				},
-				stagingFilePrefix: "testdata/upload-job-gcs-datalake",
-			},
-			{
-				name:          "AzureDatalake",
-				writeKey:      azWriteKey,
-				sourceID:      azSourceID,
-				destinationID: azDestinationID,
-				destType:      warehouseutils.AZURE_DATALAKE,
-				conf: map[string]interface{}{
-					"containerName":  azContainerName,
-					"prefix":         "",
-					"accountName":    azAccountName,
-					"accountKey":     azAccountKey,
-					"endPoint":       azEndPoint,
-					"syncFrequency":  "30",
-					"forcePathStyle": true,
-					"disableSSL":     true,
-				},
-				stagingFilePrefix: "testdata/upload-job-azure-datalake",
-			},
-		}
-
-		jobsDB := testhelper.JobsDB(t, jobsDBPort)
-
-		for _, tc := range testCases {
-			tc := tc
-
-			t.Run(tc.name, func(t *testing.T) {
-				if tc.prerequisite != nil {
-					tc.prerequisite(t)
-				}
-
-				t.Log("verifying test case 1")
-				ts1 := testhelper.TestConfig{
-					WriteKey:        tc.writeKey,
-					SourceID:        tc.sourceID,
-					DestinationID:   tc.destinationID,
-					DestinationType: tc.destType,
-					Config:          tc.conf,
-					WorkspaceID:     workspaceID,
-					JobsDB:          jobsDB,
-					HTTPPort:        httpPort,
-					UserID:          testhelper.GetUserId(tc.destType),
-					SkipWarehouse:   true,
-					StagingFilePath: tc.stagingFilePrefix + ".staging-1.json",
-				}
-				ts1.VerifyEvents(t)
-
-				t.Log("verifying test case 2")
-				ts2 := testhelper.TestConfig{
-					WriteKey:        tc.writeKey,
-=======
 
 	workspaceConfigPath := workspaceConfig.CreateTempFile(t, "testdata/template.json", templateConfigurations)
 
@@ -449,7 +297,6 @@
 				ts2 := testhelper.TestConfig{
 					WriteKey:        tc.writeKey,
 					Tables:          tc.tables,
->>>>>>> 4f8f54d1
 					SourceID:        tc.sourceID,
 					DestinationID:   tc.destinationID,
 					DestinationType: tc.destType,
