package datalake_test

import (
	"context"
	"encoding/json"
	"fmt"
	"os"
	"strconv"
	"strings"
	"testing"
	"time"

	"github.com/rudderlabs/rudder-server/testhelper/workspaceConfig"

	"github.com/minio/minio-go/v6"
	"github.com/rudderlabs/compose-test/testcompose"
	kitHelper "github.com/rudderlabs/rudder-go-kit/testhelper"
	"github.com/rudderlabs/rudder-server/runner"
	"github.com/rudderlabs/rudder-server/testhelper/health"
	"github.com/rudderlabs/rudder-server/warehouse/encoding"

	"github.com/rudderlabs/rudder-server/warehouse/integrations/testhelper"

	"github.com/rudderlabs/rudder-server/utils/misc"
	"github.com/rudderlabs/rudder-server/warehouse/validations"

	backendconfig "github.com/rudderlabs/rudder-server/backend-config"
	"github.com/stretchr/testify/require"

	warehouseutils "github.com/rudderlabs/rudder-server/warehouse/utils"
)

type gcsTestCredentials struct {
	BucketName  string `json:"bucketName"`
	Credentials string `json:"credentials"`
}

const gcsTestKey = "BIGQUERY_INTEGRATION_TEST_CREDENTIALS"

func getGCSTestCredentials() (*gcsTestCredentials, error) {
	cred, exists := os.LookupEnv(gcsTestKey)
	if !exists {
		return nil, fmt.Errorf("gcs credentials not found")
	}

	var credentials gcsTestCredentials
	err := json.Unmarshal([]byte(cred), &credentials)
	if err != nil {
		return nil, fmt.Errorf("failed to unmarshal gcs credentials: %w", err)
	}

	return &credentials, nil
}

func isGCSTestCredentialsAvailable() bool {
	_, err := getGCSTestCredentials()
	return err == nil
}

func TestIntegration(t *testing.T) {
	if os.Getenv("SLOW") != "1" {
		t.Skip("Skipping tests. Add 'SLOW=1' env var to run test.")
	}

	c := testcompose.New(t, "testdata/docker-compose.yml")

	t.Cleanup(func() {
		c.Stop(context.Background())
	})
	c.Start(context.Background())

	misc.Init()
	validations.Init()
	warehouseutils.Init()
	encoding.Init()

	jobsDBPort := c.Port("jobsDb", 5432)
	minioPort := c.Port("minio", 9000)
<<<<<<< HEAD
	transformerPort := c.Port("transformer", 9090)
=======
>>>>>>> b6c4f015
	azurePort := c.Port("azure", 10000)

	httpPort, err := kitHelper.GetFreePort()
	require.NoError(t, err)
<<<<<<< HEAD
	httpAdminPort, err := kitHelper.GetFreePort()
	require.NoError(t, err)
=======
>>>>>>> b6c4f015

	workspaceID := warehouseutils.RandHex()
	azWriteKey := warehouseutils.RandHex()
	azDestinationID := warehouseutils.RandHex()
	azSourceID := warehouseutils.RandHex()
	s3WriteKey := warehouseutils.RandHex()
	s3DestinationID := warehouseutils.RandHex()
	s3SourceID := warehouseutils.RandHex()
	gcsWriteKey := warehouseutils.RandHex()
	gcsDestinationID := warehouseutils.RandHex()
	gcsSourceID := warehouseutils.RandHex()

	azContainerName := "azure-datalake-test"
	s3BucketName := "s3-datalake-test"
	azAccountName := "MYACCESSKEY"
	azAccountKey := "TVlTRUNSRVRLRVk="
	azEndPoint := fmt.Sprintf("localhost:%d", azurePort)
	s3Region := "us-east-1"
	s3AccessKeyID := "MYACCESSKEY"
	s3AccessKey := "MYSECRETKEY"
	s3EndPoint := fmt.Sprintf("localhost:%d", minioPort)

<<<<<<< HEAD
=======
	accessKeyID := "MYACCESSKEY"
	secretAccessKey := "MYSECRETKEY"

	minioEndpoint := fmt.Sprintf("localhost:%d", minioPort)

	var gcsBucketName string
	var gcsCredentials string

>>>>>>> b6c4f015
	templateConfigurations := map[string]any{
		"workspaceID":      workspaceID,
		"azWriteKey":       azWriteKey,
		"azDestinationID":  azDestinationID,
		"azSourceID":       azSourceID,
		"s3WriteKey":       s3WriteKey,
		"s3DestinationID":  s3DestinationID,
		"s3SourceID":       s3SourceID,
		"gcsWriteKey":      gcsWriteKey,
		"gcsDestinationID": gcsDestinationID,
		"gcsSourceID":      gcsSourceID,
		"azContainerName":  azContainerName,
		"azAccountName":    azAccountName,
		"azAccountKey":     azAccountKey,
		"azEndpoint":       azEndPoint,
		"s3BucketName":     s3BucketName,
		"s3Region":         s3Region,
		"s3AccessKeyID":    s3AccessKeyID,
		"s3AccessKey":      s3AccessKey,
		"s3EndPoint":       s3EndPoint,
	}
	if isGCSTestCredentialsAvailable() {
		credentials, err := getGCSTestCredentials()
		require.NoError(t, err)

		escapedCredentials, err := json.Marshal(credentials.Credentials)
		require.NoError(t, err)

		escapedCredentialsTrimmedStr := strings.Trim(string(escapedCredentials), `"`)

		templateConfigurations["gcsBucketName"] = credentials.BucketName
		templateConfigurations["gcsCredentials"] = escapedCredentialsTrimmedStr
<<<<<<< HEAD
	}

	workspaceConfigPath := workspaceConfig.CreateTempFile(t, "testdata/template.json", templateConfigurations)

	t.Setenv("JOBS_DB_HOST", "localhost")
	t.Setenv("JOBS_DB_NAME", "jobsdb")
	t.Setenv("JOBS_DB_DB_NAME", "jobsdb")
	t.Setenv("JOBS_DB_USER", "rudder")
	t.Setenv("JOBS_DB_PASSWORD", "password")
	t.Setenv("JOBS_DB_SSL_MODE", "disable")
	t.Setenv("JOBS_DB_PORT", strconv.Itoa(jobsDBPort))
	t.Setenv("WAREHOUSE_JOBS_DB_HOST", "localhost")
	t.Setenv("WAREHOUSE_JOBS_DB_NAME", "jobsdb")
	t.Setenv("WAREHOUSE_JOBS_DB_DB_NAME", "jobsdb")
	t.Setenv("WAREHOUSE_JOBS_DB_USER", "rudder")
	t.Setenv("WAREHOUSE_JOBS_DB_PASSWORD", "password")
	t.Setenv("WAREHOUSE_JOBS_DB_SSL_MODE", "disable")
	t.Setenv("WAREHOUSE_JOBS_DB_PORT", strconv.Itoa(jobsDBPort))
	t.Setenv("MINIO_ACCESS_KEY_ID", "MYACCESSKEY")
	t.Setenv("MINIO_SECRET_ACCESS_KEY", "MYSECRETKEY")
	t.Setenv("MINIO_MINIO_ENDPOINT", fmt.Sprintf("localhost:%d", minioPort))
	t.Setenv("MINIO_SSL", "false")
	t.Setenv("GO_ENV", "production")
	t.Setenv("LOG_LEVEL", "INFO")
	t.Setenv("INSTANCE_ID", "1")
	t.Setenv("ALERT_PROVIDER", "pagerduty")
	t.Setenv("CONFIG_PATH", "../../../config/config.yaml")
	t.Setenv("DEST_TRANSFORM_URL", fmt.Sprintf("http://localhost:%d", transformerPort))
	t.Setenv("RSERVER_WAREHOUSE_WAREHOUSE_SYNC_FREQ_IGNORE", "true")
	t.Setenv("RSERVER_WAREHOUSE_UPLOAD_FREQ_IN_S", "10")
	t.Setenv("RSERVER_WAREHOUSE_ENABLE_JITTER_FOR_SYNCS", "false")
	t.Setenv("RSERVER_BACKEND_CONFIG_CONFIG_FROM_FILE", "true")
	t.Setenv("RUDDER_ADMIN_PASSWORD", "password")
	t.Setenv("RUDDER_GRACEFUL_SHUTDOWN_TIMEOUT_EXIT", "false")
	t.Setenv("RSERVER_GATEWAY_WEB_PORT", strconv.Itoa(httpPort))
	t.Setenv("RSERVER_GATEWAY_ADMIN_WEB_PORT", strconv.Itoa(httpAdminPort))
	t.Setenv("RSERVER_ENABLE_STATS", "false")
	t.Setenv("RSERVER_BACKEND_CONFIG_CONFIG_JSONPATH", workspaceConfigPath)
	t.Setenv("RUDDER_TMPDIR", t.TempDir())
	if testing.Verbose() {
		t.Setenv("LOG_LEVEL", "DEBUG")
	}

	svcDone := make(chan struct{})

	ctx, cancel := context.WithCancel(context.Background())
	defer cancel()

	go func() {
		r := runner.New(runner.ReleaseInfo{})
		_ = r.Run(ctx, []string{"dataLake-integration-test"})

		close(svcDone)
	}()
	t.Cleanup(func() { <-svcDone })

	serviceHealthEndpoint := fmt.Sprintf("http://localhost:%d/health", httpPort)
	health.WaitUntilReady(ctx, t, serviceHealthEndpoint, time.Minute, time.Second, "serviceHealthEndpoint")

	t.Run("Events flow", func(t *testing.T) {
		testCases := []struct {
			name          string
			writeKey      string
			sourceID      string
			destinationID string
			provider      string
			prerequisite  func(t testing.TB)
		}{
			{
				name:          "S3Datalake",
				writeKey:      s3WriteKey,
				sourceID:      s3SourceID,
				destinationID: s3DestinationID,
				provider:      warehouseutils.S3_DATALAKE,
				prerequisite: func(t testing.TB) {
					t.Helper()

					const (
						secure = false
						region = "us-east-1"
					)

					minioClient, err := minio.New(s3EndPoint, s3AccessKeyID, s3AccessKey, secure)
					require.NoError(t, err)

					_ = minioClient.MakeBucket(s3BucketName, region)
				},
			},
			{
				name:          "GCSDatalake",
				writeKey:      gcsWriteKey,
				sourceID:      gcsSourceID,
				destinationID: gcsDestinationID,
				provider:      warehouseutils.GCS_DATALAKE,
				prerequisite: func(t testing.TB) {
					t.Helper()

					if !isGCSTestCredentialsAvailable() {
						t.Skipf("Skipping %s as %s is not set", t.Name(), gcsTestKey)
					}
				},
			},
			{
				name:          "AzureDatalake",
				writeKey:      azWriteKey,
				sourceID:      azSourceID,
				destinationID: azDestinationID,
				provider:      warehouseutils.AZURE_DATALAKE,
			},
		}

=======

		gcsBucketName = credentials.BucketName
		gcsCredentials = credentials.Credentials
	}

	workspaceConfigPath := workspaceConfig.CreateTempFile(t, "testdata/template.json", templateConfigurations)

	t.Setenv("JOBS_DB_HOST", "localhost")
	t.Setenv("JOBS_DB_NAME", "jobsdb")
	t.Setenv("JOBS_DB_DB_NAME", "jobsdb")
	t.Setenv("JOBS_DB_USER", "rudder")
	t.Setenv("JOBS_DB_PASSWORD", "password")
	t.Setenv("JOBS_DB_SSL_MODE", "disable")
	t.Setenv("JOBS_DB_PORT", strconv.Itoa(jobsDBPort))
	t.Setenv("WAREHOUSE_JOBS_DB_HOST", "localhost")
	t.Setenv("WAREHOUSE_JOBS_DB_NAME", "jobsdb")
	t.Setenv("WAREHOUSE_JOBS_DB_DB_NAME", "jobsdb")
	t.Setenv("WAREHOUSE_JOBS_DB_USER", "rudder")
	t.Setenv("WAREHOUSE_JOBS_DB_PASSWORD", "password")
	t.Setenv("WAREHOUSE_JOBS_DB_SSL_MODE", "disable")
	t.Setenv("WAREHOUSE_JOBS_DB_PORT", strconv.Itoa(jobsDBPort))
	t.Setenv("MINIO_ACCESS_KEY_ID", accessKeyID)
	t.Setenv("MINIO_SECRET_ACCESS_KEY", secretAccessKey)
	t.Setenv("MINIO_MINIO_ENDPOINT", minioEndpoint)
	t.Setenv("MINIO_SSL", "false")
	t.Setenv("GO_ENV", "production")
	t.Setenv("LOG_LEVEL", "INFO")
	t.Setenv("INSTANCE_ID", "1")
	t.Setenv("ALERT_PROVIDER", "pagerduty")
	t.Setenv("CONFIG_PATH", "../../../config/config.yaml")
	t.Setenv("RSERVER_WAREHOUSE_WAREHOUSE_SYNC_FREQ_IGNORE", "true")
	t.Setenv("RSERVER_WAREHOUSE_UPLOAD_FREQ_IN_S", "10")
	t.Setenv("RSERVER_WAREHOUSE_ENABLE_JITTER_FOR_SYNCS", "false")
	t.Setenv("RSERVER_BACKEND_CONFIG_CONFIG_FROM_FILE", "true")
	t.Setenv("RUDDER_ADMIN_PASSWORD", "password")
	t.Setenv("RUDDER_GRACEFUL_SHUTDOWN_TIMEOUT_EXIT", "false")
	t.Setenv("RSERVER_LOGGER_CONSOLE_JSON_FORMAT", "true")
	t.Setenv("RSERVER_WAREHOUSE_WEB_PORT", strconv.Itoa(httpPort))
	t.Setenv("RSERVER_WAREHOUSE_MODE", "master_and_slave")
	t.Setenv("RSERVER_ENABLE_STATS", "false")
	t.Setenv("RSERVER_BACKEND_CONFIG_CONFIG_JSONPATH", workspaceConfigPath)
	t.Setenv("RUDDER_TMPDIR", t.TempDir())
	t.Setenv("RSERVER_WAREHOUSE_DATALAKE_SLOW_QUERY_THRESHOLD", "0s")
	if testing.Verbose() {
		t.Setenv("LOG_LEVEL", "DEBUG")
	}

	svcDone := make(chan struct{})

	ctx, cancel := context.WithCancel(context.Background())
	defer cancel()

	go func() {
		r := runner.New(runner.ReleaseInfo{})
		_ = r.Run(ctx, []string{"dataLake-integration-test"})

		close(svcDone)
	}()
	t.Cleanup(func() { <-svcDone })

	serviceHealthEndpoint := fmt.Sprintf("http://localhost:%d/health", httpPort)
	health.WaitUntilReady(ctx, t, serviceHealthEndpoint, time.Minute, time.Second, "serviceHealthEndpoint")

	t.Run("Events flow", func(t *testing.T) {
		testCases := []struct {
			name              string
			writeKey          string
			sourceID          string
			destinationID     string
			destType          string
			conf              map[string]interface{}
			prerequisite      func(t testing.TB)
			stagingFilePrefix string
		}{
			{
				name:          "S3Datalake",
				writeKey:      s3WriteKey,
				sourceID:      s3SourceID,
				destinationID: s3DestinationID,
				destType:      warehouseutils.S3_DATALAKE,
				conf: map[string]interface{}{
					"region":           s3Region,
					"bucketName":       s3BucketName,
					"accessKeyID":      s3AccessKeyID,
					"accessKey":        s3AccessKey,
					"endPoint":         s3EndPoint,
					"enableSSE":        false,
					"s3ForcePathStyle": true,
					"disableSSL":       true,
					"prefix":           "some-prefix",
					"syncFrequency":    "30",
				},
				prerequisite: func(t testing.TB) {
					t.Helper()

					const (
						secure = false
						region = "us-east-1"
					)

					minioClient, err := minio.New(s3EndPoint, s3AccessKeyID, s3AccessKey, secure)
					require.NoError(t, err)

					_ = minioClient.MakeBucket(s3BucketName, region)
				},
				stagingFilePrefix: "testdata/upload-job-s3-datalake",
			},
			{
				name:          "GCSDatalake",
				writeKey:      gcsWriteKey,
				sourceID:      gcsSourceID,
				destinationID: gcsDestinationID,
				destType:      warehouseutils.GCS_DATALAKE,
				conf: map[string]interface{}{
					"bucketName":    gcsBucketName,
					"prefix":        "",
					"credentials":   gcsCredentials,
					"syncFrequency": "30",
				},
				prerequisite: func(t testing.TB) {
					t.Helper()

					if !isGCSTestCredentialsAvailable() {
						t.Skipf("Skipping %s as %s is not set", t.Name(), gcsTestKey)
					}
				},
				stagingFilePrefix: "testdata/upload-job-gcs-datalake",
			},
			{
				name:          "AzureDatalake",
				writeKey:      azWriteKey,
				sourceID:      azSourceID,
				destinationID: azDestinationID,
				destType:      warehouseutils.AZURE_DATALAKE,
				conf: map[string]interface{}{
					"containerName":  azContainerName,
					"prefix":         "",
					"accountName":    azAccountName,
					"accountKey":     azAccountKey,
					"endPoint":       azEndPoint,
					"syncFrequency":  "30",
					"forcePathStyle": true,
					"disableSSL":     true,
				},
				stagingFilePrefix: "testdata/upload-job-azure-datalake",
			},
		}

>>>>>>> b6c4f015
		jobsDB := testhelper.JobsDB(t, jobsDBPort)

		for _, tc := range testCases {
			tc := tc

			t.Run(tc.name, func(t *testing.T) {
<<<<<<< HEAD
				t.Parallel()

				ts := testhelper.WareHouseTest{
					WriteKey:      tc.writeKey,
					SourceID:      tc.sourceID,
					DestinationID: tc.destinationID,
					Prerequisite:  tc.prerequisite,
					Provider:      tc.provider,
					JobsDB:        jobsDB,
					UserID:        testhelper.GetUserId(tc.provider),
					SkipWarehouse: true,
					HTTPPort:      httpPort,
					WorkspaceID:   workspaceID,
				}
				ts.VerifyEvents(t)

				ts.UserID = testhelper.GetUserId(tc.provider)
				ts.VerifyModifiedEvents(t)
=======
				if tc.prerequisite != nil {
					tc.prerequisite(t)
				}

				t.Log("verifying test case 1")
				ts1 := testhelper.TestConfig{
					WriteKey:        tc.writeKey,
					SourceID:        tc.sourceID,
					DestinationID:   tc.destinationID,
					DestinationType: tc.destType,
					Config:          tc.conf,
					WorkspaceID:     workspaceID,
					JobsDB:          jobsDB,
					HTTPPort:        httpPort,
					UserID:          testhelper.GetUserId(tc.destType),
					SkipWarehouse:   true,
					StagingFilePath: tc.stagingFilePrefix + ".staging-1.json",
				}
				ts1.VerifyEvents(t)

				t.Log("verifying test case 2")
				ts2 := testhelper.TestConfig{
					WriteKey:        tc.writeKey,
					SourceID:        tc.sourceID,
					DestinationID:   tc.destinationID,
					DestinationType: tc.destType,
					Config:          tc.conf,
					WorkspaceID:     workspaceID,
					JobsDB:          jobsDB,
					HTTPPort:        httpPort,
					UserID:          testhelper.GetUserId(tc.destType),
					SkipWarehouse:   true,
					StagingFilePath: tc.stagingFilePrefix + ".staging-2.json",
				}
				ts2.VerifyEvents(t)
>>>>>>> b6c4f015
			})
		}
	})

	t.Run("S3 DataLake Validation", func(t *testing.T) {
<<<<<<< HEAD
		t.Parallel()

		const (
			secure = false
			region = "us-east-1"
		)

		minioClient, err := minio.New(s3EndPoint, s3AccessKeyID, s3AccessKey, secure)
		require.NoError(t, err)

=======
		const (
			secure = false
			region = "us-east-1"
		)

		minioClient, err := minio.New(s3EndPoint, s3AccessKeyID, s3AccessKey, secure)
		require.NoError(t, err)

>>>>>>> b6c4f015
		_ = minioClient.MakeBucket(s3BucketName, region)

		dest := backendconfig.DestinationT{
			ID: s3DestinationID,
			Config: map[string]interface{}{
				"region":           s3Region,
				"bucketName":       s3BucketName,
				"accessKeyID":      s3AccessKeyID,
				"accessKey":        s3AccessKey,
				"endPoint":         s3EndPoint,
				"enableSSE":        false,
				"s3ForcePathStyle": true,
				"disableSSL":       true,
				"prefix":           "some-prefix",
				"syncFrequency":    "30",
			},
			DestinationDefinition: backendconfig.DestinationDefinitionT{
				ID:          "1xAu2vuR0scUwkBivf6VhqwWgcS",
				Name:        "S3_DATALAKE",
				DisplayName: "S3 Datalake",
			},
			Name:       "s3-datalake-demo",
			Enabled:    true,
			RevisionID: "29HgOWobnr0RYZLpaSwPINb2987",
		}
		testhelper.VerifyConfigurationTest(t, dest)
	})
<<<<<<< HEAD

	t.Run("GCS DataLake Validation", func(t *testing.T) {
		t.Parallel()

=======

	t.Run("GCS DataLake Validation", func(t *testing.T) {
>>>>>>> b6c4f015
		if !isGCSTestCredentialsAvailable() {
			t.Skipf("Skipping %s as %s is not set", t.Name(), gcsTestKey)
		}

		credentials, err := getGCSTestCredentials()
		require.NoError(t, err)

		dest := backendconfig.DestinationT{
			ID: gcsDestinationID,
			Config: map[string]interface{}{
				"bucketName":    credentials.BucketName,
				"prefix":        "",
				"credentials":   credentials.Credentials,
				"syncFrequency": "30",
			},
			DestinationDefinition: backendconfig.DestinationDefinitionT{
				ID:          "20lzWVRwzEimkq87sNQuz1or2GA",
				Name:        "GCS_DATALAKE",
				DisplayName: "Google Cloud Storage Datalake",
			},
			Name:       "gcs-datalake-demo",
			Enabled:    true,
			RevisionID: "29HgOWobnr0RYZpLASwPINb2987",
		}
		testhelper.VerifyConfigurationTest(t, dest)
	})
<<<<<<< HEAD

	t.Run("Azure DataLake Validation", func(t *testing.T) {
		t.Parallel()

=======

	t.Run("Azure DataLake Validation", func(t *testing.T) {
>>>>>>> b6c4f015
		dest := backendconfig.DestinationT{
			ID: azDestinationID,
			Config: map[string]interface{}{
				"containerName":  azContainerName,
				"prefix":         "",
				"accountName":    azAccountName,
				"accountKey":     azAccountKey,
				"endPoint":       azEndPoint,
				"syncFrequency":  "30",
				"forcePathStyle": true,
				"disableSSL":     true,
			},
			DestinationDefinition: backendconfig.DestinationDefinitionT{
				ID:          "20lzXg0c5kCBRxGoOoKjCSyZ3AC",
				Name:        "AZURE_DATALAKE",
				DisplayName: "Azure Datalake",
			},
			Name:       "azure-datalake-demo",
			Enabled:    true,
			RevisionID: "29HgOWobnr0RYZLpaSwPIbN2987",
		}
		testhelper.VerifyConfigurationTest(t, dest)
	})
}<|MERGE_RESOLUTION|>--- conflicted
+++ resolved
@@ -76,19 +76,10 @@
 
 	jobsDBPort := c.Port("jobsDb", 5432)
 	minioPort := c.Port("minio", 9000)
-<<<<<<< HEAD
-	transformerPort := c.Port("transformer", 9090)
-=======
->>>>>>> b6c4f015
 	azurePort := c.Port("azure", 10000)
 
 	httpPort, err := kitHelper.GetFreePort()
 	require.NoError(t, err)
-<<<<<<< HEAD
-	httpAdminPort, err := kitHelper.GetFreePort()
-	require.NoError(t, err)
-=======
->>>>>>> b6c4f015
 
 	workspaceID := warehouseutils.RandHex()
 	azWriteKey := warehouseutils.RandHex()
@@ -111,8 +102,6 @@
 	s3AccessKey := "MYSECRETKEY"
 	s3EndPoint := fmt.Sprintf("localhost:%d", minioPort)
 
-<<<<<<< HEAD
-=======
 	accessKeyID := "MYACCESSKEY"
 	secretAccessKey := "MYSECRETKEY"
 
@@ -121,7 +110,6 @@
 	var gcsBucketName string
 	var gcsCredentials string
 
->>>>>>> b6c4f015
 	templateConfigurations := map[string]any{
 		"workspaceID":      workspaceID,
 		"azWriteKey":       azWriteKey,
@@ -154,119 +142,6 @@
 
 		templateConfigurations["gcsBucketName"] = credentials.BucketName
 		templateConfigurations["gcsCredentials"] = escapedCredentialsTrimmedStr
-<<<<<<< HEAD
-	}
-
-	workspaceConfigPath := workspaceConfig.CreateTempFile(t, "testdata/template.json", templateConfigurations)
-
-	t.Setenv("JOBS_DB_HOST", "localhost")
-	t.Setenv("JOBS_DB_NAME", "jobsdb")
-	t.Setenv("JOBS_DB_DB_NAME", "jobsdb")
-	t.Setenv("JOBS_DB_USER", "rudder")
-	t.Setenv("JOBS_DB_PASSWORD", "password")
-	t.Setenv("JOBS_DB_SSL_MODE", "disable")
-	t.Setenv("JOBS_DB_PORT", strconv.Itoa(jobsDBPort))
-	t.Setenv("WAREHOUSE_JOBS_DB_HOST", "localhost")
-	t.Setenv("WAREHOUSE_JOBS_DB_NAME", "jobsdb")
-	t.Setenv("WAREHOUSE_JOBS_DB_DB_NAME", "jobsdb")
-	t.Setenv("WAREHOUSE_JOBS_DB_USER", "rudder")
-	t.Setenv("WAREHOUSE_JOBS_DB_PASSWORD", "password")
-	t.Setenv("WAREHOUSE_JOBS_DB_SSL_MODE", "disable")
-	t.Setenv("WAREHOUSE_JOBS_DB_PORT", strconv.Itoa(jobsDBPort))
-	t.Setenv("MINIO_ACCESS_KEY_ID", "MYACCESSKEY")
-	t.Setenv("MINIO_SECRET_ACCESS_KEY", "MYSECRETKEY")
-	t.Setenv("MINIO_MINIO_ENDPOINT", fmt.Sprintf("localhost:%d", minioPort))
-	t.Setenv("MINIO_SSL", "false")
-	t.Setenv("GO_ENV", "production")
-	t.Setenv("LOG_LEVEL", "INFO")
-	t.Setenv("INSTANCE_ID", "1")
-	t.Setenv("ALERT_PROVIDER", "pagerduty")
-	t.Setenv("CONFIG_PATH", "../../../config/config.yaml")
-	t.Setenv("DEST_TRANSFORM_URL", fmt.Sprintf("http://localhost:%d", transformerPort))
-	t.Setenv("RSERVER_WAREHOUSE_WAREHOUSE_SYNC_FREQ_IGNORE", "true")
-	t.Setenv("RSERVER_WAREHOUSE_UPLOAD_FREQ_IN_S", "10")
-	t.Setenv("RSERVER_WAREHOUSE_ENABLE_JITTER_FOR_SYNCS", "false")
-	t.Setenv("RSERVER_BACKEND_CONFIG_CONFIG_FROM_FILE", "true")
-	t.Setenv("RUDDER_ADMIN_PASSWORD", "password")
-	t.Setenv("RUDDER_GRACEFUL_SHUTDOWN_TIMEOUT_EXIT", "false")
-	t.Setenv("RSERVER_GATEWAY_WEB_PORT", strconv.Itoa(httpPort))
-	t.Setenv("RSERVER_GATEWAY_ADMIN_WEB_PORT", strconv.Itoa(httpAdminPort))
-	t.Setenv("RSERVER_ENABLE_STATS", "false")
-	t.Setenv("RSERVER_BACKEND_CONFIG_CONFIG_JSONPATH", workspaceConfigPath)
-	t.Setenv("RUDDER_TMPDIR", t.TempDir())
-	if testing.Verbose() {
-		t.Setenv("LOG_LEVEL", "DEBUG")
-	}
-
-	svcDone := make(chan struct{})
-
-	ctx, cancel := context.WithCancel(context.Background())
-	defer cancel()
-
-	go func() {
-		r := runner.New(runner.ReleaseInfo{})
-		_ = r.Run(ctx, []string{"dataLake-integration-test"})
-
-		close(svcDone)
-	}()
-	t.Cleanup(func() { <-svcDone })
-
-	serviceHealthEndpoint := fmt.Sprintf("http://localhost:%d/health", httpPort)
-	health.WaitUntilReady(ctx, t, serviceHealthEndpoint, time.Minute, time.Second, "serviceHealthEndpoint")
-
-	t.Run("Events flow", func(t *testing.T) {
-		testCases := []struct {
-			name          string
-			writeKey      string
-			sourceID      string
-			destinationID string
-			provider      string
-			prerequisite  func(t testing.TB)
-		}{
-			{
-				name:          "S3Datalake",
-				writeKey:      s3WriteKey,
-				sourceID:      s3SourceID,
-				destinationID: s3DestinationID,
-				provider:      warehouseutils.S3_DATALAKE,
-				prerequisite: func(t testing.TB) {
-					t.Helper()
-
-					const (
-						secure = false
-						region = "us-east-1"
-					)
-
-					minioClient, err := minio.New(s3EndPoint, s3AccessKeyID, s3AccessKey, secure)
-					require.NoError(t, err)
-
-					_ = minioClient.MakeBucket(s3BucketName, region)
-				},
-			},
-			{
-				name:          "GCSDatalake",
-				writeKey:      gcsWriteKey,
-				sourceID:      gcsSourceID,
-				destinationID: gcsDestinationID,
-				provider:      warehouseutils.GCS_DATALAKE,
-				prerequisite: func(t testing.TB) {
-					t.Helper()
-
-					if !isGCSTestCredentialsAvailable() {
-						t.Skipf("Skipping %s as %s is not set", t.Name(), gcsTestKey)
-					}
-				},
-			},
-			{
-				name:          "AzureDatalake",
-				writeKey:      azWriteKey,
-				sourceID:      azSourceID,
-				destinationID: azDestinationID,
-				provider:      warehouseutils.AZURE_DATALAKE,
-			},
-		}
-
-=======
 
 		gcsBucketName = credentials.BucketName
 		gcsCredentials = credentials.Credentials
@@ -415,33 +290,12 @@
 			},
 		}
 
->>>>>>> b6c4f015
 		jobsDB := testhelper.JobsDB(t, jobsDBPort)
 
 		for _, tc := range testCases {
 			tc := tc
 
 			t.Run(tc.name, func(t *testing.T) {
-<<<<<<< HEAD
-				t.Parallel()
-
-				ts := testhelper.WareHouseTest{
-					WriteKey:      tc.writeKey,
-					SourceID:      tc.sourceID,
-					DestinationID: tc.destinationID,
-					Prerequisite:  tc.prerequisite,
-					Provider:      tc.provider,
-					JobsDB:        jobsDB,
-					UserID:        testhelper.GetUserId(tc.provider),
-					SkipWarehouse: true,
-					HTTPPort:      httpPort,
-					WorkspaceID:   workspaceID,
-				}
-				ts.VerifyEvents(t)
-
-				ts.UserID = testhelper.GetUserId(tc.provider)
-				ts.VerifyModifiedEvents(t)
-=======
 				if tc.prerequisite != nil {
 					tc.prerequisite(t)
 				}
@@ -477,15 +331,11 @@
 					StagingFilePath: tc.stagingFilePrefix + ".staging-2.json",
 				}
 				ts2.VerifyEvents(t)
->>>>>>> b6c4f015
 			})
 		}
 	})
 
 	t.Run("S3 DataLake Validation", func(t *testing.T) {
-<<<<<<< HEAD
-		t.Parallel()
-
 		const (
 			secure = false
 			region = "us-east-1"
@@ -494,16 +344,6 @@
 		minioClient, err := minio.New(s3EndPoint, s3AccessKeyID, s3AccessKey, secure)
 		require.NoError(t, err)
 
-=======
-		const (
-			secure = false
-			region = "us-east-1"
-		)
-
-		minioClient, err := minio.New(s3EndPoint, s3AccessKeyID, s3AccessKey, secure)
-		require.NoError(t, err)
-
->>>>>>> b6c4f015
 		_ = minioClient.MakeBucket(s3BucketName, region)
 
 		dest := backendconfig.DestinationT{
@@ -531,15 +371,8 @@
 		}
 		testhelper.VerifyConfigurationTest(t, dest)
 	})
-<<<<<<< HEAD
 
 	t.Run("GCS DataLake Validation", func(t *testing.T) {
-		t.Parallel()
-
-=======
-
-	t.Run("GCS DataLake Validation", func(t *testing.T) {
->>>>>>> b6c4f015
 		if !isGCSTestCredentialsAvailable() {
 			t.Skipf("Skipping %s as %s is not set", t.Name(), gcsTestKey)
 		}
@@ -566,15 +399,8 @@
 		}
 		testhelper.VerifyConfigurationTest(t, dest)
 	})
-<<<<<<< HEAD
 
 	t.Run("Azure DataLake Validation", func(t *testing.T) {
-		t.Parallel()
-
-=======
-
-	t.Run("Azure DataLake Validation", func(t *testing.T) {
->>>>>>> b6c4f015
 		dest := backendconfig.DestinationT{
 			ID: azDestinationID,
 			Config: map[string]interface{}{
