--- conflicted
+++ resolved
@@ -1245,11 +1245,7 @@
 }
 
 // FetchSchema queries the snowflake database and returns the schema
-<<<<<<< HEAD
-func (sf *Snowflake) FetchSchema(ctx context.Context, _ model.Warehouse) (model.Schema, model.Schema, error) {
-=======
-func (sf *Snowflake) FetchSchema() (model.Schema, model.Schema, error) {
->>>>>>> b6c4f015
+func (sf *Snowflake) FetchSchema(ctx context.Context) (model.Schema, model.Schema, error) {
 	schema := make(model.Schema)
 	unrecognizedSchema := make(model.Schema)
 
