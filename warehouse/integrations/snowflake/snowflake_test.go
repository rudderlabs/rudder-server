package snowflake_test

import (
	"context"
	"database/sql"
	"encoding/json"
	"errors"
	"fmt"
	"os"
	"slices"
	"strings"
	"testing"
	"time"

	"github.com/samber/lo"

	"github.com/rudderlabs/sqlconnect-go/sqlconnect"
	sqlconnectconfig "github.com/rudderlabs/sqlconnect-go/sqlconnect/config"

	"github.com/rudderlabs/rudder-go-kit/filemanager"
	"github.com/rudderlabs/rudder-go-kit/stats"

	"go.uber.org/mock/gomock"

	"github.com/stretchr/testify/require"

	"github.com/rudderlabs/compose-test/compose"
	"github.com/rudderlabs/compose-test/testcompose"
	"github.com/rudderlabs/rudder-go-kit/config"
	"github.com/rudderlabs/rudder-go-kit/logger"
	kithelper "github.com/rudderlabs/rudder-go-kit/testhelper"

	backendconfig "github.com/rudderlabs/rudder-server/backend-config"
	th "github.com/rudderlabs/rudder-server/testhelper"
	"github.com/rudderlabs/rudder-server/testhelper/backendconfigtest"
	"github.com/rudderlabs/rudder-server/utils/misc"
	"github.com/rudderlabs/rudder-server/warehouse/client"
	"github.com/rudderlabs/rudder-server/warehouse/integrations/middleware/sqlquerywrapper"
	"github.com/rudderlabs/rudder-server/warehouse/integrations/snowflake"
	whth "github.com/rudderlabs/rudder-server/warehouse/integrations/testhelper"
	mockuploader "github.com/rudderlabs/rudder-server/warehouse/internal/mocks/utils"
	"github.com/rudderlabs/rudder-server/warehouse/internal/model"
	whutils "github.com/rudderlabs/rudder-server/warehouse/utils"
	"github.com/rudderlabs/rudder-server/warehouse/validations"
)

type testCredentials struct {
	Account              string `json:"account"`
	User                 string `json:"user"`
	Password             string `json:"password"`
	Role                 string `json:"role"`
	Database             string `json:"database"`
	Warehouse            string `json:"warehouse"`
	BucketName           string `json:"bucketName"`
	AccessKeyID          string `json:"accessKeyID"`
	AccessKey            string `json:"accessKey"`
	UseKeyPairAuth       bool   `json:"useKeyPairAuth"`
	PrivateKey           string `json:"privateKey"`
	PrivateKeyPassphrase string `json:"privateKeyPassphrase"`
}

const (
	testKey                = "SNOWFLAKE_INTEGRATION_TEST_CREDENTIALS"
	testRBACKey            = "SNOWFLAKE_RBAC_INTEGRATION_TEST_CREDENTIALS"
	testKeyPairEncrypted   = "SNOWFLAKE_KEYPAIR_ENCRYPTED_INTEGRATION_TEST_CREDENTIALS"
	testKeyPairUnencrypted = "SNOWFLAKE_KEYPAIR_UNENCRYPTED_INTEGRATION_TEST_CREDENTIALS"
)

func getSnowflakeTestCredentials(key string) (*testCredentials, error) {
	cred, exists := os.LookupEnv(key)
	if !exists {
		return nil, errors.New("snowflake test credentials not found")
	}

	var credentials testCredentials
	err := json.Unmarshal([]byte(cred), &credentials)
	if err != nil {
		return nil, fmt.Errorf("unable to marshall %s to snowflake test credentials: %v", key, err)
	}
	return &credentials, nil
}

func TestIntegration(t *testing.T) {
	if os.Getenv("SLOW") != "1" {
		t.Skip("Skipping tests. Add 'SLOW=1' env var to run test.")
	}
	if _, exists := os.LookupEnv(testKey); !exists {
		if os.Getenv("FORCE_RUN_INTEGRATION_TESTS") == "true" {
			t.Fatalf("%s environment variable not set", testKey)
		}
		t.Skipf("Skipping %s as %s is not set", t.Name(), testKey)
	}

	misc.Init()
	validations.Init()
	whutils.Init()

	destType := whutils.SNOWFLAKE

	credentials, err := getSnowflakeTestCredentials(testKey)
	require.NoError(t, err)

	t.Run("Event flow", func(t *testing.T) {
		for _, key := range []string{
			testRBACKey,
			testKeyPairEncrypted,
			testKeyPairUnencrypted,
		} {
			if _, exists := os.LookupEnv(key); !exists {
				if os.Getenv("FORCE_RUN_INTEGRATION_TESTS") == "true" {
					t.Fatalf("%s environment variable not set", key)
				}
				t.Skipf("Skipping %s as %s is not set", t.Name(), key)
			}
		}

		rbacCredentials, err := getSnowflakeTestCredentials(testRBACKey)
		require.NoError(t, err)
		keyPairEncryptedCredentials, err := getSnowflakeTestCredentials(testKeyPairEncrypted)
		require.NoError(t, err)
		keyPairUnEncryptedCredentials, err := getSnowflakeTestCredentials(testKeyPairUnencrypted)
		require.NoError(t, err)

		httpPort, err := kithelper.GetFreePort()
		require.NoError(t, err)

		c := testcompose.New(t, compose.FilePaths([]string{"../testdata/docker-compose.jobsdb.yml", "../testdata/docker-compose.transformer.yml"}))
		c.Start(context.Background())

		workspaceID := whutils.RandHex()
		jobsDBPort := c.Port("jobsDb", 5432)
		transformerURL := fmt.Sprintf("http://localhost:%d", c.Port("transformer", 9090))

		jobsDB := whth.JobsDB(t, jobsDBPort)

<<<<<<< HEAD
		expectedUploadJobSchema := [][]string{
			{"SCREENS", "CONTEXT_SOURCE_ID", "TEXT"},
			{"SCREENS", "USER_ID", "TEXT"},
			{"SCREENS", "SENT_AT", "TIMESTAMP_TZ"},
			{"SCREENS", "CONTEXT_REQUEST_IP", "TEXT"},
			{"SCREENS", "ORIGINAL_TIMESTAMP", "TIMESTAMP_TZ"},
			{"SCREENS", "URL", "TEXT"},
			{"SCREENS", "CONTEXT_SOURCE_TYPE", "TEXT"},
			{"SCREENS", "_BETWEEN", "TEXT"},
			{"SCREENS", "TIMESTAMP", "TIMESTAMP_TZ"},
			{"SCREENS", "CONTEXT_IP", "TEXT"},
			{"SCREENS", "CONTEXT_DESTINATION_TYPE", "TEXT"},
			{"SCREENS", "RECEIVED_AT", "TIMESTAMP_TZ"},
			{"SCREENS", "TITLE", "TEXT"},
			{"SCREENS", "UUID_TS", "TIMESTAMP_TZ"},
			{"SCREENS", "CONTEXT_DESTINATION_ID", "TEXT"},
			{"SCREENS", "NAME", "TEXT"},
			{"SCREENS", "ID", "TEXT"},
			{"SCREENS", "_AS", "TEXT"},
			{"IDENTIFIES", "CONTEXT_IP", "TEXT"},
			{"IDENTIFIES", "CONTEXT_DESTINATION_ID", "TEXT"},
			{"IDENTIFIES", "EMAIL", "TEXT"},
			{"IDENTIFIES", "CONTEXT_REQUEST_IP", "TEXT"},
			{"IDENTIFIES", "SENT_AT", "TIMESTAMP_TZ"},
			{"IDENTIFIES", "UUID_TS", "TIMESTAMP_TZ"},
			{"IDENTIFIES", "_AS", "TEXT"},
			{"IDENTIFIES", "LOGINS", "NUMBER"},
			{"IDENTIFIES", "CONTEXT_SOURCE_TYPE", "TEXT"},
			{"IDENTIFIES", "CONTEXT_TRAITS_LOGINS", "NUMBER"},
			{"IDENTIFIES", "NAME", "TEXT"},
			{"IDENTIFIES", "CONTEXT_DESTINATION_TYPE", "TEXT"},
			{"IDENTIFIES", "_BETWEEN", "TEXT"},
			{"IDENTIFIES", "ID", "TEXT"},
			{"IDENTIFIES", "TIMESTAMP", "TIMESTAMP_TZ"},
			{"IDENTIFIES", "RECEIVED_AT", "TIMESTAMP_TZ"},
			{"IDENTIFIES", "USER_ID", "TEXT"},
			{"IDENTIFIES", "CONTEXT_TRAITS_EMAIL", "TEXT"},
			{"IDENTIFIES", "CONTEXT_TRAITS_AS", "TEXT"},
			{"IDENTIFIES", "CONTEXT_TRAITS_NAME", "TEXT"},
			{"IDENTIFIES", "ORIGINAL_TIMESTAMP", "TIMESTAMP_TZ"},
			{"IDENTIFIES", "CONTEXT_TRAITS_BETWEEN", "TEXT"},
			{"IDENTIFIES", "CONTEXT_SOURCE_ID", "TEXT"},
			{"USERS", "CONTEXT_TRAITS_NAME", "TEXT"},
			{"USERS", "CONTEXT_TRAITS_BETWEEN", "TEXT"},
			{"USERS", "CONTEXT_REQUEST_IP", "TEXT"},
			{"USERS", "CONTEXT_TRAITS_LOGINS", "NUMBER"},
			{"USERS", "CONTEXT_DESTINATION_ID", "TEXT"},
			{"USERS", "EMAIL", "TEXT"},
			{"USERS", "LOGINS", "NUMBER"},
			{"USERS", "_AS", "TEXT"},
			{"USERS", "CONTEXT_SOURCE_ID", "TEXT"},
			{"USERS", "UUID_TS", "TIMESTAMP_TZ"},
			{"USERS", "CONTEXT_SOURCE_TYPE", "TEXT"},
			{"USERS", "CONTEXT_TRAITS_EMAIL", "TEXT"},
			{"USERS", "NAME", "TEXT"},
			{"USERS", "ID", "TEXT"},
			{"USERS", "_BETWEEN", "TEXT"},
			{"USERS", "CONTEXT_IP", "TEXT"},
			{"USERS", "RECEIVED_AT", "TIMESTAMP_TZ"},
			{"USERS", "SENT_AT", "TIMESTAMP_TZ"},
			{"USERS", "CONTEXT_TRAITS_AS", "TEXT"},
			{"USERS", "CONTEXT_DESTINATION_TYPE", "TEXT"},
			{"USERS", "TIMESTAMP", "TIMESTAMP_TZ"},
			{"USERS", "ORIGINAL_TIMESTAMP", "TIMESTAMP_TZ"},
			{"PRODUCT_TRACK", "REVIEW_ID", "TEXT"},
			{"PRODUCT_TRACK", "CONTEXT_SOURCE_ID", "TEXT"},
			{"PRODUCT_TRACK", "USER_ID", "TEXT"},
			{"PRODUCT_TRACK", "TIMESTAMP", "TIMESTAMP_TZ"},
			{"PRODUCT_TRACK", "UUID_TS", "TIMESTAMP_TZ"},
			{"PRODUCT_TRACK", "REVIEW_BODY", "TEXT"},
			{"PRODUCT_TRACK", "CONTEXT_SOURCE_TYPE", "TEXT"},
			{"PRODUCT_TRACK", "_AS", "TEXT"},
			{"PRODUCT_TRACK", "_BETWEEN", "TEXT"},
			{"PRODUCT_TRACK", "ID", "TEXT"},
			{"PRODUCT_TRACK", "RATING", "NUMBER"},
			{"PRODUCT_TRACK", "EVENT", "TEXT"},
			{"PRODUCT_TRACK", "ORIGINAL_TIMESTAMP", "TIMESTAMP_TZ"},
			{"PRODUCT_TRACK", "CONTEXT_DESTINATION_TYPE", "TEXT"},
			{"PRODUCT_TRACK", "CONTEXT_IP", "TEXT"},
			{"PRODUCT_TRACK", "CONTEXT_DESTINATION_ID", "TEXT"},
			{"PRODUCT_TRACK", "SENT_AT", "TIMESTAMP_TZ"},
			{"PRODUCT_TRACK", "RECEIVED_AT", "TIMESTAMP_TZ"},
			{"PRODUCT_TRACK", "EVENT_TEXT", "TEXT"},
			{"PRODUCT_TRACK", "PRODUCT_ID", "TEXT"},
			{"PRODUCT_TRACK", "CONTEXT_REQUEST_IP", "TEXT"},
			{"TRACKS", "ORIGINAL_TIMESTAMP", "TIMESTAMP_TZ"},
			{"TRACKS", "CONTEXT_DESTINATION_ID", "TEXT"},
			{"TRACKS", "EVENT", "TEXT"},
			{"TRACKS", "CONTEXT_REQUEST_IP", "TEXT"},
			{"TRACKS", "UUID_TS", "TIMESTAMP_TZ"},
			{"TRACKS", "CONTEXT_DESTINATION_TYPE", "TEXT"},
			{"TRACKS", "USER_ID", "TEXT"},
			{"TRACKS", "SENT_AT", "TIMESTAMP_TZ"},
			{"TRACKS", "CONTEXT_SOURCE_TYPE", "TEXT"},
			{"TRACKS", "CONTEXT_IP", "TEXT"},
			{"TRACKS", "TIMESTAMP", "TIMESTAMP_TZ"},
			{"TRACKS", "RECEIVED_AT", "TIMESTAMP_TZ"},
			{"TRACKS", "CONTEXT_SOURCE_ID", "TEXT"},
			{"TRACKS", "EVENT_TEXT", "TEXT"},
			{"TRACKS", "ID", "TEXT"},
			{"ALIASES", "CONTEXT_REQUEST_IP", "TEXT"},
			{"ALIASES", "CONTEXT_DESTINATION_TYPE", "TEXT"},
			{"ALIASES", "CONTEXT_DESTINATION_ID", "TEXT"},
			{"ALIASES", "PREVIOUS_ID", "TEXT"},
			{"ALIASES", "CONTEXT_IP", "TEXT"},
			{"ALIASES", "SENT_AT", "TIMESTAMP_TZ"},
			{"ALIASES", "ID", "TEXT"},
			{"ALIASES", "UUID_TS", "TIMESTAMP_TZ"},
			{"ALIASES", "TIMESTAMP", "TIMESTAMP_TZ"},
			{"ALIASES", "ORIGINAL_TIMESTAMP", "TIMESTAMP_TZ"},
			{"ALIASES", "CONTEXT_SOURCE_ID", "TEXT"},
			{"ALIASES", "USER_ID", "TEXT"},
			{"ALIASES", "CONTEXT_SOURCE_TYPE", "TEXT"},
			{"ALIASES", "RECEIVED_AT", "TIMESTAMP_TZ"},
			{"PAGES", "NAME", "TEXT"},
			{"PAGES", "URL", "TEXT"},
			{"PAGES", "ID", "TEXT"},
			{"PAGES", "TIMESTAMP", "TIMESTAMP_TZ"},
			{"PAGES", "TITLE", "TEXT"},
			{"PAGES", "USER_ID", "TEXT"},
			{"PAGES", "CONTEXT_SOURCE_ID", "TEXT"},
			{"PAGES", "CONTEXT_SOURCE_TYPE", "TEXT"},
			{"PAGES", "ORIGINAL_TIMESTAMP", "TIMESTAMP_TZ"},
			{"PAGES", "CONTEXT_REQUEST_IP", "TEXT"},
			{"PAGES", "RECEIVED_AT", "TIMESTAMP_TZ"},
			{"PAGES", "_BETWEEN", "TEXT"},
			{"PAGES", "CONTEXT_DESTINATION_TYPE", "TEXT"},
			{"PAGES", "UUID_TS", "TIMESTAMP_TZ"},
			{"PAGES", "CONTEXT_DESTINATION_ID", "TEXT"},
			{"PAGES", "SENT_AT", "TIMESTAMP_TZ"},
			{"PAGES", "CONTEXT_IP", "TEXT"},
			{"PAGES", "_AS", "TEXT"},
			{"GROUPS", "_AS", "TEXT"},
			{"GROUPS", "USER_ID", "TEXT"},
			{"GROUPS", "CONTEXT_DESTINATION_TYPE", "TEXT"},
			{"GROUPS", "SENT_AT", "TIMESTAMP_TZ"},
			{"GROUPS", "CONTEXT_SOURCE_TYPE", "TEXT"},
			{"GROUPS", "RECEIVED_AT", "TIMESTAMP_TZ"},
			{"GROUPS", "CONTEXT_IP", "TEXT"},
			{"GROUPS", "INDUSTRY", "TEXT"},
			{"GROUPS", "TIMESTAMP", "TIMESTAMP_TZ"},
			{"GROUPS", "GROUP_ID", "TEXT"},
			{"GROUPS", "UUID_TS", "TIMESTAMP_TZ"},
			{"GROUPS", "CONTEXT_SOURCE_ID", "TEXT"},
			{"GROUPS", "CONTEXT_REQUEST_IP", "TEXT"},
			{"GROUPS", "_BETWEEN", "TEXT"},
			{"GROUPS", "ORIGINAL_TIMESTAMP", "TIMESTAMP_TZ"},
			{"GROUPS", "NAME", "TEXT"},
			{"GROUPS", "PLAN", "TEXT"},
			{"GROUPS", "CONTEXT_DESTINATION_ID", "TEXT"},
			{"GROUPS", "EMPLOYEES", "NUMBER"},
			{"GROUPS", "ID", "TEXT"},
			{"RUDDER_IDENTITY_MERGE_RULES", "MERGE_PROPERTY_1_VALUE", "TEXT"},
			{"RUDDER_IDENTITY_MERGE_RULES", "MERGE_PROPERTY_2_VALUE", "TEXT"},
			{"RUDDER_IDENTITY_MERGE_RULES", "MERGE_PROPERTY_2_TYPE", "TEXT"},
			{"RUDDER_IDENTITY_MERGE_RULES", "MERGE_PROPERTY_1_TYPE", "TEXT"},
			{"RUDDER_IDENTITY_MAPPINGS", "MERGE_PROPERTY_VALUE", "TEXT"},
			{"RUDDER_IDENTITY_MAPPINGS", "MERGE_PROPERTY_TYPE", "TEXT"},
			{"RUDDER_IDENTITY_MAPPINGS", "RUDDER_ID", "TEXT"},
			{"RUDDER_IDENTITY_MAPPINGS", "UPDATED_AT", "TIMESTAMP_TZ"},
		}
		expectedSourceJobSchema := [][]string{
			{"TRACKS", "ORIGINAL_TIMESTAMP", "TIMESTAMP_TZ"},
			{"TRACKS", "SENT_AT", "TIMESTAMP_TZ"},
			{"TRACKS", "TIMESTAMP", "TIMESTAMP_TZ"},
			{"TRACKS", "CONTEXT_SOURCE_ID", "TEXT"},
			{"TRACKS", "CONTEXT_IP", "TEXT"},
			{"TRACKS", "CONTEXT_DESTINATION_TYPE", "TEXT"},
			{"TRACKS", "UUID_TS", "TIMESTAMP_TZ"},
			{"TRACKS", "EVENT_TEXT", "TEXT"},
			{"TRACKS", "CONTEXT_REQUEST_IP", "TEXT"},
			{"TRACKS", "CONTEXT_SOURCES_JOB_ID", "TEXT"},
			{"TRACKS", "CONTEXT_SOURCES_VERSION", "TEXT"},
			{"TRACKS", "CONTEXT_SOURCES_TASK_RUN_ID", "TEXT"},
			{"TRACKS", "ID", "TEXT"},
			{"TRACKS", "CHANNEL", "TEXT"},
			{"TRACKS", "RECEIVED_AT", "TIMESTAMP_TZ"},
			{"TRACKS", "CONTEXT_DESTINATION_ID", "TEXT"},
			{"TRACKS", "CONTEXT_SOURCE_TYPE", "TEXT"},
			{"TRACKS", "USER_ID", "TEXT"},
			{"TRACKS", "CONTEXT_SOURCES_JOB_RUN_ID", "TEXT"},
			{"TRACKS", "EVENT", "TEXT"},
			{"GOOGLE_SHEET", "_AS", "TEXT"},
			{"GOOGLE_SHEET", "REVIEW_BODY", "TEXT"},
			{"GOOGLE_SHEET", "RATING", "NUMBER"},
			{"GOOGLE_SHEET", "CONTEXT_SOURCE_TYPE", "TEXT"},
			{"GOOGLE_SHEET", "_BETWEEN", "TEXT"},
			{"GOOGLE_SHEET", "CONTEXT_DESTINATION_ID", "TEXT"},
			{"GOOGLE_SHEET", "REVIEW_ID", "TEXT"},
			{"GOOGLE_SHEET", "CONTEXT_SOURCES_VERSION", "TEXT"},
			{"GOOGLE_SHEET", "CONTEXT_DESTINATION_TYPE", "TEXT"},
			{"GOOGLE_SHEET", "ID", "TEXT"},
			{"GOOGLE_SHEET", "USER_ID", "TEXT"},
			{"GOOGLE_SHEET", "CONTEXT_REQUEST_IP", "TEXT"},
			{"GOOGLE_SHEET", "ORIGINAL_TIMESTAMP", "TIMESTAMP_TZ"},
			{"GOOGLE_SHEET", "RECEIVED_AT", "TIMESTAMP_TZ"},
			{"GOOGLE_SHEET", "PRODUCT_ID", "TEXT"},
			{"GOOGLE_SHEET", "CONTEXT_SOURCES_TASK_RUN_ID", "TEXT"},
			{"GOOGLE_SHEET", "EVENT", "TEXT"},
			{"GOOGLE_SHEET", "CONTEXT_SOURCE_ID", "TEXT"},
			{"GOOGLE_SHEET", "SENT_AT", "TIMESTAMP_TZ"},
			{"GOOGLE_SHEET", "UUID_TS", "TIMESTAMP_TZ"},
			{"GOOGLE_SHEET", "TIMESTAMP", "TIMESTAMP_TZ"},
			{"GOOGLE_SHEET", "CONTEXT_SOURCES_JOB_RUN_ID", "TEXT"},
			{"GOOGLE_SHEET", "CONTEXT_IP", "TEXT"},
			{"GOOGLE_SHEET", "CONTEXT_SOURCES_JOB_ID", "TEXT"},
			{"GOOGLE_SHEET", "CHANNEL", "TEXT"},
			{"GOOGLE_SHEET", "EVENT_TEXT", "TEXT"},
			{"RUDDER_IDENTITY_MERGE_RULES", "MERGE_PROPERTY_1_VALUE", "TEXT"},
			{"RUDDER_IDENTITY_MERGE_RULES", "MERGE_PROPERTY_2_VALUE", "TEXT"},
			{"RUDDER_IDENTITY_MERGE_RULES", "MERGE_PROPERTY_2_TYPE", "TEXT"},
			{"RUDDER_IDENTITY_MERGE_RULES", "MERGE_PROPERTY_1_TYPE", "TEXT"},
			{"RUDDER_IDENTITY_MAPPINGS", "MERGE_PROPERTY_VALUE", "TEXT"},
			{"RUDDER_IDENTITY_MAPPINGS", "MERGE_PROPERTY_TYPE", "TEXT"},
			{"RUDDER_IDENTITY_MAPPINGS", "RUDDER_ID", "TEXT"},
			{"RUDDER_IDENTITY_MAPPINGS", "UPDATED_AT", "TIMESTAMP_TZ"},
		}

		testcase := []struct {
			name                               string
			tables                             []string
			cred                               *testCredentials
			database                           string
			warehouseEventsMap2                whth.EventsCountMap
			sourceJob                          bool
			stagingFilePath1, stagingFilePath2 string
			jobRunID1, taskRunID1              string
			jobRunID2, taskRunID2              string
			useSameUserID                      bool
			configOverride                     map[string]any
			verifySchema                       func(t *testing.T, db *sql.DB, namespace string)
			verifyRecords                      func(t *testing.T, db *sql.DB, sourceID, destinationID, namespace, jobRunID, taskRunID string)
		}{
			{
				name:             "Upload Job",
				tables:           []string{"identifies", "users", "tracks", "product_track", "pages", "screens", "aliases", "groups"},
				cred:             credentials,
				database:         credentials.Database,
				stagingFilePath1: "../testdata/upload-job.events-1.json",
				stagingFilePath2: "../testdata/upload-job.events-2.json",
=======
		expectedUploadJobSchema := model.Schema{
			"SCREENS":       {"CONTEXT_SOURCE_ID": "TEXT", "USER_ID": "TEXT", "SENT_AT": "TIMESTAMP_TZ", "CONTEXT_REQUEST_IP": "TEXT", "ORIGINAL_TIMESTAMP": "TIMESTAMP_TZ", "URL": "TEXT", "CONTEXT_SOURCE_TYPE": "TEXT", "_BETWEEN": "TEXT", "TIMESTAMP": "TIMESTAMP_TZ", "CONTEXT_IP": "TEXT", "CONTEXT_DESTINATION_TYPE": "TEXT", "RECEIVED_AT": "TIMESTAMP_TZ", "TITLE": "TEXT", "UUID_TS": "TIMESTAMP_TZ", "CONTEXT_DESTINATION_ID": "TEXT", "NAME": "TEXT", "ID": "TEXT", "_AS": "TEXT"},
			"IDENTIFIES":    {"CONTEXT_IP": "TEXT", "CONTEXT_DESTINATION_ID": "TEXT", "EMAIL": "TEXT", "CONTEXT_REQUEST_IP": "TEXT", "SENT_AT": "TIMESTAMP_TZ", "UUID_TS": "TIMESTAMP_TZ", "_AS": "TEXT", "LOGINS": "NUMBER", "CONTEXT_SOURCE_TYPE": "TEXT", "CONTEXT_TRAITS_LOGINS": "NUMBER", "NAME": "TEXT", "CONTEXT_DESTINATION_TYPE": "TEXT", "_BETWEEN": "TEXT", "ID": "TEXT", "TIMESTAMP": "TIMESTAMP_TZ", "RECEIVED_AT": "TIMESTAMP_TZ", "USER_ID": "TEXT", "CONTEXT_TRAITS_EMAIL": "TEXT", "CONTEXT_TRAITS_AS": "TEXT", "CONTEXT_TRAITS_NAME": "TEXT", "ORIGINAL_TIMESTAMP": "TIMESTAMP_TZ", "CONTEXT_TRAITS_BETWEEN": "TEXT", "CONTEXT_SOURCE_ID": "TEXT"},
			"USERS":         {"CONTEXT_TRAITS_NAME": "TEXT", "CONTEXT_TRAITS_BETWEEN": "TEXT", "CONTEXT_REQUEST_IP": "TEXT", "CONTEXT_TRAITS_LOGINS": "NUMBER", "CONTEXT_DESTINATION_ID": "TEXT", "EMAIL": "TEXT", "LOGINS": "NUMBER", "_AS": "TEXT", "CONTEXT_SOURCE_ID": "TEXT", "UUID_TS": "TIMESTAMP_TZ", "CONTEXT_SOURCE_TYPE": "TEXT", "CONTEXT_TRAITS_EMAIL": "TEXT", "NAME": "TEXT", "ID": "TEXT", "_BETWEEN": "TEXT", "CONTEXT_IP": "TEXT", "RECEIVED_AT": "TIMESTAMP_TZ", "SENT_AT": "TIMESTAMP_TZ", "CONTEXT_TRAITS_AS": "TEXT", "CONTEXT_DESTINATION_TYPE": "TEXT", "TIMESTAMP": "TIMESTAMP_TZ", "ORIGINAL_TIMESTAMP": "TIMESTAMP_TZ"},
			"PRODUCT_TRACK": {"REVIEW_ID": "TEXT", "CONTEXT_SOURCE_ID": "TEXT", "USER_ID": "TEXT", "TIMESTAMP": "TIMESTAMP_TZ", "UUID_TS": "TIMESTAMP_TZ", "REVIEW_BODY": "TEXT", "CONTEXT_SOURCE_TYPE": "TEXT", "_AS": "TEXT", "_BETWEEN": "TEXT", "ID": "TEXT", "RATING": "NUMBER", "EVENT": "TEXT", "ORIGINAL_TIMESTAMP": "TIMESTAMP_TZ", "CONTEXT_DESTINATION_TYPE": "TEXT", "CONTEXT_IP": "TEXT", "CONTEXT_DESTINATION_ID": "TEXT", "SENT_AT": "TIMESTAMP_TZ", "RECEIVED_AT": "TIMESTAMP_TZ", "EVENT_TEXT": "TEXT", "PRODUCT_ID": "TEXT", "CONTEXT_REQUEST_IP": "TEXT"},
			"TRACKS":        {"ORIGINAL_TIMESTAMP": "TIMESTAMP_TZ", "CONTEXT_DESTINATION_ID": "TEXT", "EVENT": "TEXT", "CONTEXT_REQUEST_IP": "TEXT", "UUID_TS": "TIMESTAMP_TZ", "CONTEXT_DESTINATION_TYPE": "TEXT", "USER_ID": "TEXT", "SENT_AT": "TIMESTAMP_TZ", "CONTEXT_SOURCE_TYPE": "TEXT", "CONTEXT_IP": "TEXT", "TIMESTAMP": "TIMESTAMP_TZ", "RECEIVED_AT": "TIMESTAMP_TZ", "CONTEXT_SOURCE_ID": "TEXT", "EVENT_TEXT": "TEXT", "ID": "TEXT"},
			"ALIASES":       {"CONTEXT_REQUEST_IP": "TEXT", "CONTEXT_DESTINATION_TYPE": "TEXT", "CONTEXT_DESTINATION_ID": "TEXT", "PREVIOUS_ID": "TEXT", "CONTEXT_IP": "TEXT", "SENT_AT": "TIMESTAMP_TZ", "ID": "TEXT", "UUID_TS": "TIMESTAMP_TZ", "TIMESTAMP": "TIMESTAMP_TZ", "ORIGINAL_TIMESTAMP": "TIMESTAMP_TZ", "CONTEXT_SOURCE_ID": "TEXT", "USER_ID": "TEXT", "CONTEXT_SOURCE_TYPE": "TEXT", "RECEIVED_AT": "TIMESTAMP_TZ"},
			"PAGES":         {"NAME": "TEXT", "URL": "TEXT", "ID": "TEXT", "TIMESTAMP": "TIMESTAMP_TZ", "TITLE": "TEXT", "USER_ID": "TEXT", "CONTEXT_SOURCE_ID": "TEXT", "CONTEXT_SOURCE_TYPE": "TEXT", "ORIGINAL_TIMESTAMP": "TIMESTAMP_TZ", "CONTEXT_REQUEST_IP": "TEXT", "RECEIVED_AT": "TIMESTAMP_TZ", "_BETWEEN": "TEXT", "CONTEXT_DESTINATION_TYPE": "TEXT", "UUID_TS": "TIMESTAMP_TZ", "CONTEXT_DESTINATION_ID": "TEXT", "SENT_AT": "TIMESTAMP_TZ", "CONTEXT_IP": "TEXT", "_AS": "TEXT"},
			"GROUPS":        {"_AS": "TEXT", "USER_ID": "TEXT", "CONTEXT_DESTINATION_TYPE": "TEXT", "SENT_AT": "TIMESTAMP_TZ", "CONTEXT_SOURCE_TYPE": "TEXT", "RECEIVED_AT": "TIMESTAMP_TZ", "CONTEXT_IP": "TEXT", "INDUSTRY": "TEXT", "TIMESTAMP": "TIMESTAMP_TZ", "GROUP_ID": "TEXT", "UUID_TS": "TIMESTAMP_TZ", "CONTEXT_SOURCE_ID": "TEXT", "CONTEXT_REQUEST_IP": "TEXT", "_BETWEEN": "TEXT", "ORIGINAL_TIMESTAMP": "TIMESTAMP_TZ", "NAME": "TEXT", "PLAN": "TEXT", "CONTEXT_DESTINATION_ID": "TEXT", "EMPLOYEES": "NUMBER", "ID": "TEXT"},
		}
		expectedSourceJobSchema := model.Schema{
			"TRACKS":       {"ORIGINAL_TIMESTAMP": "TIMESTAMP_TZ", "TIMESTAMP": "TIMESTAMP_TZ", "SENT_AT": "TIMESTAMP_TZ", "CONTEXT_SOURCE_ID": "TEXT", "CONTEXT_IP": "TEXT", "CONTEXT_DESTINATION_TYPE": "TEXT", "UUID_TS": "TIMESTAMP_TZ", "EVENT_TEXT": "TEXT", "CONTEXT_REQUEST_IP": "TEXT", "CONTEXT_SOURCES_JOB_ID": "TEXT", "CONTEXT_SOURCES_VERSION": "TEXT", "CONTEXT_SOURCES_TASK_RUN_ID": "TEXT", "ID": "TEXT", "CHANNEL": "TEXT", "RECEIVED_AT": "TIMESTAMP_TZ", "CONTEXT_DESTINATION_ID": "TEXT", "CONTEXT_SOURCE_TYPE": "TEXT", "USER_ID": "TEXT", "CONTEXT_SOURCES_JOB_RUN_ID": "TEXT", "EVENT": "TEXT"},
			"GOOGLE_SHEET": {"_AS": "TEXT", "REVIEW_BODY": "TEXT", "RATING": "NUMBER", "CONTEXT_SOURCE_TYPE": "TEXT", "_BETWEEN": "TEXT", "CONTEXT_DESTINATION_ID": "TEXT", "REVIEW_ID": "TEXT", "CONTEXT_SOURCES_VERSION": "TEXT", "CONTEXT_DESTINATION_TYPE": "TEXT", "ID": "TEXT", "USER_ID": "TEXT", "CONTEXT_REQUEST_IP": "TEXT", "ORIGINAL_TIMESTAMP": "TIMESTAMP_TZ", "RECEIVED_AT": "TIMESTAMP_TZ", "PRODUCT_ID": "TEXT", "CONTEXT_SOURCES_TASK_RUN_ID": "TEXT", "EVENT": "TEXT", "CONTEXT_SOURCE_ID": "TEXT", "SENT_AT": "TIMESTAMP_TZ", "UUID_TS": "TIMESTAMP_TZ", "TIMESTAMP": "TIMESTAMP_TZ", "CONTEXT_SOURCES_JOB_RUN_ID": "TEXT", "CONTEXT_IP": "TEXT", "CONTEXT_SOURCES_JOB_ID": "TEXT", "CHANNEL": "TEXT", "EVENT_TEXT": "TEXT"},
		}
		userIDFormat := "userId_snowflake"
		userIDSQL := "SUBSTR(user_id, 1, 16)"
		uuidTSSQL := "TO_CHAR(uuid_ts, 'YYYY-MM-DD')"

		testcase := []struct {
			name                           string
			tables                         []string
			cred                           *testCredentials
			database                       string
			warehouseEventsMap2            whth.EventsCountMap
			sourceJob                      bool
			eventFilePath1, eventFilePath2 string
			jobRunID1, taskRunID1          string
			jobRunID2, taskRunID2          string
			useSameUserID                  bool
			configOverride                 map[string]any
			verifySchema                   func(t *testing.T, db *sql.DB, namespace string)
			verifyRecords                  func(t *testing.T, db *sql.DB, sourceID, destinationID, namespace, jobRunID, taskRunID string)
		}{
			{
				name:           "Upload Job",
				tables:         []string{"identifies", "users", "tracks", "product_track", "pages", "screens", "aliases", "groups"},
				cred:           credentials,
				database:       credentials.Database,
				eventFilePath1: "../testdata/upload-job.events-1.json",
				eventFilePath2: "../testdata/upload-job.events-2.json",
>>>>>>> cf3b2eca
				configOverride: map[string]any{
					"preferAppend": false,
					"password":     credentials.Password,
				},
				verifySchema: func(t *testing.T, db *sql.DB, namespace string) {
<<<<<<< HEAD
					schema := whth.RetrieveRecordsFromWarehouse(t, db, fmt.Sprintf(`SELECT table_name, column_name, data_type FROM INFORMATION_SCHEMA.COLUMNS WHERE table_schema = '%s';`, namespace))
					require.ElementsMatch(t, schema, expectedUploadJobSchema)
				},
				verifyRecords: func(t *testing.T, db *sql.DB, sourceID, destinationID, namespace, jobRunID, taskRunID string) {
					userIDFormat := "userId_snowflake"
					userIDSQL := "SUBSTR(user_id, 1, 16)"
					uuidTSSQL := "TO_CHAR(uuid_ts, 'YYYY-MM-DD')"

=======
					t.Helper()
					schema := whth.RetrieveRecordsFromWarehouse(t, db, fmt.Sprintf(`SELECT table_name, column_name, data_type FROM INFORMATION_SCHEMA.COLUMNS WHERE table_schema = '%s';`, namespace))
					require.Equal(t, whth.ConvertRecordsToSchema(schema), expectedUploadJobSchema)
				},
				verifyRecords: func(t *testing.T, db *sql.DB, sourceID, destinationID, namespace, jobRunID, taskRunID string) {
					t.Helper()
>>>>>>> cf3b2eca
					identifiesRecords := whth.RetrieveRecordsFromWarehouse(t, db, fmt.Sprintf(`SELECT %s, %s, context_traits_logins, _as, name, logins, email, original_timestamp, context_ip, context_traits_as, timestamp, received_at, context_destination_type, sent_at, context_source_type, context_traits_between, context_source_id, context_traits_name, context_request_ip, _between, context_traits_email, context_destination_id, id FROM %q.%q ORDER BY id;`, userIDSQL, uuidTSSQL, namespace, "IDENTIFIES"))
					require.ElementsMatch(t, identifiesRecords, whth.UploadJobIdentifiesRecords(userIDFormat, sourceID, destinationID, destType))
					usersRecords := whth.RetrieveRecordsFromWarehouse(t, db, fmt.Sprintf(`SELECT context_source_id, context_destination_type, context_request_ip, context_traits_name, context_traits_between, _as, logins, sent_at, context_traits_logins, context_ip, _between, context_traits_email, timestamp, context_destination_id, email, context_traits_as, context_source_type, substring(id, 1, 16), %s, received_at, name, original_timestamp FROM %q.%q ORDER BY id;`, uuidTSSQL, namespace, "USERS"))
					require.ElementsMatch(t, usersRecords, whth.UploadJobUsersRecords(userIDFormat, sourceID, destinationID, destType))
					tracksRecords := whth.RetrieveRecordsFromWarehouse(t, db, fmt.Sprintf(`SELECT original_timestamp, context_destination_id, context_destination_type, %s, context_source_type, timestamp, id, event, sent_at, context_ip, event_text, context_source_id, context_request_ip, received_at, %s FROM %q.%q ORDER BY id;`, uuidTSSQL, userIDSQL, namespace, "TRACKS"))
					require.ElementsMatch(t, tracksRecords, whth.UploadJobTracksRecords(userIDFormat, sourceID, destinationID, destType))
					productTrackRecords := whth.RetrieveRecordsFromWarehouse(t, db, fmt.Sprintf(`SELECT timestamp, %s, product_id, received_at, context_source_id, sent_at, context_source_type, context_ip, context_destination_type, original_timestamp, context_request_ip, context_destination_id, %s, _as, review_body, _between, review_id, event_text, id, event, rating FROM %q.%q ORDER BY id;`, userIDSQL, uuidTSSQL, namespace, "PRODUCT_TRACK"))
					require.ElementsMatch(t, productTrackRecords, whth.UploadJobProductTrackRecords(userIDFormat, sourceID, destinationID, destType))
					pagesRecords := whth.RetrieveRecordsFromWarehouse(t, db, fmt.Sprintf(`SELECT %s, context_source_id, id, title, timestamp, context_source_type, _as, received_at, context_destination_id, context_ip, context_destination_type, name, original_timestamp, _between, context_request_ip, sent_at, url, %s FROM %q.%q ORDER BY id;`, userIDSQL, uuidTSSQL, namespace, "PAGES"))
					require.ElementsMatch(t, pagesRecords, whth.UploadJobPagesRecords(userIDFormat, sourceID, destinationID, destType))
					screensRecords := whth.RetrieveRecordsFromWarehouse(t, db, fmt.Sprintf(`SELECT context_destination_type, url, context_source_type, title, original_timestamp, %s, _between, context_ip, name, context_request_ip, %s, context_source_id, id, received_at, context_destination_id, timestamp, sent_at, _as FROM %q.%q ORDER BY id;`, userIDSQL, uuidTSSQL, namespace, "SCREENS"))
					require.ElementsMatch(t, screensRecords, whth.UploadJobScreensRecords(userIDFormat, sourceID, destinationID, destType))
					aliasesRecords := whth.RetrieveRecordsFromWarehouse(t, db, fmt.Sprintf(`SELECT context_source_id, context_destination_id, context_ip, sent_at, id, %s, %s, previous_id, original_timestamp, context_source_type, received_at, context_destination_type, context_request_ip, timestamp FROM %q.%q ORDER BY id;`, userIDSQL, uuidTSSQL, namespace, "ALIASES"))
					require.ElementsMatch(t, aliasesRecords, whth.UploadJobAliasesRecords(userIDFormat, sourceID, destinationID, destType))
					groupsRecords := whth.RetrieveRecordsFromWarehouse(t, db, fmt.Sprintf(`SELECT context_destination_type, id, _between, plan, original_timestamp, %s, context_source_id, sent_at, %s, group_id, industry, context_request_ip, context_source_type, timestamp, employees, _as, context_destination_id, received_at, name, context_ip FROM %q.%q ORDER BY id;`, uuidTSSQL, userIDSQL, namespace, "GROUPS"))
					require.ElementsMatch(t, groupsRecords, whth.UploadJobGroupsRecords(userIDFormat, sourceID, destinationID, destType))
				},
			},
			{
<<<<<<< HEAD
				name:             "Upload Job with Role",
				tables:           []string{"identifies", "users", "tracks", "product_track", "pages", "screens", "aliases", "groups"},
				cred:             rbacCredentials,
				database:         rbacCredentials.Database,
				stagingFilePath1: "../testdata/upload-job.events-1.json",
				stagingFilePath2: "../testdata/upload-job.events-2.json",
=======
				name:           "Upload Job with Role",
				tables:         []string{"identifies", "users", "tracks", "product_track", "pages", "screens", "aliases", "groups"},
				cred:           rbacCredentials,
				database:       rbacCredentials.Database,
				eventFilePath1: "../testdata/upload-job.events-1.json",
				eventFilePath2: "../testdata/upload-job.events-2.json",
>>>>>>> cf3b2eca
				configOverride: map[string]any{
					"preferAppend": false,
					"role":         rbacCredentials.Role,
					"password":     rbacCredentials.Password,
				},
				verifySchema: func(t *testing.T, db *sql.DB, namespace string) {
<<<<<<< HEAD
					schema := whth.RetrieveRecordsFromWarehouse(t, db, fmt.Sprintf(`SELECT table_name, column_name, data_type FROM INFORMATION_SCHEMA.COLUMNS WHERE table_schema = '%s';`, namespace))
					require.ElementsMatch(t, schema, expectedUploadJobSchema)
				},
				verifyRecords: func(t *testing.T, db *sql.DB, sourceID, destinationID, namespace, jobRunID, taskRunID string) {
					userIDFormat := "userId_snowflake"
					userIDSQL := "SUBSTR(user_id, 1, 16)"
					uuidTSSQL := "TO_CHAR(uuid_ts, 'YYYY-MM-DD')"

=======
					t.Helper()
					schema := whth.RetrieveRecordsFromWarehouse(t, db, fmt.Sprintf(`SELECT table_name, column_name, data_type FROM INFORMATION_SCHEMA.COLUMNS WHERE table_schema = '%s';`, namespace))
					require.Equal(t, whth.ConvertRecordsToSchema(schema), expectedUploadJobSchema)
				},
				verifyRecords: func(t *testing.T, db *sql.DB, sourceID, destinationID, namespace, jobRunID, taskRunID string) {
					t.Helper()
>>>>>>> cf3b2eca
					identifiesRecords := whth.RetrieveRecordsFromWarehouse(t, db, fmt.Sprintf(`SELECT %s, %s, context_traits_logins, _as, name, logins, email, original_timestamp, context_ip, context_traits_as, timestamp, received_at, context_destination_type, sent_at, context_source_type, context_traits_between, context_source_id, context_traits_name, context_request_ip, _between, context_traits_email, context_destination_id, id FROM %q.%q ORDER BY id;`, userIDSQL, uuidTSSQL, namespace, "IDENTIFIES"))
					require.ElementsMatch(t, identifiesRecords, whth.UploadJobIdentifiesRecords(userIDFormat, sourceID, destinationID, destType))
					usersRecords := whth.RetrieveRecordsFromWarehouse(t, db, fmt.Sprintf(`SELECT context_source_id, context_destination_type, context_request_ip, context_traits_name, context_traits_between, _as, logins, sent_at, context_traits_logins, context_ip, _between, context_traits_email, timestamp, context_destination_id, email, context_traits_as, context_source_type, substring(id, 1, 16), %s, received_at, name, original_timestamp FROM %q.%q ORDER BY id;`, uuidTSSQL, namespace, "USERS"))
					require.ElementsMatch(t, usersRecords, whth.UploadJobUsersRecords(userIDFormat, sourceID, destinationID, destType))
					tracksRecords := whth.RetrieveRecordsFromWarehouse(t, db, fmt.Sprintf(`SELECT original_timestamp, context_destination_id, context_destination_type, %s, context_source_type, timestamp, id, event, sent_at, context_ip, event_text, context_source_id, context_request_ip, received_at, %s FROM %q.%q ORDER BY id;`, uuidTSSQL, userIDSQL, namespace, "TRACKS"))
					require.ElementsMatch(t, tracksRecords, whth.UploadJobTracksRecords(userIDFormat, sourceID, destinationID, destType))
					productTrackRecords := whth.RetrieveRecordsFromWarehouse(t, db, fmt.Sprintf(`SELECT timestamp, %s, product_id, received_at, context_source_id, sent_at, context_source_type, context_ip, context_destination_type, original_timestamp, context_request_ip, context_destination_id, %s, _as, review_body, _between, review_id, event_text, id, event, rating FROM %q.%q ORDER BY id;`, userIDSQL, uuidTSSQL, namespace, "PRODUCT_TRACK"))
					require.ElementsMatch(t, productTrackRecords, whth.UploadJobProductTrackRecords(userIDFormat, sourceID, destinationID, destType))
					pagesRecords := whth.RetrieveRecordsFromWarehouse(t, db, fmt.Sprintf(`SELECT %s, context_source_id, id, title, timestamp, context_source_type, _as, received_at, context_destination_id, context_ip, context_destination_type, name, original_timestamp, _between, context_request_ip, sent_at, url, %s FROM %q.%q ORDER BY id;`, userIDSQL, uuidTSSQL, namespace, "PAGES"))
					require.ElementsMatch(t, pagesRecords, whth.UploadJobPagesRecords(userIDFormat, sourceID, destinationID, destType))
					screensRecords := whth.RetrieveRecordsFromWarehouse(t, db, fmt.Sprintf(`SELECT context_destination_type, url, context_source_type, title, original_timestamp, %s, _between, context_ip, name, context_request_ip, %s, context_source_id, id, received_at, context_destination_id, timestamp, sent_at, _as FROM %q.%q ORDER BY id;`, userIDSQL, uuidTSSQL, namespace, "SCREENS"))
					require.ElementsMatch(t, screensRecords, whth.UploadJobScreensRecords(userIDFormat, sourceID, destinationID, destType))
					aliasesRecords := whth.RetrieveRecordsFromWarehouse(t, db, fmt.Sprintf(`SELECT context_source_id, context_destination_id, context_ip, sent_at, id, %s, %s, previous_id, original_timestamp, context_source_type, received_at, context_destination_type, context_request_ip, timestamp FROM %q.%q ORDER BY id;`, userIDSQL, uuidTSSQL, namespace, "ALIASES"))
					require.ElementsMatch(t, aliasesRecords, whth.UploadJobAliasesRecords(userIDFormat, sourceID, destinationID, destType))
					groupsRecords := whth.RetrieveRecordsFromWarehouse(t, db, fmt.Sprintf(`SELECT context_destination_type, id, _between, plan, original_timestamp, %s, context_source_id, sent_at, %s, group_id, industry, context_request_ip, context_source_type, timestamp, employees, _as, context_destination_id, received_at, name, context_ip FROM %q.%q ORDER BY id;`, uuidTSSQL, userIDSQL, namespace, "GROUPS"))
					require.ElementsMatch(t, groupsRecords, whth.UploadJobGroupsRecords(userIDFormat, sourceID, destinationID, destType))
				},
			},
			{
<<<<<<< HEAD
				name:             "Upload Job with Case Sensitive Database",
				tables:           []string{"identifies", "users", "tracks", "product_track", "pages", "screens", "aliases", "groups"},
				cred:             credentials,
				database:         strings.ToLower(credentials.Database),
				stagingFilePath1: "../testdata/upload-job.events-1.json",
				stagingFilePath2: "../testdata/upload-job.events-2.json",
=======
				name:           "Upload Job with Case Sensitive Database",
				tables:         []string{"identifies", "users", "tracks", "product_track", "pages", "screens", "aliases", "groups"},
				cred:           credentials,
				database:       strings.ToLower(credentials.Database),
				eventFilePath1: "../testdata/upload-job.events-1.json",
				eventFilePath2: "../testdata/upload-job.events-2.json",
>>>>>>> cf3b2eca
				configOverride: map[string]any{
					"preferAppend": false,
					"password":     credentials.Password,
				},
				verifySchema: func(t *testing.T, db *sql.DB, namespace string) {
<<<<<<< HEAD
					schema := whth.RetrieveRecordsFromWarehouse(t, db, fmt.Sprintf(`SELECT table_name, column_name, data_type FROM INFORMATION_SCHEMA.COLUMNS WHERE table_schema = '%s';`, namespace))
					require.ElementsMatch(t, schema, expectedUploadJobSchema)
				},
				verifyRecords: func(t *testing.T, db *sql.DB, sourceID, destinationID, namespace, jobRunID, taskRunID string) {
					userIDFormat := "userId_snowflake"
					userIDSQL := "SUBSTR(user_id, 1, 16)"
					uuidTSSQL := "TO_CHAR(uuid_ts, 'YYYY-MM-DD')"

=======
					t.Helper()
					schema := whth.RetrieveRecordsFromWarehouse(t, db, fmt.Sprintf(`SELECT table_name, column_name, data_type FROM INFORMATION_SCHEMA.COLUMNS WHERE table_schema = '%s';`, namespace))
					require.Equal(t, whth.ConvertRecordsToSchema(schema), expectedUploadJobSchema)
				},
				verifyRecords: func(t *testing.T, db *sql.DB, sourceID, destinationID, namespace, jobRunID, taskRunID string) {
					t.Helper()
>>>>>>> cf3b2eca
					identifiesRecords := whth.RetrieveRecordsFromWarehouse(t, db, fmt.Sprintf(`SELECT %s, %s, context_traits_logins, _as, name, logins, email, original_timestamp, context_ip, context_traits_as, timestamp, received_at, context_destination_type, sent_at, context_source_type, context_traits_between, context_source_id, context_traits_name, context_request_ip, _between, context_traits_email, context_destination_id, id FROM %q.%q ORDER BY id;`, userIDSQL, uuidTSSQL, namespace, "IDENTIFIES"))
					require.ElementsMatch(t, identifiesRecords, whth.UploadJobIdentifiesRecords(userIDFormat, sourceID, destinationID, destType))
					usersRecords := whth.RetrieveRecordsFromWarehouse(t, db, fmt.Sprintf(`SELECT context_source_id, context_destination_type, context_request_ip, context_traits_name, context_traits_between, _as, logins, sent_at, context_traits_logins, context_ip, _between, context_traits_email, timestamp, context_destination_id, email, context_traits_as, context_source_type, substring(id, 1, 16), %s, received_at, name, original_timestamp FROM %q.%q ORDER BY id;`, uuidTSSQL, namespace, "USERS"))
					require.ElementsMatch(t, usersRecords, whth.UploadJobUsersRecords(userIDFormat, sourceID, destinationID, destType))
					tracksRecords := whth.RetrieveRecordsFromWarehouse(t, db, fmt.Sprintf(`SELECT original_timestamp, context_destination_id, context_destination_type, %s, context_source_type, timestamp, id, event, sent_at, context_ip, event_text, context_source_id, context_request_ip, received_at, %s FROM %q.%q ORDER BY id;`, uuidTSSQL, userIDSQL, namespace, "TRACKS"))
					require.ElementsMatch(t, tracksRecords, whth.UploadJobTracksRecords(userIDFormat, sourceID, destinationID, destType))
					productTrackRecords := whth.RetrieveRecordsFromWarehouse(t, db, fmt.Sprintf(`SELECT timestamp, %s, product_id, received_at, context_source_id, sent_at, context_source_type, context_ip, context_destination_type, original_timestamp, context_request_ip, context_destination_id, %s, _as, review_body, _between, review_id, event_text, id, event, rating FROM %q.%q ORDER BY id;`, userIDSQL, uuidTSSQL, namespace, "PRODUCT_TRACK"))
					require.ElementsMatch(t, productTrackRecords, whth.UploadJobProductTrackRecords(userIDFormat, sourceID, destinationID, destType))
					pagesRecords := whth.RetrieveRecordsFromWarehouse(t, db, fmt.Sprintf(`SELECT %s, context_source_id, id, title, timestamp, context_source_type, _as, received_at, context_destination_id, context_ip, context_destination_type, name, original_timestamp, _between, context_request_ip, sent_at, url, %s FROM %q.%q ORDER BY id;`, userIDSQL, uuidTSSQL, namespace, "PAGES"))
					require.ElementsMatch(t, pagesRecords, whth.UploadJobPagesRecords(userIDFormat, sourceID, destinationID, destType))
					screensRecords := whth.RetrieveRecordsFromWarehouse(t, db, fmt.Sprintf(`SELECT context_destination_type, url, context_source_type, title, original_timestamp, %s, _between, context_ip, name, context_request_ip, %s, context_source_id, id, received_at, context_destination_id, timestamp, sent_at, _as FROM %q.%q ORDER BY id;`, userIDSQL, uuidTSSQL, namespace, "SCREENS"))
					require.ElementsMatch(t, screensRecords, whth.UploadJobScreensRecords(userIDFormat, sourceID, destinationID, destType))
					aliasesRecords := whth.RetrieveRecordsFromWarehouse(t, db, fmt.Sprintf(`SELECT context_source_id, context_destination_id, context_ip, sent_at, id, %s, %s, previous_id, original_timestamp, context_source_type, received_at, context_destination_type, context_request_ip, timestamp FROM %q.%q ORDER BY id;`, userIDSQL, uuidTSSQL, namespace, "ALIASES"))
					require.ElementsMatch(t, aliasesRecords, whth.UploadJobAliasesRecords(userIDFormat, sourceID, destinationID, destType))
					groupsRecords := whth.RetrieveRecordsFromWarehouse(t, db, fmt.Sprintf(`SELECT context_destination_type, id, _between, plan, original_timestamp, %s, context_source_id, sent_at, %s, group_id, industry, context_request_ip, context_source_type, timestamp, employees, _as, context_destination_id, received_at, name, context_ip FROM %q.%q ORDER BY id;`, uuidTSSQL, userIDSQL, namespace, "GROUPS"))
					require.ElementsMatch(t, groupsRecords, whth.UploadJobGroupsRecords(userIDFormat, sourceID, destinationID, destType))
				},
			},
			{
<<<<<<< HEAD
				name:             "Upload Job with Key Pair Unencrypted Key",
				tables:           []string{"identifies", "users", "tracks", "product_track", "pages", "screens", "aliases", "groups"},
				cred:             keyPairUnEncryptedCredentials,
				database:         keyPairUnEncryptedCredentials.Database,
				stagingFilePath1: "../testdata/upload-job.events-1.json",
				stagingFilePath2: "../testdata/upload-job.events-2.json",
=======
				name:           "Upload Job with Key Pair Unencrypted Key",
				tables:         []string{"identifies", "users", "tracks", "product_track", "pages", "screens", "aliases", "groups"},
				cred:           keyPairUnEncryptedCredentials,
				database:       keyPairUnEncryptedCredentials.Database,
				eventFilePath1: "../testdata/upload-job.events-1.json",
				eventFilePath2: "../testdata/upload-job.events-2.json",
>>>>>>> cf3b2eca
				configOverride: map[string]any{
					"preferAppend":   false,
					"useKeyPairAuth": true,
					"privateKey":     keyPairUnEncryptedCredentials.PrivateKey,
				},

				verifySchema: func(t *testing.T, db *sql.DB, namespace string) {
<<<<<<< HEAD
					schema := whth.RetrieveRecordsFromWarehouse(t, db, fmt.Sprintf(`SELECT table_name, column_name, data_type FROM INFORMATION_SCHEMA.COLUMNS WHERE table_schema = '%s';`, namespace))
					require.ElementsMatch(t, schema, expectedUploadJobSchema)
				},
				verifyRecords: func(t *testing.T, db *sql.DB, sourceID, destinationID, namespace, jobRunID, taskRunID string) {
					userIDFormat := "userId_snowflake"
					userIDSQL := "SUBSTR(user_id, 1, 16)"
					uuidTSSQL := "TO_CHAR(uuid_ts, 'YYYY-MM-DD')"

=======
					t.Helper()
					schema := whth.RetrieveRecordsFromWarehouse(t, db, fmt.Sprintf(`SELECT table_name, column_name, data_type FROM INFORMATION_SCHEMA.COLUMNS WHERE table_schema = '%s';`, namespace))
					require.Equal(t, whth.ConvertRecordsToSchema(schema), expectedUploadJobSchema)
				},
				verifyRecords: func(t *testing.T, db *sql.DB, sourceID, destinationID, namespace, jobRunID, taskRunID string) {
					t.Helper()
>>>>>>> cf3b2eca
					identifiesRecords := whth.RetrieveRecordsFromWarehouse(t, db, fmt.Sprintf(`SELECT %s, %s, context_traits_logins, _as, name, logins, email, original_timestamp, context_ip, context_traits_as, timestamp, received_at, context_destination_type, sent_at, context_source_type, context_traits_between, context_source_id, context_traits_name, context_request_ip, _between, context_traits_email, context_destination_id, id FROM %q.%q ORDER BY id;`, userIDSQL, uuidTSSQL, namespace, "IDENTIFIES"))
					require.ElementsMatch(t, identifiesRecords, whth.UploadJobIdentifiesRecords(userIDFormat, sourceID, destinationID, destType))
					usersRecords := whth.RetrieveRecordsFromWarehouse(t, db, fmt.Sprintf(`SELECT context_source_id, context_destination_type, context_request_ip, context_traits_name, context_traits_between, _as, logins, sent_at, context_traits_logins, context_ip, _between, context_traits_email, timestamp, context_destination_id, email, context_traits_as, context_source_type, substring(id, 1, 16), %s, received_at, name, original_timestamp FROM %q.%q ORDER BY id;`, uuidTSSQL, namespace, "USERS"))
					require.ElementsMatch(t, usersRecords, whth.UploadJobUsersRecords(userIDFormat, sourceID, destinationID, destType))
					tracksRecords := whth.RetrieveRecordsFromWarehouse(t, db, fmt.Sprintf(`SELECT original_timestamp, context_destination_id, context_destination_type, %s, context_source_type, timestamp, id, event, sent_at, context_ip, event_text, context_source_id, context_request_ip, received_at, %s FROM %q.%q ORDER BY id;`, uuidTSSQL, userIDSQL, namespace, "TRACKS"))
					require.ElementsMatch(t, tracksRecords, whth.UploadJobTracksRecords(userIDFormat, sourceID, destinationID, destType))
					productTrackRecords := whth.RetrieveRecordsFromWarehouse(t, db, fmt.Sprintf(`SELECT timestamp, %s, product_id, received_at, context_source_id, sent_at, context_source_type, context_ip, context_destination_type, original_timestamp, context_request_ip, context_destination_id, %s, _as, review_body, _between, review_id, event_text, id, event, rating FROM %q.%q ORDER BY id;`, userIDSQL, uuidTSSQL, namespace, "PRODUCT_TRACK"))
					require.ElementsMatch(t, productTrackRecords, whth.UploadJobProductTrackRecords(userIDFormat, sourceID, destinationID, destType))
					pagesRecords := whth.RetrieveRecordsFromWarehouse(t, db, fmt.Sprintf(`SELECT %s, context_source_id, id, title, timestamp, context_source_type, _as, received_at, context_destination_id, context_ip, context_destination_type, name, original_timestamp, _between, context_request_ip, sent_at, url, %s FROM %q.%q ORDER BY id;`, userIDSQL, uuidTSSQL, namespace, "PAGES"))
					require.ElementsMatch(t, pagesRecords, whth.UploadJobPagesRecords(userIDFormat, sourceID, destinationID, destType))
					screensRecords := whth.RetrieveRecordsFromWarehouse(t, db, fmt.Sprintf(`SELECT context_destination_type, url, context_source_type, title, original_timestamp, %s, _between, context_ip, name, context_request_ip, %s, context_source_id, id, received_at, context_destination_id, timestamp, sent_at, _as FROM %q.%q ORDER BY id;`, userIDSQL, uuidTSSQL, namespace, "SCREENS"))
					require.ElementsMatch(t, screensRecords, whth.UploadJobScreensRecords(userIDFormat, sourceID, destinationID, destType))
					aliasesRecords := whth.RetrieveRecordsFromWarehouse(t, db, fmt.Sprintf(`SELECT context_source_id, context_destination_id, context_ip, sent_at, id, %s, %s, previous_id, original_timestamp, context_source_type, received_at, context_destination_type, context_request_ip, timestamp FROM %q.%q ORDER BY id;`, userIDSQL, uuidTSSQL, namespace, "ALIASES"))
					require.ElementsMatch(t, aliasesRecords, whth.UploadJobAliasesRecords(userIDFormat, sourceID, destinationID, destType))
					groupsRecords := whth.RetrieveRecordsFromWarehouse(t, db, fmt.Sprintf(`SELECT context_destination_type, id, _between, plan, original_timestamp, %s, context_source_id, sent_at, %s, group_id, industry, context_request_ip, context_source_type, timestamp, employees, _as, context_destination_id, received_at, name, context_ip FROM %q.%q ORDER BY id;`, uuidTSSQL, userIDSQL, namespace, "GROUPS"))
					require.ElementsMatch(t, groupsRecords, whth.UploadJobGroupsRecords(userIDFormat, sourceID, destinationID, destType))
				},
			},
			{
<<<<<<< HEAD
				name:             "Upload Job with Key Pair Encrypted Key",
				tables:           []string{"identifies", "users", "tracks", "product_track", "pages", "screens", "aliases", "groups"},
				cred:             keyPairEncryptedCredentials,
				database:         keyPairEncryptedCredentials.Database,
				stagingFilePath1: "../testdata/upload-job.events-1.json",
				stagingFilePath2: "../testdata/upload-job.events-2.json",
=======
				name:           "Upload Job with Key Pair Encrypted Key",
				tables:         []string{"identifies", "users", "tracks", "product_track", "pages", "screens", "aliases", "groups"},
				cred:           keyPairEncryptedCredentials,
				database:       keyPairEncryptedCredentials.Database,
				eventFilePath1: "../testdata/upload-job.events-1.json",
				eventFilePath2: "../testdata/upload-job.events-2.json",
>>>>>>> cf3b2eca
				configOverride: map[string]any{
					"preferAppend":         false,
					"useKeyPairAuth":       true,
					"privateKey":           keyPairEncryptedCredentials.PrivateKey,
					"privateKeyPassphrase": keyPairEncryptedCredentials.PrivateKeyPassphrase,
				},
				verifySchema: func(t *testing.T, db *sql.DB, namespace string) {
<<<<<<< HEAD
					schema := whth.RetrieveRecordsFromWarehouse(t, db, fmt.Sprintf(`SELECT table_name, column_name, data_type FROM INFORMATION_SCHEMA.COLUMNS WHERE table_schema = '%s';`, namespace))
					require.ElementsMatch(t, schema, expectedUploadJobSchema)
				},
				verifyRecords: func(t *testing.T, db *sql.DB, sourceID, destinationID, namespace, jobRunID, taskRunID string) {
					userIDFormat := "userId_snowflake"
					userIDSQL := "SUBSTR(user_id, 1, 16)"
					uuidTSSQL := "TO_CHAR(uuid_ts, 'YYYY-MM-DD')"

=======
					t.Helper()
					schema := whth.RetrieveRecordsFromWarehouse(t, db, fmt.Sprintf(`SELECT table_name, column_name, data_type FROM INFORMATION_SCHEMA.COLUMNS WHERE table_schema = '%s';`, namespace))
					require.Equal(t, whth.ConvertRecordsToSchema(schema), expectedUploadJobSchema)
				},
				verifyRecords: func(t *testing.T, db *sql.DB, sourceID, destinationID, namespace, jobRunID, taskRunID string) {
					t.Helper()
>>>>>>> cf3b2eca
					identifiesRecords := whth.RetrieveRecordsFromWarehouse(t, db, fmt.Sprintf(`SELECT %s, %s, context_traits_logins, _as, name, logins, email, original_timestamp, context_ip, context_traits_as, timestamp, received_at, context_destination_type, sent_at, context_source_type, context_traits_between, context_source_id, context_traits_name, context_request_ip, _between, context_traits_email, context_destination_id, id FROM %q.%q ORDER BY id;`, userIDSQL, uuidTSSQL, namespace, "IDENTIFIES"))
					require.ElementsMatch(t, identifiesRecords, whth.UploadJobIdentifiesRecords(userIDFormat, sourceID, destinationID, destType))
					usersRecords := whth.RetrieveRecordsFromWarehouse(t, db, fmt.Sprintf(`SELECT context_source_id, context_destination_type, context_request_ip, context_traits_name, context_traits_between, _as, logins, sent_at, context_traits_logins, context_ip, _between, context_traits_email, timestamp, context_destination_id, email, context_traits_as, context_source_type, substring(id, 1, 16), %s, received_at, name, original_timestamp FROM %q.%q ORDER BY id;`, uuidTSSQL, namespace, "USERS"))
					require.ElementsMatch(t, usersRecords, whth.UploadJobUsersRecords(userIDFormat, sourceID, destinationID, destType))
					tracksRecords := whth.RetrieveRecordsFromWarehouse(t, db, fmt.Sprintf(`SELECT original_timestamp, context_destination_id, context_destination_type, %s, context_source_type, timestamp, id, event, sent_at, context_ip, event_text, context_source_id, context_request_ip, received_at, %s FROM %q.%q ORDER BY id;`, uuidTSSQL, userIDSQL, namespace, "TRACKS"))
					require.ElementsMatch(t, tracksRecords, whth.UploadJobTracksRecords(userIDFormat, sourceID, destinationID, destType))
					productTrackRecords := whth.RetrieveRecordsFromWarehouse(t, db, fmt.Sprintf(`SELECT timestamp, %s, product_id, received_at, context_source_id, sent_at, context_source_type, context_ip, context_destination_type, original_timestamp, context_request_ip, context_destination_id, %s, _as, review_body, _between, review_id, event_text, id, event, rating FROM %q.%q ORDER BY id;`, userIDSQL, uuidTSSQL, namespace, "PRODUCT_TRACK"))
					require.ElementsMatch(t, productTrackRecords, whth.UploadJobProductTrackRecords(userIDFormat, sourceID, destinationID, destType))
					pagesRecords := whth.RetrieveRecordsFromWarehouse(t, db, fmt.Sprintf(`SELECT %s, context_source_id, id, title, timestamp, context_source_type, _as, received_at, context_destination_id, context_ip, context_destination_type, name, original_timestamp, _between, context_request_ip, sent_at, url, %s FROM %q.%q ORDER BY id;`, userIDSQL, uuidTSSQL, namespace, "PAGES"))
					require.ElementsMatch(t, pagesRecords, whth.UploadJobPagesRecords(userIDFormat, sourceID, destinationID, destType))
					screensRecords := whth.RetrieveRecordsFromWarehouse(t, db, fmt.Sprintf(`SELECT context_destination_type, url, context_source_type, title, original_timestamp, %s, _between, context_ip, name, context_request_ip, %s, context_source_id, id, received_at, context_destination_id, timestamp, sent_at, _as FROM %q.%q ORDER BY id;`, userIDSQL, uuidTSSQL, namespace, "SCREENS"))
					require.ElementsMatch(t, screensRecords, whth.UploadJobScreensRecords(userIDFormat, sourceID, destinationID, destType))
					aliasesRecords := whth.RetrieveRecordsFromWarehouse(t, db, fmt.Sprintf(`SELECT context_source_id, context_destination_id, context_ip, sent_at, id, %s, %s, previous_id, original_timestamp, context_source_type, received_at, context_destination_type, context_request_ip, timestamp FROM %q.%q ORDER BY id;`, userIDSQL, uuidTSSQL, namespace, "ALIASES"))
					require.ElementsMatch(t, aliasesRecords, whth.UploadJobAliasesRecords(userIDFormat, sourceID, destinationID, destType))
					groupsRecords := whth.RetrieveRecordsFromWarehouse(t, db, fmt.Sprintf(`SELECT context_destination_type, id, _between, plan, original_timestamp, %s, context_source_id, sent_at, %s, group_id, industry, context_request_ip, context_source_type, timestamp, employees, _as, context_destination_id, received_at, name, context_ip FROM %q.%q ORDER BY id;`, uuidTSSQL, userIDSQL, namespace, "GROUPS"))
					require.ElementsMatch(t, groupsRecords, whth.UploadJobGroupsRecords(userIDFormat, sourceID, destinationID, destType))
				},
			},
			{
<<<<<<< HEAD
				name:             "Source Job with Sources",
				tables:           []string{"tracks", "google_sheet"},
				cred:             credentials,
				database:         credentials.Database,
				sourceJob:        true,
				jobRunID1:        misc.FastUUID().String(),
				taskRunID1:       misc.FastUUID().String(),
				jobRunID2:        misc.FastUUID().String(),
				taskRunID2:       misc.FastUUID().String(),
				stagingFilePath1: "../testdata/source-job.events-1.json",
				stagingFilePath2: "../testdata/source-job.events-2.json",
=======
				name:           "Source Job with Sources",
				tables:         []string{"tracks", "google_sheet"},
				cred:           credentials,
				database:       credentials.Database,
				sourceJob:      true,
				jobRunID1:      misc.FastUUID().String(),
				taskRunID1:     misc.FastUUID().String(),
				jobRunID2:      misc.FastUUID().String(),
				taskRunID2:     misc.FastUUID().String(),
				eventFilePath1: "../testdata/source-job.events-1.json",
				eventFilePath2: "../testdata/source-job.events-2.json",
>>>>>>> cf3b2eca
				configOverride: map[string]any{
					"preferAppend": false,
					"password":     credentials.Password,
				},
				verifySchema: func(t *testing.T, db *sql.DB, namespace string) {
<<<<<<< HEAD
					schema := whth.RetrieveRecordsFromWarehouse(t, db, fmt.Sprintf(`SELECT table_name, column_name, data_type FROM INFORMATION_SCHEMA.COLUMNS WHERE table_schema = '%s';`, namespace))
					require.ElementsMatch(t, schema, expectedSourceJobSchema)
				},
				verifyRecords: func(t *testing.T, db *sql.DB, sourceID, destinationID, namespace, jobRunID, taskRunID string) {
					userIDFormat := "userId_snowflake"
					userIDSQL := "SUBSTR(user_id, 1, 16)"
					uuidTSSQL := "TO_CHAR(uuid_ts, 'YYYY-MM-DD')"

=======
					t.Helper()
					schema := whth.RetrieveRecordsFromWarehouse(t, db, fmt.Sprintf(`SELECT table_name, column_name, data_type FROM INFORMATION_SCHEMA.COLUMNS WHERE table_schema = '%s';`, namespace))
					require.Equal(t, whth.ConvertRecordsToSchema(schema), expectedSourceJobSchema)
				},
				verifyRecords: func(t *testing.T, db *sql.DB, sourceID, destinationID, namespace, jobRunID, taskRunID string) {
					t.Helper()
>>>>>>> cf3b2eca
					tracksRecords := whth.RetrieveRecordsFromWarehouse(t, db, fmt.Sprintf(`SELECT channel, context_sources_job_id, received_at, context_sources_version, %s, sent_at, context_ip, event, event_text, %s, context_destination_id, id, context_request_ip, context_source_type, original_timestamp, context_sources_job_run_id, context_sources_task_run_id, context_source_id, context_destination_type, timestamp FROM %q.%q ORDER BY id;`, uuidTSSQL, userIDSQL, namespace, "TRACKS"))
					require.ElementsMatch(t, tracksRecords, whth.SourceJobTracksRecords(userIDFormat, sourceID, destinationID, destType, jobRunID, taskRunID))
					googleSheetRecords := whth.RetrieveRecordsFromWarehouse(t, db, fmt.Sprintf(`SELECT product_id, sent_at, _between, context_request_ip, context_sources_job_run_id, channel, review_body, context_source_id, original_timestamp, context_destination_id, context_sources_job_id, event, context_sources_task_run_id, context_source_type, %s, context_ip, timestamp, id, received_at, review_id, %s, context_sources_version, context_destination_type, event_text, _as, rating FROM %q.%q ORDER BY id;`, userIDSQL, uuidTSSQL, namespace, "GOOGLE_SHEET"))
					require.ElementsMatch(t, googleSheetRecords, whth.SourceJobGoogleSheetRecords(userIDFormat, sourceID, destinationID, destType, jobRunID, taskRunID))
				},
			},
			{
				name:     "Upload Job in append mode",
				tables:   []string{"identifies", "users", "tracks", "product_track", "pages", "screens", "aliases", "groups"},
				cred:     credentials,
				database: credentials.Database,
				warehouseEventsMap2: whth.EventsCountMap{
<<<<<<< HEAD
					// For all tables except users we will be appending because of:
					// * preferAppend
					"identifies": 8, "users": 1, "tracks": 8, "product_track": 8, "pages": 8, "screens": 8, "aliases": 8, "groups": 8,
				},
				stagingFilePath1: "../testdata/upload-job.events-1.json",
				stagingFilePath2: "../testdata/upload-job.events-1.json",
				useSameUserID:    true,
=======
					// For all tables except users we will be appending because of preferAppend config
					"identifies": 8, "users": 1, "tracks": 8, "product_track": 8, "pages": 8, "screens": 8, "aliases": 8, "groups": 8,
				},
				eventFilePath1: "../testdata/upload-job.events-1.json",
				eventFilePath2: "../testdata/upload-job.events-1.json",
				useSameUserID:  true,
>>>>>>> cf3b2eca
				configOverride: map[string]any{
					"preferAppend": true,
					"password":     credentials.Password,
				},
				verifySchema: func(t *testing.T, db *sql.DB, namespace string) {
<<<<<<< HEAD
					schema := whth.RetrieveRecordsFromWarehouse(t, db, fmt.Sprintf(`SELECT table_name, column_name, data_type FROM INFORMATION_SCHEMA.COLUMNS WHERE table_schema = '%s';`, namespace))
					require.ElementsMatch(t, schema, expectedUploadJobSchema)
				},
				verifyRecords: func(t *testing.T, db *sql.DB, sourceID, destinationID, namespace, jobRunID, taskRunID string) {
					userIDFormat := "userId_snowflake"
					userIDSQL := "SUBSTR(user_id, 1, 16)"
					uuidTSSQL := "TO_CHAR(uuid_ts, 'YYYY-MM-DD')"

=======
					t.Helper()
					schema := whth.RetrieveRecordsFromWarehouse(t, db, fmt.Sprintf(`SELECT table_name, column_name, data_type FROM INFORMATION_SCHEMA.COLUMNS WHERE table_schema = '%s';`, namespace))
					require.Equal(t, whth.ConvertRecordsToSchema(schema), expectedUploadJobSchema)
				},
				verifyRecords: func(t *testing.T, db *sql.DB, sourceID, destinationID, namespace, jobRunID, taskRunID string) {
					t.Helper()
>>>>>>> cf3b2eca
					identifiesRecords := whth.RetrieveRecordsFromWarehouse(t, db, fmt.Sprintf(`SELECT %s, %s, context_traits_logins, _as, name, logins, email, original_timestamp, context_ip, context_traits_as, timestamp, received_at, context_destination_type, sent_at, context_source_type, context_traits_between, context_source_id, context_traits_name, context_request_ip, _between, context_traits_email, context_destination_id, id FROM %q.%q ORDER BY id;`, userIDSQL, uuidTSSQL, namespace, "IDENTIFIES"))
					require.ElementsMatch(t, identifiesRecords, whth.UploadJobIdentifiesAppendRecords(userIDFormat, sourceID, destinationID, destType))
					usersRecords := whth.RetrieveRecordsFromWarehouse(t, db, fmt.Sprintf(`SELECT context_source_id, context_destination_type, context_request_ip, context_traits_name, context_traits_between, _as, logins, sent_at, context_traits_logins, context_ip, _between, context_traits_email, timestamp, context_destination_id, email, context_traits_as, context_source_type, substring(id, 1, 16), %s, received_at, name, original_timestamp FROM %q.%q ORDER BY id;`, uuidTSSQL, namespace, "USERS"))
					require.ElementsMatch(t, usersRecords, whth.UploadJobUsersMergeRecord(userIDFormat, sourceID, destinationID, destType))
					tracksRecords := whth.RetrieveRecordsFromWarehouse(t, db, fmt.Sprintf(`SELECT original_timestamp, context_destination_id, context_destination_type, %s, context_source_type, timestamp, id, event, sent_at, context_ip, event_text, context_source_id, context_request_ip, received_at, %s FROM %q.%q ORDER BY id;`, uuidTSSQL, userIDSQL, namespace, "TRACKS"))
					require.ElementsMatch(t, tracksRecords, whth.UploadJobTracksAppendRecords(userIDFormat, sourceID, destinationID, destType))
					productTrackRecords := whth.RetrieveRecordsFromWarehouse(t, db, fmt.Sprintf(`SELECT timestamp, %s, product_id, received_at, context_source_id, sent_at, context_source_type, context_ip, context_destination_type, original_timestamp, context_request_ip, context_destination_id, %s, _as, review_body, _between, review_id, event_text, id, event, rating FROM %q.%q ORDER BY id;`, userIDSQL, uuidTSSQL, namespace, "PRODUCT_TRACK"))
					require.ElementsMatch(t, productTrackRecords, whth.UploadJobProductTrackAppendRecords(userIDFormat, sourceID, destinationID, destType))
					pagesRecords := whth.RetrieveRecordsFromWarehouse(t, db, fmt.Sprintf(`SELECT %s, context_source_id, id, title, timestamp, context_source_type, _as, received_at, context_destination_id, context_ip, context_destination_type, name, original_timestamp, _between, context_request_ip, sent_at, url, %s FROM %q.%q ORDER BY id;`, userIDSQL, uuidTSSQL, namespace, "PAGES"))
					require.ElementsMatch(t, pagesRecords, whth.UploadJobPagesAppendRecords(userIDFormat, sourceID, destinationID, destType))
					screensRecords := whth.RetrieveRecordsFromWarehouse(t, db, fmt.Sprintf(`SELECT context_destination_type, url, context_source_type, title, original_timestamp, %s, _between, context_ip, name, context_request_ip, %s, context_source_id, id, received_at, context_destination_id, timestamp, sent_at, _as FROM %q.%q ORDER BY id;`, userIDSQL, uuidTSSQL, namespace, "SCREENS"))
					require.ElementsMatch(t, screensRecords, whth.UploadJobScreensAppendRecords(userIDFormat, sourceID, destinationID, destType))
					aliasesRecords := whth.RetrieveRecordsFromWarehouse(t, db, fmt.Sprintf(`SELECT context_source_id, context_destination_id, context_ip, sent_at, id, %s, %s, previous_id, original_timestamp, context_source_type, received_at, context_destination_type, context_request_ip, timestamp FROM %q.%q ORDER BY id;`, userIDSQL, uuidTSSQL, namespace, "ALIASES"))
					require.ElementsMatch(t, aliasesRecords, whth.UploadJobAliasesAppendRecords(userIDFormat, sourceID, destinationID, destType))
					groupsRecords := whth.RetrieveRecordsFromWarehouse(t, db, fmt.Sprintf(`SELECT context_destination_type, id, _between, plan, original_timestamp, %s, context_source_id, sent_at, %s, group_id, industry, context_request_ip, context_source_type, timestamp, employees, _as, context_destination_id, received_at, name, context_ip FROM %q.%q ORDER BY id;`, uuidTSSQL, userIDSQL, namespace, "GROUPS"))
					require.ElementsMatch(t, groupsRecords, whth.UploadJobGroupsAppendRecords(userIDFormat, sourceID, destinationID, destType))
				},
			},
			{
<<<<<<< HEAD
				name:             "Undefined preferAppend",
				tables:           []string{"identifies", "users", "tracks", "product_track", "pages", "screens", "aliases", "groups"},
				cred:             credentials,
				database:         credentials.Database,
				stagingFilePath1: "../testdata/upload-job.events-1.json",
				stagingFilePath2: "../testdata/upload-job.events-1.json",
				useSameUserID:    true,
=======
				name:           "Undefined preferAppend",
				tables:         []string{"identifies", "users", "tracks", "product_track", "pages", "screens", "aliases", "groups"},
				cred:           credentials,
				database:       credentials.Database,
				eventFilePath1: "../testdata/upload-job.events-1.json",
				eventFilePath2: "../testdata/upload-job.events-1.json",
				useSameUserID:  true,
>>>>>>> cf3b2eca
				configOverride: map[string]any{
					"password": credentials.Password,
				},
				verifySchema: func(t *testing.T, db *sql.DB, namespace string) {
<<<<<<< HEAD
					schema := whth.RetrieveRecordsFromWarehouse(t, db, fmt.Sprintf(`SELECT table_name, column_name, data_type FROM INFORMATION_SCHEMA.COLUMNS WHERE table_schema = '%s';`, namespace))
					require.ElementsMatch(t, schema, expectedUploadJobSchema)
				},
				verifyRecords: func(t *testing.T, db *sql.DB, sourceID, destinationID, namespace, jobRunID, taskRunID string) {
					userIDFormat := "userId_snowflake"
					userIDSQL := "SUBSTR(user_id, 1, 16)"
					uuidTSSQL := "TO_CHAR(uuid_ts, 'YYYY-MM-DD')"

=======
					t.Helper()
					schema := whth.RetrieveRecordsFromWarehouse(t, db, fmt.Sprintf(`SELECT table_name, column_name, data_type FROM INFORMATION_SCHEMA.COLUMNS WHERE table_schema = '%s';`, namespace))
					require.Equal(t, whth.ConvertRecordsToSchema(schema), expectedUploadJobSchema)
				},
				verifyRecords: func(t *testing.T, db *sql.DB, sourceID, destinationID, namespace, jobRunID, taskRunID string) {
					t.Helper()
>>>>>>> cf3b2eca
					identifiesRecords := whth.RetrieveRecordsFromWarehouse(t, db, fmt.Sprintf(`SELECT %s, %s, context_traits_logins, _as, name, logins, email, original_timestamp, context_ip, context_traits_as, timestamp, received_at, context_destination_type, sent_at, context_source_type, context_traits_between, context_source_id, context_traits_name, context_request_ip, _between, context_traits_email, context_destination_id, id FROM %q.%q ORDER BY id;`, userIDSQL, uuidTSSQL, namespace, "IDENTIFIES"))
					require.ElementsMatch(t, identifiesRecords, whth.UploadJobIdentifiesMergeRecords(userIDFormat, sourceID, destinationID, destType))
					usersRecords := whth.RetrieveRecordsFromWarehouse(t, db, fmt.Sprintf(`SELECT context_source_id, context_destination_type, context_request_ip, context_traits_name, context_traits_between, _as, logins, sent_at, context_traits_logins, context_ip, _between, context_traits_email, timestamp, context_destination_id, email, context_traits_as, context_source_type, substring(id, 1, 16), %s, received_at, name, original_timestamp FROM %q.%q ORDER BY id;`, uuidTSSQL, namespace, "USERS"))
					require.ElementsMatch(t, usersRecords, whth.UploadJobUsersMergeRecord(userIDFormat, sourceID, destinationID, destType))
					tracksRecords := whth.RetrieveRecordsFromWarehouse(t, db, fmt.Sprintf(`SELECT original_timestamp, context_destination_id, context_destination_type, %s, context_source_type, timestamp, id, event, sent_at, context_ip, event_text, context_source_id, context_request_ip, received_at, %s FROM %q.%q ORDER BY id;`, uuidTSSQL, userIDSQL, namespace, "TRACKS"))
					require.ElementsMatch(t, tracksRecords, whth.UploadJobTracksMergeRecords(userIDFormat, sourceID, destinationID, destType))
					productTrackRecords := whth.RetrieveRecordsFromWarehouse(t, db, fmt.Sprintf(`SELECT timestamp, %s, product_id, received_at, context_source_id, sent_at, context_source_type, context_ip, context_destination_type, original_timestamp, context_request_ip, context_destination_id, %s, _as, review_body, _between, review_id, event_text, id, event, rating FROM %q.%q ORDER BY id;`, userIDSQL, uuidTSSQL, namespace, "PRODUCT_TRACK"))
					require.ElementsMatch(t, productTrackRecords, whth.UploadJobProductTrackMergeRecords(userIDFormat, sourceID, destinationID, destType))
					pagesRecords := whth.RetrieveRecordsFromWarehouse(t, db, fmt.Sprintf(`SELECT %s, context_source_id, id, title, timestamp, context_source_type, _as, received_at, context_destination_id, context_ip, context_destination_type, name, original_timestamp, _between, context_request_ip, sent_at, url, %s FROM %q.%q ORDER BY id;`, userIDSQL, uuidTSSQL, namespace, "PAGES"))
					require.ElementsMatch(t, pagesRecords, whth.UploadJobPagesMergeRecords(userIDFormat, sourceID, destinationID, destType))
					screensRecords := whth.RetrieveRecordsFromWarehouse(t, db, fmt.Sprintf(`SELECT context_destination_type, url, context_source_type, title, original_timestamp, %s, _between, context_ip, name, context_request_ip, %s, context_source_id, id, received_at, context_destination_id, timestamp, sent_at, _as FROM %q.%q ORDER BY id;`, userIDSQL, uuidTSSQL, namespace, "SCREENS"))
					require.ElementsMatch(t, screensRecords, whth.UploadJobScreensMergeRecords(userIDFormat, sourceID, destinationID, destType))
					aliasesRecords := whth.RetrieveRecordsFromWarehouse(t, db, fmt.Sprintf(`SELECT context_source_id, context_destination_id, context_ip, sent_at, id, %s, %s, previous_id, original_timestamp, context_source_type, received_at, context_destination_type, context_request_ip, timestamp FROM %q.%q ORDER BY id;`, userIDSQL, uuidTSSQL, namespace, "ALIASES"))
					require.ElementsMatch(t, aliasesRecords, whth.UploadJobAliasesMergeRecords(userIDFormat, sourceID, destinationID, destType))
					groupsRecords := whth.RetrieveRecordsFromWarehouse(t, db, fmt.Sprintf(`SELECT context_destination_type, id, _between, plan, original_timestamp, %s, context_source_id, sent_at, %s, group_id, industry, context_request_ip, context_source_type, timestamp, employees, _as, context_destination_id, received_at, name, context_ip FROM %q.%q ORDER BY id;`, uuidTSSQL, userIDSQL, namespace, "GROUPS"))
					require.ElementsMatch(t, groupsRecords, whth.UploadJobGroupsMergeRecords(userIDFormat, sourceID, destinationID, destType))
				},
			},
		}

		for _, tc := range testcase {
			t.Run(tc.name, func(t *testing.T) {
				var (
					sourceID      = whutils.RandHex()
					destinationID = whutils.RandHex()
					writeKey      = whutils.RandHex()
					namespace     = whth.RandSchema(destType)
				)

				destinationBuilder := backendconfigtest.NewDestinationBuilder(destType).
					WithID(destinationID).
					WithRevisionID(destinationID).
					WithConfigOption("account", tc.cred.Account).
					WithConfigOption("database", tc.database).
					WithConfigOption("warehouse", tc.cred.Warehouse).
					WithConfigOption("user", tc.cred.User).
					WithConfigOption("cloudProvider", "AWS").
					WithConfigOption("bucketName", tc.cred.BucketName).
					WithConfigOption("accessKeyID", tc.cred.AccessKeyID).
					WithConfigOption("accessKey", tc.cred.AccessKey).
					WithConfigOption("namespace", namespace).
					WithConfigOption("enableSSE", false).
					WithConfigOption("useRudderStorage", false).
					WithConfigOption("syncFrequency", "30")
				for k, v := range tc.configOverride {
					destinationBuilder = destinationBuilder.WithConfigOption(k, v)
				}
				destination := destinationBuilder.Build()

				workspaceConfig := backendconfigtest.NewConfigBuilder().
					WithSource(
						backendconfigtest.NewSourceBuilder().
							WithID(sourceID).
							WithWriteKey(writeKey).
							WithWorkspaceID(workspaceID).
							WithConnection(destination).
							Build(),
					).
					WithWorkspaceID(workspaceID).
					Build()

				t.Setenv("RSERVER_WAREHOUSE_ENABLE_IDRESOLUTION", "true")
				t.Setenv("RSERVER_WAREHOUSE_SNOWFLAKE_MAX_PARALLEL_LOADS", "8")
				t.Setenv("RSERVER_WAREHOUSE_SNOWFLAKE_ENABLE_DELETE_BY_JOBS", "true")
				t.Setenv("RSERVER_WAREHOUSE_SNOWFLAKE_SLOW_QUERY_THRESHOLD", "0s")
				t.Setenv("RSERVER_WAREHOUSE_SNOWFLAKE_DEBUG_DUPLICATE_WORKSPACE_IDS", workspaceID)
				t.Setenv("RSERVER_WAREHOUSE_SNOWFLAKE_DEBUG_DUPLICATE_TABLES", strings.Join(
					[]string{"identifies", "users", "tracks", "product_track", "pages", "screens", "aliases", "groups"},
					" ",
				))

				whth.BootstrapSvc(t, workspaceConfig, httpPort, jobsDBPort)

				credentialsJSON, err := json.Marshal(sqlconnectconfig.Snowflake{
					Account:              tc.cred.Account,
					User:                 tc.cred.User,
					Role:                 tc.cred.Role,
					DBName:               tc.database,
					Warehouse:            tc.cred.Warehouse,
					Password:             tc.cred.Password,
					UseKeyPairAuth:       tc.cred.UseKeyPairAuth,
					PrivateKey:           tc.cred.PrivateKey,
					PrivateKeyPassphrase: tc.cred.PrivateKeyPassphrase,
				})
				require.NoError(t, err)

				sqlConnectDB, err := sqlconnect.NewDB("snowflake", credentialsJSON)
				require.NoError(t, err)

				db := sqlConnectDB.SqlDB()
				require.NoError(t, db.Ping())
				t.Cleanup(func() { _ = db.Close() })
				t.Cleanup(func() {
					dropSchema(t, db, namespace)
				})

				sqlClient := &client.Client{
					SQL:  db,
					Type: client.SQLClient,
				}

				conf := map[string]interface{}{
					"cloudProvider":      "AWS",
					"bucketName":         tc.cred.BucketName,
					"storageIntegration": "",
					"accessKeyID":        tc.cred.AccessKeyID,
					"accessKey":          tc.cred.AccessKey,
					"prefix":             "snowflake-prefix",
					"enableSSE":          false,
					"useRudderStorage":   false,
				}

				t.Log("verifying test case 1")
				ts1 := whth.TestConfig{
					WriteKey:        writeKey,
					Schema:          namespace,
					Tables:          tc.tables,
					SourceID:        sourceID,
					DestinationID:   destinationID,
					SourceJob:       tc.sourceJob,
					Config:          conf,
					WorkspaceID:     workspaceID,
					DestinationType: destType,
					JobsDB:          jobsDB,
					HTTPPort:        httpPort,
					Client:          sqlClient,
					JobRunID:        tc.jobRunID1,
					TaskRunID:       tc.taskRunID1,
<<<<<<< HEAD
					EventsFilePath:  tc.stagingFilePath1,
=======
					EventsFilePath:  tc.eventFilePath1,
>>>>>>> cf3b2eca
					UserID:          whth.GetUserId(destType),
					TransformerURL:  transformerURL,
					Destination:     destination,
				}
				ts1.VerifyEvents(t)

				t.Log("verifying test case 2")
				ts2 := whth.TestConfig{
					WriteKey:           writeKey,
					Schema:             namespace,
					Tables:             tc.tables,
					SourceID:           sourceID,
					DestinationID:      destinationID,
					WarehouseEventsMap: tc.warehouseEventsMap2,
					SourceJob:          tc.sourceJob,
					Config:             conf,
					WorkspaceID:        workspaceID,
					DestinationType:    destType,
					JobsDB:             jobsDB,
					HTTPPort:           httpPort,
					Client:             sqlClient,
					JobRunID:           tc.jobRunID2,
					TaskRunID:          tc.taskRunID2,
<<<<<<< HEAD
					EventsFilePath:     tc.stagingFilePath2,
=======
					EventsFilePath:     tc.eventFilePath2,
>>>>>>> cf3b2eca
					UserID:             whth.GetUserId(destType),
					TransformerURL:     transformerURL,
					Destination:        destination,
				}
				if tc.useSameUserID {
					ts2.UserID = ts1.UserID
				}
				ts2.VerifyEvents(t)

				t.Log("verifying schema")
				tc.verifySchema(t, db, namespace)

				t.Log("verifying records")
				tc.verifyRecords(t, db, sourceID, destinationID, namespace, ts2.JobRunID, ts2.TaskRunID)
			})
		}
	})

	t.Run("Validation", func(t *testing.T) {
		namespace := whth.RandSchema(destType)

		credentialsJSON, err := json.Marshal(sqlconnectconfig.Snowflake{
			Account:   credentials.Account,
			User:      credentials.User,
			Role:      credentials.Role,
			Password:  credentials.Password,
			DBName:    credentials.Database,
			Warehouse: credentials.Warehouse,
		})
		require.NoError(t, err)

		sqlConnectDB, err := sqlconnect.NewDB("snowflake", credentialsJSON)
		require.NoError(t, err)

		db := sqlConnectDB.SqlDB()
		require.NoError(t, db.Ping())
		t.Cleanup(func() { _ = db.Close() })
		t.Cleanup(func() {
			dropSchema(t, db, namespace)
		})

		dest := backendconfig.DestinationT{
			ID: "test_destination_id",
			Config: map[string]interface{}{
				"account":            credentials.Account,
				"database":           credentials.Database,
				"warehouse":          credentials.Warehouse,
				"user":               credentials.User,
				"password":           credentials.Password,
				"cloudProvider":      "AWS",
				"bucketName":         credentials.BucketName,
				"storageIntegration": "",
				"accessKeyID":        credentials.AccessKeyID,
				"accessKey":          credentials.AccessKey,
				"namespace":          namespace,
				"prefix":             "snowflake-prefix",
				"syncFrequency":      "30",
				"enableSSE":          false,
				"useRudderStorage":   false,
				"preferAppend":       false,
			},
			DestinationDefinition: backendconfig.DestinationDefinitionT{
				ID:          "1XjvXnzw34UMAz1YOuKqL1kwzh6",
				Name:        "SNOWFLAKE",
				DisplayName: "Snowflake",
			},
			Name:       "snowflake-demo",
			Enabled:    true,
			RevisionID: "test_destination_id",
		}
		whth.VerifyConfigurationTest(t, dest)
	})

	t.Run("Load Table", func(t *testing.T) {
		ctx := context.Background()
		namespace := whth.RandSchema(destType)

		credentialsJSON, err := json.Marshal(sqlconnectconfig.Snowflake{
			Account:   credentials.Account,
			User:      credentials.User,
			Role:      credentials.Role,
			Password:  credentials.Password,
			DBName:    credentials.Database,
			Warehouse: credentials.Warehouse,
		})
		require.NoError(t, err)

		sqlConnectDB, err := sqlconnect.NewDB("snowflake", credentialsJSON)
		require.NoError(t, err)

		db := sqlConnectDB.SqlDB()
		require.NoError(t, db.Ping())
		t.Cleanup(func() { _ = db.Close() })
		t.Cleanup(func() {
			dropSchema(t, db, namespace)
		})

		schemaInUpload := model.TableSchema{
			"TEST_BOOL":     "boolean",
			"TEST_DATETIME": "datetime",
			"TEST_FLOAT":    "float",
			"TEST_INT":      "int",
			"TEST_STRING":   "string",
			"ID":            "string",
			"RECEIVED_AT":   "datetime",
		}
		schemaInWarehouse := model.TableSchema{
			"TEST_BOOL":           "boolean",
			"TEST_DATETIME":       "datetime",
			"TEST_FLOAT":          "float",
			"TEST_INT":            "int",
			"TEST_STRING":         "string",
			"ID":                  "string",
			"RECEIVED_AT":         "datetime",
			"EXTRA_TEST_BOOL":     "boolean",
			"EXTRA_TEST_DATETIME": "datetime",
			"EXTRA_TEST_FLOAT":    "float",
			"EXTRA_TEST_INT":      "int",
			"EXTRA_TEST_STRING":   "string",
		}

		warehouse := model.Warehouse{
			Source: backendconfig.SourceT{
				ID: "test_source_id",
			},
			Destination: backendconfig.DestinationT{
				ID: "test_destination_id",
				DestinationDefinition: backendconfig.DestinationDefinitionT{
					Name: destType,
				},
				Config: map[string]any{
					"account":            credentials.Account,
					"database":           credentials.Database,
					"warehouse":          credentials.Warehouse,
					"user":               credentials.User,
					"password":           credentials.Password,
					"cloudProvider":      "AWS",
					"bucketName":         credentials.BucketName,
					"storageIntegration": "",
					"accessKeyID":        credentials.AccessKeyID,
					"accessKey":          credentials.AccessKey,
					"namespace":          namespace,
				},
			},
			WorkspaceID: "test_workspace_id",
			Namespace:   namespace,
		}

		fm, err := filemanager.New(&filemanager.Settings{
			Provider: whutils.S3,
			Config: map[string]any{
				"bucketName":     credentials.BucketName,
				"accessKeyID":    credentials.AccessKeyID,
				"accessKey":      credentials.AccessKey,
				"bucketProvider": whutils.S3,
			},
		})
		require.NoError(t, err)

		t.Run("schema does not exists", func(t *testing.T) {
			tableName := whutils.ToProviderCase(destType, "schema_not_exists_test_table")

			uploadOutput := whth.UploadLoadFile(t, fm, "../testdata/load.csv.gz", tableName)

			loadFiles := []whutils.LoadFile{{Location: uploadOutput.Location}}
			mockUploader := newMockUploader(t, loadFiles, tableName, schemaInUpload, schemaInWarehouse, false, false)

			sf := snowflake.New(config.New(), logger.NOP, stats.NOP)
			err := sf.Setup(ctx, warehouse, mockUploader)
			require.NoError(t, err)

			loadTableStat, err := sf.LoadTable(ctx, tableName)
			require.Error(t, err)
			require.Nil(t, loadTableStat)
		})
		t.Run("table does not exists", func(t *testing.T) {
			tableName := whutils.ToProviderCase(destType, "table_not_exists_test_table")

			uploadOutput := whth.UploadLoadFile(t, fm, "../testdata/load.csv.gz", tableName)

			loadFiles := []whutils.LoadFile{{Location: uploadOutput.Location}}
			mockUploader := newMockUploader(t, loadFiles, tableName, schemaInUpload, schemaInWarehouse, false, false)

			sf := snowflake.New(config.New(), logger.NOP, stats.NOP)
			err := sf.Setup(ctx, warehouse, mockUploader)
			require.NoError(t, err)

			err = sf.CreateSchema(ctx)
			require.NoError(t, err)

			loadTableStat, err := sf.LoadTable(ctx, tableName)
			require.Error(t, err)
			require.Nil(t, loadTableStat)
		})
		t.Run("merge", func(t *testing.T) {
			tableName := whutils.ToProviderCase(destType, "merge_test_table")

			t.Run("without dedup", func(t *testing.T) {
				uploadOutput := whth.UploadLoadFile(t, fm, "../testdata/load.csv.gz", tableName)

				loadFiles := []whutils.LoadFile{{Location: uploadOutput.Location}}
				mockUploader := newMockUploader(t, loadFiles, tableName, schemaInUpload, schemaInWarehouse, true, false)

				appendWarehouse := th.Clone(t, warehouse)
				appendWarehouse.Destination.Config[model.PreferAppendSetting.String()] = true

				sf := snowflake.New(config.New(), logger.NOP, stats.NOP)
				err := sf.Setup(ctx, appendWarehouse, mockUploader)
				require.NoError(t, err)

				err = sf.CreateSchema(ctx)
				require.NoError(t, err)

				err = sf.CreateTable(ctx, tableName, schemaInWarehouse)
				require.NoError(t, err)

				loadTableStat, err := sf.LoadTable(ctx, tableName)
				require.NoError(t, err)
				require.Equal(t, loadTableStat.RowsInserted, int64(14))
				require.Equal(t, loadTableStat.RowsUpdated, int64(0))

				loadTableStat, err = sf.LoadTable(ctx, tableName)
				require.NoError(t, err)
				require.Equal(t, loadTableStat.RowsInserted, int64(0),
					"2nd copy on the same table with the same data should not have any 'rows_loaded'")
				require.Equal(t, loadTableStat.RowsUpdated, int64(0),
					"2nd copy on the same table with the same data should not have any 'rows_loaded'")

				records := whth.RetrieveRecordsFromWarehouse(t, sf.DB.DB,
					fmt.Sprintf(
						`SELECT
						  id,
						  received_at,
						  test_bool,
						  test_datetime,
						  test_float,
						  test_int,
						  test_string
						FROM %q.%q
						ORDER BY id;`,
						namespace,
						tableName,
					),
				)
				require.Equal(t, whth.SampleTestRecords(), records)
			})
			t.Run("with dedup use new record", func(t *testing.T) {
				uploadOutput := whth.UploadLoadFile(t, fm, "../testdata/dedup.csv.gz", tableName)

				loadFiles := []whutils.LoadFile{{Location: uploadOutput.Location}}
				mockUploader := newMockUploader(t, loadFiles, tableName, schemaInUpload, schemaInWarehouse, false, true)

				sf := snowflake.New(config.New(), logger.NOP, stats.NOP)
				err := sf.Setup(ctx, warehouse, mockUploader)
				require.NoError(t, err)

				err = sf.CreateSchema(ctx)
				require.NoError(t, err)

				err = sf.CreateTable(ctx, tableName, schemaInWarehouse)
				require.NoError(t, err)

				loadTableStat, err := sf.LoadTable(ctx, tableName)
				require.NoError(t, err)
				require.Equal(t, loadTableStat.RowsInserted, int64(0))
				require.Equal(t, loadTableStat.RowsUpdated, int64(14))

				records := whth.RetrieveRecordsFromWarehouse(t, db,
					fmt.Sprintf(`
						SELECT
						  id,
						  received_at,
						  test_bool,
						  test_datetime,
						  test_float,
						  test_int,
						  test_string
						FROM
						  %q.%q
						ORDER BY
						  id;
					`,
						namespace,
						tableName,
					),
				)
				require.Equal(t, records, whth.DedupTestRecords())
			})
		})
		t.Run("append", func(t *testing.T) {
			tableName := whutils.ToProviderCase(destType, "append_test_table")

			run := func() {
				uploadOutput := whth.UploadLoadFile(t, fm, "../testdata/load.csv.gz", tableName)

				loadFiles := []whutils.LoadFile{{Location: uploadOutput.Location}}
				mockUploader := newMockUploader(t, loadFiles, tableName, schemaInUpload, schemaInWarehouse, true, false)

				appendWarehouse := th.Clone(t, warehouse)
				appendWarehouse.Destination.Config[model.PreferAppendSetting.String()] = true

				sf := snowflake.New(config.New(), logger.NOP, stats.NOP)
				err := sf.Setup(ctx, appendWarehouse, mockUploader)
				require.NoError(t, err)

				err = sf.CreateSchema(ctx)
				require.NoError(t, err)

				err = sf.CreateTable(ctx, tableName, schemaInWarehouse)
				require.NoError(t, err)

				t.Run("loading once should copy everything", func(t *testing.T) {
					loadTableStat, err := sf.LoadTable(ctx, tableName)
					require.NoError(t, err)
					require.Equal(t, loadTableStat.RowsInserted, int64(14))
					require.Equal(t, loadTableStat.RowsUpdated, int64(0))
				})
				t.Run("loading twice should not copy anything", func(t *testing.T) {
					loadTableStat, err := sf.LoadTable(ctx, tableName)
					require.NoError(t, err)
					require.Equal(t, loadTableStat.RowsInserted, int64(0))
					require.Equal(t, loadTableStat.RowsUpdated, int64(0))
				})
			}

			run()
			run()

			records := whth.RetrieveRecordsFromWarehouse(t, db,
				fmt.Sprintf(`
				SELECT
				  id,
				  received_at,
				  test_bool,
				  test_datetime,
				  test_float,
				  test_int,
				  test_string
				FROM
				  %q.%q
				ORDER BY
				  id;
				`,
					namespace,
					tableName,
				),
			)
			require.Equal(t, records, whth.AppendTestRecords())
		})
		t.Run("load file does not exists", func(t *testing.T) {
			tableName := whutils.ToProviderCase(destType, "load_file_not_exists_test_table")

			loadFiles := []whutils.LoadFile{{
				Location: "https://bucket.s3.amazonaws.com/rudder-warehouse-load-objects/load_file_not_exists_test_table/test_source_id/0ef75cb0-3fd0-4408-98b9-2bea9e476916-load_file_not_exists_test_table/load.csv.gz",
			}}
			mockUploader := newMockUploader(t, loadFiles, tableName, schemaInUpload, schemaInWarehouse, false, false)

			sf := snowflake.New(config.New(), logger.NOP, stats.NOP)
			err := sf.Setup(ctx, warehouse, mockUploader)
			require.NoError(t, err)

			err = sf.CreateSchema(ctx)
			require.NoError(t, err)

			err = sf.CreateTable(ctx, tableName, schemaInWarehouse)
			require.NoError(t, err)

			loadTableStat, err := sf.LoadTable(ctx, tableName)
			require.Error(t, err)
			require.Nil(t, loadTableStat)
		})
		t.Run("mismatch in number of columns", func(t *testing.T) {
			tableName := whutils.ToProviderCase(destType, "mismatch_columns_test_table")

			uploadOutput := whth.UploadLoadFile(t, fm, "../testdata/mismatch-columns.csv.gz", tableName)

			loadFiles := []whutils.LoadFile{{Location: uploadOutput.Location}}
			mockUploader := newMockUploader(t, loadFiles, tableName, schemaInUpload, schemaInWarehouse, false, false)

			sf := snowflake.New(config.New(), logger.NOP, stats.NOP)
			err := sf.Setup(ctx, warehouse, mockUploader)
			require.NoError(t, err)

			err = sf.CreateSchema(ctx)
			require.NoError(t, err)

			err = sf.CreateTable(ctx, tableName, schemaInWarehouse)
			require.NoError(t, err)

			loadTableStat, err := sf.LoadTable(ctx, tableName)
			require.NoError(t, err)
			require.Equal(t, loadTableStat.RowsInserted, int64(14))
			require.Equal(t, loadTableStat.RowsUpdated, int64(0))

			records := whth.RetrieveRecordsFromWarehouse(t, sf.DB.DB,
				fmt.Sprintf(`
				SELECT
				  id,
				  received_at,
				  test_bool,
				  test_datetime,
				  test_float,
				  test_int,
				  test_string
				FROM
				  %q.%q
				ORDER BY
				  id;
				`,
					namespace,
					tableName,
				),
			)
			require.Equal(t, records, whth.SampleTestRecords())
		})
		t.Run("mismatch in schema", func(t *testing.T) {
			tableName := whutils.ToProviderCase(destType, "mismatch_schema_test_table")

			uploadOutput := whth.UploadLoadFile(t, fm, "../testdata/mismatch-schema.csv.gz", tableName)

			loadFiles := []whutils.LoadFile{{Location: uploadOutput.Location}}
			mockUploader := newMockUploader(t, loadFiles, tableName, schemaInUpload, schemaInWarehouse, false, false)

			sf := snowflake.New(config.New(), logger.NOP, stats.NOP)
			err := sf.Setup(ctx, warehouse, mockUploader)
			require.NoError(t, err)

			err = sf.CreateSchema(ctx)
			require.NoError(t, err)

			err = sf.CreateTable(ctx, tableName, schemaInWarehouse)
			require.NoError(t, err)

			loadTableStat, err := sf.LoadTable(ctx, tableName)
			require.Error(t, err)
			require.Nil(t, loadTableStat)
		})
		t.Run("discards", func(t *testing.T) {
			tableName := whutils.ToProviderCase(destType, whutils.DiscardsTable)

			uploadOutput := whth.UploadLoadFile(t, fm, "../testdata/discards.csv.gz", tableName)

			discardsSchema := lo.MapKeys(whutils.DiscardsSchema, func(_, key string) string {
				return whutils.ToProviderCase(destType, key)
			})

			loadFiles := []whutils.LoadFile{{Location: uploadOutput.Location}}
			mockUploader := newMockUploader(t, loadFiles, tableName, discardsSchema, discardsSchema, false, false)

			sf := snowflake.New(config.New(), logger.NOP, stats.NOP)
			err := sf.Setup(ctx, warehouse, mockUploader)
			require.NoError(t, err)

			err = sf.CreateSchema(ctx)
			require.NoError(t, err)

			err = sf.CreateTable(ctx, tableName, discardsSchema)
			require.NoError(t, err)

			loadTableStat, err := sf.LoadTable(ctx, tableName)
			require.NoError(t, err)
			require.Equal(t, loadTableStat.RowsInserted, int64(6))
			require.Equal(t, loadTableStat.RowsUpdated, int64(0))

			records := whth.RetrieveRecordsFromWarehouse(t, sf.DB.DB,
				fmt.Sprintf(`
					SELECT
					  COLUMN_NAME,
					  COLUMN_VALUE,
					  RECEIVED_AT,
					  ROW_ID,
					  TABLE_NAME,
					  UUID_TS
					FROM
					  %q.%q
					ORDER BY ROW_ID ASC;
					`,
					namespace,
					tableName,
				),
			)
			require.Equal(t, records, whth.DiscardTestRecords())
		})
	})

	t.Run("Delete By", func(t *testing.T) {
		ctx := context.Background()
		namespace := whth.RandSchema(destType)

		credentialsJSON, err := json.Marshal(sqlconnectconfig.Snowflake{
			Account:   credentials.Account,
			User:      credentials.User,
			Role:      credentials.Role,
			Password:  credentials.Password,
			DBName:    credentials.Database,
			Warehouse: credentials.Warehouse,
		})
		require.NoError(t, err)

		sqlConnectDB, err := sqlconnect.NewDB("snowflake", credentialsJSON)
		require.NoError(t, err)

		db := sqlConnectDB.SqlDB()
		require.NoError(t, db.Ping())
		t.Cleanup(func() { _ = db.Close() })
		t.Cleanup(func() {
			dropSchema(t, db, namespace)
		})

		conf := config.New()
		conf.Set("Warehouse.snowflake.enableDeleteByJobs", true)

		sf := snowflake.New(conf, logger.NOP, stats.NOP)
		sf.DB = sqlquerywrapper.New(db)
		sf.Namespace = namespace

		now := time.Now()

		_, err = sf.DB.ExecContext(ctx, fmt.Sprintf(`CREATE SCHEMA IF NOT EXISTS %s`, namespace))
		require.NoError(t, err, "should create schema")

		_, err = sf.DB.ExecContext(ctx, "CREATE TABLE "+namespace+".TEST_TABLE (id INT, context_sources_job_run_id STRING, context_sources_task_run_id STRING, context_source_id STRING, received_at DATETIME)")
		require.NoError(t, err, "should create table")

		_, err = sf.DB.ExecContext(ctx, "INSERT INTO "+namespace+".TEST_TABLE VALUES (1, 'job_run_id_2', 'task_run_id_1_2', 'source_id_1', ?)", now.Add(-time.Hour))
		require.NoError(t, err, "should insert records")
		_, err = sf.DB.ExecContext(ctx, "INSERT INTO "+namespace+".TEST_TABLE VALUES (2, 'job_run_id_2', 'task_run_id_1', 'source_id_2', ?)", now.Add(-time.Hour))
		require.NoError(t, err, "should insert records")

		require.NoError(t, sf.DeleteBy(ctx, []string{"TEST_TABLE"}, whutils.DeleteByParams{
			SourceId:  "source_id_1",
			JobRunId:  "new_job_run_id",
			TaskRunId: "new_task_job_run_id",
			StartTime: now,
		}), "should delete records")

		rows, err := sf.DB.QueryContext(ctx, "SELECT id FROM "+namespace+".TEST_TABLE")
		require.NoError(t, err, "should see a successful query for ids")

		var recordIDs []int
		for rows.Next() {
			var id int
			err := rows.Scan(&id)
			require.NoError(t, err, "should scan rows")

			recordIDs = append(recordIDs, id)
		}
		require.NoError(t, rows.Err())
		require.Equal(t, []int{2}, recordIDs, "got the correct set of ids after deletion")

		require.NoError(t, sf.DeleteBy(ctx, []string{"TEST_TABLE"}, whutils.DeleteByParams{
			SourceId:  "source_id_2",
			JobRunId:  "new_job_run_id",
			TaskRunId: "new_task_job_run_id",
			StartTime: time.Time{},
		}), "delete should succeed even if start time is zero value - no records must be deleted")

		rows, err = sf.DB.QueryContext(ctx, "SELECT id FROM "+namespace+".TEST_TABLE")
		require.NoError(t, err, "should see a successful query for ids")

		var ids1 []int
		for rows.Next() {
			var id int
			err := rows.Scan(&id)
			require.NoError(t, err, "should scan rows")

			ids1 = append(ids1, id)
		}
		require.NoError(t, rows.Err())
		require.Equal(t, []int{2}, ids1, "got the same set of ids after deletion")

		require.NoError(t, sf.DeleteBy(ctx, []string{"TEST_TABLE"}, whutils.DeleteByParams{
			SourceId:  "source_id_2",
			JobRunId:  "new_job_run_id",
			TaskRunId: "new_task_job_run_id",
			StartTime: now,
		}), "should delete records")

		rows, err = sf.DB.QueryContext(ctx, "SELECT id FROM "+namespace+".TEST_TABLE")
		require.NoError(t, err, "should see a successful query for ids")
		var ids2 []int
		for rows.Next() {
			var id int
			err := rows.Scan(&id)
			require.NoError(t, err, "should scan rows")

			ids2 = append(ids2, id)
		}
		require.NoError(t, rows.Err())
		require.Empty(t, ids2, "no more rows left")
	})
}

func TestSnowflake_ShouldMerge(t *testing.T) {
	testCases := []struct {
		name              string
		preferAppend      bool
		tableName         string
		appendOnlyTables  []string
		uploaderCanAppend bool
		expected          bool
	}{
		{
			name:              "uploader says we can append and user prefers append",
			preferAppend:      true,
			uploaderCanAppend: true,
			tableName:         "tracks",
			expected:          false,
		},
		{
			name:              "uploader says we cannot append and user prefers append",
			preferAppend:      true,
			uploaderCanAppend: false,
			tableName:         "tracks",
			expected:          true,
		},
		{
			name:              "uploader says we can append and user prefers not to append",
			preferAppend:      false,
			uploaderCanAppend: true,
			tableName:         "tracks",
			expected:          true,
		},
		{
			name:              "uploader says we cannot append and user prefers not to append",
			preferAppend:      false,
			uploaderCanAppend: false,
			tableName:         "tracks",
			expected:          true,
		},
		{
			name:              "uploader says we can append, in merge mode, but table is in append only",
			preferAppend:      false,
			uploaderCanAppend: true,
			tableName:         "tracks",
			appendOnlyTables:  []string{"tracks"},
			expected:          false,
		},
		{
			name:              "uploader says we can append, in append mode, but table is in append only",
			preferAppend:      true,
			uploaderCanAppend: true,
			tableName:         "tracks",
			appendOnlyTables:  []string{"tracks"},
			expected:          false,
		},
		{
			name:              "uploader says we can append, in append mode, but table is not in append only",
			preferAppend:      true,
			uploaderCanAppend: true,
			tableName:         "page_views",
			appendOnlyTables:  []string{"tracks"},
			expected:          false,
		},
		{
			name:              "uploader says we cannot append, in merge mode, but table is in append only",
			preferAppend:      false,
			uploaderCanAppend: false,
			tableName:         "tracks",
			appendOnlyTables:  []string{"tracks"},
			expected:          true,
		},
		{
			name:              "uploader says we can append, in merge mode, but table is not in append only",
			preferAppend:      false,
			uploaderCanAppend: true,
			tableName:         "page_views",
			appendOnlyTables:  []string{"tracks"},
			expected:          true,
		},
	}

	for _, tc := range testCases {
		t.Run(tc.name, func(t *testing.T) {
			conf := config.New()
			conf.Set("Warehouse.snowflake.appendOnlyTables", tc.appendOnlyTables)

			sf := snowflake.New(conf, logger.NOP, stats.NOP)
			sf.Warehouse = model.Warehouse{
				Destination: backendconfig.DestinationT{
					Config: map[string]any{
						model.PreferAppendSetting.String(): tc.preferAppend,
					},
				},
			}

			mockCtrl := gomock.NewController(t)
			uploader := mockuploader.NewMockUploader(mockCtrl)
			uploader.EXPECT().CanAppend().AnyTimes().Return(tc.uploaderCanAppend)

			sf.Uploader = uploader
			require.Equal(t, sf.ShouldMerge(tc.tableName), tc.expected)
		})
	}
}

func dropSchema(t *testing.T, db *sql.DB, namespace string) {
	t.Helper()
	t.Log("dropping schema", namespace)

	require.Eventually(t,
		func() bool {
			_, err := db.ExecContext(context.Background(), fmt.Sprintf(`DROP SCHEMA %q CASCADE;`, namespace))
			if err != nil {
				t.Logf("error deleting schema %q: %v", namespace, err)
				return false
			}
			return true
		},
		time.Minute,
		time.Second,
	)
}

func newMockUploader(
	t testing.TB,
	loadFiles []whutils.LoadFile,
	tableName string,
	schemaInUpload model.TableSchema,
	schemaInWarehouse model.TableSchema,
	canAppend bool,
	dedupUseNewRecord bool,
) whutils.Uploader {
	ctrl := gomock.NewController(t)
	t.Cleanup(ctrl.Finish)

	mockUploader := mockuploader.NewMockUploader(ctrl)
	mockUploader.EXPECT().UseRudderStorage().Return(false).AnyTimes()
	mockUploader.EXPECT().CanAppend().Return(canAppend).AnyTimes()
	mockUploader.EXPECT().ShouldOnDedupUseNewRecord().Return(dedupUseNewRecord).AnyTimes()
	mockUploader.EXPECT().GetLoadFilesMetadata(gomock.Any(), gomock.Any()).DoAndReturn(
		func(ctx context.Context, options whutils.GetLoadFilesOptions) ([]whutils.LoadFile, error) {
			return slices.Clone(loadFiles), nil
		},
	).AnyTimes()
	mockUploader.EXPECT().GetSampleLoadFileLocation(gomock.Any(), gomock.Any()).Return(loadFiles[0].Location, nil).AnyTimes()
	mockUploader.EXPECT().GetTableSchemaInUpload(tableName).Return(schemaInUpload).AnyTimes()
	mockUploader.EXPECT().GetTableSchemaInWarehouse(tableName).Return(schemaInWarehouse).AnyTimes()
	mockUploader.EXPECT().GetLoadFileType().Return(whutils.LoadFileTypeCsv).AnyTimes()

	return mockUploader
}<|MERGE_RESOLUTION|>--- conflicted
+++ resolved
@@ -133,248 +133,6 @@
 
 		jobsDB := whth.JobsDB(t, jobsDBPort)
 
-<<<<<<< HEAD
-		expectedUploadJobSchema := [][]string{
-			{"SCREENS", "CONTEXT_SOURCE_ID", "TEXT"},
-			{"SCREENS", "USER_ID", "TEXT"},
-			{"SCREENS", "SENT_AT", "TIMESTAMP_TZ"},
-			{"SCREENS", "CONTEXT_REQUEST_IP", "TEXT"},
-			{"SCREENS", "ORIGINAL_TIMESTAMP", "TIMESTAMP_TZ"},
-			{"SCREENS", "URL", "TEXT"},
-			{"SCREENS", "CONTEXT_SOURCE_TYPE", "TEXT"},
-			{"SCREENS", "_BETWEEN", "TEXT"},
-			{"SCREENS", "TIMESTAMP", "TIMESTAMP_TZ"},
-			{"SCREENS", "CONTEXT_IP", "TEXT"},
-			{"SCREENS", "CONTEXT_DESTINATION_TYPE", "TEXT"},
-			{"SCREENS", "RECEIVED_AT", "TIMESTAMP_TZ"},
-			{"SCREENS", "TITLE", "TEXT"},
-			{"SCREENS", "UUID_TS", "TIMESTAMP_TZ"},
-			{"SCREENS", "CONTEXT_DESTINATION_ID", "TEXT"},
-			{"SCREENS", "NAME", "TEXT"},
-			{"SCREENS", "ID", "TEXT"},
-			{"SCREENS", "_AS", "TEXT"},
-			{"IDENTIFIES", "CONTEXT_IP", "TEXT"},
-			{"IDENTIFIES", "CONTEXT_DESTINATION_ID", "TEXT"},
-			{"IDENTIFIES", "EMAIL", "TEXT"},
-			{"IDENTIFIES", "CONTEXT_REQUEST_IP", "TEXT"},
-			{"IDENTIFIES", "SENT_AT", "TIMESTAMP_TZ"},
-			{"IDENTIFIES", "UUID_TS", "TIMESTAMP_TZ"},
-			{"IDENTIFIES", "_AS", "TEXT"},
-			{"IDENTIFIES", "LOGINS", "NUMBER"},
-			{"IDENTIFIES", "CONTEXT_SOURCE_TYPE", "TEXT"},
-			{"IDENTIFIES", "CONTEXT_TRAITS_LOGINS", "NUMBER"},
-			{"IDENTIFIES", "NAME", "TEXT"},
-			{"IDENTIFIES", "CONTEXT_DESTINATION_TYPE", "TEXT"},
-			{"IDENTIFIES", "_BETWEEN", "TEXT"},
-			{"IDENTIFIES", "ID", "TEXT"},
-			{"IDENTIFIES", "TIMESTAMP", "TIMESTAMP_TZ"},
-			{"IDENTIFIES", "RECEIVED_AT", "TIMESTAMP_TZ"},
-			{"IDENTIFIES", "USER_ID", "TEXT"},
-			{"IDENTIFIES", "CONTEXT_TRAITS_EMAIL", "TEXT"},
-			{"IDENTIFIES", "CONTEXT_TRAITS_AS", "TEXT"},
-			{"IDENTIFIES", "CONTEXT_TRAITS_NAME", "TEXT"},
-			{"IDENTIFIES", "ORIGINAL_TIMESTAMP", "TIMESTAMP_TZ"},
-			{"IDENTIFIES", "CONTEXT_TRAITS_BETWEEN", "TEXT"},
-			{"IDENTIFIES", "CONTEXT_SOURCE_ID", "TEXT"},
-			{"USERS", "CONTEXT_TRAITS_NAME", "TEXT"},
-			{"USERS", "CONTEXT_TRAITS_BETWEEN", "TEXT"},
-			{"USERS", "CONTEXT_REQUEST_IP", "TEXT"},
-			{"USERS", "CONTEXT_TRAITS_LOGINS", "NUMBER"},
-			{"USERS", "CONTEXT_DESTINATION_ID", "TEXT"},
-			{"USERS", "EMAIL", "TEXT"},
-			{"USERS", "LOGINS", "NUMBER"},
-			{"USERS", "_AS", "TEXT"},
-			{"USERS", "CONTEXT_SOURCE_ID", "TEXT"},
-			{"USERS", "UUID_TS", "TIMESTAMP_TZ"},
-			{"USERS", "CONTEXT_SOURCE_TYPE", "TEXT"},
-			{"USERS", "CONTEXT_TRAITS_EMAIL", "TEXT"},
-			{"USERS", "NAME", "TEXT"},
-			{"USERS", "ID", "TEXT"},
-			{"USERS", "_BETWEEN", "TEXT"},
-			{"USERS", "CONTEXT_IP", "TEXT"},
-			{"USERS", "RECEIVED_AT", "TIMESTAMP_TZ"},
-			{"USERS", "SENT_AT", "TIMESTAMP_TZ"},
-			{"USERS", "CONTEXT_TRAITS_AS", "TEXT"},
-			{"USERS", "CONTEXT_DESTINATION_TYPE", "TEXT"},
-			{"USERS", "TIMESTAMP", "TIMESTAMP_TZ"},
-			{"USERS", "ORIGINAL_TIMESTAMP", "TIMESTAMP_TZ"},
-			{"PRODUCT_TRACK", "REVIEW_ID", "TEXT"},
-			{"PRODUCT_TRACK", "CONTEXT_SOURCE_ID", "TEXT"},
-			{"PRODUCT_TRACK", "USER_ID", "TEXT"},
-			{"PRODUCT_TRACK", "TIMESTAMP", "TIMESTAMP_TZ"},
-			{"PRODUCT_TRACK", "UUID_TS", "TIMESTAMP_TZ"},
-			{"PRODUCT_TRACK", "REVIEW_BODY", "TEXT"},
-			{"PRODUCT_TRACK", "CONTEXT_SOURCE_TYPE", "TEXT"},
-			{"PRODUCT_TRACK", "_AS", "TEXT"},
-			{"PRODUCT_TRACK", "_BETWEEN", "TEXT"},
-			{"PRODUCT_TRACK", "ID", "TEXT"},
-			{"PRODUCT_TRACK", "RATING", "NUMBER"},
-			{"PRODUCT_TRACK", "EVENT", "TEXT"},
-			{"PRODUCT_TRACK", "ORIGINAL_TIMESTAMP", "TIMESTAMP_TZ"},
-			{"PRODUCT_TRACK", "CONTEXT_DESTINATION_TYPE", "TEXT"},
-			{"PRODUCT_TRACK", "CONTEXT_IP", "TEXT"},
-			{"PRODUCT_TRACK", "CONTEXT_DESTINATION_ID", "TEXT"},
-			{"PRODUCT_TRACK", "SENT_AT", "TIMESTAMP_TZ"},
-			{"PRODUCT_TRACK", "RECEIVED_AT", "TIMESTAMP_TZ"},
-			{"PRODUCT_TRACK", "EVENT_TEXT", "TEXT"},
-			{"PRODUCT_TRACK", "PRODUCT_ID", "TEXT"},
-			{"PRODUCT_TRACK", "CONTEXT_REQUEST_IP", "TEXT"},
-			{"TRACKS", "ORIGINAL_TIMESTAMP", "TIMESTAMP_TZ"},
-			{"TRACKS", "CONTEXT_DESTINATION_ID", "TEXT"},
-			{"TRACKS", "EVENT", "TEXT"},
-			{"TRACKS", "CONTEXT_REQUEST_IP", "TEXT"},
-			{"TRACKS", "UUID_TS", "TIMESTAMP_TZ"},
-			{"TRACKS", "CONTEXT_DESTINATION_TYPE", "TEXT"},
-			{"TRACKS", "USER_ID", "TEXT"},
-			{"TRACKS", "SENT_AT", "TIMESTAMP_TZ"},
-			{"TRACKS", "CONTEXT_SOURCE_TYPE", "TEXT"},
-			{"TRACKS", "CONTEXT_IP", "TEXT"},
-			{"TRACKS", "TIMESTAMP", "TIMESTAMP_TZ"},
-			{"TRACKS", "RECEIVED_AT", "TIMESTAMP_TZ"},
-			{"TRACKS", "CONTEXT_SOURCE_ID", "TEXT"},
-			{"TRACKS", "EVENT_TEXT", "TEXT"},
-			{"TRACKS", "ID", "TEXT"},
-			{"ALIASES", "CONTEXT_REQUEST_IP", "TEXT"},
-			{"ALIASES", "CONTEXT_DESTINATION_TYPE", "TEXT"},
-			{"ALIASES", "CONTEXT_DESTINATION_ID", "TEXT"},
-			{"ALIASES", "PREVIOUS_ID", "TEXT"},
-			{"ALIASES", "CONTEXT_IP", "TEXT"},
-			{"ALIASES", "SENT_AT", "TIMESTAMP_TZ"},
-			{"ALIASES", "ID", "TEXT"},
-			{"ALIASES", "UUID_TS", "TIMESTAMP_TZ"},
-			{"ALIASES", "TIMESTAMP", "TIMESTAMP_TZ"},
-			{"ALIASES", "ORIGINAL_TIMESTAMP", "TIMESTAMP_TZ"},
-			{"ALIASES", "CONTEXT_SOURCE_ID", "TEXT"},
-			{"ALIASES", "USER_ID", "TEXT"},
-			{"ALIASES", "CONTEXT_SOURCE_TYPE", "TEXT"},
-			{"ALIASES", "RECEIVED_AT", "TIMESTAMP_TZ"},
-			{"PAGES", "NAME", "TEXT"},
-			{"PAGES", "URL", "TEXT"},
-			{"PAGES", "ID", "TEXT"},
-			{"PAGES", "TIMESTAMP", "TIMESTAMP_TZ"},
-			{"PAGES", "TITLE", "TEXT"},
-			{"PAGES", "USER_ID", "TEXT"},
-			{"PAGES", "CONTEXT_SOURCE_ID", "TEXT"},
-			{"PAGES", "CONTEXT_SOURCE_TYPE", "TEXT"},
-			{"PAGES", "ORIGINAL_TIMESTAMP", "TIMESTAMP_TZ"},
-			{"PAGES", "CONTEXT_REQUEST_IP", "TEXT"},
-			{"PAGES", "RECEIVED_AT", "TIMESTAMP_TZ"},
-			{"PAGES", "_BETWEEN", "TEXT"},
-			{"PAGES", "CONTEXT_DESTINATION_TYPE", "TEXT"},
-			{"PAGES", "UUID_TS", "TIMESTAMP_TZ"},
-			{"PAGES", "CONTEXT_DESTINATION_ID", "TEXT"},
-			{"PAGES", "SENT_AT", "TIMESTAMP_TZ"},
-			{"PAGES", "CONTEXT_IP", "TEXT"},
-			{"PAGES", "_AS", "TEXT"},
-			{"GROUPS", "_AS", "TEXT"},
-			{"GROUPS", "USER_ID", "TEXT"},
-			{"GROUPS", "CONTEXT_DESTINATION_TYPE", "TEXT"},
-			{"GROUPS", "SENT_AT", "TIMESTAMP_TZ"},
-			{"GROUPS", "CONTEXT_SOURCE_TYPE", "TEXT"},
-			{"GROUPS", "RECEIVED_AT", "TIMESTAMP_TZ"},
-			{"GROUPS", "CONTEXT_IP", "TEXT"},
-			{"GROUPS", "INDUSTRY", "TEXT"},
-			{"GROUPS", "TIMESTAMP", "TIMESTAMP_TZ"},
-			{"GROUPS", "GROUP_ID", "TEXT"},
-			{"GROUPS", "UUID_TS", "TIMESTAMP_TZ"},
-			{"GROUPS", "CONTEXT_SOURCE_ID", "TEXT"},
-			{"GROUPS", "CONTEXT_REQUEST_IP", "TEXT"},
-			{"GROUPS", "_BETWEEN", "TEXT"},
-			{"GROUPS", "ORIGINAL_TIMESTAMP", "TIMESTAMP_TZ"},
-			{"GROUPS", "NAME", "TEXT"},
-			{"GROUPS", "PLAN", "TEXT"},
-			{"GROUPS", "CONTEXT_DESTINATION_ID", "TEXT"},
-			{"GROUPS", "EMPLOYEES", "NUMBER"},
-			{"GROUPS", "ID", "TEXT"},
-			{"RUDDER_IDENTITY_MERGE_RULES", "MERGE_PROPERTY_1_VALUE", "TEXT"},
-			{"RUDDER_IDENTITY_MERGE_RULES", "MERGE_PROPERTY_2_VALUE", "TEXT"},
-			{"RUDDER_IDENTITY_MERGE_RULES", "MERGE_PROPERTY_2_TYPE", "TEXT"},
-			{"RUDDER_IDENTITY_MERGE_RULES", "MERGE_PROPERTY_1_TYPE", "TEXT"},
-			{"RUDDER_IDENTITY_MAPPINGS", "MERGE_PROPERTY_VALUE", "TEXT"},
-			{"RUDDER_IDENTITY_MAPPINGS", "MERGE_PROPERTY_TYPE", "TEXT"},
-			{"RUDDER_IDENTITY_MAPPINGS", "RUDDER_ID", "TEXT"},
-			{"RUDDER_IDENTITY_MAPPINGS", "UPDATED_AT", "TIMESTAMP_TZ"},
-		}
-		expectedSourceJobSchema := [][]string{
-			{"TRACKS", "ORIGINAL_TIMESTAMP", "TIMESTAMP_TZ"},
-			{"TRACKS", "SENT_AT", "TIMESTAMP_TZ"},
-			{"TRACKS", "TIMESTAMP", "TIMESTAMP_TZ"},
-			{"TRACKS", "CONTEXT_SOURCE_ID", "TEXT"},
-			{"TRACKS", "CONTEXT_IP", "TEXT"},
-			{"TRACKS", "CONTEXT_DESTINATION_TYPE", "TEXT"},
-			{"TRACKS", "UUID_TS", "TIMESTAMP_TZ"},
-			{"TRACKS", "EVENT_TEXT", "TEXT"},
-			{"TRACKS", "CONTEXT_REQUEST_IP", "TEXT"},
-			{"TRACKS", "CONTEXT_SOURCES_JOB_ID", "TEXT"},
-			{"TRACKS", "CONTEXT_SOURCES_VERSION", "TEXT"},
-			{"TRACKS", "CONTEXT_SOURCES_TASK_RUN_ID", "TEXT"},
-			{"TRACKS", "ID", "TEXT"},
-			{"TRACKS", "CHANNEL", "TEXT"},
-			{"TRACKS", "RECEIVED_AT", "TIMESTAMP_TZ"},
-			{"TRACKS", "CONTEXT_DESTINATION_ID", "TEXT"},
-			{"TRACKS", "CONTEXT_SOURCE_TYPE", "TEXT"},
-			{"TRACKS", "USER_ID", "TEXT"},
-			{"TRACKS", "CONTEXT_SOURCES_JOB_RUN_ID", "TEXT"},
-			{"TRACKS", "EVENT", "TEXT"},
-			{"GOOGLE_SHEET", "_AS", "TEXT"},
-			{"GOOGLE_SHEET", "REVIEW_BODY", "TEXT"},
-			{"GOOGLE_SHEET", "RATING", "NUMBER"},
-			{"GOOGLE_SHEET", "CONTEXT_SOURCE_TYPE", "TEXT"},
-			{"GOOGLE_SHEET", "_BETWEEN", "TEXT"},
-			{"GOOGLE_SHEET", "CONTEXT_DESTINATION_ID", "TEXT"},
-			{"GOOGLE_SHEET", "REVIEW_ID", "TEXT"},
-			{"GOOGLE_SHEET", "CONTEXT_SOURCES_VERSION", "TEXT"},
-			{"GOOGLE_SHEET", "CONTEXT_DESTINATION_TYPE", "TEXT"},
-			{"GOOGLE_SHEET", "ID", "TEXT"},
-			{"GOOGLE_SHEET", "USER_ID", "TEXT"},
-			{"GOOGLE_SHEET", "CONTEXT_REQUEST_IP", "TEXT"},
-			{"GOOGLE_SHEET", "ORIGINAL_TIMESTAMP", "TIMESTAMP_TZ"},
-			{"GOOGLE_SHEET", "RECEIVED_AT", "TIMESTAMP_TZ"},
-			{"GOOGLE_SHEET", "PRODUCT_ID", "TEXT"},
-			{"GOOGLE_SHEET", "CONTEXT_SOURCES_TASK_RUN_ID", "TEXT"},
-			{"GOOGLE_SHEET", "EVENT", "TEXT"},
-			{"GOOGLE_SHEET", "CONTEXT_SOURCE_ID", "TEXT"},
-			{"GOOGLE_SHEET", "SENT_AT", "TIMESTAMP_TZ"},
-			{"GOOGLE_SHEET", "UUID_TS", "TIMESTAMP_TZ"},
-			{"GOOGLE_SHEET", "TIMESTAMP", "TIMESTAMP_TZ"},
-			{"GOOGLE_SHEET", "CONTEXT_SOURCES_JOB_RUN_ID", "TEXT"},
-			{"GOOGLE_SHEET", "CONTEXT_IP", "TEXT"},
-			{"GOOGLE_SHEET", "CONTEXT_SOURCES_JOB_ID", "TEXT"},
-			{"GOOGLE_SHEET", "CHANNEL", "TEXT"},
-			{"GOOGLE_SHEET", "EVENT_TEXT", "TEXT"},
-			{"RUDDER_IDENTITY_MERGE_RULES", "MERGE_PROPERTY_1_VALUE", "TEXT"},
-			{"RUDDER_IDENTITY_MERGE_RULES", "MERGE_PROPERTY_2_VALUE", "TEXT"},
-			{"RUDDER_IDENTITY_MERGE_RULES", "MERGE_PROPERTY_2_TYPE", "TEXT"},
-			{"RUDDER_IDENTITY_MERGE_RULES", "MERGE_PROPERTY_1_TYPE", "TEXT"},
-			{"RUDDER_IDENTITY_MAPPINGS", "MERGE_PROPERTY_VALUE", "TEXT"},
-			{"RUDDER_IDENTITY_MAPPINGS", "MERGE_PROPERTY_TYPE", "TEXT"},
-			{"RUDDER_IDENTITY_MAPPINGS", "RUDDER_ID", "TEXT"},
-			{"RUDDER_IDENTITY_MAPPINGS", "UPDATED_AT", "TIMESTAMP_TZ"},
-		}
-
-		testcase := []struct {
-			name                               string
-			tables                             []string
-			cred                               *testCredentials
-			database                           string
-			warehouseEventsMap2                whth.EventsCountMap
-			sourceJob                          bool
-			stagingFilePath1, stagingFilePath2 string
-			jobRunID1, taskRunID1              string
-			jobRunID2, taskRunID2              string
-			useSameUserID                      bool
-			configOverride                     map[string]any
-			verifySchema                       func(t *testing.T, db *sql.DB, namespace string)
-			verifyRecords                      func(t *testing.T, db *sql.DB, sourceID, destinationID, namespace, jobRunID, taskRunID string)
-		}{
-			{
-				name:             "Upload Job",
-				tables:           []string{"identifies", "users", "tracks", "product_track", "pages", "screens", "aliases", "groups"},
-				cred:             credentials,
-				database:         credentials.Database,
-				stagingFilePath1: "../testdata/upload-job.events-1.json",
-				stagingFilePath2: "../testdata/upload-job.events-2.json",
-=======
 		expectedUploadJobSchema := model.Schema{
 			"SCREENS":       {"CONTEXT_SOURCE_ID": "TEXT", "USER_ID": "TEXT", "SENT_AT": "TIMESTAMP_TZ", "CONTEXT_REQUEST_IP": "TEXT", "ORIGINAL_TIMESTAMP": "TIMESTAMP_TZ", "URL": "TEXT", "CONTEXT_SOURCE_TYPE": "TEXT", "_BETWEEN": "TEXT", "TIMESTAMP": "TIMESTAMP_TZ", "CONTEXT_IP": "TEXT", "CONTEXT_DESTINATION_TYPE": "TEXT", "RECEIVED_AT": "TIMESTAMP_TZ", "TITLE": "TEXT", "UUID_TS": "TIMESTAMP_TZ", "CONTEXT_DESTINATION_ID": "TEXT", "NAME": "TEXT", "ID": "TEXT", "_AS": "TEXT"},
 			"IDENTIFIES":    {"CONTEXT_IP": "TEXT", "CONTEXT_DESTINATION_ID": "TEXT", "EMAIL": "TEXT", "CONTEXT_REQUEST_IP": "TEXT", "SENT_AT": "TIMESTAMP_TZ", "UUID_TS": "TIMESTAMP_TZ", "_AS": "TEXT", "LOGINS": "NUMBER", "CONTEXT_SOURCE_TYPE": "TEXT", "CONTEXT_TRAITS_LOGINS": "NUMBER", "NAME": "TEXT", "CONTEXT_DESTINATION_TYPE": "TEXT", "_BETWEEN": "TEXT", "ID": "TEXT", "TIMESTAMP": "TIMESTAMP_TZ", "RECEIVED_AT": "TIMESTAMP_TZ", "USER_ID": "TEXT", "CONTEXT_TRAITS_EMAIL": "TEXT", "CONTEXT_TRAITS_AS": "TEXT", "CONTEXT_TRAITS_NAME": "TEXT", "ORIGINAL_TIMESTAMP": "TIMESTAMP_TZ", "CONTEXT_TRAITS_BETWEEN": "TEXT", "CONTEXT_SOURCE_ID": "TEXT"},
@@ -415,29 +173,17 @@
 				database:       credentials.Database,
 				eventFilePath1: "../testdata/upload-job.events-1.json",
 				eventFilePath2: "../testdata/upload-job.events-2.json",
->>>>>>> cf3b2eca
 				configOverride: map[string]any{
 					"preferAppend": false,
 					"password":     credentials.Password,
 				},
 				verifySchema: func(t *testing.T, db *sql.DB, namespace string) {
-<<<<<<< HEAD
-					schema := whth.RetrieveRecordsFromWarehouse(t, db, fmt.Sprintf(`SELECT table_name, column_name, data_type FROM INFORMATION_SCHEMA.COLUMNS WHERE table_schema = '%s';`, namespace))
-					require.ElementsMatch(t, schema, expectedUploadJobSchema)
-				},
-				verifyRecords: func(t *testing.T, db *sql.DB, sourceID, destinationID, namespace, jobRunID, taskRunID string) {
-					userIDFormat := "userId_snowflake"
-					userIDSQL := "SUBSTR(user_id, 1, 16)"
-					uuidTSSQL := "TO_CHAR(uuid_ts, 'YYYY-MM-DD')"
-
-=======
 					t.Helper()
 					schema := whth.RetrieveRecordsFromWarehouse(t, db, fmt.Sprintf(`SELECT table_name, column_name, data_type FROM INFORMATION_SCHEMA.COLUMNS WHERE table_schema = '%s';`, namespace))
 					require.Equal(t, whth.ConvertRecordsToSchema(schema), expectedUploadJobSchema)
 				},
 				verifyRecords: func(t *testing.T, db *sql.DB, sourceID, destinationID, namespace, jobRunID, taskRunID string) {
 					t.Helper()
->>>>>>> cf3b2eca
 					identifiesRecords := whth.RetrieveRecordsFromWarehouse(t, db, fmt.Sprintf(`SELECT %s, %s, context_traits_logins, _as, name, logins, email, original_timestamp, context_ip, context_traits_as, timestamp, received_at, context_destination_type, sent_at, context_source_type, context_traits_between, context_source_id, context_traits_name, context_request_ip, _between, context_traits_email, context_destination_id, id FROM %q.%q ORDER BY id;`, userIDSQL, uuidTSSQL, namespace, "IDENTIFIES"))
 					require.ElementsMatch(t, identifiesRecords, whth.UploadJobIdentifiesRecords(userIDFormat, sourceID, destinationID, destType))
 					usersRecords := whth.RetrieveRecordsFromWarehouse(t, db, fmt.Sprintf(`SELECT context_source_id, context_destination_type, context_request_ip, context_traits_name, context_traits_between, _as, logins, sent_at, context_traits_logins, context_ip, _between, context_traits_email, timestamp, context_destination_id, email, context_traits_as, context_source_type, substring(id, 1, 16), %s, received_at, name, original_timestamp FROM %q.%q ORDER BY id;`, uuidTSSQL, namespace, "USERS"))
@@ -457,44 +203,24 @@
 				},
 			},
 			{
-<<<<<<< HEAD
-				name:             "Upload Job with Role",
-				tables:           []string{"identifies", "users", "tracks", "product_track", "pages", "screens", "aliases", "groups"},
-				cred:             rbacCredentials,
-				database:         rbacCredentials.Database,
-				stagingFilePath1: "../testdata/upload-job.events-1.json",
-				stagingFilePath2: "../testdata/upload-job.events-2.json",
-=======
 				name:           "Upload Job with Role",
 				tables:         []string{"identifies", "users", "tracks", "product_track", "pages", "screens", "aliases", "groups"},
 				cred:           rbacCredentials,
 				database:       rbacCredentials.Database,
 				eventFilePath1: "../testdata/upload-job.events-1.json",
 				eventFilePath2: "../testdata/upload-job.events-2.json",
->>>>>>> cf3b2eca
 				configOverride: map[string]any{
 					"preferAppend": false,
 					"role":         rbacCredentials.Role,
 					"password":     rbacCredentials.Password,
 				},
 				verifySchema: func(t *testing.T, db *sql.DB, namespace string) {
-<<<<<<< HEAD
-					schema := whth.RetrieveRecordsFromWarehouse(t, db, fmt.Sprintf(`SELECT table_name, column_name, data_type FROM INFORMATION_SCHEMA.COLUMNS WHERE table_schema = '%s';`, namespace))
-					require.ElementsMatch(t, schema, expectedUploadJobSchema)
-				},
-				verifyRecords: func(t *testing.T, db *sql.DB, sourceID, destinationID, namespace, jobRunID, taskRunID string) {
-					userIDFormat := "userId_snowflake"
-					userIDSQL := "SUBSTR(user_id, 1, 16)"
-					uuidTSSQL := "TO_CHAR(uuid_ts, 'YYYY-MM-DD')"
-
-=======
 					t.Helper()
 					schema := whth.RetrieveRecordsFromWarehouse(t, db, fmt.Sprintf(`SELECT table_name, column_name, data_type FROM INFORMATION_SCHEMA.COLUMNS WHERE table_schema = '%s';`, namespace))
 					require.Equal(t, whth.ConvertRecordsToSchema(schema), expectedUploadJobSchema)
 				},
 				verifyRecords: func(t *testing.T, db *sql.DB, sourceID, destinationID, namespace, jobRunID, taskRunID string) {
 					t.Helper()
->>>>>>> cf3b2eca
 					identifiesRecords := whth.RetrieveRecordsFromWarehouse(t, db, fmt.Sprintf(`SELECT %s, %s, context_traits_logins, _as, name, logins, email, original_timestamp, context_ip, context_traits_as, timestamp, received_at, context_destination_type, sent_at, context_source_type, context_traits_between, context_source_id, context_traits_name, context_request_ip, _between, context_traits_email, context_destination_id, id FROM %q.%q ORDER BY id;`, userIDSQL, uuidTSSQL, namespace, "IDENTIFIES"))
 					require.ElementsMatch(t, identifiesRecords, whth.UploadJobIdentifiesRecords(userIDFormat, sourceID, destinationID, destType))
 					usersRecords := whth.RetrieveRecordsFromWarehouse(t, db, fmt.Sprintf(`SELECT context_source_id, context_destination_type, context_request_ip, context_traits_name, context_traits_between, _as, logins, sent_at, context_traits_logins, context_ip, _between, context_traits_email, timestamp, context_destination_id, email, context_traits_as, context_source_type, substring(id, 1, 16), %s, received_at, name, original_timestamp FROM %q.%q ORDER BY id;`, uuidTSSQL, namespace, "USERS"))
@@ -514,43 +240,23 @@
 				},
 			},
 			{
-<<<<<<< HEAD
-				name:             "Upload Job with Case Sensitive Database",
-				tables:           []string{"identifies", "users", "tracks", "product_track", "pages", "screens", "aliases", "groups"},
-				cred:             credentials,
-				database:         strings.ToLower(credentials.Database),
-				stagingFilePath1: "../testdata/upload-job.events-1.json",
-				stagingFilePath2: "../testdata/upload-job.events-2.json",
-=======
 				name:           "Upload Job with Case Sensitive Database",
 				tables:         []string{"identifies", "users", "tracks", "product_track", "pages", "screens", "aliases", "groups"},
 				cred:           credentials,
 				database:       strings.ToLower(credentials.Database),
 				eventFilePath1: "../testdata/upload-job.events-1.json",
 				eventFilePath2: "../testdata/upload-job.events-2.json",
->>>>>>> cf3b2eca
 				configOverride: map[string]any{
 					"preferAppend": false,
 					"password":     credentials.Password,
 				},
 				verifySchema: func(t *testing.T, db *sql.DB, namespace string) {
-<<<<<<< HEAD
-					schema := whth.RetrieveRecordsFromWarehouse(t, db, fmt.Sprintf(`SELECT table_name, column_name, data_type FROM INFORMATION_SCHEMA.COLUMNS WHERE table_schema = '%s';`, namespace))
-					require.ElementsMatch(t, schema, expectedUploadJobSchema)
-				},
-				verifyRecords: func(t *testing.T, db *sql.DB, sourceID, destinationID, namespace, jobRunID, taskRunID string) {
-					userIDFormat := "userId_snowflake"
-					userIDSQL := "SUBSTR(user_id, 1, 16)"
-					uuidTSSQL := "TO_CHAR(uuid_ts, 'YYYY-MM-DD')"
-
-=======
 					t.Helper()
 					schema := whth.RetrieveRecordsFromWarehouse(t, db, fmt.Sprintf(`SELECT table_name, column_name, data_type FROM INFORMATION_SCHEMA.COLUMNS WHERE table_schema = '%s';`, namespace))
 					require.Equal(t, whth.ConvertRecordsToSchema(schema), expectedUploadJobSchema)
 				},
 				verifyRecords: func(t *testing.T, db *sql.DB, sourceID, destinationID, namespace, jobRunID, taskRunID string) {
 					t.Helper()
->>>>>>> cf3b2eca
 					identifiesRecords := whth.RetrieveRecordsFromWarehouse(t, db, fmt.Sprintf(`SELECT %s, %s, context_traits_logins, _as, name, logins, email, original_timestamp, context_ip, context_traits_as, timestamp, received_at, context_destination_type, sent_at, context_source_type, context_traits_between, context_source_id, context_traits_name, context_request_ip, _between, context_traits_email, context_destination_id, id FROM %q.%q ORDER BY id;`, userIDSQL, uuidTSSQL, namespace, "IDENTIFIES"))
 					require.ElementsMatch(t, identifiesRecords, whth.UploadJobIdentifiesRecords(userIDFormat, sourceID, destinationID, destType))
 					usersRecords := whth.RetrieveRecordsFromWarehouse(t, db, fmt.Sprintf(`SELECT context_source_id, context_destination_type, context_request_ip, context_traits_name, context_traits_between, _as, logins, sent_at, context_traits_logins, context_ip, _between, context_traits_email, timestamp, context_destination_id, email, context_traits_as, context_source_type, substring(id, 1, 16), %s, received_at, name, original_timestamp FROM %q.%q ORDER BY id;`, uuidTSSQL, namespace, "USERS"))
@@ -570,21 +276,12 @@
 				},
 			},
 			{
-<<<<<<< HEAD
-				name:             "Upload Job with Key Pair Unencrypted Key",
-				tables:           []string{"identifies", "users", "tracks", "product_track", "pages", "screens", "aliases", "groups"},
-				cred:             keyPairUnEncryptedCredentials,
-				database:         keyPairUnEncryptedCredentials.Database,
-				stagingFilePath1: "../testdata/upload-job.events-1.json",
-				stagingFilePath2: "../testdata/upload-job.events-2.json",
-=======
 				name:           "Upload Job with Key Pair Unencrypted Key",
 				tables:         []string{"identifies", "users", "tracks", "product_track", "pages", "screens", "aliases", "groups"},
 				cred:           keyPairUnEncryptedCredentials,
 				database:       keyPairUnEncryptedCredentials.Database,
 				eventFilePath1: "../testdata/upload-job.events-1.json",
 				eventFilePath2: "../testdata/upload-job.events-2.json",
->>>>>>> cf3b2eca
 				configOverride: map[string]any{
 					"preferAppend":   false,
 					"useKeyPairAuth": true,
@@ -592,23 +289,12 @@
 				},
 
 				verifySchema: func(t *testing.T, db *sql.DB, namespace string) {
-<<<<<<< HEAD
-					schema := whth.RetrieveRecordsFromWarehouse(t, db, fmt.Sprintf(`SELECT table_name, column_name, data_type FROM INFORMATION_SCHEMA.COLUMNS WHERE table_schema = '%s';`, namespace))
-					require.ElementsMatch(t, schema, expectedUploadJobSchema)
-				},
-				verifyRecords: func(t *testing.T, db *sql.DB, sourceID, destinationID, namespace, jobRunID, taskRunID string) {
-					userIDFormat := "userId_snowflake"
-					userIDSQL := "SUBSTR(user_id, 1, 16)"
-					uuidTSSQL := "TO_CHAR(uuid_ts, 'YYYY-MM-DD')"
-
-=======
 					t.Helper()
 					schema := whth.RetrieveRecordsFromWarehouse(t, db, fmt.Sprintf(`SELECT table_name, column_name, data_type FROM INFORMATION_SCHEMA.COLUMNS WHERE table_schema = '%s';`, namespace))
 					require.Equal(t, whth.ConvertRecordsToSchema(schema), expectedUploadJobSchema)
 				},
 				verifyRecords: func(t *testing.T, db *sql.DB, sourceID, destinationID, namespace, jobRunID, taskRunID string) {
 					t.Helper()
->>>>>>> cf3b2eca
 					identifiesRecords := whth.RetrieveRecordsFromWarehouse(t, db, fmt.Sprintf(`SELECT %s, %s, context_traits_logins, _as, name, logins, email, original_timestamp, context_ip, context_traits_as, timestamp, received_at, context_destination_type, sent_at, context_source_type, context_traits_between, context_source_id, context_traits_name, context_request_ip, _between, context_traits_email, context_destination_id, id FROM %q.%q ORDER BY id;`, userIDSQL, uuidTSSQL, namespace, "IDENTIFIES"))
 					require.ElementsMatch(t, identifiesRecords, whth.UploadJobIdentifiesRecords(userIDFormat, sourceID, destinationID, destType))
 					usersRecords := whth.RetrieveRecordsFromWarehouse(t, db, fmt.Sprintf(`SELECT context_source_id, context_destination_type, context_request_ip, context_traits_name, context_traits_between, _as, logins, sent_at, context_traits_logins, context_ip, _between, context_traits_email, timestamp, context_destination_id, email, context_traits_as, context_source_type, substring(id, 1, 16), %s, received_at, name, original_timestamp FROM %q.%q ORDER BY id;`, uuidTSSQL, namespace, "USERS"))
@@ -628,21 +314,12 @@
 				},
 			},
 			{
-<<<<<<< HEAD
-				name:             "Upload Job with Key Pair Encrypted Key",
-				tables:           []string{"identifies", "users", "tracks", "product_track", "pages", "screens", "aliases", "groups"},
-				cred:             keyPairEncryptedCredentials,
-				database:         keyPairEncryptedCredentials.Database,
-				stagingFilePath1: "../testdata/upload-job.events-1.json",
-				stagingFilePath2: "../testdata/upload-job.events-2.json",
-=======
 				name:           "Upload Job with Key Pair Encrypted Key",
 				tables:         []string{"identifies", "users", "tracks", "product_track", "pages", "screens", "aliases", "groups"},
 				cred:           keyPairEncryptedCredentials,
 				database:       keyPairEncryptedCredentials.Database,
 				eventFilePath1: "../testdata/upload-job.events-1.json",
 				eventFilePath2: "../testdata/upload-job.events-2.json",
->>>>>>> cf3b2eca
 				configOverride: map[string]any{
 					"preferAppend":         false,
 					"useKeyPairAuth":       true,
@@ -650,23 +327,12 @@
 					"privateKeyPassphrase": keyPairEncryptedCredentials.PrivateKeyPassphrase,
 				},
 				verifySchema: func(t *testing.T, db *sql.DB, namespace string) {
-<<<<<<< HEAD
-					schema := whth.RetrieveRecordsFromWarehouse(t, db, fmt.Sprintf(`SELECT table_name, column_name, data_type FROM INFORMATION_SCHEMA.COLUMNS WHERE table_schema = '%s';`, namespace))
-					require.ElementsMatch(t, schema, expectedUploadJobSchema)
-				},
-				verifyRecords: func(t *testing.T, db *sql.DB, sourceID, destinationID, namespace, jobRunID, taskRunID string) {
-					userIDFormat := "userId_snowflake"
-					userIDSQL := "SUBSTR(user_id, 1, 16)"
-					uuidTSSQL := "TO_CHAR(uuid_ts, 'YYYY-MM-DD')"
-
-=======
 					t.Helper()
 					schema := whth.RetrieveRecordsFromWarehouse(t, db, fmt.Sprintf(`SELECT table_name, column_name, data_type FROM INFORMATION_SCHEMA.COLUMNS WHERE table_schema = '%s';`, namespace))
 					require.Equal(t, whth.ConvertRecordsToSchema(schema), expectedUploadJobSchema)
 				},
 				verifyRecords: func(t *testing.T, db *sql.DB, sourceID, destinationID, namespace, jobRunID, taskRunID string) {
 					t.Helper()
->>>>>>> cf3b2eca
 					identifiesRecords := whth.RetrieveRecordsFromWarehouse(t, db, fmt.Sprintf(`SELECT %s, %s, context_traits_logins, _as, name, logins, email, original_timestamp, context_ip, context_traits_as, timestamp, received_at, context_destination_type, sent_at, context_source_type, context_traits_between, context_source_id, context_traits_name, context_request_ip, _between, context_traits_email, context_destination_id, id FROM %q.%q ORDER BY id;`, userIDSQL, uuidTSSQL, namespace, "IDENTIFIES"))
 					require.ElementsMatch(t, identifiesRecords, whth.UploadJobIdentifiesRecords(userIDFormat, sourceID, destinationID, destType))
 					usersRecords := whth.RetrieveRecordsFromWarehouse(t, db, fmt.Sprintf(`SELECT context_source_id, context_destination_type, context_request_ip, context_traits_name, context_traits_between, _as, logins, sent_at, context_traits_logins, context_ip, _between, context_traits_email, timestamp, context_destination_id, email, context_traits_as, context_source_type, substring(id, 1, 16), %s, received_at, name, original_timestamp FROM %q.%q ORDER BY id;`, uuidTSSQL, namespace, "USERS"))
@@ -686,19 +352,6 @@
 				},
 			},
 			{
-<<<<<<< HEAD
-				name:             "Source Job with Sources",
-				tables:           []string{"tracks", "google_sheet"},
-				cred:             credentials,
-				database:         credentials.Database,
-				sourceJob:        true,
-				jobRunID1:        misc.FastUUID().String(),
-				taskRunID1:       misc.FastUUID().String(),
-				jobRunID2:        misc.FastUUID().String(),
-				taskRunID2:       misc.FastUUID().String(),
-				stagingFilePath1: "../testdata/source-job.events-1.json",
-				stagingFilePath2: "../testdata/source-job.events-2.json",
-=======
 				name:           "Source Job with Sources",
 				tables:         []string{"tracks", "google_sheet"},
 				cred:           credentials,
@@ -710,29 +363,17 @@
 				taskRunID2:     misc.FastUUID().String(),
 				eventFilePath1: "../testdata/source-job.events-1.json",
 				eventFilePath2: "../testdata/source-job.events-2.json",
->>>>>>> cf3b2eca
 				configOverride: map[string]any{
 					"preferAppend": false,
 					"password":     credentials.Password,
 				},
 				verifySchema: func(t *testing.T, db *sql.DB, namespace string) {
-<<<<<<< HEAD
-					schema := whth.RetrieveRecordsFromWarehouse(t, db, fmt.Sprintf(`SELECT table_name, column_name, data_type FROM INFORMATION_SCHEMA.COLUMNS WHERE table_schema = '%s';`, namespace))
-					require.ElementsMatch(t, schema, expectedSourceJobSchema)
-				},
-				verifyRecords: func(t *testing.T, db *sql.DB, sourceID, destinationID, namespace, jobRunID, taskRunID string) {
-					userIDFormat := "userId_snowflake"
-					userIDSQL := "SUBSTR(user_id, 1, 16)"
-					uuidTSSQL := "TO_CHAR(uuid_ts, 'YYYY-MM-DD')"
-
-=======
 					t.Helper()
 					schema := whth.RetrieveRecordsFromWarehouse(t, db, fmt.Sprintf(`SELECT table_name, column_name, data_type FROM INFORMATION_SCHEMA.COLUMNS WHERE table_schema = '%s';`, namespace))
 					require.Equal(t, whth.ConvertRecordsToSchema(schema), expectedSourceJobSchema)
 				},
 				verifyRecords: func(t *testing.T, db *sql.DB, sourceID, destinationID, namespace, jobRunID, taskRunID string) {
 					t.Helper()
->>>>>>> cf3b2eca
 					tracksRecords := whth.RetrieveRecordsFromWarehouse(t, db, fmt.Sprintf(`SELECT channel, context_sources_job_id, received_at, context_sources_version, %s, sent_at, context_ip, event, event_text, %s, context_destination_id, id, context_request_ip, context_source_type, original_timestamp, context_sources_job_run_id, context_sources_task_run_id, context_source_id, context_destination_type, timestamp FROM %q.%q ORDER BY id;`, uuidTSSQL, userIDSQL, namespace, "TRACKS"))
 					require.ElementsMatch(t, tracksRecords, whth.SourceJobTracksRecords(userIDFormat, sourceID, destinationID, destType, jobRunID, taskRunID))
 					googleSheetRecords := whth.RetrieveRecordsFromWarehouse(t, db, fmt.Sprintf(`SELECT product_id, sent_at, _between, context_request_ip, context_sources_job_run_id, channel, review_body, context_source_id, original_timestamp, context_destination_id, context_sources_job_id, event, context_sources_task_run_id, context_source_type, %s, context_ip, timestamp, id, received_at, review_id, %s, context_sources_version, context_destination_type, event_text, _as, rating FROM %q.%q ORDER BY id;`, userIDSQL, uuidTSSQL, namespace, "GOOGLE_SHEET"))
@@ -745,44 +386,23 @@
 				cred:     credentials,
 				database: credentials.Database,
 				warehouseEventsMap2: whth.EventsCountMap{
-<<<<<<< HEAD
-					// For all tables except users we will be appending because of:
-					// * preferAppend
-					"identifies": 8, "users": 1, "tracks": 8, "product_track": 8, "pages": 8, "screens": 8, "aliases": 8, "groups": 8,
-				},
-				stagingFilePath1: "../testdata/upload-job.events-1.json",
-				stagingFilePath2: "../testdata/upload-job.events-1.json",
-				useSameUserID:    true,
-=======
 					// For all tables except users we will be appending because of preferAppend config
 					"identifies": 8, "users": 1, "tracks": 8, "product_track": 8, "pages": 8, "screens": 8, "aliases": 8, "groups": 8,
 				},
 				eventFilePath1: "../testdata/upload-job.events-1.json",
 				eventFilePath2: "../testdata/upload-job.events-1.json",
 				useSameUserID:  true,
->>>>>>> cf3b2eca
 				configOverride: map[string]any{
 					"preferAppend": true,
 					"password":     credentials.Password,
 				},
 				verifySchema: func(t *testing.T, db *sql.DB, namespace string) {
-<<<<<<< HEAD
-					schema := whth.RetrieveRecordsFromWarehouse(t, db, fmt.Sprintf(`SELECT table_name, column_name, data_type FROM INFORMATION_SCHEMA.COLUMNS WHERE table_schema = '%s';`, namespace))
-					require.ElementsMatch(t, schema, expectedUploadJobSchema)
-				},
-				verifyRecords: func(t *testing.T, db *sql.DB, sourceID, destinationID, namespace, jobRunID, taskRunID string) {
-					userIDFormat := "userId_snowflake"
-					userIDSQL := "SUBSTR(user_id, 1, 16)"
-					uuidTSSQL := "TO_CHAR(uuid_ts, 'YYYY-MM-DD')"
-
-=======
 					t.Helper()
 					schema := whth.RetrieveRecordsFromWarehouse(t, db, fmt.Sprintf(`SELECT table_name, column_name, data_type FROM INFORMATION_SCHEMA.COLUMNS WHERE table_schema = '%s';`, namespace))
 					require.Equal(t, whth.ConvertRecordsToSchema(schema), expectedUploadJobSchema)
 				},
 				verifyRecords: func(t *testing.T, db *sql.DB, sourceID, destinationID, namespace, jobRunID, taskRunID string) {
 					t.Helper()
->>>>>>> cf3b2eca
 					identifiesRecords := whth.RetrieveRecordsFromWarehouse(t, db, fmt.Sprintf(`SELECT %s, %s, context_traits_logins, _as, name, logins, email, original_timestamp, context_ip, context_traits_as, timestamp, received_at, context_destination_type, sent_at, context_source_type, context_traits_between, context_source_id, context_traits_name, context_request_ip, _between, context_traits_email, context_destination_id, id FROM %q.%q ORDER BY id;`, userIDSQL, uuidTSSQL, namespace, "IDENTIFIES"))
 					require.ElementsMatch(t, identifiesRecords, whth.UploadJobIdentifiesAppendRecords(userIDFormat, sourceID, destinationID, destType))
 					usersRecords := whth.RetrieveRecordsFromWarehouse(t, db, fmt.Sprintf(`SELECT context_source_id, context_destination_type, context_request_ip, context_traits_name, context_traits_between, _as, logins, sent_at, context_traits_logins, context_ip, _between, context_traits_email, timestamp, context_destination_id, email, context_traits_as, context_source_type, substring(id, 1, 16), %s, received_at, name, original_timestamp FROM %q.%q ORDER BY id;`, uuidTSSQL, namespace, "USERS"))
@@ -802,15 +422,6 @@
 				},
 			},
 			{
-<<<<<<< HEAD
-				name:             "Undefined preferAppend",
-				tables:           []string{"identifies", "users", "tracks", "product_track", "pages", "screens", "aliases", "groups"},
-				cred:             credentials,
-				database:         credentials.Database,
-				stagingFilePath1: "../testdata/upload-job.events-1.json",
-				stagingFilePath2: "../testdata/upload-job.events-1.json",
-				useSameUserID:    true,
-=======
 				name:           "Undefined preferAppend",
 				tables:         []string{"identifies", "users", "tracks", "product_track", "pages", "screens", "aliases", "groups"},
 				cred:           credentials,
@@ -818,28 +429,16 @@
 				eventFilePath1: "../testdata/upload-job.events-1.json",
 				eventFilePath2: "../testdata/upload-job.events-1.json",
 				useSameUserID:  true,
->>>>>>> cf3b2eca
 				configOverride: map[string]any{
 					"password": credentials.Password,
 				},
 				verifySchema: func(t *testing.T, db *sql.DB, namespace string) {
-<<<<<<< HEAD
-					schema := whth.RetrieveRecordsFromWarehouse(t, db, fmt.Sprintf(`SELECT table_name, column_name, data_type FROM INFORMATION_SCHEMA.COLUMNS WHERE table_schema = '%s';`, namespace))
-					require.ElementsMatch(t, schema, expectedUploadJobSchema)
-				},
-				verifyRecords: func(t *testing.T, db *sql.DB, sourceID, destinationID, namespace, jobRunID, taskRunID string) {
-					userIDFormat := "userId_snowflake"
-					userIDSQL := "SUBSTR(user_id, 1, 16)"
-					uuidTSSQL := "TO_CHAR(uuid_ts, 'YYYY-MM-DD')"
-
-=======
 					t.Helper()
 					schema := whth.RetrieveRecordsFromWarehouse(t, db, fmt.Sprintf(`SELECT table_name, column_name, data_type FROM INFORMATION_SCHEMA.COLUMNS WHERE table_schema = '%s';`, namespace))
 					require.Equal(t, whth.ConvertRecordsToSchema(schema), expectedUploadJobSchema)
 				},
 				verifyRecords: func(t *testing.T, db *sql.DB, sourceID, destinationID, namespace, jobRunID, taskRunID string) {
 					t.Helper()
->>>>>>> cf3b2eca
 					identifiesRecords := whth.RetrieveRecordsFromWarehouse(t, db, fmt.Sprintf(`SELECT %s, %s, context_traits_logins, _as, name, logins, email, original_timestamp, context_ip, context_traits_as, timestamp, received_at, context_destination_type, sent_at, context_source_type, context_traits_between, context_source_id, context_traits_name, context_request_ip, _between, context_traits_email, context_destination_id, id FROM %q.%q ORDER BY id;`, userIDSQL, uuidTSSQL, namespace, "IDENTIFIES"))
 					require.ElementsMatch(t, identifiesRecords, whth.UploadJobIdentifiesMergeRecords(userIDFormat, sourceID, destinationID, destType))
 					usersRecords := whth.RetrieveRecordsFromWarehouse(t, db, fmt.Sprintf(`SELECT context_source_id, context_destination_type, context_request_ip, context_traits_name, context_traits_between, _as, logins, sent_at, context_traits_logins, context_ip, _between, context_traits_email, timestamp, context_destination_id, email, context_traits_as, context_source_type, substring(id, 1, 16), %s, received_at, name, original_timestamp FROM %q.%q ORDER BY id;`, uuidTSSQL, namespace, "USERS"))
@@ -968,11 +567,7 @@
 					Client:          sqlClient,
 					JobRunID:        tc.jobRunID1,
 					TaskRunID:       tc.taskRunID1,
-<<<<<<< HEAD
-					EventsFilePath:  tc.stagingFilePath1,
-=======
 					EventsFilePath:  tc.eventFilePath1,
->>>>>>> cf3b2eca
 					UserID:          whth.GetUserId(destType),
 					TransformerURL:  transformerURL,
 					Destination:     destination,
@@ -996,11 +591,7 @@
 					Client:             sqlClient,
 					JobRunID:           tc.jobRunID2,
 					TaskRunID:          tc.taskRunID2,
-<<<<<<< HEAD
-					EventsFilePath:     tc.stagingFilePath2,
-=======
 					EventsFilePath:     tc.eventFilePath2,
->>>>>>> cf3b2eca
 					UserID:             whth.GetUserId(destType),
 					TransformerURL:     transformerURL,
 					Destination:        destination,
