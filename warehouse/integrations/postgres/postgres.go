--- conflicted
+++ resolved
@@ -206,11 +206,7 @@
 	pkgLogger = logger.NewLogger().Child("warehouse").Child("postgres")
 }
 
-<<<<<<< HEAD
-func (pg *Postgres) getConnectionCredentials() CredentialsT {
-=======
-func (pg *Handle) getConnectionCredentials() Credentials {
->>>>>>> ed83eaac
+func (pg *Postgres) getConnectionCredentials() Credentials {
 	sslMode := warehouseutils.GetConfigValue(sslMode, pg.Warehouse)
 	creds := Credentials{
 		Host:     warehouseutils.GetConfigValue(host, pg.Warehouse),
@@ -550,16 +546,7 @@
 	return
 }
 
-<<<<<<< HEAD
-func (pg *Postgres) GetTotalCountInTable(ctx context.Context, tableName string) (total int64, err error) {
-	sqlStatement := fmt.Sprintf(`SELECT count(*) FROM "%[1]s"."%[2]s"`, pg.Namespace, tableName)
-	err = pg.DB.QueryRowContext(ctx, sqlStatement).Scan(&total)
-	if err != nil {
-		pg.Logger.Errorf(`PG: Error getting total count in table %s:%s`, pg.Namespace, tableName)
-	}
-	return
-=======
-func (pg *Handle) GetTotalCountInTable(ctx context.Context, tableName string) (int64, error) {
+func (pg *Postgres) GetTotalCountInTable(ctx context.Context, tableName string) (int64, error) {
 	var (
 		total        int64
 		err          error
@@ -573,7 +560,6 @@
 	)
 	err = pg.DB.QueryRowContext(ctx, sqlStatement).Scan(&total)
 	return total, err
->>>>>>> ed83eaac
 }
 
 func (pg *Postgres) Connect(warehouse warehouseutils.Warehouse) (client.Client, error) {
