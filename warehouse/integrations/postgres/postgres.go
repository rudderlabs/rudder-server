--- conflicted
+++ resolved
@@ -110,34 +110,17 @@
 	"jsonb":                    "json",
 }
 
-<<<<<<< HEAD
-type Handle struct {
-	DB                                          *sql.DB
-	Namespace                                   string
-	ObjectStorage                               string
-	Warehouse                                   warehouseutils.Warehouse
-	Uploader                                    warehouseutils.Uploader
-	ConnectTimeout                              time.Duration
-	logger                                      logger.Logger
-	SkipComputingUserLatestTraits               bool
-	EnableSQLStatementExecutionPlan             bool
-	TxnRollbackTimeout                          time.Duration
-	EnableDeleteByJobs                          bool
-	SkipComputingUserLatestTraitsWorkspaceIDs   []string
-	EnableSQLStatementExecutionPlanWorkspaceIDs []string
-=======
 type Postgres struct {
 	DB                          *sql.DB
 	Namespace                   string
 	ObjectStorage               string
 	Warehouse                   warehouseutils.Warehouse
-	Uploader                    warehouseutils.UploaderI
+	Uploader                    warehouseutils.Uploader
 	ConnectTimeout              time.Duration
 	Logger                      logger.Logger
 	EnableDeleteByJobs          bool
 	NumWorkersDownloadLoadFiles int
 	LoadFileDownloader          downloader.Downloader
->>>>>>> 9a80f459
 }
 
 type Credentials struct {
@@ -250,268 +233,7 @@
 	return strings.Join(arr, ",")
 }
 
-<<<<<<< HEAD
-func (*Handle) IsEmpty(_ warehouseutils.Warehouse) (empty bool, err error) {
-	return
-}
-
-func (pg *Handle) DownloadLoadFiles(tableName string) ([]string, error) {
-	objects := pg.Uploader.GetLoadFilesMetadata(warehouseutils.GetLoadFilesOptions{Table: tableName})
-	storageProvider := warehouseutils.ObjectStorageType(pg.Warehouse.Destination.DestinationDefinition.Name, pg.Warehouse.Destination.Config, pg.Uploader.UseRudderStorage())
-	downloader, err := filemanager.DefaultFileManagerFactory.New(&filemanager.SettingsT{
-		Provider: storageProvider,
-		Config: misc.GetObjectStorageConfig(misc.ObjectStorageOptsT{
-			Provider:         storageProvider,
-			Config:           pg.Warehouse.Destination.Config,
-			UseRudderStorage: pg.Uploader.UseRudderStorage(),
-			WorkspaceID:      pg.Warehouse.Destination.WorkspaceID,
-		}),
-	})
-	if err != nil {
-		pg.logger.Errorf("PG: Error in setting up a downloader for destinationID : %s Error : %v", pg.Warehouse.Destination.ID, err)
-		return nil, err
-	}
-	var fileNames []string
-	for _, object := range objects {
-		objectName, err := warehouseutils.GetObjectName(object.Location, pg.Warehouse.Destination.Config, pg.ObjectStorage)
-		if err != nil {
-			pg.logger.Errorf("PG: Error in converting object location to object key for table:%s: %s,%v", tableName, object.Location, err)
-			return nil, err
-		}
-		dirName := fmt.Sprintf(`/%s/`, misc.RudderWarehouseLoadUploadsTmp)
-		tmpDirPath, err := misc.CreateTMPDIR()
-		if err != nil {
-			pg.logger.Errorf("PG: Error in creating tmp directory for downloading load file for table:%s: %s, %v", tableName, object.Location, err)
-			return nil, err
-		}
-		ObjectPath := tmpDirPath + dirName + fmt.Sprintf(`%s_%s_%d/`, pg.Warehouse.Destination.DestinationDefinition.Name, pg.Warehouse.Destination.ID, time.Now().Unix()) + objectName
-		err = os.MkdirAll(filepath.Dir(ObjectPath), os.ModePerm)
-		if err != nil {
-			pg.logger.Errorf("PG: Error in making tmp directory for downloading load file for table:%s: %s, %s %v", tableName, object.Location, err)
-			return nil, err
-		}
-		objectFile, err := os.Create(ObjectPath)
-		if err != nil {
-			pg.logger.Errorf("PG: Error in creating file in tmp directory for downloading load file for table:%s: %s, %v", tableName, object.Location, err)
-			return nil, err
-		}
-		err = downloader.Download(context.TODO(), objectFile, objectName)
-		if err != nil {
-			pg.logger.Errorf("PG: Error in downloading file in tmp directory for downloading load file for table:%s: %s, %v", tableName, object.Location, err)
-			return nil, err
-		}
-		fileName := objectFile.Name()
-		if err = objectFile.Close(); err != nil {
-			pg.logger.Errorf("PG: Error in closing downloaded file in tmp directory for downloading load file for table:%s: %s, %v", tableName, object.Location, err)
-			return nil, err
-		}
-		fileNames = append(fileNames, fileName)
-	}
-	return fileNames, nil
-}
-
-func handleRollbackTimeout(tags stats.Tags) {
-	stats.Default.NewTaggedStat("pg_rollback_timeout", stats.CountType, tags).Count(1)
-}
-
-func (pg *Handle) runRollbackWithTimeout(f func() error, onTimeout func(tags stats.Tags), d time.Duration, tags stats.Tags) {
-	c := make(chan struct{})
-	go func() {
-		defer close(c)
-		err := f()
-		if err != nil {
-			pg.logger.Errorf("PG: Error in rolling back transaction : %v", err)
-		}
-	}()
-
-	select {
-	case <-c:
-	case <-time.After(d):
-		pg.logger.Errorf("PG: Timed out rolling back transaction after %v", d)
-		onTimeout(tags)
-	}
-}
-
-func (pg *Handle) loadTable(tableName string, tableSchemaInUpload warehouseutils.TableSchema, skipTempTableDelete bool) (stagingTableName string, err error) {
-	sqlStatement := fmt.Sprintf(`SET search_path to %q`, pg.Namespace)
-	_, err = pg.DB.Exec(sqlStatement)
-	if err != nil {
-		return
-	}
-	pg.logger.Infof("PG: Updated search_path to %s in postgres for PG:%s : %v", pg.Namespace, pg.Warehouse.Destination.ID, sqlStatement)
-	pg.logger.Infof("PG: Starting load for table:%s", tableName)
-
-	// tags
-	tags := stats.Tags{
-		"workspaceId":   pg.Warehouse.WorkspaceID,
-		"namepsace":     pg.Namespace,
-		"destinationID": pg.Warehouse.Destination.ID,
-		"tableName":     tableName,
-	}
-	// sort column names
-	sortedColumnKeys := warehouseutils.SortColumnKeysFromColumnMap(tableSchemaInUpload)
-
-	fileNames, err := pg.DownloadLoadFiles(tableName)
-	defer misc.RemoveFilePaths(fileNames...)
-	if err != nil {
-		return
-	}
-
-	txn, err := pg.DB.Begin()
-	if err != nil {
-		pg.logger.Errorf("PG: Error while beginning a transaction in db for loading in table:%s: %v", tableName, err)
-		return
-	}
-	// create temporary table
-	stagingTableName = warehouseutils.StagingTableName(provider, tableName, tableNameLimit)
-	sqlStatement = fmt.Sprintf(`CREATE TABLE "%[1]s".%[2]s (LIKE "%[1]s"."%[3]s")`, pg.Namespace, stagingTableName, tableName)
-	pg.logger.Debugf("PG: Creating temporary table for table:%s at %s\n", tableName, sqlStatement)
-	_, err = txn.Exec(sqlStatement)
-	if err != nil {
-		pg.logger.Errorf("PG: Error creating temporary table for table:%s: %v\n", tableName, err)
-		tags["stage"] = createStagingTable
-		pg.runRollbackWithTimeout(txn.Rollback, handleRollbackTimeout, pg.TxnRollbackTimeout, tags)
-		return
-	}
-	if !skipTempTableDelete {
-		defer pg.dropStagingTable(stagingTableName)
-	}
-
-	stmt, err := txn.Prepare(pq.CopyInSchema(pg.Namespace, stagingTableName, sortedColumnKeys...))
-	if err != nil {
-		pg.logger.Errorf("PG: Error while preparing statement for  transaction in db for loading in staging table:%s: %v\nstmt: %v", stagingTableName, err, stmt)
-		tags["stage"] = copyInSchemaStagingTable
-		pg.runRollbackWithTimeout(txn.Rollback, handleRollbackTimeout, pg.TxnRollbackTimeout, tags)
-		return
-	}
-	for _, objectFileName := range fileNames {
-		var gzipFile *os.File
-		gzipFile, err = os.Open(objectFileName)
-		if err != nil {
-			pg.logger.Errorf("PG: Error opening file using os.Open for file:%s while loading to table %s", objectFileName, tableName)
-			tags["stage"] = openLoadFiles
-			pg.runRollbackWithTimeout(txn.Rollback, handleRollbackTimeout, pg.TxnRollbackTimeout, tags)
-			return
-		}
-
-		var gzipReader *gzip.Reader
-		gzipReader, err = gzip.NewReader(gzipFile)
-		if err != nil {
-			pg.logger.Errorf("PG: Error reading file using gzip.NewReader for file:%s while loading to table %s", gzipFile, tableName)
-			gzipFile.Close()
-			tags["stage"] = readGzipLoadFiles
-			pg.runRollbackWithTimeout(txn.Rollback, handleRollbackTimeout, pg.TxnRollbackTimeout, tags)
-			return
-		}
-		csvReader := csv.NewReader(gzipReader)
-		var csvRowsProcessedCount int
-		for {
-			var record []string
-			record, err = csvReader.Read()
-			if err != nil {
-				if err == io.EOF {
-					pg.logger.Debugf("PG: File reading completed while reading csv file for loading in staging table:%s: %s", stagingTableName, objectFileName)
-					break
-				}
-				pg.logger.Errorf("PG: Error while reading csv file %s for loading in staging table:%s: %v", objectFileName, stagingTableName, err)
-				tags["stage"] = readCsvLoadFiles
-				pg.runRollbackWithTimeout(txn.Rollback, handleRollbackTimeout, pg.TxnRollbackTimeout, tags)
-				return
-			}
-			if len(sortedColumnKeys) != len(record) {
-				err = fmt.Errorf(`load file CSV columns for a row mismatch number found in upload schema. Columns in CSV row: %d, Columns in upload schema of table-%s: %d. Processed rows in csv file until mismatch: %d`, len(record), tableName, len(sortedColumnKeys), csvRowsProcessedCount)
-				pg.logger.Error(err)
-				tags["stage"] = csvColumnCountMismatch
-				pg.runRollbackWithTimeout(txn.Rollback, handleRollbackTimeout, pg.TxnRollbackTimeout, tags)
-				return
-			}
-			var recordInterface []interface{}
-			for _, value := range record {
-				if strings.TrimSpace(value) == "" {
-					recordInterface = append(recordInterface, nil)
-				} else {
-					recordInterface = append(recordInterface, value)
-				}
-			}
-			_, err = stmt.Exec(recordInterface...)
-			if err != nil {
-				pg.logger.Errorf("PG: Error in exec statement for loading in staging table:%s: %v", stagingTableName, err)
-				tags["stage"] = loadStagingTable
-				pg.runRollbackWithTimeout(txn.Rollback, handleRollbackTimeout, pg.TxnRollbackTimeout, tags)
-				return
-			}
-			csvRowsProcessedCount++
-		}
-		gzipReader.Close()
-		gzipFile.Close()
-	}
-
-	_, err = stmt.Exec()
-	if err != nil {
-		pg.logger.Errorf("PG: Rollback transaction as there was error while loading staging table:%s: %v", stagingTableName, err)
-		tags["stage"] = stagingTableloadStage
-		pg.runRollbackWithTimeout(txn.Rollback, handleRollbackTimeout, pg.TxnRollbackTimeout, tags)
-		return
-
-	}
-	// deduplication process
-	primaryKey := "id"
-	if column, ok := primaryKeyMap[tableName]; ok {
-		primaryKey = column
-	}
-	partitionKey := "id"
-	if column, ok := partitionKeyMap[tableName]; ok {
-		partitionKey = column
-	}
-	var additionalJoinClause string
-	if tableName == warehouseutils.DiscardsTable {
-		additionalJoinClause = fmt.Sprintf(`AND _source.%[3]s = "%[1]s"."%[2]s"."%[3]s" AND _source.%[4]s = "%[1]s"."%[2]s"."%[4]s"`, pg.Namespace, tableName, "table_name", "column_name")
-	}
-	sqlStatement = fmt.Sprintf(`DELETE FROM "%[1]s"."%[2]s" USING "%[1]s"."%[3]s" as  _source where (_source.%[4]s = "%[1]s"."%[2]s"."%[4]s" %[5]s)`, pg.Namespace, tableName, stagingTableName, primaryKey, additionalJoinClause)
-	pg.logger.Infof("PG: Deduplicate records for table:%s using staging table: %s\n", tableName, sqlStatement)
-	err = pg.handleExec(&QueryParams{
-		txn:                 txn,
-		query:               sqlStatement,
-		enableWithQueryPlan: pg.EnableSQLStatementExecutionPlan || slices.Contains(pg.EnableSQLStatementExecutionPlanWorkspaceIDs, pg.Warehouse.WorkspaceID),
-	})
-	if err != nil {
-		pg.logger.Errorf("PG: Error deleting from original table for dedup: %v\n", err)
-		tags["stage"] = deleteDedup
-		pg.runRollbackWithTimeout(txn.Rollback, handleRollbackTimeout, pg.TxnRollbackTimeout, tags)
-		return
-	}
-
-	quotedColumnNames := warehouseutils.DoubleQuoteAndJoinByComma(sortedColumnKeys)
-	sqlStatement = fmt.Sprintf(`INSERT INTO "%[1]s"."%[2]s" (%[3]s)
-									SELECT %[3]s FROM (
-										SELECT *, row_number() OVER (PARTITION BY %[5]s ORDER BY received_at DESC) AS _rudder_staging_row_number FROM "%[1]s"."%[4]s"
-									) AS _ where _rudder_staging_row_number = 1
-									`, pg.Namespace, tableName, quotedColumnNames, stagingTableName, partitionKey)
-	pg.logger.Infof("PG: Inserting records for table:%s using staging table: %s\n", tableName, sqlStatement)
-	err = pg.handleExec(&QueryParams{
-		txn:                 txn,
-		query:               sqlStatement,
-		enableWithQueryPlan: pg.EnableSQLStatementExecutionPlan || slices.Contains(pg.EnableSQLStatementExecutionPlanWorkspaceIDs, pg.Warehouse.WorkspaceID),
-	})
-
-	if err != nil {
-		pg.logger.Errorf("PG: Error inserting into original table: %v\n", err)
-		tags["stage"] = insertDedup
-		pg.runRollbackWithTimeout(txn.Rollback, handleRollbackTimeout, pg.TxnRollbackTimeout, tags)
-		return
-	}
-
-	if err = txn.Commit(); err != nil {
-		pg.logger.Errorf("PG: Error while committing transaction as there was error while loading staging table:%s: %v", stagingTableName, err)
-		tags["stage"] = dedupStage
-		pg.runRollbackWithTimeout(txn.Rollback, handleRollbackTimeout, pg.TxnRollbackTimeout, tags)
-		return
-	}
-
-	pg.logger.Infof("PG: Complete load for table:%s", tableName)
-=======
 func (*Postgres) IsEmpty(_ warehouseutils.Warehouse) (empty bool, err error) {
->>>>>>> 9a80f459
 	return
 }
 
@@ -568,30 +290,14 @@
 	return
 }
 
-<<<<<<< HEAD
-func (pg *Handle) dropStagingTable(stagingTableName string) {
-	pg.logger.Infof("PG: dropping table %+v\n", stagingTableName)
-	_, err := pg.DB.Exec(fmt.Sprintf(`DROP TABLE IF EXISTS "%[1]s"."%[2]s"`, pg.Namespace, stagingTableName))
-	if err != nil {
-		pg.logger.Errorf("PG:  Error dropping staging table %s in postgres: %v", stagingTableName, err)
-	}
-}
-
-func (pg *Handle) createTable(name string, columns warehouseutils.TableSchema) (err error) {
-=======
-func (pg *Postgres) createTable(name string, columns map[string]string) (err error) {
->>>>>>> 9a80f459
+func (pg *Postgres) createTable(name string, columns warehouseutils.TableSchema) (err error) {
 	sqlStatement := fmt.Sprintf(`CREATE TABLE IF NOT EXISTS "%[1]s"."%[2]s" ( %v )`, pg.Namespace, name, ColumnsWithDataTypes(columns, ""))
 	pg.Logger.Infof("PG: Creating table in postgres for PG:%s : %v", pg.Warehouse.Destination.ID, sqlStatement)
 	_, err = pg.DB.Exec(sqlStatement)
 	return
 }
 
-<<<<<<< HEAD
-func (pg *Handle) CreateTable(tableName string, columnMap warehouseutils.TableSchema) (err error) {
-=======
-func (pg *Postgres) CreateTable(tableName string, columnMap map[string]string) (err error) {
->>>>>>> 9a80f459
+func (pg *Postgres) CreateTable(tableName string, columnMap warehouseutils.TableSchema) (err error) {
 	// set the schema in search path. so that we can query table with unqualified name which is just the table name rather than using schema.table in queries
 	sqlStatement := fmt.Sprintf(`SET search_path to %q`, pg.Namespace)
 	_, err = pg.DB.Exec(sqlStatement)
@@ -694,11 +400,7 @@
 }
 
 // FetchSchema queries postgres and returns the schema associated with provided namespace
-<<<<<<< HEAD
-func (pg *Handle) FetchSchema(warehouse warehouseutils.Warehouse) (schema, unrecognizedSchema warehouseutils.Schema, err error) {
-=======
-func (pg *Postgres) FetchSchema(warehouse warehouseutils.Warehouse) (schema, unrecognizedSchema warehouseutils.SchemaT, err error) {
->>>>>>> 9a80f459
+func (pg *Postgres) FetchSchema(warehouse warehouseutils.Warehouse) (schema, unrecognizedSchema warehouseutils.Schema, err error) {
 	pg.Warehouse = warehouse
 	pg.Namespace = warehouse.Namespace
 	dbHandle, err := Connect(pg.getConnectionCredentials())
