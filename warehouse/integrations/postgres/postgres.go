--- conflicted
+++ resolved
@@ -8,8 +8,6 @@
 	"regexp"
 	"strings"
 	"time"
-
-	"github.com/rudderlabs/rudder-server/warehouse/integrations/uploader"
 
 	"github.com/rudderlabs/rudder-server/warehouse/internal/service/loadfiles/downloader"
 
@@ -117,11 +115,7 @@
 	Namespace                   string
 	ObjectStorage               string
 	Warehouse                   model.Warehouse
-<<<<<<< HEAD
-	Uploader                    uploader.Uploader
-=======
 	Uploader                    warehouseutils.Uploader
->>>>>>> 8ab58b80
 	ConnectTimeout              time.Duration
 	Logger                      logger.Logger
 	EnableDeleteByJobs          bool
@@ -389,11 +383,7 @@
 
 func (pg *Postgres) Setup(
 	warehouse model.Warehouse,
-<<<<<<< HEAD
-	uploader uploader.Uploader,
-=======
 	uploader warehouseutils.Uploader,
->>>>>>> 8ab58b80
 ) (err error) {
 	pg.Warehouse = warehouse
 	pg.Namespace = warehouse.Namespace
