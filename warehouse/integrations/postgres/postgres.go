package postgres

import (
	"context"
	"database/sql"
	"fmt"
	"net/url"
	"regexp"
	"strings"
	"time"

	"github.com/rudderlabs/rudder-server/warehouse/uploader"

	"github.com/rudderlabs/rudder-server/warehouse/internal/service/loadfiles/downloader"

	"github.com/rudderlabs/rudder-server/warehouse/logfield"

	"github.com/rudderlabs/rudder-server/warehouse/internal/model"

	"github.com/rudderlabs/rudder-server/config"
	"github.com/rudderlabs/rudder-server/services/stats"
	"github.com/rudderlabs/rudder-server/utils/logger"
	"github.com/rudderlabs/rudder-server/utils/misc"
	"github.com/rudderlabs/rudder-server/warehouse/client"
	"github.com/rudderlabs/rudder-server/warehouse/tunnelling"
	warehouseutils "github.com/rudderlabs/rudder-server/warehouse/utils"
)

var pkgLogger logger.Logger

const (
	host     = "host"
	dbName   = "database"
	user     = "user"
	password = "password"
	port     = "port"
	sslMode  = "sslMode"
	verifyCA = "verify-ca"
)

const (
	provider       = warehouseutils.POSTGRES
	tableNameLimit = 127
)

var errorsMappings = []model.JobError{
	{
		Type:   model.ResourceNotFoundError,
		Format: regexp.MustCompile(`dial tcp: lookup .*: no such host`),
	},
	{
		Type:   model.PermissionError,
		Format: regexp.MustCompile(`dial tcp .* connect: connection refused`),
	},
	{
		Type:   model.ResourceNotFoundError,
		Format: regexp.MustCompile(`pq: database .* does not exist`),
	},
	{
		Type:   model.ResourceNotFoundError,
		Format: regexp.MustCompile(`pq: the database system is starting up`),
	},
	{
		Type:   model.ResourceNotFoundError,
		Format: regexp.MustCompile(`pq: the database system is shutting down`),
	},
	{
		Type:   model.ResourceNotFoundError,
		Format: regexp.MustCompile(`pq: relation .* does not exist`),
	},
	{
		Type:   model.ResourceNotFoundError,
		Format: regexp.MustCompile(`pq: cannot set transaction read-write mode during recovery`),
	},
	{
		Type:   model.ColumnCountError,
		Format: regexp.MustCompile(`pq: tables can have at most 1600 columns`),
	},
	{
		Type:   model.PermissionError,
		Format: regexp.MustCompile(`pq: password authentication failed for user`),
	},
	{
		Type:   model.PermissionError,
		Format: regexp.MustCompile(`pq: permission denied`),
	},
}

var rudderDataTypesMapToPostgres = map[string]string{
	"int":      "bigint",
	"float":    "numeric",
	"string":   "text",
	"datetime": "timestamptz",
	"boolean":  "boolean",
	"json":     "jsonb",
}

var postgresDataTypesMapToRudder = map[string]string{
	"integer":                  "int",
	"smallint":                 "int",
	"bigint":                   "int",
	"double precision":         "float",
	"numeric":                  "float",
	"real":                     "float",
	"text":                     "string",
	"varchar":                  "string",
	"char":                     "string",
	"timestamptz":              "datetime",
	"timestamp with time zone": "datetime",
	"timestamp":                "datetime",
	"boolean":                  "boolean",
	"jsonb":                    "json",
}

type Postgres struct {
	DB                          *sql.DB
	Namespace                   string
	ObjectStorage               string
<<<<<<< HEAD
	Warehouse                   warehouseutils.Warehouse
	Uploader                    uploader.Uploader
=======
	Warehouse                   model.Warehouse
	Uploader                    warehouseutils.Uploader
>>>>>>> 524a6226
	ConnectTimeout              time.Duration
	Logger                      logger.Logger
	EnableDeleteByJobs          bool
	NumWorkersDownloadLoadFiles int
	LoadFileDownloader          downloader.Downloader
}

type Credentials struct {
	Host       string
	DBName     string
	User       string
	Password   string
	Port       string
	SSLMode    string
	SSLDir     string
	TunnelInfo *tunnelling.TunnelInfo
	timeout    time.Duration
}

var primaryKeyMap = map[string]string{
	warehouseutils.UsersTable:      "id",
	warehouseutils.IdentifiesTable: "id",
	warehouseutils.DiscardsTable:   "row_id",
}

var partitionKeyMap = map[string]string{
	warehouseutils.UsersTable:      "id",
	warehouseutils.IdentifiesTable: "id",
	warehouseutils.DiscardsTable:   "row_id, column_name, table_name",
}

func NewPostgres() *Postgres {
	return &Postgres{
		Logger: pkgLogger,
	}
}

func WithConfig(h *Postgres, config *config.Config) {
	h.EnableDeleteByJobs = config.GetBool("Warehouse.postgres.enableDeleteByJobs", false)
	h.NumWorkersDownloadLoadFiles = config.GetInt("Warehouse.postgres.numWorkersDownloadLoadFiles", 1)
}

func Connect(cred Credentials) (*sql.DB, error) {
	dsn := url.URL{
		Scheme: "postgres",
		Host:   fmt.Sprintf("%s:%s", cred.Host, cred.Port),
		User:   url.UserPassword(cred.User, cred.Password),
		Path:   cred.DBName,
	}

	values := url.Values{}
	values.Add("sslmode", cred.SSLMode)

	if cred.timeout > 0 {
		values.Add("connect_timeout", fmt.Sprintf("%d", cred.timeout/time.Second))
	}

	if cred.SSLMode == verifyCA {
		values.Add("sslrootcert", fmt.Sprintf("%s/server-ca.pem", cred.SSLDir))
		values.Add("sslcert", fmt.Sprintf("%s/client-cert.pem", cred.SSLDir))
		values.Add("sslkey", fmt.Sprintf("%s/client-key.pem", cred.SSLDir))
	}

	dsn.RawQuery = values.Encode()

	var (
		err error
		db  *sql.DB
	)

	if cred.TunnelInfo != nil {

		db, err = tunnelling.SQLConnectThroughTunnel(dsn.String(), cred.TunnelInfo.Config)
		if err != nil {
			return nil, fmt.Errorf("opening connection to postgres through tunnelling: %w", err)
		}
		return db, nil
	}

	if db, err = sql.Open("postgres", dsn.String()); err != nil {
		return nil, fmt.Errorf("opening connection to postgres: %w", err)
	}

	return db, nil
}

func Init() {
	pkgLogger = logger.NewLogger().Child("warehouse").Child("postgres")
}

func (pg *Postgres) getConnectionCredentials() Credentials {
	sslMode := warehouseutils.GetConfigValue(sslMode, pg.Warehouse)
	creds := Credentials{
		Host:     warehouseutils.GetConfigValue(host, pg.Warehouse),
		DBName:   warehouseutils.GetConfigValue(dbName, pg.Warehouse),
		User:     warehouseutils.GetConfigValue(user, pg.Warehouse),
		Password: warehouseutils.GetConfigValue(password, pg.Warehouse),
		Port:     warehouseutils.GetConfigValue(port, pg.Warehouse),
		SSLMode:  sslMode,
		SSLDir:   warehouseutils.GetSSLKeyDirPath(pg.Warehouse.Destination.ID),
		timeout:  pg.ConnectTimeout,
		TunnelInfo: warehouseutils.ExtractTunnelInfoFromDestinationConfig(
			pg.Warehouse.Destination.Config,
		),
	}

	return creds
}

func ColumnsWithDataTypes(columns model.TableSchema, prefix string) string {
	var arr []string
	for name, dataType := range columns {
		arr = append(arr, fmt.Sprintf(`"%s%s" %s`, prefix, name, rudderDataTypesMapToPostgres[dataType]))
	}
	return strings.Join(arr, ",")
}

func (*Postgres) IsEmpty(_ model.Warehouse) (empty bool, err error) {
	return
}

// DeleteBy Need to create a structure with delete parameters instead of simply adding a long list of params
func (pg *Postgres) DeleteBy(tableNames []string, params warehouseutils.DeleteByParams) (err error) {
	pg.Logger.Infof("PG: Cleaning up the following tables in postgres for PG:%s : %+v", tableNames, params)
	for _, tb := range tableNames {
		sqlStatement := fmt.Sprintf(`DELETE FROM "%[1]s"."%[2]s" WHERE
		context_sources_job_run_id <> $1 AND
		context_sources_task_run_id <> $2 AND
		context_source_id = $3 AND
		received_at < $4`,
			pg.Namespace,
			tb,
		)
		pg.Logger.Infof("PG: Deleting rows in table in postgres for PG:%s", pg.Warehouse.Destination.ID)
		pg.Logger.Debugf("PG: Executing the statement  %v", sqlStatement)
		if pg.EnableDeleteByJobs {
			_, err = pg.DB.Exec(sqlStatement,
				params.JobRunId,
				params.TaskRunId,
				params.SourceId,
				params.StartTime)
			if err != nil {
				pg.Logger.Errorf("Error %s", err)
				return err
			}
		}

	}
	return nil
}

func (pg *Postgres) schemaExists(_ string) (exists bool, err error) {
	sqlStatement := fmt.Sprintf(`SELECT EXISTS (SELECT 1 FROM pg_catalog.pg_namespace WHERE nspname = '%s');`, pg.Namespace)
	err = pg.DB.QueryRow(sqlStatement).Scan(&exists)
	return
}

func (pg *Postgres) CreateSchema() (err error) {
	var schemaExists bool
	schemaExists, err = pg.schemaExists(pg.Namespace)
	if err != nil {
		pg.Logger.Errorf("PG: Error checking if schema: %s exists: %v", pg.Namespace, err)
		return err
	}
	if schemaExists {
		pg.Logger.Infof("PG: Skipping creating schema: %s since it already exists", pg.Namespace)
		return
	}
	sqlStatement := fmt.Sprintf(`CREATE SCHEMA IF NOT EXISTS %q`, pg.Namespace)
	pg.Logger.Infof("PG: Creating schema name in postgres for PG:%s : %v", pg.Warehouse.Destination.ID, sqlStatement)
	_, err = pg.DB.Exec(sqlStatement)
	return
}

func (pg *Postgres) createTable(name string, columns model.TableSchema) (err error) {
	sqlStatement := fmt.Sprintf(`CREATE TABLE IF NOT EXISTS "%[1]s"."%[2]s" ( %v )`, pg.Namespace, name, ColumnsWithDataTypes(columns, ""))
	pg.Logger.Infof("PG: Creating table in postgres for PG:%s : %v", pg.Warehouse.Destination.ID, sqlStatement)
	_, err = pg.DB.Exec(sqlStatement)
	return
}

func (pg *Postgres) CreateTable(tableName string, columnMap model.TableSchema) (err error) {
	// set the schema in search path. so that we can query table with unqualified name which is just the table name rather than using schema.table in queries
	sqlStatement := fmt.Sprintf(`SET search_path to %q`, pg.Namespace)
	_, err = pg.DB.Exec(sqlStatement)
	if err != nil {
		return err
	}
	pg.Logger.Infof("PG: Updated search_path to %s in postgres for PG:%s : %v", pg.Namespace, pg.Warehouse.Destination.ID, sqlStatement)
	err = pg.createTable(tableName, columnMap)
	return err
}

func (pg *Postgres) DropTable(tableName string) (err error) {
	sqlStatement := `DROP TABLE "%[1]s"."%[2]s"`
	pg.Logger.Infof("PG: Dropping table in postgres for PG:%s : %v", pg.Warehouse.Destination.ID, sqlStatement)
	_, err = pg.DB.Exec(fmt.Sprintf(sqlStatement, pg.Namespace, tableName))
	return
}

func (pg *Postgres) AddColumns(tableName string, columnsInfo []warehouseutils.ColumnInfo) (err error) {
	var (
		query        string
		queryBuilder strings.Builder
	)

	// set the schema in search path. so that we can query table with unqualified name which is just the table name rather than using schema.table in queries
	query = fmt.Sprintf(`SET search_path to %q`, pg.Namespace)
	if _, err = pg.DB.Exec(query); err != nil {
		return
	}
	pg.Logger.Infof("PG: Updated search_path to %s in postgres for PG:%s : %v", pg.Namespace, pg.Warehouse.Destination.ID, query)

	queryBuilder.WriteString(fmt.Sprintf(`
		ALTER TABLE
		  %s.%s`,
		pg.Namespace,
		tableName,
	))

	for _, columnInfo := range columnsInfo {
		queryBuilder.WriteString(fmt.Sprintf(` ADD COLUMN IF NOT EXISTS %q %s,`, columnInfo.Name, rudderDataTypesMapToPostgres[columnInfo.Type]))
	}

	query = strings.TrimSuffix(queryBuilder.String(), ",")
	query += ";"

	pg.Logger.Infof("PG: Adding columns for destinationID: %s, tableName: %s with query: %v", pg.Warehouse.Destination.ID, tableName, query)
	_, err = pg.DB.Exec(query)
	return
}

func (*Postgres) AlterColumn(_, _, _ string) (model.AlterTableResponse, error) {
	return model.AlterTableResponse{}, nil
}

func (pg *Postgres) TestConnection(warehouse model.Warehouse) (err error) {
	if warehouse.Destination.Config["sslMode"] == "verify-ca" {
		if sslKeyError := warehouseutils.WriteSSLKeys(warehouse.Destination); sslKeyError.IsError() {
			pg.Logger.Error(sslKeyError.Error())
			err = fmt.Errorf(sslKeyError.Error())
			return
		}
	}
	pg.Warehouse = warehouse
	pg.DB, err = Connect(pg.getConnectionCredentials())
	if err != nil {
		return
	}
	defer pg.DB.Close()

	ctx, cancel := context.WithTimeout(context.TODO(), pg.ConnectTimeout)
	defer cancel()

	err = pg.DB.PingContext(ctx)
	if err == context.DeadlineExceeded {
		return fmt.Errorf("connection testing timed out after %d sec", pg.ConnectTimeout/time.Second)
	}
	if err != nil {
		return err
	}

	return nil
}

func (pg *Postgres) Setup(
<<<<<<< HEAD
	warehouse warehouseutils.Warehouse,
	uploader uploader.Uploader,
=======
	warehouse model.Warehouse,
	uploader warehouseutils.Uploader,
>>>>>>> 524a6226
) (err error) {
	pg.Warehouse = warehouse
	pg.Namespace = warehouse.Namespace
	pg.Uploader = uploader
	pg.ObjectStorage = warehouseutils.ObjectStorageType(warehouseutils.POSTGRES, warehouse.Destination.Config, pg.Uploader.UseRudderStorage())
	pg.LoadFileDownloader = downloader.NewDownloader(&warehouse, uploader, pg.NumWorkersDownloadLoadFiles)

	pg.DB, err = Connect(pg.getConnectionCredentials())
	return err
}

func (pg *Postgres) CrashRecover(model.Warehouse) error {
	return nil
}

// FetchSchema queries postgres and returns the schema associated with provided namespace
func (pg *Postgres) FetchSchema(warehouse model.Warehouse) (schema, unrecognizedSchema model.Schema, err error) {
	pg.Warehouse = warehouse
	pg.Namespace = warehouse.Namespace
	dbHandle, err := Connect(pg.getConnectionCredentials())
	if err != nil {
		return
	}
	defer dbHandle.Close()

	schema = make(model.Schema)
	unrecognizedSchema = make(model.Schema)

	sqlStatement := `
		SELECT
		  table_name,
		  column_name,
		  data_type
		FROM
		  INFORMATION_SCHEMA.COLUMNS
		WHERE
		  table_schema = $1
		  AND table_name NOT LIKE $2;
	`
	rows, err := dbHandle.Query(
		sqlStatement,
		pg.Namespace,
		fmt.Sprintf(`%s%%`, warehouseutils.StagingTablePrefix(provider)),
	)
	if err != nil && err != sql.ErrNoRows {
		pg.Logger.Errorf("PG: Error in fetching schema from postgres destination:%v, query: %v", pg.Warehouse.Destination.ID, sqlStatement)
		return
	}
	if err == sql.ErrNoRows {
		pg.Logger.Infof("PG: No rows, while fetching schema from  destination:%v, query: %v", pg.Warehouse.Identifier, sqlStatement)
		return schema, unrecognizedSchema, nil
	}
	defer rows.Close()
	for rows.Next() {
		var tName, cName, cType sql.NullString
		err = rows.Scan(&tName, &cName, &cType)
		if err != nil {
			pg.Logger.Errorf("PG: Error in processing fetched schema from clickhouse destination:%v", pg.Warehouse.Destination.ID)
			return
		}
		if _, ok := schema[tName.String]; !ok {
			schema[tName.String] = make(model.TableSchema)
		}
		if cName.Valid && cType.Valid {
			if datatype, ok := postgresDataTypesMapToRudder[cType.String]; ok {
				schema[tName.String][cName.String] = datatype
			} else {
				if _, ok := unrecognizedSchema[tName.String]; !ok {
					unrecognizedSchema[tName.String] = make(model.TableSchema)
				}
				unrecognizedSchema[tName.String][cType.String] = warehouseutils.MISSING_DATATYPE

				warehouseutils.WHCounterStat(warehouseutils.RUDDER_MISSING_DATATYPE, &pg.Warehouse, warehouseutils.Tag{Name: "datatype", Value: cType.String}).Count(1)
			}
		}
	}
	return
}

func (pg *Postgres) LoadUserTables() map[string]error {
	var (
		identifiesSchemaInUpload = pg.Uploader.GetTableSchemaInUpload(warehouseutils.IdentifiesTable)
		usersSchemaInUpload      = pg.Uploader.GetTableSchemaInUpload(warehouseutils.UsersTable)
		usersSchemaInwarehouse   = pg.Uploader.GetTableSchemaInWarehouse(warehouseutils.UsersTable)

		lut = LoadUsersTable{
			Logger:             pg.Logger,
			DB:                 pg.DB,
			Namespace:          pg.Namespace,
			Warehouse:          &pg.Warehouse,
			Stats:              stats.Default,
			Config:             config.Default,
			LoadFileDownloader: pg.LoadFileDownloader,
		}
	)

	errorMap := lut.Load(context.TODO(), identifiesSchemaInUpload, usersSchemaInUpload, usersSchemaInwarehouse)
	for tableName, err := range errorMap {
		if err != nil {
			lut.Logger.Warnw("loading users table",
				logfield.SourceID, lut.Warehouse.Source.ID,
				logfield.SourceType, lut.Warehouse.Source.SourceDefinition.Name,
				logfield.DestinationID, lut.Warehouse.Destination.ID,
				logfield.DestinationType, lut.Warehouse.Destination.DestinationDefinition.Name,
				logfield.WorkspaceID, lut.Warehouse.WorkspaceID,
				logfield.TableName, tableName,
				logfield.Namespace, pg.Namespace,
				logfield.Error, err.Error(),
			)
		}
	}
	return errorMap
}

func (pg *Postgres) LoadTable(tableName string) error {
	lt := LoadTable{
		Logger:             pg.Logger,
		DB:                 pg.DB,
		Namespace:          pg.Namespace,
		Warehouse:          &pg.Warehouse,
		Stats:              stats.Default,
		Config:             config.Default,
		LoadFileDownloader: pg.LoadFileDownloader,
	}
	tableSchemaInUpload := pg.Uploader.GetTableSchemaInUpload(tableName)
	_, err := lt.Load(context.TODO(), tableName, tableSchemaInUpload)
	if err != nil {
		lt.Logger.Warnw("loading table",
			logfield.SourceID, lt.Warehouse.Source.ID,
			logfield.SourceType, lt.Warehouse.Source.SourceDefinition.Name,
			logfield.DestinationID, lt.Warehouse.Destination.ID,
			logfield.DestinationType, lt.Warehouse.Destination.DestinationDefinition.Name,
			logfield.WorkspaceID, lt.Warehouse.WorkspaceID,
			logfield.TableName, tableName,
			logfield.Namespace, pg.Namespace,
			logfield.Error, err.Error(),
		)

		return fmt.Errorf("loading table: %w", err)
	}

	return nil
}

func (pg *Postgres) Cleanup() {
	if pg.DB != nil {
		pg.DB.Close()
	}
}

func (*Postgres) LoadIdentityMergeRulesTable() (err error) {
	return
}

func (*Postgres) LoadIdentityMappingsTable() (err error) {
	return
}

func (*Postgres) DownloadIdentityRules(*misc.GZipWriter) (err error) {
	return
}

func (pg *Postgres) GetTotalCountInTable(ctx context.Context, tableName string) (int64, error) {
	var (
		total        int64
		err          error
		sqlStatement string
	)
	sqlStatement = fmt.Sprintf(`
		SELECT count(*) FROM "%[1]s"."%[2]s";
	`,
		pg.Namespace,
		tableName,
	)
	err = pg.DB.QueryRowContext(ctx, sqlStatement).Scan(&total)
	return total, err
}

func (pg *Postgres) Connect(warehouse model.Warehouse) (client.Client, error) {
	if warehouse.Destination.Config["sslMode"] == "verify-ca" {
		if err := warehouseutils.WriteSSLKeys(warehouse.Destination); err.IsError() {
			pg.Logger.Error(err.Error())
			return client.Client{}, fmt.Errorf(err.Error())
		}
	}
	pg.Warehouse = warehouse
	pg.Namespace = warehouse.Namespace
	pg.ObjectStorage = warehouseutils.ObjectStorageType(
		warehouseutils.POSTGRES,
		warehouse.Destination.Config,
		misc.IsConfiguredToUseRudderObjectStorage(pg.Warehouse.Destination.Config),
	)
	dbHandle, err := Connect(pg.getConnectionCredentials())
	if err != nil {
		return client.Client{}, err
	}

	return client.Client{Type: client.SQLClient, SQL: dbHandle}, err
}

func (pg *Postgres) LoadTestTable(_, tableName string, payloadMap map[string]interface{}, _ string) (err error) {
	sqlStatement := fmt.Sprintf(`INSERT INTO %q.%q (%v) VALUES (%s)`,
		pg.Namespace,
		tableName,
		fmt.Sprintf(`%q, %q`, "id", "val"),
		fmt.Sprintf(`'%d', '%s'`, payloadMap["id"], payloadMap["val"]),
	)
	_, err = pg.DB.Exec(sqlStatement)
	return
}

func (pg *Postgres) SetConnectionTimeout(timeout time.Duration) {
	pg.ConnectTimeout = timeout
}

func (pg *Postgres) ErrorMappings() []model.JobError {
	return errorsMappings
}<|MERGE_RESOLUTION|>--- conflicted
+++ resolved
@@ -4,12 +4,11 @@
 	"context"
 	"database/sql"
 	"fmt"
+	"github.com/rudderlabs/rudder-server/warehouse/integrations/uploader"
 	"net/url"
 	"regexp"
 	"strings"
 	"time"
-
-	"github.com/rudderlabs/rudder-server/warehouse/uploader"
 
 	"github.com/rudderlabs/rudder-server/warehouse/internal/service/loadfiles/downloader"
 
@@ -116,14 +115,9 @@
 	DB                          *sql.DB
 	Namespace                   string
 	ObjectStorage               string
-<<<<<<< HEAD
-	Warehouse                   warehouseutils.Warehouse
-	Uploader                    uploader.Uploader
-=======
-	Warehouse                   model.Warehouse
-	Uploader                    warehouseutils.Uploader
->>>>>>> 524a6226
-	ConnectTimeout              time.Duration
+	Warehouse      model.Warehouse
+	Uploader       uploader.Uploader
+	ConnectTimeout time.Duration
 	Logger                      logger.Logger
 	EnableDeleteByJobs          bool
 	NumWorkersDownloadLoadFiles int
@@ -389,13 +383,8 @@
 }
 
 func (pg *Postgres) Setup(
-<<<<<<< HEAD
-	warehouse warehouseutils.Warehouse,
+	warehouse model.Warehouse,
 	uploader uploader.Uploader,
-=======
-	warehouse model.Warehouse,
-	uploader warehouseutils.Uploader,
->>>>>>> 524a6226
 ) (err error) {
 	pg.Warehouse = warehouse
 	pg.Namespace = warehouse.Namespace
