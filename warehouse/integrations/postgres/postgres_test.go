package postgres_test

import (
	"os"
	"strings"
	"testing"

	"github.com/rudderlabs/rudder-server/warehouse/encoding"

	"github.com/rudderlabs/rudder-server/warehouse/integrations/testhelper"

	"github.com/rudderlabs/rudder-server/warehouse/integrations/postgres"

	"github.com/rudderlabs/rudder-server/warehouse/tunnelling"

	"github.com/rudderlabs/rudder-server/utils/misc"
	"github.com/rudderlabs/rudder-server/warehouse/validations"
	"github.com/stretchr/testify/require"

	backendconfig "github.com/rudderlabs/rudder-server/backend-config"
	"github.com/rudderlabs/rudder-server/warehouse/client"
	warehouseutils "github.com/rudderlabs/rudder-server/warehouse/utils"
)

func TestIntegrationPostgresThroughTunnelling(t *testing.T) {
	t.Parallel()

	if os.Getenv("SLOW") != "1" {
		t.Skip("Skipping tests. Add 'SLOW=1' env var to run test.")
	}

	// Initialize all the dependencies
	misc.Init()
	validations.Init()
	warehouseutils.Init()
	encoding.Init()

	configurations := testhelper.PopulateTemplateConfigurations()
	db, err := postgres.Connect(postgres.Credentials{
		DBName:   configurations["privatePostgresDatabase"],
		Password: configurations["privatePostgresPassword"],
		User:     configurations["privatePostgresUser"],
		Host:     configurations["privatePostgresHost"],
		Port:     configurations["privatePostgresPort"],
		SSLMode:  "disable",
		TunnelInfo: &tunnelling.TunnelInfo{
			Config: map[string]interface{}{
				"sshUser":       configurations["sshUser"],
				"sshPort":       configurations["sshPort"],
				"sshHost":       configurations["sshHost"],
				"sshPrivateKey": strings.ReplaceAll(configurations["sshPrivateKey"], "\\n", "\n"),
			},
		},
	})
	require.NoError(t, err)

	err = db.Ping()
	require.NoError(t, err)

	jobsDB := testhelper.SetUpJobsDB(t)

	testcases := []struct {
		name                  string
		writeKey              string
		schema                string
		sourceID              string
		destinationID         string
		eventsMap             testhelper.EventsCountMap
		stagingFilesEventsMap testhelper.EventsCountMap
		loadFilesEventsMap    testhelper.EventsCountMap
		tableUploadsEventsMap testhelper.EventsCountMap
		warehouseEventsMap    testhelper.EventsCountMap
		asyncJob              bool
		tables                []string
	}{
		{
			name:          "upload job through ssh tunnelling",
			writeKey:      "kwzDkh9h2fhfUVuS9jZ8uVbhV3w",
			schema:        "postgres_wh_ssh_tunnelled_integration",
			tables:        []string{"identifies", "users", "tracks", "product_track", "pages", "screens", "aliases", "groups"},
			sourceID:      "1wRvLmEnMOOxSQD9pwaZhyCqXRF",
			destinationID: "216ZvbavR21Um6eGKQCagZHqLGZ",
		},
	}

	for _, tc := range testcases {

		tc := tc

		t.Run(tc.name, func(t *testing.T) {
			t.Parallel()

			ts := testhelper.WareHouseTest{
				Schema:                tc.schema,
				WriteKey:              tc.writeKey,
				SourceID:              tc.sourceID,
				DestinationID:         tc.destinationID,
				Tables:                tc.tables,
				EventsMap:             tc.eventsMap,
				StagingFilesEventsMap: tc.stagingFilesEventsMap,
				LoadFilesEventsMap:    tc.loadFilesEventsMap,
				TableUploadsEventsMap: tc.tableUploadsEventsMap,
				WarehouseEventsMap:    tc.warehouseEventsMap,
				UserID:                testhelper.GetUserId(warehouseutils.POSTGRES),
				Provider:              warehouseutils.POSTGRES,
				JobsDB:                jobsDB,
				JobRunID:              misc.FastUUID().String(),
				TaskRunID:             misc.FastUUID().String(),
				StatsToVerify:         []string{"pg_rollback_timeout"},
				Client: &client.Client{
					SQL:  db,
					Type: client.SQLClient,
				},
			}
			ts.VerifyEvents(t)

			ts.UserID = testhelper.GetUserId(warehouseutils.POSTGRES)
			ts.JobRunID = misc.FastUUID().String()
			ts.TaskRunID = misc.FastUUID().String()
			ts.VerifyModifiedEvents(t)
		})
	}
}

func TestIntegrationPostgres(t *testing.T) {
	t.Parallel()

<<<<<<< HEAD
=======
	if os.Getenv("SLOW") != "1" {
		t.Skip("Skipping tests. Add 'SLOW=1' env var to run test.")
	}

	postgres.Init()

>>>>>>> 76605201
	db, err := postgres.Connect(postgres.Credentials{
		DBName:   "rudderdb",
		Password: "rudder-password",
		User:     "rudder",
		Host:     "wh-postgres",
		SSLMode:  "disable",
		Port:     "5432",
	})
	require.NoError(t, err)

	err = db.Ping()
	require.NoError(t, err)

	var (
		provider = warehouseutils.POSTGRES
		jobsDB   = testhelper.SetUpJobsDB(t)
	)

	testcase := []struct {
		name                  string
		writeKey              string
		schema                string
		sourceID              string
		destinationID         string
		eventsMap             testhelper.EventsCountMap
		stagingFilesEventsMap testhelper.EventsCountMap
		loadFilesEventsMap    testhelper.EventsCountMap
		tableUploadsEventsMap testhelper.EventsCountMap
		warehouseEventsMap    testhelper.EventsCountMap
		asyncJob              bool
		tables                []string
	}{
		{
			name:          "Upload Job",
			writeKey:      "kwzDkh9h2fhfUVuS9jZ8uVbhV3v",
			schema:        "postgres_wh_integration",
			tables:        []string{"identifies", "users", "tracks", "product_track", "pages", "screens", "aliases", "groups"},
			sourceID:      "1wRvLmEnMOOxSQD9pwaZhyCqXRE",
			destinationID: "216ZvbavR21Um6eGKQCagZHqLGZ",
		},
		{
			name:                  "Async Job",
			writeKey:              "2DkCpXZcEvJK2fcpUD3LmjPI7J6",
			schema:                "postgres_wh_sources_integration",
			tables:                []string{"tracks", "google_sheet"},
			sourceID:              "2DkCpUr0xfiGBPJxIwqyqfyHdq4",
			destinationID:         "308ZvbavR21Um6eGKQCagZHqLGZ",
			eventsMap:             testhelper.SourcesSendEventsMap(),
			stagingFilesEventsMap: testhelper.SourcesStagingFilesEventsMap(),
			loadFilesEventsMap:    testhelper.SourcesLoadFilesEventsMap(),
			tableUploadsEventsMap: testhelper.SourcesTableUploadsEventsMap(),
			warehouseEventsMap:    testhelper.SourcesWarehouseEventsMap(),
			asyncJob:              true,
		},
	}

	for _, tc := range testcase {
		tc := tc

		t.Run(tc.name, func(t *testing.T) {
			t.Parallel()

			ts := testhelper.WareHouseTest{
				Schema:                tc.schema,
				WriteKey:              tc.writeKey,
				SourceID:              tc.sourceID,
				DestinationID:         tc.destinationID,
				Tables:                tc.tables,
				EventsMap:             tc.eventsMap,
				StagingFilesEventsMap: tc.stagingFilesEventsMap,
				LoadFilesEventsMap:    tc.loadFilesEventsMap,
				TableUploadsEventsMap: tc.tableUploadsEventsMap,
				WarehouseEventsMap:    tc.warehouseEventsMap,
				AsyncJob:              tc.asyncJob,
				UserID:                testhelper.GetUserId(provider),
				Provider:              provider,
				JobsDB:                jobsDB,
				JobRunID:              misc.FastUUID().String(),
				TaskRunID:             misc.FastUUID().String(),
				StatsToVerify:         []string{"pg_rollback_timeout"},
				Client: &client.Client{
					SQL:  db,
					Type: client.SQLClient,
				},
			}
			ts.VerifyEvents(t)

			if !tc.asyncJob {
				ts.UserID = testhelper.GetUserId(provider)
			}
			ts.JobRunID = misc.FastUUID().String()
			ts.TaskRunID = misc.FastUUID().String()
			ts.VerifyModifiedEvents(t)
		})
	}
}

func TestConfigurationValidationPostgres(t *testing.T) {
	if os.Getenv("SLOW") != "1" {
		t.Skip("Skipping tests. Add 'SLOW=1' env var to run test.")
	}

	t.Parallel()

	misc.Init()
	validations.Init()
	warehouseutils.Init()
	encoding.Init()

	configurations := testhelper.PopulateTemplateConfigurations()
	destination := backendconfig.DestinationT{
		ID: "216ZvbavR21Um6eGKQCagZHqLGZ",
		Config: map[string]interface{}{
			"host":             configurations["postgresHost"],
			"database":         configurations["postgresDatabase"],
			"user":             configurations["postgresUser"],
			"password":         configurations["postgresPassword"],
			"port":             configurations["postgresPort"],
			"sslMode":          "disable",
			"namespace":        "",
			"bucketProvider":   "MINIO",
			"bucketName":       configurations["minioBucketName"],
			"accessKeyID":      configurations["minioAccesskeyID"],
			"secretAccessKey":  configurations["minioSecretAccessKey"],
			"useSSL":           false,
			"endPoint":         configurations["minioEndpoint"],
			"syncFrequency":    "30",
			"useRudderStorage": false,
		},
		DestinationDefinition: backendconfig.DestinationDefinitionT{
			ID:          "1bJ4YC7INdkvBTzotNh0zta5jDm",
			Name:        "POSTGRES",
			DisplayName: "Postgres",
		},
		Name:       "postgres-demo",
		Enabled:    true,
		RevisionID: "29eeuu9kywWsRAybaXcxcnTVEl8",
	}
	testhelper.VerifyConfigurationTest(t, destination)
}<|MERGE_RESOLUTION|>--- conflicted
+++ resolved
@@ -125,15 +125,10 @@
 func TestIntegrationPostgres(t *testing.T) {
 	t.Parallel()
 
-<<<<<<< HEAD
-=======
 	if os.Getenv("SLOW") != "1" {
 		t.Skip("Skipping tests. Add 'SLOW=1' env var to run test.")
 	}
 
-	postgres.Init()
-
->>>>>>> 76605201
 	db, err := postgres.Connect(postgres.Credentials{
 		DBName:   "rudderdb",
 		Password: "rudder-password",
