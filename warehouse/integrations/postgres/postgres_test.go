package postgres_test

import (
	"context"
	"database/sql"
	"fmt"
	"os"
	"strconv"
	"strings"
	"testing"
	"time"

	"github.com/lib/pq"

	kithelper "github.com/rudderlabs/rudder-go-kit/testhelper"

	"github.com/rudderlabs/rudder-go-kit/stats"

	"github.com/stretchr/testify/require"
	"go.uber.org/mock/gomock"

	"github.com/rudderlabs/compose-test/compose"
	"github.com/rudderlabs/compose-test/testcompose"
	"github.com/rudderlabs/rudder-go-kit/config"
	"github.com/rudderlabs/rudder-go-kit/filemanager"
	"github.com/rudderlabs/rudder-go-kit/logger"

	backendconfig "github.com/rudderlabs/rudder-server/backend-config"
	th "github.com/rudderlabs/rudder-server/testhelper"
	"github.com/rudderlabs/rudder-server/testhelper/backendconfigtest"
	"github.com/rudderlabs/rudder-server/utils/misc"
	"github.com/rudderlabs/rudder-server/warehouse/client"
	"github.com/rudderlabs/rudder-server/warehouse/integrations/postgres"
	whth "github.com/rudderlabs/rudder-server/warehouse/integrations/testhelper"
	"github.com/rudderlabs/rudder-server/warehouse/integrations/tunnelling"
	mockuploader "github.com/rudderlabs/rudder-server/warehouse/internal/mocks/utils"
	"github.com/rudderlabs/rudder-server/warehouse/internal/model"
	whutils "github.com/rudderlabs/rudder-server/warehouse/utils"
	"github.com/rudderlabs/rudder-server/warehouse/validations"
)

func TestIntegration(t *testing.T) {
	if os.Getenv("SLOW") != "1" {
		t.Skip("Skipping tests. Add 'SLOW=1' env var to run test.")
	}

	misc.Init()
	validations.Init()
	whutils.Init()

	destType := whutils.POSTGRES

	host := "localhost"
	database := "rudderdb"
	user := "rudder"
	password := "rudder-password"
	bucketName := "testbucket"
	accessKeyID := "MYACCESSKEY"
	secretAccessKey := "MYSECRETKEY"
	region := "us-east-1"

<<<<<<< HEAD
	minioEndpoint := fmt.Sprintf("localhost:%d", minioPort)

	bootstrapSvc := func(t testing.TB, additionalEnvs map[string]string, preferAppend *bool) {
		var preferAppendStr string
		if preferAppend != nil {
			preferAppendStr = fmt.Sprintf(`"preferAppend": %v,`, *preferAppend)
		}
		templateConfigurations := map[string]any{
			"workspaceID":            workspaceID,
			"sourceID":               sourceID,
			"destinationID":          destinationID,
			"writeKey":               writeKey,
			"sourcesSourceID":        sourcesSourceID,
			"sourcesDestinationID":   sourcesDestinationID,
			"sourcesWriteKey":        sourcesWriteKey,
			"tunnelledWriteKey":      tunnelledWriteKey,
			"tunnelledSourceID":      tunnelledSourceID,
			"tunnelledDestinationID": tunnelledDestinationID,
			"host":                   host,
			"database":               database,
			"user":                   user,
			"password":               password,
			"port":                   strconv.Itoa(postgresPort),
			"namespace":              namespace,
			"sourcesNamespace":       sourcesNamespace,
			"tunnelledNamespace":     tunnelledNamespace,
			"tunnelledSSHUser":       tunnelledSSHUser,
			"tunnelledSSHPort":       strconv.Itoa(sshPort),
			"tunnelledSSHHost":       tunnelledSSHHost,
			"tunnelledPrivateKey":    tunnelledPrivateKey,
			"tunnelledHost":          tunnelledHost,
			"tunnelledDatabase":      tunnelledDatabase,
			"tunnelledPort":          tunnelledPort,
			"tunnelledUser":          tunnelledUser,
			"tunnelledPassword":      tunnelledPassword,
			"bucketName":             bucketName,
			"accessKeyID":            accessKeyID,
			"secretAccessKey":        secretAccessKey,
			"endPoint":               minioEndpoint,
			"preferAppend":           preferAppendStr,
		}
		workspaceConfigPath := workspaceConfig.CreateTempFile(t, "testdata/template.json", templateConfigurations)

		whth.EnhanceWithDefaultEnvs(t)
		t.Setenv("RSERVER_BACKEND_CONFIG_CONFIG_FROM_FILE", "true")
		t.Setenv("JOBS_DB_PORT", strconv.Itoa(jobsDBPort))
		t.Setenv("WAREHOUSE_JOBS_DB_PORT", strconv.Itoa(jobsDBPort))
		t.Setenv("MINIO_ACCESS_KEY_ID", accessKeyID)
		t.Setenv("MINIO_SECRET_ACCESS_KEY", secretAccessKey)
		t.Setenv("MINIO_MINIO_ENDPOINT", minioEndpoint)
		t.Setenv("MINIO_SSL", "false")
		t.Setenv("RSERVER_WAREHOUSE_WEB_PORT", strconv.Itoa(httpPort))
		t.Setenv("RSERVER_BACKEND_CONFIG_CONFIG_JSONPATH", workspaceConfigPath)
		t.Setenv("RSERVER_WAREHOUSE_POSTGRES_MAX_PARALLEL_LOADS", "8")
		t.Setenv("RSERVER_WAREHOUSE_POSTGRES_SKIP_COMPUTING_USER_LATEST_TRAITS_WORKSPACE_IDS", workspaceID)
		t.Setenv("RSERVER_WAREHOUSE_POSTGRES_ENABLE_SQLSTATEMENT_EXECUTION_PLAN_WORKSPACE_IDS", workspaceID)
		t.Setenv("RSERVER_WAREHOUSE_POSTGRES_ENABLE_DELETE_BY_JOBS", "true")
		t.Setenv("RSERVER_WAREHOUSE_POSTGRES_ENABLE_DELETE_BY_JOBS", "true")
		for envKey, envValue := range additionalEnvs {
			t.Setenv(envKey, envValue)
		}

		svcDone := make(chan struct{})

		ctx, cancel := context.WithCancel(context.Background())
		go func() {
			r := runner.New(runner.ReleaseInfo{})
			_ = r.Run(ctx, []string{"postgres-integration-test"})

			close(svcDone)
		}()
		t.Cleanup(func() { <-svcDone })
		t.Cleanup(cancel)

		serviceHealthEndpoint := fmt.Sprintf("http://localhost:%d/health", httpPort)
		health.WaitUntilReady(ctx, t, serviceHealthEndpoint, time.Minute, time.Second, "serviceHealthEndpoint")
	}

=======
>>>>>>> 5327d441
	t.Run("Events flow", func(t *testing.T) {
		httpPort, err := kithelper.GetFreePort()
		require.NoError(t, err)

		c := testcompose.New(t, compose.FilePaths([]string{"testdata/docker-compose.postgres.yml", "../testdata/docker-compose.jobsdb.yml", "../testdata/docker-compose.minio.yml"}))
		c.Start(context.Background())

		workspaceID := whutils.RandHex()
		jobsDBPort := c.Port("jobsDb", 5432)
		postgresPort := c.Port("postgres", 5432)
		minioEndpoint := fmt.Sprintf("localhost:%d", c.Port("minio", 9000))

		jobsDB := whth.JobsDB(t, jobsDBPort)

		testCases := []struct {
			name                  string
			tables                []string
			stagingFilesEventsMap whth.EventsCountMap
			loadFilesEventsMap    whth.EventsCountMap
			tableUploadsEventsMap whth.EventsCountMap
			warehouseEventsMap    whth.EventsCountMap
			warehouseEventsMap2   whth.EventsCountMap
			sourceJob             bool
			stagingFilePrefix     string
			jobRunID              string
			useSameUserID         bool
			additionalEnvs        func(destinationID string) map[string]string
			configOverride        map[string]any
		}{
			{
				name: "Upload Job",
				tables: []string{
					"identifies", "users", "tracks", "product_track", "pages", "screens", "aliases", "groups",
				},
				stagingFilePrefix: "testdata/upload-job",
				jobRunID:          misc.FastUUID().String(),
			},
			{
				name: "Append Mode",
				tables: []string{
					"identifies", "users", "tracks", "product_track", "pages", "screens", "aliases", "groups",
				},
				warehouseEventsMap2: whth.EventsCountMap{
					"identifies":    8,
					"users":         1,
					"tracks":        8,
					"product_track": 8,
					"pages":         8,
					"screens":       8,
					"aliases":       8,
					"groups":        8,
				},
				configOverride: map[string]any{
					"preferAppend": true,
				},
				stagingFilePrefix: "testdata/upload-job-append-mode",
				// an empty jobRunID means that the source is not an ETL one
				// see Uploader.CanAppend()
				jobRunID:      "",
				useSameUserID: true,
			},
			{
				name: "Undefined preferAppend",
				tables: []string{
					"identifies", "users", "tracks", "product_track", "pages", "screens", "aliases", "groups",
				},
				warehouseEventsMap2: whth.EventsCountMap{
					// let's use the same data as "testdata/upload-job-append-mode"
					// but then for the 2nd sync we expect 4 for each table instead of 8 due to the merge
					"identifies":    4,
					"users":         1,
					"tracks":        4,
					"product_track": 4,
					"pages":         4,
					"screens":       4,
					"aliases":       4,
					"groups":        4,
				},
				stagingFilePrefix: "testdata/upload-job-append-mode",
				// an empty jobRunID means that the source is not an ETL one
				// see Uploader.CanAppend()
				jobRunID:      "",
				useSameUserID: true,
			},
			{
				name: "Append Users",
				tables: []string{
					"identifies", "users", "tracks", "product_track", "pages", "screens", "aliases", "groups",
				},
				warehouseEventsMap: whth.EventsCountMap{
					// In the first sync we get 4 events for each table, 1 for users
					"identifies":    4,
					"users":         1,
					"tracks":        4,
					"product_track": 4,
					"pages":         4,
					"screens":       4,
					"aliases":       4,
					"groups":        4,
				},
				warehouseEventsMap2: whth.EventsCountMap{
					// WARNING: the uploader.CanAppend() method will return false due to the jobRunID
					// We will still merge the other tables because of that but not the users table
					// and that is because of these settings:
					// * Warehouse.postgres.skipDedupDestinationIDs
					// * Warehouse.postgres.skipComputingUserLatestTraits
					// See hyperverge users use case
					"identifies":    4,
					"users":         2, // same data as "testdata/upload-job-append-mode" but we have to append users
					"tracks":        4,
					"product_track": 4,
					"pages":         4,
					"screens":       4,
					"aliases":       4,
					"groups":        4,
				},
				configOverride: map[string]any{
					"preferAppend": true,
				},
				stagingFilePrefix: "testdata/upload-job-append-mode",
				// we set the jobRunID to make sure the uploader says we cannot append!
				// same behaviour as redshift, see hyperverge users use case
				jobRunID:      misc.FastUUID().String(),
				useSameUserID: true,
				additionalEnvs: func(destinationID string) map[string]string {
					return map[string]string{
						"RSERVER_WAREHOUSE_POSTGRES_SKIP_DEDUP_DESTINATION_IDS":        destinationID,
						"RSERVER_WAREHOUSE_POSTGRES_SKIP_COMPUTING_USER_LATEST_TRAITS": "true",
					}
				},
			},
			{
				name:                  "Source Job",
				tables:                []string{"tracks", "google_sheet"},
				stagingFilesEventsMap: whth.SourcesStagingFilesEventsMap(),
				loadFilesEventsMap:    whth.SourcesLoadFilesEventsMap(),
				tableUploadsEventsMap: whth.SourcesTableUploadsEventsMap(),
				warehouseEventsMap:    whth.SourcesWarehouseEventsMap(),
				warehouseEventsMap2: whth.EventsCountMap{
					"google_sheet": 8,
					"tracks":       8,
				},
				sourceJob:         true,
				stagingFilePrefix: "testdata/sources-job",
				jobRunID:          misc.FastUUID().String(),
			},
		}

		for _, tc := range testCases {
			t.Run(tc.name, func(t *testing.T) {
				var (
					sourceID      = whutils.RandHex()
					destinationID = whutils.RandHex()
					writeKey      = whutils.RandHex()
					namespace     = whth.RandSchema(destType)
				)

				destinationBuilder := backendconfigtest.NewDestinationBuilder(destType).
					WithID(destinationID).
					WithRevisionID(destinationID).
					WithConfigOption("host", host).
					WithConfigOption("database", database).
					WithConfigOption("user", user).
					WithConfigOption("password", password).
					WithConfigOption("port", strconv.Itoa(postgresPort)).
					WithConfigOption("sslMode", "disable").
					WithConfigOption("namespace", namespace).
					WithConfigOption("bucketProvider", whutils.MINIO).
					WithConfigOption("bucketName", bucketName).
					WithConfigOption("accessKeyID", accessKeyID).
					WithConfigOption("secretAccessKey", secretAccessKey).
					WithConfigOption("useSSL", false).
					WithConfigOption("endPoint", minioEndpoint).
					WithConfigOption("useRudderStorage", false).
					WithConfigOption("syncFrequency", "30")
				for k, v := range tc.configOverride {
					destinationBuilder = destinationBuilder.WithConfigOption(k, v)
				}

				workspaceConfig := backendconfigtest.NewConfigBuilder().
					WithSource(
						backendconfigtest.NewSourceBuilder().
							WithID(sourceID).
							WithWriteKey(writeKey).
							WithWorkspaceID(workspaceID).
							WithConnection(destinationBuilder.Build()).
							Build(),
					).
					WithWorkspaceID(workspaceID).
					Build()

				t.Setenv("RSERVER_WAREHOUSE_POSTGRES_MAX_PARALLEL_LOADS", "8")
				t.Setenv("RSERVER_WAREHOUSE_POSTGRES_SKIP_COMPUTING_USER_LATEST_TRAITS_WORKSPACE_IDS", workspaceID)
				t.Setenv("RSERVER_WAREHOUSE_POSTGRES_ENABLE_SQLSTATEMENT_EXECUTION_PLAN_WORKSPACE_IDS", workspaceID)
				t.Setenv("RSERVER_WAREHOUSE_POSTGRES_ENABLE_DELETE_BY_JOBS", "true")
				t.Setenv("RSERVER_WAREHOUSE_POSTGRES_ENABLE_DELETE_BY_JOBS", "true")
				if tc.additionalEnvs != nil {
					for envKey, envValue := range tc.additionalEnvs(destinationID) {
						t.Setenv(envKey, envValue)
					}
				}

				whth.BootstrapSvc(t, workspaceConfig, httpPort, jobsDBPort)

				dsn := fmt.Sprintf("postgres://%s:%s@%s:%s/%s?sslmode=disable",
					user, password, host, strconv.Itoa(postgresPort), database,
				)
				db, err := sql.Open("postgres", dsn)
				require.NoError(t, err)
				require.NoError(t, db.Ping())
				t.Cleanup(func() {
					_ = db.Close()
				})

				sqlClient := &client.Client{
					SQL:  db,
					Type: client.SQLClient,
				}

				conf := map[string]any{
					"bucketProvider":   whutils.MINIO,
					"bucketName":       bucketName,
					"accessKeyID":      accessKeyID,
					"secretAccessKey":  secretAccessKey,
					"useSSL":           false,
					"endPoint":         minioEndpoint,
					"useRudderStorage": false,
				}

				t.Log("verifying test case 1")
				ts1 := whth.TestConfig{
					WriteKey:              writeKey,
					Schema:                namespace,
					Tables:                tc.tables,
					SourceID:              sourceID,
					DestinationID:         destinationID,
					StagingFilesEventsMap: tc.stagingFilesEventsMap,
					LoadFilesEventsMap:    tc.loadFilesEventsMap,
					TableUploadsEventsMap: tc.tableUploadsEventsMap,
					WarehouseEventsMap:    tc.warehouseEventsMap,
					Config:                conf,
					WorkspaceID:           workspaceID,
					DestinationType:       destType,
					JobsDB:                jobsDB,
					HTTPPort:              httpPort,
					Client:                sqlClient,
					JobRunID:              tc.jobRunID,
					TaskRunID:             misc.FastUUID().String(),
					StagingFilePath:       tc.stagingFilePrefix + ".staging-1.json",
					UserID:                whth.GetUserId(destType),
				}
				ts1.VerifyEvents(t)

				t.Log("verifying test case 2")
				ts2 := whth.TestConfig{
					WriteKey:              writeKey,
					Schema:                namespace,
					Tables:                tc.tables,
					SourceID:              sourceID,
					DestinationID:         destinationID,
					StagingFilesEventsMap: tc.stagingFilesEventsMap,
					LoadFilesEventsMap:    tc.loadFilesEventsMap,
					TableUploadsEventsMap: tc.tableUploadsEventsMap,
					WarehouseEventsMap:    tc.warehouseEventsMap2,
					SourceJob:             tc.sourceJob,
					Config:                conf,
					WorkspaceID:           workspaceID,
					DestinationType:       destType,
					JobsDB:                jobsDB,
					HTTPPort:              httpPort,
					Client:                sqlClient,
					JobRunID:              tc.jobRunID,
					TaskRunID:             misc.FastUUID().String(),
					StagingFilePath:       tc.stagingFilePrefix + ".staging-2.json",
					UserID:                whth.GetUserId(destType),
				}
				if tc.sourceJob || tc.useSameUserID {
					ts2.UserID = ts1.UserID
				}
				ts2.VerifyEvents(t)
			})
		}
	})

	t.Run("Events flow with SSH Tunnel", func(t *testing.T) {
		httpPort, err := kithelper.GetFreePort()
		require.NoError(t, err)

		c := testcompose.New(t, compose.FilePaths([]string{"testdata/docker-compose.ssh-server.yml", "../testdata/docker-compose.jobsdb.yml", "../testdata/docker-compose.minio.yml"}))
		c.Start(context.Background())

		workspaceID := whutils.RandHex()
		jobsDBPort := c.Port("jobsDb", 5432)
		sshPort := c.Port("ssh-server", 2222)
		minioEndpoint := fmt.Sprintf("localhost:%d", c.Port("minio", 9000))

		tunnelledHost := "db-private-postgres"
		tunnelledDatabase := "postgres"
		tunnelledPassword := "postgres"
		tunnelledUser := "postgres"
		tunnelledPort := "5432"
		tunnelledSSHUser := "rudderstack"
		tunnelledSSHHost := "localhost"
		tunnelledPrivateKey := "-----BEGIN OPENSSH PRIVATE KEY-----\\nb3BlbnNzaC1rZXktdjEAAAAABG5vbmUAAAAEbm9uZQAAAAAAAAABAAABlwAAAAdzc2gtcn\\nNhAAAAAwEAAQAAAYEA0f/mqkkZ3c9qw8MTz5FoEO3PGecO/dtUFfJ4g1UBu9E7hi/pyVYY\\nfLfdsd5bqA2pXdU0ROymyVe683I1VzJcihUtwB1eQxP1mUhmoo0ixK0IUUGm4PRieCGv+r\\n0/gMvaYbVGUPCi5tAUVh02vZB7p2cTIaz872lvCnRhYbhGUHSbhNSSQOjnCtZfjuZZnE0l\\nPKjWV/wbJ7Pvoc/FZMlWOqL1AjAKuwFH5zs1RMrPDDv5PCZksq4a7DDxziEdq39jvA3sOm\\npQXvzBBBLBOzu7rM3/MPJb6dvAGJcYxkptfL4YXTscIMINr0g24cn+Thvt9yqA93rkb9RB\\nkw6RIEwMlQKqserA+pfsaoW0SkvnlDKzS1DLwXioL4Uc1Jpr/9jTMEfR+W7v7gJPB1JDnV\\ngen5FBfiMqbsG1amUS+mjgNfC8I00tR+CUHxpqUWANtcWTinhSnLJ2skj/2QnciPHkHurR\\nEKyEwCVecgn+xVKyRgVDCGsJ+QnAdn51+i/kO3nvAAAFqENNbN9DTWzfAAAAB3NzaC1yc2\\nEAAAGBANH/5qpJGd3PasPDE8+RaBDtzxnnDv3bVBXyeINVAbvRO4Yv6clWGHy33bHeW6gN\\nqV3VNETspslXuvNyNVcyXIoVLcAdXkMT9ZlIZqKNIsStCFFBpuD0Ynghr/q9P4DL2mG1Rl\\nDwoubQFFYdNr2Qe6dnEyGs/O9pbwp0YWG4RlB0m4TUkkDo5wrWX47mWZxNJTyo1lf8Gyez\\n76HPxWTJVjqi9QIwCrsBR+c7NUTKzww7+TwmZLKuGuww8c4hHat/Y7wN7DpqUF78wQQSwT\\ns7u6zN/zDyW+nbwBiXGMZKbXy+GF07HCDCDa9INuHJ/k4b7fcqgPd65G/UQZMOkSBMDJUC\\nqrHqwPqX7GqFtEpL55Qys0tQy8F4qC+FHNSaa//Y0zBH0flu7+4CTwdSQ51YHp+RQX4jKm\\n7BtWplEvpo4DXwvCNNLUfglB8aalFgDbXFk4p4UpyydrJI/9kJ3Ijx5B7q0RCshMAlXnIJ\\n/sVSskYFQwhrCfkJwHZ+dfov5Dt57wAAAAMBAAEAAAGAd9pxr+ag2LO0353LBMCcgGz5sn\\nLpX4F6cDw/A9XUc3lrW56k88AroaLe6NFbxoJlk6RHfL8EQg3MKX2Za/bWUgjcX7VjQy11\\nEtL7oPKkUVPgV1/8+o8AVEgFxDmWsM+oB/QJ+dAdaVaBBNUPlQmNSXHOvX2ZrpqiQXlCyx\\n79IpYq3JjmEB3dH5ZSW6CkrExrYD+MdhLw/Kv5rISEyI0Qpc6zv1fkB+8nNpXYRTbrDLR9\\n/xJ6jnBH9V3J5DeKU4MUQ39nrAp6iviyWydB973+MOygpy41fXO6hHyVZ2aSCysn1t6J/K\\nQdeEjqAOI/5CbdtiFGp06et799EFyzPItW0FKetW1UTOL2YHqdb+Q9sNjiNlUSzgxMbJWJ\\nRGO6g9B1mJsHl5mJZUiHQPsG/wgBER8VOP4bLOEB6gzVO2GE9HTJTOh5C+eEfrl52wPfXj\\nTqjtWAnhssxtgmWjkS0ibi+u1KMVXKHfaiqJ7nH0jMx+eu1RpMvuR8JqkU8qdMMGChAAAA\\nwHkQMfpCnjNAo6sllEB5FwjEdTBBOt7gu6nLQ2O3uGv0KNEEZ/BWJLQ5fKOfBtDHO+kl+5\\nQoxc0cE7cg64CyBF3+VjzrEzuX5Tuh4NwrsjT4vTTHhCIbIynxEPmKzvIyCMuglqd/nhu9\\n6CXhghuTg8NrC7lY+cImiBfhxE32zqNITlpHW7exr95Gz1sML2TRJqxDN93oUFfrEuInx8\\nHpXXnvMQxPRhcp9nDMU9/ahUamMabQqVVMwKDi8n3sPPzTiAAAAMEA+/hm3X/yNotAtMAH\\ny11parKQwPgEF4HYkSE0bEe+2MPJmEk4M4PGmmt/MQC5N5dXdUGxiQeVMR+Sw0kN9qZjM6\\nSIz0YHQFMsxVmUMKFpAh4UI0GlsW49jSpVXs34Fg95AfhZOYZmOcGcYosp0huCeRlpLeIH\\n7Vv2bkfQaic3uNaVPg7+cXg7zdY6tZlzwa/4Fj0udfTjGQJOPSzIihdMLHnV81rZ2cUOZq\\nMSk6b02aMpVB4TV0l1w4j2mlF2eGD9AAAAwQDVW6p2VXKuPR7SgGGQgHXpAQCFZPGLYd8K\\nduRaCbxKJXzUnZBn53OX5fuLlFhmRmAMXE6ztHPN1/5JjwILn+O49qel1uUvzU8TaWioq7\\nAre3SJR2ZucR4AKUvzUHGP3GWW96xPN8lq+rgb0th1eOSU2aVkaIdeTJhV1iPfaUUf+15S\\nYcJlSHLGgeqkok+VfuudZ73f3RFFhjoe1oAjlPB4leeMsBD9UBLx2U3xAevnfkecF4Lm83\\n4sVswWATSFAFsAAAAsYWJoaW1hbnl1YmFiYmFyQEFiaGltYW55dXMtTWFjQm9vay1Qcm8u\\nbG9jYWwBAgMEBQYH\\n-----END OPENSSH PRIVATE KEY-----"

		jobsDB := whth.JobsDB(t, jobsDBPort)

		testcases := []struct {
			name                  string
			tables                []string
			stagingFilesEventsMap whth.EventsCountMap
			loadFilesEventsMap    whth.EventsCountMap
			tableUploadsEventsMap whth.EventsCountMap
			warehouseEventsMap    whth.EventsCountMap
			stagingFilePrefix     string
		}{
			{
				name: "upload job through ssh tunnelling",
				tables: []string{
					"identifies", "users", "tracks", "product_track", "pages", "screens", "aliases", "groups",
				},
				stagingFilePrefix: "testdata/upload-ssh-job",
			},
		}

		for _, tc := range testcases {
			t.Run(tc.name, func(t *testing.T) {
				var (
					sourceID      = whutils.RandHex()
					destinationID = whutils.RandHex()
					writeKey      = whutils.RandHex()
					namespace     = whth.RandSchema(destType)
				)

				destinationBuilder := backendconfigtest.NewDestinationBuilder(destType).
					WithID(destinationID).
					WithRevisionID(destinationID).
					WithConfigOption("host", tunnelledHost).
					WithConfigOption("database", tunnelledDatabase).
					WithConfigOption("user", tunnelledUser).
					WithConfigOption("password", tunnelledPassword).
					WithConfigOption("port", tunnelledPort).
					WithConfigOption("sslMode", "disable").
					WithConfigOption("namespace", namespace).
					WithConfigOption("bucketProvider", whutils.MINIO).
					WithConfigOption("bucketName", bucketName).
					WithConfigOption("accessKeyID", accessKeyID).
					WithConfigOption("secretAccessKey", secretAccessKey).
					WithConfigOption("useSSH", true).
					WithConfigOption("useSSL", false).
					WithConfigOption("endPoint", minioEndpoint).
					WithConfigOption("useRudderStorage", false).
					WithConfigOption("syncFrequency", "30").
					WithConfigOption("sshUser", tunnelledSSHUser).
					WithConfigOption("sshHost", tunnelledSSHHost).
					WithConfigOption("sshPort", strconv.Itoa(sshPort)).
					WithConfigOption("sshPrivateKey", strings.ReplaceAll(tunnelledPrivateKey, "\\n", "\n"))

				workspaceConfig := backendconfigtest.NewConfigBuilder().
					WithSource(
						backendconfigtest.NewSourceBuilder().
							WithID(sourceID).
							WithWriteKey(writeKey).
							WithWorkspaceID(workspaceID).
							WithConnection(destinationBuilder.Build()).
							Build(),
					).
					WithWorkspaceID(workspaceID).
					Build()

				t.Setenv("RSERVER_WAREHOUSE_POSTGRES_MAX_PARALLEL_LOADS", "8")
				t.Setenv("RSERVER_WAREHOUSE_POSTGRES_SKIP_COMPUTING_USER_LATEST_TRAITS_WORKSPACE_IDS", workspaceID)
				t.Setenv("RSERVER_WAREHOUSE_POSTGRES_ENABLE_SQLSTATEMENT_EXECUTION_PLAN_WORKSPACE_IDS", workspaceID)
				t.Setenv("RSERVER_WAREHOUSE_POSTGRES_ENABLE_DELETE_BY_JOBS", "true")
				t.Setenv("RSERVER_WAREHOUSE_POSTGRES_ENABLE_DELETE_BY_JOBS", "true")

				whth.BootstrapSvc(t, workspaceConfig, httpPort, jobsDBPort)

				dsn := fmt.Sprintf("postgres://%s:%s@%s:%s/%s?sslmode=disable",
					tunnelledUser, tunnelledPassword, tunnelledHost, tunnelledPort, tunnelledDatabase,
				)
				tunnelInfo := &tunnelling.TunnelInfo{
					Config: map[string]interface{}{
						"sshUser":       tunnelledSSHUser,
						"sshPort":       strconv.Itoa(sshPort),
						"sshHost":       tunnelledSSHHost,
						"sshPrivateKey": strings.ReplaceAll(tunnelledPrivateKey, "\\n", "\n"),
					},
				}

				db, err := tunnelling.Connect(dsn, tunnelInfo.Config)
				require.NoError(t, err)
				require.NoError(t, db.Ping())
				t.Cleanup(func() {
					_ = db.Close()
				})

				sqlClient := &client.Client{
					SQL:  db,
					Type: client.SQLClient,
				}

				conf := map[string]interface{}{
					"bucketProvider":   whutils.MINIO,
					"bucketName":       bucketName,
					"accessKeyID":      accessKeyID,
					"secretAccessKey":  secretAccessKey,
					"useSSL":           false,
					"endPoint":         minioEndpoint,
					"useRudderStorage": false,
				}

				t.Log("verifying test case 1")
				ts1 := whth.TestConfig{
					WriteKey:              writeKey,
					Schema:                namespace,
					SourceID:              sourceID,
					DestinationID:         destinationID,
					Tables:                tc.tables,
					StagingFilesEventsMap: tc.stagingFilesEventsMap,
					LoadFilesEventsMap:    tc.loadFilesEventsMap,
					TableUploadsEventsMap: tc.tableUploadsEventsMap,
					WarehouseEventsMap:    tc.warehouseEventsMap,
					Config:                conf,
					WorkspaceID:           workspaceID,
					DestinationType:       destType,
					JobsDB:                jobsDB,
					HTTPPort:              httpPort,
					Client:                sqlClient,
					JobRunID:              misc.FastUUID().String(),
					TaskRunID:             misc.FastUUID().String(),
					StagingFilePath:       tc.stagingFilePrefix + ".staging-1.json",
					UserID:                whth.GetUserId(destType),
				}
				ts1.VerifyEvents(t)

				t.Log("verifying test case 2")
				ts2 := whth.TestConfig{
					WriteKey:              writeKey,
					Schema:                namespace,
					SourceID:              sourceID,
					DestinationID:         destinationID,
					Tables:                tc.tables,
					StagingFilesEventsMap: tc.stagingFilesEventsMap,
					LoadFilesEventsMap:    tc.loadFilesEventsMap,
					TableUploadsEventsMap: tc.tableUploadsEventsMap,
					WarehouseEventsMap:    tc.warehouseEventsMap,
					Config:                conf,
					WorkspaceID:           workspaceID,
					DestinationType:       destType,
					JobsDB:                jobsDB,
					HTTPPort:              httpPort,
					Client:                sqlClient,
					JobRunID:              misc.FastUUID().String(),
					TaskRunID:             misc.FastUUID().String(),
					StagingFilePath:       tc.stagingFilePrefix + ".staging-2.json",
					UserID:                whth.GetUserId(destType),
				}
				ts2.VerifyEvents(t)
			})
		}
	})

	t.Run("Validations", func(t *testing.T) {
		c := testcompose.New(t, compose.FilePaths([]string{"testdata/docker-compose.postgres.yml", "../testdata/docker-compose.minio.yml"}))
		c.Start(context.Background())

		postgresPort := c.Port("postgres", 5432)
		minioEndpoint := fmt.Sprintf("localhost:%d", c.Port("minio", 9000))

		dest := backendconfig.DestinationT{
			ID: "test_destination_id",
			Config: map[string]interface{}{
				"host":             host,
				"database":         database,
				"user":             user,
				"password":         password,
				"port":             strconv.Itoa(postgresPort),
				"sslMode":          "disable",
				"namespace":        "",
				"bucketProvider":   whutils.MINIO,
				"bucketName":       bucketName,
				"accessKeyID":      accessKeyID,
				"secretAccessKey":  secretAccessKey,
				"useSSL":           false,
				"endPoint":         minioEndpoint,
				"syncFrequency":    "30",
				"useRudderStorage": false,
			},
			DestinationDefinition: backendconfig.DestinationDefinitionT{
				ID:          "1bJ4YC7INdkvBTzotNh0zta5jDm",
				Name:        "POSTGRES",
				DisplayName: "Postgres",
			},
			Name:       "postgres-demo",
			Enabled:    true,
			RevisionID: "29eeuu9kywWsRAybaXcxcnTVEl8",
		}
		whth.VerifyConfigurationTest(t, dest)
	})

	t.Run("Load Table", func(t *testing.T) {
		c := testcompose.New(t, compose.FilePaths([]string{"testdata/docker-compose.postgres.yml", "../testdata/docker-compose.minio.yml"}))
		c.Start(context.Background())

		postgresPort := c.Port("postgres", 5432)
		minioEndpoint := fmt.Sprintf("localhost:%d", c.Port("minio", 9000))

		namespace := whth.RandSchema(destType)

		schemaInUpload := model.TableSchema{
			"test_bool":     "boolean",
			"test_datetime": "datetime",
			"test_float":    "float",
			"test_int":      "int",
			"test_string":   "string",
			"id":            "string",
			"received_at":   "datetime",
		}
		schemaInWarehouse := model.TableSchema{
			"test_bool":           "boolean",
			"test_datetime":       "datetime",
			"test_float":          "float",
			"test_int":            "int",
			"test_string":         "string",
			"id":                  "string",
			"received_at":         "datetime",
			"extra_test_bool":     "boolean",
			"extra_test_datetime": "datetime",
			"extra_test_float":    "float",
			"extra_test_int":      "int",
			"extra_test_string":   "string",
		}

		warehouse := model.Warehouse{
			Source: backendconfig.SourceT{
				ID: "test_source_id",
			},
			Destination: backendconfig.DestinationT{
				ID: "test_destination_id",
				DestinationDefinition: backendconfig.DestinationDefinitionT{
					Name: destType,
				},
				Config: map[string]any{
					"host":             host,
					"database":         database,
					"user":             user,
					"password":         password,
					"port":             strconv.Itoa(postgresPort),
					"sslMode":          "disable",
					"namespace":        "",
					"bucketProvider":   whutils.MINIO,
					"bucketName":       bucketName,
					"accessKeyID":      accessKeyID,
					"secretAccessKey":  secretAccessKey,
					"useSSL":           false,
					"endPoint":         minioEndpoint,
					"syncFrequency":    "30",
					"useRudderStorage": false,
				},
			},
			WorkspaceID: "test_workspace_id",
			Namespace:   namespace,
		}

		fm, err := filemanager.New(&filemanager.Settings{
			Provider: whutils.MINIO,
			Config: map[string]any{
				"bucketName":       bucketName,
				"accessKeyID":      accessKeyID,
				"secretAccessKey":  secretAccessKey,
				"endPoint":         minioEndpoint,
				"forcePathStyle":   true,
				"s3ForcePathStyle": true,
				"disableSSL":       true,
				"region":           region,
				"enableSSE":        false,
				"bucketProvider":   whutils.MINIO,
			},
		})
		require.NoError(t, err)

		t.Run("schema does not exists", func(t *testing.T) {
			ctx := context.Background()
			tableName := "schema_not_exists_test_table"

			uploadOutput := whth.UploadLoadFile(t, fm, "../testdata/load.csv.gz", tableName)

			loadFiles := []whutils.LoadFile{{Location: uploadOutput.Location}}
			mockUploader := mockUploader(t, loadFiles, tableName, schemaInUpload, schemaInWarehouse)

			pg := postgres.New(config.New(), logger.NOP, stats.NOP)
			err := pg.Setup(ctx, warehouse, mockUploader)
			require.NoError(t, err)

			loadTableStat, err := pg.LoadTable(ctx, tableName)
			require.Error(t, err)
			require.Nil(t, loadTableStat)
		})
		t.Run("table does not exists", func(t *testing.T) {
			ctx := context.Background()
			tableName := "table_not_exists_test_table"

			uploadOutput := whth.UploadLoadFile(t, fm, "../testdata/load.csv.gz", tableName)

			loadFiles := []whutils.LoadFile{{Location: uploadOutput.Location}}
			mockUploader := mockUploader(t, loadFiles, tableName, schemaInUpload, schemaInWarehouse)

			pg := postgres.New(config.New(), logger.NOP, stats.NOP)
			err := pg.Setup(ctx, warehouse, mockUploader)
			require.NoError(t, err)

			err = pg.CreateSchema(ctx)
			require.NoError(t, err)

			loadTableStat, err := pg.LoadTable(ctx, tableName)
			require.Error(t, err)
			require.Nil(t, loadTableStat)
		})
		t.Run("merge", func(t *testing.T) {
			t.Run("without dedup", func(t *testing.T) {
				ctx := context.Background()
				tableName := "merge_without_dedup_test_table"
				uploadOutput := whth.UploadLoadFile(t, fm, "../testdata/load.csv.gz", tableName)

				loadFiles := []whutils.LoadFile{{Location: uploadOutput.Location}}
				mockUploader := mockUploader(t, loadFiles, tableName, schemaInUpload, schemaInWarehouse)

				c := config.New()
				c.Set("Warehouse.postgres.EnableSQLStatementExecutionPlanWorkspaceIDs", "test_workspace_id")

				appendWarehouse := th.Clone(t, warehouse)
				appendWarehouse.Destination.Config[model.PreferAppendSetting.String()] = true

				pg := postgres.New(c, logger.NOP, stats.NOP)
				err := pg.Setup(ctx, appendWarehouse, mockUploader)
				require.NoError(t, err)

				err = pg.CreateSchema(ctx)
				require.NoError(t, err)

				err = pg.CreateTable(ctx, tableName, schemaInWarehouse)
				require.NoError(t, err)

				loadTableStat, err := pg.LoadTable(ctx, tableName)
				require.NoError(t, err)
				require.Equal(t, loadTableStat.RowsInserted, int64(14))
				require.Equal(t, loadTableStat.RowsUpdated, int64(0))

				loadTableStat, err = pg.LoadTable(ctx, tableName)
				require.NoError(t, err)
				require.Equal(t, loadTableStat.RowsInserted, int64(14))
				require.Equal(t, loadTableStat.RowsUpdated, int64(0))

				records := whth.RetrieveRecordsFromWarehouse(t, pg.DB.DB,
					fmt.Sprintf(`
					SELECT
					  id,
					  received_at,
					  test_bool,
					  test_datetime,
					  test_float,
					  test_int,
					  test_string
					FROM
					  %q.%q
					ORDER BY
					  id;
					`,
						namespace,
						tableName,
					),
				)
				require.Equal(t, records, whth.AppendTestRecords())
			})
			t.Run("with dedup", func(t *testing.T) {
				ctx := context.Background()
				tableName := "merge_with_dedup_test_table"
				uploadOutput := whth.UploadLoadFile(t, fm, "../testdata/dedup.csv.gz", tableName)

				loadFiles := []whutils.LoadFile{{Location: uploadOutput.Location}}
				mockUploader := mockUploader(t, loadFiles, tableName, schemaInUpload, schemaInWarehouse)

				c := config.New()
				c.Set("Warehouse.postgres.EnableSQLStatementExecutionPlanWorkspaceIDs", "test_workspace_id")

				pg := postgres.New(config.New(), logger.NOP, stats.NOP)
				err := pg.Setup(ctx, warehouse, mockUploader)
				require.NoError(t, err)

				err = pg.CreateSchema(ctx)
				require.NoError(t, err)

				err = pg.CreateTable(ctx, tableName, schemaInWarehouse)
				require.NoError(t, err)

				loadTableStat, err := pg.LoadTable(ctx, tableName)
				require.NoError(t, err)
				require.Equal(t, loadTableStat.RowsInserted, int64(14))
				require.Equal(t, loadTableStat.RowsUpdated, int64(0))

				loadTableStat, err = pg.LoadTable(ctx, tableName)
				require.NoError(t, err)
				require.Equal(t, loadTableStat.RowsInserted, int64(0))
				require.Equal(t, loadTableStat.RowsUpdated, int64(14))

				records := whth.RetrieveRecordsFromWarehouse(t, pg.DB.DB,
					fmt.Sprintf(`
					SELECT
					  id,
					  received_at,
					  test_bool,
					  test_datetime,
					  test_float,
					  test_int,
					  test_string
					FROM
					  %q.%q
					ORDER BY
					  id;
					`,
						namespace,
						tableName,
					),
				)
				require.Equal(t, records, whth.DedupTestRecords())
			})
		})
		t.Run("append", func(t *testing.T) {
			ctx := context.Background()
			tableName := "append_test_table"

			uploadOutput := whth.UploadLoadFile(t, fm, "../testdata/load.csv.gz", tableName)

			loadFiles := []whutils.LoadFile{{Location: uploadOutput.Location}}
			mockUploader := mockUploader(t, loadFiles, tableName, schemaInUpload, schemaInWarehouse)

			c := config.New()
			c.Set("Warehouse.postgres.skipDedupDestinationIDs", "test_destination_id")

			appendWarehouse := th.Clone(t, warehouse)
			appendWarehouse.Destination.Config[model.PreferAppendSetting.String()] = true

			pg := postgres.New(c, logger.NOP, stats.NOP)
			err := pg.Setup(ctx, appendWarehouse, mockUploader)
			require.NoError(t, err)

			err = pg.CreateSchema(ctx)
			require.NoError(t, err)

			err = pg.CreateTable(ctx, tableName, schemaInWarehouse)
			require.NoError(t, err)

			loadTableStat, err := pg.LoadTable(ctx, tableName)
			require.NoError(t, err)
			require.Equal(t, loadTableStat.RowsInserted, int64(14))
			require.Equal(t, loadTableStat.RowsUpdated, int64(0))

			loadTableStat, err = pg.LoadTable(ctx, tableName)
			require.NoError(t, err)
			require.Equal(t, loadTableStat.RowsInserted, int64(14))
			require.Equal(t, loadTableStat.RowsUpdated, int64(0))

			records := whth.RetrieveRecordsFromWarehouse(t, pg.DB.DB,
				fmt.Sprintf(`
					SELECT
					  id,
					  received_at,
					  test_bool,
					  test_datetime,
					  test_float,
					  test_int,
					  test_string
					FROM
					  %q.%q
					ORDER BY
					  id;
					`,
					namespace,
					tableName,
				),
			)
			require.Equal(t, records, whth.AppendTestRecords())
		})
		t.Run("load file does not exists", func(t *testing.T) {
			ctx := context.Background()
			tableName := "load_file_not_exists_test_table"

			loadFiles := []whutils.LoadFile{{
				Location: "http://localhost:1234/testbucket/rudder-warehouse-load-objects/load_file_not_exists_test_table/test_source_id/f31af97e-03e8-46d0-8a1a-1786cb85b22c-load_file_not_exists_test_table/load.csv.gz",
			}}
			mockUploader := mockUploader(t, loadFiles, tableName, schemaInUpload, schemaInWarehouse)

			pg := postgres.New(config.New(), logger.NOP, stats.NOP)
			err := pg.Setup(ctx, warehouse, mockUploader)
			require.NoError(t, err)

			err = pg.CreateSchema(ctx)
			require.NoError(t, err)

			err = pg.CreateTable(ctx, tableName, schemaInWarehouse)
			require.NoError(t, err)

			loadTableStat, err := pg.LoadTable(ctx, tableName)
			require.Error(t, err)
			require.Nil(t, loadTableStat)
		})
		t.Run("mismatch in number of columns", func(t *testing.T) {
			ctx := context.Background()
			tableName := "mismatch_columns_test_table"

			uploadOutput := whth.UploadLoadFile(t, fm, "../testdata/mismatch-columns.csv.gz", tableName)

			loadFiles := []whutils.LoadFile{{Location: uploadOutput.Location}}
			mockUploader := mockUploader(t, loadFiles, tableName, schemaInUpload, schemaInWarehouse)

			pg := postgres.New(config.New(), logger.NOP, stats.NOP)
			err := pg.Setup(ctx, warehouse, mockUploader)
			require.NoError(t, err)

			err = pg.CreateSchema(ctx)
			require.NoError(t, err)

			err = pg.CreateTable(ctx, tableName, schemaInWarehouse)
			require.NoError(t, err)

			loadTableStat, err := pg.LoadTable(ctx, tableName)
			require.Error(t, err)
			require.Nil(t, loadTableStat)
		})
		t.Run("mismatch in schema", func(t *testing.T) {
			ctx := context.Background()
			tableName := "mismatch_schema_test_table"

			uploadOutput := whth.UploadLoadFile(t, fm, "../testdata/mismatch-schema.csv.gz", tableName)

			loadFiles := []whutils.LoadFile{{Location: uploadOutput.Location}}
			mockUploader := mockUploader(t, loadFiles, tableName, schemaInUpload, schemaInWarehouse)

			pg := postgres.New(config.New(), logger.NOP, stats.NOP)
			err := pg.Setup(ctx, warehouse, mockUploader)
			require.NoError(t, err)

			err = pg.CreateSchema(ctx)
			require.NoError(t, err)

			err = pg.CreateTable(ctx, tableName, schemaInWarehouse)
			require.NoError(t, err)

			loadTableStat, err := pg.LoadTable(ctx, tableName)
			require.Error(t, err)
			require.Nil(t, loadTableStat)
		})
		t.Run("discards", func(t *testing.T) {
			ctx := context.Background()
			tableName := whutils.DiscardsTable

			uploadOutput := whth.UploadLoadFile(t, fm, "../testdata/discards.csv.gz", tableName)

			loadFiles := []whutils.LoadFile{{Location: uploadOutput.Location}}
			mockUploader := mockUploader(t, loadFiles, tableName, whutils.DiscardsSchema, whutils.DiscardsSchema)

			pg := postgres.New(config.New(), logger.NOP, stats.NOP)
			err := pg.Setup(ctx, warehouse, mockUploader)
			require.NoError(t, err)

			err = pg.CreateSchema(ctx)
			require.NoError(t, err)

			err = pg.CreateTable(ctx, tableName, whutils.DiscardsSchema)
			require.NoError(t, err)

			loadTableStat, err := pg.LoadTable(ctx, tableName)
			require.NoError(t, err)
			require.Equal(t, loadTableStat.RowsInserted, int64(6))
			require.Equal(t, loadTableStat.RowsUpdated, int64(0))

			records := whth.RetrieveRecordsFromWarehouse(t, pg.DB.DB,
				fmt.Sprintf(`
					SELECT
					  column_name,
					  column_value,
					  received_at,
					  row_id,
					  table_name,
					  uuid_ts
					FROM
					  %q.%q
					ORDER BY row_id ASC;
					`,
					namespace,
					tableName,
				),
			)
			require.Equal(t, records, whth.DiscardTestRecords())
		})
	})

	t.Run("Logical Replication", func(t *testing.T) {
		c := testcompose.New(t, compose.FilePaths([]string{"testdata/docker-compose.replication.yml", "../testdata/docker-compose.minio.yml"}))
		c.Start(context.Background())

		primaryDBPort := c.Port("primary", 5432)
		standbyDBPort := c.Port("standby", 5432)
		minioEndpoint := fmt.Sprintf("localhost:%d", c.Port("minio", 9000))

		namespace := whth.RandSchema(destType)

		warehouse := model.Warehouse{
			Source: backendconfig.SourceT{
				ID: "test_source_id",
			},
			Destination: backendconfig.DestinationT{
				ID: "test_destination_id",
				DestinationDefinition: backendconfig.DestinationDefinitionT{
					Name: destType,
				},
				Config: map[string]any{
					"host":             host,
					"database":         database,
					"user":             user,
					"password":         password,
					"port":             strconv.Itoa(primaryDBPort),
					"sslMode":          "disable",
					"namespace":        "",
					"bucketProvider":   whutils.MINIO,
					"bucketName":       bucketName,
					"accessKeyID":      accessKeyID,
					"secretAccessKey":  secretAccessKey,
					"useSSL":           false,
					"endPoint":         minioEndpoint,
					"syncFrequency":    "30",
					"useRudderStorage": false,
				},
			},
			WorkspaceID: "test_workspace_id",
			Namespace:   namespace,
		}

		primaryWarehouse := th.Clone(t, warehouse)
		primaryWarehouse.Destination.Config["port"] = strconv.Itoa(primaryDBPort)
		standByWarehouse := th.Clone(t, warehouse)
		standByWarehouse.Destination.Config["port"] = strconv.Itoa(standbyDBPort)

		fm, err := filemanager.New(&filemanager.Settings{
			Provider: whutils.MINIO,
			Config: map[string]any{
				"bucketName":       bucketName,
				"accessKeyID":      accessKeyID,
				"secretAccessKey":  secretAccessKey,
				"endPoint":         minioEndpoint,
				"forcePathStyle":   true,
				"s3ForcePathStyle": true,
				"disableSSL":       true,
				"region":           region,
				"enableSSE":        false,
				"bucketProvider":   whutils.MINIO,
			},
		})
		require.NoError(t, err)

		primaryDSN := fmt.Sprintf("postgres://%s:%s@%s:%s/%s?sslmode=disable",
			user, password, host, strconv.Itoa(primaryDBPort), database,
		)
		primaryDB, err := sql.Open("postgres", primaryDSN)
		require.NoError(t, err)
		require.NoError(t, primaryDB.Ping())
		t.Cleanup(func() {
			_ = primaryDB.Close()
		})
		standByDSN := fmt.Sprintf("postgres://%s:%s@%s:%s/%s?sslmode=disable",
			user, password, host, strconv.Itoa(standbyDBPort), database,
		)
		standByDB, err := sql.Open("postgres", standByDSN)
		require.NoError(t, err)
		require.NoError(t, standByDB.Ping())
		t.Cleanup(func() {
			_ = standByDB.Close()
		})

		t.Run("Regular table", func(t *testing.T) {
			ctx := context.Background()
			tableName := "replication_table"
			expectedCount := 14

			replicationTableSchema := model.TableSchema{
				"test_bool":     "boolean",
				"test_datetime": "datetime",
				"test_float":    "float",
				"test_int":      "int",
				"test_string":   "string",
				"id":            "string",
				"received_at":   "datetime",
			}

			uploadOutput := whth.UploadLoadFile(t, fm, "../testdata/load.csv.gz", tableName)

			loadFiles := []whutils.LoadFile{{Location: uploadOutput.Location}}
			mockUploader := mockUploader(t, loadFiles, tableName, replicationTableSchema, replicationTableSchema)

			primaryPG := postgres.New(config.New(), logger.NOP, stats.NOP)
			require.NoError(t, primaryPG.Setup(ctx, primaryWarehouse, mockUploader))
			require.NoError(t, primaryPG.CreateSchema(ctx))
			require.NoError(t, primaryPG.CreateTable(ctx, tableName, replicationTableSchema))
			standByPG := postgres.New(config.New(), logger.NOP, stats.NOP)
			require.NoError(t, standByPG.Setup(ctx, standByWarehouse, mockUploader))
			require.NoError(t, standByPG.CreateSchema(ctx))
			require.NoError(t, standByPG.CreateTable(ctx, tableName, replicationTableSchema))

			// Creating publication and subscription
			_, err = primaryDB.ExecContext(ctx, fmt.Sprintf("CREATE PUBLICATION regular_publication FOR TABLE %s.%s;", namespace, tableName))
			require.NoError(t, err)
			_, err = standByDB.ExecContext(ctx, fmt.Sprintf("CREATE SUBSCRIPTION regular_subscription CONNECTION 'host=primary port=5432 user=%s password=%s dbname=%s' PUBLICATION regular_publication;", user, password, database))
			require.NoError(t, err)

			// Loading data should fail because of the missing primary key
			_, err = primaryPG.LoadTable(ctx, tableName)
			require.Error(t, err)
			var pgErr *pq.Error
			require.ErrorAs(t, err, &pgErr)
			require.EqualValues(t, pq.ErrorCode("55000"), pgErr.Code)

			// Adding primary key
			_, err = primaryDB.ExecContext(ctx, fmt.Sprintf(`ALTER TABLE %s.%s ADD PRIMARY KEY ("id");`, namespace, tableName))
			require.NoError(t, err)

			// Loading data should work now
			_, err = primaryPG.LoadTable(ctx, tableName)
			require.NoError(t, err)

			// Checking the number of rows in both primary and standby databases
			var (
				countQuery = fmt.Sprintf("SELECT COUNT(*) FROM %s.%s;", namespace, tableName)
				count      int
			)
			require.Eventually(t, func() bool {
				err := primaryDB.QueryRowContext(ctx, countQuery).Scan(&count)
				if err != nil {
					t.Logf("Error while querying primary database: %v", err)
					return false
				}
				if count != expectedCount {
					t.Logf("Expected %d rows in primary database, got %d", expectedCount, count)
					return false
				}
				return true
			},
				10*time.Second,
				100*time.Millisecond,
			)
			require.Eventually(t, func() bool {
				err := standByDB.QueryRowContext(ctx, countQuery).Scan(&count)
				if err != nil {
					t.Logf("Error while querying standby database: %v", err)
					return false
				}
				if count != expectedCount {
					t.Logf("Expected %d rows in standby database, got %d", expectedCount, count)
					return false
				}
				return true
			},
				10*time.Second,
				100*time.Millisecond,
			)
		})
		t.Run("Users table", func(t *testing.T) {
			ctx := context.Background()
			expectedCount := 14

			IdentifiesTableSchema := model.TableSchema{
				"test_bool":     "boolean",
				"test_datetime": "datetime",
				"test_float":    "float",
				"test_int":      "int",
				"test_string":   "string",
				"id":            "string",
				"received_at":   "datetime",
				"user_id":       "string",
			}
			usersTableSchema := model.TableSchema{
				"test_bool":     "boolean",
				"test_datetime": "datetime",
				"test_float":    "float",
				"test_int":      "int",
				"test_string":   "string",
				"id":            "string",
				"received_at":   "datetime",
			}

			usersUploadOutput := whth.UploadLoadFile(t, fm, "testdata/users.csv.gz", whutils.UsersTable)
			identifiesUploadOutput := whth.UploadLoadFile(t, fm, "testdata/identifies.csv.gz", whutils.IdentifiesTable)

			ctrl := gomock.NewController(t)
			mockUploader := mockuploader.NewMockUploader(ctrl)
			mockUploader.EXPECT().UseRudderStorage().Return(false).AnyTimes()
			mockUploader.EXPECT().GetLoadFilesMetadata(gomock.Any(), whutils.GetLoadFilesOptions{Table: whutils.UsersTable}).Return([]whutils.LoadFile{{Location: usersUploadOutput.Location}}, nil).AnyTimes()
			mockUploader.EXPECT().GetLoadFilesMetadata(gomock.Any(), whutils.GetLoadFilesOptions{Table: whutils.IdentifiesTable}).Return([]whutils.LoadFile{{Location: identifiesUploadOutput.Location}}, nil).AnyTimes()
			mockUploader.EXPECT().GetTableSchemaInUpload(whutils.UsersTable).Return(usersTableSchema).AnyTimes()
			mockUploader.EXPECT().GetTableSchemaInUpload(whutils.IdentifiesTable).Return(IdentifiesTableSchema).AnyTimes()
			mockUploader.EXPECT().GetTableSchemaInWarehouse(whutils.UsersTable).Return(usersTableSchema).AnyTimes()
			mockUploader.EXPECT().GetTableSchemaInWarehouse(whutils.IdentifiesTable).Return(IdentifiesTableSchema).AnyTimes()
			mockUploader.EXPECT().CanAppend().Return(true).AnyTimes()

			primaryPG := postgres.New(config.New(), logger.NOP, stats.NOP)
			require.NoError(t, primaryPG.Setup(ctx, primaryWarehouse, mockUploader))
			require.NoError(t, primaryPG.CreateSchema(ctx))
			require.NoError(t, primaryPG.CreateTable(ctx, whutils.IdentifiesTable, IdentifiesTableSchema))
			require.NoError(t, primaryPG.CreateTable(ctx, whutils.UsersTable, usersTableSchema))
			standByPG := postgres.New(config.New(), logger.NOP, stats.NOP)
			require.NoError(t, standByPG.Setup(ctx, standByWarehouse, mockUploader))
			require.NoError(t, standByPG.CreateSchema(ctx))
			require.NoError(t, standByPG.CreateTable(ctx, whutils.IdentifiesTable, IdentifiesTableSchema))
			require.NoError(t, standByPG.CreateTable(ctx, whutils.UsersTable, usersTableSchema))

			// Creating publication and subscription
			_, err = primaryDB.ExecContext(ctx, fmt.Sprintf("CREATE PUBLICATION users_publication FOR TABLE %[1]s.%[2]s, %[1]s.%[3]s;", namespace, whutils.IdentifiesTable, whutils.UsersTable))
			require.NoError(t, err)
			_, err = standByDB.ExecContext(ctx, fmt.Sprintf("CREATE SUBSCRIPTION users_subscription CONNECTION 'host=primary port=5432 user=%s password=%s dbname=%s' PUBLICATION users_publication;", user, password, database))
			require.NoError(t, err)

			// Adding primary key to identifies table
			_, err = primaryDB.ExecContext(ctx, fmt.Sprintf(`ALTER TABLE %s.%s ADD PRIMARY KEY ("id");`, namespace, whutils.IdentifiesTable))
			require.NoError(t, err)

			// Loading data should fail for the users table because of the missing primary key
			errorsMap := primaryPG.LoadUserTables(ctx)
			require.NoError(t, errorsMap[whutils.IdentifiesTable])
			var pgErr *pq.Error
			require.ErrorAs(t, errorsMap[whutils.UsersTable], &pgErr)
			require.EqualValues(t, pq.ErrorCode("55000"), pgErr.Code)

			// Adding primary key to users table
			_, err = primaryDB.ExecContext(ctx, fmt.Sprintf(`ALTER TABLE %s.%s ADD PRIMARY KEY ("id");`, namespace, whutils.UsersTable))
			require.NoError(t, err)

			// Loading data should work now
			errorsMap = primaryPG.LoadUserTables(ctx)
			require.NoError(t, errorsMap[whutils.IdentifiesTable])
			require.NoError(t, errorsMap[whutils.UsersTable])

			// Checking the number of rows in both primary and standby databases
			for _, tableName := range []string{whutils.IdentifiesTable, whutils.UsersTable} {
				var (
					countQuery = fmt.Sprintf("SELECT COUNT(*) FROM %s.%s;", namespace, tableName)
					count      int
				)
				require.Eventually(t, func() bool {
					err := primaryDB.QueryRowContext(ctx, countQuery).Scan(&count)
					if err != nil {
						t.Logf("Error while querying primary database: %v", err)
						return false
					}
					if count != expectedCount {
						t.Logf("Expected %d rows in primary database, got %d", expectedCount, count)
						return false
					}
					return true
				},
					10*time.Second,
					100*time.Millisecond,
				)
				require.Eventually(t, func() bool {
					err := standByDB.QueryRowContext(ctx, countQuery).Scan(&count)
					if err != nil {
						t.Logf("Error while querying standby database: %v", err)
						return false
					}
					if count != expectedCount {
						t.Logf("Expected %d rows in standby database, got %d", expectedCount, count)
						return false
					}
					return true
				},
					10*time.Second,
					100*time.Millisecond,
				)
			}
		})
	})
}

func mockUploader(
	t testing.TB,
	loadFiles []whutils.LoadFile,
	tableName string,
	schemaInUpload model.TableSchema,
	schemaInWarehouse model.TableSchema,
) whutils.Uploader {
	ctrl := gomock.NewController(t)
	t.Cleanup(ctrl.Finish)

	mockUploader := mockuploader.NewMockUploader(ctrl)
	mockUploader.EXPECT().UseRudderStorage().Return(false).AnyTimes()
	mockUploader.EXPECT().GetLoadFilesMetadata(gomock.Any(), gomock.Any()).Return(loadFiles, nil).AnyTimes() // Try removing this
	mockUploader.EXPECT().GetTableSchemaInUpload(tableName).Return(schemaInUpload).AnyTimes()
	mockUploader.EXPECT().GetTableSchemaInWarehouse(tableName).Return(schemaInWarehouse).AnyTimes()
	mockUploader.EXPECT().CanAppend().Return(true).AnyTimes()

	return mockUploader
}<|MERGE_RESOLUTION|>--- conflicted
+++ resolved
@@ -59,87 +59,6 @@
 	secretAccessKey := "MYSECRETKEY"
 	region := "us-east-1"
 
-<<<<<<< HEAD
-	minioEndpoint := fmt.Sprintf("localhost:%d", minioPort)
-
-	bootstrapSvc := func(t testing.TB, additionalEnvs map[string]string, preferAppend *bool) {
-		var preferAppendStr string
-		if preferAppend != nil {
-			preferAppendStr = fmt.Sprintf(`"preferAppend": %v,`, *preferAppend)
-		}
-		templateConfigurations := map[string]any{
-			"workspaceID":            workspaceID,
-			"sourceID":               sourceID,
-			"destinationID":          destinationID,
-			"writeKey":               writeKey,
-			"sourcesSourceID":        sourcesSourceID,
-			"sourcesDestinationID":   sourcesDestinationID,
-			"sourcesWriteKey":        sourcesWriteKey,
-			"tunnelledWriteKey":      tunnelledWriteKey,
-			"tunnelledSourceID":      tunnelledSourceID,
-			"tunnelledDestinationID": tunnelledDestinationID,
-			"host":                   host,
-			"database":               database,
-			"user":                   user,
-			"password":               password,
-			"port":                   strconv.Itoa(postgresPort),
-			"namespace":              namespace,
-			"sourcesNamespace":       sourcesNamespace,
-			"tunnelledNamespace":     tunnelledNamespace,
-			"tunnelledSSHUser":       tunnelledSSHUser,
-			"tunnelledSSHPort":       strconv.Itoa(sshPort),
-			"tunnelledSSHHost":       tunnelledSSHHost,
-			"tunnelledPrivateKey":    tunnelledPrivateKey,
-			"tunnelledHost":          tunnelledHost,
-			"tunnelledDatabase":      tunnelledDatabase,
-			"tunnelledPort":          tunnelledPort,
-			"tunnelledUser":          tunnelledUser,
-			"tunnelledPassword":      tunnelledPassword,
-			"bucketName":             bucketName,
-			"accessKeyID":            accessKeyID,
-			"secretAccessKey":        secretAccessKey,
-			"endPoint":               minioEndpoint,
-			"preferAppend":           preferAppendStr,
-		}
-		workspaceConfigPath := workspaceConfig.CreateTempFile(t, "testdata/template.json", templateConfigurations)
-
-		whth.EnhanceWithDefaultEnvs(t)
-		t.Setenv("RSERVER_BACKEND_CONFIG_CONFIG_FROM_FILE", "true")
-		t.Setenv("JOBS_DB_PORT", strconv.Itoa(jobsDBPort))
-		t.Setenv("WAREHOUSE_JOBS_DB_PORT", strconv.Itoa(jobsDBPort))
-		t.Setenv("MINIO_ACCESS_KEY_ID", accessKeyID)
-		t.Setenv("MINIO_SECRET_ACCESS_KEY", secretAccessKey)
-		t.Setenv("MINIO_MINIO_ENDPOINT", minioEndpoint)
-		t.Setenv("MINIO_SSL", "false")
-		t.Setenv("RSERVER_WAREHOUSE_WEB_PORT", strconv.Itoa(httpPort))
-		t.Setenv("RSERVER_BACKEND_CONFIG_CONFIG_JSONPATH", workspaceConfigPath)
-		t.Setenv("RSERVER_WAREHOUSE_POSTGRES_MAX_PARALLEL_LOADS", "8")
-		t.Setenv("RSERVER_WAREHOUSE_POSTGRES_SKIP_COMPUTING_USER_LATEST_TRAITS_WORKSPACE_IDS", workspaceID)
-		t.Setenv("RSERVER_WAREHOUSE_POSTGRES_ENABLE_SQLSTATEMENT_EXECUTION_PLAN_WORKSPACE_IDS", workspaceID)
-		t.Setenv("RSERVER_WAREHOUSE_POSTGRES_ENABLE_DELETE_BY_JOBS", "true")
-		t.Setenv("RSERVER_WAREHOUSE_POSTGRES_ENABLE_DELETE_BY_JOBS", "true")
-		for envKey, envValue := range additionalEnvs {
-			t.Setenv(envKey, envValue)
-		}
-
-		svcDone := make(chan struct{})
-
-		ctx, cancel := context.WithCancel(context.Background())
-		go func() {
-			r := runner.New(runner.ReleaseInfo{})
-			_ = r.Run(ctx, []string{"postgres-integration-test"})
-
-			close(svcDone)
-		}()
-		t.Cleanup(func() { <-svcDone })
-		t.Cleanup(cancel)
-
-		serviceHealthEndpoint := fmt.Sprintf("http://localhost:%d/health", httpPort)
-		health.WaitUntilReady(ctx, t, serviceHealthEndpoint, time.Minute, time.Second, "serviceHealthEndpoint")
-	}
-
-=======
->>>>>>> 5327d441
 	t.Run("Events flow", func(t *testing.T) {
 		httpPort, err := kithelper.GetFreePort()
 		require.NoError(t, err)
