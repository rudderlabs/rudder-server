package postgres_test

import (
	"context"
	"database/sql"
	"fmt"
	"os"
	"strconv"
	"strings"
	"testing"
	"time"

	"github.com/lib/pq"

	kithelper "github.com/rudderlabs/rudder-go-kit/testhelper"

	"github.com/rudderlabs/rudder-go-kit/stats"

	"github.com/stretchr/testify/require"
	"go.uber.org/mock/gomock"

	"github.com/rudderlabs/compose-test/compose"
	"github.com/rudderlabs/compose-test/testcompose"
	"github.com/rudderlabs/rudder-go-kit/config"
	"github.com/rudderlabs/rudder-go-kit/filemanager"
	"github.com/rudderlabs/rudder-go-kit/logger"

	backendconfig "github.com/rudderlabs/rudder-server/backend-config"
	th "github.com/rudderlabs/rudder-server/testhelper"
	"github.com/rudderlabs/rudder-server/testhelper/backendconfigtest"
	"github.com/rudderlabs/rudder-server/utils/misc"
	"github.com/rudderlabs/rudder-server/warehouse/client"
	"github.com/rudderlabs/rudder-server/warehouse/integrations/postgres"
	whth "github.com/rudderlabs/rudder-server/warehouse/integrations/testhelper"
	"github.com/rudderlabs/rudder-server/warehouse/integrations/tunnelling"
	mockuploader "github.com/rudderlabs/rudder-server/warehouse/internal/mocks/utils"
	"github.com/rudderlabs/rudder-server/warehouse/internal/model"
	whutils "github.com/rudderlabs/rudder-server/warehouse/utils"
	"github.com/rudderlabs/rudder-server/warehouse/validations"
)

func TestIntegration(t *testing.T) {
	if os.Getenv("SLOW") != "1" {
		t.Skip("Skipping tests. Add 'SLOW=1' env var to run test.")
	}

	misc.Init()
	validations.Init()
	whutils.Init()

	destType := whutils.POSTGRES

	host := "localhost"
	database := "rudderdb"
	user := "rudder"
	password := "rudder-password"
	bucketName := "testbucket"
	accessKeyID := "MYACCESSKEY"
	secretAccessKey := "MYSECRETKEY"
	region := "us-east-1"

	t.Run("Events flow", func(t *testing.T) {
		httpPort, err := kithelper.GetFreePort()
		require.NoError(t, err)

		c := testcompose.New(t, compose.FilePaths([]string{"testdata/docker-compose.postgres.yml", "../testdata/docker-compose.jobsdb.yml", "../testdata/docker-compose.minio.yml", "../testdata/docker-compose.transformer.yml"}))
		c.Start(context.Background())

		workspaceID := whutils.RandHex()
		jobsDBPort := c.Port("jobsDb", 5432)
		postgresPort := c.Port("postgres", 5432)
		minioEndpoint := fmt.Sprintf("localhost:%d", c.Port("minio", 9000))
		transformerURL := fmt.Sprintf("http://localhost:%d", c.Port("transformer", 9090))

		jobsDB := whth.JobsDB(t, jobsDBPort)

<<<<<<< HEAD
		expectedUploadJobSchema := [][]string{
			{"screens", "context_source_id", "text"},
			{"screens", "user_id", "text"},
			{"screens", "sent_at", "timestamp with time zone"},
			{"screens", "context_request_ip", "text"},
			{"screens", "original_timestamp", "timestamp with time zone"},
			{"screens", "url", "text"},
			{"screens", "context_source_type", "text"},
			{"screens", "_between", "text"},
			{"screens", "timestamp", "timestamp with time zone"},
			{"screens", "context_ip", "text"},
			{"screens", "context_destination_type", "text"},
			{"screens", "received_at", "timestamp with time zone"},
			{"screens", "title", "text"},
			{"screens", "uuid_ts", "timestamp with time zone"},
			{"screens", "context_destination_id", "text"},
			{"screens", "name", "text"},
			{"screens", "id", "text"},
			{"screens", "_as", "text"},
			{"identifies", "context_ip", "text"},
			{"identifies", "context_destination_id", "text"},
			{"identifies", "email", "text"},
			{"identifies", "context_request_ip", "text"},
			{"identifies", "sent_at", "timestamp with time zone"},
			{"identifies", "uuid_ts", "timestamp with time zone"},
			{"identifies", "_as", "text"},
			{"identifies", "logins", "bigint"},
			{"identifies", "context_source_type", "text"},
			{"identifies", "context_traits_logins", "bigint"},
			{"identifies", "name", "text"},
			{"identifies", "context_destination_type", "text"},
			{"identifies", "_between", "text"},
			{"identifies", "id", "text"},
			{"identifies", "timestamp", "timestamp with time zone"},
			{"identifies", "received_at", "timestamp with time zone"},
			{"identifies", "user_id", "text"},
			{"identifies", "context_traits_email", "text"},
			{"identifies", "context_traits_as", "text"},
			{"identifies", "context_traits_name", "text"},
			{"identifies", "original_timestamp", "timestamp with time zone"},
			{"identifies", "context_traits_between", "text"},
			{"identifies", "context_source_id", "text"},
			{"users", "context_traits_name", "text"},
			{"users", "context_traits_between", "text"},
			{"users", "context_request_ip", "text"},
			{"users", "context_traits_logins", "bigint"},
			{"users", "context_destination_id", "text"},
			{"users", "email", "text"},
			{"users", "logins", "bigint"},
			{"users", "_as", "text"},
			{"users", "context_source_id", "text"},
			{"users", "uuid_ts", "timestamp with time zone"},
			{"users", "context_source_type", "text"},
			{"users", "context_traits_email", "text"},
			{"users", "name", "text"},
			{"users", "id", "text"},
			{"users", "_between", "text"},
			{"users", "context_ip", "text"},
			{"users", "received_at", "timestamp with time zone"},
			{"users", "sent_at", "timestamp with time zone"},
			{"users", "context_traits_as", "text"},
			{"users", "context_destination_type", "text"},
			{"users", "timestamp", "timestamp with time zone"},
			{"users", "original_timestamp", "timestamp with time zone"},
			{"product_track", "review_id", "text"},
			{"product_track", "context_source_id", "text"},
			{"product_track", "user_id", "text"},
			{"product_track", "timestamp", "timestamp with time zone"},
			{"product_track", "uuid_ts", "timestamp with time zone"},
			{"product_track", "review_body", "text"},
			{"product_track", "context_source_type", "text"},
			{"product_track", "_as", "text"},
			{"product_track", "_between", "text"},
			{"product_track", "id", "text"},
			{"product_track", "rating", "bigint"},
			{"product_track", "event", "text"},
			{"product_track", "original_timestamp", "timestamp with time zone"},
			{"product_track", "context_destination_type", "text"},
			{"product_track", "context_ip", "text"},
			{"product_track", "context_destination_id", "text"},
			{"product_track", "sent_at", "timestamp with time zone"},
			{"product_track", "received_at", "timestamp with time zone"},
			{"product_track", "event_text", "text"},
			{"product_track", "product_id", "text"},
			{"product_track", "context_request_ip", "text"},
			{"tracks", "original_timestamp", "timestamp with time zone"},
			{"tracks", "context_destination_id", "text"},
			{"tracks", "event", "text"},
			{"tracks", "context_request_ip", "text"},
			{"tracks", "uuid_ts", "timestamp with time zone"},
			{"tracks", "context_destination_type", "text"},
			{"tracks", "user_id", "text"},
			{"tracks", "sent_at", "timestamp with time zone"},
			{"tracks", "context_source_type", "text"},
			{"tracks", "context_ip", "text"},
			{"tracks", "timestamp", "timestamp with time zone"},
			{"tracks", "received_at", "timestamp with time zone"},
			{"tracks", "context_source_id", "text"},
			{"tracks", "event_text", "text"},
			{"tracks", "id", "text"},
			{"aliases", "context_request_ip", "text"},
			{"aliases", "context_destination_type", "text"},
			{"aliases", "context_destination_id", "text"},
			{"aliases", "previous_id", "text"},
			{"aliases", "context_ip", "text"},
			{"aliases", "sent_at", "timestamp with time zone"},
			{"aliases", "id", "text"},
			{"aliases", "uuid_ts", "timestamp with time zone"},
			{"aliases", "timestamp", "timestamp with time zone"},
			{"aliases", "original_timestamp", "timestamp with time zone"},
			{"aliases", "context_source_id", "text"},
			{"aliases", "user_id", "text"},
			{"aliases", "context_source_type", "text"},
			{"aliases", "received_at", "timestamp with time zone"},
			{"pages", "name", "text"},
			{"pages", "url", "text"},
			{"pages", "id", "text"},
			{"pages", "timestamp", "timestamp with time zone"},
			{"pages", "title", "text"},
			{"pages", "user_id", "text"},
			{"pages", "context_source_id", "text"},
			{"pages", "context_source_type", "text"},
			{"pages", "original_timestamp", "timestamp with time zone"},
			{"pages", "context_request_ip", "text"},
			{"pages", "received_at", "timestamp with time zone"},
			{"pages", "_between", "text"},
			{"pages", "context_destination_type", "text"},
			{"pages", "uuid_ts", "timestamp with time zone"},
			{"pages", "context_destination_id", "text"},
			{"pages", "sent_at", "timestamp with time zone"},
			{"pages", "context_ip", "text"},
			{"pages", "_as", "text"},
			{"groups", "_as", "text"},
			{"groups", "user_id", "text"},
			{"groups", "context_destination_type", "text"},
			{"groups", "sent_at", "timestamp with time zone"},
			{"groups", "context_source_type", "text"},
			{"groups", "received_at", "timestamp with time zone"},
			{"groups", "context_ip", "text"},
			{"groups", "industry", "text"},
			{"groups", "timestamp", "timestamp with time zone"},
			{"groups", "group_id", "text"},
			{"groups", "uuid_ts", "timestamp with time zone"},
			{"groups", "context_source_id", "text"},
			{"groups", "context_request_ip", "text"},
			{"groups", "_between", "text"},
			{"groups", "original_timestamp", "timestamp with time zone"},
			{"groups", "name", "text"},
			{"groups", "plan", "text"},
			{"groups", "context_destination_id", "text"},
			{"groups", "employees", "bigint"},
			{"groups", "id", "text"},
		}
		expectedSourceJobSchema := [][]string{
			{"tracks", "original_timestamp", "timestamp with time zone"},
			{"tracks", "sent_at", "timestamp with time zone"},
			{"tracks", "timestamp", "timestamp with time zone"},
			{"tracks", "context_source_id", "text"},
			{"tracks", "context_ip", "text"},
			{"tracks", "context_destination_type", "text"},
			{"tracks", "uuid_ts", "timestamp with time zone"},
			{"tracks", "event_text", "text"},
			{"tracks", "context_request_ip", "text"},
			{"tracks", "context_sources_job_id", "text"},
			{"tracks", "context_sources_version", "text"},
			{"tracks", "context_sources_task_run_id", "text"},
			{"tracks", "id", "text"},
			{"tracks", "channel", "text"},
			{"tracks", "received_at", "timestamp with time zone"},
			{"tracks", "context_destination_id", "text"},
			{"tracks", "context_source_type", "text"},
			{"tracks", "user_id", "text"},
			{"tracks", "context_sources_job_run_id", "text"},
			{"tracks", "event", "text"},
			{"google_sheet", "_as", "text"},
			{"google_sheet", "review_body", "text"},
			{"google_sheet", "rating", "bigint"},
			{"google_sheet", "context_source_type", "text"},
			{"google_sheet", "_between", "text"},
			{"google_sheet", "context_destination_id", "text"},
			{"google_sheet", "review_id", "text"},
			{"google_sheet", "context_sources_version", "text"},
			{"google_sheet", "context_destination_type", "text"},
			{"google_sheet", "id", "text"},
			{"google_sheet", "user_id", "text"},
			{"google_sheet", "context_request_ip", "text"},
			{"google_sheet", "original_timestamp", "timestamp with time zone"},
			{"google_sheet", "received_at", "timestamp with time zone"},
			{"google_sheet", "product_id", "text"},
			{"google_sheet", "context_sources_task_run_id", "text"},
			{"google_sheet", "event", "text"},
			{"google_sheet", "context_source_id", "text"},
			{"google_sheet", "sent_at", "timestamp with time zone"},
			{"google_sheet", "uuid_ts", "timestamp with time zone"},
			{"google_sheet", "timestamp", "timestamp with time zone"},
			{"google_sheet", "context_sources_job_run_id", "text"},
			{"google_sheet", "context_ip", "text"},
			{"google_sheet", "context_sources_job_id", "text"},
			{"google_sheet", "channel", "text"},
			{"google_sheet", "event_text", "text"},
		}

		testCases := []struct {
			name                               string
			tables                             []string
			warehouseEventsMap2                whth.EventsCountMap
			sourceJob                          bool
			stagingFilePath1, stagingFilePath2 string
			jobRunID1, taskRunID1              string
			jobRunID2, taskRunID2              string
			useSameUserID                      bool
			additionalEnvs                     func(destinationID string) map[string]string
			configOverride                     map[string]any
			verifySchema                       func(t *testing.T, db *sql.DB, namespace string)
			verifyRecords                      func(t *testing.T, db *sql.DB, sourceID, destinationID, namespace, jobRunID, taskRunID string)
		}{
			{
				name:             "Upload Job",
				tables:           []string{"identifies", "users", "tracks", "product_track", "pages", "screens", "aliases", "groups"},
				stagingFilePath1: "../testdata/upload-job.events-1.json",
				stagingFilePath2: "../testdata/upload-job.events-2.json",
				verifySchema: func(t *testing.T, db *sql.DB, namespace string) {
					schema := whth.RetrieveRecordsFromWarehouse(t, db, fmt.Sprintf(`SELECT table_name, column_name, data_type FROM INFORMATION_SCHEMA.COLUMNS WHERE table_schema = '%s';`, namespace))
					require.ElementsMatch(t, schema, expectedUploadJobSchema)
				},
				verifyRecords: func(t *testing.T, db *sql.DB, sourceID, destinationID, namespace, jobRunID, taskRunID string) {
					userIDFormat := "userId_postgres"
					userIDSQL := "SUBSTRING(user_id from 1 for 15)"
					uuidTSSQL := "TO_CHAR(uuid_ts, 'YYYY-MM-DD')"

=======
		expectedUploadJobSchema := model.Schema{
			"screens":       {"context_source_id": "text", "user_id": "text", "sent_at": "timestamp with time zone", "context_request_ip": "text", "original_timestamp": "timestamp with time zone", "url": "text", "context_source_type": "text", "_between": "text", "timestamp": "timestamp with time zone", "context_ip": "text", "context_destination_type": "text", "received_at": "timestamp with time zone", "title": "text", "uuid_ts": "timestamp with time zone", "context_destination_id": "text", "name": "text", "id": "text", "_as": "text"},
			"identifies":    {"context_ip": "text", "context_destination_id": "text", "email": "text", "context_request_ip": "text", "sent_at": "timestamp with time zone", "uuid_ts": "timestamp with time zone", "_as": "text", "logins": "bigint", "context_source_type": "text", "context_traits_logins": "bigint", "name": "text", "context_destination_type": "text", "_between": "text", "id": "text", "timestamp": "timestamp with time zone", "received_at": "timestamp with time zone", "user_id": "text", "context_traits_email": "text", "context_traits_as": "text", "context_traits_name": "text", "original_timestamp": "timestamp with time zone", "context_traits_between": "text", "context_source_id": "text"},
			"users":         {"context_traits_name": "text", "context_traits_between": "text", "context_request_ip": "text", "context_traits_logins": "bigint", "context_destination_id": "text", "email": "text", "logins": "bigint", "_as": "text", "context_source_id": "text", "uuid_ts": "timestamp with time zone", "context_source_type": "text", "context_traits_email": "text", "name": "text", "id": "text", "_between": "text", "context_ip": "text", "received_at": "timestamp with time zone", "sent_at": "timestamp with time zone", "context_traits_as": "text", "context_destination_type": "text", "timestamp": "timestamp with time zone", "original_timestamp": "timestamp with time zone"},
			"product_track": {"review_id": "text", "context_source_id": "text", "user_id": "text", "timestamp": "timestamp with time zone", "uuid_ts": "timestamp with time zone", "review_body": "text", "context_source_type": "text", "_as": "text", "_between": "text", "id": "text", "rating": "bigint", "event": "text", "original_timestamp": "timestamp with time zone", "context_destination_type": "text", "context_ip": "text", "context_destination_id": "text", "sent_at": "timestamp with time zone", "received_at": "timestamp with time zone", "event_text": "text", "product_id": "text", "context_request_ip": "text"},
			"tracks":        {"original_timestamp": "timestamp with time zone", "context_destination_id": "text", "event": "text", "context_request_ip": "text", "uuid_ts": "timestamp with time zone", "context_destination_type": "text", "user_id": "text", "sent_at": "timestamp with time zone", "context_source_type": "text", "context_ip": "text", "timestamp": "timestamp with time zone", "received_at": "timestamp with time zone", "context_source_id": "text", "event_text": "text", "id": "text"},
			"aliases":       {"context_request_ip": "text", "context_destination_type": "text", "context_destination_id": "text", "previous_id": "text", "context_ip": "text", "sent_at": "timestamp with time zone", "id": "text", "uuid_ts": "timestamp with time zone", "timestamp": "timestamp with time zone", "original_timestamp": "timestamp with time zone", "context_source_id": "text", "user_id": "text", "context_source_type": "text", "received_at": "timestamp with time zone"},
			"pages":         {"name": "text", "url": "text", "id": "text", "timestamp": "timestamp with time zone", "title": "text", "user_id": "text", "context_source_id": "text", "context_source_type": "text", "original_timestamp": "timestamp with time zone", "context_request_ip": "text", "received_at": "timestamp with time zone", "_between": "text", "context_destination_type": "text", "uuid_ts": "timestamp with time zone", "context_destination_id": "text", "sent_at": "timestamp with time zone", "context_ip": "text", "_as": "text"},
			"groups":        {"_as": "text", "user_id": "text", "context_destination_type": "text", "sent_at": "timestamp with time zone", "context_source_type": "text", "received_at": "timestamp with time zone", "context_ip": "text", "industry": "text", "timestamp": "timestamp with time zone", "group_id": "text", "uuid_ts": "timestamp with time zone", "context_source_id": "text", "context_request_ip": "text", "_between": "text", "original_timestamp": "timestamp with time zone", "name": "text", "plan": "text", "context_destination_id": "text", "employees": "bigint", "id": "text"},
		}
		expectedSourceJobSchema := model.Schema{
			"google_sheet": {"_as": "text", "review_body": "text", "rating": "bigint", "context_source_type": "text", "_between": "text", "context_destination_id": "text", "review_id": "text", "context_sources_version": "text", "context_destination_type": "text", "id": "text", "user_id": "text", "context_request_ip": "text", "original_timestamp": "timestamp with time zone", "received_at": "timestamp with time zone", "product_id": "text", "context_sources_task_run_id": "text", "event": "text", "context_source_id": "text", "sent_at": "timestamp with time zone", "uuid_ts": "timestamp with time zone", "timestamp": "timestamp with time zone", "context_sources_job_run_id": "text", "context_ip": "text", "context_sources_job_id": "text", "channel": "text", "event_text": "text"},
			"tracks":       {"original_timestamp": "timestamp with time zone", "sent_at": "timestamp with time zone", "timestamp": "timestamp with time zone", "context_source_id": "text", "context_ip": "text", "context_destination_type": "text", "uuid_ts": "timestamp with time zone", "event_text": "text", "context_request_ip": "text", "context_sources_job_id": "text", "context_sources_version": "text", "context_sources_task_run_id": "text", "id": "text", "channel": "text", "received_at": "timestamp with time zone", "context_destination_id": "text", "context_source_type": "text", "user_id": "text", "context_sources_job_run_id": "text", "event": "text"},
		}
		userIDFormat := "userId_postgres"
		userIDSQL := "SUBSTRING(user_id from 1 for 15)"
		uuidTSSQL := "TO_CHAR(uuid_ts, 'YYYY-MM-DD')"

		testCases := []struct {
			name                           string
			tables                         []string
			warehouseEventsMap2            whth.EventsCountMap
			sourceJob                      bool
			eventFilePath1, eventFilePath2 string
			jobRunID1, taskRunID1          string
			jobRunID2, taskRunID2          string
			useSameUserID                  bool
			additionalEnvs                 func(destinationID string) map[string]string
			configOverride                 map[string]any
			verifySchema                   func(t *testing.T, db *sql.DB, namespace string)
			verifyRecords                  func(t *testing.T, db *sql.DB, sourceID, destinationID, namespace, jobRunID, taskRunID string)
		}{
			{
				name:           "Upload Job",
				tables:         []string{"identifies", "users", "tracks", "product_track", "pages", "screens", "aliases", "groups"},
				eventFilePath1: "../testdata/upload-job.events-1.json",
				eventFilePath2: "../testdata/upload-job.events-2.json",
				verifySchema: func(t *testing.T, db *sql.DB, namespace string) {
					t.Helper()
					schema := whth.RetrieveRecordsFromWarehouse(t, db, fmt.Sprintf(`SELECT table_name, column_name, data_type FROM INFORMATION_SCHEMA.COLUMNS WHERE table_schema = '%s';`, namespace))
					require.Equal(t, whth.ConvertRecordsToSchema(schema), expectedUploadJobSchema)
				},
				verifyRecords: func(t *testing.T, db *sql.DB, sourceID, destinationID, namespace, jobRunID, taskRunID string) {
					t.Helper()
>>>>>>> cf3b2eca
					identifiesRecords := whth.RetrieveRecordsFromWarehouse(t, db, fmt.Sprintf(`SELECT %s, %s, context_traits_logins, _as, name, logins, email, original_timestamp, context_ip, context_traits_as, timestamp, received_at, context_destination_type, sent_at, context_source_type, context_traits_between, context_source_id, context_traits_name, context_request_ip, _between, context_traits_email, context_destination_id, id FROM %q.%q ORDER BY id;`, userIDSQL, uuidTSSQL, namespace, "identifies"))
					require.ElementsMatch(t, identifiesRecords, whth.UploadJobIdentifiesRecords(userIDFormat, sourceID, destinationID, destType))
					usersRecords := whth.RetrieveRecordsFromWarehouse(t, db, fmt.Sprintf(`SELECT context_source_id, context_destination_type, context_request_ip, context_traits_name, context_traits_between, _as, logins, sent_at, context_traits_logins, context_ip, _between, context_traits_email, timestamp, context_destination_id, email, context_traits_as, context_source_type, substring(id from 1 for 15), %s, received_at, name, original_timestamp FROM %q.%q ORDER BY id;`, uuidTSSQL, namespace, "users"))
					require.ElementsMatch(t, usersRecords, whth.UploadJobUsersRecords(userIDFormat, sourceID, destinationID, destType))
					tracksRecords := whth.RetrieveRecordsFromWarehouse(t, db, fmt.Sprintf(`SELECT original_timestamp, context_destination_id, context_destination_type, %s, context_source_type, timestamp, id, event, sent_at, context_ip, event_text, context_source_id, context_request_ip, received_at, %s FROM %q.%q ORDER BY id;`, uuidTSSQL, userIDSQL, namespace, "tracks"))
					require.ElementsMatch(t, tracksRecords, whth.UploadJobTracksRecords(userIDFormat, sourceID, destinationID, destType))
					productTrackRecords := whth.RetrieveRecordsFromWarehouse(t, db, fmt.Sprintf(`SELECT timestamp, %s, product_id, received_at, context_source_id, sent_at, context_source_type, context_ip, context_destination_type, original_timestamp, context_request_ip, context_destination_id, %s, _as, review_body, _between, review_id, event_text, id, event, rating FROM %q.%q ORDER BY id;`, userIDSQL, uuidTSSQL, namespace, "product_track"))
					require.ElementsMatch(t, productTrackRecords, whth.UploadJobProductTrackRecords(userIDFormat, sourceID, destinationID, destType))
					pagesRecords := whth.RetrieveRecordsFromWarehouse(t, db, fmt.Sprintf(`SELECT %s, context_source_id, id, title, timestamp, context_source_type, _as, received_at, context_destination_id, context_ip, context_destination_type, name, original_timestamp, _between, context_request_ip, sent_at, url, %s FROM %q.%q ORDER BY id;`, userIDSQL, uuidTSSQL, namespace, "pages"))
					require.ElementsMatch(t, pagesRecords, whth.UploadJobPagesRecords(userIDFormat, sourceID, destinationID, destType))
					screensRecords := whth.RetrieveRecordsFromWarehouse(t, db, fmt.Sprintf(`SELECT context_destination_type, url, context_source_type, title, original_timestamp, %s, _between, context_ip, name, context_request_ip, %s, context_source_id, id, received_at, context_destination_id, timestamp, sent_at, _as FROM %q.%q ORDER BY id;`, userIDSQL, uuidTSSQL, namespace, "screens"))
					require.ElementsMatch(t, screensRecords, whth.UploadJobScreensRecords(userIDFormat, sourceID, destinationID, destType))
					aliasesRecords := whth.RetrieveRecordsFromWarehouse(t, db, fmt.Sprintf(`SELECT context_source_id, context_destination_id, context_ip, sent_at, id, %s, %s, previous_id, original_timestamp, context_source_type, received_at, context_destination_type, context_request_ip, timestamp FROM %q.%q ORDER BY id;`, userIDSQL, uuidTSSQL, namespace, "aliases"))
					require.ElementsMatch(t, aliasesRecords, whth.UploadJobAliasesRecords(userIDFormat, sourceID, destinationID, destType))
					groupsRecords := whth.RetrieveRecordsFromWarehouse(t, db, fmt.Sprintf(`SELECT context_destination_type, id, _between, plan, original_timestamp, %s, context_source_id, sent_at, %s, group_id, industry, context_request_ip, context_source_type, timestamp, employees, _as, context_destination_id, received_at, name, context_ip FROM %q.%q ORDER BY id;`, uuidTSSQL, userIDSQL, namespace, "groups"))
					require.ElementsMatch(t, groupsRecords, whth.UploadJobGroupsRecords(userIDFormat, sourceID, destinationID, destType))
				},
			},
			{
				name:   "Append Mode",
				tables: []string{"identifies", "users", "tracks", "product_track", "pages", "screens", "aliases", "groups"},
				warehouseEventsMap2: whth.EventsCountMap{
					// For all tables except users we will be appending because of:
					// * preferAppend
					// For users table we will not be appending since the following config are not set
					// * Warehouse.postgres.skipDedupDestinationIDs
					// * Warehouse.postgres.skipComputingUserLatestTraits
					"identifies": 8, "users": 1, "tracks": 8, "product_track": 8, "pages": 8, "screens": 8, "aliases": 8, "groups": 8,
				},
				configOverride: map[string]any{
					"preferAppend": true,
				},
<<<<<<< HEAD
				stagingFilePath1: "../testdata/upload-job.events-1.json",
				stagingFilePath2: "../testdata/upload-job.events-1.json",
				useSameUserID:    true,
				verifySchema: func(t *testing.T, db *sql.DB, namespace string) {
					schema := whth.RetrieveRecordsFromWarehouse(t, db, fmt.Sprintf(`SELECT table_name, column_name, data_type FROM INFORMATION_SCHEMA.COLUMNS WHERE table_schema = '%s';`, namespace))
					require.ElementsMatch(t, schema, expectedUploadJobSchema)
				},
				verifyRecords: func(t *testing.T, db *sql.DB, sourceID, destinationID, namespace, jobRunID, taskRunID string) {
					userIDFormat := "userId_postgres"
					userIDSQL := "SUBSTRING(user_id from 1 for 15)"
					uuidTSSQL := "TO_CHAR(uuid_ts, 'YYYY-MM-DD')"

=======
				eventFilePath1: "../testdata/upload-job.events-1.json",
				eventFilePath2: "../testdata/upload-job.events-1.json",
				useSameUserID:  true,
				verifySchema: func(t *testing.T, db *sql.DB, namespace string) {
					t.Helper()
					schema := whth.RetrieveRecordsFromWarehouse(t, db, fmt.Sprintf(`SELECT table_name, column_name, data_type FROM INFORMATION_SCHEMA.COLUMNS WHERE table_schema = '%s';`, namespace))
					require.Equal(t, whth.ConvertRecordsToSchema(schema), expectedUploadJobSchema)
				},
				verifyRecords: func(t *testing.T, db *sql.DB, sourceID, destinationID, namespace, jobRunID, taskRunID string) {
					t.Helper()
>>>>>>> cf3b2eca
					identifiesRecords := whth.RetrieveRecordsFromWarehouse(t, db, fmt.Sprintf(`SELECT %s, %s, context_traits_logins, _as, name, logins, email, original_timestamp, context_ip, context_traits_as, timestamp, received_at, context_destination_type, sent_at, context_source_type, context_traits_between, context_source_id, context_traits_name, context_request_ip, _between, context_traits_email, context_destination_id, id FROM %q.%q ORDER BY id;`, userIDSQL, uuidTSSQL, namespace, "identifies"))
					require.ElementsMatch(t, identifiesRecords, whth.UploadJobIdentifiesAppendRecords(userIDFormat, sourceID, destinationID, destType))
					usersRecords := whth.RetrieveRecordsFromWarehouse(t, db, fmt.Sprintf(`SELECT context_source_id, context_destination_type, context_request_ip, context_traits_name, context_traits_between, _as, logins, sent_at, context_traits_logins, context_ip, _between, context_traits_email, timestamp, context_destination_id, email, context_traits_as, context_source_type, substring(id from 1 for 15), %s, received_at, name, original_timestamp FROM %q.%q ORDER BY id;`, uuidTSSQL, namespace, "users"))
					require.ElementsMatch(t, usersRecords, whth.UploadJobUsersMergeRecord(userIDFormat, sourceID, destinationID, destType))
					tracksRecords := whth.RetrieveRecordsFromWarehouse(t, db, fmt.Sprintf(`SELECT original_timestamp, context_destination_id, context_destination_type, %s, context_source_type, timestamp, id, event, sent_at, context_ip, event_text, context_source_id, context_request_ip, received_at, %s FROM %q.%q ORDER BY id;`, uuidTSSQL, userIDSQL, namespace, "tracks"))
					require.ElementsMatch(t, tracksRecords, whth.UploadJobTracksAppendRecords(userIDFormat, sourceID, destinationID, destType))
					productTrackRecords := whth.RetrieveRecordsFromWarehouse(t, db, fmt.Sprintf(`SELECT timestamp, %s, product_id, received_at, context_source_id, sent_at, context_source_type, context_ip, context_destination_type, original_timestamp, context_request_ip, context_destination_id, %s, _as, review_body, _between, review_id, event_text, id, event, rating FROM %q.%q ORDER BY id;`, userIDSQL, uuidTSSQL, namespace, "product_track"))
					require.ElementsMatch(t, productTrackRecords, whth.UploadJobProductTrackAppendRecords(userIDFormat, sourceID, destinationID, destType))
					pagesRecords := whth.RetrieveRecordsFromWarehouse(t, db, fmt.Sprintf(`SELECT %s, context_source_id, id, title, timestamp, context_source_type, _as, received_at, context_destination_id, context_ip, context_destination_type, name, original_timestamp, _between, context_request_ip, sent_at, url, %s FROM %q.%q ORDER BY id;`, userIDSQL, uuidTSSQL, namespace, "pages"))
					require.ElementsMatch(t, pagesRecords, whth.UploadJobPagesAppendRecords(userIDFormat, sourceID, destinationID, destType))
					screensRecords := whth.RetrieveRecordsFromWarehouse(t, db, fmt.Sprintf(`SELECT context_destination_type, url, context_source_type, title, original_timestamp, %s, _between, context_ip, name, context_request_ip, %s, context_source_id, id, received_at, context_destination_id, timestamp, sent_at, _as FROM %q.%q ORDER BY id;`, userIDSQL, uuidTSSQL, namespace, "screens"))
					require.ElementsMatch(t, screensRecords, whth.UploadJobScreensAppendRecords(userIDFormat, sourceID, destinationID, destType))
					aliasesRecords := whth.RetrieveRecordsFromWarehouse(t, db, fmt.Sprintf(`SELECT context_source_id, context_destination_id, context_ip, sent_at, id, %s, %s, previous_id, original_timestamp, context_source_type, received_at, context_destination_type, context_request_ip, timestamp FROM %q.%q ORDER BY id;`, userIDSQL, uuidTSSQL, namespace, "aliases"))
					require.ElementsMatch(t, aliasesRecords, whth.UploadJobAliasesAppendRecords(userIDFormat, sourceID, destinationID, destType))
					groupsRecords := whth.RetrieveRecordsFromWarehouse(t, db, fmt.Sprintf(`SELECT context_destination_type, id, _between, plan, original_timestamp, %s, context_source_id, sent_at, %s, group_id, industry, context_request_ip, context_source_type, timestamp, employees, _as, context_destination_id, received_at, name, context_ip FROM %q.%q ORDER BY id;`, uuidTSSQL, userIDSQL, namespace, "groups"))
					require.ElementsMatch(t, groupsRecords, whth.UploadJobGroupsAppendRecords(userIDFormat, sourceID, destinationID, destType))
				},
			},
			{
<<<<<<< HEAD
				name:             "Undefined preferAppend",
				tables:           []string{"identifies", "users", "tracks", "product_track", "pages", "screens", "aliases", "groups"},
				stagingFilePath1: "../testdata/upload-job.events-1.json",
				stagingFilePath2: "../testdata/upload-job.events-1.json",
				useSameUserID:    true,
				verifySchema: func(t *testing.T, db *sql.DB, namespace string) {
					schema := whth.RetrieveRecordsFromWarehouse(t, db, fmt.Sprintf(`SELECT table_name, column_name, data_type FROM INFORMATION_SCHEMA.COLUMNS WHERE table_schema = '%s';`, namespace))
					require.ElementsMatch(t, schema, expectedUploadJobSchema)
				},
				verifyRecords: func(t *testing.T, db *sql.DB, sourceID, destinationID, namespace, jobRunID, taskRunID string) {
					userIDFormat := "userId_postgres"
					userIDSQL := "SUBSTRING(user_id from 1 for 15)"
					uuidTSSQL := "TO_CHAR(uuid_ts, 'YYYY-MM-DD')"

=======
				name:           "Undefined preferAppend",
				tables:         []string{"identifies", "users", "tracks", "product_track", "pages", "screens", "aliases", "groups"},
				eventFilePath1: "../testdata/upload-job.events-1.json",
				eventFilePath2: "../testdata/upload-job.events-1.json",
				useSameUserID:  true,
				verifySchema: func(t *testing.T, db *sql.DB, namespace string) {
					t.Helper()
					schema := whth.RetrieveRecordsFromWarehouse(t, db, fmt.Sprintf(`SELECT table_name, column_name, data_type FROM INFORMATION_SCHEMA.COLUMNS WHERE table_schema = '%s';`, namespace))
					require.Equal(t, whth.ConvertRecordsToSchema(schema), expectedUploadJobSchema)
				},
				verifyRecords: func(t *testing.T, db *sql.DB, sourceID, destinationID, namespace, jobRunID, taskRunID string) {
					t.Helper()
>>>>>>> cf3b2eca
					identifiesRecords := whth.RetrieveRecordsFromWarehouse(t, db, fmt.Sprintf(`SELECT %s, %s, context_traits_logins, _as, name, logins, email, original_timestamp, context_ip, context_traits_as, timestamp, received_at, context_destination_type, sent_at, context_source_type, context_traits_between, context_source_id, context_traits_name, context_request_ip, _between, context_traits_email, context_destination_id, id FROM %q.%q ORDER BY id;`, userIDSQL, uuidTSSQL, namespace, "identifies"))
					require.ElementsMatch(t, identifiesRecords, whth.UploadJobIdentifiesMergeRecords(userIDFormat, sourceID, destinationID, destType))
					usersRecords := whth.RetrieveRecordsFromWarehouse(t, db, fmt.Sprintf(`SELECT context_source_id, context_destination_type, context_request_ip, context_traits_name, context_traits_between, _as, logins, sent_at, context_traits_logins, context_ip, _between, context_traits_email, timestamp, context_destination_id, email, context_traits_as, context_source_type, substring(id from 1 for 15), %s, received_at, name, original_timestamp FROM %q.%q ORDER BY id;`, uuidTSSQL, namespace, "users"))
					require.ElementsMatch(t, usersRecords, whth.UploadJobUsersMergeRecord(userIDFormat, sourceID, destinationID, destType))
					tracksRecords := whth.RetrieveRecordsFromWarehouse(t, db, fmt.Sprintf(`SELECT original_timestamp, context_destination_id, context_destination_type, %s, context_source_type, timestamp, id, event, sent_at, context_ip, event_text, context_source_id, context_request_ip, received_at, %s FROM %q.%q ORDER BY id;`, uuidTSSQL, userIDSQL, namespace, "tracks"))
					require.ElementsMatch(t, tracksRecords, whth.UploadJobTracksMergeRecords(userIDFormat, sourceID, destinationID, destType))
					productTrackRecords := whth.RetrieveRecordsFromWarehouse(t, db, fmt.Sprintf(`SELECT timestamp, %s, product_id, received_at, context_source_id, sent_at, context_source_type, context_ip, context_destination_type, original_timestamp, context_request_ip, context_destination_id, %s, _as, review_body, _between, review_id, event_text, id, event, rating FROM %q.%q ORDER BY id;`, userIDSQL, uuidTSSQL, namespace, "product_track"))
					require.ElementsMatch(t, productTrackRecords, whth.UploadJobProductTrackMergeRecords(userIDFormat, sourceID, destinationID, destType))
					pagesRecords := whth.RetrieveRecordsFromWarehouse(t, db, fmt.Sprintf(`SELECT %s, context_source_id, id, title, timestamp, context_source_type, _as, received_at, context_destination_id, context_ip, context_destination_type, name, original_timestamp, _between, context_request_ip, sent_at, url, %s FROM %q.%q ORDER BY id;`, userIDSQL, uuidTSSQL, namespace, "pages"))
					require.ElementsMatch(t, pagesRecords, whth.UploadJobPagesMergeRecords(userIDFormat, sourceID, destinationID, destType))
					screensRecords := whth.RetrieveRecordsFromWarehouse(t, db, fmt.Sprintf(`SELECT context_destination_type, url, context_source_type, title, original_timestamp, %s, _between, context_ip, name, context_request_ip, %s, context_source_id, id, received_at, context_destination_id, timestamp, sent_at, _as FROM %q.%q ORDER BY id;`, userIDSQL, uuidTSSQL, namespace, "screens"))
					require.ElementsMatch(t, screensRecords, whth.UploadJobScreensMergeRecords(userIDFormat, sourceID, destinationID, destType))
					aliasesRecords := whth.RetrieveRecordsFromWarehouse(t, db, fmt.Sprintf(`SELECT context_source_id, context_destination_id, context_ip, sent_at, id, %s, %s, previous_id, original_timestamp, context_source_type, received_at, context_destination_type, context_request_ip, timestamp FROM %q.%q ORDER BY id;`, userIDSQL, uuidTSSQL, namespace, "aliases"))
					require.ElementsMatch(t, aliasesRecords, whth.UploadJobAliasesMergeRecords(userIDFormat, sourceID, destinationID, destType))
					groupsRecords := whth.RetrieveRecordsFromWarehouse(t, db, fmt.Sprintf(`SELECT context_destination_type, id, _between, plan, original_timestamp, %s, context_source_id, sent_at, %s, group_id, industry, context_request_ip, context_source_type, timestamp, employees, _as, context_destination_id, received_at, name, context_ip FROM %q.%q ORDER BY id;`, uuidTSSQL, userIDSQL, namespace, "groups"))
					require.ElementsMatch(t, groupsRecords, whth.UploadJobGroupsMergeRecords(userIDFormat, sourceID, destinationID, destType))
				},
			},
			{
				name:   "Append Users",
				tables: []string{"identifies", "users", "tracks", "product_track", "pages", "screens", "aliases", "groups"},
				warehouseEventsMap2: whth.EventsCountMap{
					// For all tables except users we will be appending because of:
					// * preferAppend
					// * Warehouse.postgres.skipComputingUserLatestTraits
					// For users table we will be appending because of:
					// * Warehouse.postgres.skipDedupDestinationIDs
					// * Warehouse.postgres.skipComputingUserLatestTraits
					"identifies": 8, "users": 2, "tracks": 8, "product_track": 8, "pages": 8, "screens": 8, "aliases": 8, "groups": 8,
				},
				configOverride: map[string]any{
					"preferAppend": true,
				},
<<<<<<< HEAD
				stagingFilePath1: "../testdata/upload-job.events-1.json",
				stagingFilePath2: "../testdata/upload-job.events-1.json",
				useSameUserID:    true,
=======
				eventFilePath1: "../testdata/upload-job.events-1.json",
				eventFilePath2: "../testdata/upload-job.events-1.json",
				useSameUserID:  true,
>>>>>>> cf3b2eca
				additionalEnvs: func(destinationID string) map[string]string {
					return map[string]string{
						"RSERVER_WAREHOUSE_POSTGRES_SKIP_DEDUP_DESTINATION_IDS":        destinationID,
						"RSERVER_WAREHOUSE_POSTGRES_SKIP_COMPUTING_USER_LATEST_TRAITS": "true",
					}
				},
				verifySchema: func(t *testing.T, db *sql.DB, namespace string) {
<<<<<<< HEAD
					schema := whth.RetrieveRecordsFromWarehouse(t, db, fmt.Sprintf(`SELECT table_name, column_name, data_type FROM INFORMATION_SCHEMA.COLUMNS WHERE table_schema = '%s';`, namespace))
					require.ElementsMatch(t, schema, expectedUploadJobSchema)
				},
				verifyRecords: func(t *testing.T, db *sql.DB, sourceID, destinationID, namespace, jobRunID, taskRunID string) {
					userIDFormat := "userId_postgres"
					userIDSQL := "SUBSTRING(user_id from 1 for 15)"
					uuidTSSQL := "TO_CHAR(uuid_ts, 'YYYY-MM-DD')"

=======
					t.Helper()
					schema := whth.RetrieveRecordsFromWarehouse(t, db, fmt.Sprintf(`SELECT table_name, column_name, data_type FROM INFORMATION_SCHEMA.COLUMNS WHERE table_schema = '%s';`, namespace))
					require.Equal(t, whth.ConvertRecordsToSchema(schema), expectedUploadJobSchema)
				},
				verifyRecords: func(t *testing.T, db *sql.DB, sourceID, destinationID, namespace, jobRunID, taskRunID string) {
					t.Helper()
>>>>>>> cf3b2eca
					identifiesRecords := whth.RetrieveRecordsFromWarehouse(t, db, fmt.Sprintf(`SELECT %s, %s, context_traits_logins, _as, name, logins, email, original_timestamp, context_ip, context_traits_as, timestamp, received_at, context_destination_type, sent_at, context_source_type, context_traits_between, context_source_id, context_traits_name, context_request_ip, _between, context_traits_email, context_destination_id, id FROM %q.%q ORDER BY id;`, userIDSQL, uuidTSSQL, namespace, "identifies"))
					require.ElementsMatch(t, identifiesRecords, whth.UploadJobIdentifiesAppendRecords(userIDFormat, sourceID, destinationID, destType))
					usersRecords := whth.RetrieveRecordsFromWarehouse(t, db, fmt.Sprintf(`SELECT context_source_id, context_destination_type, context_request_ip, context_traits_name, context_traits_between, _as, logins, sent_at, context_traits_logins, context_ip, _between, context_traits_email, timestamp, context_destination_id, email, context_traits_as, context_source_type, substring(id from 1 for 15), %s, received_at, name, original_timestamp FROM %q.%q ORDER BY id;`, uuidTSSQL, namespace, "users"))
					require.ElementsMatch(t, usersRecords, whth.UploadJobUsersAppendRecordsUsingUsersLoadFiles(userIDFormat, sourceID, destinationID, destType))
					tracksRecords := whth.RetrieveRecordsFromWarehouse(t, db, fmt.Sprintf(`SELECT original_timestamp, context_destination_id, context_destination_type, %s, context_source_type, timestamp, id, event, sent_at, context_ip, event_text, context_source_id, context_request_ip, received_at, %s FROM %q.%q ORDER BY id;`, uuidTSSQL, userIDSQL, namespace, "tracks"))
					require.ElementsMatch(t, tracksRecords, whth.UploadJobTracksAppendRecords(userIDFormat, sourceID, destinationID, destType))
					productTrackRecords := whth.RetrieveRecordsFromWarehouse(t, db, fmt.Sprintf(`SELECT timestamp, %s, product_id, received_at, context_source_id, sent_at, context_source_type, context_ip, context_destination_type, original_timestamp, context_request_ip, context_destination_id, %s, _as, review_body, _between, review_id, event_text, id, event, rating FROM %q.%q ORDER BY id;`, userIDSQL, uuidTSSQL, namespace, "product_track"))
					require.ElementsMatch(t, productTrackRecords, whth.UploadJobProductTrackAppendRecords(userIDFormat, sourceID, destinationID, destType))
					pagesRecords := whth.RetrieveRecordsFromWarehouse(t, db, fmt.Sprintf(`SELECT %s, context_source_id, id, title, timestamp, context_source_type, _as, received_at, context_destination_id, context_ip, context_destination_type, name, original_timestamp, _between, context_request_ip, sent_at, url, %s FROM %q.%q ORDER BY id;`, userIDSQL, uuidTSSQL, namespace, "pages"))
					require.ElementsMatch(t, pagesRecords, whth.UploadJobPagesAppendRecords(userIDFormat, sourceID, destinationID, destType))
					screensRecords := whth.RetrieveRecordsFromWarehouse(t, db, fmt.Sprintf(`SELECT context_destination_type, url, context_source_type, title, original_timestamp, %s, _between, context_ip, name, context_request_ip, %s, context_source_id, id, received_at, context_destination_id, timestamp, sent_at, _as FROM %q.%q ORDER BY id;`, userIDSQL, uuidTSSQL, namespace, "screens"))
					require.ElementsMatch(t, screensRecords, whth.UploadJobScreensAppendRecords(userIDFormat, sourceID, destinationID, destType))
					aliasesRecords := whth.RetrieveRecordsFromWarehouse(t, db, fmt.Sprintf(`SELECT context_source_id, context_destination_id, context_ip, sent_at, id, %s, %s, previous_id, original_timestamp, context_source_type, received_at, context_destination_type, context_request_ip, timestamp FROM %q.%q ORDER BY id;`, userIDSQL, uuidTSSQL, namespace, "aliases"))
					require.ElementsMatch(t, aliasesRecords, whth.UploadJobAliasesAppendRecords(userIDFormat, sourceID, destinationID, destType))
					groupsRecords := whth.RetrieveRecordsFromWarehouse(t, db, fmt.Sprintf(`SELECT context_destination_type, id, _between, plan, original_timestamp, %s, context_source_id, sent_at, %s, group_id, industry, context_request_ip, context_source_type, timestamp, employees, _as, context_destination_id, received_at, name, context_ip FROM %q.%q ORDER BY id;`, uuidTSSQL, userIDSQL, namespace, "groups"))
					require.ElementsMatch(t, groupsRecords, whth.UploadJobGroupsAppendRecords(userIDFormat, sourceID, destinationID, destType))
				},
			},
			{
<<<<<<< HEAD
				name:             "Source Job",
				tables:           []string{"tracks", "google_sheet"},
				sourceJob:        true,
				stagingFilePath1: "../testdata/source-job.events-1.json",
				stagingFilePath2: "../testdata/source-job.events-2.json",
				jobRunID1:        misc.FastUUID().String(),
				taskRunID1:       misc.FastUUID().String(),
				jobRunID2:        misc.FastUUID().String(),
				taskRunID2:       misc.FastUUID().String(),
				verifySchema: func(t *testing.T, db *sql.DB, namespace string) {
					schema := whth.RetrieveRecordsFromWarehouse(t, db, fmt.Sprintf(`SELECT table_name, column_name, data_type FROM INFORMATION_SCHEMA.COLUMNS WHERE table_schema = '%s';`, namespace))
					require.ElementsMatch(t, schema, expectedSourceJobSchema)
				},
				verifyRecords: func(t *testing.T, db *sql.DB, sourceID, destinationID, namespace, jobRunID, taskRunID string) {
					userIDFormat := "userId_postgres"
					userIDSQL := "SUBSTRING(user_id from 1 for 15)"
					uuidTSSQL := "TO_CHAR(uuid_ts, 'YYYY-MM-DD')"

=======
				name:           "Source Job",
				tables:         []string{"tracks", "google_sheet"},
				sourceJob:      true,
				eventFilePath1: "../testdata/source-job.events-1.json",
				eventFilePath2: "../testdata/source-job.events-2.json",
				jobRunID1:      misc.FastUUID().String(),
				taskRunID1:     misc.FastUUID().String(),
				jobRunID2:      misc.FastUUID().String(),
				taskRunID2:     misc.FastUUID().String(),
				verifySchema: func(t *testing.T, db *sql.DB, namespace string) {
					t.Helper()
					schema := whth.RetrieveRecordsFromWarehouse(t, db, fmt.Sprintf(`SELECT table_name, column_name, data_type FROM INFORMATION_SCHEMA.COLUMNS WHERE table_schema = '%s';`, namespace))
					require.Equal(t, whth.ConvertRecordsToSchema(schema), expectedSourceJobSchema)
				},
				verifyRecords: func(t *testing.T, db *sql.DB, sourceID, destinationID, namespace, jobRunID, taskRunID string) {
					t.Helper()
>>>>>>> cf3b2eca
					tracksRecords := whth.RetrieveRecordsFromWarehouse(t, db, fmt.Sprintf(`SELECT channel, context_sources_job_id, received_at, context_sources_version, %s, sent_at, context_ip, event, event_text, %s, context_destination_id, id, context_request_ip, context_source_type, original_timestamp, context_sources_job_run_id, context_sources_task_run_id, context_source_id, context_destination_type, timestamp FROM %q.%q ORDER BY id;`, uuidTSSQL, userIDSQL, namespace, "tracks"))
					require.ElementsMatch(t, tracksRecords, whth.SourceJobTracksRecords(userIDFormat, sourceID, destinationID, destType, jobRunID, taskRunID))
					googleSheetRecords := whth.RetrieveRecordsFromWarehouse(t, db, fmt.Sprintf(`SELECT product_id, sent_at, _between, context_request_ip, context_sources_job_run_id, channel, review_body, context_source_id, original_timestamp, context_destination_id, context_sources_job_id, event, context_sources_task_run_id, context_source_type, %s, context_ip, timestamp, id, received_at, review_id, %s, context_sources_version, context_destination_type, event_text, _as, rating FROM %q.%q ORDER BY id;`, userIDSQL, uuidTSSQL, namespace, "google_sheet"))
					require.ElementsMatch(t, googleSheetRecords, whth.SourceJobGoogleSheetRecords(userIDFormat, sourceID, destinationID, destType, jobRunID, taskRunID))
				},
			},
		}

		for _, tc := range testCases {
			t.Run(tc.name, func(t *testing.T) {
				var (
					sourceID      = whutils.RandHex()
					destinationID = whutils.RandHex()
					writeKey      = whutils.RandHex()
					namespace     = whth.RandSchema(destType)
				)

				destinationBuilder := backendconfigtest.NewDestinationBuilder(destType).
					WithID(destinationID).
					WithRevisionID(destinationID).
					WithConfigOption("host", host).
					WithConfigOption("database", database).
					WithConfigOption("user", user).
					WithConfigOption("password", password).
					WithConfigOption("port", strconv.Itoa(postgresPort)).
					WithConfigOption("sslMode", "disable").
					WithConfigOption("namespace", namespace).
					WithConfigOption("bucketProvider", whutils.MINIO).
					WithConfigOption("bucketName", bucketName).
					WithConfigOption("accessKeyID", accessKeyID).
					WithConfigOption("secretAccessKey", secretAccessKey).
					WithConfigOption("useSSL", false).
					WithConfigOption("endPoint", minioEndpoint).
					WithConfigOption("useRudderStorage", false).
					WithConfigOption("syncFrequency", "30")
				for k, v := range tc.configOverride {
					destinationBuilder = destinationBuilder.WithConfigOption(k, v)
				}
				destination := destinationBuilder.Build()

				workspaceConfig := backendconfigtest.NewConfigBuilder().
					WithSource(
						backendconfigtest.NewSourceBuilder().
							WithID(sourceID).
							WithWriteKey(writeKey).
							WithWorkspaceID(workspaceID).
							WithConnection(destination).
							Build(),
					).
					WithWorkspaceID(workspaceID).
					Build()

				t.Setenv("RSERVER_WAREHOUSE_POSTGRES_MAX_PARALLEL_LOADS", "8")
				t.Setenv("RSERVER_WAREHOUSE_POSTGRES_ENABLE_DELETE_BY_JOBS", "true")
				if tc.additionalEnvs != nil {
					for envKey, envValue := range tc.additionalEnvs(destinationID) {
						t.Setenv(envKey, envValue)
					}
				}

				whth.BootstrapSvc(t, workspaceConfig, httpPort, jobsDBPort)

				dsn := fmt.Sprintf("postgres://%s:%s@%s:%s/%s?sslmode=disable",
					user, password, host, strconv.Itoa(postgresPort), database,
				)
				db, err := sql.Open("postgres", dsn)
				require.NoError(t, err)
				require.NoError(t, db.Ping())
				t.Cleanup(func() {
					_ = db.Close()
				})

				sqlClient := &client.Client{
					SQL:  db,
					Type: client.SQLClient,
				}

				conf := map[string]any{
					"bucketProvider":   whutils.MINIO,
					"bucketName":       bucketName,
					"accessKeyID":      accessKeyID,
					"secretAccessKey":  secretAccessKey,
					"useSSL":           false,
					"endPoint":         minioEndpoint,
					"useRudderStorage": false,
				}

				t.Log("verifying test case 1")
				ts1 := whth.TestConfig{
					WriteKey:        writeKey,
					Schema:          namespace,
					Tables:          tc.tables,
					SourceID:        sourceID,
					DestinationID:   destinationID,
					Config:          conf,
					WorkspaceID:     workspaceID,
					DestinationType: destType,
					JobsDB:          jobsDB,
					HTTPPort:        httpPort,
					SourceJob:       tc.sourceJob,
					Client:          sqlClient,
					JobRunID:        tc.jobRunID1,
					TaskRunID:       tc.taskRunID1,
<<<<<<< HEAD
					EventsFilePath:  tc.stagingFilePath1,
=======
					EventsFilePath:  tc.eventFilePath1,
>>>>>>> cf3b2eca
					UserID:          whth.GetUserId(destType),
					TransformerURL:  transformerURL,
					Destination:     destination,
				}
				ts1.VerifyEvents(t)

				t.Log("verifying test case 2")
				ts2 := whth.TestConfig{
					WriteKey:           writeKey,
					Schema:             namespace,
					Tables:             tc.tables,
					SourceID:           sourceID,
					DestinationID:      destinationID,
					WarehouseEventsMap: tc.warehouseEventsMap2,
					SourceJob:          tc.sourceJob,
					Config:             conf,
					WorkspaceID:        workspaceID,
					DestinationType:    destType,
					JobsDB:             jobsDB,
					HTTPPort:           httpPort,
					Client:             sqlClient,
					JobRunID:           tc.jobRunID2,
					TaskRunID:          tc.taskRunID2,
<<<<<<< HEAD
					EventsFilePath:     tc.stagingFilePath2,
=======
					EventsFilePath:     tc.eventFilePath2,
>>>>>>> cf3b2eca
					UserID:             whth.GetUserId(destType),
					TransformerURL:     transformerURL,
					Destination:        destination,
				}
				if tc.useSameUserID {
					ts2.UserID = ts1.UserID
				}
				ts2.VerifyEvents(t)

				t.Log("verifying schema")
				tc.verifySchema(t, db, namespace)

				t.Log("verifying records")
				tc.verifyRecords(t, db, sourceID, destinationID, namespace, ts2.JobRunID, ts2.TaskRunID)
			})
		}
	})

	t.Run("Events flow with SSH Tunnel", func(t *testing.T) {
		httpPort, err := kithelper.GetFreePort()
		require.NoError(t, err)

		c := testcompose.New(t, compose.FilePaths([]string{"testdata/docker-compose.ssh-server.yml", "../testdata/docker-compose.jobsdb.yml", "../testdata/docker-compose.minio.yml", "../testdata/docker-compose.transformer.yml"}))
		c.Start(context.Background())

		workspaceID := whutils.RandHex()
		jobsDBPort := c.Port("jobsDb", 5432)
		sshPort := c.Port("ssh-server", 2222)
		minioEndpoint := fmt.Sprintf("localhost:%d", c.Port("minio", 9000))
		transformerURL := fmt.Sprintf("http://localhost:%d", c.Port("transformer", 9090))

		tunnelledHost := "db-private-postgres"
		tunnelledDatabase := "postgres"
		tunnelledPassword := "postgres"
		tunnelledUser := "postgres"
		tunnelledPort := "5432"
		tunnelledSSHUser := "rudderstack"
		tunnelledSSHHost := "localhost"
		tunnelledPrivateKey := "-----BEGIN OPENSSH PRIVATE KEY-----\\nb3BlbnNzaC1rZXktdjEAAAAABG5vbmUAAAAEbm9uZQAAAAAAAAABAAABlwAAAAdzc2gtcn\\nNhAAAAAwEAAQAAAYEA0f/mqkkZ3c9qw8MTz5FoEO3PGecO/dtUFfJ4g1UBu9E7hi/pyVYY\\nfLfdsd5bqA2pXdU0ROymyVe683I1VzJcihUtwB1eQxP1mUhmoo0ixK0IUUGm4PRieCGv+r\\n0/gMvaYbVGUPCi5tAUVh02vZB7p2cTIaz872lvCnRhYbhGUHSbhNSSQOjnCtZfjuZZnE0l\\nPKjWV/wbJ7Pvoc/FZMlWOqL1AjAKuwFH5zs1RMrPDDv5PCZksq4a7DDxziEdq39jvA3sOm\\npQXvzBBBLBOzu7rM3/MPJb6dvAGJcYxkptfL4YXTscIMINr0g24cn+Thvt9yqA93rkb9RB\\nkw6RIEwMlQKqserA+pfsaoW0SkvnlDKzS1DLwXioL4Uc1Jpr/9jTMEfR+W7v7gJPB1JDnV\\ngen5FBfiMqbsG1amUS+mjgNfC8I00tR+CUHxpqUWANtcWTinhSnLJ2skj/2QnciPHkHurR\\nEKyEwCVecgn+xVKyRgVDCGsJ+QnAdn51+i/kO3nvAAAFqENNbN9DTWzfAAAAB3NzaC1yc2\\nEAAAGBANH/5qpJGd3PasPDE8+RaBDtzxnnDv3bVBXyeINVAbvRO4Yv6clWGHy33bHeW6gN\\nqV3VNETspslXuvNyNVcyXIoVLcAdXkMT9ZlIZqKNIsStCFFBpuD0Ynghr/q9P4DL2mG1Rl\\nDwoubQFFYdNr2Qe6dnEyGs/O9pbwp0YWG4RlB0m4TUkkDo5wrWX47mWZxNJTyo1lf8Gyez\\n76HPxWTJVjqi9QIwCrsBR+c7NUTKzww7+TwmZLKuGuww8c4hHat/Y7wN7DpqUF78wQQSwT\\ns7u6zN/zDyW+nbwBiXGMZKbXy+GF07HCDCDa9INuHJ/k4b7fcqgPd65G/UQZMOkSBMDJUC\\nqrHqwPqX7GqFtEpL55Qys0tQy8F4qC+FHNSaa//Y0zBH0flu7+4CTwdSQ51YHp+RQX4jKm\\n7BtWplEvpo4DXwvCNNLUfglB8aalFgDbXFk4p4UpyydrJI/9kJ3Ijx5B7q0RCshMAlXnIJ\\n/sVSskYFQwhrCfkJwHZ+dfov5Dt57wAAAAMBAAEAAAGAd9pxr+ag2LO0353LBMCcgGz5sn\\nLpX4F6cDw/A9XUc3lrW56k88AroaLe6NFbxoJlk6RHfL8EQg3MKX2Za/bWUgjcX7VjQy11\\nEtL7oPKkUVPgV1/8+o8AVEgFxDmWsM+oB/QJ+dAdaVaBBNUPlQmNSXHOvX2ZrpqiQXlCyx\\n79IpYq3JjmEB3dH5ZSW6CkrExrYD+MdhLw/Kv5rISEyI0Qpc6zv1fkB+8nNpXYRTbrDLR9\\n/xJ6jnBH9V3J5DeKU4MUQ39nrAp6iviyWydB973+MOygpy41fXO6hHyVZ2aSCysn1t6J/K\\nQdeEjqAOI/5CbdtiFGp06et799EFyzPItW0FKetW1UTOL2YHqdb+Q9sNjiNlUSzgxMbJWJ\\nRGO6g9B1mJsHl5mJZUiHQPsG/wgBER8VOP4bLOEB6gzVO2GE9HTJTOh5C+eEfrl52wPfXj\\nTqjtWAnhssxtgmWjkS0ibi+u1KMVXKHfaiqJ7nH0jMx+eu1RpMvuR8JqkU8qdMMGChAAAA\\nwHkQMfpCnjNAo6sllEB5FwjEdTBBOt7gu6nLQ2O3uGv0KNEEZ/BWJLQ5fKOfBtDHO+kl+5\\nQoxc0cE7cg64CyBF3+VjzrEzuX5Tuh4NwrsjT4vTTHhCIbIynxEPmKzvIyCMuglqd/nhu9\\n6CXhghuTg8NrC7lY+cImiBfhxE32zqNITlpHW7exr95Gz1sML2TRJqxDN93oUFfrEuInx8\\nHpXXnvMQxPRhcp9nDMU9/ahUamMabQqVVMwKDi8n3sPPzTiAAAAMEA+/hm3X/yNotAtMAH\\ny11parKQwPgEF4HYkSE0bEe+2MPJmEk4M4PGmmt/MQC5N5dXdUGxiQeVMR+Sw0kN9qZjM6\\nSIz0YHQFMsxVmUMKFpAh4UI0GlsW49jSpVXs34Fg95AfhZOYZmOcGcYosp0huCeRlpLeIH\\n7Vv2bkfQaic3uNaVPg7+cXg7zdY6tZlzwa/4Fj0udfTjGQJOPSzIihdMLHnV81rZ2cUOZq\\nMSk6b02aMpVB4TV0l1w4j2mlF2eGD9AAAAwQDVW6p2VXKuPR7SgGGQgHXpAQCFZPGLYd8K\\nduRaCbxKJXzUnZBn53OX5fuLlFhmRmAMXE6ztHPN1/5JjwILn+O49qel1uUvzU8TaWioq7\\nAre3SJR2ZucR4AKUvzUHGP3GWW96xPN8lq+rgb0th1eOSU2aVkaIdeTJhV1iPfaUUf+15S\\nYcJlSHLGgeqkok+VfuudZ73f3RFFhjoe1oAjlPB4leeMsBD9UBLx2U3xAevnfkecF4Lm83\\n4sVswWATSFAFsAAAAsYWJoaW1hbnl1YmFiYmFyQEFiaGltYW55dXMtTWFjQm9vay1Qcm8u\\nbG9jYWwBAgMEBQYH\\n-----END OPENSSH PRIVATE KEY-----"

		jobsDB := whth.JobsDB(t, jobsDBPort)

		expectedUploadJobSchema := [][]string{
			{"screens", "context_source_id", "text"},
			{"screens", "user_id", "text"},
			{"screens", "sent_at", "timestamp with time zone"},
			{"screens", "context_request_ip", "text"},
			{"screens", "original_timestamp", "timestamp with time zone"},
			{"screens", "url", "text"},
			{"screens", "context_source_type", "text"},
			{"screens", "_between", "text"},
			{"screens", "timestamp", "timestamp with time zone"},
			{"screens", "context_ip", "text"},
			{"screens", "context_destination_type", "text"},
			{"screens", "received_at", "timestamp with time zone"},
			{"screens", "title", "text"},
			{"screens", "uuid_ts", "timestamp with time zone"},
			{"screens", "context_destination_id", "text"},
			{"screens", "name", "text"},
			{"screens", "id", "text"},
			{"screens", "_as", "text"},
			{"identifies", "context_ip", "text"},
			{"identifies", "context_destination_id", "text"},
			{"identifies", "email", "text"},
			{"identifies", "context_request_ip", "text"},
			{"identifies", "sent_at", "timestamp with time zone"},
			{"identifies", "uuid_ts", "timestamp with time zone"},
			{"identifies", "_as", "text"},
			{"identifies", "logins", "bigint"},
			{"identifies", "context_source_type", "text"},
			{"identifies", "context_traits_logins", "bigint"},
			{"identifies", "name", "text"},
			{"identifies", "context_destination_type", "text"},
			{"identifies", "_between", "text"},
			{"identifies", "id", "text"},
			{"identifies", "timestamp", "timestamp with time zone"},
			{"identifies", "received_at", "timestamp with time zone"},
			{"identifies", "user_id", "text"},
			{"identifies", "context_traits_email", "text"},
			{"identifies", "context_traits_as", "text"},
			{"identifies", "context_traits_name", "text"},
			{"identifies", "original_timestamp", "timestamp with time zone"},
			{"identifies", "context_traits_between", "text"},
			{"identifies", "context_source_id", "text"},
			{"users", "context_traits_name", "text"},
			{"users", "context_traits_between", "text"},
			{"users", "context_request_ip", "text"},
			{"users", "context_traits_logins", "bigint"},
			{"users", "context_destination_id", "text"},
			{"users", "email", "text"},
			{"users", "logins", "bigint"},
			{"users", "_as", "text"},
			{"users", "context_source_id", "text"},
			{"users", "uuid_ts", "timestamp with time zone"},
			{"users", "context_source_type", "text"},
			{"users", "context_traits_email", "text"},
			{"users", "name", "text"},
			{"users", "id", "text"},
			{"users", "_between", "text"},
			{"users", "context_ip", "text"},
			{"users", "received_at", "timestamp with time zone"},
			{"users", "sent_at", "timestamp with time zone"},
			{"users", "context_traits_as", "text"},
			{"users", "context_destination_type", "text"},
			{"users", "timestamp", "timestamp with time zone"},
			{"users", "original_timestamp", "timestamp with time zone"},
			{"product_track", "review_id", "text"},
			{"product_track", "context_source_id", "text"},
			{"product_track", "user_id", "text"},
			{"product_track", "timestamp", "timestamp with time zone"},
			{"product_track", "uuid_ts", "timestamp with time zone"},
			{"product_track", "review_body", "text"},
			{"product_track", "context_source_type", "text"},
			{"product_track", "_as", "text"},
			{"product_track", "_between", "text"},
			{"product_track", "id", "text"},
			{"product_track", "rating", "bigint"},
			{"product_track", "event", "text"},
			{"product_track", "original_timestamp", "timestamp with time zone"},
			{"product_track", "context_destination_type", "text"},
			{"product_track", "context_ip", "text"},
			{"product_track", "context_destination_id", "text"},
			{"product_track", "sent_at", "timestamp with time zone"},
			{"product_track", "received_at", "timestamp with time zone"},
			{"product_track", "event_text", "text"},
			{"product_track", "product_id", "text"},
			{"product_track", "context_request_ip", "text"},
			{"tracks", "original_timestamp", "timestamp with time zone"},
			{"tracks", "context_destination_id", "text"},
			{"tracks", "event", "text"},
			{"tracks", "context_request_ip", "text"},
			{"tracks", "uuid_ts", "timestamp with time zone"},
			{"tracks", "context_destination_type", "text"},
			{"tracks", "user_id", "text"},
			{"tracks", "sent_at", "timestamp with time zone"},
			{"tracks", "context_source_type", "text"},
			{"tracks", "context_ip", "text"},
			{"tracks", "timestamp", "timestamp with time zone"},
			{"tracks", "received_at", "timestamp with time zone"},
			{"tracks", "context_source_id", "text"},
			{"tracks", "event_text", "text"},
			{"tracks", "id", "text"},
			{"aliases", "context_request_ip", "text"},
			{"aliases", "context_destination_type", "text"},
			{"aliases", "context_destination_id", "text"},
			{"aliases", "previous_id", "text"},
			{"aliases", "context_ip", "text"},
			{"aliases", "sent_at", "timestamp with time zone"},
			{"aliases", "id", "text"},
			{"aliases", "uuid_ts", "timestamp with time zone"},
			{"aliases", "timestamp", "timestamp with time zone"},
			{"aliases", "original_timestamp", "timestamp with time zone"},
			{"aliases", "context_source_id", "text"},
			{"aliases", "user_id", "text"},
			{"aliases", "context_source_type", "text"},
			{"aliases", "received_at", "timestamp with time zone"},
			{"pages", "name", "text"},
			{"pages", "url", "text"},
			{"pages", "id", "text"},
			{"pages", "timestamp", "timestamp with time zone"},
			{"pages", "title", "text"},
			{"pages", "user_id", "text"},
			{"pages", "context_source_id", "text"},
			{"pages", "context_source_type", "text"},
			{"pages", "original_timestamp", "timestamp with time zone"},
			{"pages", "context_request_ip", "text"},
			{"pages", "received_at", "timestamp with time zone"},
			{"pages", "_between", "text"},
			{"pages", "context_destination_type", "text"},
			{"pages", "uuid_ts", "timestamp with time zone"},
			{"pages", "context_destination_id", "text"},
			{"pages", "sent_at", "timestamp with time zone"},
			{"pages", "context_ip", "text"},
			{"pages", "_as", "text"},
			{"groups", "_as", "text"},
			{"groups", "user_id", "text"},
			{"groups", "context_destination_type", "text"},
			{"groups", "sent_at", "timestamp with time zone"},
			{"groups", "context_source_type", "text"},
			{"groups", "received_at", "timestamp with time zone"},
			{"groups", "context_ip", "text"},
			{"groups", "industry", "text"},
			{"groups", "timestamp", "timestamp with time zone"},
			{"groups", "group_id", "text"},
			{"groups", "uuid_ts", "timestamp with time zone"},
			{"groups", "context_source_id", "text"},
			{"groups", "context_request_ip", "text"},
			{"groups", "_between", "text"},
			{"groups", "original_timestamp", "timestamp with time zone"},
			{"groups", "name", "text"},
			{"groups", "plan", "text"},
			{"groups", "context_destination_id", "text"},
			{"groups", "employees", "bigint"},
			{"groups", "id", "text"},
		}

		testcases := []struct {
<<<<<<< HEAD
			name                               string
			tables                             []string
			stagingFilePath1, stagingFilePath2 string
			verifySchema                       func(t *testing.T, db *sql.DB, namespace string)
			verifyRecords                      func(t *testing.T, db *sql.DB, sourceID, destinationID, namespace, jobRunID, taskRunID string)
		}{
			{
				name:             "upload job through ssh tunnelling",
				tables:           []string{"identifies", "users", "tracks", "product_track", "pages", "screens", "aliases", "groups"},
				stagingFilePath1: "../testdata/upload-job.events-1.json",
				stagingFilePath2: "../testdata/upload-job.events-2.json",
=======
			name                           string
			tables                         []string
			eventFilePath1, eventFilePath2 string
			verifySchema                   func(t *testing.T, db *sql.DB, namespace string)
			verifyRecords                  func(t *testing.T, db *sql.DB, sourceID, destinationID, namespace, jobRunID, taskRunID string)
		}{
			{
				name:           "upload job through ssh tunnelling",
				tables:         []string{"identifies", "users", "tracks", "product_track", "pages", "screens", "aliases", "groups"},
				eventFilePath1: "../testdata/upload-job.events-1.json",
				eventFilePath2: "../testdata/upload-job.events-2.json",
>>>>>>> cf3b2eca
				verifySchema: func(t *testing.T, db *sql.DB, namespace string) {
					schema := whth.RetrieveRecordsFromWarehouse(t, db, fmt.Sprintf(`SELECT table_name, column_name, data_type FROM INFORMATION_SCHEMA.COLUMNS WHERE table_schema = '%s';`, namespace))
					require.ElementsMatch(t, schema, expectedUploadJobSchema)
				},
				verifyRecords: func(t *testing.T, db *sql.DB, sourceID, destinationID, namespace, jobRunID, taskRunID string) {
					userIDFormat := "userId_postgres"
					userIDSQL := "SUBSTRING(user_id from 1 for 15)"
					uuidTSSQL := "TO_CHAR(uuid_ts, 'YYYY-MM-DD')"

					identifiesRecords := whth.RetrieveRecordsFromWarehouse(t, db, fmt.Sprintf(`SELECT %s, %s, context_traits_logins, _as, name, logins, email, original_timestamp, context_ip, context_traits_as, timestamp, received_at, context_destination_type, sent_at, context_source_type, context_traits_between, context_source_id, context_traits_name, context_request_ip, _between, context_traits_email, context_destination_id, id FROM %q.%q ORDER BY id;`, userIDSQL, uuidTSSQL, namespace, "identifies"))
					require.ElementsMatch(t, identifiesRecords, whth.UploadJobIdentifiesRecords(userIDFormat, sourceID, destinationID, destType))
					usersRecords := whth.RetrieveRecordsFromWarehouse(t, db, fmt.Sprintf(`SELECT context_source_id, context_destination_type, context_request_ip, context_traits_name, context_traits_between, _as, logins, sent_at, context_traits_logins, context_ip, _between, context_traits_email, timestamp, context_destination_id, email, context_traits_as, context_source_type, substring(id from 1 for 15), %s, received_at, name, original_timestamp FROM %q.%q ORDER BY id;`, uuidTSSQL, namespace, "users"))
					require.ElementsMatch(t, usersRecords, whth.UploadJobUsersRecords(userIDFormat, sourceID, destinationID, destType))
					tracksRecords := whth.RetrieveRecordsFromWarehouse(t, db, fmt.Sprintf(`SELECT original_timestamp, context_destination_id, context_destination_type, %s, context_source_type, timestamp, id, event, sent_at, context_ip, event_text, context_source_id, context_request_ip, received_at, %s FROM %q.%q ORDER BY id;`, uuidTSSQL, userIDSQL, namespace, "tracks"))
					require.ElementsMatch(t, tracksRecords, whth.UploadJobTracksRecords(userIDFormat, sourceID, destinationID, destType))
					productTrackRecords := whth.RetrieveRecordsFromWarehouse(t, db, fmt.Sprintf(`SELECT timestamp, %s, product_id, received_at, context_source_id, sent_at, context_source_type, context_ip, context_destination_type, original_timestamp, context_request_ip, context_destination_id, %s, _as, review_body, _between, review_id, event_text, id, event, rating FROM %q.%q ORDER BY id;`, userIDSQL, uuidTSSQL, namespace, "product_track"))
					require.ElementsMatch(t, productTrackRecords, whth.UploadJobProductTrackRecords(userIDFormat, sourceID, destinationID, destType))
					pagesRecords := whth.RetrieveRecordsFromWarehouse(t, db, fmt.Sprintf(`SELECT %s, context_source_id, id, title, timestamp, context_source_type, _as, received_at, context_destination_id, context_ip, context_destination_type, name, original_timestamp, _between, context_request_ip, sent_at, url, %s FROM %q.%q ORDER BY id;`, userIDSQL, uuidTSSQL, namespace, "pages"))
					require.ElementsMatch(t, pagesRecords, whth.UploadJobPagesRecords(userIDFormat, sourceID, destinationID, destType))
					screensRecords := whth.RetrieveRecordsFromWarehouse(t, db, fmt.Sprintf(`SELECT context_destination_type, url, context_source_type, title, original_timestamp, %s, _between, context_ip, name, context_request_ip, %s, context_source_id, id, received_at, context_destination_id, timestamp, sent_at, _as FROM %q.%q ORDER BY id;`, userIDSQL, uuidTSSQL, namespace, "screens"))
					require.ElementsMatch(t, screensRecords, whth.UploadJobScreensRecords(userIDFormat, sourceID, destinationID, destType))
					aliasesRecords := whth.RetrieveRecordsFromWarehouse(t, db, fmt.Sprintf(`SELECT context_source_id, context_destination_id, context_ip, sent_at, id, %s, %s, previous_id, original_timestamp, context_source_type, received_at, context_destination_type, context_request_ip, timestamp FROM %q.%q ORDER BY id;`, userIDSQL, uuidTSSQL, namespace, "aliases"))
					require.ElementsMatch(t, aliasesRecords, whth.UploadJobAliasesRecords(userIDFormat, sourceID, destinationID, destType))
					groupsRecords := whth.RetrieveRecordsFromWarehouse(t, db, fmt.Sprintf(`SELECT context_destination_type, id, _between, plan, original_timestamp, %s, context_source_id, sent_at, %s, group_id, industry, context_request_ip, context_source_type, timestamp, employees, _as, context_destination_id, received_at, name, context_ip FROM %q.%q ORDER BY id;`, uuidTSSQL, userIDSQL, namespace, "groups"))
					require.ElementsMatch(t, groupsRecords, whth.UploadJobGroupsRecords(userIDFormat, sourceID, destinationID, destType))
				},
			},
		}

		for _, tc := range testcases {
			t.Run(tc.name, func(t *testing.T) {
				var (
					sourceID      = whutils.RandHex()
					destinationID = whutils.RandHex()
					writeKey      = whutils.RandHex()
					namespace     = whth.RandSchema(destType)
				)

				destination := backendconfigtest.NewDestinationBuilder(destType).
					WithID(destinationID).
					WithRevisionID(destinationID).
					WithConfigOption("host", tunnelledHost).
					WithConfigOption("database", tunnelledDatabase).
					WithConfigOption("user", tunnelledUser).
					WithConfigOption("password", tunnelledPassword).
					WithConfigOption("port", tunnelledPort).
					WithConfigOption("sslMode", "disable").
					WithConfigOption("namespace", namespace).
					WithConfigOption("bucketProvider", whutils.MINIO).
					WithConfigOption("bucketName", bucketName).
					WithConfigOption("accessKeyID", accessKeyID).
					WithConfigOption("secretAccessKey", secretAccessKey).
					WithConfigOption("useSSH", true).
					WithConfigOption("useSSL", false).
					WithConfigOption("endPoint", minioEndpoint).
					WithConfigOption("useRudderStorage", false).
					WithConfigOption("syncFrequency", "30").
					WithConfigOption("sshUser", tunnelledSSHUser).
					WithConfigOption("sshHost", tunnelledSSHHost).
					WithConfigOption("sshPort", strconv.Itoa(sshPort)).
					WithConfigOption("sshPrivateKey", strings.ReplaceAll(tunnelledPrivateKey, "\\n", "\n")).
					Build()

				workspaceConfig := backendconfigtest.NewConfigBuilder().
					WithSource(
						backendconfigtest.NewSourceBuilder().
							WithID(sourceID).
							WithWriteKey(writeKey).
							WithWorkspaceID(workspaceID).
							WithConnection(destination).
							Build(),
					).
					WithWorkspaceID(workspaceID).
					Build()

				t.Setenv("RSERVER_WAREHOUSE_POSTGRES_MAX_PARALLEL_LOADS", "8")
				t.Setenv("RSERVER_WAREHOUSE_POSTGRES_ENABLE_SQLSTATEMENT_EXECUTION_PLAN_WORKSPACE_IDS", workspaceID)
				t.Setenv("RSERVER_WAREHOUSE_POSTGRES_ENABLE_DELETE_BY_JOBS", "true")

				whth.BootstrapSvc(t, workspaceConfig, httpPort, jobsDBPort)

				dsn := fmt.Sprintf("postgres://%s:%s@%s:%s/%s?sslmode=disable",
					tunnelledUser, tunnelledPassword, tunnelledHost, tunnelledPort, tunnelledDatabase,
				)
				tunnelInfo := &tunnelling.TunnelInfo{
					Config: map[string]interface{}{
						"sshUser":       tunnelledSSHUser,
						"sshPort":       strconv.Itoa(sshPort),
						"sshHost":       tunnelledSSHHost,
						"sshPrivateKey": strings.ReplaceAll(tunnelledPrivateKey, "\\n", "\n"),
					},
				}

				db, err := tunnelling.Connect(dsn, tunnelInfo.Config)
				require.NoError(t, err)
				require.NoError(t, db.Ping())
				t.Cleanup(func() {
					_ = db.Close()
				})

				sqlClient := &client.Client{
					SQL:  db,
					Type: client.SQLClient,
				}

				conf := map[string]interface{}{
					"bucketProvider":   whutils.MINIO,
					"bucketName":       bucketName,
					"accessKeyID":      accessKeyID,
					"secretAccessKey":  secretAccessKey,
					"useSSL":           false,
					"endPoint":         minioEndpoint,
					"useRudderStorage": false,
				}

				t.Log("verifying test case 1")
				ts1 := whth.TestConfig{
					WriteKey:        writeKey,
					Schema:          namespace,
					SourceID:        sourceID,
					DestinationID:   destinationID,
					Tables:          tc.tables,
					Config:          conf,
					WorkspaceID:     workspaceID,
					DestinationType: destType,
					JobsDB:          jobsDB,
					HTTPPort:        httpPort,
					Client:          sqlClient,
<<<<<<< HEAD
					EventsFilePath:  tc.stagingFilePath1,
=======
					EventsFilePath:  tc.eventFilePath1,
>>>>>>> cf3b2eca
					UserID:          whth.GetUserId(destType),
					TransformerURL:  transformerURL,
					Destination:     destination,
				}
				ts1.VerifyEvents(t)

				t.Log("verifying test case 2")
				ts2 := whth.TestConfig{
					WriteKey:        writeKey,
					Schema:          namespace,
					SourceID:        sourceID,
					DestinationID:   destinationID,
					Tables:          tc.tables,
					Config:          conf,
					WorkspaceID:     workspaceID,
					DestinationType: destType,
					JobsDB:          jobsDB,
					HTTPPort:        httpPort,
					Client:          sqlClient,
<<<<<<< HEAD
					EventsFilePath:  tc.stagingFilePath2,
=======
					EventsFilePath:  tc.eventFilePath2,
>>>>>>> cf3b2eca
					UserID:          whth.GetUserId(destType),
					TransformerURL:  transformerURL,
					Destination:     destination,
				}
				ts2.VerifyEvents(t)

				t.Log("verifying schema")
				tc.verifySchema(t, db, namespace)

				t.Log("verifying records")
				tc.verifyRecords(t, db, sourceID, destinationID, namespace, ts2.JobRunID, ts2.TaskRunID)
			})
		}
	})

	t.Run("Validations", func(t *testing.T) {
		c := testcompose.New(t, compose.FilePaths([]string{"testdata/docker-compose.postgres.yml", "../testdata/docker-compose.minio.yml"}))
		c.Start(context.Background())

		postgresPort := c.Port("postgres", 5432)
		minioEndpoint := fmt.Sprintf("localhost:%d", c.Port("minio", 9000))

		dest := backendconfig.DestinationT{
			ID: "test_destination_id",
			Config: map[string]interface{}{
				"host":             host,
				"database":         database,
				"user":             user,
				"password":         password,
				"port":             strconv.Itoa(postgresPort),
				"sslMode":          "disable",
				"namespace":        "",
				"bucketProvider":   whutils.MINIO,
				"bucketName":       bucketName,
				"accessKeyID":      accessKeyID,
				"secretAccessKey":  secretAccessKey,
				"useSSL":           false,
				"endPoint":         minioEndpoint,
				"syncFrequency":    "30",
				"useRudderStorage": false,
			},
			DestinationDefinition: backendconfig.DestinationDefinitionT{
				ID:          "1bJ4YC7INdkvBTzotNh0zta5jDm",
				Name:        "POSTGRES",
				DisplayName: "Postgres",
			},
			Name:       "postgres-demo",
			Enabled:    true,
			RevisionID: "29eeuu9kywWsRAybaXcxcnTVEl8",
		}
		whth.VerifyConfigurationTest(t, dest)
	})

	t.Run("Load Table", func(t *testing.T) {
		c := testcompose.New(t, compose.FilePaths([]string{"testdata/docker-compose.postgres.yml", "../testdata/docker-compose.minio.yml"}))
		c.Start(context.Background())

		postgresPort := c.Port("postgres", 5432)
		minioEndpoint := fmt.Sprintf("localhost:%d", c.Port("minio", 9000))

		namespace := whth.RandSchema(destType)

		schemaInUpload := model.TableSchema{
			"test_bool":     "boolean",
			"test_datetime": "datetime",
			"test_float":    "float",
			"test_int":      "int",
			"test_string":   "string",
			"id":            "string",
			"received_at":   "datetime",
		}
		schemaInWarehouse := model.TableSchema{
			"test_bool":           "boolean",
			"test_datetime":       "datetime",
			"test_float":          "float",
			"test_int":            "int",
			"test_string":         "string",
			"id":                  "string",
			"received_at":         "datetime",
			"extra_test_bool":     "boolean",
			"extra_test_datetime": "datetime",
			"extra_test_float":    "float",
			"extra_test_int":      "int",
			"extra_test_string":   "string",
		}

		warehouse := model.Warehouse{
			Source: backendconfig.SourceT{
				ID: "test_source_id",
			},
			Destination: backendconfig.DestinationT{
				ID: "test_destination_id",
				DestinationDefinition: backendconfig.DestinationDefinitionT{
					Name: destType,
				},
				Config: map[string]any{
					"host":             host,
					"database":         database,
					"user":             user,
					"password":         password,
					"port":             strconv.Itoa(postgresPort),
					"sslMode":          "disable",
					"namespace":        "",
					"bucketProvider":   whutils.MINIO,
					"bucketName":       bucketName,
					"accessKeyID":      accessKeyID,
					"secretAccessKey":  secretAccessKey,
					"useSSL":           false,
					"endPoint":         minioEndpoint,
					"syncFrequency":    "30",
					"useRudderStorage": false,
				},
			},
			WorkspaceID: "test_workspace_id",
			Namespace:   namespace,
		}

		fm, err := filemanager.New(&filemanager.Settings{
			Provider: whutils.MINIO,
			Config: map[string]any{
				"bucketName":       bucketName,
				"accessKeyID":      accessKeyID,
				"secretAccessKey":  secretAccessKey,
				"endPoint":         minioEndpoint,
				"forcePathStyle":   true,
				"s3ForcePathStyle": true,
				"disableSSL":       true,
				"region":           region,
				"enableSSE":        false,
				"bucketProvider":   whutils.MINIO,
			},
		})
		require.NoError(t, err)

		t.Run("schema does not exists", func(t *testing.T) {
			ctx := context.Background()
			tableName := "schema_not_exists_test_table"

			uploadOutput := whth.UploadLoadFile(t, fm, "../testdata/load.csv.gz", tableName)

			loadFiles := []whutils.LoadFile{{Location: uploadOutput.Location}}
			mockUploader := mockUploader(t, loadFiles, tableName, schemaInUpload, schemaInWarehouse)

			pg := postgres.New(config.New(), logger.NOP, stats.NOP)
			err := pg.Setup(ctx, warehouse, mockUploader)
			require.NoError(t, err)

			loadTableStat, err := pg.LoadTable(ctx, tableName)
			require.Error(t, err)
			require.Nil(t, loadTableStat)
		})
		t.Run("table does not exists", func(t *testing.T) {
			ctx := context.Background()
			tableName := "table_not_exists_test_table"

			uploadOutput := whth.UploadLoadFile(t, fm, "../testdata/load.csv.gz", tableName)

			loadFiles := []whutils.LoadFile{{Location: uploadOutput.Location}}
			mockUploader := mockUploader(t, loadFiles, tableName, schemaInUpload, schemaInWarehouse)

			pg := postgres.New(config.New(), logger.NOP, stats.NOP)
			err := pg.Setup(ctx, warehouse, mockUploader)
			require.NoError(t, err)

			err = pg.CreateSchema(ctx)
			require.NoError(t, err)

			loadTableStat, err := pg.LoadTable(ctx, tableName)
			require.Error(t, err)
			require.Nil(t, loadTableStat)
		})
		t.Run("merge", func(t *testing.T) {
			t.Run("without dedup", func(t *testing.T) {
				ctx := context.Background()
				tableName := "merge_without_dedup_test_table"
				uploadOutput := whth.UploadLoadFile(t, fm, "../testdata/load.csv.gz", tableName)

				loadFiles := []whutils.LoadFile{{Location: uploadOutput.Location}}
				mockUploader := mockUploader(t, loadFiles, tableName, schemaInUpload, schemaInWarehouse)

				c := config.New()
				c.Set("Warehouse.postgres.EnableSQLStatementExecutionPlanWorkspaceIDs", "test_workspace_id")

				appendWarehouse := th.Clone(t, warehouse)
				appendWarehouse.Destination.Config[model.PreferAppendSetting.String()] = true

				pg := postgres.New(c, logger.NOP, stats.NOP)
				err := pg.Setup(ctx, appendWarehouse, mockUploader)
				require.NoError(t, err)

				err = pg.CreateSchema(ctx)
				require.NoError(t, err)

				err = pg.CreateTable(ctx, tableName, schemaInWarehouse)
				require.NoError(t, err)

				loadTableStat, err := pg.LoadTable(ctx, tableName)
				require.NoError(t, err)
				require.Equal(t, loadTableStat.RowsInserted, int64(14))
				require.Equal(t, loadTableStat.RowsUpdated, int64(0))

				loadTableStat, err = pg.LoadTable(ctx, tableName)
				require.NoError(t, err)
				require.Equal(t, loadTableStat.RowsInserted, int64(14))
				require.Equal(t, loadTableStat.RowsUpdated, int64(0))

				records := whth.RetrieveRecordsFromWarehouse(t, pg.DB.DB,
					fmt.Sprintf(`
					SELECT
					  id,
					  received_at,
					  test_bool,
					  test_datetime,
					  test_float,
					  test_int,
					  test_string
					FROM
					  %q.%q
					ORDER BY
					  id;
					`,
						namespace,
						tableName,
					),
				)
				require.Equal(t, records, whth.AppendTestRecords())
			})
			t.Run("with dedup", func(t *testing.T) {
				ctx := context.Background()
				tableName := "merge_with_dedup_test_table"
				uploadOutput := whth.UploadLoadFile(t, fm, "../testdata/dedup.csv.gz", tableName)

				loadFiles := []whutils.LoadFile{{Location: uploadOutput.Location}}
				mockUploader := mockUploader(t, loadFiles, tableName, schemaInUpload, schemaInWarehouse)

				c := config.New()
				c.Set("Warehouse.postgres.EnableSQLStatementExecutionPlanWorkspaceIDs", "test_workspace_id")

				pg := postgres.New(config.New(), logger.NOP, stats.NOP)
				err := pg.Setup(ctx, warehouse, mockUploader)
				require.NoError(t, err)

				err = pg.CreateSchema(ctx)
				require.NoError(t, err)

				err = pg.CreateTable(ctx, tableName, schemaInWarehouse)
				require.NoError(t, err)

				loadTableStat, err := pg.LoadTable(ctx, tableName)
				require.NoError(t, err)
				require.Equal(t, loadTableStat.RowsInserted, int64(14))
				require.Equal(t, loadTableStat.RowsUpdated, int64(0))

				loadTableStat, err = pg.LoadTable(ctx, tableName)
				require.NoError(t, err)
				require.Equal(t, loadTableStat.RowsInserted, int64(0))
				require.Equal(t, loadTableStat.RowsUpdated, int64(14))

				records := whth.RetrieveRecordsFromWarehouse(t, pg.DB.DB,
					fmt.Sprintf(`
					SELECT
					  id,
					  received_at,
					  test_bool,
					  test_datetime,
					  test_float,
					  test_int,
					  test_string
					FROM
					  %q.%q
					ORDER BY
					  id;
					`,
						namespace,
						tableName,
					),
				)
				require.Equal(t, records, whth.DedupTestRecords())
			})
		})
		t.Run("append", func(t *testing.T) {
			ctx := context.Background()
			tableName := "append_test_table"

			uploadOutput := whth.UploadLoadFile(t, fm, "../testdata/load.csv.gz", tableName)

			loadFiles := []whutils.LoadFile{{Location: uploadOutput.Location}}
			mockUploader := mockUploader(t, loadFiles, tableName, schemaInUpload, schemaInWarehouse)

			c := config.New()
			c.Set("Warehouse.postgres.skipDedupDestinationIDs", "test_destination_id")

			appendWarehouse := th.Clone(t, warehouse)
			appendWarehouse.Destination.Config[model.PreferAppendSetting.String()] = true

			pg := postgres.New(c, logger.NOP, stats.NOP)
			err := pg.Setup(ctx, appendWarehouse, mockUploader)
			require.NoError(t, err)

			err = pg.CreateSchema(ctx)
			require.NoError(t, err)

			err = pg.CreateTable(ctx, tableName, schemaInWarehouse)
			require.NoError(t, err)

			loadTableStat, err := pg.LoadTable(ctx, tableName)
			require.NoError(t, err)
			require.Equal(t, loadTableStat.RowsInserted, int64(14))
			require.Equal(t, loadTableStat.RowsUpdated, int64(0))

			loadTableStat, err = pg.LoadTable(ctx, tableName)
			require.NoError(t, err)
			require.Equal(t, loadTableStat.RowsInserted, int64(14))
			require.Equal(t, loadTableStat.RowsUpdated, int64(0))

			records := whth.RetrieveRecordsFromWarehouse(t, pg.DB.DB,
				fmt.Sprintf(`
					SELECT
					  id,
					  received_at,
					  test_bool,
					  test_datetime,
					  test_float,
					  test_int,
					  test_string
					FROM
					  %q.%q
					ORDER BY
					  id;
					`,
					namespace,
					tableName,
				),
			)
			require.Equal(t, records, whth.AppendTestRecords())
		})
		t.Run("load file does not exists", func(t *testing.T) {
			ctx := context.Background()
			tableName := "load_file_not_exists_test_table"

			loadFiles := []whutils.LoadFile{{
				Location: "http://localhost:1234/testbucket/rudder-warehouse-load-objects/load_file_not_exists_test_table/test_source_id/f31af97e-03e8-46d0-8a1a-1786cb85b22c-load_file_not_exists_test_table/load.csv.gz",
			}}
			mockUploader := mockUploader(t, loadFiles, tableName, schemaInUpload, schemaInWarehouse)

			pg := postgres.New(config.New(), logger.NOP, stats.NOP)
			err := pg.Setup(ctx, warehouse, mockUploader)
			require.NoError(t, err)

			err = pg.CreateSchema(ctx)
			require.NoError(t, err)

			err = pg.CreateTable(ctx, tableName, schemaInWarehouse)
			require.NoError(t, err)

			loadTableStat, err := pg.LoadTable(ctx, tableName)
			require.Error(t, err)
			require.Nil(t, loadTableStat)
		})
		t.Run("mismatch in number of columns", func(t *testing.T) {
			ctx := context.Background()
			tableName := "mismatch_columns_test_table"

			uploadOutput := whth.UploadLoadFile(t, fm, "../testdata/mismatch-columns.csv.gz", tableName)

			loadFiles := []whutils.LoadFile{{Location: uploadOutput.Location}}
			mockUploader := mockUploader(t, loadFiles, tableName, schemaInUpload, schemaInWarehouse)

			pg := postgres.New(config.New(), logger.NOP, stats.NOP)
			err := pg.Setup(ctx, warehouse, mockUploader)
			require.NoError(t, err)

			err = pg.CreateSchema(ctx)
			require.NoError(t, err)

			err = pg.CreateTable(ctx, tableName, schemaInWarehouse)
			require.NoError(t, err)

			loadTableStat, err := pg.LoadTable(ctx, tableName)
			require.Error(t, err)
			require.Nil(t, loadTableStat)
		})
		t.Run("mismatch in schema", func(t *testing.T) {
			ctx := context.Background()
			tableName := "mismatch_schema_test_table"

			uploadOutput := whth.UploadLoadFile(t, fm, "../testdata/mismatch-schema.csv.gz", tableName)

			loadFiles := []whutils.LoadFile{{Location: uploadOutput.Location}}
			mockUploader := mockUploader(t, loadFiles, tableName, schemaInUpload, schemaInWarehouse)

			pg := postgres.New(config.New(), logger.NOP, stats.NOP)
			err := pg.Setup(ctx, warehouse, mockUploader)
			require.NoError(t, err)

			err = pg.CreateSchema(ctx)
			require.NoError(t, err)

			err = pg.CreateTable(ctx, tableName, schemaInWarehouse)
			require.NoError(t, err)

			loadTableStat, err := pg.LoadTable(ctx, tableName)
			require.Error(t, err)
			require.Nil(t, loadTableStat)
		})
		t.Run("discards", func(t *testing.T) {
			ctx := context.Background()
			tableName := whutils.DiscardsTable

			uploadOutput := whth.UploadLoadFile(t, fm, "../testdata/discards.csv.gz", tableName)

			loadFiles := []whutils.LoadFile{{Location: uploadOutput.Location}}
			mockUploader := mockUploader(t, loadFiles, tableName, whutils.DiscardsSchema, whutils.DiscardsSchema)

			pg := postgres.New(config.New(), logger.NOP, stats.NOP)
			err := pg.Setup(ctx, warehouse, mockUploader)
			require.NoError(t, err)

			err = pg.CreateSchema(ctx)
			require.NoError(t, err)

			err = pg.CreateTable(ctx, tableName, whutils.DiscardsSchema)
			require.NoError(t, err)

			loadTableStat, err := pg.LoadTable(ctx, tableName)
			require.NoError(t, err)
			require.Equal(t, loadTableStat.RowsInserted, int64(6))
			require.Equal(t, loadTableStat.RowsUpdated, int64(0))

			records := whth.RetrieveRecordsFromWarehouse(t, pg.DB.DB,
				fmt.Sprintf(`
					SELECT
					  column_name,
					  column_value,
					  received_at,
					  row_id,
					  table_name,
					  uuid_ts
					FROM
					  %q.%q
					ORDER BY row_id ASC;
					`,
					namespace,
					tableName,
				),
			)
			require.Equal(t, records, whth.DiscardTestRecords())
		})
	})

	t.Run("Logical Replication", func(t *testing.T) {
		c := testcompose.New(t, compose.FilePaths([]string{"testdata/docker-compose.replication.yml", "../testdata/docker-compose.minio.yml"}))
		c.Start(context.Background())

		primaryDBPort := c.Port("primary", 5432)
		standbyDBPort := c.Port("standby", 5432)
		minioEndpoint := fmt.Sprintf("localhost:%d", c.Port("minio", 9000))

		namespace := whth.RandSchema(destType)

		warehouse := model.Warehouse{
			Source: backendconfig.SourceT{
				ID: "test_source_id",
			},
			Destination: backendconfig.DestinationT{
				ID: "test_destination_id",
				DestinationDefinition: backendconfig.DestinationDefinitionT{
					Name: destType,
				},
				Config: map[string]any{
					"host":             host,
					"database":         database,
					"user":             user,
					"password":         password,
					"port":             strconv.Itoa(primaryDBPort),
					"sslMode":          "disable",
					"namespace":        "",
					"bucketProvider":   whutils.MINIO,
					"bucketName":       bucketName,
					"accessKeyID":      accessKeyID,
					"secretAccessKey":  secretAccessKey,
					"useSSL":           false,
					"endPoint":         minioEndpoint,
					"syncFrequency":    "30",
					"useRudderStorage": false,
				},
			},
			WorkspaceID: "test_workspace_id",
			Namespace:   namespace,
		}

		primaryWarehouse := th.Clone(t, warehouse)
		primaryWarehouse.Destination.Config["port"] = strconv.Itoa(primaryDBPort)
		standByWarehouse := th.Clone(t, warehouse)
		standByWarehouse.Destination.Config["port"] = strconv.Itoa(standbyDBPort)

		fm, err := filemanager.New(&filemanager.Settings{
			Provider: whutils.MINIO,
			Config: map[string]any{
				"bucketName":       bucketName,
				"accessKeyID":      accessKeyID,
				"secretAccessKey":  secretAccessKey,
				"endPoint":         minioEndpoint,
				"forcePathStyle":   true,
				"s3ForcePathStyle": true,
				"disableSSL":       true,
				"region":           region,
				"enableSSE":        false,
				"bucketProvider":   whutils.MINIO,
			},
		})
		require.NoError(t, err)

		primaryDSN := fmt.Sprintf("postgres://%s:%s@%s:%s/%s?sslmode=disable",
			user, password, host, strconv.Itoa(primaryDBPort), database,
		)
		primaryDB, err := sql.Open("postgres", primaryDSN)
		require.NoError(t, err)
		require.NoError(t, primaryDB.Ping())
		t.Cleanup(func() {
			_ = primaryDB.Close()
		})
		standByDSN := fmt.Sprintf("postgres://%s:%s@%s:%s/%s?sslmode=disable",
			user, password, host, strconv.Itoa(standbyDBPort), database,
		)
		standByDB, err := sql.Open("postgres", standByDSN)
		require.NoError(t, err)
		require.NoError(t, standByDB.Ping())
		t.Cleanup(func() {
			_ = standByDB.Close()
		})

		t.Run("Regular table", func(t *testing.T) {
			ctx := context.Background()
			tableName := "replication_table"
			expectedCount := 14

			replicationTableSchema := model.TableSchema{
				"test_bool":     "boolean",
				"test_datetime": "datetime",
				"test_float":    "float",
				"test_int":      "int",
				"test_string":   "string",
				"id":            "string",
				"received_at":   "datetime",
			}

			uploadOutput := whth.UploadLoadFile(t, fm, "../testdata/load.csv.gz", tableName)

			loadFiles := []whutils.LoadFile{{Location: uploadOutput.Location}}
			mockUploader := mockUploader(t, loadFiles, tableName, replicationTableSchema, replicationTableSchema)

			primaryPG := postgres.New(config.New(), logger.NOP, stats.NOP)
			require.NoError(t, primaryPG.Setup(ctx, primaryWarehouse, mockUploader))
			require.NoError(t, primaryPG.CreateSchema(ctx))
			require.NoError(t, primaryPG.CreateTable(ctx, tableName, replicationTableSchema))
			standByPG := postgres.New(config.New(), logger.NOP, stats.NOP)
			require.NoError(t, standByPG.Setup(ctx, standByWarehouse, mockUploader))
			require.NoError(t, standByPG.CreateSchema(ctx))
			require.NoError(t, standByPG.CreateTable(ctx, tableName, replicationTableSchema))

			// Creating publication and subscription
			_, err = primaryDB.ExecContext(ctx, fmt.Sprintf("CREATE PUBLICATION regular_publication FOR TABLE %s.%s;", namespace, tableName))
			require.NoError(t, err)
			_, err = standByDB.ExecContext(ctx, fmt.Sprintf("CREATE SUBSCRIPTION regular_subscription CONNECTION 'host=primary port=5432 user=%s password=%s dbname=%s' PUBLICATION regular_publication;", user, password, database))
			require.NoError(t, err)

			// Loading data should fail because of the missing primary key
			_, err = primaryPG.LoadTable(ctx, tableName)
			require.Error(t, err)
			var pgErr *pq.Error
			require.ErrorAs(t, err, &pgErr)
			require.EqualValues(t, pq.ErrorCode("55000"), pgErr.Code)

			// Adding primary key
			_, err = primaryDB.ExecContext(ctx, fmt.Sprintf(`ALTER TABLE %s.%s ADD PRIMARY KEY ("id");`, namespace, tableName))
			require.NoError(t, err)

			// Loading data should work now
			_, err = primaryPG.LoadTable(ctx, tableName)
			require.NoError(t, err)

			// Checking the number of rows in both primary and standby databases
			var (
				countQuery = fmt.Sprintf("SELECT COUNT(*) FROM %s.%s;", namespace, tableName)
				count      int
			)
			require.Eventually(t, func() bool {
				err := primaryDB.QueryRowContext(ctx, countQuery).Scan(&count)
				if err != nil {
					t.Logf("Error while querying primary database: %v", err)
					return false
				}
				if count != expectedCount {
					t.Logf("Expected %d rows in primary database, got %d", expectedCount, count)
					return false
				}
				return true
			},
				10*time.Second,
				100*time.Millisecond,
			)
			require.Eventually(t, func() bool {
				err := standByDB.QueryRowContext(ctx, countQuery).Scan(&count)
				if err != nil {
					t.Logf("Error while querying standby database: %v", err)
					return false
				}
				if count != expectedCount {
					t.Logf("Expected %d rows in standby database, got %d", expectedCount, count)
					return false
				}
				return true
			},
				10*time.Second,
				100*time.Millisecond,
			)
		})
		t.Run("Users table", func(t *testing.T) {
			ctx := context.Background()
			expectedCount := 14

			IdentifiesTableSchema := model.TableSchema{
				"test_bool":     "boolean",
				"test_datetime": "datetime",
				"test_float":    "float",
				"test_int":      "int",
				"test_string":   "string",
				"id":            "string",
				"received_at":   "datetime",
				"user_id":       "string",
			}
			usersTableSchema := model.TableSchema{
				"test_bool":     "boolean",
				"test_datetime": "datetime",
				"test_float":    "float",
				"test_int":      "int",
				"test_string":   "string",
				"id":            "string",
				"received_at":   "datetime",
			}

			usersUploadOutput := whth.UploadLoadFile(t, fm, "testdata/users.csv.gz", whutils.UsersTable)
			identifiesUploadOutput := whth.UploadLoadFile(t, fm, "testdata/identifies.csv.gz", whutils.IdentifiesTable)

			ctrl := gomock.NewController(t)
			mockUploader := mockuploader.NewMockUploader(ctrl)
			mockUploader.EXPECT().UseRudderStorage().Return(false).AnyTimes()
			mockUploader.EXPECT().GetLoadFilesMetadata(gomock.Any(), whutils.GetLoadFilesOptions{Table: whutils.UsersTable}).Return([]whutils.LoadFile{{Location: usersUploadOutput.Location}}, nil).AnyTimes()
			mockUploader.EXPECT().GetLoadFilesMetadata(gomock.Any(), whutils.GetLoadFilesOptions{Table: whutils.IdentifiesTable}).Return([]whutils.LoadFile{{Location: identifiesUploadOutput.Location}}, nil).AnyTimes()
			mockUploader.EXPECT().GetTableSchemaInUpload(whutils.UsersTable).Return(usersTableSchema).AnyTimes()
			mockUploader.EXPECT().GetTableSchemaInUpload(whutils.IdentifiesTable).Return(IdentifiesTableSchema).AnyTimes()
			mockUploader.EXPECT().GetTableSchemaInWarehouse(whutils.UsersTable).Return(usersTableSchema).AnyTimes()
			mockUploader.EXPECT().GetTableSchemaInWarehouse(whutils.IdentifiesTable).Return(IdentifiesTableSchema).AnyTimes()
			mockUploader.EXPECT().CanAppend().Return(true).AnyTimes()

			primaryPG := postgres.New(config.New(), logger.NOP, stats.NOP)
			require.NoError(t, primaryPG.Setup(ctx, primaryWarehouse, mockUploader))
			require.NoError(t, primaryPG.CreateSchema(ctx))
			require.NoError(t, primaryPG.CreateTable(ctx, whutils.IdentifiesTable, IdentifiesTableSchema))
			require.NoError(t, primaryPG.CreateTable(ctx, whutils.UsersTable, usersTableSchema))
			standByPG := postgres.New(config.New(), logger.NOP, stats.NOP)
			require.NoError(t, standByPG.Setup(ctx, standByWarehouse, mockUploader))
			require.NoError(t, standByPG.CreateSchema(ctx))
			require.NoError(t, standByPG.CreateTable(ctx, whutils.IdentifiesTable, IdentifiesTableSchema))
			require.NoError(t, standByPG.CreateTable(ctx, whutils.UsersTable, usersTableSchema))

			// Creating publication and subscription
			_, err = primaryDB.ExecContext(ctx, fmt.Sprintf("CREATE PUBLICATION users_publication FOR TABLE %[1]s.%[2]s, %[1]s.%[3]s;", namespace, whutils.IdentifiesTable, whutils.UsersTable))
			require.NoError(t, err)
			_, err = standByDB.ExecContext(ctx, fmt.Sprintf("CREATE SUBSCRIPTION users_subscription CONNECTION 'host=primary port=5432 user=%s password=%s dbname=%s' PUBLICATION users_publication;", user, password, database))
			require.NoError(t, err)

			// Adding primary key to identifies table
			_, err = primaryDB.ExecContext(ctx, fmt.Sprintf(`ALTER TABLE %s.%s ADD PRIMARY KEY ("id");`, namespace, whutils.IdentifiesTable))
			require.NoError(t, err)

			// Loading data should fail for the users table because of the missing primary key
			errorsMap := primaryPG.LoadUserTables(ctx)
			require.NoError(t, errorsMap[whutils.IdentifiesTable])
			var pgErr *pq.Error
			require.ErrorAs(t, errorsMap[whutils.UsersTable], &pgErr)
			require.EqualValues(t, pq.ErrorCode("55000"), pgErr.Code)

			// Adding primary key to users table
			_, err = primaryDB.ExecContext(ctx, fmt.Sprintf(`ALTER TABLE %s.%s ADD PRIMARY KEY ("id");`, namespace, whutils.UsersTable))
			require.NoError(t, err)

			// Loading data should work now
			errorsMap = primaryPG.LoadUserTables(ctx)
			require.NoError(t, errorsMap[whutils.IdentifiesTable])
			require.NoError(t, errorsMap[whutils.UsersTable])

			// Checking the number of rows in both primary and standby databases
			for _, tableName := range []string{whutils.IdentifiesTable, whutils.UsersTable} {
				var (
					countQuery = fmt.Sprintf("SELECT COUNT(*) FROM %s.%s;", namespace, tableName)
					count      int
				)
				require.Eventually(t, func() bool {
					err := primaryDB.QueryRowContext(ctx, countQuery).Scan(&count)
					if err != nil {
						t.Logf("Error while querying primary database: %v", err)
						return false
					}
					if count != expectedCount {
						t.Logf("Expected %d rows in primary database, got %d", expectedCount, count)
						return false
					}
					return true
				},
					10*time.Second,
					100*time.Millisecond,
				)
				require.Eventually(t, func() bool {
					err := standByDB.QueryRowContext(ctx, countQuery).Scan(&count)
					if err != nil {
						t.Logf("Error while querying standby database: %v", err)
						return false
					}
					if count != expectedCount {
						t.Logf("Expected %d rows in standby database, got %d", expectedCount, count)
						return false
					}
					return true
				},
					10*time.Second,
					100*time.Millisecond,
				)
			}
		})
	})
}

func mockUploader(
	t testing.TB,
	loadFiles []whutils.LoadFile,
	tableName string,
	schemaInUpload model.TableSchema,
	schemaInWarehouse model.TableSchema,
) whutils.Uploader {
	ctrl := gomock.NewController(t)
	t.Cleanup(ctrl.Finish)

	mockUploader := mockuploader.NewMockUploader(ctrl)
	mockUploader.EXPECT().UseRudderStorage().Return(false).AnyTimes()
	mockUploader.EXPECT().GetLoadFilesMetadata(gomock.Any(), gomock.Any()).Return(loadFiles, nil).AnyTimes() // Try removing this
	mockUploader.EXPECT().GetTableSchemaInUpload(tableName).Return(schemaInUpload).AnyTimes()
	mockUploader.EXPECT().GetTableSchemaInWarehouse(tableName).Return(schemaInWarehouse).AnyTimes()
	mockUploader.EXPECT().CanAppend().Return(true).AnyTimes()

	return mockUploader
}<|MERGE_RESOLUTION|>--- conflicted
+++ resolved
@@ -74,7 +74,377 @@
 
 		jobsDB := whth.JobsDB(t, jobsDBPort)
 
-<<<<<<< HEAD
+		expectedUploadJobSchema := model.Schema{
+			"screens":       {"context_source_id": "text", "user_id": "text", "sent_at": "timestamp with time zone", "context_request_ip": "text", "original_timestamp": "timestamp with time zone", "url": "text", "context_source_type": "text", "_between": "text", "timestamp": "timestamp with time zone", "context_ip": "text", "context_destination_type": "text", "received_at": "timestamp with time zone", "title": "text", "uuid_ts": "timestamp with time zone", "context_destination_id": "text", "name": "text", "id": "text", "_as": "text"},
+			"identifies":    {"context_ip": "text", "context_destination_id": "text", "email": "text", "context_request_ip": "text", "sent_at": "timestamp with time zone", "uuid_ts": "timestamp with time zone", "_as": "text", "logins": "bigint", "context_source_type": "text", "context_traits_logins": "bigint", "name": "text", "context_destination_type": "text", "_between": "text", "id": "text", "timestamp": "timestamp with time zone", "received_at": "timestamp with time zone", "user_id": "text", "context_traits_email": "text", "context_traits_as": "text", "context_traits_name": "text", "original_timestamp": "timestamp with time zone", "context_traits_between": "text", "context_source_id": "text"},
+			"users":         {"context_traits_name": "text", "context_traits_between": "text", "context_request_ip": "text", "context_traits_logins": "bigint", "context_destination_id": "text", "email": "text", "logins": "bigint", "_as": "text", "context_source_id": "text", "uuid_ts": "timestamp with time zone", "context_source_type": "text", "context_traits_email": "text", "name": "text", "id": "text", "_between": "text", "context_ip": "text", "received_at": "timestamp with time zone", "sent_at": "timestamp with time zone", "context_traits_as": "text", "context_destination_type": "text", "timestamp": "timestamp with time zone", "original_timestamp": "timestamp with time zone"},
+			"product_track": {"review_id": "text", "context_source_id": "text", "user_id": "text", "timestamp": "timestamp with time zone", "uuid_ts": "timestamp with time zone", "review_body": "text", "context_source_type": "text", "_as": "text", "_between": "text", "id": "text", "rating": "bigint", "event": "text", "original_timestamp": "timestamp with time zone", "context_destination_type": "text", "context_ip": "text", "context_destination_id": "text", "sent_at": "timestamp with time zone", "received_at": "timestamp with time zone", "event_text": "text", "product_id": "text", "context_request_ip": "text"},
+			"tracks":        {"original_timestamp": "timestamp with time zone", "context_destination_id": "text", "event": "text", "context_request_ip": "text", "uuid_ts": "timestamp with time zone", "context_destination_type": "text", "user_id": "text", "sent_at": "timestamp with time zone", "context_source_type": "text", "context_ip": "text", "timestamp": "timestamp with time zone", "received_at": "timestamp with time zone", "context_source_id": "text", "event_text": "text", "id": "text"},
+			"aliases":       {"context_request_ip": "text", "context_destination_type": "text", "context_destination_id": "text", "previous_id": "text", "context_ip": "text", "sent_at": "timestamp with time zone", "id": "text", "uuid_ts": "timestamp with time zone", "timestamp": "timestamp with time zone", "original_timestamp": "timestamp with time zone", "context_source_id": "text", "user_id": "text", "context_source_type": "text", "received_at": "timestamp with time zone"},
+			"pages":         {"name": "text", "url": "text", "id": "text", "timestamp": "timestamp with time zone", "title": "text", "user_id": "text", "context_source_id": "text", "context_source_type": "text", "original_timestamp": "timestamp with time zone", "context_request_ip": "text", "received_at": "timestamp with time zone", "_between": "text", "context_destination_type": "text", "uuid_ts": "timestamp with time zone", "context_destination_id": "text", "sent_at": "timestamp with time zone", "context_ip": "text", "_as": "text"},
+			"groups":        {"_as": "text", "user_id": "text", "context_destination_type": "text", "sent_at": "timestamp with time zone", "context_source_type": "text", "received_at": "timestamp with time zone", "context_ip": "text", "industry": "text", "timestamp": "timestamp with time zone", "group_id": "text", "uuid_ts": "timestamp with time zone", "context_source_id": "text", "context_request_ip": "text", "_between": "text", "original_timestamp": "timestamp with time zone", "name": "text", "plan": "text", "context_destination_id": "text", "employees": "bigint", "id": "text"},
+		}
+		expectedSourceJobSchema := model.Schema{
+			"google_sheet": {"_as": "text", "review_body": "text", "rating": "bigint", "context_source_type": "text", "_between": "text", "context_destination_id": "text", "review_id": "text", "context_sources_version": "text", "context_destination_type": "text", "id": "text", "user_id": "text", "context_request_ip": "text", "original_timestamp": "timestamp with time zone", "received_at": "timestamp with time zone", "product_id": "text", "context_sources_task_run_id": "text", "event": "text", "context_source_id": "text", "sent_at": "timestamp with time zone", "uuid_ts": "timestamp with time zone", "timestamp": "timestamp with time zone", "context_sources_job_run_id": "text", "context_ip": "text", "context_sources_job_id": "text", "channel": "text", "event_text": "text"},
+			"tracks":       {"original_timestamp": "timestamp with time zone", "sent_at": "timestamp with time zone", "timestamp": "timestamp with time zone", "context_source_id": "text", "context_ip": "text", "context_destination_type": "text", "uuid_ts": "timestamp with time zone", "event_text": "text", "context_request_ip": "text", "context_sources_job_id": "text", "context_sources_version": "text", "context_sources_task_run_id": "text", "id": "text", "channel": "text", "received_at": "timestamp with time zone", "context_destination_id": "text", "context_source_type": "text", "user_id": "text", "context_sources_job_run_id": "text", "event": "text"},
+		}
+		userIDFormat := "userId_postgres"
+		userIDSQL := "SUBSTRING(user_id from 1 for 15)"
+		uuidTSSQL := "TO_CHAR(uuid_ts, 'YYYY-MM-DD')"
+
+		testCases := []struct {
+			name                           string
+			tables                         []string
+			warehouseEventsMap2            whth.EventsCountMap
+			sourceJob                      bool
+			eventFilePath1, eventFilePath2 string
+			jobRunID1, taskRunID1          string
+			jobRunID2, taskRunID2          string
+			useSameUserID                  bool
+			additionalEnvs                 func(destinationID string) map[string]string
+			configOverride                 map[string]any
+			verifySchema                   func(t *testing.T, db *sql.DB, namespace string)
+			verifyRecords                  func(t *testing.T, db *sql.DB, sourceID, destinationID, namespace, jobRunID, taskRunID string)
+		}{
+			{
+				name:           "Upload Job",
+				tables:         []string{"identifies", "users", "tracks", "product_track", "pages", "screens", "aliases", "groups"},
+				eventFilePath1: "../testdata/upload-job.events-1.json",
+				eventFilePath2: "../testdata/upload-job.events-2.json",
+				verifySchema: func(t *testing.T, db *sql.DB, namespace string) {
+					t.Helper()
+					schema := whth.RetrieveRecordsFromWarehouse(t, db, fmt.Sprintf(`SELECT table_name, column_name, data_type FROM INFORMATION_SCHEMA.COLUMNS WHERE table_schema = '%s';`, namespace))
+					require.Equal(t, whth.ConvertRecordsToSchema(schema), expectedUploadJobSchema)
+				},
+				verifyRecords: func(t *testing.T, db *sql.DB, sourceID, destinationID, namespace, jobRunID, taskRunID string) {
+					t.Helper()
+					identifiesRecords := whth.RetrieveRecordsFromWarehouse(t, db, fmt.Sprintf(`SELECT %s, %s, context_traits_logins, _as, name, logins, email, original_timestamp, context_ip, context_traits_as, timestamp, received_at, context_destination_type, sent_at, context_source_type, context_traits_between, context_source_id, context_traits_name, context_request_ip, _between, context_traits_email, context_destination_id, id FROM %q.%q ORDER BY id;`, userIDSQL, uuidTSSQL, namespace, "identifies"))
+					require.ElementsMatch(t, identifiesRecords, whth.UploadJobIdentifiesRecords(userIDFormat, sourceID, destinationID, destType))
+					usersRecords := whth.RetrieveRecordsFromWarehouse(t, db, fmt.Sprintf(`SELECT context_source_id, context_destination_type, context_request_ip, context_traits_name, context_traits_between, _as, logins, sent_at, context_traits_logins, context_ip, _between, context_traits_email, timestamp, context_destination_id, email, context_traits_as, context_source_type, substring(id from 1 for 15), %s, received_at, name, original_timestamp FROM %q.%q ORDER BY id;`, uuidTSSQL, namespace, "users"))
+					require.ElementsMatch(t, usersRecords, whth.UploadJobUsersRecords(userIDFormat, sourceID, destinationID, destType))
+					tracksRecords := whth.RetrieveRecordsFromWarehouse(t, db, fmt.Sprintf(`SELECT original_timestamp, context_destination_id, context_destination_type, %s, context_source_type, timestamp, id, event, sent_at, context_ip, event_text, context_source_id, context_request_ip, received_at, %s FROM %q.%q ORDER BY id;`, uuidTSSQL, userIDSQL, namespace, "tracks"))
+					require.ElementsMatch(t, tracksRecords, whth.UploadJobTracksRecords(userIDFormat, sourceID, destinationID, destType))
+					productTrackRecords := whth.RetrieveRecordsFromWarehouse(t, db, fmt.Sprintf(`SELECT timestamp, %s, product_id, received_at, context_source_id, sent_at, context_source_type, context_ip, context_destination_type, original_timestamp, context_request_ip, context_destination_id, %s, _as, review_body, _between, review_id, event_text, id, event, rating FROM %q.%q ORDER BY id;`, userIDSQL, uuidTSSQL, namespace, "product_track"))
+					require.ElementsMatch(t, productTrackRecords, whth.UploadJobProductTrackRecords(userIDFormat, sourceID, destinationID, destType))
+					pagesRecords := whth.RetrieveRecordsFromWarehouse(t, db, fmt.Sprintf(`SELECT %s, context_source_id, id, title, timestamp, context_source_type, _as, received_at, context_destination_id, context_ip, context_destination_type, name, original_timestamp, _between, context_request_ip, sent_at, url, %s FROM %q.%q ORDER BY id;`, userIDSQL, uuidTSSQL, namespace, "pages"))
+					require.ElementsMatch(t, pagesRecords, whth.UploadJobPagesRecords(userIDFormat, sourceID, destinationID, destType))
+					screensRecords := whth.RetrieveRecordsFromWarehouse(t, db, fmt.Sprintf(`SELECT context_destination_type, url, context_source_type, title, original_timestamp, %s, _between, context_ip, name, context_request_ip, %s, context_source_id, id, received_at, context_destination_id, timestamp, sent_at, _as FROM %q.%q ORDER BY id;`, userIDSQL, uuidTSSQL, namespace, "screens"))
+					require.ElementsMatch(t, screensRecords, whth.UploadJobScreensRecords(userIDFormat, sourceID, destinationID, destType))
+					aliasesRecords := whth.RetrieveRecordsFromWarehouse(t, db, fmt.Sprintf(`SELECT context_source_id, context_destination_id, context_ip, sent_at, id, %s, %s, previous_id, original_timestamp, context_source_type, received_at, context_destination_type, context_request_ip, timestamp FROM %q.%q ORDER BY id;`, userIDSQL, uuidTSSQL, namespace, "aliases"))
+					require.ElementsMatch(t, aliasesRecords, whth.UploadJobAliasesRecords(userIDFormat, sourceID, destinationID, destType))
+					groupsRecords := whth.RetrieveRecordsFromWarehouse(t, db, fmt.Sprintf(`SELECT context_destination_type, id, _between, plan, original_timestamp, %s, context_source_id, sent_at, %s, group_id, industry, context_request_ip, context_source_type, timestamp, employees, _as, context_destination_id, received_at, name, context_ip FROM %q.%q ORDER BY id;`, uuidTSSQL, userIDSQL, namespace, "groups"))
+					require.ElementsMatch(t, groupsRecords, whth.UploadJobGroupsRecords(userIDFormat, sourceID, destinationID, destType))
+				},
+			},
+			{
+				name:   "Append Mode",
+				tables: []string{"identifies", "users", "tracks", "product_track", "pages", "screens", "aliases", "groups"},
+				warehouseEventsMap2: whth.EventsCountMap{
+					// For all tables except users we will be appending because of:
+					// * preferAppend
+					// For users table we will not be appending since the following config are not set
+					// * Warehouse.postgres.skipDedupDestinationIDs
+					// * Warehouse.postgres.skipComputingUserLatestTraits
+					"identifies": 8, "users": 1, "tracks": 8, "product_track": 8, "pages": 8, "screens": 8, "aliases": 8, "groups": 8,
+				},
+				configOverride: map[string]any{
+					"preferAppend": true,
+				},
+				eventFilePath1: "../testdata/upload-job.events-1.json",
+				eventFilePath2: "../testdata/upload-job.events-1.json",
+				useSameUserID:  true,
+				verifySchema: func(t *testing.T, db *sql.DB, namespace string) {
+					t.Helper()
+					schema := whth.RetrieveRecordsFromWarehouse(t, db, fmt.Sprintf(`SELECT table_name, column_name, data_type FROM INFORMATION_SCHEMA.COLUMNS WHERE table_schema = '%s';`, namespace))
+					require.Equal(t, whth.ConvertRecordsToSchema(schema), expectedUploadJobSchema)
+				},
+				verifyRecords: func(t *testing.T, db *sql.DB, sourceID, destinationID, namespace, jobRunID, taskRunID string) {
+					t.Helper()
+					identifiesRecords := whth.RetrieveRecordsFromWarehouse(t, db, fmt.Sprintf(`SELECT %s, %s, context_traits_logins, _as, name, logins, email, original_timestamp, context_ip, context_traits_as, timestamp, received_at, context_destination_type, sent_at, context_source_type, context_traits_between, context_source_id, context_traits_name, context_request_ip, _between, context_traits_email, context_destination_id, id FROM %q.%q ORDER BY id;`, userIDSQL, uuidTSSQL, namespace, "identifies"))
+					require.ElementsMatch(t, identifiesRecords, whth.UploadJobIdentifiesAppendRecords(userIDFormat, sourceID, destinationID, destType))
+					usersRecords := whth.RetrieveRecordsFromWarehouse(t, db, fmt.Sprintf(`SELECT context_source_id, context_destination_type, context_request_ip, context_traits_name, context_traits_between, _as, logins, sent_at, context_traits_logins, context_ip, _between, context_traits_email, timestamp, context_destination_id, email, context_traits_as, context_source_type, substring(id from 1 for 15), %s, received_at, name, original_timestamp FROM %q.%q ORDER BY id;`, uuidTSSQL, namespace, "users"))
+					require.ElementsMatch(t, usersRecords, whth.UploadJobUsersMergeRecord(userIDFormat, sourceID, destinationID, destType))
+					tracksRecords := whth.RetrieveRecordsFromWarehouse(t, db, fmt.Sprintf(`SELECT original_timestamp, context_destination_id, context_destination_type, %s, context_source_type, timestamp, id, event, sent_at, context_ip, event_text, context_source_id, context_request_ip, received_at, %s FROM %q.%q ORDER BY id;`, uuidTSSQL, userIDSQL, namespace, "tracks"))
+					require.ElementsMatch(t, tracksRecords, whth.UploadJobTracksAppendRecords(userIDFormat, sourceID, destinationID, destType))
+					productTrackRecords := whth.RetrieveRecordsFromWarehouse(t, db, fmt.Sprintf(`SELECT timestamp, %s, product_id, received_at, context_source_id, sent_at, context_source_type, context_ip, context_destination_type, original_timestamp, context_request_ip, context_destination_id, %s, _as, review_body, _between, review_id, event_text, id, event, rating FROM %q.%q ORDER BY id;`, userIDSQL, uuidTSSQL, namespace, "product_track"))
+					require.ElementsMatch(t, productTrackRecords, whth.UploadJobProductTrackAppendRecords(userIDFormat, sourceID, destinationID, destType))
+					pagesRecords := whth.RetrieveRecordsFromWarehouse(t, db, fmt.Sprintf(`SELECT %s, context_source_id, id, title, timestamp, context_source_type, _as, received_at, context_destination_id, context_ip, context_destination_type, name, original_timestamp, _between, context_request_ip, sent_at, url, %s FROM %q.%q ORDER BY id;`, userIDSQL, uuidTSSQL, namespace, "pages"))
+					require.ElementsMatch(t, pagesRecords, whth.UploadJobPagesAppendRecords(userIDFormat, sourceID, destinationID, destType))
+					screensRecords := whth.RetrieveRecordsFromWarehouse(t, db, fmt.Sprintf(`SELECT context_destination_type, url, context_source_type, title, original_timestamp, %s, _between, context_ip, name, context_request_ip, %s, context_source_id, id, received_at, context_destination_id, timestamp, sent_at, _as FROM %q.%q ORDER BY id;`, userIDSQL, uuidTSSQL, namespace, "screens"))
+					require.ElementsMatch(t, screensRecords, whth.UploadJobScreensAppendRecords(userIDFormat, sourceID, destinationID, destType))
+					aliasesRecords := whth.RetrieveRecordsFromWarehouse(t, db, fmt.Sprintf(`SELECT context_source_id, context_destination_id, context_ip, sent_at, id, %s, %s, previous_id, original_timestamp, context_source_type, received_at, context_destination_type, context_request_ip, timestamp FROM %q.%q ORDER BY id;`, userIDSQL, uuidTSSQL, namespace, "aliases"))
+					require.ElementsMatch(t, aliasesRecords, whth.UploadJobAliasesAppendRecords(userIDFormat, sourceID, destinationID, destType))
+					groupsRecords := whth.RetrieveRecordsFromWarehouse(t, db, fmt.Sprintf(`SELECT context_destination_type, id, _between, plan, original_timestamp, %s, context_source_id, sent_at, %s, group_id, industry, context_request_ip, context_source_type, timestamp, employees, _as, context_destination_id, received_at, name, context_ip FROM %q.%q ORDER BY id;`, uuidTSSQL, userIDSQL, namespace, "groups"))
+					require.ElementsMatch(t, groupsRecords, whth.UploadJobGroupsAppendRecords(userIDFormat, sourceID, destinationID, destType))
+				},
+			},
+			{
+				name:           "Undefined preferAppend",
+				tables:         []string{"identifies", "users", "tracks", "product_track", "pages", "screens", "aliases", "groups"},
+				eventFilePath1: "../testdata/upload-job.events-1.json",
+				eventFilePath2: "../testdata/upload-job.events-1.json",
+				useSameUserID:  true,
+				verifySchema: func(t *testing.T, db *sql.DB, namespace string) {
+					t.Helper()
+					schema := whth.RetrieveRecordsFromWarehouse(t, db, fmt.Sprintf(`SELECT table_name, column_name, data_type FROM INFORMATION_SCHEMA.COLUMNS WHERE table_schema = '%s';`, namespace))
+					require.Equal(t, whth.ConvertRecordsToSchema(schema), expectedUploadJobSchema)
+				},
+				verifyRecords: func(t *testing.T, db *sql.DB, sourceID, destinationID, namespace, jobRunID, taskRunID string) {
+					t.Helper()
+					identifiesRecords := whth.RetrieveRecordsFromWarehouse(t, db, fmt.Sprintf(`SELECT %s, %s, context_traits_logins, _as, name, logins, email, original_timestamp, context_ip, context_traits_as, timestamp, received_at, context_destination_type, sent_at, context_source_type, context_traits_between, context_source_id, context_traits_name, context_request_ip, _between, context_traits_email, context_destination_id, id FROM %q.%q ORDER BY id;`, userIDSQL, uuidTSSQL, namespace, "identifies"))
+					require.ElementsMatch(t, identifiesRecords, whth.UploadJobIdentifiesMergeRecords(userIDFormat, sourceID, destinationID, destType))
+					usersRecords := whth.RetrieveRecordsFromWarehouse(t, db, fmt.Sprintf(`SELECT context_source_id, context_destination_type, context_request_ip, context_traits_name, context_traits_between, _as, logins, sent_at, context_traits_logins, context_ip, _between, context_traits_email, timestamp, context_destination_id, email, context_traits_as, context_source_type, substring(id from 1 for 15), %s, received_at, name, original_timestamp FROM %q.%q ORDER BY id;`, uuidTSSQL, namespace, "users"))
+					require.ElementsMatch(t, usersRecords, whth.UploadJobUsersMergeRecord(userIDFormat, sourceID, destinationID, destType))
+					tracksRecords := whth.RetrieveRecordsFromWarehouse(t, db, fmt.Sprintf(`SELECT original_timestamp, context_destination_id, context_destination_type, %s, context_source_type, timestamp, id, event, sent_at, context_ip, event_text, context_source_id, context_request_ip, received_at, %s FROM %q.%q ORDER BY id;`, uuidTSSQL, userIDSQL, namespace, "tracks"))
+					require.ElementsMatch(t, tracksRecords, whth.UploadJobTracksMergeRecords(userIDFormat, sourceID, destinationID, destType))
+					productTrackRecords := whth.RetrieveRecordsFromWarehouse(t, db, fmt.Sprintf(`SELECT timestamp, %s, product_id, received_at, context_source_id, sent_at, context_source_type, context_ip, context_destination_type, original_timestamp, context_request_ip, context_destination_id, %s, _as, review_body, _between, review_id, event_text, id, event, rating FROM %q.%q ORDER BY id;`, userIDSQL, uuidTSSQL, namespace, "product_track"))
+					require.ElementsMatch(t, productTrackRecords, whth.UploadJobProductTrackMergeRecords(userIDFormat, sourceID, destinationID, destType))
+					pagesRecords := whth.RetrieveRecordsFromWarehouse(t, db, fmt.Sprintf(`SELECT %s, context_source_id, id, title, timestamp, context_source_type, _as, received_at, context_destination_id, context_ip, context_destination_type, name, original_timestamp, _between, context_request_ip, sent_at, url, %s FROM %q.%q ORDER BY id;`, userIDSQL, uuidTSSQL, namespace, "pages"))
+					require.ElementsMatch(t, pagesRecords, whth.UploadJobPagesMergeRecords(userIDFormat, sourceID, destinationID, destType))
+					screensRecords := whth.RetrieveRecordsFromWarehouse(t, db, fmt.Sprintf(`SELECT context_destination_type, url, context_source_type, title, original_timestamp, %s, _between, context_ip, name, context_request_ip, %s, context_source_id, id, received_at, context_destination_id, timestamp, sent_at, _as FROM %q.%q ORDER BY id;`, userIDSQL, uuidTSSQL, namespace, "screens"))
+					require.ElementsMatch(t, screensRecords, whth.UploadJobScreensMergeRecords(userIDFormat, sourceID, destinationID, destType))
+					aliasesRecords := whth.RetrieveRecordsFromWarehouse(t, db, fmt.Sprintf(`SELECT context_source_id, context_destination_id, context_ip, sent_at, id, %s, %s, previous_id, original_timestamp, context_source_type, received_at, context_destination_type, context_request_ip, timestamp FROM %q.%q ORDER BY id;`, userIDSQL, uuidTSSQL, namespace, "aliases"))
+					require.ElementsMatch(t, aliasesRecords, whth.UploadJobAliasesMergeRecords(userIDFormat, sourceID, destinationID, destType))
+					groupsRecords := whth.RetrieveRecordsFromWarehouse(t, db, fmt.Sprintf(`SELECT context_destination_type, id, _between, plan, original_timestamp, %s, context_source_id, sent_at, %s, group_id, industry, context_request_ip, context_source_type, timestamp, employees, _as, context_destination_id, received_at, name, context_ip FROM %q.%q ORDER BY id;`, uuidTSSQL, userIDSQL, namespace, "groups"))
+					require.ElementsMatch(t, groupsRecords, whth.UploadJobGroupsMergeRecords(userIDFormat, sourceID, destinationID, destType))
+				},
+			},
+			{
+				name:   "Append Users",
+				tables: []string{"identifies", "users", "tracks", "product_track", "pages", "screens", "aliases", "groups"},
+				warehouseEventsMap2: whth.EventsCountMap{
+					// For all tables except users we will be appending because of:
+					// * preferAppend
+					// * Warehouse.postgres.skipComputingUserLatestTraits
+					// For users table we will be appending because of:
+					// * Warehouse.postgres.skipDedupDestinationIDs
+					// * Warehouse.postgres.skipComputingUserLatestTraits
+					"identifies": 8, "users": 2, "tracks": 8, "product_track": 8, "pages": 8, "screens": 8, "aliases": 8, "groups": 8,
+				},
+				configOverride: map[string]any{
+					"preferAppend": true,
+				},
+				eventFilePath1: "../testdata/upload-job.events-1.json",
+				eventFilePath2: "../testdata/upload-job.events-1.json",
+				useSameUserID:  true,
+				additionalEnvs: func(destinationID string) map[string]string {
+					return map[string]string{
+						"RSERVER_WAREHOUSE_POSTGRES_SKIP_DEDUP_DESTINATION_IDS":        destinationID,
+						"RSERVER_WAREHOUSE_POSTGRES_SKIP_COMPUTING_USER_LATEST_TRAITS": "true",
+					}
+				},
+				verifySchema: func(t *testing.T, db *sql.DB, namespace string) {
+					t.Helper()
+					schema := whth.RetrieveRecordsFromWarehouse(t, db, fmt.Sprintf(`SELECT table_name, column_name, data_type FROM INFORMATION_SCHEMA.COLUMNS WHERE table_schema = '%s';`, namespace))
+					require.Equal(t, whth.ConvertRecordsToSchema(schema), expectedUploadJobSchema)
+				},
+				verifyRecords: func(t *testing.T, db *sql.DB, sourceID, destinationID, namespace, jobRunID, taskRunID string) {
+					t.Helper()
+					identifiesRecords := whth.RetrieveRecordsFromWarehouse(t, db, fmt.Sprintf(`SELECT %s, %s, context_traits_logins, _as, name, logins, email, original_timestamp, context_ip, context_traits_as, timestamp, received_at, context_destination_type, sent_at, context_source_type, context_traits_between, context_source_id, context_traits_name, context_request_ip, _between, context_traits_email, context_destination_id, id FROM %q.%q ORDER BY id;`, userIDSQL, uuidTSSQL, namespace, "identifies"))
+					require.ElementsMatch(t, identifiesRecords, whth.UploadJobIdentifiesAppendRecords(userIDFormat, sourceID, destinationID, destType))
+					usersRecords := whth.RetrieveRecordsFromWarehouse(t, db, fmt.Sprintf(`SELECT context_source_id, context_destination_type, context_request_ip, context_traits_name, context_traits_between, _as, logins, sent_at, context_traits_logins, context_ip, _between, context_traits_email, timestamp, context_destination_id, email, context_traits_as, context_source_type, substring(id from 1 for 15), %s, received_at, name, original_timestamp FROM %q.%q ORDER BY id;`, uuidTSSQL, namespace, "users"))
+					require.ElementsMatch(t, usersRecords, whth.UploadJobUsersAppendRecordsUsingUsersLoadFiles(userIDFormat, sourceID, destinationID, destType))
+					tracksRecords := whth.RetrieveRecordsFromWarehouse(t, db, fmt.Sprintf(`SELECT original_timestamp, context_destination_id, context_destination_type, %s, context_source_type, timestamp, id, event, sent_at, context_ip, event_text, context_source_id, context_request_ip, received_at, %s FROM %q.%q ORDER BY id;`, uuidTSSQL, userIDSQL, namespace, "tracks"))
+					require.ElementsMatch(t, tracksRecords, whth.UploadJobTracksAppendRecords(userIDFormat, sourceID, destinationID, destType))
+					productTrackRecords := whth.RetrieveRecordsFromWarehouse(t, db, fmt.Sprintf(`SELECT timestamp, %s, product_id, received_at, context_source_id, sent_at, context_source_type, context_ip, context_destination_type, original_timestamp, context_request_ip, context_destination_id, %s, _as, review_body, _between, review_id, event_text, id, event, rating FROM %q.%q ORDER BY id;`, userIDSQL, uuidTSSQL, namespace, "product_track"))
+					require.ElementsMatch(t, productTrackRecords, whth.UploadJobProductTrackAppendRecords(userIDFormat, sourceID, destinationID, destType))
+					pagesRecords := whth.RetrieveRecordsFromWarehouse(t, db, fmt.Sprintf(`SELECT %s, context_source_id, id, title, timestamp, context_source_type, _as, received_at, context_destination_id, context_ip, context_destination_type, name, original_timestamp, _between, context_request_ip, sent_at, url, %s FROM %q.%q ORDER BY id;`, userIDSQL, uuidTSSQL, namespace, "pages"))
+					require.ElementsMatch(t, pagesRecords, whth.UploadJobPagesAppendRecords(userIDFormat, sourceID, destinationID, destType))
+					screensRecords := whth.RetrieveRecordsFromWarehouse(t, db, fmt.Sprintf(`SELECT context_destination_type, url, context_source_type, title, original_timestamp, %s, _between, context_ip, name, context_request_ip, %s, context_source_id, id, received_at, context_destination_id, timestamp, sent_at, _as FROM %q.%q ORDER BY id;`, userIDSQL, uuidTSSQL, namespace, "screens"))
+					require.ElementsMatch(t, screensRecords, whth.UploadJobScreensAppendRecords(userIDFormat, sourceID, destinationID, destType))
+					aliasesRecords := whth.RetrieveRecordsFromWarehouse(t, db, fmt.Sprintf(`SELECT context_source_id, context_destination_id, context_ip, sent_at, id, %s, %s, previous_id, original_timestamp, context_source_type, received_at, context_destination_type, context_request_ip, timestamp FROM %q.%q ORDER BY id;`, userIDSQL, uuidTSSQL, namespace, "aliases"))
+					require.ElementsMatch(t, aliasesRecords, whth.UploadJobAliasesAppendRecords(userIDFormat, sourceID, destinationID, destType))
+					groupsRecords := whth.RetrieveRecordsFromWarehouse(t, db, fmt.Sprintf(`SELECT context_destination_type, id, _between, plan, original_timestamp, %s, context_source_id, sent_at, %s, group_id, industry, context_request_ip, context_source_type, timestamp, employees, _as, context_destination_id, received_at, name, context_ip FROM %q.%q ORDER BY id;`, uuidTSSQL, userIDSQL, namespace, "groups"))
+					require.ElementsMatch(t, groupsRecords, whth.UploadJobGroupsAppendRecords(userIDFormat, sourceID, destinationID, destType))
+				},
+			},
+			{
+				name:           "Source Job",
+				tables:         []string{"tracks", "google_sheet"},
+				sourceJob:      true,
+				eventFilePath1: "../testdata/source-job.events-1.json",
+				eventFilePath2: "../testdata/source-job.events-2.json",
+				jobRunID1:      misc.FastUUID().String(),
+				taskRunID1:     misc.FastUUID().String(),
+				jobRunID2:      misc.FastUUID().String(),
+				taskRunID2:     misc.FastUUID().String(),
+				verifySchema: func(t *testing.T, db *sql.DB, namespace string) {
+					t.Helper()
+					schema := whth.RetrieveRecordsFromWarehouse(t, db, fmt.Sprintf(`SELECT table_name, column_name, data_type FROM INFORMATION_SCHEMA.COLUMNS WHERE table_schema = '%s';`, namespace))
+					require.Equal(t, whth.ConvertRecordsToSchema(schema), expectedSourceJobSchema)
+				},
+				verifyRecords: func(t *testing.T, db *sql.DB, sourceID, destinationID, namespace, jobRunID, taskRunID string) {
+					t.Helper()
+					tracksRecords := whth.RetrieveRecordsFromWarehouse(t, db, fmt.Sprintf(`SELECT channel, context_sources_job_id, received_at, context_sources_version, %s, sent_at, context_ip, event, event_text, %s, context_destination_id, id, context_request_ip, context_source_type, original_timestamp, context_sources_job_run_id, context_sources_task_run_id, context_source_id, context_destination_type, timestamp FROM %q.%q ORDER BY id;`, uuidTSSQL, userIDSQL, namespace, "tracks"))
+					require.ElementsMatch(t, tracksRecords, whth.SourceJobTracksRecords(userIDFormat, sourceID, destinationID, destType, jobRunID, taskRunID))
+					googleSheetRecords := whth.RetrieveRecordsFromWarehouse(t, db, fmt.Sprintf(`SELECT product_id, sent_at, _between, context_request_ip, context_sources_job_run_id, channel, review_body, context_source_id, original_timestamp, context_destination_id, context_sources_job_id, event, context_sources_task_run_id, context_source_type, %s, context_ip, timestamp, id, received_at, review_id, %s, context_sources_version, context_destination_type, event_text, _as, rating FROM %q.%q ORDER BY id;`, userIDSQL, uuidTSSQL, namespace, "google_sheet"))
+					require.ElementsMatch(t, googleSheetRecords, whth.SourceJobGoogleSheetRecords(userIDFormat, sourceID, destinationID, destType, jobRunID, taskRunID))
+				},
+			},
+		}
+
+		for _, tc := range testCases {
+			t.Run(tc.name, func(t *testing.T) {
+				var (
+					sourceID      = whutils.RandHex()
+					destinationID = whutils.RandHex()
+					writeKey      = whutils.RandHex()
+					namespace     = whth.RandSchema(destType)
+				)
+
+				destinationBuilder := backendconfigtest.NewDestinationBuilder(destType).
+					WithID(destinationID).
+					WithRevisionID(destinationID).
+					WithConfigOption("host", host).
+					WithConfigOption("database", database).
+					WithConfigOption("user", user).
+					WithConfigOption("password", password).
+					WithConfigOption("port", strconv.Itoa(postgresPort)).
+					WithConfigOption("sslMode", "disable").
+					WithConfigOption("namespace", namespace).
+					WithConfigOption("bucketProvider", whutils.MINIO).
+					WithConfigOption("bucketName", bucketName).
+					WithConfigOption("accessKeyID", accessKeyID).
+					WithConfigOption("secretAccessKey", secretAccessKey).
+					WithConfigOption("useSSL", false).
+					WithConfigOption("endPoint", minioEndpoint).
+					WithConfigOption("useRudderStorage", false).
+					WithConfigOption("syncFrequency", "30")
+				for k, v := range tc.configOverride {
+					destinationBuilder = destinationBuilder.WithConfigOption(k, v)
+				}
+				destination := destinationBuilder.Build()
+
+				workspaceConfig := backendconfigtest.NewConfigBuilder().
+					WithSource(
+						backendconfigtest.NewSourceBuilder().
+							WithID(sourceID).
+							WithWriteKey(writeKey).
+							WithWorkspaceID(workspaceID).
+							WithConnection(destination).
+							Build(),
+					).
+					WithWorkspaceID(workspaceID).
+					Build()
+
+				t.Setenv("RSERVER_WAREHOUSE_POSTGRES_MAX_PARALLEL_LOADS", "8")
+				t.Setenv("RSERVER_WAREHOUSE_POSTGRES_ENABLE_DELETE_BY_JOBS", "true")
+				if tc.additionalEnvs != nil {
+					for envKey, envValue := range tc.additionalEnvs(destinationID) {
+						t.Setenv(envKey, envValue)
+					}
+				}
+
+				whth.BootstrapSvc(t, workspaceConfig, httpPort, jobsDBPort)
+
+				dsn := fmt.Sprintf("postgres://%s:%s@%s:%s/%s?sslmode=disable",
+					user, password, host, strconv.Itoa(postgresPort), database,
+				)
+				db, err := sql.Open("postgres", dsn)
+				require.NoError(t, err)
+				require.NoError(t, db.Ping())
+				t.Cleanup(func() {
+					_ = db.Close()
+				})
+
+				sqlClient := &client.Client{
+					SQL:  db,
+					Type: client.SQLClient,
+				}
+
+				conf := map[string]any{
+					"bucketProvider":   whutils.MINIO,
+					"bucketName":       bucketName,
+					"accessKeyID":      accessKeyID,
+					"secretAccessKey":  secretAccessKey,
+					"useSSL":           false,
+					"endPoint":         minioEndpoint,
+					"useRudderStorage": false,
+				}
+
+				t.Log("verifying test case 1")
+				ts1 := whth.TestConfig{
+					WriteKey:        writeKey,
+					Schema:          namespace,
+					Tables:          tc.tables,
+					SourceID:        sourceID,
+					DestinationID:   destinationID,
+					Config:          conf,
+					WorkspaceID:     workspaceID,
+					DestinationType: destType,
+					JobsDB:          jobsDB,
+					HTTPPort:        httpPort,
+					SourceJob:       tc.sourceJob,
+					Client:          sqlClient,
+					JobRunID:        tc.jobRunID1,
+					TaskRunID:       tc.taskRunID1,
+					EventsFilePath:  tc.eventFilePath1,
+					UserID:          whth.GetUserId(destType),
+					TransformerURL:  transformerURL,
+					Destination:     destination,
+				}
+				ts1.VerifyEvents(t)
+
+				t.Log("verifying test case 2")
+				ts2 := whth.TestConfig{
+					WriteKey:           writeKey,
+					Schema:             namespace,
+					Tables:             tc.tables,
+					SourceID:           sourceID,
+					DestinationID:      destinationID,
+					WarehouseEventsMap: tc.warehouseEventsMap2,
+					SourceJob:          tc.sourceJob,
+					Config:             conf,
+					WorkspaceID:        workspaceID,
+					DestinationType:    destType,
+					JobsDB:             jobsDB,
+					HTTPPort:           httpPort,
+					Client:             sqlClient,
+					JobRunID:           tc.jobRunID2,
+					TaskRunID:          tc.taskRunID2,
+					EventsFilePath:     tc.eventFilePath2,
+					UserID:             whth.GetUserId(destType),
+					TransformerURL:     transformerURL,
+					Destination:        destination,
+				}
+				if tc.useSameUserID {
+					ts2.UserID = ts1.UserID
+				}
+				ts2.VerifyEvents(t)
+
+				t.Log("verifying schema")
+				tc.verifySchema(t, db, namespace)
+
+				t.Log("verifying records")
+				tc.verifyRecords(t, db, sourceID, destinationID, namespace, ts2.JobRunID, ts2.TaskRunID)
+			})
+		}
+	})
+
+	t.Run("Events flow with SSH Tunnel", func(t *testing.T) {
+		httpPort, err := kithelper.GetFreePort()
+		require.NoError(t, err)
+
+		c := testcompose.New(t, compose.FilePaths([]string{"testdata/docker-compose.ssh-server.yml", "../testdata/docker-compose.jobsdb.yml", "../testdata/docker-compose.minio.yml", "../testdata/docker-compose.transformer.yml"}))
+		c.Start(context.Background())
+
+		workspaceID := whutils.RandHex()
+		jobsDBPort := c.Port("jobsDb", 5432)
+		sshPort := c.Port("ssh-server", 2222)
+		minioEndpoint := fmt.Sprintf("localhost:%d", c.Port("minio", 9000))
+		transformerURL := fmt.Sprintf("http://localhost:%d", c.Port("transformer", 9090))
+
+		tunnelledHost := "db-private-postgres"
+		tunnelledDatabase := "postgres"
+		tunnelledPassword := "postgres"
+		tunnelledUser := "postgres"
+		tunnelledPort := "5432"
+		tunnelledSSHUser := "rudderstack"
+		tunnelledSSHHost := "localhost"
+		tunnelledPrivateKey := "-----BEGIN OPENSSH PRIVATE KEY-----\\nb3BlbnNzaC1rZXktdjEAAAAABG5vbmUAAAAEbm9uZQAAAAAAAAABAAABlwAAAAdzc2gtcn\\nNhAAAAAwEAAQAAAYEA0f/mqkkZ3c9qw8MTz5FoEO3PGecO/dtUFfJ4g1UBu9E7hi/pyVYY\\nfLfdsd5bqA2pXdU0ROymyVe683I1VzJcihUtwB1eQxP1mUhmoo0ixK0IUUGm4PRieCGv+r\\n0/gMvaYbVGUPCi5tAUVh02vZB7p2cTIaz872lvCnRhYbhGUHSbhNSSQOjnCtZfjuZZnE0l\\nPKjWV/wbJ7Pvoc/FZMlWOqL1AjAKuwFH5zs1RMrPDDv5PCZksq4a7DDxziEdq39jvA3sOm\\npQXvzBBBLBOzu7rM3/MPJb6dvAGJcYxkptfL4YXTscIMINr0g24cn+Thvt9yqA93rkb9RB\\nkw6RIEwMlQKqserA+pfsaoW0SkvnlDKzS1DLwXioL4Uc1Jpr/9jTMEfR+W7v7gJPB1JDnV\\ngen5FBfiMqbsG1amUS+mjgNfC8I00tR+CUHxpqUWANtcWTinhSnLJ2skj/2QnciPHkHurR\\nEKyEwCVecgn+xVKyRgVDCGsJ+QnAdn51+i/kO3nvAAAFqENNbN9DTWzfAAAAB3NzaC1yc2\\nEAAAGBANH/5qpJGd3PasPDE8+RaBDtzxnnDv3bVBXyeINVAbvRO4Yv6clWGHy33bHeW6gN\\nqV3VNETspslXuvNyNVcyXIoVLcAdXkMT9ZlIZqKNIsStCFFBpuD0Ynghr/q9P4DL2mG1Rl\\nDwoubQFFYdNr2Qe6dnEyGs/O9pbwp0YWG4RlB0m4TUkkDo5wrWX47mWZxNJTyo1lf8Gyez\\n76HPxWTJVjqi9QIwCrsBR+c7NUTKzww7+TwmZLKuGuww8c4hHat/Y7wN7DpqUF78wQQSwT\\ns7u6zN/zDyW+nbwBiXGMZKbXy+GF07HCDCDa9INuHJ/k4b7fcqgPd65G/UQZMOkSBMDJUC\\nqrHqwPqX7GqFtEpL55Qys0tQy8F4qC+FHNSaa//Y0zBH0flu7+4CTwdSQ51YHp+RQX4jKm\\n7BtWplEvpo4DXwvCNNLUfglB8aalFgDbXFk4p4UpyydrJI/9kJ3Ijx5B7q0RCshMAlXnIJ\\n/sVSskYFQwhrCfkJwHZ+dfov5Dt57wAAAAMBAAEAAAGAd9pxr+ag2LO0353LBMCcgGz5sn\\nLpX4F6cDw/A9XUc3lrW56k88AroaLe6NFbxoJlk6RHfL8EQg3MKX2Za/bWUgjcX7VjQy11\\nEtL7oPKkUVPgV1/8+o8AVEgFxDmWsM+oB/QJ+dAdaVaBBNUPlQmNSXHOvX2ZrpqiQXlCyx\\n79IpYq3JjmEB3dH5ZSW6CkrExrYD+MdhLw/Kv5rISEyI0Qpc6zv1fkB+8nNpXYRTbrDLR9\\n/xJ6jnBH9V3J5DeKU4MUQ39nrAp6iviyWydB973+MOygpy41fXO6hHyVZ2aSCysn1t6J/K\\nQdeEjqAOI/5CbdtiFGp06et799EFyzPItW0FKetW1UTOL2YHqdb+Q9sNjiNlUSzgxMbJWJ\\nRGO6g9B1mJsHl5mJZUiHQPsG/wgBER8VOP4bLOEB6gzVO2GE9HTJTOh5C+eEfrl52wPfXj\\nTqjtWAnhssxtgmWjkS0ibi+u1KMVXKHfaiqJ7nH0jMx+eu1RpMvuR8JqkU8qdMMGChAAAA\\nwHkQMfpCnjNAo6sllEB5FwjEdTBBOt7gu6nLQ2O3uGv0KNEEZ/BWJLQ5fKOfBtDHO+kl+5\\nQoxc0cE7cg64CyBF3+VjzrEzuX5Tuh4NwrsjT4vTTHhCIbIynxEPmKzvIyCMuglqd/nhu9\\n6CXhghuTg8NrC7lY+cImiBfhxE32zqNITlpHW7exr95Gz1sML2TRJqxDN93oUFfrEuInx8\\nHpXXnvMQxPRhcp9nDMU9/ahUamMabQqVVMwKDi8n3sPPzTiAAAAMEA+/hm3X/yNotAtMAH\\ny11parKQwPgEF4HYkSE0bEe+2MPJmEk4M4PGmmt/MQC5N5dXdUGxiQeVMR+Sw0kN9qZjM6\\nSIz0YHQFMsxVmUMKFpAh4UI0GlsW49jSpVXs34Fg95AfhZOYZmOcGcYosp0huCeRlpLeIH\\n7Vv2bkfQaic3uNaVPg7+cXg7zdY6tZlzwa/4Fj0udfTjGQJOPSzIihdMLHnV81rZ2cUOZq\\nMSk6b02aMpVB4TV0l1w4j2mlF2eGD9AAAAwQDVW6p2VXKuPR7SgGGQgHXpAQCFZPGLYd8K\\nduRaCbxKJXzUnZBn53OX5fuLlFhmRmAMXE6ztHPN1/5JjwILn+O49qel1uUvzU8TaWioq7\\nAre3SJR2ZucR4AKUvzUHGP3GWW96xPN8lq+rgb0th1eOSU2aVkaIdeTJhV1iPfaUUf+15S\\nYcJlSHLGgeqkok+VfuudZ73f3RFFhjoe1oAjlPB4leeMsBD9UBLx2U3xAevnfkecF4Lm83\\n4sVswWATSFAFsAAAAsYWJoaW1hbnl1YmFiYmFyQEFiaGltYW55dXMtTWFjQm9vay1Qcm8u\\nbG9jYWwBAgMEBQYH\\n-----END OPENSSH PRIVATE KEY-----"
+
+		jobsDB := whth.JobsDB(t, jobsDBPort)
+
 		expectedUploadJobSchema := [][]string{
 			{"screens", "context_source_id", "text"},
 			{"screens", "user_id", "text"},
@@ -228,702 +598,8 @@
 			{"groups", "employees", "bigint"},
 			{"groups", "id", "text"},
 		}
-		expectedSourceJobSchema := [][]string{
-			{"tracks", "original_timestamp", "timestamp with time zone"},
-			{"tracks", "sent_at", "timestamp with time zone"},
-			{"tracks", "timestamp", "timestamp with time zone"},
-			{"tracks", "context_source_id", "text"},
-			{"tracks", "context_ip", "text"},
-			{"tracks", "context_destination_type", "text"},
-			{"tracks", "uuid_ts", "timestamp with time zone"},
-			{"tracks", "event_text", "text"},
-			{"tracks", "context_request_ip", "text"},
-			{"tracks", "context_sources_job_id", "text"},
-			{"tracks", "context_sources_version", "text"},
-			{"tracks", "context_sources_task_run_id", "text"},
-			{"tracks", "id", "text"},
-			{"tracks", "channel", "text"},
-			{"tracks", "received_at", "timestamp with time zone"},
-			{"tracks", "context_destination_id", "text"},
-			{"tracks", "context_source_type", "text"},
-			{"tracks", "user_id", "text"},
-			{"tracks", "context_sources_job_run_id", "text"},
-			{"tracks", "event", "text"},
-			{"google_sheet", "_as", "text"},
-			{"google_sheet", "review_body", "text"},
-			{"google_sheet", "rating", "bigint"},
-			{"google_sheet", "context_source_type", "text"},
-			{"google_sheet", "_between", "text"},
-			{"google_sheet", "context_destination_id", "text"},
-			{"google_sheet", "review_id", "text"},
-			{"google_sheet", "context_sources_version", "text"},
-			{"google_sheet", "context_destination_type", "text"},
-			{"google_sheet", "id", "text"},
-			{"google_sheet", "user_id", "text"},
-			{"google_sheet", "context_request_ip", "text"},
-			{"google_sheet", "original_timestamp", "timestamp with time zone"},
-			{"google_sheet", "received_at", "timestamp with time zone"},
-			{"google_sheet", "product_id", "text"},
-			{"google_sheet", "context_sources_task_run_id", "text"},
-			{"google_sheet", "event", "text"},
-			{"google_sheet", "context_source_id", "text"},
-			{"google_sheet", "sent_at", "timestamp with time zone"},
-			{"google_sheet", "uuid_ts", "timestamp with time zone"},
-			{"google_sheet", "timestamp", "timestamp with time zone"},
-			{"google_sheet", "context_sources_job_run_id", "text"},
-			{"google_sheet", "context_ip", "text"},
-			{"google_sheet", "context_sources_job_id", "text"},
-			{"google_sheet", "channel", "text"},
-			{"google_sheet", "event_text", "text"},
-		}
-
-		testCases := []struct {
-			name                               string
-			tables                             []string
-			warehouseEventsMap2                whth.EventsCountMap
-			sourceJob                          bool
-			stagingFilePath1, stagingFilePath2 string
-			jobRunID1, taskRunID1              string
-			jobRunID2, taskRunID2              string
-			useSameUserID                      bool
-			additionalEnvs                     func(destinationID string) map[string]string
-			configOverride                     map[string]any
-			verifySchema                       func(t *testing.T, db *sql.DB, namespace string)
-			verifyRecords                      func(t *testing.T, db *sql.DB, sourceID, destinationID, namespace, jobRunID, taskRunID string)
-		}{
-			{
-				name:             "Upload Job",
-				tables:           []string{"identifies", "users", "tracks", "product_track", "pages", "screens", "aliases", "groups"},
-				stagingFilePath1: "../testdata/upload-job.events-1.json",
-				stagingFilePath2: "../testdata/upload-job.events-2.json",
-				verifySchema: func(t *testing.T, db *sql.DB, namespace string) {
-					schema := whth.RetrieveRecordsFromWarehouse(t, db, fmt.Sprintf(`SELECT table_name, column_name, data_type FROM INFORMATION_SCHEMA.COLUMNS WHERE table_schema = '%s';`, namespace))
-					require.ElementsMatch(t, schema, expectedUploadJobSchema)
-				},
-				verifyRecords: func(t *testing.T, db *sql.DB, sourceID, destinationID, namespace, jobRunID, taskRunID string) {
-					userIDFormat := "userId_postgres"
-					userIDSQL := "SUBSTRING(user_id from 1 for 15)"
-					uuidTSSQL := "TO_CHAR(uuid_ts, 'YYYY-MM-DD')"
-
-=======
-		expectedUploadJobSchema := model.Schema{
-			"screens":       {"context_source_id": "text", "user_id": "text", "sent_at": "timestamp with time zone", "context_request_ip": "text", "original_timestamp": "timestamp with time zone", "url": "text", "context_source_type": "text", "_between": "text", "timestamp": "timestamp with time zone", "context_ip": "text", "context_destination_type": "text", "received_at": "timestamp with time zone", "title": "text", "uuid_ts": "timestamp with time zone", "context_destination_id": "text", "name": "text", "id": "text", "_as": "text"},
-			"identifies":    {"context_ip": "text", "context_destination_id": "text", "email": "text", "context_request_ip": "text", "sent_at": "timestamp with time zone", "uuid_ts": "timestamp with time zone", "_as": "text", "logins": "bigint", "context_source_type": "text", "context_traits_logins": "bigint", "name": "text", "context_destination_type": "text", "_between": "text", "id": "text", "timestamp": "timestamp with time zone", "received_at": "timestamp with time zone", "user_id": "text", "context_traits_email": "text", "context_traits_as": "text", "context_traits_name": "text", "original_timestamp": "timestamp with time zone", "context_traits_between": "text", "context_source_id": "text"},
-			"users":         {"context_traits_name": "text", "context_traits_between": "text", "context_request_ip": "text", "context_traits_logins": "bigint", "context_destination_id": "text", "email": "text", "logins": "bigint", "_as": "text", "context_source_id": "text", "uuid_ts": "timestamp with time zone", "context_source_type": "text", "context_traits_email": "text", "name": "text", "id": "text", "_between": "text", "context_ip": "text", "received_at": "timestamp with time zone", "sent_at": "timestamp with time zone", "context_traits_as": "text", "context_destination_type": "text", "timestamp": "timestamp with time zone", "original_timestamp": "timestamp with time zone"},
-			"product_track": {"review_id": "text", "context_source_id": "text", "user_id": "text", "timestamp": "timestamp with time zone", "uuid_ts": "timestamp with time zone", "review_body": "text", "context_source_type": "text", "_as": "text", "_between": "text", "id": "text", "rating": "bigint", "event": "text", "original_timestamp": "timestamp with time zone", "context_destination_type": "text", "context_ip": "text", "context_destination_id": "text", "sent_at": "timestamp with time zone", "received_at": "timestamp with time zone", "event_text": "text", "product_id": "text", "context_request_ip": "text"},
-			"tracks":        {"original_timestamp": "timestamp with time zone", "context_destination_id": "text", "event": "text", "context_request_ip": "text", "uuid_ts": "timestamp with time zone", "context_destination_type": "text", "user_id": "text", "sent_at": "timestamp with time zone", "context_source_type": "text", "context_ip": "text", "timestamp": "timestamp with time zone", "received_at": "timestamp with time zone", "context_source_id": "text", "event_text": "text", "id": "text"},
-			"aliases":       {"context_request_ip": "text", "context_destination_type": "text", "context_destination_id": "text", "previous_id": "text", "context_ip": "text", "sent_at": "timestamp with time zone", "id": "text", "uuid_ts": "timestamp with time zone", "timestamp": "timestamp with time zone", "original_timestamp": "timestamp with time zone", "context_source_id": "text", "user_id": "text", "context_source_type": "text", "received_at": "timestamp with time zone"},
-			"pages":         {"name": "text", "url": "text", "id": "text", "timestamp": "timestamp with time zone", "title": "text", "user_id": "text", "context_source_id": "text", "context_source_type": "text", "original_timestamp": "timestamp with time zone", "context_request_ip": "text", "received_at": "timestamp with time zone", "_between": "text", "context_destination_type": "text", "uuid_ts": "timestamp with time zone", "context_destination_id": "text", "sent_at": "timestamp with time zone", "context_ip": "text", "_as": "text"},
-			"groups":        {"_as": "text", "user_id": "text", "context_destination_type": "text", "sent_at": "timestamp with time zone", "context_source_type": "text", "received_at": "timestamp with time zone", "context_ip": "text", "industry": "text", "timestamp": "timestamp with time zone", "group_id": "text", "uuid_ts": "timestamp with time zone", "context_source_id": "text", "context_request_ip": "text", "_between": "text", "original_timestamp": "timestamp with time zone", "name": "text", "plan": "text", "context_destination_id": "text", "employees": "bigint", "id": "text"},
-		}
-		expectedSourceJobSchema := model.Schema{
-			"google_sheet": {"_as": "text", "review_body": "text", "rating": "bigint", "context_source_type": "text", "_between": "text", "context_destination_id": "text", "review_id": "text", "context_sources_version": "text", "context_destination_type": "text", "id": "text", "user_id": "text", "context_request_ip": "text", "original_timestamp": "timestamp with time zone", "received_at": "timestamp with time zone", "product_id": "text", "context_sources_task_run_id": "text", "event": "text", "context_source_id": "text", "sent_at": "timestamp with time zone", "uuid_ts": "timestamp with time zone", "timestamp": "timestamp with time zone", "context_sources_job_run_id": "text", "context_ip": "text", "context_sources_job_id": "text", "channel": "text", "event_text": "text"},
-			"tracks":       {"original_timestamp": "timestamp with time zone", "sent_at": "timestamp with time zone", "timestamp": "timestamp with time zone", "context_source_id": "text", "context_ip": "text", "context_destination_type": "text", "uuid_ts": "timestamp with time zone", "event_text": "text", "context_request_ip": "text", "context_sources_job_id": "text", "context_sources_version": "text", "context_sources_task_run_id": "text", "id": "text", "channel": "text", "received_at": "timestamp with time zone", "context_destination_id": "text", "context_source_type": "text", "user_id": "text", "context_sources_job_run_id": "text", "event": "text"},
-		}
-		userIDFormat := "userId_postgres"
-		userIDSQL := "SUBSTRING(user_id from 1 for 15)"
-		uuidTSSQL := "TO_CHAR(uuid_ts, 'YYYY-MM-DD')"
-
-		testCases := []struct {
-			name                           string
-			tables                         []string
-			warehouseEventsMap2            whth.EventsCountMap
-			sourceJob                      bool
-			eventFilePath1, eventFilePath2 string
-			jobRunID1, taskRunID1          string
-			jobRunID2, taskRunID2          string
-			useSameUserID                  bool
-			additionalEnvs                 func(destinationID string) map[string]string
-			configOverride                 map[string]any
-			verifySchema                   func(t *testing.T, db *sql.DB, namespace string)
-			verifyRecords                  func(t *testing.T, db *sql.DB, sourceID, destinationID, namespace, jobRunID, taskRunID string)
-		}{
-			{
-				name:           "Upload Job",
-				tables:         []string{"identifies", "users", "tracks", "product_track", "pages", "screens", "aliases", "groups"},
-				eventFilePath1: "../testdata/upload-job.events-1.json",
-				eventFilePath2: "../testdata/upload-job.events-2.json",
-				verifySchema: func(t *testing.T, db *sql.DB, namespace string) {
-					t.Helper()
-					schema := whth.RetrieveRecordsFromWarehouse(t, db, fmt.Sprintf(`SELECT table_name, column_name, data_type FROM INFORMATION_SCHEMA.COLUMNS WHERE table_schema = '%s';`, namespace))
-					require.Equal(t, whth.ConvertRecordsToSchema(schema), expectedUploadJobSchema)
-				},
-				verifyRecords: func(t *testing.T, db *sql.DB, sourceID, destinationID, namespace, jobRunID, taskRunID string) {
-					t.Helper()
->>>>>>> cf3b2eca
-					identifiesRecords := whth.RetrieveRecordsFromWarehouse(t, db, fmt.Sprintf(`SELECT %s, %s, context_traits_logins, _as, name, logins, email, original_timestamp, context_ip, context_traits_as, timestamp, received_at, context_destination_type, sent_at, context_source_type, context_traits_between, context_source_id, context_traits_name, context_request_ip, _between, context_traits_email, context_destination_id, id FROM %q.%q ORDER BY id;`, userIDSQL, uuidTSSQL, namespace, "identifies"))
-					require.ElementsMatch(t, identifiesRecords, whth.UploadJobIdentifiesRecords(userIDFormat, sourceID, destinationID, destType))
-					usersRecords := whth.RetrieveRecordsFromWarehouse(t, db, fmt.Sprintf(`SELECT context_source_id, context_destination_type, context_request_ip, context_traits_name, context_traits_between, _as, logins, sent_at, context_traits_logins, context_ip, _between, context_traits_email, timestamp, context_destination_id, email, context_traits_as, context_source_type, substring(id from 1 for 15), %s, received_at, name, original_timestamp FROM %q.%q ORDER BY id;`, uuidTSSQL, namespace, "users"))
-					require.ElementsMatch(t, usersRecords, whth.UploadJobUsersRecords(userIDFormat, sourceID, destinationID, destType))
-					tracksRecords := whth.RetrieveRecordsFromWarehouse(t, db, fmt.Sprintf(`SELECT original_timestamp, context_destination_id, context_destination_type, %s, context_source_type, timestamp, id, event, sent_at, context_ip, event_text, context_source_id, context_request_ip, received_at, %s FROM %q.%q ORDER BY id;`, uuidTSSQL, userIDSQL, namespace, "tracks"))
-					require.ElementsMatch(t, tracksRecords, whth.UploadJobTracksRecords(userIDFormat, sourceID, destinationID, destType))
-					productTrackRecords := whth.RetrieveRecordsFromWarehouse(t, db, fmt.Sprintf(`SELECT timestamp, %s, product_id, received_at, context_source_id, sent_at, context_source_type, context_ip, context_destination_type, original_timestamp, context_request_ip, context_destination_id, %s, _as, review_body, _between, review_id, event_text, id, event, rating FROM %q.%q ORDER BY id;`, userIDSQL, uuidTSSQL, namespace, "product_track"))
-					require.ElementsMatch(t, productTrackRecords, whth.UploadJobProductTrackRecords(userIDFormat, sourceID, destinationID, destType))
-					pagesRecords := whth.RetrieveRecordsFromWarehouse(t, db, fmt.Sprintf(`SELECT %s, context_source_id, id, title, timestamp, context_source_type, _as, received_at, context_destination_id, context_ip, context_destination_type, name, original_timestamp, _between, context_request_ip, sent_at, url, %s FROM %q.%q ORDER BY id;`, userIDSQL, uuidTSSQL, namespace, "pages"))
-					require.ElementsMatch(t, pagesRecords, whth.UploadJobPagesRecords(userIDFormat, sourceID, destinationID, destType))
-					screensRecords := whth.RetrieveRecordsFromWarehouse(t, db, fmt.Sprintf(`SELECT context_destination_type, url, context_source_type, title, original_timestamp, %s, _between, context_ip, name, context_request_ip, %s, context_source_id, id, received_at, context_destination_id, timestamp, sent_at, _as FROM %q.%q ORDER BY id;`, userIDSQL, uuidTSSQL, namespace, "screens"))
-					require.ElementsMatch(t, screensRecords, whth.UploadJobScreensRecords(userIDFormat, sourceID, destinationID, destType))
-					aliasesRecords := whth.RetrieveRecordsFromWarehouse(t, db, fmt.Sprintf(`SELECT context_source_id, context_destination_id, context_ip, sent_at, id, %s, %s, previous_id, original_timestamp, context_source_type, received_at, context_destination_type, context_request_ip, timestamp FROM %q.%q ORDER BY id;`, userIDSQL, uuidTSSQL, namespace, "aliases"))
-					require.ElementsMatch(t, aliasesRecords, whth.UploadJobAliasesRecords(userIDFormat, sourceID, destinationID, destType))
-					groupsRecords := whth.RetrieveRecordsFromWarehouse(t, db, fmt.Sprintf(`SELECT context_destination_type, id, _between, plan, original_timestamp, %s, context_source_id, sent_at, %s, group_id, industry, context_request_ip, context_source_type, timestamp, employees, _as, context_destination_id, received_at, name, context_ip FROM %q.%q ORDER BY id;`, uuidTSSQL, userIDSQL, namespace, "groups"))
-					require.ElementsMatch(t, groupsRecords, whth.UploadJobGroupsRecords(userIDFormat, sourceID, destinationID, destType))
-				},
-			},
-			{
-				name:   "Append Mode",
-				tables: []string{"identifies", "users", "tracks", "product_track", "pages", "screens", "aliases", "groups"},
-				warehouseEventsMap2: whth.EventsCountMap{
-					// For all tables except users we will be appending because of:
-					// * preferAppend
-					// For users table we will not be appending since the following config are not set
-					// * Warehouse.postgres.skipDedupDestinationIDs
-					// * Warehouse.postgres.skipComputingUserLatestTraits
-					"identifies": 8, "users": 1, "tracks": 8, "product_track": 8, "pages": 8, "screens": 8, "aliases": 8, "groups": 8,
-				},
-				configOverride: map[string]any{
-					"preferAppend": true,
-				},
-<<<<<<< HEAD
-				stagingFilePath1: "../testdata/upload-job.events-1.json",
-				stagingFilePath2: "../testdata/upload-job.events-1.json",
-				useSameUserID:    true,
-				verifySchema: func(t *testing.T, db *sql.DB, namespace string) {
-					schema := whth.RetrieveRecordsFromWarehouse(t, db, fmt.Sprintf(`SELECT table_name, column_name, data_type FROM INFORMATION_SCHEMA.COLUMNS WHERE table_schema = '%s';`, namespace))
-					require.ElementsMatch(t, schema, expectedUploadJobSchema)
-				},
-				verifyRecords: func(t *testing.T, db *sql.DB, sourceID, destinationID, namespace, jobRunID, taskRunID string) {
-					userIDFormat := "userId_postgres"
-					userIDSQL := "SUBSTRING(user_id from 1 for 15)"
-					uuidTSSQL := "TO_CHAR(uuid_ts, 'YYYY-MM-DD')"
-
-=======
-				eventFilePath1: "../testdata/upload-job.events-1.json",
-				eventFilePath2: "../testdata/upload-job.events-1.json",
-				useSameUserID:  true,
-				verifySchema: func(t *testing.T, db *sql.DB, namespace string) {
-					t.Helper()
-					schema := whth.RetrieveRecordsFromWarehouse(t, db, fmt.Sprintf(`SELECT table_name, column_name, data_type FROM INFORMATION_SCHEMA.COLUMNS WHERE table_schema = '%s';`, namespace))
-					require.Equal(t, whth.ConvertRecordsToSchema(schema), expectedUploadJobSchema)
-				},
-				verifyRecords: func(t *testing.T, db *sql.DB, sourceID, destinationID, namespace, jobRunID, taskRunID string) {
-					t.Helper()
->>>>>>> cf3b2eca
-					identifiesRecords := whth.RetrieveRecordsFromWarehouse(t, db, fmt.Sprintf(`SELECT %s, %s, context_traits_logins, _as, name, logins, email, original_timestamp, context_ip, context_traits_as, timestamp, received_at, context_destination_type, sent_at, context_source_type, context_traits_between, context_source_id, context_traits_name, context_request_ip, _between, context_traits_email, context_destination_id, id FROM %q.%q ORDER BY id;`, userIDSQL, uuidTSSQL, namespace, "identifies"))
-					require.ElementsMatch(t, identifiesRecords, whth.UploadJobIdentifiesAppendRecords(userIDFormat, sourceID, destinationID, destType))
-					usersRecords := whth.RetrieveRecordsFromWarehouse(t, db, fmt.Sprintf(`SELECT context_source_id, context_destination_type, context_request_ip, context_traits_name, context_traits_between, _as, logins, sent_at, context_traits_logins, context_ip, _between, context_traits_email, timestamp, context_destination_id, email, context_traits_as, context_source_type, substring(id from 1 for 15), %s, received_at, name, original_timestamp FROM %q.%q ORDER BY id;`, uuidTSSQL, namespace, "users"))
-					require.ElementsMatch(t, usersRecords, whth.UploadJobUsersMergeRecord(userIDFormat, sourceID, destinationID, destType))
-					tracksRecords := whth.RetrieveRecordsFromWarehouse(t, db, fmt.Sprintf(`SELECT original_timestamp, context_destination_id, context_destination_type, %s, context_source_type, timestamp, id, event, sent_at, context_ip, event_text, context_source_id, context_request_ip, received_at, %s FROM %q.%q ORDER BY id;`, uuidTSSQL, userIDSQL, namespace, "tracks"))
-					require.ElementsMatch(t, tracksRecords, whth.UploadJobTracksAppendRecords(userIDFormat, sourceID, destinationID, destType))
-					productTrackRecords := whth.RetrieveRecordsFromWarehouse(t, db, fmt.Sprintf(`SELECT timestamp, %s, product_id, received_at, context_source_id, sent_at, context_source_type, context_ip, context_destination_type, original_timestamp, context_request_ip, context_destination_id, %s, _as, review_body, _between, review_id, event_text, id, event, rating FROM %q.%q ORDER BY id;`, userIDSQL, uuidTSSQL, namespace, "product_track"))
-					require.ElementsMatch(t, productTrackRecords, whth.UploadJobProductTrackAppendRecords(userIDFormat, sourceID, destinationID, destType))
-					pagesRecords := whth.RetrieveRecordsFromWarehouse(t, db, fmt.Sprintf(`SELECT %s, context_source_id, id, title, timestamp, context_source_type, _as, received_at, context_destination_id, context_ip, context_destination_type, name, original_timestamp, _between, context_request_ip, sent_at, url, %s FROM %q.%q ORDER BY id;`, userIDSQL, uuidTSSQL, namespace, "pages"))
-					require.ElementsMatch(t, pagesRecords, whth.UploadJobPagesAppendRecords(userIDFormat, sourceID, destinationID, destType))
-					screensRecords := whth.RetrieveRecordsFromWarehouse(t, db, fmt.Sprintf(`SELECT context_destination_type, url, context_source_type, title, original_timestamp, %s, _between, context_ip, name, context_request_ip, %s, context_source_id, id, received_at, context_destination_id, timestamp, sent_at, _as FROM %q.%q ORDER BY id;`, userIDSQL, uuidTSSQL, namespace, "screens"))
-					require.ElementsMatch(t, screensRecords, whth.UploadJobScreensAppendRecords(userIDFormat, sourceID, destinationID, destType))
-					aliasesRecords := whth.RetrieveRecordsFromWarehouse(t, db, fmt.Sprintf(`SELECT context_source_id, context_destination_id, context_ip, sent_at, id, %s, %s, previous_id, original_timestamp, context_source_type, received_at, context_destination_type, context_request_ip, timestamp FROM %q.%q ORDER BY id;`, userIDSQL, uuidTSSQL, namespace, "aliases"))
-					require.ElementsMatch(t, aliasesRecords, whth.UploadJobAliasesAppendRecords(userIDFormat, sourceID, destinationID, destType))
-					groupsRecords := whth.RetrieveRecordsFromWarehouse(t, db, fmt.Sprintf(`SELECT context_destination_type, id, _between, plan, original_timestamp, %s, context_source_id, sent_at, %s, group_id, industry, context_request_ip, context_source_type, timestamp, employees, _as, context_destination_id, received_at, name, context_ip FROM %q.%q ORDER BY id;`, uuidTSSQL, userIDSQL, namespace, "groups"))
-					require.ElementsMatch(t, groupsRecords, whth.UploadJobGroupsAppendRecords(userIDFormat, sourceID, destinationID, destType))
-				},
-			},
-			{
-<<<<<<< HEAD
-				name:             "Undefined preferAppend",
-				tables:           []string{"identifies", "users", "tracks", "product_track", "pages", "screens", "aliases", "groups"},
-				stagingFilePath1: "../testdata/upload-job.events-1.json",
-				stagingFilePath2: "../testdata/upload-job.events-1.json",
-				useSameUserID:    true,
-				verifySchema: func(t *testing.T, db *sql.DB, namespace string) {
-					schema := whth.RetrieveRecordsFromWarehouse(t, db, fmt.Sprintf(`SELECT table_name, column_name, data_type FROM INFORMATION_SCHEMA.COLUMNS WHERE table_schema = '%s';`, namespace))
-					require.ElementsMatch(t, schema, expectedUploadJobSchema)
-				},
-				verifyRecords: func(t *testing.T, db *sql.DB, sourceID, destinationID, namespace, jobRunID, taskRunID string) {
-					userIDFormat := "userId_postgres"
-					userIDSQL := "SUBSTRING(user_id from 1 for 15)"
-					uuidTSSQL := "TO_CHAR(uuid_ts, 'YYYY-MM-DD')"
-
-=======
-				name:           "Undefined preferAppend",
-				tables:         []string{"identifies", "users", "tracks", "product_track", "pages", "screens", "aliases", "groups"},
-				eventFilePath1: "../testdata/upload-job.events-1.json",
-				eventFilePath2: "../testdata/upload-job.events-1.json",
-				useSameUserID:  true,
-				verifySchema: func(t *testing.T, db *sql.DB, namespace string) {
-					t.Helper()
-					schema := whth.RetrieveRecordsFromWarehouse(t, db, fmt.Sprintf(`SELECT table_name, column_name, data_type FROM INFORMATION_SCHEMA.COLUMNS WHERE table_schema = '%s';`, namespace))
-					require.Equal(t, whth.ConvertRecordsToSchema(schema), expectedUploadJobSchema)
-				},
-				verifyRecords: func(t *testing.T, db *sql.DB, sourceID, destinationID, namespace, jobRunID, taskRunID string) {
-					t.Helper()
->>>>>>> cf3b2eca
-					identifiesRecords := whth.RetrieveRecordsFromWarehouse(t, db, fmt.Sprintf(`SELECT %s, %s, context_traits_logins, _as, name, logins, email, original_timestamp, context_ip, context_traits_as, timestamp, received_at, context_destination_type, sent_at, context_source_type, context_traits_between, context_source_id, context_traits_name, context_request_ip, _between, context_traits_email, context_destination_id, id FROM %q.%q ORDER BY id;`, userIDSQL, uuidTSSQL, namespace, "identifies"))
-					require.ElementsMatch(t, identifiesRecords, whth.UploadJobIdentifiesMergeRecords(userIDFormat, sourceID, destinationID, destType))
-					usersRecords := whth.RetrieveRecordsFromWarehouse(t, db, fmt.Sprintf(`SELECT context_source_id, context_destination_type, context_request_ip, context_traits_name, context_traits_between, _as, logins, sent_at, context_traits_logins, context_ip, _between, context_traits_email, timestamp, context_destination_id, email, context_traits_as, context_source_type, substring(id from 1 for 15), %s, received_at, name, original_timestamp FROM %q.%q ORDER BY id;`, uuidTSSQL, namespace, "users"))
-					require.ElementsMatch(t, usersRecords, whth.UploadJobUsersMergeRecord(userIDFormat, sourceID, destinationID, destType))
-					tracksRecords := whth.RetrieveRecordsFromWarehouse(t, db, fmt.Sprintf(`SELECT original_timestamp, context_destination_id, context_destination_type, %s, context_source_type, timestamp, id, event, sent_at, context_ip, event_text, context_source_id, context_request_ip, received_at, %s FROM %q.%q ORDER BY id;`, uuidTSSQL, userIDSQL, namespace, "tracks"))
-					require.ElementsMatch(t, tracksRecords, whth.UploadJobTracksMergeRecords(userIDFormat, sourceID, destinationID, destType))
-					productTrackRecords := whth.RetrieveRecordsFromWarehouse(t, db, fmt.Sprintf(`SELECT timestamp, %s, product_id, received_at, context_source_id, sent_at, context_source_type, context_ip, context_destination_type, original_timestamp, context_request_ip, context_destination_id, %s, _as, review_body, _between, review_id, event_text, id, event, rating FROM %q.%q ORDER BY id;`, userIDSQL, uuidTSSQL, namespace, "product_track"))
-					require.ElementsMatch(t, productTrackRecords, whth.UploadJobProductTrackMergeRecords(userIDFormat, sourceID, destinationID, destType))
-					pagesRecords := whth.RetrieveRecordsFromWarehouse(t, db, fmt.Sprintf(`SELECT %s, context_source_id, id, title, timestamp, context_source_type, _as, received_at, context_destination_id, context_ip, context_destination_type, name, original_timestamp, _between, context_request_ip, sent_at, url, %s FROM %q.%q ORDER BY id;`, userIDSQL, uuidTSSQL, namespace, "pages"))
-					require.ElementsMatch(t, pagesRecords, whth.UploadJobPagesMergeRecords(userIDFormat, sourceID, destinationID, destType))
-					screensRecords := whth.RetrieveRecordsFromWarehouse(t, db, fmt.Sprintf(`SELECT context_destination_type, url, context_source_type, title, original_timestamp, %s, _between, context_ip, name, context_request_ip, %s, context_source_id, id, received_at, context_destination_id, timestamp, sent_at, _as FROM %q.%q ORDER BY id;`, userIDSQL, uuidTSSQL, namespace, "screens"))
-					require.ElementsMatch(t, screensRecords, whth.UploadJobScreensMergeRecords(userIDFormat, sourceID, destinationID, destType))
-					aliasesRecords := whth.RetrieveRecordsFromWarehouse(t, db, fmt.Sprintf(`SELECT context_source_id, context_destination_id, context_ip, sent_at, id, %s, %s, previous_id, original_timestamp, context_source_type, received_at, context_destination_type, context_request_ip, timestamp FROM %q.%q ORDER BY id;`, userIDSQL, uuidTSSQL, namespace, "aliases"))
-					require.ElementsMatch(t, aliasesRecords, whth.UploadJobAliasesMergeRecords(userIDFormat, sourceID, destinationID, destType))
-					groupsRecords := whth.RetrieveRecordsFromWarehouse(t, db, fmt.Sprintf(`SELECT context_destination_type, id, _between, plan, original_timestamp, %s, context_source_id, sent_at, %s, group_id, industry, context_request_ip, context_source_type, timestamp, employees, _as, context_destination_id, received_at, name, context_ip FROM %q.%q ORDER BY id;`, uuidTSSQL, userIDSQL, namespace, "groups"))
-					require.ElementsMatch(t, groupsRecords, whth.UploadJobGroupsMergeRecords(userIDFormat, sourceID, destinationID, destType))
-				},
-			},
-			{
-				name:   "Append Users",
-				tables: []string{"identifies", "users", "tracks", "product_track", "pages", "screens", "aliases", "groups"},
-				warehouseEventsMap2: whth.EventsCountMap{
-					// For all tables except users we will be appending because of:
-					// * preferAppend
-					// * Warehouse.postgres.skipComputingUserLatestTraits
-					// For users table we will be appending because of:
-					// * Warehouse.postgres.skipDedupDestinationIDs
-					// * Warehouse.postgres.skipComputingUserLatestTraits
-					"identifies": 8, "users": 2, "tracks": 8, "product_track": 8, "pages": 8, "screens": 8, "aliases": 8, "groups": 8,
-				},
-				configOverride: map[string]any{
-					"preferAppend": true,
-				},
-<<<<<<< HEAD
-				stagingFilePath1: "../testdata/upload-job.events-1.json",
-				stagingFilePath2: "../testdata/upload-job.events-1.json",
-				useSameUserID:    true,
-=======
-				eventFilePath1: "../testdata/upload-job.events-1.json",
-				eventFilePath2: "../testdata/upload-job.events-1.json",
-				useSameUserID:  true,
->>>>>>> cf3b2eca
-				additionalEnvs: func(destinationID string) map[string]string {
-					return map[string]string{
-						"RSERVER_WAREHOUSE_POSTGRES_SKIP_DEDUP_DESTINATION_IDS":        destinationID,
-						"RSERVER_WAREHOUSE_POSTGRES_SKIP_COMPUTING_USER_LATEST_TRAITS": "true",
-					}
-				},
-				verifySchema: func(t *testing.T, db *sql.DB, namespace string) {
-<<<<<<< HEAD
-					schema := whth.RetrieveRecordsFromWarehouse(t, db, fmt.Sprintf(`SELECT table_name, column_name, data_type FROM INFORMATION_SCHEMA.COLUMNS WHERE table_schema = '%s';`, namespace))
-					require.ElementsMatch(t, schema, expectedUploadJobSchema)
-				},
-				verifyRecords: func(t *testing.T, db *sql.DB, sourceID, destinationID, namespace, jobRunID, taskRunID string) {
-					userIDFormat := "userId_postgres"
-					userIDSQL := "SUBSTRING(user_id from 1 for 15)"
-					uuidTSSQL := "TO_CHAR(uuid_ts, 'YYYY-MM-DD')"
-
-=======
-					t.Helper()
-					schema := whth.RetrieveRecordsFromWarehouse(t, db, fmt.Sprintf(`SELECT table_name, column_name, data_type FROM INFORMATION_SCHEMA.COLUMNS WHERE table_schema = '%s';`, namespace))
-					require.Equal(t, whth.ConvertRecordsToSchema(schema), expectedUploadJobSchema)
-				},
-				verifyRecords: func(t *testing.T, db *sql.DB, sourceID, destinationID, namespace, jobRunID, taskRunID string) {
-					t.Helper()
->>>>>>> cf3b2eca
-					identifiesRecords := whth.RetrieveRecordsFromWarehouse(t, db, fmt.Sprintf(`SELECT %s, %s, context_traits_logins, _as, name, logins, email, original_timestamp, context_ip, context_traits_as, timestamp, received_at, context_destination_type, sent_at, context_source_type, context_traits_between, context_source_id, context_traits_name, context_request_ip, _between, context_traits_email, context_destination_id, id FROM %q.%q ORDER BY id;`, userIDSQL, uuidTSSQL, namespace, "identifies"))
-					require.ElementsMatch(t, identifiesRecords, whth.UploadJobIdentifiesAppendRecords(userIDFormat, sourceID, destinationID, destType))
-					usersRecords := whth.RetrieveRecordsFromWarehouse(t, db, fmt.Sprintf(`SELECT context_source_id, context_destination_type, context_request_ip, context_traits_name, context_traits_between, _as, logins, sent_at, context_traits_logins, context_ip, _between, context_traits_email, timestamp, context_destination_id, email, context_traits_as, context_source_type, substring(id from 1 for 15), %s, received_at, name, original_timestamp FROM %q.%q ORDER BY id;`, uuidTSSQL, namespace, "users"))
-					require.ElementsMatch(t, usersRecords, whth.UploadJobUsersAppendRecordsUsingUsersLoadFiles(userIDFormat, sourceID, destinationID, destType))
-					tracksRecords := whth.RetrieveRecordsFromWarehouse(t, db, fmt.Sprintf(`SELECT original_timestamp, context_destination_id, context_destination_type, %s, context_source_type, timestamp, id, event, sent_at, context_ip, event_text, context_source_id, context_request_ip, received_at, %s FROM %q.%q ORDER BY id;`, uuidTSSQL, userIDSQL, namespace, "tracks"))
-					require.ElementsMatch(t, tracksRecords, whth.UploadJobTracksAppendRecords(userIDFormat, sourceID, destinationID, destType))
-					productTrackRecords := whth.RetrieveRecordsFromWarehouse(t, db, fmt.Sprintf(`SELECT timestamp, %s, product_id, received_at, context_source_id, sent_at, context_source_type, context_ip, context_destination_type, original_timestamp, context_request_ip, context_destination_id, %s, _as, review_body, _between, review_id, event_text, id, event, rating FROM %q.%q ORDER BY id;`, userIDSQL, uuidTSSQL, namespace, "product_track"))
-					require.ElementsMatch(t, productTrackRecords, whth.UploadJobProductTrackAppendRecords(userIDFormat, sourceID, destinationID, destType))
-					pagesRecords := whth.RetrieveRecordsFromWarehouse(t, db, fmt.Sprintf(`SELECT %s, context_source_id, id, title, timestamp, context_source_type, _as, received_at, context_destination_id, context_ip, context_destination_type, name, original_timestamp, _between, context_request_ip, sent_at, url, %s FROM %q.%q ORDER BY id;`, userIDSQL, uuidTSSQL, namespace, "pages"))
-					require.ElementsMatch(t, pagesRecords, whth.UploadJobPagesAppendRecords(userIDFormat, sourceID, destinationID, destType))
-					screensRecords := whth.RetrieveRecordsFromWarehouse(t, db, fmt.Sprintf(`SELECT context_destination_type, url, context_source_type, title, original_timestamp, %s, _between, context_ip, name, context_request_ip, %s, context_source_id, id, received_at, context_destination_id, timestamp, sent_at, _as FROM %q.%q ORDER BY id;`, userIDSQL, uuidTSSQL, namespace, "screens"))
-					require.ElementsMatch(t, screensRecords, whth.UploadJobScreensAppendRecords(userIDFormat, sourceID, destinationID, destType))
-					aliasesRecords := whth.RetrieveRecordsFromWarehouse(t, db, fmt.Sprintf(`SELECT context_source_id, context_destination_id, context_ip, sent_at, id, %s, %s, previous_id, original_timestamp, context_source_type, received_at, context_destination_type, context_request_ip, timestamp FROM %q.%q ORDER BY id;`, userIDSQL, uuidTSSQL, namespace, "aliases"))
-					require.ElementsMatch(t, aliasesRecords, whth.UploadJobAliasesAppendRecords(userIDFormat, sourceID, destinationID, destType))
-					groupsRecords := whth.RetrieveRecordsFromWarehouse(t, db, fmt.Sprintf(`SELECT context_destination_type, id, _between, plan, original_timestamp, %s, context_source_id, sent_at, %s, group_id, industry, context_request_ip, context_source_type, timestamp, employees, _as, context_destination_id, received_at, name, context_ip FROM %q.%q ORDER BY id;`, uuidTSSQL, userIDSQL, namespace, "groups"))
-					require.ElementsMatch(t, groupsRecords, whth.UploadJobGroupsAppendRecords(userIDFormat, sourceID, destinationID, destType))
-				},
-			},
-			{
-<<<<<<< HEAD
-				name:             "Source Job",
-				tables:           []string{"tracks", "google_sheet"},
-				sourceJob:        true,
-				stagingFilePath1: "../testdata/source-job.events-1.json",
-				stagingFilePath2: "../testdata/source-job.events-2.json",
-				jobRunID1:        misc.FastUUID().String(),
-				taskRunID1:       misc.FastUUID().String(),
-				jobRunID2:        misc.FastUUID().String(),
-				taskRunID2:       misc.FastUUID().String(),
-				verifySchema: func(t *testing.T, db *sql.DB, namespace string) {
-					schema := whth.RetrieveRecordsFromWarehouse(t, db, fmt.Sprintf(`SELECT table_name, column_name, data_type FROM INFORMATION_SCHEMA.COLUMNS WHERE table_schema = '%s';`, namespace))
-					require.ElementsMatch(t, schema, expectedSourceJobSchema)
-				},
-				verifyRecords: func(t *testing.T, db *sql.DB, sourceID, destinationID, namespace, jobRunID, taskRunID string) {
-					userIDFormat := "userId_postgres"
-					userIDSQL := "SUBSTRING(user_id from 1 for 15)"
-					uuidTSSQL := "TO_CHAR(uuid_ts, 'YYYY-MM-DD')"
-
-=======
-				name:           "Source Job",
-				tables:         []string{"tracks", "google_sheet"},
-				sourceJob:      true,
-				eventFilePath1: "../testdata/source-job.events-1.json",
-				eventFilePath2: "../testdata/source-job.events-2.json",
-				jobRunID1:      misc.FastUUID().String(),
-				taskRunID1:     misc.FastUUID().String(),
-				jobRunID2:      misc.FastUUID().String(),
-				taskRunID2:     misc.FastUUID().String(),
-				verifySchema: func(t *testing.T, db *sql.DB, namespace string) {
-					t.Helper()
-					schema := whth.RetrieveRecordsFromWarehouse(t, db, fmt.Sprintf(`SELECT table_name, column_name, data_type FROM INFORMATION_SCHEMA.COLUMNS WHERE table_schema = '%s';`, namespace))
-					require.Equal(t, whth.ConvertRecordsToSchema(schema), expectedSourceJobSchema)
-				},
-				verifyRecords: func(t *testing.T, db *sql.DB, sourceID, destinationID, namespace, jobRunID, taskRunID string) {
-					t.Helper()
->>>>>>> cf3b2eca
-					tracksRecords := whth.RetrieveRecordsFromWarehouse(t, db, fmt.Sprintf(`SELECT channel, context_sources_job_id, received_at, context_sources_version, %s, sent_at, context_ip, event, event_text, %s, context_destination_id, id, context_request_ip, context_source_type, original_timestamp, context_sources_job_run_id, context_sources_task_run_id, context_source_id, context_destination_type, timestamp FROM %q.%q ORDER BY id;`, uuidTSSQL, userIDSQL, namespace, "tracks"))
-					require.ElementsMatch(t, tracksRecords, whth.SourceJobTracksRecords(userIDFormat, sourceID, destinationID, destType, jobRunID, taskRunID))
-					googleSheetRecords := whth.RetrieveRecordsFromWarehouse(t, db, fmt.Sprintf(`SELECT product_id, sent_at, _between, context_request_ip, context_sources_job_run_id, channel, review_body, context_source_id, original_timestamp, context_destination_id, context_sources_job_id, event, context_sources_task_run_id, context_source_type, %s, context_ip, timestamp, id, received_at, review_id, %s, context_sources_version, context_destination_type, event_text, _as, rating FROM %q.%q ORDER BY id;`, userIDSQL, uuidTSSQL, namespace, "google_sheet"))
-					require.ElementsMatch(t, googleSheetRecords, whth.SourceJobGoogleSheetRecords(userIDFormat, sourceID, destinationID, destType, jobRunID, taskRunID))
-				},
-			},
-		}
-
-		for _, tc := range testCases {
-			t.Run(tc.name, func(t *testing.T) {
-				var (
-					sourceID      = whutils.RandHex()
-					destinationID = whutils.RandHex()
-					writeKey      = whutils.RandHex()
-					namespace     = whth.RandSchema(destType)
-				)
-
-				destinationBuilder := backendconfigtest.NewDestinationBuilder(destType).
-					WithID(destinationID).
-					WithRevisionID(destinationID).
-					WithConfigOption("host", host).
-					WithConfigOption("database", database).
-					WithConfigOption("user", user).
-					WithConfigOption("password", password).
-					WithConfigOption("port", strconv.Itoa(postgresPort)).
-					WithConfigOption("sslMode", "disable").
-					WithConfigOption("namespace", namespace).
-					WithConfigOption("bucketProvider", whutils.MINIO).
-					WithConfigOption("bucketName", bucketName).
-					WithConfigOption("accessKeyID", accessKeyID).
-					WithConfigOption("secretAccessKey", secretAccessKey).
-					WithConfigOption("useSSL", false).
-					WithConfigOption("endPoint", minioEndpoint).
-					WithConfigOption("useRudderStorage", false).
-					WithConfigOption("syncFrequency", "30")
-				for k, v := range tc.configOverride {
-					destinationBuilder = destinationBuilder.WithConfigOption(k, v)
-				}
-				destination := destinationBuilder.Build()
-
-				workspaceConfig := backendconfigtest.NewConfigBuilder().
-					WithSource(
-						backendconfigtest.NewSourceBuilder().
-							WithID(sourceID).
-							WithWriteKey(writeKey).
-							WithWorkspaceID(workspaceID).
-							WithConnection(destination).
-							Build(),
-					).
-					WithWorkspaceID(workspaceID).
-					Build()
-
-				t.Setenv("RSERVER_WAREHOUSE_POSTGRES_MAX_PARALLEL_LOADS", "8")
-				t.Setenv("RSERVER_WAREHOUSE_POSTGRES_ENABLE_DELETE_BY_JOBS", "true")
-				if tc.additionalEnvs != nil {
-					for envKey, envValue := range tc.additionalEnvs(destinationID) {
-						t.Setenv(envKey, envValue)
-					}
-				}
-
-				whth.BootstrapSvc(t, workspaceConfig, httpPort, jobsDBPort)
-
-				dsn := fmt.Sprintf("postgres://%s:%s@%s:%s/%s?sslmode=disable",
-					user, password, host, strconv.Itoa(postgresPort), database,
-				)
-				db, err := sql.Open("postgres", dsn)
-				require.NoError(t, err)
-				require.NoError(t, db.Ping())
-				t.Cleanup(func() {
-					_ = db.Close()
-				})
-
-				sqlClient := &client.Client{
-					SQL:  db,
-					Type: client.SQLClient,
-				}
-
-				conf := map[string]any{
-					"bucketProvider":   whutils.MINIO,
-					"bucketName":       bucketName,
-					"accessKeyID":      accessKeyID,
-					"secretAccessKey":  secretAccessKey,
-					"useSSL":           false,
-					"endPoint":         minioEndpoint,
-					"useRudderStorage": false,
-				}
-
-				t.Log("verifying test case 1")
-				ts1 := whth.TestConfig{
-					WriteKey:        writeKey,
-					Schema:          namespace,
-					Tables:          tc.tables,
-					SourceID:        sourceID,
-					DestinationID:   destinationID,
-					Config:          conf,
-					WorkspaceID:     workspaceID,
-					DestinationType: destType,
-					JobsDB:          jobsDB,
-					HTTPPort:        httpPort,
-					SourceJob:       tc.sourceJob,
-					Client:          sqlClient,
-					JobRunID:        tc.jobRunID1,
-					TaskRunID:       tc.taskRunID1,
-<<<<<<< HEAD
-					EventsFilePath:  tc.stagingFilePath1,
-=======
-					EventsFilePath:  tc.eventFilePath1,
->>>>>>> cf3b2eca
-					UserID:          whth.GetUserId(destType),
-					TransformerURL:  transformerURL,
-					Destination:     destination,
-				}
-				ts1.VerifyEvents(t)
-
-				t.Log("verifying test case 2")
-				ts2 := whth.TestConfig{
-					WriteKey:           writeKey,
-					Schema:             namespace,
-					Tables:             tc.tables,
-					SourceID:           sourceID,
-					DestinationID:      destinationID,
-					WarehouseEventsMap: tc.warehouseEventsMap2,
-					SourceJob:          tc.sourceJob,
-					Config:             conf,
-					WorkspaceID:        workspaceID,
-					DestinationType:    destType,
-					JobsDB:             jobsDB,
-					HTTPPort:           httpPort,
-					Client:             sqlClient,
-					JobRunID:           tc.jobRunID2,
-					TaskRunID:          tc.taskRunID2,
-<<<<<<< HEAD
-					EventsFilePath:     tc.stagingFilePath2,
-=======
-					EventsFilePath:     tc.eventFilePath2,
->>>>>>> cf3b2eca
-					UserID:             whth.GetUserId(destType),
-					TransformerURL:     transformerURL,
-					Destination:        destination,
-				}
-				if tc.useSameUserID {
-					ts2.UserID = ts1.UserID
-				}
-				ts2.VerifyEvents(t)
-
-				t.Log("verifying schema")
-				tc.verifySchema(t, db, namespace)
-
-				t.Log("verifying records")
-				tc.verifyRecords(t, db, sourceID, destinationID, namespace, ts2.JobRunID, ts2.TaskRunID)
-			})
-		}
-	})
-
-	t.Run("Events flow with SSH Tunnel", func(t *testing.T) {
-		httpPort, err := kithelper.GetFreePort()
-		require.NoError(t, err)
-
-		c := testcompose.New(t, compose.FilePaths([]string{"testdata/docker-compose.ssh-server.yml", "../testdata/docker-compose.jobsdb.yml", "../testdata/docker-compose.minio.yml", "../testdata/docker-compose.transformer.yml"}))
-		c.Start(context.Background())
-
-		workspaceID := whutils.RandHex()
-		jobsDBPort := c.Port("jobsDb", 5432)
-		sshPort := c.Port("ssh-server", 2222)
-		minioEndpoint := fmt.Sprintf("localhost:%d", c.Port("minio", 9000))
-		transformerURL := fmt.Sprintf("http://localhost:%d", c.Port("transformer", 9090))
-
-		tunnelledHost := "db-private-postgres"
-		tunnelledDatabase := "postgres"
-		tunnelledPassword := "postgres"
-		tunnelledUser := "postgres"
-		tunnelledPort := "5432"
-		tunnelledSSHUser := "rudderstack"
-		tunnelledSSHHost := "localhost"
-		tunnelledPrivateKey := "-----BEGIN OPENSSH PRIVATE KEY-----\\nb3BlbnNzaC1rZXktdjEAAAAABG5vbmUAAAAEbm9uZQAAAAAAAAABAAABlwAAAAdzc2gtcn\\nNhAAAAAwEAAQAAAYEA0f/mqkkZ3c9qw8MTz5FoEO3PGecO/dtUFfJ4g1UBu9E7hi/pyVYY\\nfLfdsd5bqA2pXdU0ROymyVe683I1VzJcihUtwB1eQxP1mUhmoo0ixK0IUUGm4PRieCGv+r\\n0/gMvaYbVGUPCi5tAUVh02vZB7p2cTIaz872lvCnRhYbhGUHSbhNSSQOjnCtZfjuZZnE0l\\nPKjWV/wbJ7Pvoc/FZMlWOqL1AjAKuwFH5zs1RMrPDDv5PCZksq4a7DDxziEdq39jvA3sOm\\npQXvzBBBLBOzu7rM3/MPJb6dvAGJcYxkptfL4YXTscIMINr0g24cn+Thvt9yqA93rkb9RB\\nkw6RIEwMlQKqserA+pfsaoW0SkvnlDKzS1DLwXioL4Uc1Jpr/9jTMEfR+W7v7gJPB1JDnV\\ngen5FBfiMqbsG1amUS+mjgNfC8I00tR+CUHxpqUWANtcWTinhSnLJ2skj/2QnciPHkHurR\\nEKyEwCVecgn+xVKyRgVDCGsJ+QnAdn51+i/kO3nvAAAFqENNbN9DTWzfAAAAB3NzaC1yc2\\nEAAAGBANH/5qpJGd3PasPDE8+RaBDtzxnnDv3bVBXyeINVAbvRO4Yv6clWGHy33bHeW6gN\\nqV3VNETspslXuvNyNVcyXIoVLcAdXkMT9ZlIZqKNIsStCFFBpuD0Ynghr/q9P4DL2mG1Rl\\nDwoubQFFYdNr2Qe6dnEyGs/O9pbwp0YWG4RlB0m4TUkkDo5wrWX47mWZxNJTyo1lf8Gyez\\n76HPxWTJVjqi9QIwCrsBR+c7NUTKzww7+TwmZLKuGuww8c4hHat/Y7wN7DpqUF78wQQSwT\\ns7u6zN/zDyW+nbwBiXGMZKbXy+GF07HCDCDa9INuHJ/k4b7fcqgPd65G/UQZMOkSBMDJUC\\nqrHqwPqX7GqFtEpL55Qys0tQy8F4qC+FHNSaa//Y0zBH0flu7+4CTwdSQ51YHp+RQX4jKm\\n7BtWplEvpo4DXwvCNNLUfglB8aalFgDbXFk4p4UpyydrJI/9kJ3Ijx5B7q0RCshMAlXnIJ\\n/sVSskYFQwhrCfkJwHZ+dfov5Dt57wAAAAMBAAEAAAGAd9pxr+ag2LO0353LBMCcgGz5sn\\nLpX4F6cDw/A9XUc3lrW56k88AroaLe6NFbxoJlk6RHfL8EQg3MKX2Za/bWUgjcX7VjQy11\\nEtL7oPKkUVPgV1/8+o8AVEgFxDmWsM+oB/QJ+dAdaVaBBNUPlQmNSXHOvX2ZrpqiQXlCyx\\n79IpYq3JjmEB3dH5ZSW6CkrExrYD+MdhLw/Kv5rISEyI0Qpc6zv1fkB+8nNpXYRTbrDLR9\\n/xJ6jnBH9V3J5DeKU4MUQ39nrAp6iviyWydB973+MOygpy41fXO6hHyVZ2aSCysn1t6J/K\\nQdeEjqAOI/5CbdtiFGp06et799EFyzPItW0FKetW1UTOL2YHqdb+Q9sNjiNlUSzgxMbJWJ\\nRGO6g9B1mJsHl5mJZUiHQPsG/wgBER8VOP4bLOEB6gzVO2GE9HTJTOh5C+eEfrl52wPfXj\\nTqjtWAnhssxtgmWjkS0ibi+u1KMVXKHfaiqJ7nH0jMx+eu1RpMvuR8JqkU8qdMMGChAAAA\\nwHkQMfpCnjNAo6sllEB5FwjEdTBBOt7gu6nLQ2O3uGv0KNEEZ/BWJLQ5fKOfBtDHO+kl+5\\nQoxc0cE7cg64CyBF3+VjzrEzuX5Tuh4NwrsjT4vTTHhCIbIynxEPmKzvIyCMuglqd/nhu9\\n6CXhghuTg8NrC7lY+cImiBfhxE32zqNITlpHW7exr95Gz1sML2TRJqxDN93oUFfrEuInx8\\nHpXXnvMQxPRhcp9nDMU9/ahUamMabQqVVMwKDi8n3sPPzTiAAAAMEA+/hm3X/yNotAtMAH\\ny11parKQwPgEF4HYkSE0bEe+2MPJmEk4M4PGmmt/MQC5N5dXdUGxiQeVMR+Sw0kN9qZjM6\\nSIz0YHQFMsxVmUMKFpAh4UI0GlsW49jSpVXs34Fg95AfhZOYZmOcGcYosp0huCeRlpLeIH\\n7Vv2bkfQaic3uNaVPg7+cXg7zdY6tZlzwa/4Fj0udfTjGQJOPSzIihdMLHnV81rZ2cUOZq\\nMSk6b02aMpVB4TV0l1w4j2mlF2eGD9AAAAwQDVW6p2VXKuPR7SgGGQgHXpAQCFZPGLYd8K\\nduRaCbxKJXzUnZBn53OX5fuLlFhmRmAMXE6ztHPN1/5JjwILn+O49qel1uUvzU8TaWioq7\\nAre3SJR2ZucR4AKUvzUHGP3GWW96xPN8lq+rgb0th1eOSU2aVkaIdeTJhV1iPfaUUf+15S\\nYcJlSHLGgeqkok+VfuudZ73f3RFFhjoe1oAjlPB4leeMsBD9UBLx2U3xAevnfkecF4Lm83\\n4sVswWATSFAFsAAAAsYWJoaW1hbnl1YmFiYmFyQEFiaGltYW55dXMtTWFjQm9vay1Qcm8u\\nbG9jYWwBAgMEBQYH\\n-----END OPENSSH PRIVATE KEY-----"
-
-		jobsDB := whth.JobsDB(t, jobsDBPort)
-
-		expectedUploadJobSchema := [][]string{
-			{"screens", "context_source_id", "text"},
-			{"screens", "user_id", "text"},
-			{"screens", "sent_at", "timestamp with time zone"},
-			{"screens", "context_request_ip", "text"},
-			{"screens", "original_timestamp", "timestamp with time zone"},
-			{"screens", "url", "text"},
-			{"screens", "context_source_type", "text"},
-			{"screens", "_between", "text"},
-			{"screens", "timestamp", "timestamp with time zone"},
-			{"screens", "context_ip", "text"},
-			{"screens", "context_destination_type", "text"},
-			{"screens", "received_at", "timestamp with time zone"},
-			{"screens", "title", "text"},
-			{"screens", "uuid_ts", "timestamp with time zone"},
-			{"screens", "context_destination_id", "text"},
-			{"screens", "name", "text"},
-			{"screens", "id", "text"},
-			{"screens", "_as", "text"},
-			{"identifies", "context_ip", "text"},
-			{"identifies", "context_destination_id", "text"},
-			{"identifies", "email", "text"},
-			{"identifies", "context_request_ip", "text"},
-			{"identifies", "sent_at", "timestamp with time zone"},
-			{"identifies", "uuid_ts", "timestamp with time zone"},
-			{"identifies", "_as", "text"},
-			{"identifies", "logins", "bigint"},
-			{"identifies", "context_source_type", "text"},
-			{"identifies", "context_traits_logins", "bigint"},
-			{"identifies", "name", "text"},
-			{"identifies", "context_destination_type", "text"},
-			{"identifies", "_between", "text"},
-			{"identifies", "id", "text"},
-			{"identifies", "timestamp", "timestamp with time zone"},
-			{"identifies", "received_at", "timestamp with time zone"},
-			{"identifies", "user_id", "text"},
-			{"identifies", "context_traits_email", "text"},
-			{"identifies", "context_traits_as", "text"},
-			{"identifies", "context_traits_name", "text"},
-			{"identifies", "original_timestamp", "timestamp with time zone"},
-			{"identifies", "context_traits_between", "text"},
-			{"identifies", "context_source_id", "text"},
-			{"users", "context_traits_name", "text"},
-			{"users", "context_traits_between", "text"},
-			{"users", "context_request_ip", "text"},
-			{"users", "context_traits_logins", "bigint"},
-			{"users", "context_destination_id", "text"},
-			{"users", "email", "text"},
-			{"users", "logins", "bigint"},
-			{"users", "_as", "text"},
-			{"users", "context_source_id", "text"},
-			{"users", "uuid_ts", "timestamp with time zone"},
-			{"users", "context_source_type", "text"},
-			{"users", "context_traits_email", "text"},
-			{"users", "name", "text"},
-			{"users", "id", "text"},
-			{"users", "_between", "text"},
-			{"users", "context_ip", "text"},
-			{"users", "received_at", "timestamp with time zone"},
-			{"users", "sent_at", "timestamp with time zone"},
-			{"users", "context_traits_as", "text"},
-			{"users", "context_destination_type", "text"},
-			{"users", "timestamp", "timestamp with time zone"},
-			{"users", "original_timestamp", "timestamp with time zone"},
-			{"product_track", "review_id", "text"},
-			{"product_track", "context_source_id", "text"},
-			{"product_track", "user_id", "text"},
-			{"product_track", "timestamp", "timestamp with time zone"},
-			{"product_track", "uuid_ts", "timestamp with time zone"},
-			{"product_track", "review_body", "text"},
-			{"product_track", "context_source_type", "text"},
-			{"product_track", "_as", "text"},
-			{"product_track", "_between", "text"},
-			{"product_track", "id", "text"},
-			{"product_track", "rating", "bigint"},
-			{"product_track", "event", "text"},
-			{"product_track", "original_timestamp", "timestamp with time zone"},
-			{"product_track", "context_destination_type", "text"},
-			{"product_track", "context_ip", "text"},
-			{"product_track", "context_destination_id", "text"},
-			{"product_track", "sent_at", "timestamp with time zone"},
-			{"product_track", "received_at", "timestamp with time zone"},
-			{"product_track", "event_text", "text"},
-			{"product_track", "product_id", "text"},
-			{"product_track", "context_request_ip", "text"},
-			{"tracks", "original_timestamp", "timestamp with time zone"},
-			{"tracks", "context_destination_id", "text"},
-			{"tracks", "event", "text"},
-			{"tracks", "context_request_ip", "text"},
-			{"tracks", "uuid_ts", "timestamp with time zone"},
-			{"tracks", "context_destination_type", "text"},
-			{"tracks", "user_id", "text"},
-			{"tracks", "sent_at", "timestamp with time zone"},
-			{"tracks", "context_source_type", "text"},
-			{"tracks", "context_ip", "text"},
-			{"tracks", "timestamp", "timestamp with time zone"},
-			{"tracks", "received_at", "timestamp with time zone"},
-			{"tracks", "context_source_id", "text"},
-			{"tracks", "event_text", "text"},
-			{"tracks", "id", "text"},
-			{"aliases", "context_request_ip", "text"},
-			{"aliases", "context_destination_type", "text"},
-			{"aliases", "context_destination_id", "text"},
-			{"aliases", "previous_id", "text"},
-			{"aliases", "context_ip", "text"},
-			{"aliases", "sent_at", "timestamp with time zone"},
-			{"aliases", "id", "text"},
-			{"aliases", "uuid_ts", "timestamp with time zone"},
-			{"aliases", "timestamp", "timestamp with time zone"},
-			{"aliases", "original_timestamp", "timestamp with time zone"},
-			{"aliases", "context_source_id", "text"},
-			{"aliases", "user_id", "text"},
-			{"aliases", "context_source_type", "text"},
-			{"aliases", "received_at", "timestamp with time zone"},
-			{"pages", "name", "text"},
-			{"pages", "url", "text"},
-			{"pages", "id", "text"},
-			{"pages", "timestamp", "timestamp with time zone"},
-			{"pages", "title", "text"},
-			{"pages", "user_id", "text"},
-			{"pages", "context_source_id", "text"},
-			{"pages", "context_source_type", "text"},
-			{"pages", "original_timestamp", "timestamp with time zone"},
-			{"pages", "context_request_ip", "text"},
-			{"pages", "received_at", "timestamp with time zone"},
-			{"pages", "_between", "text"},
-			{"pages", "context_destination_type", "text"},
-			{"pages", "uuid_ts", "timestamp with time zone"},
-			{"pages", "context_destination_id", "text"},
-			{"pages", "sent_at", "timestamp with time zone"},
-			{"pages", "context_ip", "text"},
-			{"pages", "_as", "text"},
-			{"groups", "_as", "text"},
-			{"groups", "user_id", "text"},
-			{"groups", "context_destination_type", "text"},
-			{"groups", "sent_at", "timestamp with time zone"},
-			{"groups", "context_source_type", "text"},
-			{"groups", "received_at", "timestamp with time zone"},
-			{"groups", "context_ip", "text"},
-			{"groups", "industry", "text"},
-			{"groups", "timestamp", "timestamp with time zone"},
-			{"groups", "group_id", "text"},
-			{"groups", "uuid_ts", "timestamp with time zone"},
-			{"groups", "context_source_id", "text"},
-			{"groups", "context_request_ip", "text"},
-			{"groups", "_between", "text"},
-			{"groups", "original_timestamp", "timestamp with time zone"},
-			{"groups", "name", "text"},
-			{"groups", "plan", "text"},
-			{"groups", "context_destination_id", "text"},
-			{"groups", "employees", "bigint"},
-			{"groups", "id", "text"},
-		}
 
 		testcases := []struct {
-<<<<<<< HEAD
-			name                               string
-			tables                             []string
-			stagingFilePath1, stagingFilePath2 string
-			verifySchema                       func(t *testing.T, db *sql.DB, namespace string)
-			verifyRecords                      func(t *testing.T, db *sql.DB, sourceID, destinationID, namespace, jobRunID, taskRunID string)
-		}{
-			{
-				name:             "upload job through ssh tunnelling",
-				tables:           []string{"identifies", "users", "tracks", "product_track", "pages", "screens", "aliases", "groups"},
-				stagingFilePath1: "../testdata/upload-job.events-1.json",
-				stagingFilePath2: "../testdata/upload-job.events-2.json",
-=======
 			name                           string
 			tables                         []string
 			eventFilePath1, eventFilePath2 string
@@ -935,7 +611,6 @@
 				tables:         []string{"identifies", "users", "tracks", "product_track", "pages", "screens", "aliases", "groups"},
 				eventFilePath1: "../testdata/upload-job.events-1.json",
 				eventFilePath2: "../testdata/upload-job.events-2.json",
->>>>>>> cf3b2eca
 				verifySchema: func(t *testing.T, db *sql.DB, namespace string) {
 					schema := whth.RetrieveRecordsFromWarehouse(t, db, fmt.Sprintf(`SELECT table_name, column_name, data_type FROM INFORMATION_SCHEMA.COLUMNS WHERE table_schema = '%s';`, namespace))
 					require.ElementsMatch(t, schema, expectedUploadJobSchema)
@@ -1064,11 +739,7 @@
 					JobsDB:          jobsDB,
 					HTTPPort:        httpPort,
 					Client:          sqlClient,
-<<<<<<< HEAD
-					EventsFilePath:  tc.stagingFilePath1,
-=======
 					EventsFilePath:  tc.eventFilePath1,
->>>>>>> cf3b2eca
 					UserID:          whth.GetUserId(destType),
 					TransformerURL:  transformerURL,
 					Destination:     destination,
@@ -1088,11 +759,7 @@
 					JobsDB:          jobsDB,
 					HTTPPort:        httpPort,
 					Client:          sqlClient,
-<<<<<<< HEAD
-					EventsFilePath:  tc.stagingFilePath2,
-=======
 					EventsFilePath:  tc.eventFilePath2,
->>>>>>> cf3b2eca
 					UserID:          whth.GetUserId(destType),
 					TransformerURL:  transformerURL,
 					Destination:     destination,
