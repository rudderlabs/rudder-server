--- conflicted
+++ resolved
@@ -42,9 +42,8 @@
 )
 
 type LoadTable struct {
-<<<<<<< HEAD
 	Logger                 logger.Logger
-	DB                     *sql.DB
+	DB                     *sqlmiddleware.DB
 	Namespace              string
 	Warehouse              *model.Warehouse
 	Stats                  stats.Stats
@@ -56,15 +55,6 @@
 type LoadTableResponse struct {
 	StagingTableName string
 	Txn              *sql.Tx
-=======
-	Logger             logger.Logger
-	DB                 *sqlmiddleware.DB
-	Namespace          string
-	Warehouse          *model.Warehouse
-	Stats              stats.Stats
-	Config             *config.Config
-	LoadFileDownloader downloader.Downloader
->>>>>>> b8bc5313
 }
 
 type LoadUsersTable struct {
