--- conflicted
+++ resolved
@@ -73,11 +73,7 @@
 		t.Skipf("Skipping %s as %s is not set", t.Name(), testKey)
 	}
 
-<<<<<<< HEAD
-	c := testcompose.New(t, "../testdata/docker-compose.jobsdb.yml", "testdata/docker-compose.yml")
-=======
 	c := testcompose.New(t, "testdata/docker-compose.yml", "../testdata/docker-compose.jobsdb.yml")
->>>>>>> a782f507
 
 	t.Cleanup(func() {
 		c.Stop(context.Background())
