package clickhouse

import (
	"compress/gzip"
	"context"
	"crypto/tls"
	"crypto/x509"
	"database/sql"
	"encoding/csv"
	"encoding/json"
	"errors"
	"fmt"
	"io"
	"net/url"
	"os"
	"path"
	"regexp"
	"sort"
	"strconv"
	"strings"
	"time"

	"github.com/rudderlabs/rudder-server/warehouse/integrations/uploader"

	"github.com/rudderlabs/rudder-server/warehouse/internal/service/loadfiles/downloader"

	"github.com/rudderlabs/rudder-server/warehouse/internal/model"

	"golang.org/x/exp/slices"

	"github.com/cenkalti/backoff/v4"

	"github.com/rudderlabs/rudder-server/services/stats"

	"github.com/ClickHouse/clickhouse-go"
	"github.com/rudderlabs/rudder-server/config"
	"github.com/rudderlabs/rudder-server/rruntime"
	"github.com/rudderlabs/rudder-server/utils/logger"
	"github.com/rudderlabs/rudder-server/utils/misc"
	"github.com/rudderlabs/rudder-server/warehouse/client"

	warehouseutils "github.com/rudderlabs/rudder-server/warehouse/utils"
)

const (
	host           = "host"
	dbName         = "database"
	user           = "user"
	password       = "password"
	port           = "port"
	secure         = "secure"
	skipVerify     = "skipVerify"
	caCertificate  = "caCertificate"
	Cluster        = "cluster"
	partitionField = "received_at"
)

var (
	pkgLogger                    logger.Logger
	clickhouseDefaultDateTime, _ = time.Parse(time.RFC3339, "1970-01-01 00:00:00")
)

// clickhouse doesn't support bool, they recommend to use Uint8 and set 1,0
var rudderDataTypesMapToClickHouse = map[string]string{
	"int":             "Int64",
	"array(int)":      "Array(Int64)",
	"float":           "Float64",
	"array(float)":    "Array(Float64)",
	"string":          "String",
	"array(string)":   "Array(String)",
	"datetime":        "DateTime",
	"array(datetime)": "Array(DateTime)",
	"boolean":         "UInt8",
	"array(boolean)":  "Array(UInt8)",
}

var clickhouseSpecificColumnNameMappings = map[string]string{
	"event":      "LowCardinality(String)",
	"event_text": "LowCardinality(String)",
}

var datatypeDefaultValuesMap = map[string]interface{}{
	"int":      0,
	"float":    0.0,
	"boolean":  0,
	"datetime": clickhouseDefaultDateTime,
}

var clickhouseDataTypesMapToRudder = map[string]string{
	"Int8":                             "int",
	"Int16":                            "int",
	"Int32":                            "int",
	"Int64":                            "int",
	"Array(Int64)":                     "array(int)",
	"Array(Nullable(Int64))":           "array(int)",
	"Float32":                          "float",
	"Float64":                          "float",
	"Array(Float64)":                   "array(float)",
	"Array(Nullable(Float64))":         "array(float)",
	"String":                           "string",
	"Array(String)":                    "array(string)",
	"Array(Nullable(String))":          "array(string)",
	"DateTime":                         "datetime",
	"Array(DateTime)":                  "array(datetime)",
	"Array(Nullable(DateTime))":        "array(datetime)",
	"UInt8":                            "boolean",
	"Array(UInt8)":                     "array(boolean)",
	"Array(Nullable(UInt8))":           "array(boolean)",
	"LowCardinality(String)":           "string",
	"LowCardinality(Nullable(String))": "string",
	"Nullable(Int8)":                   "int",
	"Nullable(Int16)":                  "int",
	"Nullable(Int32)":                  "int",
	"Nullable(Int64)":                  "int",
	"Nullable(Float32)":                "float",
	"Nullable(Float64)":                "float",
	"Nullable(String)":                 "string",
	"Nullable(DateTime)":               "datetime",
	"Nullable(UInt8)":                  "boolean",
	"SimpleAggregateFunction(anyLast, Nullable(Int8))":     "int",
	"SimpleAggregateFunction(anyLast, Nullable(Int16))":    "int",
	"SimpleAggregateFunction(anyLast, Nullable(Int32))":    "int",
	"SimpleAggregateFunction(anyLast, Nullable(Int64))":    "int",
	"SimpleAggregateFunction(anyLast, Nullable(Float32))":  "float",
	"SimpleAggregateFunction(anyLast, Nullable(Float64))":  "float",
	"SimpleAggregateFunction(anyLast, Nullable(String))":   "string",
	"SimpleAggregateFunction(anyLast, Nullable(DateTime))": "datetime",
	"SimpleAggregateFunction(anyLast, Nullable(UInt8))":    "boolean",
}

var errorsMappings = []model.JobError{
	{
		Type:   model.PermissionError,
		Format: regexp.MustCompile(`code: 516, message: .*: Authentication failed: password is incorrect, or there is no user with such name`),
	},
	{
		Type:   model.InsufficientResourceError,
		Format: regexp.MustCompile(`code: 241, message: Memory limit .* exceeded: would use .*, maximum: .*`),
	},
}

type Clickhouse struct {
	DB                          *sql.DB
	Namespace                   string
	ObjectStorage               string
	Warehouse                   model.Warehouse
<<<<<<< HEAD
	Uploader                    uploader.Uploader
=======
	Uploader                    warehouseutils.Uploader
>>>>>>> 8ab58b80
	stats                       stats.Stats
	ConnectTimeout              time.Duration
	Logger                      logger.Logger
	QueryDebugLogs              string
	BlockSize                   string
	PoolSize                    string
	ReadTimeout                 string
	WriteTimeout                string
	Compress                    bool
	DisableNullable             bool
	ExecTimeOutInSeconds        time.Duration
	CommitTimeOutInSeconds      time.Duration
	LoadTableFailureRetries     int
	NumWorkersDownloadLoadFiles int
	S3EngineEnabledWorkspaceIDs []string
	LoadFileDownloader          downloader.Downloader
}

type Credentials struct {
	Host          string
	DBName        string
	User          string
	Password      string
	Port          string
	Secure        string
	SkipVerify    string
	TLSConfigName string
	timeout       time.Duration
}

type clickHouseStat struct {
	numRowsLoadFile       stats.Measurement
	downloadLoadFilesTime stats.Measurement
	syncLoadFileTime      stats.Measurement
	commitTime            stats.Measurement
	failRetries           stats.Measurement
	execTimeouts          stats.Measurement
	commitTimeouts        stats.Measurement
}

// newClickHouseStat Creates a new clickHouseStat instance
func (ch *Clickhouse) newClickHouseStat(tableName string) *clickHouseStat {
	warehouse := ch.Warehouse

	tags := map[string]string{
		"workspaceId": warehouse.WorkspaceID,
		"destination": warehouse.Destination.ID,
		"destType":    warehouse.Type,
		"source":      warehouse.Source.ID,
		"namespace":   warehouse.Namespace,
		"identifier":  warehouse.Identifier,
		"tableName":   tableName,
	}

	numRowsLoadFile := ch.stats.NewTaggedStat("warehouse.clickhouse.numRowsLoadFile", stats.CountType, tags)
	downloadLoadFilesTime := ch.stats.NewTaggedStat("warehouse.clickhouse.downloadLoadFilesTime", stats.TimerType, tags)
	syncLoadFileTime := ch.stats.NewTaggedStat("warehouse.clickhouse.syncLoadFileTime", stats.TimerType, tags)
	commitTime := ch.stats.NewTaggedStat("warehouse.clickhouse.commitTime", stats.TimerType, tags)
	failRetries := ch.stats.NewTaggedStat("warehouse.clickhouse.failedRetries", stats.CountType, tags)
	execTimeouts := ch.stats.NewTaggedStat("warehouse.clickhouse.execTimeouts", stats.CountType, tags)
	commitTimeouts := ch.stats.NewTaggedStat("warehouse.clickhouse.commitTimeouts", stats.CountType, tags)

	return &clickHouseStat{
		numRowsLoadFile:       numRowsLoadFile,
		downloadLoadFilesTime: downloadLoadFilesTime,
		syncLoadFileTime:      syncLoadFileTime,
		commitTime:            commitTime,
		failRetries:           failRetries,
		execTimeouts:          execTimeouts,
		commitTimeouts:        commitTimeouts,
	}
}

func Init() {
	pkgLogger = logger.NewLogger().Child("warehouse").Child("clickhouse")
}

// ConnectToClickhouse connects to clickhouse with provided credentials
func (ch *Clickhouse) ConnectToClickhouse(cred Credentials, includeDBInConn bool) (*sql.DB, error) {
	dsn := url.URL{
		Scheme: "tcp",
		Host:   fmt.Sprintf("%s:%s", cred.Host, cred.Port),
	}

	values := url.Values{
		"username":      []string{cred.User},
		"password":      []string{cred.Password},
		"block_size":    []string{ch.BlockSize},
		"pool_size":     []string{ch.PoolSize},
		"debug":         []string{ch.QueryDebugLogs},
		"secure":        []string{cred.Secure},
		"skip_verify":   []string{cred.SkipVerify},
		"tls_config":    []string{cred.TLSConfigName},
		"read_timeout":  []string{ch.ReadTimeout},
		"write_timeout": []string{ch.WriteTimeout},
		"compress":      []string{strconv.FormatBool(ch.Compress)},
	}

	if includeDBInConn {
		values.Add("database", cred.DBName)
	}
	if cred.timeout > 0 {
		values.Add("timeout", fmt.Sprintf("%d", cred.timeout/time.Second))
	}

	dsn.RawQuery = values.Encode()

	var (
		err error
		db  *sql.DB
	)

	if db, err = sql.Open("clickhouse", dsn.String()); err != nil {
		return nil, fmt.Errorf("clickhouse connection error : (%v)", err)
	}
	return db, nil
}

func NewClickhouse() *Clickhouse {
	return &Clickhouse{
		Logger: pkgLogger,
	}
}

func WithConfig(h *Clickhouse, config *config.Config) {
	h.QueryDebugLogs = config.GetString("Warehouse.clickhouse.queryDebugLogs", "false")
	h.BlockSize = config.GetString("Warehouse.clickhouse.blockSize", "1000000")
	h.PoolSize = config.GetString("Warehouse.clickhouse.poolSize", "100")
	h.ReadTimeout = config.GetString("Warehouse.clickhouse.readTimeout", "300")
	h.WriteTimeout = config.GetString("Warehouse.clickhouse.writeTimeout", "1800")
	h.Compress = config.GetBool("Warehouse.clickhouse.compress", false)
	h.DisableNullable = config.GetBool("Warehouse.clickhouse.disableNullable", false)
	h.ExecTimeOutInSeconds = config.GetDuration("Warehouse.clickhouse.execTimeOutInSeconds", 600, time.Second)
	h.CommitTimeOutInSeconds = config.GetDuration("Warehouse.clickhouse.commitTimeOutInSeconds", 600, time.Second)
	h.LoadTableFailureRetries = config.GetInt("Warehouse.clickhouse.loadTableFailureRetries", 3)
	h.NumWorkersDownloadLoadFiles = config.GetInt("Warehouse.clickhouse.numWorkersDownloadLoadFiles", 8)
	h.S3EngineEnabledWorkspaceIDs = config.GetStringSlice("Warehouse.clickhouse.s3EngineEnabledWorkspaceIDs", nil)
}

/*
registerTLSConfig will create a global map, use different names for the different tls config.
clickhouse will access the config by mentioning the key in connection string
*/
func registerTLSConfig(key, certificate string) {
	tlsConfig := &tls.Config{}
	caCert := []byte(certificate)
	caCertPool := x509.NewCertPool()
	caCertPool.AppendCertsFromPEM(caCert)
	tlsConfig.RootCAs = caCertPool
	_ = clickhouse.RegisterTLSConfig(key, tlsConfig)
}

// getConnectionCredentials gives clickhouse credentials
func (ch *Clickhouse) getConnectionCredentials() Credentials {
	tlsName := ""
	certificate := warehouseutils.GetConfigValue(caCertificate, ch.Warehouse)
	if strings.TrimSpace(certificate) != "" {
		// each destination will have separate tls config, hence using destination id as tlsName
		tlsName = ch.Warehouse.Destination.ID
		registerTLSConfig(tlsName, certificate)
	}
	credentials := Credentials{
		Host:          warehouseutils.GetConfigValue(host, ch.Warehouse),
		DBName:        warehouseutils.GetConfigValue(dbName, ch.Warehouse),
		User:          warehouseutils.GetConfigValue(user, ch.Warehouse),
		Password:      warehouseutils.GetConfigValue(password, ch.Warehouse),
		Port:          warehouseutils.GetConfigValue(port, ch.Warehouse),
		Secure:        warehouseutils.GetConfigValueBoolString(secure, ch.Warehouse),
		SkipVerify:    warehouseutils.GetConfigValueBoolString(skipVerify, ch.Warehouse),
		TLSConfigName: tlsName,
		timeout:       ch.ConnectTimeout,
	}
	return credentials
}

// ColumnsWithDataTypes creates columns and its datatype into sql format for creating table
func (ch *Clickhouse) ColumnsWithDataTypes(tableName string, columns model.TableSchema, notNullableColumns []string) string {
	var arr []string
	for columnName, dataType := range columns {
		codec := ch.getClickHouseCodecForColumnType(dataType, tableName)
		columnType := ch.getClickHouseColumnTypeForSpecificTable(tableName, columnName, rudderDataTypesMapToClickHouse[dataType], misc.Contains(notNullableColumns, columnName))
		arr = append(arr, fmt.Sprintf(`%q %s %s`, columnName, columnType, codec))
	}
	return strings.Join(arr, ",")
}

func (ch *Clickhouse) getClickHouseCodecForColumnType(columnType, tableName string) string {
	if columnType == "datetime" {
		if ch.DisableNullable && !(tableName == warehouseutils.IdentifiesTable || tableName == warehouseutils.UsersTable) {
			return "Codec(DoubleDelta, LZ4)"
		}
	}
	return ""
}

func getClickhouseColumnTypeForSpecificColumn(columnName, columnType string, isNullable bool) string {
	specificColumnType := columnType
	if strings.Contains(specificColumnType, "Array") {
		return specificColumnType
	}
	if isNullable {
		specificColumnType = fmt.Sprintf("Nullable(%s)", specificColumnType)
	}
	if _, ok := clickhouseSpecificColumnNameMappings[columnName]; ok {
		specificColumnType = clickhouseSpecificColumnNameMappings[columnName]
	}

	return specificColumnType
}

// getClickHouseColumnTypeForSpecificTable gets suitable columnType based on the tableName
func (ch *Clickhouse) getClickHouseColumnTypeForSpecificTable(tableName, columnName, columnType string, notNullableKey bool) string {
	if notNullableKey || (tableName != warehouseutils.IdentifiesTable && ch.DisableNullable) {
		return getClickhouseColumnTypeForSpecificColumn(columnName, columnType, false)
	}
	// Nullable is not disabled for users and identity table
	if tableName == warehouseutils.UsersTable {
		return fmt.Sprintf(`SimpleAggregateFunction(anyLast, %s)`, getClickhouseColumnTypeForSpecificColumn(columnName, columnType, true))
	}
	return getClickhouseColumnTypeForSpecificColumn(columnName, columnType, true)
}

func (*Clickhouse) DeleteBy([]string, warehouseutils.DeleteByParams) error {
	return fmt.Errorf(warehouseutils.NotImplementedErrorCode)
}

func generateArgumentString(length int) string {
	var args []string
	for i := 0; i < length; i++ {
		args = append(args, "?")
	}
	return strings.Join(args, ",")
}

func (ch *Clickhouse) castStringToArray(data, dataType string) interface{} {
	switch dataType {
	case "array(int)":
		dataInt := make([]int64, 0)
		err := json.Unmarshal([]byte(data), &dataInt)
		if err != nil {
			ch.Logger.Error("Error while unmarshalling data into array of int: %s", err.Error())
		}
		return dataInt
	case "array(float)":
		dataFloat := make([]float64, 0)
		err := json.Unmarshal([]byte(data), &dataFloat)
		if err != nil {
			ch.Logger.Error("Error while unmarshalling data into array of float: %s", err.Error())
		}
		return dataFloat
	case "array(string)":
		dataInterface := make([]interface{}, 0)
		err := json.Unmarshal([]byte(data), &dataInterface)
		if err != nil {
			ch.Logger.Error("Error while unmarshalling data into array of interface: %s", err.Error())
		}
		dataString := make([]string, 0)
		for _, value := range dataInterface {
			if _, ok := value.(string); ok {
				dataString = append(dataString, value.(string))
			} else {
				bytes, _ := json.Marshal(value)
				dataString = append(dataString, string(bytes))
			}
		}
		return dataString
	case "array(datetime)":
		dataTime := make([]time.Time, 0)
		err := json.Unmarshal([]byte(data), &dataTime)
		if err != nil {
			ch.Logger.Error("Error while unmarshalling data into array of date time: %s", err.Error())
		}
		return dataTime
	case "array(boolean)":
		dataInt := make([]int32, 0)
		dataBool := make([]bool, 0)

		// Since we are converting true/false to 1/0 in warehouse slave
		// We need to unmarshal into []int32 first to load the data into the table
		// If it is unsuccessful, we unmarshal for []bool
		if err := json.Unmarshal([]byte(data), &dataInt); err == nil {
			for _, value := range dataInt {
				dataBool = append(dataBool, value != 0)
			}
			return dataBool
		}

		err := json.Unmarshal([]byte(data), &dataBool)
		if err != nil {
			ch.Logger.Error("Error while unmarshalling data into array of bool: %s", err.Error())
			return dataBool
		}
		return dataBool
	}
	return data
}

// typecastDataFromType typeCasts string data to the mentioned data type
func (ch *Clickhouse) typecastDataFromType(data, dataType string) interface{} {
	var dataI interface{}
	var err error
	switch dataType {
	case "int":
		dataI, err = strconv.Atoi(data)
	case "float":
		dataI, err = strconv.ParseFloat(data, 64)
	case "datetime":
		dataI, err = time.Parse(time.RFC3339, data)
	case "boolean":
		var b bool
		b, err = strconv.ParseBool(data)
		dataI = 0
		if b {
			dataI = 1
		}
	default:
		if strings.Contains(dataType, "array") {
			dataI = ch.castStringToArray(data, dataType)
		} else {
			return data
		}
	}
	if err != nil {
		if ch.DisableNullable {
			return datatypeDefaultValuesMap[dataType]
		}
		return nil
	}
	return dataI
}

// loadTable loads table to clickhouse from the load files
func (ch *Clickhouse) loadTable(tableName string, tableSchemaInUpload model.TableSchema) (err error) {
	if ch.UseS3CopyEngineForLoading() {
		return ch.loadByCopyCommand(tableName, tableSchemaInUpload)
	}
	return ch.loadByDownloadingLoadFiles(tableName, tableSchemaInUpload)
}

func (ch *Clickhouse) UseS3CopyEngineForLoading() bool {
	if !slices.Contains(ch.S3EngineEnabledWorkspaceIDs, ch.Warehouse.WorkspaceID) {
		return false
	}
	return ch.ObjectStorage == warehouseutils.S3 || ch.ObjectStorage == warehouseutils.MINIO
}

func (ch *Clickhouse) loadByDownloadingLoadFiles(tableName string, tableSchemaInUpload model.TableSchema) (err error) {
	ch.Logger.Infof("%s LoadTable Started", ch.GetLogIdentifier(tableName))
	defer ch.Logger.Infof("%s LoadTable Completed", ch.GetLogIdentifier(tableName))

	// Clickhouse stats
	chStats := ch.newClickHouseStat(tableName)

	downloadStart := time.Now()
	fileNames, err := ch.LoadFileDownloader.Download(context.TODO(), tableName)
	chStats.downloadLoadFilesTime.Since(downloadStart)
	if err != nil {
		return
	}
	defer misc.RemoveFilePaths(fileNames...)

	operation := func() error {
		tableError := ch.loadTablesFromFilesNamesWithRetry(tableName, tableSchemaInUpload, fileNames, chStats)
		err = tableError.err
		if !tableError.enableRetry {
			return nil
		}
		return tableError.err
	}

	backoffWithMaxRetry := backoff.WithMaxRetries(backoff.NewConstantBackOff(1*time.Second), uint64(ch.LoadTableFailureRetries))
	retryError := backoff.RetryNotify(operation, backoffWithMaxRetry, func(error error, t time.Duration) {
		err = fmt.Errorf("%s Error occurred while retrying for load tables with error: %v", ch.GetLogIdentifier(tableName), error)
		ch.Logger.Error(err)
		chStats.failRetries.Count(1)
	})
	if retryError != nil {
		err = retryError
	}
	return
}

func (ch *Clickhouse) credentials() (accessKeyID, secretAccessKey string, err error) {
	if ch.ObjectStorage == warehouseutils.S3 {
		return warehouseutils.GetConfigValue(warehouseutils.AWSAccessSecret, ch.Warehouse), warehouseutils.GetConfigValue(warehouseutils.AWSAccessKey, ch.Warehouse), nil
	}
	if ch.ObjectStorage == warehouseutils.MINIO {
		return warehouseutils.GetConfigValue(warehouseutils.MinioAccessKeyID, ch.Warehouse), warehouseutils.GetConfigValue(warehouseutils.MinioSecretAccessKey, ch.Warehouse), nil
	}
	return "", "", errors.New("objectStorage not supported for loading using S3 engine")
}

func (ch *Clickhouse) loadByCopyCommand(tableName string, tableSchemaInUpload model.TableSchema) error {
	ch.Logger.Infof("LoadTable By COPY command Started for table: %s", tableName)

	strKeys := warehouseutils.GetColumnsFromTableSchema(tableSchemaInUpload)
	sort.Strings(strKeys)
	sortedColumnNames := strings.Join(strKeys, ",")
	sortedColumnNamesWithDataTypes := warehouseutils.JoinWithFormatting(strKeys, func(idx int, name string) string {
		return fmt.Sprintf(`%s %s`, name, rudderDataTypesMapToClickHouse[tableSchemaInUpload[name]])
	}, ",")

	csvObjectLocation, err := ch.Uploader.GetSampleLoadFileLocation(tableName)
	if err != nil {
		return fmt.Errorf("sample load file location with error: %w", err)
	}
	loadFolderDir, _ := path.Split(csvObjectLocation)
	loadFolder := loadFolderDir + "*.csv.gz"

	accessKeyID, secretAccessKey, err := ch.credentials()
	if err != nil {
		return fmt.Errorf("auth credentials during load for copy with error: %w", err)
	}

	sqlStatement := fmt.Sprintf(`
		INSERT INTO %[1]q.%[2]q (
			%[3]s
		)
		SELECT
		  *
		FROM
		  s3(
			'%[4]s',
		  	'%[5]s',
		  	'%[6]s',
			'CSV',
			'%[7]s',
			'gz'
		  )
			settings
				date_time_input_format = 'best_effort',
				input_format_csv_arrays_as_nested_csv = 1;
		`,
		ch.Namespace,                   // 1
		tableName,                      // 2
		sortedColumnNames,              // 3
		loadFolder,                     // 4
		accessKeyID,                    // 5
		secretAccessKey,                // 6
		sortedColumnNamesWithDataTypes, // 7
	)
	_, err = ch.DB.Exec(sqlStatement)
	if err != nil {
		return fmt.Errorf("executing insert query for load table with error: %w", err)
	}

	ch.Logger.Infof("LoadTable By COPY command Completed for table: %s", tableName)
	return nil
}

type tableError struct {
	enableRetry bool
	err         error
}

func (ch *Clickhouse) loadTablesFromFilesNamesWithRetry(tableName string, tableSchemaInUpload model.TableSchema, fileNames []string, chStats *clickHouseStat) (terr tableError) {
	ch.Logger.Debugf("%s LoadTablesFromFilesNamesWithRetry Started", ch.GetLogIdentifier(tableName))
	defer ch.Logger.Debugf("%s LoadTablesFromFilesNamesWithRetry Completed", ch.GetLogIdentifier(tableName))

	var txn *sql.Tx
	var err error

	onError := func(err error) {
		if txn != nil {
			go func() {
				ch.Logger.Debugf("%s Rollback Started for loading in table", ch.GetLogIdentifier(tableName))
				_ = txn.Rollback()
				ch.Logger.Debugf("%s Rollback Completed for loading in table", ch.GetLogIdentifier(tableName))
			}()
		}
		terr.err = err
		ch.Logger.Errorf("%s OnError for loading in table with error: %v", ch.GetLogIdentifier(tableName), err)
	}

	ch.Logger.Debugf("%s Beginning a transaction in db for loading in table", ch.GetLogIdentifier(tableName))
	txn, err = ch.DB.Begin()
	if err != nil {
		err = fmt.Errorf("%s Error while beginning a transaction in db for loading in table with error:%v", ch.GetLogIdentifier(tableName), err)
		onError(err)
		return
	}
	ch.Logger.Debugf("%s Completed a transaction in db for loading in table", ch.GetLogIdentifier(tableName))

	// sort column names
	sortedColumnKeys := warehouseutils.SortColumnKeysFromColumnMap(tableSchemaInUpload)
	sortedColumnString := warehouseutils.DoubleQuoteAndJoinByComma(sortedColumnKeys)

	sqlStatement := fmt.Sprintf(`INSERT INTO %q.%q (%v) VALUES (%s)`, ch.Namespace, tableName, sortedColumnString, generateArgumentString(len(sortedColumnKeys)))
	ch.Logger.Debugf("%s Preparing statement exec in db for loading in table for query:%s", ch.GetLogIdentifier(tableName), sqlStatement)
	stmt, err := txn.Prepare(sqlStatement)
	if err != nil {
		err = fmt.Errorf("%s Error while preparing statement for transaction in db for loading in table for query:%s error:%v", ch.GetLogIdentifier(tableName), sqlStatement, err)
		onError(err)
		return
	}
	ch.Logger.Debugf("%s Prepared statement exec in db for loading in table", ch.GetLogIdentifier(tableName))

	for _, objectFileName := range fileNames {
		syncStart := time.Now()

		var gzipFile *os.File
		gzipFile, err = os.Open(objectFileName)
		if err != nil {
			err = fmt.Errorf("%s Error opening file using os.Open for file:%s while loading to table with error:%v", ch.GetLogIdentifier(tableName), objectFileName, err.Error())
			onError(err)
			return
		}

		var gzipReader *gzip.Reader
		gzipReader, err = gzip.NewReader(gzipFile)
		if err != nil {
			rruntime.GoForWarehouse(func() {
				misc.RemoveFilePaths(objectFileName)
			})
			_ = gzipFile.Close()
			err = fmt.Errorf("%s Error reading file using gzip.NewReader for file:%s while loading to table with error:%v", ch.GetLogIdentifier(tableName), gzipFile.Name(), err.Error())
			onError(err)
			return
		}

		csvReader := csv.NewReader(gzipReader)
		var csvRowsProcessedCount int
		for {
			var record []string
			record, err = csvReader.Read()
			if err != nil {
				if err == io.EOF {
					ch.Logger.Debugf("%s File reading completed while reading csv file for loading in table for objectFileName:%s", ch.GetLogIdentifier(tableName), objectFileName)
					break
				}
				err = fmt.Errorf("%s Error while reading csv file %s for loading in table with error:%v", ch.GetLogIdentifier(tableName), objectFileName, err)
				onError(err)
				return
			}
			if len(sortedColumnKeys) != len(record) {
				err = fmt.Errorf(`%s Load file CSV columns for a row mismatch number found in upload schema. Columns in CSV row: %d, Columns in upload schema of table with sortedColumnKeys: %d. Processed rows in csv file until mismatch: %d`, ch.GetLogIdentifier(tableName), len(record), len(sortedColumnKeys), csvRowsProcessedCount)
				onError(err)
				return
			}
			var recordInterface []interface{}
			for index, value := range record {
				columnName := sortedColumnKeys[index]
				columnDataType := tableSchemaInUpload[columnName]
				data := ch.typecastDataFromType(value, columnDataType)
				recordInterface = append(recordInterface, data)
			}

			stmtCtx, stmtCancel := context.WithCancel(context.Background())
			misc.RunWithTimeout(func() {
				ch.Logger.Debugf("%s Starting Prepared statement exec", ch.GetLogIdentifier(tableName))
				_, err = stmt.ExecContext(stmtCtx, recordInterface...)
				ch.Logger.Debugf("%s Completed Prepared statement exec", ch.GetLogIdentifier(tableName))
			}, func() {
				ch.Logger.Debugf("%s Cancelling and closing statement", ch.GetLogIdentifier(tableName))
				stmtCancel()
				go func() {
					_ = stmt.Close()
				}()
				err = fmt.Errorf("%s Timed out exec table for objectFileName: %s", ch.GetLogIdentifier(tableName), objectFileName)
				terr.enableRetry = true
				chStats.execTimeouts.Count(1)
			}, ch.ExecTimeOutInSeconds)

			if err != nil {
				err = fmt.Errorf("%s Error in inserting statement for loading in table with error:%v", ch.GetLogIdentifier(tableName), err)
				onError(err)
				return
			}
			csvRowsProcessedCount++
		}

		chStats.numRowsLoadFile.Count(csvRowsProcessedCount)

		_ = gzipReader.Close()
		_ = gzipFile.Close()

		chStats.syncLoadFileTime.Since(syncStart)
	}

	misc.RunWithTimeout(func() {
		defer chStats.commitTime.RecordDuration()()

		ch.Logger.Debugf("%s Committing transaction", ch.GetLogIdentifier(tableName))
		if err = txn.Commit(); err != nil {
			err = fmt.Errorf("%s Error while committing transaction as there was error while loading in table with error:%v", ch.GetLogIdentifier(tableName), err)
			return
		}
		ch.Logger.Debugf("%v Committed transaction", ch.GetLogIdentifier(tableName))
	}, func() {
		err = fmt.Errorf("%s Timed out while committing", ch.GetLogIdentifier(tableName))
		terr.enableRetry = true
		chStats.commitTimeouts.Count(1)
	}, ch.CommitTimeOutInSeconds)

	if err != nil {
		err = fmt.Errorf("%s Error occurred while committing with error:%v", ch.GetLogIdentifier(tableName), err)
		onError(err)
		return
	}
	ch.Logger.Infof("%s Completed loading the table", ch.GetLogIdentifier(tableName))
	return
}

func (ch *Clickhouse) schemaExists(schemaName string) (exists bool, err error) {
	var count int64
	sqlStatement := "SELECT count(*) FROM system.databases WHERE name = ?"
	err = ch.DB.QueryRow(sqlStatement, schemaName).Scan(&count)
	// ignore err if no results for query
	if err == sql.ErrNoRows {
		err = nil
	}
	exists = count > 0
	return
}

// createSchema creates a database in clickhouse
func (ch *Clickhouse) createSchema() (err error) {
	var schemaExists bool
	schemaExists, err = ch.schemaExists(ch.Namespace)
	if err != nil {
		ch.Logger.Errorf("CH: Error checking if database: %s exists: %v", ch.Namespace, err)
		return err
	}
	if schemaExists {
		ch.Logger.Infof("CH: Skipping creating database: %s since it already exists", ch.Namespace)
		return
	}
	dbHandle, err := ch.ConnectToClickhouse(ch.getConnectionCredentials(), false)
	if err != nil {
		return err
	}
	defer dbHandle.Close()
	cluster := warehouseutils.GetConfigValue(Cluster, ch.Warehouse)
	clusterClause := ""
	if len(strings.TrimSpace(cluster)) > 0 {
		clusterClause = fmt.Sprintf(`ON CLUSTER %q`, cluster)
	}
	sqlStatement := fmt.Sprintf(`CREATE DATABASE IF NOT EXISTS %q %s`, ch.Namespace, clusterClause)
	ch.Logger.Infof("CH: Creating database in clickhouse for ch:%s : %v", ch.Warehouse.Destination.ID, sqlStatement)
	_, err = dbHandle.Exec(sqlStatement)
	return
}

/*
createUsersTable creates a user's table with engine AggregatingMergeTree,
this lets us choose aggregation logic before merging records with same user id.
current behaviour is to replace user  properties with the latest non-null values
*/
func (ch *Clickhouse) createUsersTable(name string, columns model.TableSchema) (err error) {
	sortKeyFields := []string{"id"}
	notNullableColumns := []string{"received_at", "id"}
	clusterClause := ""
	engine := "AggregatingMergeTree"
	engineOptions := ""
	cluster := warehouseutils.GetConfigValue(Cluster, ch.Warehouse)
	if len(strings.TrimSpace(cluster)) > 0 {
		clusterClause = fmt.Sprintf(`ON CLUSTER %q`, cluster)
		engine = fmt.Sprintf(`%s%s`, "Replicated", engine)
		engineOptions = `'/clickhouse/{cluster}/tables/{database}/{table}', '{replica}'`
	}
	sqlStatement := fmt.Sprintf(`CREATE TABLE IF NOT EXISTS %q.%q %s ( %v )  ENGINE = %s(%s) ORDER BY %s PARTITION BY toDate(%s)`, ch.Namespace, name, clusterClause, ch.ColumnsWithDataTypes(name, columns, notNullableColumns), engine, engineOptions, getSortKeyTuple(sortKeyFields), partitionField)
	ch.Logger.Infof("CH: Creating table in clickhouse for ch:%s : %v", ch.Warehouse.Destination.ID, sqlStatement)
	_, err = ch.DB.Exec(sqlStatement)
	return
}

func getSortKeyTuple(sortKeyFields []string) string {
	tuple := "("
	for index, field := range sortKeyFields {
		if index == len(sortKeyFields)-1 {
			tuple += fmt.Sprintf(`%q`, field)
		} else {
			tuple += fmt.Sprintf(`%q,`, field)
		}
	}
	tuple += ")"
	return tuple
}

// CreateTable creates table with engine ReplacingMergeTree(), this is used for dedupe event data and replace it will the latest data if duplicate data found. This logic is handled by clickhouse
// The engine differs from MergeTree in that it removes duplicate entries with the same sorting key value.
func (ch *Clickhouse) CreateTable(tableName string, columns model.TableSchema) (err error) {
	sortKeyFields := []string{"received_at", "id"}
	if tableName == warehouseutils.DiscardsTable {
		sortKeyFields = []string{"received_at"}
	}
	if strings.HasPrefix(tableName, warehouseutils.CTStagingTablePrefix) {
		sortKeyFields = []string{"id"}
	}
	var sqlStatement string
	if tableName == warehouseutils.UsersTable {
		return ch.createUsersTable(tableName, columns)
	}
	clusterClause := ""
	engine := "ReplacingMergeTree"
	engineOptions := ""
	cluster := warehouseutils.GetConfigValue(Cluster, ch.Warehouse)
	if len(strings.TrimSpace(cluster)) > 0 {
		clusterClause = fmt.Sprintf(`ON CLUSTER %q`, cluster)
		engine = fmt.Sprintf(`%s%s`, "Replicated", engine)
		engineOptions = `'/clickhouse/{cluster}/tables/{database}/{table}', '{replica}'`
	}
	var orderByClause string
	if len(sortKeyFields) > 0 {
		orderByClause = fmt.Sprintf(`ORDER BY %s`, getSortKeyTuple(sortKeyFields))
	}

	var partitionByClause string
	if _, ok := columns[partitionField]; ok {
		partitionByClause = fmt.Sprintf(`PARTITION BY toDate(%s)`, partitionField)
	}

	sqlStatement = fmt.Sprintf(`CREATE TABLE IF NOT EXISTS %q.%q %s ( %v ) ENGINE = %s(%s) %s %s`, ch.Namespace, tableName, clusterClause, ch.ColumnsWithDataTypes(tableName, columns, sortKeyFields), engine, engineOptions, orderByClause, partitionByClause)

	ch.Logger.Infof("CH: Creating table in clickhouse for ch:%s : %v", ch.Warehouse.Destination.ID, sqlStatement)
	_, err = ch.DB.Exec(sqlStatement)
	return
}

func (ch *Clickhouse) DropTable(tableName string) (err error) {
	cluster := warehouseutils.GetConfigValue(Cluster, ch.Warehouse)
	clusterClause := ""
	if len(strings.TrimSpace(cluster)) > 0 {
		clusterClause = fmt.Sprintf(`ON CLUSTER %q`, cluster)
	}
	sqlStatement := fmt.Sprintf(`DROP TABLE %q.%q %s `, ch.Warehouse.Namespace, tableName, clusterClause)
	_, err = ch.DB.Exec(sqlStatement)
	return
}

func (ch *Clickhouse) AddColumns(tableName string, columnsInfo []warehouseutils.ColumnInfo) (err error) {
	var (
		query         string
		queryBuilder  strings.Builder
		cluster       string
		clusterClause string
	)

	cluster = warehouseutils.GetConfigValue(Cluster, ch.Warehouse)
	if len(strings.TrimSpace(cluster)) > 0 {
		clusterClause = fmt.Sprintf(`ON CLUSTER %q`, cluster)
	}

	queryBuilder.WriteString(fmt.Sprintf(`
		ALTER TABLE
		  %q.%q %s`,
		ch.Namespace,
		tableName,
		clusterClause,
	))

	for _, columnInfo := range columnsInfo {
		columnType := ch.getClickHouseColumnTypeForSpecificTable(
			tableName,
			columnInfo.Name,
			rudderDataTypesMapToClickHouse[columnInfo.Type],
			false,
		)
		queryBuilder.WriteString(fmt.Sprintf(` ADD COLUMN IF NOT EXISTS %q %s,`, columnInfo.Name, columnType))
	}

	query = strings.TrimSuffix(queryBuilder.String(), ",")
	query += ";"

	ch.Logger.Infof("CH: Adding columns for destinationID: %s, tableName: %s with query: %v", ch.Warehouse.Destination.ID, tableName, query)
	_, err = ch.DB.Exec(query)
	return
}

func (ch *Clickhouse) CreateSchema() (err error) {
	if len(ch.Uploader.GetSchemaInWarehouse()) > 0 {
		return nil
	}
	err = ch.createSchema()
	return err
}

func (*Clickhouse) AlterColumn(_, _, _ string) (model.AlterTableResponse, error) {
	return model.AlterTableResponse{}, nil
}

// TestConnection is used destination connection tester to test the clickhouse connection
func (ch *Clickhouse) TestConnection(warehouse model.Warehouse) (err error) {
	ch.Warehouse = warehouse
	ch.DB, err = ch.ConnectToClickhouse(ch.getConnectionCredentials(), true)
	if err != nil {
		return
	}
	defer ch.DB.Close()

	ctx, cancel := context.WithTimeout(context.TODO(), ch.ConnectTimeout)
	defer cancel()

	err = ch.DB.PingContext(ctx)
	if err == context.DeadlineExceeded {
		return fmt.Errorf("connection testing timed out after %d sec", ch.ConnectTimeout/time.Second)
	}
	if err != nil {
		return err
	}

	return nil
}

<<<<<<< HEAD
func (ch *Clickhouse) Setup(warehouse model.Warehouse, uploader uploader.Uploader) (err error) {
=======
func (ch *Clickhouse) Setup(warehouse model.Warehouse, uploader warehouseutils.Uploader) (err error) {
>>>>>>> 8ab58b80
	ch.Warehouse = warehouse
	ch.Namespace = warehouse.Namespace
	ch.Uploader = uploader
	ch.stats = stats.Default
	ch.ObjectStorage = warehouseutils.ObjectStorageType(warehouseutils.CLICKHOUSE, warehouse.Destination.Config, ch.Uploader.UseRudderStorage())
	ch.LoadFileDownloader = downloader.NewDownloader(&warehouse, uploader, ch.NumWorkersDownloadLoadFiles)

	ch.DB, err = ch.ConnectToClickhouse(ch.getConnectionCredentials(), true)
	return err
}

func (*Clickhouse) CrashRecover(_ model.Warehouse) (err error) {
	return
}

// FetchSchema queries clickhouse and returns the schema associated with provided namespace
func (ch *Clickhouse) FetchSchema(warehouse model.Warehouse) (schema, unrecognizedSchema model.Schema, err error) {
	ch.Warehouse = warehouse
	ch.Namespace = warehouse.Namespace
	dbHandle, err := ch.ConnectToClickhouse(ch.getConnectionCredentials(), true)
	if err != nil {
		return
	}
	defer dbHandle.Close()

	schema = make(model.Schema)
	unrecognizedSchema = make(model.Schema)

	sqlStatement := fmt.Sprintf(`
		SELECT
		  table,
		  name,
		  type
		FROM
		  system.columns
		WHERE
		  database = '%s'
	`,
		ch.Namespace,
	)

	rows, err := dbHandle.Query(sqlStatement)
	if err != nil && err != sql.ErrNoRows {
		if exception, ok := err.(*clickhouse.Exception); ok && exception.Code == 81 {
			ch.Logger.Infof("CH: No database found while fetching schema: %s from  destination:%v, query: %v", ch.Namespace, ch.Warehouse.Destination.Name, sqlStatement)
			return schema, unrecognizedSchema, nil
		}
		ch.Logger.Errorf("CH: Error in fetching schema from clickhouse destination:%v, query: %v", ch.Warehouse.Destination.ID, sqlStatement)
		return
	}
	if err == sql.ErrNoRows {
		ch.Logger.Infof("CH: No rows, while fetching schema: %s from destination:%v, query: %v", ch.Namespace, ch.Warehouse.Destination.Name, sqlStatement)
		return schema, unrecognizedSchema, nil
	}
	defer rows.Close()
	for rows.Next() {
		var tName, cName, cType string
		err = rows.Scan(&tName, &cName, &cType)
		if err != nil {
			ch.Logger.Errorf("CH: Error in processing fetched schema from clickhouse destination:%v", ch.Warehouse.Destination.ID)
			return
		}
		if _, ok := schema[tName]; !ok {
			schema[tName] = make(model.TableSchema)
		}
		if datatype, ok := clickhouseDataTypesMapToRudder[cType]; ok {
			schema[tName][cName] = datatype
		} else {
			if _, ok := unrecognizedSchema[tName]; !ok {
				unrecognizedSchema[tName] = make(model.TableSchema)
			}
			unrecognizedSchema[tName][cName] = warehouseutils.MISSING_DATATYPE

			warehouseutils.WHCounterStat(warehouseutils.RUDDER_MISSING_DATATYPE, &ch.Warehouse, warehouseutils.Tag{Name: "datatype", Value: cType}).Count(1)
		}
	}
	return
}

func (ch *Clickhouse) LoadUserTables() (errorMap map[string]error) {
	errorMap = map[string]error{warehouseutils.IdentifiesTable: nil}
	err := ch.loadTable(warehouseutils.IdentifiesTable, ch.Uploader.GetTableSchemaInUpload(warehouseutils.IdentifiesTable))
	if err != nil {
		errorMap[warehouseutils.IdentifiesTable] = err
		return
	}

	if len(ch.Uploader.GetTableSchemaInUpload(warehouseutils.UsersTable)) == 0 {
		return
	}
	errorMap[warehouseutils.UsersTable] = nil
	err = ch.loadTable(warehouseutils.UsersTable, ch.Uploader.GetTableSchemaInUpload(warehouseutils.UsersTable))
	if err != nil {
		errorMap[warehouseutils.UsersTable] = err
		return
	}
	return
}

func (ch *Clickhouse) LoadTable(tableName string) error {
	err := ch.loadTable(tableName, ch.Uploader.GetTableSchemaInUpload(tableName))
	return err
}

func (ch *Clickhouse) Cleanup() {
	if ch.DB != nil {
		_ = ch.DB.Close()
	}
}

func (*Clickhouse) LoadIdentityMergeRulesTable() (err error) {
	return
}

func (*Clickhouse) LoadIdentityMappingsTable() (err error) {
	return
}

func (*Clickhouse) DownloadIdentityRules(*misc.GZipWriter) (err error) {
	return
}

func (*Clickhouse) IsEmpty(_ model.Warehouse) (empty bool, err error) {
	return
}

func (ch *Clickhouse) GetTotalCountInTable(ctx context.Context, tableName string) (int64, error) {
	var (
		total        int64
		err          error
		sqlStatement string
	)
	sqlStatement = fmt.Sprintf(`
		SELECT count(*) FROM "%[1]s"."%[2]s";
	`,
		ch.Namespace,
		tableName,
	)
	err = ch.DB.QueryRowContext(ctx, sqlStatement).Scan(&total)
	return total, err
}

func (ch *Clickhouse) Connect(warehouse model.Warehouse) (client.Client, error) {
	ch.Warehouse = warehouse
	ch.Namespace = warehouse.Namespace
	ch.ObjectStorage = warehouseutils.ObjectStorageType(
		warehouseutils.CLICKHOUSE,
		warehouse.Destination.Config,
		misc.IsConfiguredToUseRudderObjectStorage(ch.Warehouse.Destination.Config),
	)
	dbHandle, err := ch.ConnectToClickhouse(ch.getConnectionCredentials(), true)
	if err != nil {
		return client.Client{}, err
	}

	return client.Client{Type: client.SQLClient, SQL: dbHandle}, err
}

func (ch *Clickhouse) GetLogIdentifier(args ...string) string {
	if len(args) == 0 {
		return fmt.Sprintf("[%s][%s][%s][%s]", ch.Warehouse.Type, ch.Warehouse.Source.ID, ch.Warehouse.Destination.ID, ch.Warehouse.Namespace)
	}
	return fmt.Sprintf("[%s][%s][%s][%s][%s]", ch.Warehouse.Type, ch.Warehouse.Source.ID, ch.Warehouse.Destination.ID, ch.Warehouse.Namespace, strings.Join(args, "]["))
}

func (ch *Clickhouse) LoadTestTable(_, tableName string, payloadMap map[string]interface{}, _ string) (err error) {
	var columns []string
	var recordInterface []interface{}

	for key, value := range payloadMap {
		recordInterface = append(recordInterface, value)
		columns = append(columns, key)
	}

	sqlStatement := fmt.Sprintf(`INSERT INTO %q.%q (%v) VALUES (%s)`,
		ch.Namespace,
		tableName,
		strings.Join(columns, ","),
		generateArgumentString(len(columns)),
	)
	txn, err := ch.DB.Begin()
	if err != nil {
		return
	}

	stmt, err := txn.Prepare(sqlStatement)
	if err != nil {
		return
	}

	if _, err = stmt.Exec(recordInterface...); err != nil {
		return
	}

	if err = stmt.Close(); err != nil {
		return
	}
	if err = txn.Commit(); err != nil {
		return
	}
	return
}

func (ch *Clickhouse) SetConnectionTimeout(timeout time.Duration) {
	ch.ConnectTimeout = timeout
}

func (ch *Clickhouse) ErrorMappings() []model.JobError {
	return errorsMappings
}<|MERGE_RESOLUTION|>--- conflicted
+++ resolved
@@ -19,8 +19,6 @@
 	"strconv"
 	"strings"
 	"time"
-
-	"github.com/rudderlabs/rudder-server/warehouse/integrations/uploader"
 
 	"github.com/rudderlabs/rudder-server/warehouse/internal/service/loadfiles/downloader"
 
@@ -144,11 +142,7 @@
 	Namespace                   string
 	ObjectStorage               string
 	Warehouse                   model.Warehouse
-<<<<<<< HEAD
-	Uploader                    uploader.Uploader
-=======
 	Uploader                    warehouseutils.Uploader
->>>>>>> 8ab58b80
 	stats                       stats.Stats
 	ConnectTimeout              time.Duration
 	Logger                      logger.Logger
@@ -953,11 +947,7 @@
 	return nil
 }
 
-<<<<<<< HEAD
-func (ch *Clickhouse) Setup(warehouse model.Warehouse, uploader uploader.Uploader) (err error) {
-=======
 func (ch *Clickhouse) Setup(warehouse model.Warehouse, uploader warehouseutils.Uploader) (err error) {
->>>>>>> 8ab58b80
 	ch.Warehouse = warehouse
 	ch.Namespace = warehouse.Namespace
 	ch.Uploader = uploader
