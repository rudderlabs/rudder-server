--- conflicted
+++ resolved
@@ -762,11 +762,7 @@
 				},
 			}
 
-<<<<<<< HEAD
-			err = ch.Setup(ctx, warehouse, &mockUploader{})
-=======
-			err := ch.Setup(warehouse, &mockUploader{})
->>>>>>> a89ef271
+			err := ch.Setup(ctx, warehouse, &mockUploader{})
 			require.NoError(t, err)
 
 			ch.SetConnectionTimeout(tc.timeout)
