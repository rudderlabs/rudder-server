--- conflicted
+++ resolved
@@ -185,11 +185,7 @@
 				"localhost", port, "rudderdb", "rudder-password", "rudder",
 			)
 
-<<<<<<< HEAD
-			db := connectClickhouseDB(t, ctx, dsn)
-=======
 			db := connectClickhouseDB(ctx, t, dsn)
->>>>>>> 8bfc21b5
 			dbs = append(dbs, db)
 		}
 
@@ -1150,11 +1146,7 @@
 		"localhost", resource.GetPort("9000/tcp"), databaseName, password, user,
 	)
 
-<<<<<<< HEAD
-	db := connectClickhouseDB(t, context.Background(), dsn)
-=======
 	db := connectClickhouseDB(context.Background(), t, dsn)
->>>>>>> 8bfc21b5
 	defer func() { _ = db.Close() }()
 
 	t.Cleanup(func() {
@@ -1165,11 +1157,7 @@
 	return resource
 }
 
-<<<<<<< HEAD
-func connectClickhouseDB(t testing.TB, ctx context.Context, dsn string) *sql.DB {
-=======
 func connectClickhouseDB(ctx context.Context, t testing.TB, dsn string) *sql.DB {
->>>>>>> 8bfc21b5
 	t.Helper()
 
 	db, err := sql.Open("clickhouse", dsn)
