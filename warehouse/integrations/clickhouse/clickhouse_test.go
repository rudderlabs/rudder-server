package clickhouse_test

import (
	"context"
	"database/sql"
	"errors"
	"fmt"
	"log"
	"os"
	"strings"
	"testing"
	"time"

	"github.com/rudderlabs/rudder-server/warehouse/uploader"

	"github.com/rudderlabs/rudder-server/warehouse/integrations/testhelper"

	"github.com/rudderlabs/rudder-server/warehouse/integrations/clickhouse"

	"github.com/ory/dockertest/v3"
	dc "github.com/ory/dockertest/v3/docker"
	"github.com/rudderlabs/rudder-server/services/filemanager"
	"github.com/rudderlabs/rudder-server/testhelper/destination"
	"github.com/rudderlabs/rudder-server/utils/logger"
	"golang.org/x/sync/errgroup"

	"github.com/rudderlabs/rudder-server/config"
	"github.com/rudderlabs/rudder-server/utils/misc"
	"github.com/rudderlabs/rudder-server/warehouse/validations"

	backendconfig "github.com/rudderlabs/rudder-server/config/backend-config"
	"github.com/rudderlabs/rudder-server/warehouse/client"
	warehouseutils "github.com/rudderlabs/rudder-server/warehouse/utils"
	"github.com/stretchr/testify/require"
)

func TestIntegrationClickHouse(t *testing.T) {
	if os.Getenv("SLOW") == "0" {
		t.Skip("Skipping tests. Remove 'SLOW=0' env var to run them.")
	}

	clickhouse.Init()

	var dbs []*sql.DB
	for _, host := range []string{"wh-clickhouse", "wh-clickhouse01", "wh-clickhouse02", "wh-clickhouse03", "wh-clickhouse04"} {
		ch := clickhouse.NewClickhouse()
		db, err := ch.ConnectToClickhouse(clickhouse.Credentials{
			Host:          host,
			User:          "rudder",
			Password:      "rudder-password",
			DBName:        "rudderdb",
			Secure:        "false",
			SkipVerify:    "true",
			TLSConfigName: "",
			Port:          "9000",
		}, true)
		require.NoError(t, err)

		err = db.Ping()
		require.NoError(t, err)

		dbs = append(dbs, db)
	}

	var (
		provider = warehouseutils.CLICKHOUSE
		jobsDB   = testhelper.SetUpJobsDB(t)
		tables   = []string{"identifies", "users", "tracks", "product_track", "pages", "screens", "aliases", "groups"}
	)

	testCases := []struct {
		name                        string
		sourceID                    string
		destinationID               string
		writeKey                    string
		warehouseEvents             testhelper.EventsCountMap
		warehouseModifiedEvents     testhelper.EventsCountMap
		clusterSetup                func(t testing.TB)
		db                          *sql.DB
		s3EngineEnabledWorkspaceIDs []string
	}{
		{
			name:          "Single Setup",
			sourceID:      "1wRvLmEnMOOxNM79pwaZhyCqXRE",
			destinationID: "21Ev6TI6emCFDKph2Zn6XfTP7PI",
			writeKey:      "C5AWX39IVUWSP2NcHciWvqZTa2N",
			db:            dbs[0],
		},
		{
			name:          "Single Setup with S3 Engine",
			sourceID:      "1wRvLmEnMOOxNM79pwaZhyCqXRE",
			destinationID: "21Ev6TI6emCFDKph2Zn6XfTP7PI",
			writeKey:      "C5AWX39IVUWSP2NcHciWvqZTa2N",
			db:            dbs[0],
			s3EngineEnabledWorkspaceIDs: []string{
				"BpLnfgDsc2WD8F2qNfHK5a84jjJ",
			},
		},
		{
			name:          "Cluster Mode Setup",
			sourceID:      "1wRvLmEnMOOxNM79ghdZhyCqXRE",
			destinationID: "21Ev6TI6emCFDKhp2Zn6XfTP7PI",
			writeKey:      "95RxRTZHWUsaD6HEdz0ThbXfQ6p",
			db:            dbs[1],
			warehouseModifiedEvents: testhelper.EventsCountMap{
				"identifies":    8,
				"users":         2,
				"tracks":        8,
				"product_track": 8,
				"pages":         8,
				"screens":       8,
				"aliases":       8,
				"groups":        8,
			},
			clusterSetup: func(t testing.TB) {
				t.Helper()
				initializeClickhouseClusterMode(t, dbs[1:], tables)
			},
		},
		{
			name:          "Cluster Mode Setup with S3 Engine",
			sourceID:      "1wRvLmEnMOOxNM79ghdZhyCqXRE",
			destinationID: "21Ev6TI6emCFDKhp2Zn6XfTP7PI",
			writeKey:      "95RxRTZHWUsaD6HEdz0ThbXfQ6p",
			db:            dbs[1],
			warehouseEvents: testhelper.EventsCountMap{
				"identifies":    8,
				"users":         2,
				"tracks":        8,
				"product_track": 8,
				"pages":         8,
				"screens":       8,
				"aliases":       8,
				"groups":        8,
			},
			warehouseModifiedEvents: testhelper.EventsCountMap{
				"identifies":    8,
				"users":         2,
				"tracks":        8,
				"product_track": 8,
				"pages":         8,
				"screens":       8,
				"aliases":       8,
				"groups":        8,
			},
			s3EngineEnabledWorkspaceIDs: []string{
				"BpLnfgDsc2WD8F2qNfHK5a84jjJ",
			},
		},
	}

	for _, tc := range testCases {
		tc := tc

		t.Run(tc.name, func(t *testing.T) {
			testhelper.SetConfig(t, []warehouseutils.KeyValue{
				{
					Key:   "Warehouse.clickhouse.s3EngineEnabledWorkspaceIDs",
					Value: tc.s3EngineEnabledWorkspaceIDs,
				},
			})

			ts := testhelper.WareHouseTest{
				Schema:             "rudderdb",
				WriteKey:           tc.writeKey,
				SourceID:           tc.sourceID,
				DestinationID:      tc.destinationID,
				WarehouseEventsMap: tc.warehouseEvents,
				Tables:             tables,
				Provider:           provider,
				JobsDB:             jobsDB,
				UserID:             testhelper.GetUserId(provider),
				StatsToVerify: []string{
					"warehouse_clickhouse_commitTimeouts",
					"warehouse_clickhouse_execTimeouts",
					"warehouse_clickhouse_failedRetries",
					"warehouse_clickhouse_syncLoadFileTime",
					"warehouse_clickhouse_downloadLoadFilesTime",
					"warehouse_clickhouse_numRowsLoadFile",
				},
				Client: &client.Client{
					SQL:  tc.db,
					Type: client.SQLClient,
				},
			}
			ts.VerifyEvents(t)

			if tc.clusterSetup != nil {
				tc.clusterSetup(t)
			}

			ts.UserID = testhelper.GetUserId(provider)
			ts.WarehouseEventsMap = tc.warehouseModifiedEvents
			ts.VerifyModifiedEvents(t)
		})
	}
}

func TestConfigurationValidationClickhouse(t *testing.T) {
	if os.Getenv("SLOW") == "0" {
		t.Skip("Skipping tests. Remove 'SLOW=0' env var to run them.")
	}

	misc.Init()
	validations.Init()
	warehouseutils.Init()
	clickhouse.Init()

	configurations := testhelper.PopulateTemplateConfigurations()
	destination := backendconfig.DestinationT{
		ID: "21Ev6TI6emCFDKph2Zn6XfTP7PI",
		Config: map[string]any{
			"host":             configurations["clickHouseHost"],
			"database":         configurations["clickHouseDatabase"],
			"cluster":          "",
			"user":             configurations["clickHouseUser"],
			"password":         configurations["clickHousePassword"],
			"port":             configurations["clickHousePort"],
			"secure":           false,
			"namespace":        "",
			"bucketProvider":   "MINIO",
			"bucketName":       configurations["minioBucketName"],
			"accessKeyID":      configurations["minioAccesskeyID"],
			"secretAccessKey":  configurations["minioSecretAccessKey"],
			"useSSL":           false,
			"endPoint":         configurations["minioEndpoint"],
			"syncFrequency":    "30",
			"useRudderStorage": false,
		},
		DestinationDefinition: backendconfig.DestinationDefinitionT{
			ID:          "1eBvkIRSwc2ESGMK9dj6OXq2G12",
			Name:        "CLICKHOUSE",
			DisplayName: "ClickHouse",
		},
		Name:       "clickhouse-demo",
		Enabled:    true,
		RevisionID: "29eeuTnqbBKn0XVTj5z9XQIbaru",
	}
	testhelper.VerifyConfigurationTest(t, destination)
}

func TestHandle_UseS3CopyEngineForLoading(t *testing.T) {
	S3EngineEnabledWorkspaceIDs := []string{"BpLnfgDsc2WD8F2qNfHK5a84jjJ"}

	testCases := []struct {
		name          string
		ObjectStorage string
		workspaceID   string
		useS3Engine   bool
	}{
		{
			name:          "incompatible object storage(AZURE BLOB)",
			ObjectStorage: warehouseutils.AZURE_BLOB,
			workspaceID:   "test-workspace-id",
		},
		{
			name:          "incompatible object storage(GCS)",
			ObjectStorage: warehouseutils.GCS,
			workspaceID:   "test-workspace-id",
		},
		{
			name:          "incompatible workspace",
			ObjectStorage: warehouseutils.S3,
			workspaceID:   "test-workspace-id",
		},
		{
			name:          "compatible workspace with incompatible object storage",
			ObjectStorage: warehouseutils.GCS,
			workspaceID:   "BpLnfgDsc2WD8F2qNfHK5a84jjJ",
		},
		{
			name:          "compatible workspace(S3)",
			ObjectStorage: warehouseutils.S3,
			workspaceID:   "BpLnfgDsc2WD8F2qNfHK5a84jjJ",
			useS3Engine:   true,
		},
		{
			name:          "compatible workspace(MINIO)",
			ObjectStorage: warehouseutils.MINIO,
			workspaceID:   "BpLnfgDsc2WD8F2qNfHK5a84jjJ",
			useS3Engine:   true,
		},
	}

	for _, tc := range testCases {
		t.Run(tc.name, func(t *testing.T) {
			c := config.New()
			c.Set("Warehouse.clickhouse.s3EngineEnabledWorkspaceIDs", S3EngineEnabledWorkspaceIDs)

			ch := clickhouse.NewClickhouse()
			clickhouse.WithConfig(ch, c)

			ch.Warehouse = warehouseutils.Warehouse{
				WorkspaceID: tc.workspaceID,
			}
			ch.ObjectStorage = tc.ObjectStorage

			require.Equal(t, tc.useS3Engine, ch.UseS3CopyEngineForLoading())
		})
	}
}

type mockUploader struct {
<<<<<<< HEAD
	uploader.Noop
=======
	uploader.NOOP
>>>>>>> 5d52a41c
	minioPort   string
	tableSchema warehouseutils.TableSchema
	metadata    []warehouseutils.LoadFileT
}

func (m *mockUploader) GetSampleLoadFileLocation(_ string) (string, error) {
	minioHostPort := fmt.Sprintf("localhost:%s", m.minioPort)

	sampleLocation := m.metadata[0].Location
	sampleLocation = strings.Replace(sampleLocation, minioHostPort, "minio:9000", 1)
	return sampleLocation, nil
}

func (m *mockUploader) GetTableSchemaInUpload(string) warehouseutils.TableSchema {
	return m.tableSchema
}

func (m *mockUploader) GetLoadFilesMetadata(warehouseutils.GetLoadFilesOptionsT) []warehouseutils.LoadFileT {
	return m.metadata
}

func TestHandle_LoadTableRoundTrip(t *testing.T) {
	misc.Init()
	warehouseutils.Init()
	clickhouse.Init()

	pool, err := dockertest.NewPool("")
	require.NoError(t, err)

	var (
		minioResource *destination.MINIOResource
		chResource    *dockertest.Resource
		databaseName  = "rudderdb"
		password      = "rudder-password"
		user          = "rudder"
		table         = "test_table"
		workspaceID   = "test_workspace_id"
		provider      = "MINIO"
	)

	g := errgroup.Group{}
	g.Go(func() error {
		chResource = setUpClickhouse(t, pool)
		return nil
	})
	g.Go(func() error {
		minioResource, err = destination.SetupMINIO(pool, t)
		require.NoError(t, err)

		return nil
	})
	require.NoError(t, g.Wait())

	t.Log("Setting up ClickHouse Minio network")
	network, err := pool.Client.CreateNetwork(dc.CreateNetworkOptions{
		Name: "clickhouse-minio-network",
	})
	require.NoError(t, err)
	t.Cleanup(func() {
		if err := pool.Client.RemoveNetwork(network.ID); err != nil {
			t.Log("could not remove clickhouse minio network:", err)
		}
	})

	for _, resourceName := range []string{chResource.Container.Name, minioResource.ResourceName} {
		err = pool.Client.ConnectNetwork(network.ID, dc.NetworkConnectionOptions{
			Container:      resourceName,
			EndpointConfig: &dc.EndpointConfig{},
		})
		require.NoError(t, err)
	}

	testCases := []struct {
		name                        string
		fileName                    string
		S3EngineEnabledWorkspaceIDs []string
		disableNullable             bool
	}{
		{
			name:     "normal loading using downloading of load files",
			fileName: "testdata/load.csv.gz",
		},
		{
			name:                        "using s3 engine for loading",
			S3EngineEnabledWorkspaceIDs: []string{workspaceID},
			fileName:                    "testdata/load-copy.csv.gz",
		},
		{
			name:            "normal loading using downloading of load files with disable nullable",
			fileName:        "testdata/load.csv.gz",
			disableNullable: true,
		},
		{
			name:                        "using s3 engine for loading with disable nullable",
			S3EngineEnabledWorkspaceIDs: []string{workspaceID},
			fileName:                    "testdata/load-copy.csv.gz",
			disableNullable:             true,
		},
	}

	for i, tc := range testCases {
		i := i
		tc := tc

		t.Run(tc.name, func(t *testing.T) {
			t.Parallel()

			ch := clickhouse.NewClickhouse()
			ch.Logger = logger.NOP

			conf := config.New()
			conf.Set("Warehouse.clickhouse.s3EngineEnabledWorkspaceIDs", tc.S3EngineEnabledWorkspaceIDs)
			conf.Set("Warehouse.clickhouse.disableNullable", tc.disableNullable)

			clickhouse.WithConfig(ch, conf)

			warehouse := warehouseutils.Warehouse{
				Namespace:   fmt.Sprintf("test_namespace_%d", i),
				WorkspaceID: workspaceID,
				Destination: backendconfig.DestinationT{
					Config: map[string]any{
						"bucketProvider":  provider,
						"host":            "localhost",
						"port":            chResource.GetPort("9000/tcp"),
						"database":        databaseName,
						"user":            user,
						"password":        password,
						"bucketName":      minioResource.BucketName,
						"accessKeyID":     minioResource.AccessKey,
						"secretAccessKey": minioResource.SecretKey,
						"endPoint":        minioResource.Endpoint,
					},
				},
			}
			mockUploader := &mockUploader{
				tableSchema: warehouseutils.TableSchema{
					"alter_test_bool":     "boolean",
					"alter_test_datetime": "datetime",
					"alter_test_float":    "float",
					"alter_test_int":      "int",
					"alter_test_string":   "string",
					"id":                  "string",
					"received_at":         "datetime",
					"test_array_bool":     "array(boolean)",
					"test_array_datetime": "array(datetime)",
					"test_array_float":    "array(float)",
					"test_array_int":      "array(int)",
					"test_array_string":   "array(string)",
					"test_bool":           "boolean",
					"test_datetime":       "datetime",
					"test_float":          "float",
					"test_int":            "int",
					"test_string":         "string",
				},
				minioPort: minioResource.Port,
			}

			t.Log("Preparing load files metadata")
			f, err := os.Open(tc.fileName)
			require.NoError(t, err)

			defer func() { _ = f.Close() }()

			fmFactory := filemanager.FileManagerFactoryT{}
			fm, err := fmFactory.New(&filemanager.SettingsT{
				Provider: provider,
				Config: map[string]any{
					"bucketName":      minioResource.BucketName,
					"accessKeyID":     minioResource.AccessKey,
					"secretAccessKey": minioResource.SecretKey,
					"endPoint":        minioResource.Endpoint,
					"forcePathStyle":  true,
					"disableSSL":      true,
					"region":          minioResource.SiteRegion,
					"enableSSE":       false,
				},
			})
			require.NoError(t, err)

			uploadOutput, err := fm.Upload(context.TODO(), f, fmt.Sprintf("test_prefix_%d", i))
			require.NoError(t, err)

			mockUploader.metadata = append(mockUploader.metadata, warehouseutils.LoadFileT{
				Location: uploadOutput.Location,
			})

			t.Log("Setting up clickhouse")
			err = ch.Setup(warehouse, mockUploader)
			require.NoError(t, err)

			t.Log("Verifying connection")
			_, err = ch.Connect(warehouse)
			require.NoError(t, err)

			t.Log("Verifying empty schema")
			schema, unrecognizedSchema, err := ch.FetchSchema(warehouse)
			require.NoError(t, err)
			require.Empty(t, schema)
			require.Empty(t, unrecognizedSchema)

			t.Log("Creating schema")
			err = ch.CreateSchema()
			require.NoError(t, err)

			t.Log("Creating schema twice should not fail")
			err = ch.CreateSchema()
			require.NoError(t, err)

			t.Log("Creating table")
			err = ch.CreateTable(table, map[string]string{
				"id":                  "string",
				"test_int":            "int",
				"test_float":          "float",
				"test_bool":           "boolean",
				"test_string":         "string",
				"test_datetime":       "datetime",
				"received_at":         "datetime",
				"test_array_bool":     "array(boolean)",
				"test_array_datetime": "array(datetime)",
				"test_array_float":    "array(float)",
				"test_array_int":      "array(int)",
				"test_array_string":   "array(string)",
			})
			require.NoError(t, err)

			t.Log("Adding columns")
			err = ch.AddColumns(table, []warehouseutils.ColumnInfo{
				{Name: "alter_test_int", Type: "int"},
				{Name: "alter_test_float", Type: "float"},
				{Name: "alter_test_bool", Type: "boolean"},
				{Name: "alter_test_string", Type: "string"},
				{Name: "alter_test_datetime", Type: "datetime"},
			})
			require.NoError(t, err)

			t.Log("Verifying schema")
			schema, unrecognizedSchema, err = ch.FetchSchema(warehouse)
			require.NoError(t, err)
			require.NotEmpty(t, schema)
			require.Empty(t, unrecognizedSchema)

			t.Log("verifying if columns are not like Nullable(T) if disableNullable set to true")
			if tc.disableNullable {
				rows, err := ch.DB.Query(fmt.Sprintf(`select table, name, type from system.columns where database = '%s'`, ch.Namespace))
				require.NoError(t, err)

				defer func() { _ = rows.Close() }()

				var (
					tableName  string
					columnName string
					columnType string
				)

				for rows.Next() {
					err = rows.Scan(&tableName, &columnName, &columnType)
					require.NoError(t, err)

					if strings.Contains(columnType, "Nullable") {
						require.Fail(t, fmt.Sprintf("table %s column %s is of Nullable type even when disableNullable is set to true", tableName, columnName))
					}
				}
			}

			t.Log("Loading data into table")
			err = ch.LoadTable(table)
			require.NoError(t, err)

			t.Log("Checking table count")
			count, err := ch.GetTotalCountInTable(context.TODO(), table)
			require.NoError(t, err)
			require.EqualValues(t, 2, count)

			t.Log("Drop table")
			err = ch.DropTable(table)
			require.NoError(t, err)

			t.Log("Creating users identifies and table")
			for _, tableName := range []string{warehouseutils.IdentifiesTable, warehouseutils.UsersTable} {
				err = ch.CreateTable(tableName, map[string]string{
					"id":            "string",
					"user_id":       "string",
					"test_int":      "int",
					"test_float":    "float",
					"test_bool":     "boolean",
					"test_string":   "string",
					"test_datetime": "datetime",
					"received_at":   "datetime",
				})
				require.NoError(t, err)
			}

			t.Log("Drop users identifies and table")
			for _, tableName := range []string{warehouseutils.IdentifiesTable, warehouseutils.UsersTable} {
				err = ch.DropTable(tableName)
				require.NoError(t, err)
			}

			t.Log("Verifying empty schema")
			schema, unrecognizedSchema, err = ch.FetchSchema(warehouse)
			require.NoError(t, err)
			require.Empty(t, schema)
			require.Empty(t, unrecognizedSchema)
		})
	}
}

func TestHandle_TestConnection(t *testing.T) {
	misc.Init()
	warehouseutils.Init()
	clickhouse.Init()

	pool, err := dockertest.NewPool("")
	require.NoError(t, err)

	var (
		chResource   *dockertest.Resource
		databaseName = "rudderdb"
		password     = "rudder-password"
		user         = "rudder"
		workspaceID  = "test_workspace_id"
		namespace    = "test_namespace"
		provider     = "MINIO"
	)

	chResource = setUpClickhouse(t, pool)

	testCases := []struct {
		name      string
		host      string
		tlConfig  string
		timeout   time.Duration
		wantError error
	}{
		{
			name:      "DeadlineExceeded",
			wantError: errors.New("connection testing timed out after 0 sec"),
		},
		{
			name:    "Success",
			timeout: warehouseutils.TestConnectionTimeout,
		},
		{
			name:     "TLS config",
			timeout:  warehouseutils.TestConnectionTimeout,
			tlConfig: "test-tls-config",
		},
		{
			name:      "No such host",
			timeout:   warehouseutils.TestConnectionTimeout,
			wantError: errors.New(`dial tcp: lookup clickhouse`),
			host:      "clickhouse",
		},
	}

	for i, tc := range testCases {
		i := i
		tc := tc

		t.Run(tc.name, func(t *testing.T) {
			t.Parallel()

			ch := clickhouse.NewClickhouse()
			ch.Logger = logger.NOP

			host := "localhost"
			if tc.host != "" {
				host = tc.host
			}

			warehouse := warehouseutils.Warehouse{
				Namespace:   namespace,
				WorkspaceID: workspaceID,
				Destination: backendconfig.DestinationT{
					ID: fmt.Sprintf("test-destination-%d", i),
					Config: map[string]any{
						"bucketProvider": provider,
						"host":           host,
						"port":           chResource.GetPort("9000/tcp"),
						"database":       databaseName,
						"user":           user,
						"password":       password,
						"caCertificate":  tc.tlConfig,
					},
				},
			}

			ch.SetConnectionTimeout(tc.timeout)

			err := ch.TestConnection(warehouse)
			if tc.wantError != nil {
				require.ErrorContains(t, err, tc.wantError.Error())
				return
			}
			require.NoError(t, err)
		})
	}
}

func TestHandle_LoadTestTable(t *testing.T) {
	misc.Init()
	warehouseutils.Init()
	clickhouse.Init()

	pool, err := dockertest.NewPool("")
	require.NoError(t, err)

	var (
		chResource   *dockertest.Resource
		databaseName = "rudderdb"
		password     = "rudder-password"
		user         = "rudder"
		workspaceID  = "test_workspace_id"
		namespace    = "test_namespace"
		provider     = "MINIO"
		host         = "localhost"
		tableName    = warehouseutils.CTStagingTablePrefix + "_test_table"
		testColumns  = map[string]string{
			"id":  "int",
			"val": "string",
		}
		testPayload = map[string]any{
			"id":  1,
			"val": "RudderStack",
		}
	)

	chResource = setUpClickhouse(t, pool)

	testCases := []struct {
		name      string
		wantError error
		payload   map[string]any
	}{
		{
			name: "Success",
		},
		{
			name: "Invalid columns",
			payload: map[string]any{
				"invalid_val": "Invalid Data",
			},
			wantError: errors.New("code: 16, message: No such column invalid_val in table test_namespace.setup_test_staging"),
		},
	}

	for i, tc := range testCases {
		tc := tc
		i := i

		t.Run(tc.name, func(t *testing.T) {
			t.Parallel()

			ch := clickhouse.NewClickhouse()
			ch.Logger = logger.NOP

			warehouse := warehouseutils.Warehouse{
				Namespace:   namespace,
				WorkspaceID: workspaceID,
				Destination: backendconfig.DestinationT{
					Config: map[string]any{
						"bucketProvider": provider,
						"host":           host,
						"port":           chResource.GetPort("9000/tcp"),
						"database":       databaseName,
						"user":           user,
						"password":       password,
					},
				},
			}

			payload := make(map[string]any)
			for k, v := range tc.payload {
				payload[k] = v
			}
			for k, v := range testPayload {
				payload[k] = v
			}

			err := ch.Setup(warehouse, &mockUploader{})
			require.NoError(t, err)

			err = ch.CreateSchema()
			require.NoError(t, err)

			tableName := fmt.Sprintf("%s_%d", tableName, i)

			err = ch.CreateTable(tableName, testColumns)
			require.NoError(t, err)

			err = ch.LoadTestTable("", tableName, payload, "")
			if tc.wantError != nil {
				require.ErrorContains(t, err, tc.wantError.Error())
				return
			}
			require.NoError(t, err)
		})
	}
}

func TestHandle_FetchSchema(t *testing.T) {
	misc.Init()
	warehouseutils.Init()
	clickhouse.Init()

	pool, err := dockertest.NewPool("")
	require.NoError(t, err)

	var (
		chResource   *dockertest.Resource
		databaseName = "rudderdb"
		password     = "rudder-password"
		user         = "rudder"
		workspaceID  = "test_workspace_id"
		namespace    = "test_namespace"
		table        = "test_table"
	)

	chResource = setUpClickhouse(t, pool)

	t.Run("Success", func(t *testing.T) {
		t.Parallel()

		ch := clickhouse.NewClickhouse()
		ch.Logger = logger.NOP

		warehouse := warehouseutils.Warehouse{
			Namespace:   fmt.Sprintf("%s_success", namespace),
			WorkspaceID: workspaceID,
			Destination: backendconfig.DestinationT{
				Config: map[string]any{
					"host":     "localhost",
					"port":     chResource.GetPort("9000/tcp"),
					"database": databaseName,
					"user":     user,
					"password": password,
				},
			},
		}

		err := ch.Setup(warehouse, &mockUploader{})
		require.NoError(t, err)

		err = ch.CreateSchema()
		require.NoError(t, err)

		err = ch.CreateTable(table, map[string]string{
			"id":                  "string",
			"test_int":            "int",
			"test_float":          "float",
			"test_bool":           "boolean",
			"test_string":         "string",
			"test_datetime":       "datetime",
			"received_at":         "datetime",
			"test_array_bool":     "array(boolean)",
			"test_array_datetime": "array(datetime)",
			"test_array_float":    "array(float)",
			"test_array_int":      "array(int)",
			"test_array_string":   "array(string)",
		})
		require.NoError(t, err)

		schema, unrecognizedSchema, err := ch.FetchSchema(warehouse)
		require.NoError(t, err)
		require.NotEmpty(t, schema)
		require.Empty(t, unrecognizedSchema)
	})

	t.Run("Invalid host", func(t *testing.T) {
		t.Parallel()

		ch := clickhouse.NewClickhouse()
		ch.Logger = logger.NOP

		warehouse := warehouseutils.Warehouse{
			Namespace:   fmt.Sprintf("%s_invalid_host", namespace),
			WorkspaceID: workspaceID,
			Destination: backendconfig.DestinationT{
				Config: map[string]any{
					"host":     "clickhouse",
					"port":     chResource.GetPort("9000/tcp"),
					"database": databaseName,
					"user":     user,
					"password": password,
				},
			},
		}

		err := ch.Setup(warehouse, &mockUploader{})
		require.NoError(t, err)

		schema, unrecognizedSchema, err := ch.FetchSchema(warehouse)
		require.ErrorContains(t, err, errors.New("dial tcp: lookup clickhouse").Error())
		require.Empty(t, schema)
		require.Empty(t, unrecognizedSchema)
	})

	t.Run("Invalid database", func(t *testing.T) {
		t.Parallel()

		ch := clickhouse.NewClickhouse()
		ch.Logger = logger.NOP

		warehouse := warehouseutils.Warehouse{
			Namespace:   fmt.Sprintf("%s_invalid_database", namespace),
			WorkspaceID: workspaceID,
			Destination: backendconfig.DestinationT{
				Config: map[string]any{
					"host":     "localhost",
					"port":     chResource.GetPort("9000/tcp"),
					"database": "invalid_database",
					"user":     user,
					"password": password,
				},
			},
		}

		err := ch.Setup(warehouse, &mockUploader{})
		require.NoError(t, err)

		schema, unrecognizedSchema, err := ch.FetchSchema(warehouse)
		require.NoError(t, err)
		require.Empty(t, schema)
		require.Empty(t, unrecognizedSchema)
	})

	t.Run("Empty schema", func(t *testing.T) {
		t.Parallel()

		ch := clickhouse.NewClickhouse()
		ch.Logger = logger.NOP

		warehouse := warehouseutils.Warehouse{
			Namespace:   fmt.Sprintf("%s_empty_schema", namespace),
			WorkspaceID: workspaceID,
			Destination: backendconfig.DestinationT{
				Config: map[string]any{
					"host":     "localhost",
					"port":     chResource.GetPort("9000/tcp"),
					"database": databaseName,
					"user":     user,
					"password": password,
				},
			},
		}

		err := ch.Setup(warehouse, &mockUploader{})
		require.NoError(t, err)

		err = ch.CreateSchema()
		require.NoError(t, err)

		schema, unrecognizedSchema, err := ch.FetchSchema(warehouse)
		require.NoError(t, err)
		require.Empty(t, schema)
		require.Empty(t, unrecognizedSchema)
	})

	t.Run("Unrecognized schema", func(t *testing.T) {
		t.Parallel()

		ch := clickhouse.NewClickhouse()
		ch.Logger = logger.NOP

		warehouse := warehouseutils.Warehouse{
			Namespace:   fmt.Sprintf("%s_unrecognized_schema", namespace),
			WorkspaceID: workspaceID,
			Destination: backendconfig.DestinationT{
				Config: map[string]any{
					"host":     "localhost",
					"port":     chResource.GetPort("9000/tcp"),
					"database": databaseName,
					"user":     user,
					"password": password,
				},
			},
		}

		err := ch.Setup(warehouse, &mockUploader{})
		require.NoError(t, err)

		err = ch.CreateSchema()
		require.NoError(t, err)

		_, err = ch.DB.Exec(fmt.Sprintf("CREATE TABLE IF NOT EXISTS %s.%s (x Enum('hello' = 1, 'world' = 2)) ENGINE = TinyLog;",
			warehouse.Namespace,
			table,
		))
		require.NoError(t, err)

		schema, unrecognizedSchema, err := ch.FetchSchema(warehouse)
		require.NoError(t, err)
		require.NotEmpty(t, schema)
		require.NotEmpty(t, unrecognizedSchema)

		require.Equal(t, unrecognizedSchema, warehouseutils.Schema{
			table: {
				"x": "<missing_datatype>",
			},
		})
	})
}

func setUpClickhouse(t testing.TB, pool *dockertest.Pool) *dockertest.Resource {
	var (
		databaseName = "rudderdb"
		password     = "rudder-password"
		user         = "rudder"
	)

	resource, err := pool.RunWithOptions(&dockertest.RunOptions{
		Repository: "yandex/clickhouse-server",
		Tag:        "21-alpine",
		Env: []string{
			fmt.Sprintf("CLICKHOUSE_DB=%s", databaseName),
			fmt.Sprintf("CLICKHOUSE_PASSWORD=%s", password),
			fmt.Sprintf("CLICKHOUSE_USER=%s", user),
		},
	})
	require.NoError(t, err)

	db, err := clickhouse.NewClickhouse().ConnectToClickhouse(clickhouse.Credentials{
		Host:     "localhost",
		Port:     resource.GetPort("9000/tcp"),
		DBName:   databaseName,
		User:     user,
		Password: password,
	}, false)
	require.NoError(t, err)

	ctx, cancel := context.WithTimeout(context.Background(), time.Minute)
	defer cancel()

	require.Eventually(t, func() bool {
		return db.PingContext(ctx) == nil
	}, time.Minute, time.Second)

	err = db.PingContext(ctx)
	require.NoError(t, err)

	t.Cleanup(func() {
		if err := pool.Purge(resource); err != nil {
			t.Log("Could not purge resource:", err)
		}
	})
	return resource
}

func initializeClickhouseClusterMode(t testing.TB, clusterDBs []*sql.DB, tables []string) {
	t.Helper()

	type ColumnInfoT struct {
		ColumnName string
		ColumnType string
	}

	tableColumnInfoMap := map[string][]ColumnInfoT{
		"identifies": {
			{
				ColumnName: "context_passed_ip",
				ColumnType: "Nullable(String)",
			},
			{
				ColumnName: "context_library_name",
				ColumnType: "Nullable(String)",
			},
		},
		"product_track": {
			{
				ColumnName: "revenue",
				ColumnType: "Nullable(Float64)",
			},
			{
				ColumnName: "context_passed_ip",
				ColumnType: "Nullable(String)",
			},
			{
				ColumnName: "context_library_name",
				ColumnType: "Nullable(String)",
			},
		},
		"tracks": {
			{
				ColumnName: "context_passed_ip",
				ColumnType: "Nullable(String)",
			},
			{
				ColumnName: "context_library_name",
				ColumnType: "Nullable(String)",
			},
		},
		"users": {
			{
				ColumnName: "context_passed_ip",
				ColumnType: "Nullable(String)",
			},
			{
				ColumnName: "context_library_name",
				ColumnType: "SimpleAggregateFunction(anyLast, Nullable(String))",
			},
		},
		"pages": {
			{
				ColumnName: "context_passed_ip",
				ColumnType: "Nullable(String)",
			},
			{
				ColumnName: "context_library_name",
				ColumnType: "Nullable(String)",
			},
		},
		"screens": {
			{
				ColumnName: "context_passed_ip",
				ColumnType: "Nullable(String)",
			},
			{
				ColumnName: "context_library_name",
				ColumnType: "Nullable(String)",
			},
		},
		"aliases": {
			{
				ColumnName: "context_passed_ip",
				ColumnType: "Nullable(String)",
			},
			{
				ColumnName: "context_library_name",
				ColumnType: "Nullable(String)",
			},
		},
		"groups": {
			{
				ColumnName: "context_passed_ip",
				ColumnType: "Nullable(String)",
			},
			{
				ColumnName: "context_library_name",
				ColumnType: "Nullable(String)",
			},
		},
	}

	clusterDB := clusterDBs[0]

	// Rename tables to tables_shard
	for _, table := range tables {
		sqlStatement := fmt.Sprintf("RENAME TABLE %[1]s to %[1]s_shard ON CLUSTER rudder_cluster;", table)
		log.Printf("Renaming tables to sharded tables for distribution view for clickhouse cluster with sqlStatement: %s", sqlStatement)

		require.NoError(t, testhelper.WithConstantBackoff(func() error {
			_, err := clusterDB.Exec(sqlStatement)
			return err
		}))
	}

	// Create distribution views for tables
	for _, table := range tables {
		sqlStatement := fmt.Sprintf(`
			CREATE TABLE rudderdb.%[1]s ON CLUSTER 'rudder_cluster' AS rudderdb.%[1]s_shard ENGINE = Distributed(
			  'rudder_cluster',
			  rudderdb,
			  %[1]s_shard,
			  cityHash64(
				concat(
				  toString(
					toDate(received_at)
				  ),
				  id
				)
			  )
			);`,
			table,
		)
		log.Printf("Creating distribution view for clickhouse cluster with sqlStatement: %s", sqlStatement)

		require.NoError(t, testhelper.WithConstantBackoff(func() error {
			_, err := clusterDB.Exec(sqlStatement)
			return err
		}))
	}

	// Alter columns to all the cluster tables
	for _, clusterDB := range clusterDBs {
		for tableName, columnInfos := range tableColumnInfoMap {
			sqlStatement := fmt.Sprintf(`
				ALTER TABLE rudderdb.%[1]s_shard`,
				tableName,
			)
			for _, columnInfo := range columnInfos {
				sqlStatement += fmt.Sprintf(`
					ADD COLUMN IF NOT EXISTS %[1]s %[2]s,`,
					columnInfo.ColumnName,
					columnInfo.ColumnType,
				)
			}
			sqlStatement = strings.TrimSuffix(sqlStatement, ",")
			log.Printf("Altering columns for distribution view for clickhouse cluster with sqlStatement: %s", sqlStatement)

			require.NoError(t, testhelper.WithConstantBackoff(func() error {
				_, err := clusterDB.Exec(sqlStatement)
				return err
			}))
		}
	}
}<|MERGE_RESOLUTION|>--- conflicted
+++ resolved
@@ -301,11 +301,7 @@
 }
 
 type mockUploader struct {
-<<<<<<< HEAD
-	uploader.Noop
-=======
 	uploader.NOOP
->>>>>>> 5d52a41c
 	minioPort   string
 	tableSchema warehouseutils.TableSchema
 	metadata    []warehouseutils.LoadFileT
