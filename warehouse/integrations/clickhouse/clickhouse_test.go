--- conflicted
+++ resolved
@@ -62,10 +62,6 @@
 
 	jobsDBPort := c.Port("jobsDb", 5432)
 	minioPort := c.Port("minio", 9000)
-<<<<<<< HEAD
-	transformerPort := c.Port("transformer", 9090)
-=======
->>>>>>> b6c4f015
 	port := c.Port("clickhouse", 9000)
 	clusterPort1 := c.Port("clickhouse01", 9000)
 	clusterPort2 := c.Port("clickhouse02", 9000)
@@ -74,11 +70,6 @@
 
 	httpPort, err := kitHelper.GetFreePort()
 	require.NoError(t, err)
-<<<<<<< HEAD
-	httpAdminPort, err := kitHelper.GetFreePort()
-	require.NoError(t, err)
-=======
->>>>>>> b6c4f015
 
 	workspaceID := warehouseutils.RandHex()
 	sourceID := warehouseutils.RandHex()
@@ -88,11 +79,7 @@
 	clusterDestinationID := warehouseutils.RandHex()
 	clusterWriteKey := warehouseutils.RandHex()
 
-<<<<<<< HEAD
-	provider := warehouseutils.CLICKHOUSE
-=======
 	destType := warehouseutils.CLICKHOUSE
->>>>>>> b6c4f015
 
 	host := "localhost"
 	database := "rudderdb"
@@ -103,12 +90,8 @@
 	bucketName := "testbucket"
 	accessKeyID := "MYACCESSKEY"
 	secretAccessKey := "MYSECRETKEY"
-<<<<<<< HEAD
-	endPoint := fmt.Sprintf("localhost:%d", minioPort)
-=======
 
 	minioEndpoint := fmt.Sprintf("localhost:%d", minioPort)
->>>>>>> b6c4f015
 
 	templateConfigurations := map[string]any{
 		"workspaceID":          workspaceID,
@@ -133,11 +116,7 @@
 		"bucketName":           bucketName,
 		"accessKeyID":          accessKeyID,
 		"secretAccessKey":      secretAccessKey,
-<<<<<<< HEAD
-		"endPoint":             endPoint,
-=======
 		"endPoint":             minioEndpoint,
->>>>>>> b6c4f015
 	}
 	workspaceConfigPath := workspaceConfig.CreateTempFile(t, "testdata/template.json", templateConfigurations)
 
@@ -155,25 +134,15 @@
 	t.Setenv("WAREHOUSE_JOBS_DB_PASSWORD", "password")
 	t.Setenv("WAREHOUSE_JOBS_DB_SSL_MODE", "disable")
 	t.Setenv("WAREHOUSE_JOBS_DB_PORT", strconv.Itoa(jobsDBPort))
-<<<<<<< HEAD
-	t.Setenv("MINIO_ACCESS_KEY_ID", "MYACCESSKEY")
-	t.Setenv("MINIO_SECRET_ACCESS_KEY", "MYSECRETKEY")
-	t.Setenv("MINIO_MINIO_ENDPOINT", endPoint)
-=======
 	t.Setenv("MINIO_ACCESS_KEY_ID", accessKeyID)
 	t.Setenv("MINIO_SECRET_ACCESS_KEY", secretAccessKey)
 	t.Setenv("MINIO_MINIO_ENDPOINT", minioEndpoint)
->>>>>>> b6c4f015
 	t.Setenv("MINIO_SSL", "false")
 	t.Setenv("GO_ENV", "production")
 	t.Setenv("LOG_LEVEL", "INFO")
 	t.Setenv("INSTANCE_ID", "1")
 	t.Setenv("ALERT_PROVIDER", "pagerduty")
 	t.Setenv("CONFIG_PATH", "../../../config/config.yaml")
-<<<<<<< HEAD
-	t.Setenv("DEST_TRANSFORM_URL", fmt.Sprintf("http://localhost:%d", transformerPort))
-=======
->>>>>>> b6c4f015
 	t.Setenv("RSERVER_WAREHOUSE_CLICKHOUSE_MAX_PARALLEL_LOADS", "8")
 	t.Setenv("RSERVER_WAREHOUSE_WAREHOUSE_SYNC_FREQ_IGNORE", "true")
 	t.Setenv("RSERVER_WAREHOUSE_UPLOAD_FREQ_IN_S", "10")
@@ -181,13 +150,6 @@
 	t.Setenv("RSERVER_BACKEND_CONFIG_CONFIG_FROM_FILE", "true")
 	t.Setenv("RUDDER_ADMIN_PASSWORD", "password")
 	t.Setenv("RUDDER_GRACEFUL_SHUTDOWN_TIMEOUT_EXIT", "false")
-<<<<<<< HEAD
-	t.Setenv("RSERVER_GATEWAY_WEB_PORT", strconv.Itoa(httpPort))
-	t.Setenv("RSERVER_GATEWAY_ADMIN_WEB_PORT", strconv.Itoa(httpAdminPort))
-	t.Setenv("RSERVER_ENABLE_STATS", "false")
-	t.Setenv("RSERVER_BACKEND_CONFIG_CONFIG_JSONPATH", workspaceConfigPath)
-	t.Setenv("RUDDER_TMPDIR", t.TempDir())
-=======
 	t.Setenv("RSERVER_LOGGER_CONSOLE_JSON_FORMAT", "true")
 	t.Setenv("RSERVER_WAREHOUSE_WEB_PORT", strconv.Itoa(httpPort))
 	t.Setenv("RSERVER_WAREHOUSE_MODE", "master_and_slave")
@@ -195,7 +157,6 @@
 	t.Setenv("RSERVER_BACKEND_CONFIG_CONFIG_JSONPATH", workspaceConfigPath)
 	t.Setenv("RUDDER_TMPDIR", t.TempDir())
 	t.Setenv("RSERVER_WAREHOUSE_CLICKHOUSE_SLOW_QUERY_THRESHOLD", "0s")
->>>>>>> b6c4f015
 	if testing.Verbose() {
 		t.Setenv("LOG_LEVEL", "DEBUG")
 	}
@@ -215,33 +176,6 @@
 
 	serviceHealthEndpoint := fmt.Sprintf("http://localhost:%d/health", httpPort)
 	health.WaitUntilReady(ctx, t, serviceHealthEndpoint, time.Minute, time.Second, "serviceHealthEndpoint")
-<<<<<<< HEAD
-
-	t.Run("Events flow", func(t *testing.T) {
-		var dbs []*sql.DB
-
-		for _, port := range []int{port, clusterPort1, clusterPort2, clusterPort3, clusterPort4} {
-			dsn := fmt.Sprintf("tcp://%s:%d?compress=false&database=%s&password=%s&secure=false&skip_verify=true&username=%s",
-				"localhost", port, "rudderdb", "rudder-password", "rudder",
-			)
-
-			db, err := sql.Open("clickhouse", dsn)
-			require.NoError(t, err)
-			require.NoError(t, db.Ping())
-
-			dbs = append(dbs, db)
-		}
-
-		jobsDB := testhelper.JobsDB(t, jobsDBPort)
-
-		tables := []string{"identifies", "users", "tracks", "product_track", "pages", "screens", "aliases", "groups"}
-
-		testCases := []struct {
-			name                    string
-			sourceID                string
-			destinationID           string
-			writeKey                string
-=======
 
 	t.Run("Events flow", func(t *testing.T) {
 		var dbs []*sql.DB
@@ -267,26 +201,10 @@
 			writeKey                string
 			sourceID                string
 			destinationID           string
->>>>>>> b6c4f015
 			warehouseEvents         testhelper.EventsCountMap
 			warehouseModifiedEvents testhelper.EventsCountMap
 			clusterSetup            func(t testing.TB)
 			db                      *sql.DB
-<<<<<<< HEAD
-		}{
-			{
-				name:          "Single Setup",
-				sourceID:      sourceID,
-				destinationID: destinationID,
-				writeKey:      writeKey,
-				db:            dbs[0],
-			},
-			{
-				name:          "Cluster Mode Setup",
-				sourceID:      clusterSourceID,
-				destinationID: clusterDestinationID,
-				writeKey:      clusterWriteKey,
-=======
 			stagingFilePrefix       string
 		}{
 			{
@@ -302,7 +220,6 @@
 				writeKey:      clusterWriteKey,
 				sourceID:      clusterSourceID,
 				destinationID: clusterDestinationID,
->>>>>>> b6c4f015
 				db:            dbs[1],
 				warehouseModifiedEvents: testhelper.EventsCountMap{
 					"identifies":    8,
@@ -318,34 +235,6 @@
 					t.Helper()
 					initializeClickhouseClusterMode(t, dbs[1:], tables)
 				},
-<<<<<<< HEAD
-			},
-		}
-
-		for _, tc := range testCases {
-			tc := tc
-
-			t.Run(tc.name, func(t *testing.T) {
-				ts := testhelper.WareHouseTest{
-					Schema:             database,
-					WriteKey:           tc.writeKey,
-					SourceID:           tc.sourceID,
-					DestinationID:      tc.destinationID,
-					WarehouseEventsMap: tc.warehouseEvents,
-					Tables:             tables,
-					Provider:           provider,
-					JobsDB:             jobsDB,
-					UserID:             testhelper.GetUserId(provider),
-					Client: &client.Client{
-						SQL:  tc.db,
-						Type: client.SQLClient,
-					},
-					HTTPPort:    httpPort,
-					WorkspaceID: workspaceID,
-				}
-				ts.VerifyEvents(t)
-
-=======
 				stagingFilePrefix: "testdata/upload-cluster-job",
 			},
 		}
@@ -389,16 +278,10 @@
 				ts1.VerifyEvents(t)
 
 				t.Log("setting up cluster")
->>>>>>> b6c4f015
 				if tc.clusterSetup != nil {
 					tc.clusterSetup(t)
 				}
 
-<<<<<<< HEAD
-				ts.UserID = testhelper.GetUserId(provider)
-				ts.WarehouseEventsMap = tc.warehouseModifiedEvents
-				ts.VerifyModifiedEvents(t)
-=======
 				t.Log("verifying test case 2")
 				ts2 := testhelper.TestConfig{
 					WriteKey:           tc.writeKey,
@@ -417,7 +300,6 @@
 					StagingFilePath:    tc.stagingFilePrefix + ".staging-2.json",
 				}
 				ts2.VerifyEvents(t)
->>>>>>> b6c4f015
 			})
 		}
 	})
@@ -439,11 +321,7 @@
 				"accessKeyID":      accessKeyID,
 				"secretAccessKey":  secretAccessKey,
 				"useSSL":           false,
-<<<<<<< HEAD
-				"endPoint":         endPoint,
-=======
 				"endPoint":         minioEndpoint,
->>>>>>> b6c4f015
 				"syncFrequency":    "30",
 				"useRudderStorage": false,
 			},
@@ -531,21 +409,21 @@
 func (*mockUploader) GetLocalSchema(context.Context) (model.Schema, error) {
 	return model.Schema{}, nil
 }
-func (*mockUploader) UpdateLocalSchema(context.Context, model.Schema) error { return nil }
-func (*mockUploader) ShouldOnDedupUseNewRecord() bool                       { return false }
-func (*mockUploader) UseRudderStorage() bool                                { return false }
-func (*mockUploader) GetLoadFileGenStartTIme() time.Time                    { return time.Time{} }
-func (*mockUploader) GetLoadFileType() string                               { return "JSON" }
-func (*mockUploader) GetFirstLastEvent() (time.Time, time.Time)             { return time.Time{}, time.Time{} }
+func (*mockUploader) UpdateLocalSchema(_ context.Context, _ model.Schema) error { return nil }
+func (*mockUploader) ShouldOnDedupUseNewRecord() bool                           { return false }
+func (*mockUploader) UseRudderStorage() bool                                    { return false }
+func (*mockUploader) GetLoadFileGenStartTIme() time.Time                        { return time.Time{} }
+func (*mockUploader) GetLoadFileType() string                                   { return "JSON" }
+func (*mockUploader) GetFirstLastEvent() (time.Time, time.Time)                 { return time.Time{}, time.Time{} }
 func (*mockUploader) GetTableSchemaInWarehouse(_ string) model.TableSchema {
 	return model.TableSchema{}
 }
 
-func (*mockUploader) GetSingleLoadFile(context.Context, string) (warehouseutils.LoadFile, error) {
+func (*mockUploader) GetSingleLoadFile(_ context.Context, _ string) (warehouseutils.LoadFile, error) {
 	return warehouseutils.LoadFile{}, nil
 }
 
-func (m *mockUploader) GetSampleLoadFileLocation(context.Context, string) (string, error) {
+func (m *mockUploader) GetSampleLoadFileLocation(_ context.Context, _ string) (string, error) {
 	minioHostPort := fmt.Sprintf("localhost:%s", m.minioPort)
 
 	sampleLocation := m.metadata[0].Location
@@ -717,15 +595,15 @@
 			})
 			require.NoError(t, err)
 
-			ctx := context.Background()
-
-			uploadOutput, err := fm.Upload(ctx, f, fmt.Sprintf("test_prefix_%d", i))
+			uploadOutput, err := fm.Upload(context.TODO(), f, fmt.Sprintf("test_prefix_%d", i))
 			require.NoError(t, err)
 
 			mockUploader.metadata = append(mockUploader.metadata, warehouseutils.LoadFile{
 				Location: uploadOutput.Location,
 			})
 
+			ctx := context.Background()
+
 			t.Log("Setting up clickhouse")
 			err = ch.Setup(ctx, warehouse, mockUploader)
 			require.NoError(t, err)
@@ -735,11 +613,7 @@
 			require.NoError(t, err)
 
 			t.Log("Verifying empty schema")
-<<<<<<< HEAD
-			schema, unrecognizedSchema, err := ch.FetchSchema(ctx, warehouse)
-=======
-			schema, unrecognizedSchema, err := ch.FetchSchema()
->>>>>>> b6c4f015
+			schema, unrecognizedSchema, err := ch.FetchSchema(ctx)
 			require.NoError(t, err)
 			require.Empty(t, schema)
 			require.Empty(t, unrecognizedSchema)
@@ -780,11 +654,7 @@
 			require.NoError(t, err)
 
 			t.Log("Verifying schema")
-<<<<<<< HEAD
-			schema, unrecognizedSchema, err = ch.FetchSchema(ctx, warehouse)
-=======
-			schema, unrecognizedSchema, err = ch.FetchSchema()
->>>>>>> b6c4f015
+			schema, unrecognizedSchema, err = ch.FetchSchema(ctx)
 			require.NoError(t, err)
 			require.NotEmpty(t, schema)
 			require.Empty(t, unrecognizedSchema)
@@ -813,11 +683,11 @@
 			}
 
 			t.Log("Loading data into table")
-			err = ch.LoadTable(ctx, table)
+			err = ch.LoadTable(context.TODO(), table)
 			require.NoError(t, err)
 
 			t.Log("Checking table count")
-			count, err := ch.GetTotalCountInTable(ctx, table)
+			count, err := ch.GetTotalCountInTable(context.TODO(), table)
 			require.NoError(t, err)
 			require.EqualValues(t, 2, count)
 
@@ -847,11 +717,7 @@
 			}
 
 			t.Log("Verifying empty schema")
-<<<<<<< HEAD
-			schema, unrecognizedSchema, err = ch.FetchSchema(ctx, warehouse)
-=======
-			schema, unrecognizedSchema, err = ch.FetchSchema()
->>>>>>> b6c4f015
+			schema, unrecognizedSchema, err = ch.FetchSchema(ctx)
 			require.NoError(t, err)
 			require.Empty(t, schema)
 			require.Empty(t, unrecognizedSchema)
@@ -878,8 +744,6 @@
 	)
 
 	chResource = setUpClickhouse(t, pool)
-
-	ctx := context.Background()
 
 	testCases := []struct {
 		name      string
@@ -939,12 +803,14 @@
 				},
 			}
 
+			ctx := context.Background()
+
 			err = ch.Setup(ctx, warehouse, &mockUploader{})
 			require.NoError(t, err)
 
 			ch.SetConnectionTimeout(tc.timeout)
 
-			ctx, cancel := context.WithTimeout(ctx, tc.timeout)
+			ctx, cancel := context.WithTimeout(context.TODO(), tc.timeout)
 			defer cancel()
 
 			err := ch.TestConnection(ctx, warehouse)
@@ -987,8 +853,6 @@
 
 	chResource = setUpClickhouse(t, pool)
 
-	ctx := context.Background()
-
 	testCases := []struct {
 		name      string
 		wantError error
@@ -1037,6 +901,8 @@
 				payload[k] = v
 			}
 
+			ctx := context.Background()
+
 			err := ch.Setup(ctx, warehouse, &mockUploader{})
 			require.NoError(t, err)
 
@@ -1065,8 +931,6 @@
 
 	pool, err := dockertest.NewPool("")
 	require.NoError(t, err)
-
-	ctx := context.Background()
 
 	var (
 		chResource   *dockertest.Resource
@@ -1097,6 +961,8 @@
 				},
 			},
 		}
+
+		ctx := context.Background()
 
 		err := ch.Setup(ctx, warehouse, &mockUploader{})
 		require.NoError(t, err)
@@ -1120,11 +986,7 @@
 		})
 		require.NoError(t, err)
 
-<<<<<<< HEAD
-		schema, unrecognizedSchema, err := ch.FetchSchema(ctx, warehouse)
-=======
-		schema, unrecognizedSchema, err := ch.FetchSchema()
->>>>>>> b6c4f015
+		schema, unrecognizedSchema, err := ch.FetchSchema(ctx)
 		require.NoError(t, err)
 		require.NotEmpty(t, schema)
 		require.Empty(t, unrecognizedSchema)
@@ -1148,14 +1010,12 @@
 			},
 		}
 
+		ctx := context.Background()
+
 		err := ch.Setup(ctx, warehouse, &mockUploader{})
 		require.NoError(t, err)
 
-<<<<<<< HEAD
-		schema, unrecognizedSchema, err := ch.FetchSchema(ctx, warehouse)
-=======
-		schema, unrecognizedSchema, err := ch.FetchSchema()
->>>>>>> b6c4f015
+		schema, unrecognizedSchema, err := ch.FetchSchema(ctx)
 		require.ErrorContains(t, err, errors.New("dial tcp: lookup clickhouse").Error())
 		require.Empty(t, schema)
 		require.Empty(t, unrecognizedSchema)
@@ -1179,14 +1039,12 @@
 			},
 		}
 
+		ctx := context.Background()
+
 		err := ch.Setup(ctx, warehouse, &mockUploader{})
 		require.NoError(t, err)
 
-<<<<<<< HEAD
-		schema, unrecognizedSchema, err := ch.FetchSchema(ctx, warehouse)
-=======
-		schema, unrecognizedSchema, err := ch.FetchSchema()
->>>>>>> b6c4f015
+		schema, unrecognizedSchema, err := ch.FetchSchema(ctx)
 		require.NoError(t, err)
 		require.Empty(t, schema)
 		require.Empty(t, unrecognizedSchema)
@@ -1210,17 +1068,15 @@
 			},
 		}
 
+		ctx := context.Background()
+
 		err := ch.Setup(ctx, warehouse, &mockUploader{})
 		require.NoError(t, err)
 
 		err = ch.CreateSchema(ctx)
 		require.NoError(t, err)
 
-<<<<<<< HEAD
-		schema, unrecognizedSchema, err := ch.FetchSchema(ctx, warehouse)
-=======
-		schema, unrecognizedSchema, err := ch.FetchSchema()
->>>>>>> b6c4f015
+		schema, unrecognizedSchema, err := ch.FetchSchema(ctx)
 		require.NoError(t, err)
 		require.Empty(t, schema)
 		require.Empty(t, unrecognizedSchema)
@@ -1244,6 +1100,8 @@
 			},
 		}
 
+		ctx := context.Background()
+
 		err := ch.Setup(ctx, warehouse, &mockUploader{})
 		require.NoError(t, err)
 
@@ -1256,11 +1114,7 @@
 		))
 		require.NoError(t, err)
 
-<<<<<<< HEAD
-		schema, unrecognizedSchema, err := ch.FetchSchema(ctx, warehouse)
-=======
-		schema, unrecognizedSchema, err := ch.FetchSchema()
->>>>>>> b6c4f015
+		schema, unrecognizedSchema, err := ch.FetchSchema(ctx)
 		require.NoError(t, err)
 		require.NotEmpty(t, schema)
 		require.NotEmpty(t, unrecognizedSchema)
