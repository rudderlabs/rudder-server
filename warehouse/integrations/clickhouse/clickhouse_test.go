package clickhouse_test

import (
	"context"
	"database/sql"
	"errors"
	"fmt"
	"log"
	"os"
	"strings"
	"testing"
	"time"

	"github.com/rudderlabs/rudder-server/warehouse/encoding"

	"github.com/rudderlabs/rudder-server/warehouse/internal/model"

	"github.com/rudderlabs/rudder-server/warehouse/integrations/testhelper"

	"github.com/rudderlabs/rudder-server/warehouse/integrations/clickhouse"

	"github.com/ory/dockertest/v3"
	dc "github.com/ory/dockertest/v3/docker"
	"github.com/rudderlabs/rudder-server/services/filemanager"
	"github.com/rudderlabs/rudder-server/testhelper/destination"
	"github.com/rudderlabs/rudder-server/utils/logger"
	"golang.org/x/sync/errgroup"

	"github.com/rudderlabs/rudder-server/config"
	"github.com/rudderlabs/rudder-server/utils/misc"
	"github.com/rudderlabs/rudder-server/warehouse/validations"

	backendconfig "github.com/rudderlabs/rudder-server/config/backend-config"
	"github.com/rudderlabs/rudder-server/warehouse/client"
	warehouseutils "github.com/rudderlabs/rudder-server/warehouse/utils"
	"github.com/stretchr/testify/require"
)

func TestIntegrationClickHouse(t *testing.T) {
	if os.Getenv("SLOW") == "0" {
		t.Skip("Skipping tests. Remove 'SLOW=0' env var to run them.")
	}

	clickhouse.Init()

	var dbs []*sql.DB
	for _, host := range []string{"wh-clickhouse", "wh-clickhouse01", "wh-clickhouse02", "wh-clickhouse03", "wh-clickhouse04"} {
		ch := clickhouse.NewClickhouse()
		db, err := ch.ConnectToClickhouse(clickhouse.Credentials{
			Host:          host,
			User:          "rudder",
			Password:      "rudder-password",
			DBName:        "rudderdb",
			Secure:        "false",
			SkipVerify:    "true",
			TLSConfigName: "",
			Port:          "9000",
		}, true)
		require.NoError(t, err)

		err = db.Ping()
		require.NoError(t, err)

		dbs = append(dbs, db)
	}

	var (
		provider = warehouseutils.CLICKHOUSE
		jobsDB   = testhelper.SetUpJobsDB(t)
		tables   = []string{"identifies", "users", "tracks", "product_track", "pages", "screens", "aliases", "groups"}
	)

	testCases := []struct {
		name                        string
		sourceID                    string
		destinationID               string
		writeKey                    string
		warehouseEvents             testhelper.EventsCountMap
		warehouseModifiedEvents     testhelper.EventsCountMap
		clusterSetup                func(t testing.TB)
		db                          *sql.DB
		s3EngineEnabledWorkspaceIDs []string
	}{
		{
			name:          "Single Setup",
			sourceID:      "1wRvLmEnMOOxNM79pwaZhyCqXRE",
			destinationID: "21Ev6TI6emCFDKph2Zn6XfTP7PI",
			writeKey:      "C5AWX39IVUWSP2NcHciWvqZTa2N",
			db:            dbs[0],
		},
		{
			name:          "Single Setup with S3 Engine",
			sourceID:      "1wRvLmEnMOOxNM79pwaZhyCqXRE",
			destinationID: "21Ev6TI6emCFDKph2Zn6XfTP7PI",
			writeKey:      "C5AWX39IVUWSP2NcHciWvqZTa2N",
			db:            dbs[0],
			s3EngineEnabledWorkspaceIDs: []string{
				"BpLnfgDsc2WD8F2qNfHK5a84jjJ",
			},
		},
		{
			name:          "Cluster Mode Setup",
			sourceID:      "1wRvLmEnMOOxNM79ghdZhyCqXRE",
			destinationID: "21Ev6TI6emCFDKhp2Zn6XfTP7PI",
			writeKey:      "95RxRTZHWUsaD6HEdz0ThbXfQ6p",
			db:            dbs[1],
			warehouseModifiedEvents: testhelper.EventsCountMap{
				"identifies":    8,
				"users":         2,
				"tracks":        8,
				"product_track": 8,
				"pages":         8,
				"screens":       8,
				"aliases":       8,
				"groups":        8,
			},
			clusterSetup: func(t testing.TB) {
				t.Helper()
				initializeClickhouseClusterMode(t, dbs[1:], tables)
			},
		},
		{
			name:          "Cluster Mode Setup with S3 Engine",
			sourceID:      "1wRvLmEnMOOxNM79ghdZhyCqXRE",
			destinationID: "21Ev6TI6emCFDKhp2Zn6XfTP7PI",
			writeKey:      "95RxRTZHWUsaD6HEdz0ThbXfQ6p",
			db:            dbs[1],
			warehouseEvents: testhelper.EventsCountMap{
				"identifies":    8,
				"users":         2,
				"tracks":        8,
				"product_track": 8,
				"pages":         8,
				"screens":       8,
				"aliases":       8,
				"groups":        8,
			},
			warehouseModifiedEvents: testhelper.EventsCountMap{
				"identifies":    8,
				"users":         2,
				"tracks":        8,
				"product_track": 8,
				"pages":         8,
				"screens":       8,
				"aliases":       8,
				"groups":        8,
			},
			s3EngineEnabledWorkspaceIDs: []string{
				"BpLnfgDsc2WD8F2qNfHK5a84jjJ",
			},
		},
	}

	for _, tc := range testCases {
		tc := tc

		t.Run(tc.name, func(t *testing.T) {
			testhelper.SetConfig(t, []warehouseutils.KeyValue{
				{
					Key:   "Warehouse.clickhouse.s3EngineEnabledWorkspaceIDs",
					Value: tc.s3EngineEnabledWorkspaceIDs,
				},
			})

			ts := testhelper.WareHouseTest{
				Schema:             "rudderdb",
				WriteKey:           tc.writeKey,
				SourceID:           tc.sourceID,
				DestinationID:      tc.destinationID,
				WarehouseEventsMap: tc.warehouseEvents,
				Tables:             tables,
				Provider:           provider,
				JobsDB:             jobsDB,
				UserID:             testhelper.GetUserId(provider),
				StatsToVerify: []string{
					"warehouse_clickhouse_commitTimeouts",
					"warehouse_clickhouse_execTimeouts",
					"warehouse_clickhouse_failedRetries",
					"warehouse_clickhouse_syncLoadFileTime",
					"warehouse_clickhouse_downloadLoadFilesTime",
					"warehouse_clickhouse_numRowsLoadFile",
				},
				Client: &client.Client{
					SQL:  tc.db,
					Type: client.SQLClient,
				},
			}
			ts.VerifyEvents(t)

			if tc.clusterSetup != nil {
				tc.clusterSetup(t)
			}

			ts.UserID = testhelper.GetUserId(provider)
			ts.WarehouseEventsMap = tc.warehouseModifiedEvents
			ts.VerifyModifiedEvents(t)
		})
	}
}

func TestConfigurationValidationClickhouse(t *testing.T) {
	if os.Getenv("SLOW") == "0" {
		t.Skip("Skipping tests. Remove 'SLOW=0' env var to run them.")
	}

	misc.Init()
	validations.Init()
	warehouseutils.Init()
	encoding.Init()
	clickhouse.Init()

	configurations := testhelper.PopulateTemplateConfigurations()
	destination := backendconfig.DestinationT{
		ID: "21Ev6TI6emCFDKph2Zn6XfTP7PI",
		Config: map[string]any{
			"host":             configurations["clickHouseHost"],
			"database":         configurations["clickHouseDatabase"],
			"cluster":          "",
			"user":             configurations["clickHouseUser"],
			"password":         configurations["clickHousePassword"],
			"port":             configurations["clickHousePort"],
			"secure":           false,
			"namespace":        "",
			"bucketProvider":   "MINIO",
			"bucketName":       configurations["minioBucketName"],
			"accessKeyID":      configurations["minioAccesskeyID"],
			"secretAccessKey":  configurations["minioSecretAccessKey"],
			"useSSL":           false,
			"endPoint":         configurations["minioEndpoint"],
			"syncFrequency":    "30",
			"useRudderStorage": false,
		},
		DestinationDefinition: backendconfig.DestinationDefinitionT{
			ID:          "1eBvkIRSwc2ESGMK9dj6OXq2G12",
			Name:        "CLICKHOUSE",
			DisplayName: "ClickHouse",
		},
		Name:       "clickhouse-demo",
		Enabled:    true,
		RevisionID: "29eeuTnqbBKn0XVTj5z9XQIbaru",
	}
	testhelper.VerifyConfigurationTest(t, destination)
}

func TestHandle_UseS3CopyEngineForLoading(t *testing.T) {
	S3EngineEnabledWorkspaceIDs := []string{"BpLnfgDsc2WD8F2qNfHK5a84jjJ"}

	testCases := []struct {
		name          string
		ObjectStorage string
		workspaceID   string
		useS3Engine   bool
	}{
		{
			name:          "incompatible object storage(AZURE BLOB)",
			ObjectStorage: warehouseutils.AZURE_BLOB,
			workspaceID:   "test-workspace-id",
		},
		{
			name:          "incompatible object storage(GCS)",
			ObjectStorage: warehouseutils.GCS,
			workspaceID:   "test-workspace-id",
		},
		{
			name:          "incompatible workspace",
			ObjectStorage: warehouseutils.S3,
			workspaceID:   "test-workspace-id",
		},
		{
			name:          "compatible workspace with incompatible object storage",
			ObjectStorage: warehouseutils.GCS,
			workspaceID:   "BpLnfgDsc2WD8F2qNfHK5a84jjJ",
		},
		{
			name:          "compatible workspace(S3)",
			ObjectStorage: warehouseutils.S3,
			workspaceID:   "BpLnfgDsc2WD8F2qNfHK5a84jjJ",
			useS3Engine:   true,
		},
		{
			name:          "compatible workspace(MINIO)",
			ObjectStorage: warehouseutils.MINIO,
			workspaceID:   "BpLnfgDsc2WD8F2qNfHK5a84jjJ",
			useS3Engine:   true,
		},
	}

	for _, tc := range testCases {
		t.Run(tc.name, func(t *testing.T) {
			c := config.New()
			c.Set("Warehouse.clickhouse.s3EngineEnabledWorkspaceIDs", S3EngineEnabledWorkspaceIDs)

			ch := clickhouse.NewClickhouse()
			clickhouse.WithConfig(ch, c)

			ch.Warehouse = model.Warehouse{
				WorkspaceID: tc.workspaceID,
			}
			ch.ObjectStorage = tc.ObjectStorage

			require.Equal(t, tc.useS3Engine, ch.UseS3CopyEngineForLoading())
		})
	}
}

type mockUploader struct {
	minioPort   string
	tableSchema model.TableSchema
	metadata    []warehouseutils.LoadFile
}

func (*mockUploader) GetSchemaInWarehouse() model.Schema        { return model.Schema{} }
<<<<<<< HEAD
func (*mockUploader) GetLocalSchema() (model.Schema, error)     { return model.Schema{}, nil }
=======
func (*mockUploader) GetLocalSchema() model.Schema              { return model.Schema{} }
>>>>>>> 8ab58b80
func (*mockUploader) UpdateLocalSchema(_ model.Schema) error    { return nil }
func (*mockUploader) ShouldOnDedupUseNewRecord() bool           { return false }
func (*mockUploader) UseRudderStorage() bool                    { return false }
func (*mockUploader) GetLoadFileGenStartTIme() time.Time        { return time.Time{} }
func (*mockUploader) GetLoadFileType() string                   { return "JSON" }
func (*mockUploader) GetFirstLastEvent() (time.Time, time.Time) { return time.Time{}, time.Time{} }
func (*mockUploader) GetTableSchemaInWarehouse(_ string) model.TableSchema {
	return model.TableSchema{}
}

func (*mockUploader) GetSingleLoadFile(_ string) (warehouseutils.LoadFile, error) {
	return warehouseutils.LoadFile{}, nil
}

func (m *mockUploader) GetSampleLoadFileLocation(_ string) (string, error) {
	minioHostPort := fmt.Sprintf("localhost:%s", m.minioPort)

	sampleLocation := m.metadata[0].Location
	sampleLocation = strings.Replace(sampleLocation, minioHostPort, "minio:9000", 1)
	return sampleLocation, nil
}

func (m *mockUploader) GetTableSchemaInUpload(string) model.TableSchema {
	return m.tableSchema
}

func (m *mockUploader) GetLoadFilesMetadata(warehouseutils.GetLoadFilesOptions) []warehouseutils.LoadFile {
	return m.metadata
}

func TestHandle_LoadTableRoundTrip(t *testing.T) {
	misc.Init()
	warehouseutils.Init()
	encoding.Init()
	clickhouse.Init()

	pool, err := dockertest.NewPool("")
	require.NoError(t, err)

	var (
		minioResource *destination.MINIOResource
		chResource    *dockertest.Resource
		databaseName  = "rudderdb"
		password      = "rudder-password"
		user          = "rudder"
		table         = "test_table"
		workspaceID   = "test_workspace_id"
		provider      = "MINIO"
	)

	g := errgroup.Group{}
	g.Go(func() error {
		chResource = setUpClickhouse(t, pool)
		return nil
	})
	g.Go(func() error {
		minioResource, err = destination.SetupMINIO(pool, t)
		require.NoError(t, err)

		return nil
	})
	require.NoError(t, g.Wait())

	t.Log("Setting up ClickHouse Minio network")
	network, err := pool.Client.CreateNetwork(dc.CreateNetworkOptions{
		Name: "clickhouse-minio-network",
	})
	require.NoError(t, err)
	t.Cleanup(func() {
		if err := pool.Client.RemoveNetwork(network.ID); err != nil {
			t.Log("could not remove clickhouse minio network:", err)
		}
	})

	for _, resourceName := range []string{chResource.Container.Name, minioResource.ResourceName} {
		err = pool.Client.ConnectNetwork(network.ID, dc.NetworkConnectionOptions{
			Container:      resourceName,
			EndpointConfig: &dc.EndpointConfig{},
		})
		require.NoError(t, err)
	}

	testCases := []struct {
		name                        string
		fileName                    string
		S3EngineEnabledWorkspaceIDs []string
		disableNullable             bool
	}{
		{
			name:     "normal loading using downloading of load files",
			fileName: "testdata/load.csv.gz",
		},
		{
			name:                        "using s3 engine for loading",
			S3EngineEnabledWorkspaceIDs: []string{workspaceID},
			fileName:                    "testdata/load-copy.csv.gz",
		},
		{
			name:            "normal loading using downloading of load files with disable nullable",
			fileName:        "testdata/load.csv.gz",
			disableNullable: true,
		},
		{
			name:                        "using s3 engine for loading with disable nullable",
			S3EngineEnabledWorkspaceIDs: []string{workspaceID},
			fileName:                    "testdata/load-copy.csv.gz",
			disableNullable:             true,
		},
	}

	for i, tc := range testCases {
		i := i
		tc := tc

		t.Run(tc.name, func(t *testing.T) {
			t.Parallel()

			ch := clickhouse.NewClickhouse()
			ch.Logger = logger.NOP

			conf := config.New()
			conf.Set("Warehouse.clickhouse.s3EngineEnabledWorkspaceIDs", tc.S3EngineEnabledWorkspaceIDs)
			conf.Set("Warehouse.clickhouse.disableNullable", tc.disableNullable)

			clickhouse.WithConfig(ch, conf)

			warehouse := model.Warehouse{
				Namespace:   fmt.Sprintf("test_namespace_%d", i),
				WorkspaceID: workspaceID,
				Destination: backendconfig.DestinationT{
					Config: map[string]any{
						"bucketProvider":  provider,
						"host":            "localhost",
						"port":            chResource.GetPort("9000/tcp"),
						"database":        databaseName,
						"user":            user,
						"password":        password,
						"bucketName":      minioResource.BucketName,
						"accessKeyID":     minioResource.AccessKey,
						"secretAccessKey": minioResource.SecretKey,
						"endPoint":        minioResource.Endpoint,
					},
				},
			}
			mockUploader := &mockUploader{
				tableSchema: model.TableSchema{
					"alter_test_bool":     "boolean",
					"alter_test_datetime": "datetime",
					"alter_test_float":    "float",
					"alter_test_int":      "int",
					"alter_test_string":   "string",
					"id":                  "string",
					"received_at":         "datetime",
					"test_array_bool":     "array(boolean)",
					"test_array_datetime": "array(datetime)",
					"test_array_float":    "array(float)",
					"test_array_int":      "array(int)",
					"test_array_string":   "array(string)",
					"test_bool":           "boolean",
					"test_datetime":       "datetime",
					"test_float":          "float",
					"test_int":            "int",
					"test_string":         "string",
				},
				minioPort: minioResource.Port,
			}

			t.Log("Preparing load files metadata")
			f, err := os.Open(tc.fileName)
			require.NoError(t, err)

			defer func() { _ = f.Close() }()

			fmFactory := filemanager.FileManagerFactoryT{}
			fm, err := fmFactory.New(&filemanager.SettingsT{
				Provider: provider,
				Config: map[string]any{
					"bucketName":      minioResource.BucketName,
					"accessKeyID":     minioResource.AccessKey,
					"secretAccessKey": minioResource.SecretKey,
					"endPoint":        minioResource.Endpoint,
					"forcePathStyle":  true,
					"disableSSL":      true,
					"region":          minioResource.SiteRegion,
					"enableSSE":       false,
				},
			})
			require.NoError(t, err)

			uploadOutput, err := fm.Upload(context.TODO(), f, fmt.Sprintf("test_prefix_%d", i))
			require.NoError(t, err)

			mockUploader.metadata = append(mockUploader.metadata, warehouseutils.LoadFile{
				Location: uploadOutput.Location,
			})

			t.Log("Setting up clickhouse")
			err = ch.Setup(warehouse, mockUploader)
			require.NoError(t, err)

			t.Log("Verifying connection")
			_, err = ch.Connect(warehouse)
			require.NoError(t, err)

			t.Log("Verifying empty schema")
			schema, unrecognizedSchema, err := ch.FetchSchema(warehouse)
			require.NoError(t, err)
			require.Empty(t, schema)
			require.Empty(t, unrecognizedSchema)

			t.Log("Creating schema")
			err = ch.CreateSchema()
			require.NoError(t, err)

			t.Log("Creating schema twice should not fail")
			err = ch.CreateSchema()
			require.NoError(t, err)

			t.Log("Creating table")
			err = ch.CreateTable(table, model.TableSchema{
				"id":                  "string",
				"test_int":            "int",
				"test_float":          "float",
				"test_bool":           "boolean",
				"test_string":         "string",
				"test_datetime":       "datetime",
				"received_at":         "datetime",
				"test_array_bool":     "array(boolean)",
				"test_array_datetime": "array(datetime)",
				"test_array_float":    "array(float)",
				"test_array_int":      "array(int)",
				"test_array_string":   "array(string)",
			})
			require.NoError(t, err)

			t.Log("Adding columns")
			err = ch.AddColumns(table, []warehouseutils.ColumnInfo{
				{Name: "alter_test_int", Type: "int"},
				{Name: "alter_test_float", Type: "float"},
				{Name: "alter_test_bool", Type: "boolean"},
				{Name: "alter_test_string", Type: "string"},
				{Name: "alter_test_datetime", Type: "datetime"},
			})
			require.NoError(t, err)

			t.Log("Verifying schema")
			schema, unrecognizedSchema, err = ch.FetchSchema(warehouse)
			require.NoError(t, err)
			require.NotEmpty(t, schema)
			require.Empty(t, unrecognizedSchema)

			t.Log("verifying if columns are not like Nullable(T) if disableNullable set to true")
			if tc.disableNullable {
				rows, err := ch.DB.Query(fmt.Sprintf(`select table, name, type from system.columns where database = '%s'`, ch.Namespace))
				require.NoError(t, err)

				defer func() { _ = rows.Close() }()

				var (
					tableName  string
					columnName string
					columnType string
				)

				for rows.Next() {
					err = rows.Scan(&tableName, &columnName, &columnType)
					require.NoError(t, err)

					if strings.Contains(columnType, "Nullable") {
						require.Fail(t, fmt.Sprintf("table %s column %s is of Nullable type even when disableNullable is set to true", tableName, columnName))
					}
				}
			}

			t.Log("Loading data into table")
			err = ch.LoadTable(table)
			require.NoError(t, err)

			t.Log("Checking table count")
			count, err := ch.GetTotalCountInTable(context.TODO(), table)
			require.NoError(t, err)
			require.EqualValues(t, 2, count)

			t.Log("Drop table")
			err = ch.DropTable(table)
			require.NoError(t, err)

			t.Log("Creating users identifies and table")
			for _, tableName := range []string{warehouseutils.IdentifiesTable, warehouseutils.UsersTable} {
				err = ch.CreateTable(tableName, model.TableSchema{
					"id":            "string",
					"user_id":       "string",
					"test_int":      "int",
					"test_float":    "float",
					"test_bool":     "boolean",
					"test_string":   "string",
					"test_datetime": "datetime",
					"received_at":   "datetime",
				})
				require.NoError(t, err)
			}

			t.Log("Drop users identifies and table")
			for _, tableName := range []string{warehouseutils.IdentifiesTable, warehouseutils.UsersTable} {
				err = ch.DropTable(tableName)
				require.NoError(t, err)
			}

			t.Log("Verifying empty schema")
			schema, unrecognizedSchema, err = ch.FetchSchema(warehouse)
			require.NoError(t, err)
			require.Empty(t, schema)
			require.Empty(t, unrecognizedSchema)
		})
	}
}

func TestHandle_TestConnection(t *testing.T) {
	misc.Init()
	warehouseutils.Init()
	encoding.Init()
	clickhouse.Init()

	pool, err := dockertest.NewPool("")
	require.NoError(t, err)

	var (
		chResource   *dockertest.Resource
		databaseName = "rudderdb"
		password     = "rudder-password"
		user         = "rudder"
		workspaceID  = "test_workspace_id"
		namespace    = "test_namespace"
		provider     = "MINIO"
	)

	chResource = setUpClickhouse(t, pool)

	testCases := []struct {
		name      string
		host      string
		tlConfig  string
		timeout   time.Duration
		wantError error
	}{
		{
			name:      "DeadlineExceeded",
			wantError: errors.New("connection testing timed out after 0 sec"),
		},
		{
			name:    "Success",
			timeout: warehouseutils.TestConnectionTimeout,
		},
		{
			name:     "TLS config",
			timeout:  warehouseutils.TestConnectionTimeout,
			tlConfig: "test-tls-config",
		},
		{
			name:      "No such host",
			timeout:   warehouseutils.TestConnectionTimeout,
			wantError: errors.New(`dial tcp: lookup clickhouse`),
			host:      "clickhouse",
		},
	}

	for i, tc := range testCases {
		i := i
		tc := tc

		t.Run(tc.name, func(t *testing.T) {
			t.Parallel()

			ch := clickhouse.NewClickhouse()
			ch.Logger = logger.NOP

			host := "localhost"
			if tc.host != "" {
				host = tc.host
			}

			warehouse := model.Warehouse{
				Namespace:   namespace,
				WorkspaceID: workspaceID,
				Destination: backendconfig.DestinationT{
					ID: fmt.Sprintf("test-destination-%d", i),
					Config: map[string]any{
						"bucketProvider": provider,
						"host":           host,
						"port":           chResource.GetPort("9000/tcp"),
						"database":       databaseName,
						"user":           user,
						"password":       password,
						"caCertificate":  tc.tlConfig,
					},
				},
			}

			ch.SetConnectionTimeout(tc.timeout)

			err := ch.TestConnection(warehouse)
			if tc.wantError != nil {
				require.ErrorContains(t, err, tc.wantError.Error())
				return
			}
			require.NoError(t, err)
		})
	}
}

func TestHandle_LoadTestTable(t *testing.T) {
	misc.Init()
	warehouseutils.Init()
	encoding.Init()
	clickhouse.Init()

	pool, err := dockertest.NewPool("")
	require.NoError(t, err)

	var (
		chResource   *dockertest.Resource
		databaseName = "rudderdb"
		password     = "rudder-password"
		user         = "rudder"
		workspaceID  = "test_workspace_id"
		namespace    = "test_namespace"
		provider     = "MINIO"
		host         = "localhost"
		tableName    = warehouseutils.CTStagingTablePrefix + "_test_table"
		testColumns  = model.TableSchema{
			"id":  "int",
			"val": "string",
		}
		testPayload = map[string]any{
			"id":  1,
			"val": "RudderStack",
		}
	)

	chResource = setUpClickhouse(t, pool)

	testCases := []struct {
		name      string
		wantError error
		payload   map[string]any
	}{
		{
			name: "Success",
		},
		{
			name: "Invalid columns",
			payload: map[string]any{
				"invalid_val": "Invalid Data",
			},
			wantError: errors.New("code: 16, message: No such column invalid_val in table test_namespace.setup_test_staging"),
		},
	}

	for i, tc := range testCases {
		tc := tc
		i := i

		t.Run(tc.name, func(t *testing.T) {
			t.Parallel()

			ch := clickhouse.NewClickhouse()
			ch.Logger = logger.NOP

			warehouse := model.Warehouse{
				Namespace:   namespace,
				WorkspaceID: workspaceID,
				Destination: backendconfig.DestinationT{
					Config: map[string]any{
						"bucketProvider": provider,
						"host":           host,
						"port":           chResource.GetPort("9000/tcp"),
						"database":       databaseName,
						"user":           user,
						"password":       password,
					},
				},
			}

			payload := make(map[string]any)
			for k, v := range tc.payload {
				payload[k] = v
			}
			for k, v := range testPayload {
				payload[k] = v
			}

			err := ch.Setup(warehouse, &mockUploader{})
			require.NoError(t, err)

			err = ch.CreateSchema()
			require.NoError(t, err)

			tableName := fmt.Sprintf("%s_%d", tableName, i)

			err = ch.CreateTable(tableName, testColumns)
			require.NoError(t, err)

			err = ch.LoadTestTable("", tableName, payload, "")
			if tc.wantError != nil {
				require.ErrorContains(t, err, tc.wantError.Error())
				return
			}
			require.NoError(t, err)
		})
	}
}

func TestHandle_FetchSchema(t *testing.T) {
	misc.Init()
	warehouseutils.Init()
	encoding.Init()
	clickhouse.Init()

	pool, err := dockertest.NewPool("")
	require.NoError(t, err)

	var (
		chResource   *dockertest.Resource
		databaseName = "rudderdb"
		password     = "rudder-password"
		user         = "rudder"
		workspaceID  = "test_workspace_id"
		namespace    = "test_namespace"
		table        = "test_table"
	)

	chResource = setUpClickhouse(t, pool)

	t.Run("Success", func(t *testing.T) {
		t.Parallel()

		ch := clickhouse.NewClickhouse()
		ch.Logger = logger.NOP

		warehouse := model.Warehouse{
			Namespace:   fmt.Sprintf("%s_success", namespace),
			WorkspaceID: workspaceID,
			Destination: backendconfig.DestinationT{
				Config: map[string]any{
					"host":     "localhost",
					"port":     chResource.GetPort("9000/tcp"),
					"database": databaseName,
					"user":     user,
					"password": password,
				},
			},
		}

		err := ch.Setup(warehouse, &mockUploader{})
		require.NoError(t, err)

		err = ch.CreateSchema()
		require.NoError(t, err)

		err = ch.CreateTable(table, model.TableSchema{
			"id":                  "string",
			"test_int":            "int",
			"test_float":          "float",
			"test_bool":           "boolean",
			"test_string":         "string",
			"test_datetime":       "datetime",
			"received_at":         "datetime",
			"test_array_bool":     "array(boolean)",
			"test_array_datetime": "array(datetime)",
			"test_array_float":    "array(float)",
			"test_array_int":      "array(int)",
			"test_array_string":   "array(string)",
		})
		require.NoError(t, err)

		schema, unrecognizedSchema, err := ch.FetchSchema(warehouse)
		require.NoError(t, err)
		require.NotEmpty(t, schema)
		require.Empty(t, unrecognizedSchema)
	})

	t.Run("Invalid host", func(t *testing.T) {
		t.Parallel()

		ch := clickhouse.NewClickhouse()
		ch.Logger = logger.NOP

		warehouse := model.Warehouse{
			Namespace:   fmt.Sprintf("%s_invalid_host", namespace),
			WorkspaceID: workspaceID,
			Destination: backendconfig.DestinationT{
				Config: map[string]any{
					"host":     "clickhouse",
					"port":     chResource.GetPort("9000/tcp"),
					"database": databaseName,
					"user":     user,
					"password": password,
				},
			},
		}

		err := ch.Setup(warehouse, &mockUploader{})
		require.NoError(t, err)

		schema, unrecognizedSchema, err := ch.FetchSchema(warehouse)
		require.ErrorContains(t, err, errors.New("dial tcp: lookup clickhouse").Error())
		require.Empty(t, schema)
		require.Empty(t, unrecognizedSchema)
	})

	t.Run("Invalid database", func(t *testing.T) {
		t.Parallel()

		ch := clickhouse.NewClickhouse()
		ch.Logger = logger.NOP

		warehouse := model.Warehouse{
			Namespace:   fmt.Sprintf("%s_invalid_database", namespace),
			WorkspaceID: workspaceID,
			Destination: backendconfig.DestinationT{
				Config: map[string]any{
					"host":     "localhost",
					"port":     chResource.GetPort("9000/tcp"),
					"database": "invalid_database",
					"user":     user,
					"password": password,
				},
			},
		}

		err := ch.Setup(warehouse, &mockUploader{})
		require.NoError(t, err)

		schema, unrecognizedSchema, err := ch.FetchSchema(warehouse)
		require.NoError(t, err)
		require.Empty(t, schema)
		require.Empty(t, unrecognizedSchema)
	})

	t.Run("Empty schema", func(t *testing.T) {
		t.Parallel()

		ch := clickhouse.NewClickhouse()
		ch.Logger = logger.NOP

		warehouse := model.Warehouse{
			Namespace:   fmt.Sprintf("%s_empty_schema", namespace),
			WorkspaceID: workspaceID,
			Destination: backendconfig.DestinationT{
				Config: map[string]any{
					"host":     "localhost",
					"port":     chResource.GetPort("9000/tcp"),
					"database": databaseName,
					"user":     user,
					"password": password,
				},
			},
		}

		err := ch.Setup(warehouse, &mockUploader{})
		require.NoError(t, err)

		err = ch.CreateSchema()
		require.NoError(t, err)

		schema, unrecognizedSchema, err := ch.FetchSchema(warehouse)
		require.NoError(t, err)
		require.Empty(t, schema)
		require.Empty(t, unrecognizedSchema)
	})

	t.Run("Unrecognized schema", func(t *testing.T) {
		t.Parallel()

		ch := clickhouse.NewClickhouse()
		ch.Logger = logger.NOP

		warehouse := model.Warehouse{
			Namespace:   fmt.Sprintf("%s_unrecognized_schema", namespace),
			WorkspaceID: workspaceID,
			Destination: backendconfig.DestinationT{
				Config: map[string]any{
					"host":     "localhost",
					"port":     chResource.GetPort("9000/tcp"),
					"database": databaseName,
					"user":     user,
					"password": password,
				},
			},
		}

		err := ch.Setup(warehouse, &mockUploader{})
		require.NoError(t, err)

		err = ch.CreateSchema()
		require.NoError(t, err)

		_, err = ch.DB.Exec(fmt.Sprintf("CREATE TABLE IF NOT EXISTS %s.%s (x Enum('hello' = 1, 'world' = 2)) ENGINE = TinyLog;",
			warehouse.Namespace,
			table,
		))
		require.NoError(t, err)

		schema, unrecognizedSchema, err := ch.FetchSchema(warehouse)
		require.NoError(t, err)
		require.NotEmpty(t, schema)
		require.NotEmpty(t, unrecognizedSchema)

		require.Equal(t, unrecognizedSchema, model.Schema{
			table: {
				"x": "<missing_datatype>",
			},
		})
	})
}

func setUpClickhouse(t testing.TB, pool *dockertest.Pool) *dockertest.Resource {
	var (
		databaseName = "rudderdb"
		password     = "rudder-password"
		user         = "rudder"
	)

	resource, err := pool.RunWithOptions(&dockertest.RunOptions{
		Repository: "yandex/clickhouse-server",
		Tag:        "21-alpine",
		Env: []string{
			fmt.Sprintf("CLICKHOUSE_DB=%s", databaseName),
			fmt.Sprintf("CLICKHOUSE_PASSWORD=%s", password),
			fmt.Sprintf("CLICKHOUSE_USER=%s", user),
		},
	})
	require.NoError(t, err)

	db, err := clickhouse.NewClickhouse().ConnectToClickhouse(clickhouse.Credentials{
		Host:     "localhost",
		Port:     resource.GetPort("9000/tcp"),
		DBName:   databaseName,
		User:     user,
		Password: password,
	}, false)
	require.NoError(t, err)

	ctx, cancel := context.WithTimeout(context.Background(), time.Minute)
	defer cancel()

	require.Eventually(t, func() bool {
		return db.PingContext(ctx) == nil
	}, time.Minute, time.Second)

	err = db.PingContext(ctx)
	require.NoError(t, err)

	t.Cleanup(func() {
		if err := pool.Purge(resource); err != nil {
			t.Log("Could not purge resource:", err)
		}
	})
	return resource
}

func initializeClickhouseClusterMode(t testing.TB, clusterDBs []*sql.DB, tables []string) {
	t.Helper()

	type ColumnInfoT struct {
		ColumnName string
		ColumnType string
	}

	tableColumnInfoMap := map[string][]ColumnInfoT{
		"identifies": {
			{
				ColumnName: "context_passed_ip",
				ColumnType: "Nullable(String)",
			},
			{
				ColumnName: "context_library_name",
				ColumnType: "Nullable(String)",
			},
		},
		"product_track": {
			{
				ColumnName: "revenue",
				ColumnType: "Nullable(Float64)",
			},
			{
				ColumnName: "context_passed_ip",
				ColumnType: "Nullable(String)",
			},
			{
				ColumnName: "context_library_name",
				ColumnType: "Nullable(String)",
			},
		},
		"tracks": {
			{
				ColumnName: "context_passed_ip",
				ColumnType: "Nullable(String)",
			},
			{
				ColumnName: "context_library_name",
				ColumnType: "Nullable(String)",
			},
		},
		"users": {
			{
				ColumnName: "context_passed_ip",
				ColumnType: "Nullable(String)",
			},
			{
				ColumnName: "context_library_name",
				ColumnType: "SimpleAggregateFunction(anyLast, Nullable(String))",
			},
		},
		"pages": {
			{
				ColumnName: "context_passed_ip",
				ColumnType: "Nullable(String)",
			},
			{
				ColumnName: "context_library_name",
				ColumnType: "Nullable(String)",
			},
		},
		"screens": {
			{
				ColumnName: "context_passed_ip",
				ColumnType: "Nullable(String)",
			},
			{
				ColumnName: "context_library_name",
				ColumnType: "Nullable(String)",
			},
		},
		"aliases": {
			{
				ColumnName: "context_passed_ip",
				ColumnType: "Nullable(String)",
			},
			{
				ColumnName: "context_library_name",
				ColumnType: "Nullable(String)",
			},
		},
		"groups": {
			{
				ColumnName: "context_passed_ip",
				ColumnType: "Nullable(String)",
			},
			{
				ColumnName: "context_library_name",
				ColumnType: "Nullable(String)",
			},
		},
	}

	clusterDB := clusterDBs[0]

	// Rename tables to tables_shard
	for _, table := range tables {
		sqlStatement := fmt.Sprintf("RENAME TABLE %[1]s to %[1]s_shard ON CLUSTER rudder_cluster;", table)
		log.Printf("Renaming tables to sharded tables for distribution view for clickhouse cluster with sqlStatement: %s", sqlStatement)

		require.NoError(t, testhelper.WithConstantBackoff(func() error {
			_, err := clusterDB.Exec(sqlStatement)
			return err
		}))
	}

	// Create distribution views for tables
	for _, table := range tables {
		sqlStatement := fmt.Sprintf(`
			CREATE TABLE rudderdb.%[1]s ON CLUSTER 'rudder_cluster' AS rudderdb.%[1]s_shard ENGINE = Distributed(
			  'rudder_cluster',
			  rudderdb,
			  %[1]s_shard,
			  cityHash64(
				concat(
				  toString(
					toDate(received_at)
				  ),
				  id
				)
			  )
			);`,
			table,
		)
		log.Printf("Creating distribution view for clickhouse cluster with sqlStatement: %s", sqlStatement)

		require.NoError(t, testhelper.WithConstantBackoff(func() error {
			_, err := clusterDB.Exec(sqlStatement)
			return err
		}))
	}

	// Alter columns to all the cluster tables
	for _, clusterDB := range clusterDBs {
		for tableName, columnInfos := range tableColumnInfoMap {
			sqlStatement := fmt.Sprintf(`
				ALTER TABLE rudderdb.%[1]s_shard`,
				tableName,
			)
			for _, columnInfo := range columnInfos {
				sqlStatement += fmt.Sprintf(`
					ADD COLUMN IF NOT EXISTS %[1]s %[2]s,`,
					columnInfo.ColumnName,
					columnInfo.ColumnType,
				)
			}
			sqlStatement = strings.TrimSuffix(sqlStatement, ",")
			log.Printf("Altering columns for distribution view for clickhouse cluster with sqlStatement: %s", sqlStatement)

			require.NoError(t, testhelper.WithConstantBackoff(func() error {
				_, err := clusterDB.Exec(sqlStatement)
				return err
			}))
		}
	}
}<|MERGE_RESOLUTION|>--- conflicted
+++ resolved
@@ -310,11 +310,7 @@
 }
 
 func (*mockUploader) GetSchemaInWarehouse() model.Schema        { return model.Schema{} }
-<<<<<<< HEAD
-func (*mockUploader) GetLocalSchema() (model.Schema, error)     { return model.Schema{}, nil }
-=======
 func (*mockUploader) GetLocalSchema() model.Schema              { return model.Schema{} }
->>>>>>> 8ab58b80
 func (*mockUploader) UpdateLocalSchema(_ model.Schema) error    { return nil }
 func (*mockUploader) ShouldOnDedupUseNewRecord() bool           { return false }
 func (*mockUploader) UseRudderStorage() bool                    { return false }
