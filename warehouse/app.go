package warehouse

import (
	"context"
	"database/sql"
	"errors"
	"fmt"
	"os"
	"slices"
	"sync"
	"sync/atomic"
	"time"

	"github.com/rudderlabs/rudder-server/warehouse/internal/mode"

	"github.com/cenkalti/backoff/v4"

	"github.com/rudderlabs/rudder-server/warehouse/api"
	"github.com/rudderlabs/rudder-server/warehouse/bcm"
	"github.com/rudderlabs/rudder-server/warehouse/constraints"
	"github.com/rudderlabs/rudder-server/warehouse/router"
	"github.com/rudderlabs/rudder-server/warehouse/slave"

	"github.com/rudderlabs/rudder-server/services/notifier"

	"github.com/rudderlabs/rudder-server/warehouse/encoding"
	"github.com/rudderlabs/rudder-server/warehouse/integrations/middleware/sqlquerywrapper"

	"github.com/samber/lo"
	"golang.org/x/sync/errgroup"

	"github.com/rudderlabs/rudder-go-kit/config"
	"github.com/rudderlabs/rudder-go-kit/filemanager"
	"github.com/rudderlabs/rudder-go-kit/logger"
	"github.com/rudderlabs/rudder-go-kit/stats"
	"github.com/rudderlabs/rudder-server/admin"
	"github.com/rudderlabs/rudder-server/app"
	backendconfig "github.com/rudderlabs/rudder-server/backend-config"
	"github.com/rudderlabs/rudder-server/info"
	"github.com/rudderlabs/rudder-server/services/controlplane"
	"github.com/rudderlabs/rudder-server/services/db"
	migrator "github.com/rudderlabs/rudder-server/services/sql-migrator"
	"github.com/rudderlabs/rudder-server/services/validators"
	"github.com/rudderlabs/rudder-server/utils/misc"
	"github.com/rudderlabs/rudder-server/utils/types"
	whadmin "github.com/rudderlabs/rudder-server/warehouse/admin"
	"github.com/rudderlabs/rudder-server/warehouse/archive"
	"github.com/rudderlabs/rudder-server/warehouse/multitenant"
	"github.com/rudderlabs/rudder-server/warehouse/source"
	warehouseutils "github.com/rudderlabs/rudder-server/warehouse/utils"
)

type App struct {
	app                app.App
	reporting          types.Reporting
	conf               *config.Config
	logger             logger.Logger
	statsFactory       stats.Stats
	bcConfig           backendconfig.BackendConfig
	db                 *sqlquerywrapper.DB
	notifier           *notifier.Notifier
	tenantManager      *multitenant.Manager
	controlPlaneClient *controlplane.Client
	bcManager          *bcm.BackendConfigManager
	api                *api.Api
	constraintsManager *constraints.Manager
	encodingFactory    *encoding.Factory
	fileManagerFactory filemanager.Factory
	sourcesManager     *source.Manager
	admin              *whadmin.Admin
	triggerStore       *sync.Map
	createUploadAlways *atomic.Bool

	appName string

	config struct {
		host     string
		user     string
		password string
		database string
		sslMode  string
		port     int

		mode                       string
		runningMode                string
		shouldForceSetLowerVersion bool
		dbQueryTimeout             time.Duration
		maxOpenConnections         int

		configBackendURL string
		region           string
	}
}

func New(
	app app.App,
	conf *config.Config,
	log logger.Logger,
	statsFactory stats.Stats,
	bcConfig backendconfig.BackendConfig,
	fileManagerFactory filemanager.Factory,
) *App {
	a := &App{
		app:                app,
		conf:               conf,
		logger:             log.Child("warehouse"),
		statsFactory:       statsFactory,
		bcConfig:           bcConfig,
		fileManagerFactory: fileManagerFactory,
	}

	a.config.host = conf.GetString("WAREHOUSE_JOBS_DB_HOST", "localhost")
	a.config.user = conf.GetString("WAREHOUSE_JOBS_DB_USER", "ubuntu")
	a.config.password = conf.GetString("WAREHOUSE_JOBS_DB_PASSWORD", "ubuntu")
	a.config.database = conf.GetString("WAREHOUSE_JOBS_DB_DB_NAME", "ubuntu")
	a.config.sslMode = conf.GetString("WAREHOUSE_JOBS_DB_SSL_MODE", "disable")
	a.config.port = conf.GetInt("WAREHOUSE_JOBS_DB_PORT", 5432)
	a.config.mode = conf.GetString("Warehouse.mode", "embedded")
	a.config.runningMode = conf.GetString("Warehouse.runningMode", "")
	a.config.shouldForceSetLowerVersion = conf.GetBoolVar(true, "SQLMigrator.forceSetLowerVersion")
	a.config.maxOpenConnections = conf.GetInt("Warehouse.maxOpenConnections", 20)
	a.config.configBackendURL = conf.GetString("CONFIG_BACKEND_URL", "https://api.rudderstack.com")
	a.config.region = conf.GetString("region", "")
	a.config.dbQueryTimeout = a.conf.GetDurationVar(5, time.Minute, "Warehouse.dbHandleTimeout", "Warehouse.dbHandleTimeoutInMin")

	a.appName = misc.DefaultString("rudder-server").OnError(os.Hostname())

	return a
}

func (a *App) Setup(ctx context.Context) error {
	if err := a.setupDatabase(ctx); err != nil {
		return fmt.Errorf("setting up database: %w", err)
	}

	a.createUploadAlways = &atomic.Bool{}
	a.triggerStore = &sync.Map{}
	a.tenantManager = multitenant.New(
		a.conf,
		a.bcConfig,
	)
	a.controlPlaneClient = controlplane.NewClient(
		a.config.configBackendURL,
		a.bcConfig.Identity(),
		controlplane.WithRegion(a.config.region),
	)
	a.bcManager = bcm.New(
		a.conf,
		a.db,
		a.tenantManager,
		a.logger.Child("wh_bc_manager"),
		a.statsFactory,
	)
	a.constraintsManager = constraints.New(
		a.conf,
	)
	a.encodingFactory = encoding.NewFactory(
		a.conf,
	)

	workspaceIdentifier := fmt.Sprintf(`%s::%s`,
		config.GetKubeNamespace(),
		misc.GetMD5Hash(config.GetWorkspaceToken()),
	)
	a.notifier = notifier.New(
		a.conf,
		a.logger,
		a.statsFactory,
		workspaceIdentifier,
	)
	err := a.notifier.Setup(ctx, a.connectionString())
	if err != nil {
		return fmt.Errorf("cannot setup notifier: %w", err)
	}

	a.sourcesManager = source.New(
		a.conf,
		a.logger,
		a.db,
		a.notifier,
	)

<<<<<<< HEAD
	a.api, err = api.New(
=======
	a.grpcServer, err = api.NewGRPCServer(
		a.conf,
		a.logger,
		a.statsFactory,
		a.db,
		a.tenantManager,
		a.bcManager,
		a.triggerStore,
	)
	if err != nil {
		return fmt.Errorf("cannot create grpc server: %w", err)
	}

	a.api = api.NewApi(
>>>>>>> 65833643
		a.config.mode,
		a.conf,
		a.logger,
		a.statsFactory,
		a.bcConfig,
		a.db,
		a.notifier,
		a.tenantManager,
		a.bcManager,
		a.sourcesManager,
		a.triggerStore,
	)
	if err != nil {
		return fmt.Errorf("setting up api: %w", err)
	}

	a.admin = whadmin.New(
		a.bcManager,
		a.createUploadAlways,
		a.logger,
	)

	return nil
}

func (a *App) setupDatabase(ctx context.Context) error {
	dsn := a.connectionString()

	database, err := sql.Open("postgres", dsn)
	if err != nil {
		return fmt.Errorf("could not open: %w", err)
	}
	database.SetMaxOpenConns(a.config.maxOpenConnections)

	isCompatible, err := validators.IsPostgresCompatible(ctx, database)
	if err != nil {
		return fmt.Errorf("could not check compatibility: %w", err)
	}
	if !isCompatible {
		return errors.New("warehouse Service needs postgres version >= 10. Exiting")
	}

	if err := database.PingContext(ctx); err != nil {
		return fmt.Errorf("could not ping: %w", err)
	}

	a.db = sqlquerywrapper.New(
		database,
		sqlquerywrapper.WithLogger(a.logger.Child("db")),
		sqlquerywrapper.WithQueryTimeout(a.config.dbQueryTimeout),
		sqlquerywrapper.WithStats(a.statsFactory),
	)

	err = a.migrate()
	if err != nil {
		return fmt.Errorf("could not migrate: %w", err)
	}

	return nil
}

func (a *App) connectionString() string {
	if !a.checkForWarehouseEnvVars() {
		return misc.GetConnectionString(a.conf)
	}

	return fmt.Sprintf("host=%s port=%d user=%s password=%s dbname=%s sslmode=%s application_name=%s",
		a.config.host,
		a.config.port,
		a.config.user,
		a.config.password,
		a.config.database,
		a.config.sslMode,
		a.appName,
	)
}

// checkForWarehouseEnvVars checks if the required database environment variables are set
func (a *App) checkForWarehouseEnvVars() bool {
	return a.conf.IsSet("WAREHOUSE_JOBS_DB_HOST") &&
		a.conf.IsSet("WAREHOUSE_JOBS_DB_USER") &&
		a.conf.IsSet("WAREHOUSE_JOBS_DB_DB_NAME") &&
		a.conf.IsSet("WAREHOUSE_JOBS_DB_PASSWORD")
}

func (a *App) migrate() error {
	m := &migrator.Migrator{
		Handle:                     a.db.DB,
		MigrationsTable:            "wh_schema_migrations",
		ShouldForceSetLowerVersion: a.config.shouldForceSetLowerVersion,
	}

	operation := func() error {
		return m.Migrate("warehouse")
	}

	backoffWithMaxRetry := backoff.WithMaxRetries(backoff.NewExponentialBackOff(), 3)
	err := backoff.RetryNotify(operation, backoffWithMaxRetry, func(err error, t time.Duration) {
		a.logger.Warnf("retrying warehouse database migration in %s: %v", t, err)
	})
	if err != nil {
		return fmt.Errorf("could not migrate: %w", err)
	}

	return nil
}

// Run runs the warehouse service
func (a *App) Run(ctx context.Context) error {
	// do not start warehouse service if rudder core is not in normal mode and warehouse is running in same process as rudder core
	if !mode.IsStandAlone(a.config.mode) && !db.IsNormalMode() {
		a.logger.Info("Skipping start of warehouse service...")
		return nil
	}

	a.logger.Info("Starting Warehouse service...")

	defer func() {
		if r := recover(); r != nil {
			a.logger.Fatal(r)
			panic(r)
		}
	}()

	admin.RegisterAdminHandler("Warehouse", a.admin)

	g, gCtx := errgroup.WithContext(ctx)
	g.Go(func() error {
		a.tenantManager.Run(gCtx)
		return nil
	})
	g.Go(func() error {
		a.bcManager.Start(gCtx)
		return nil
	})

	if mode.IsDegraded(a.config.runningMode) {
		a.logger.Info("Running warehouse service in degraded mode...")

		if mode.IsMaster(a.config.mode) {
			g.Go(func() error {
				a.api.StartGRPCServer(gCtx)
				return nil
			})
		}
		g.Go(func() error {
			return a.api.StartHTTPServer(gCtx)
		})

		return g.Wait()
	}

	if !mode.IsStandAloneSlave(a.config.mode) {
		a.reporting = a.app.Features().Reporting.Setup(gCtx, a.bcConfig)
		defer a.reporting.Stop()
		syncer := a.reporting.DatabaseSyncer(types.SyncerConfig{ConnInfo: a.connectionString(), Label: types.WarehouseReportingLabel})
		g.Go(misc.WithBugsnagForWarehouse(func() error {
			syncer()
			return nil
		}))
	}
	if mode.IsStandAlone(a.config.mode) && mode.IsMaster(a.config.mode) {
		// Report warehouse features
		g.Go(func() error {
			a.bcConfig.WaitForConfig(gCtx)

			err := a.controlPlaneClient.SendFeatures(
				gCtx,
				info.WarehouseComponent.Name,
				info.WarehouseComponent.Features,
			)
			if err != nil {
				a.logger.Errorf("sending warehouse features: %v", err)
			}

			// We don't want to exit if we fail to send features
			return nil
		})
	}
	if mode.IsSlave(a.config.mode) {
		a.logger.Info("Starting warehouse slave...")

		g.Go(misc.WithBugsnagForWarehouse(func() error {
			s := slave.New(
				a.conf,
				a.logger,
				a.statsFactory,
				a.notifier,
				a.bcManager,
				a.constraintsManager,
				a.encodingFactory,
			)
			return s.SetupSlave(gCtx)
		}))
	}
	if mode.IsMaster(a.config.mode) {
		a.logger.Info("[WH]: Starting warehouse master...")

		a.bcConfig.WaitForConfig(ctx)

		g.Go(misc.WithBugsnagForWarehouse(func() error {
			return a.notifier.ClearJobs(gCtx)
		}))
		g.Go(misc.WithBugsnagForWarehouse(func() error {
			return a.monitorDestRouters(gCtx)
		}))
		g.Go(misc.WithBugsnagForWarehouse(func() error {
			archive.CronArchiver(gCtx, archive.New(
				a.conf,
				a.logger,
				a.statsFactory,
				a.db,
				a.fileManagerFactory,
				a.tenantManager,
			))
			return nil
		}))
		g.Go(func() error {
			a.api.StartGRPCServer(gCtx)
			return nil
		})
		g.Go(misc.WithBugsnagForWarehouse(func() error {
			return a.sourcesManager.Run(gCtx)
		}))
	}

	g.Go(func() error {
		return a.api.StartHTTPServer(gCtx)
	})
	g.Go(func() error {
		<-gCtx.Done()
		return a.notifier.Shutdown()
	})

	return g.Wait()
}

// Gets the config from config backend and extracts enabled write keys
func (a *App) monitorDestRouters(ctx context.Context) error {
	dstToWhRouter := make(map[string]*router.Router)

	ch := a.tenantManager.WatchConfig(ctx)
	for configData := range ch {
		err := a.onConfigDataEvent(ctx, configData, dstToWhRouter)
		if err != nil {
			return fmt.Errorf("config data event error: %v", err)
		}
	}

	g, _ := errgroup.WithContext(context.Background())
	for _, r := range dstToWhRouter {
		r := r
		g.Go(r.Shutdown)
	}
	return g.Wait()
}

func (a *App) onConfigDataEvent(
	ctx context.Context,
	configMap map[string]backendconfig.ConfigT,
	dstToWhRouter map[string]*router.Router,
) error {
	enabledDestinations := make(map[string]bool)

	for _, wConfig := range configMap {
		for _, source := range wConfig.Sources {
			for _, destination := range source.Destinations {
				enabledDestinations[destination.DestinationDefinition.Name] = true

				if !slices.Contains(warehouseutils.WarehouseDestinations, destination.DestinationDefinition.Name) {
					continue
				}

				r, ok := dstToWhRouter[destination.DestinationDefinition.Name]
				if ok {
					a.logger.Debug("Enabling existing Destination: ", destination.DestinationDefinition.Name)
					r.Enable()
					continue
				}

				a.logger.Info("Starting a new Warehouse Destination Router: ", destination.DestinationDefinition.Name)

				r, err := router.New(
					ctx,
					a.reporting,
					destination.DestinationDefinition.Name,
					a.conf,
					a.logger.Child("router"),
					a.statsFactory,
					a.db,
					a.notifier,
					a.tenantManager,
					a.controlPlaneClient,
					a.bcManager,
					a.encodingFactory,
					a.triggerStore,
					a.createUploadAlways,
				)
				if err != nil {
					return fmt.Errorf("setup warehouse %q: %w", destination.DestinationDefinition.Name, err)
				}
				dstToWhRouter[destination.DestinationDefinition.Name] = r
			}
		}
	}

	keys := lo.Keys(dstToWhRouter)
	for _, key := range keys {
		if _, ok := enabledDestinations[key]; !ok {
			if wh, ok := dstToWhRouter[key]; ok {
				a.logger.Info("Disabling a existing warehouse destination: ", key)

				wh.Disable()
			}
		}
	}

	return nil
}<|MERGE_RESOLUTION|>--- conflicted
+++ resolved
@@ -180,24 +180,7 @@
 		a.notifier,
 	)
 
-<<<<<<< HEAD
 	a.api, err = api.New(
-=======
-	a.grpcServer, err = api.NewGRPCServer(
-		a.conf,
-		a.logger,
-		a.statsFactory,
-		a.db,
-		a.tenantManager,
-		a.bcManager,
-		a.triggerStore,
-	)
-	if err != nil {
-		return fmt.Errorf("cannot create grpc server: %w", err)
-	}
-
-	a.api = api.NewApi(
->>>>>>> 65833643
 		a.config.mode,
 		a.conf,
 		a.logger,
