package warehouse

import (
	"database/sql"
	"encoding/json"
	"errors"
	"fmt"
	"sort"
	"sync"
	"time"

	"github.com/lib/pq"
	"github.com/rudderlabs/rudder-server/config"
	"github.com/rudderlabs/rudder-server/rruntime"
	"github.com/rudderlabs/rudder-server/services/pgnotifier"
	"github.com/rudderlabs/rudder-server/services/stats"
	"github.com/rudderlabs/rudder-server/utils/misc"
	"github.com/rudderlabs/rudder-server/utils/timeutil"
	"github.com/rudderlabs/rudder-server/warehouse/identity"
	"github.com/rudderlabs/rudder-server/warehouse/manager"
	warehouseutils "github.com/rudderlabs/rudder-server/warehouse/utils"
	uuid "github.com/satori/go.uuid"
)

// Upload Status
const (
	Waiting                   = "waiting"
	GeneratedUploadSchema     = "generated_upload_schema"
	CreatedTableUploads       = "created_table_uploads"
	GeneratedLoadFiles        = "generated_load_files"
	UpdatedTableUploadsCounts = "updated_table_uploads_counts"
	CreatedRemoteSchema       = "created_remote_schema"
	ExportedUserTables        = "exported_user_tables"
	ExportedData              = "exported_data"
	ExportedIdentities        = "exported_identities"
	Aborted                   = "aborted"
)

const (
	GeneratingStagingFileFailedState        = "generating_staging_file_failed"
	GeneratedStagingFileState               = "generated_staging_file"
	PopulatingHistoricIdentitiesState       = "populating_historic_identities"
	PopulatingHistoricIdentitiesStateFailed = "populating_historic_identities_failed"
)

// Table Upload status
const (
	TableUploadExecuting            = "executing"
	TableUploadUpdatingSchema       = "updating_schema"
	TableUploadUpdatingSchemaFailed = "updating_schema_failed"
	TableUploadUpdatedSchema        = "updated_schema"
	TableUploadExporting            = "exporting_data"
	TableUploadExportingFailed      = "exporting_data_failed"
	TableUploadExported             = "exported_data"
)

var stateTransitions map[string]*uploadStateT

type uploadStateT struct {
	inProgress string
	failed     string
	completed  string
	task       string
	nextState  *uploadStateT
}

type UploadT struct {
	ID                 int64
	Namespace          string
	SourceID           string
	DestinationID      string
	DestinationType    string
	StartStagingFileID int64
	EndStagingFileID   int64
	StartLoadFileID    int64
	EndLoadFileID      int64
	Status             string
	Schema             warehouseutils.SchemaT
	Error              json.RawMessage
	Timings            []map[string]string
	FirstAttemptAt     time.Time
	LastAttemptAt      time.Time
	Attempts           int64
	Metadata           json.RawMessage
	FirstEventAt       time.Time
	LastEventAt        time.Time
}

type UploadJobT struct {
	upload       *UploadT
	dbHandle     *sql.DB
	warehouse    warehouseutils.WarehouseT
	whManager    manager.ManagerI
	stagingFiles []*StagingFileT
	pgNotifier   *pgnotifier.PgNotifierT
	schemaHandle *SchemaHandleT
	schemaLock   sync.Mutex
}

type UploadColumnT struct {
	Column string
	Value  interface{}
}

const (
	UploadStatusField          = "status"
	UploadStartLoadFileIDField = "start_load_file_id"
	UploadEndLoadFileIDField   = "end_load_file_id"
	UploadUpdatedAtField       = "updated_at"
	UploadTimingsField         = "timings"
	UploadSchemaField          = "schema"
	UploadLastExecAtField      = "last_exec_at"
)

var (
	alwaysMarkExported = []string{warehouseutils.DiscardsTable}
)

var maxParallelLoads map[string]int

func init() {
	setMaxParallelLoads()
	initializeStateMachine()
}

func setMaxParallelLoads() {
	maxParallelLoads = map[string]int{
		"BQ":         config.GetInt("Warehouse.bigquery.maxParallelLoads", 20),
		"RS":         config.GetInt("Warehouse.redshift.maxParallelLoads", 3),
		"POSTGRES":   config.GetInt("Warehouse.postgres.maxParallelLoads", 3),
		"SNOWFLAKE":  config.GetInt("Warehouse.snowflake.maxParallelLoads", 3),
		"CLICKHOUSE": config.GetInt("Warehouse.clickhouse.maxParallelLoads", 3),
	}
}

func (job *UploadJobT) identifiesTableName() string {
	return warehouseutils.ToProviderCase(job.warehouse.Type, warehouseutils.IdentifiesTable)
}

func (job *UploadJobT) usersTableName() string {
	return warehouseutils.ToProviderCase(job.warehouse.Type, warehouseutils.UsersTable)
}

func (job *UploadJobT) identityMergeRulesTableName() string {
	return warehouseutils.ToProviderCase(job.warehouse.Type, warehouseutils.IdentityMergeRulesTable)
}

func (job *UploadJobT) identityMappingsTableName() string {
	return warehouseutils.ToProviderCase(job.warehouse.Type, warehouseutils.IdentityMappingsTable)
}

func (job *UploadJobT) trackLongRunningUpload() chan struct{} {
	ch := make(chan struct{}, 1)
	rruntime.Go(func() {
		select {
		case _ = <-ch:
			// do nothing
		case <-time.After(longRunningUploadStatThresholdInMin):
			pkgLogger.Infof("[WH]: Registering stat for long running upload: %d, dest: %s", job.upload.ID, job.warehouse.Identifier)
			warehouseutils.DestStat(stats.CountType, "long_running_upload", job.warehouse.Destination.ID).Count(1)
		}
	})
	return ch
}

func (job *UploadJobT) generateUploadSchema(schemaHandle *SchemaHandleT) error {
	schemaHandle.uploadSchema = schemaHandle.consolidateStagingFilesSchemaUsingWarehouseSchema()
	err := job.setSchema(schemaHandle.uploadSchema)
	return err
}

func (job *UploadJobT) initTableUploads() error {
	schemaForUpload := job.upload.Schema
	destType := job.warehouse.Type
	tables := make([]string, 0, len(schemaForUpload))
	for t := range schemaForUpload {
		tables = append(tables, t)
		// also track upload to rudder_identity_mappings if the upload has records for rudder_identity_merge_rules
		if misc.ContainsString(warehouseutils.IdentityEnabledWarehouses, destType) && t == warehouseutils.ToProviderCase(destType, warehouseutils.IdentityMergeRulesTable) {
			if _, ok := schemaForUpload[warehouseutils.ToProviderCase(destType, warehouseutils.IdentityMappingsTable)]; !ok {
				tables = append(tables, warehouseutils.ToProviderCase(destType, warehouseutils.IdentityMappingsTable))
			}
		}
	}

	return createTableUploads(job.upload.ID, tables)
}

func (job *UploadJobT) shouldTableBeLoaded(tableName string) (bool, error) {
	tableUpload := NewTableUpload(job.upload.ID, tableName)
	loaded, err := tableUpload.hasBeenLoaded()
	if err != nil {
		return false, err
	}
	hasLoadfiles, err := job.hasLoadFiles(tableName)
	if err != nil {
		return false, err
	}
	return !loaded && hasLoadfiles, nil
}

func (job *UploadJobT) syncRemoteSchema() (hasSchemaChanged bool, err error) {
	schemaHandle := SchemaHandleT{
		warehouse:    job.warehouse,
		stagingFiles: job.stagingFiles,
		dbHandle:     job.dbHandle,
	}
	job.schemaHandle = &schemaHandle
	schemaHandle.localSchema = schemaHandle.getLocalSchema()
	schemaHandle.schemaInWarehouse, err = schemaHandle.fetchSchemaFromWarehouse()
	if err != nil {
		return false, err
	}

	hasSchemaChanged = !compareSchema(schemaHandle.localSchema, schemaHandle.schemaInWarehouse)
	if hasSchemaChanged {
		err = schemaHandle.updateLocalSchema(schemaHandle.schemaInWarehouse)
		if err != nil {
			return false, err
		}
		schemaHandle.localSchema = schemaHandle.schemaInWarehouse
	}

	return hasSchemaChanged, nil
}

func (job *UploadJobT) run() (err error) {
	timerStat := job.timerStat("upload_time")
	timerStat.Start()
	ch := job.trackLongRunningUpload()
	defer func() {
		timerStat.End()
		ch <- struct{}{}
	}()

	// set last_exec_at to record last upload start time
	// sync scheduling with syncStartAt depends on this determine to start upload or not
	job.setUploadColumns(
		UploadColumnT{Column: UploadLastExecAtField, Value: timeutil.Now()},
	)

	if len(job.stagingFiles) == 0 {
		err := fmt.Errorf("No staging files found")
		job.setUploadError(err, job.upload.Status)
		return err
	}

	hasSchemaChanged, err := job.syncRemoteSchema()
	if err != nil {
		job.setUploadError(err, job.upload.Status)
		return err
	}
	if hasSchemaChanged {
		pkgLogger.Infof("[WH] Remote schema changed for Warehouse: %s", job.warehouse.Identifier)
	}
	schemaHandle := job.schemaHandle
	schemaHandle.uploadSchema = job.upload.Schema

	whManager := job.whManager
	err = whManager.Setup(job.warehouse, job)
	if err != nil {
		job.setUploadError(err, job.upload.Status)
		return err
	}
	defer whManager.Cleanup()
	var newStatus string
	var nextUploadState *uploadStateT
	// do not set nextUploadState if hasSchemaChanged to make it start from 1st step again
	if !hasSchemaChanged {
		nextUploadState = getNextUploadState(job.upload.Status)
	}
	if nextUploadState == nil {
		nextUploadState = stateTransitions[GeneratedUploadSchema]
	}

	for {
		err = nil

		job.setUploadStatus(nextUploadState.inProgress)
		pkgLogger.Debugf("[WH] Upload: %d, Current state: %s", job.upload.ID, nextUploadState.inProgress)

		targetStatus := nextUploadState.completed

		switch targetStatus {

		case GeneratedUploadSchema:
			newStatus = nextUploadState.failed
			err := job.generateUploadSchema(schemaHandle)
			if err != nil {
				break
			}
			newStatus = nextUploadState.completed

		case CreatedTableUploads:
			newStatus = nextUploadState.failed
			err := job.initTableUploads()
			if err != nil {
				break
			}
			newStatus = nextUploadState.completed

		case GeneratedLoadFiles:
			newStatus = nextUploadState.failed
			var loadFileIDs []int64
			loadFileIDs, err = job.createLoadFiles()
			if err != nil {
				job.setStagingFilesStatus(warehouseutils.StagingFileFailedState, err)
				break
			}

			err = job.setLoadFileIDs(loadFileIDs[0], loadFileIDs[len(loadFileIDs)-1])
			if err != nil {
				break
			}
			job.setStagingFilesStatus(warehouseutils.StagingFileSucceededState, err)
			job.recordLoadFileGenerationTimeStat(loadFileIDs[0], loadFileIDs[len(loadFileIDs)-1])

			newStatus = nextUploadState.completed

		case UpdatedTableUploadsCounts:
			newStatus = nextUploadState.failed
			for tableName := range job.upload.Schema {
				tableUpload := NewTableUpload(job.upload.ID, tableName)
				err = tableUpload.updateTableEventsCount(job)
				if err != nil {
					break
				}
			}
			if err != nil {
				break
			}
			newStatus = nextUploadState.completed

		case CreatedRemoteSchema:
			newStatus = nextUploadState.failed
			if len(schemaHandle.schemaInWarehouse) == 0 {
				err = whManager.CreateSchema()
				if err != nil {
					break
				}
<<<<<<< HEAD
				// update all schemas in handle to the updated version from warehouse after successful migration
				err = schemaHandle.updateLocalSchema(diff.UpdatedSchema)
				if err != nil {
					break
				}
				schemaHandle.schemaInWarehouse = diff.UpdatedSchema
				job.recordSchemaAlter(diff)
=======
>>>>>>> ae11f288
			}
			newStatus = nextUploadState.completed

		case ExportedUserTables:
			newStatus = nextUploadState.failed
			uploadSchema := job.upload.Schema
			if _, ok := uploadSchema[job.identifiesTableName()]; ok {

				loadTimeStat := job.timerStat("user_tables_load_time")
				loadTimeStat.Start()
				var loadErrors []error
				loadErrors, err = job.loadUserTables()
				if err != nil {
					break
				}

				if len(loadErrors) > 0 {
					err = warehouseutils.ConcatErrors(loadErrors)
					break
				}
				loadTimeStat.End()
			}
			newStatus = nextUploadState.completed

		case ExportedIdentities:
			newStatus = nextUploadState.failed
			// Load Identitties if enabled
			uploadSchema := job.upload.Schema
			if warehouseutils.IDResolutionEnabled() && misc.ContainsString(warehouseutils.IdentityEnabledWarehouses, job.warehouse.Type) {
				if _, ok := uploadSchema[job.identityMergeRulesTableName()]; ok {
					loadTimeStat := job.timerStat("identity_tables_load_time")
					loadTimeStat.Start()

					var loadErrors []error
					loadErrors, err = job.loadIdentityTables(false)
					if err != nil {
						break
					}

					if len(loadErrors) > 0 {
						err = warehouseutils.ConcatErrors(loadErrors)
						break
					}
					loadTimeStat.End()
				}
			}
			newStatus = nextUploadState.completed

		case ExportedData:
			newStatus = nextUploadState.failed
			skipPrevLoadedTableNames := []string{job.identifiesTableName(), job.usersTableName(), job.identityMergeRulesTableName(), job.identityMappingsTableName()}
			previouslyFailedTables, currentJobSucceededTables := job.getTablesToSkip()
			skipLoadForTables := append(skipPrevLoadedTableNames, previouslyFailedTables...)
			skipLoadForTables = append(skipLoadForTables, currentJobSucceededTables...)

			// Export all other tables
			loadTimeStat := job.timerStat("other_tables_load_time")
			loadTimeStat.Start()

			loadErrors := job.loadAllTablesExcept(skipLoadForTables)

			if len(previouslyFailedTables) > 0 {
				loadErrors = append(loadErrors, fmt.Errorf("skipping the following tables because they failed previously : %+v", previouslyFailedTables))
			}

			if len(loadErrors) > 0 {
				err = warehouseutils.ConcatErrors(loadErrors)
				break
			}

			loadTimeStat.End()
			job.generateUploadSuccessMetrics()
			newStatus = nextUploadState.completed

		default:
			// If unknown state, start again
			newStatus = Waiting
		}

		pkgLogger.Debugf("[WH] Upload: %d, Next state: %s", job.upload.ID, newStatus)
		job.setUploadStatus(newStatus)

		if newStatus == ExportedData {
			break
		}

		if err != nil {
			pkgLogger.Errorf("[WH] Upload: %d, TargetState: %s, NewState: %s, Error: %w", job.upload.ID, targetStatus, newStatus, err.Error())
			state, err := job.setUploadError(err, newStatus)
			if err == nil && state == Aborted {
				job.generateUploadAbortedMetrics()
			}
			break
		}

		nextUploadState = getNextUploadState(newStatus)
	}

	if newStatus != ExportedData {
		return fmt.Errorf("Upload Job failed: %w", err)
	}

	return nil
}

// TableUploadStatusT captures the status of each table upload along with its parent upload_job's info like destionation_id and namespace
type TableUploadStatusT struct {
	uploadID      int64
	destinationID string
	namespace     string
	tableName     string
	status        string
}

func (job *UploadJobT) fetchPendingUploadTableStatus() []*TableUploadStatusT {
	//TODO: Get only tables' status of current uploadJob
	sqlStatement := fmt.Sprintf(`
		SELECT
			%[1]s.id,
			%[1]s.destination_id,
			%[1]s.namespace,
			%[2]s.table_name,
			%[2]s.status
		FROM
			%[1]s INNER JOIN %[2]s
		ON
			%[1]s.id = %[2]s.wh_upload_id
		WHERE
			%[1]s.id <= '%[3]d'
			AND %[1]s.destination_id = '%[4]s'
			AND %[1]s.namespace = '%[5]s'
			AND %[1]s.status != '%[6]s'
			AND %[1]s.status != '%[7]s' 
			AND %[2]s.table_name in (SELECT table_name FROM %[2]s WHERE %[2]s.wh_upload_id = '%[3]d')
		ORDER BY
			%[1]s.id ASC`,
		warehouseutils.WarehouseUploadsTable,
		warehouseutils.WarehouseTableUploadsTable,
		job.upload.ID,
		job.upload.DestinationID,
		job.upload.Namespace,
		ExportedData,
		Aborted)
	rows, err := job.dbHandle.Query(sqlStatement)
	if err != nil && err != sql.ErrNoRows {
		panic(err)
	}
	defer rows.Close()

	tableUploadStatuses := make([]*TableUploadStatusT, 0)

	for rows.Next() {
		var tableUploadStatus TableUploadStatusT
		err := rows.Scan(
			&tableUploadStatus.uploadID,
			&tableUploadStatus.destinationID,
			&tableUploadStatus.namespace,
			&tableUploadStatus.tableName,
			&tableUploadStatus.status,
		)
		if err != nil {
			panic(err)
		}
		tableUploadStatuses = append(tableUploadStatuses, &tableUploadStatus)
	}

	return tableUploadStatuses
}

func getTableUploadStatusMap(tableUploadStatuses []*TableUploadStatusT) map[int64]map[string]string {
	tableUploadStatus := make(map[int64]map[string]string)
	for _, tUploadStatus := range tableUploadStatuses {
		if _, ok := tableUploadStatus[tUploadStatus.uploadID]; !ok {
			tableUploadStatus[tUploadStatus.uploadID] = make(map[string]string)
		}
		tableUploadStatus[tUploadStatus.uploadID][tUploadStatus.tableName] = tUploadStatus.status
	}
	return tableUploadStatus
}

func (job *UploadJobT) getTablesToSkip() ([]string, []string) {
	tableUploadStatuses := job.fetchPendingUploadTableStatus()
	tableUploadStatus := getTableUploadStatusMap(tableUploadStatuses)
	previouslyFailedTableMap := make(map[string]bool)
	currentlySucceededTableMap := make(map[string]bool)
	for uploadID, tableStatusMap := range tableUploadStatus {
		for tableName, status := range tableStatusMap {
			if uploadID < job.upload.ID && status == TableUploadExportingFailed { //Previous upload and table upload failed
				previouslyFailedTableMap[tableName] = true
			}
			if uploadID == job.upload.ID && status == TableUploadExported { //Current upload and table upload succeeded
				currentlySucceededTableMap[tableName] = true
			}
		}
	}
	previouslyFailedTables := make([]string, 0)
	for skipTName := range previouslyFailedTableMap {
		previouslyFailedTables = append(previouslyFailedTables, skipTName)
	}

	succeededTablesInCurrentJob := make([]string, 0)
	for skipTName := range currentlySucceededTableMap {
		succeededTablesInCurrentJob = append(succeededTablesInCurrentJob, skipTName)
	}
	return previouslyFailedTables, succeededTablesInCurrentJob
}

func (job *UploadJobT) resolveIdentities(populateHistoricIdentities bool) (err error) {
	idr := identity.HandleT{
		Warehouse:        job.warehouse,
		DbHandle:         job.dbHandle,
		UploadID:         job.upload.ID,
		Uploader:         job,
		WarehouseManager: job.whManager,
	}
	if populateHistoricIdentities {
		return idr.ResolveHistoricIdentities()
	}
	return idr.Resolve()
}

func (job *UploadJobT) updateTableSchema(tName string, tableSchemaDiff warehouseutils.TableSchemaDiffT) (err error) {
	pkgLogger.Infof(`[WH]: Starting schema update for table %s in namespace %s of destination %s:%s`, tName, job.warehouse.Namespace, job.warehouse.Type, job.warehouse.Destination.ID)

	if tableSchemaDiff.TableToBeCreated {
		err = job.whManager.CreateTable(tName, tableSchemaDiff.ColumnMap)
		if err != nil {
			pkgLogger.Errorf("Error creating table %s on namespace: %s, error: %v", tName, job.warehouse.Namespace, err)
		}
		return err
	}

	for columnName, columnType := range tableSchemaDiff.ColumnMap {
		err = job.whManager.AddColumn(tName, columnName, columnType)
		if err != nil {
			pkgLogger.Errorf("Column %s already exists on %s.%s \nResponse: %v", columnName, job.warehouse.Namespace, tName, err)
			break
		}
	}

	if err != nil {
		return err
	}

	for _, columnName := range tableSchemaDiff.StringColumnsToBeAlteredToText {
		err = job.whManager.AlterColumn(tName, columnName, "text")
		if err != nil {
			pkgLogger.Errorf("Altering column %s in table: %s.%s failed. Error: %v", columnName, job.warehouse.Namespace, tName, err)
			break
		}
	}

	return err
}

func (job *UploadJobT) loadAllTablesExcept(skipPrevLoadedTableNames []string) []error {
	uploadSchema := job.upload.Schema
	var parallelLoads int
	var ok bool
	if parallelLoads, ok = maxParallelLoads[job.warehouse.Type]; !ok {
		parallelLoads = 1
	}

	var loadErrors []error
	var loadErrorLock sync.Mutex

	var wg sync.WaitGroup
	wg.Add(len(uploadSchema))

	var alteredSchemaInAtleastOneTable bool
	loadChan := make(chan struct{}, parallelLoads)
	for tableName := range uploadSchema {
		if misc.ContainsString(skipPrevLoadedTableNames, tableName) {
			wg.Done()
			continue
		}
		hasLoadFiles, err := job.hasLoadFiles(tableName)
		if err != nil {
			loadErrors = append(loadErrors, err)
			continue
		}
		if !hasLoadFiles {
			wg.Done()
			if misc.ContainsString(alwaysMarkExported, tableName) {
				tableUpload := NewTableUpload(job.upload.ID, tableName)
				tableUpload.setStatus(TableUploadExported)
			}
			continue
		}
		tName := tableName
		loadChan <- struct{}{}
		rruntime.Go(func() {
			alteredSchema, err := job.loadTable(tName)
			if alteredSchema {
				alteredSchemaInAtleastOneTable = true
			}

			if err != nil {
				loadErrorLock.Lock()
				loadErrors = append(loadErrors, err)
				loadErrorLock.Unlock()
			}
			wg.Done()
			<-loadChan
		})
	}
	wg.Wait()

	if alteredSchemaInAtleastOneTable {
		job.schemaHandle.updateLocalSchema(job.schemaHandle.schemaInWarehouse)
	}

	return loadErrors
}

func (job *UploadJobT) updateSchema(tName string) (alteredSchema bool, err error) {
	tableSchemaDiff := getTableSchemaDiff(tName, job.schemaHandle.schemaInWarehouse, job.upload.Schema)
	if tableSchemaDiff.Exists {
		err = job.updateTableSchema(tName, tableSchemaDiff)
		if err != nil {
			return
		}

		job.setUpdatedTableSchema(tName, tableSchemaDiff.UpdatedSchema)
		alteredSchema = true
	}
	return
}

func (job *UploadJobT) loadTable(tName string) (alteredSchema bool, err error) {
	tableUpload := NewTableUpload(job.upload.ID, tName)
	alteredSchema, err = job.updateSchema(tName)
	if err != nil {
		tableUpload.setError(TableUploadUpdatingSchemaFailed, err)
		return
	}

	pkgLogger.Infof(`[WH]: Starting load for table %s in namespace %s of destination %s:%s`, tName, job.warehouse.Namespace, job.warehouse.Type, job.warehouse.Destination.ID)
	tableUpload.setStatus(TableUploadExecuting)
	err = job.whManager.LoadTable(tName)
	if err != nil {
		tableUpload.setError(TableUploadExportingFailed, err)
		return
	}

	tableUpload.setStatus(TableUploadExported)
	numEvents, queryErr := tableUpload.getNumEvents()
	if queryErr == nil {
		job.recordTableLoad(tName, numEvents)
	}
	return
}

func (job *UploadJobT) loadUserTables() (loadErrors []error, tableUploadErr error) {
	var loadTables bool
	userTables := []string{job.identifiesTableName(), job.usersTableName()}

	var err error
	for _, tName := range userTables {
		loadTables, err = job.shouldTableBeLoaded(tName)
		if err != nil {
			break
		}
		if loadTables {
			// There is at least one table to load
			break
		}
	}

	if err != nil {
		return []error{err}, nil
	}

	if !loadTables {
		return []error{}, nil
	}

	loadTimeStat := job.timerStat("user_tables_load_time")
	loadTimeStat.Start()

	// Load all user tables
	identityTableUpload := NewTableUpload(job.upload.ID, job.identifiesTableName())
	alteredIdentitySchema, err := job.updateSchema(job.identifiesTableName())
	if err != nil {
		identityTableUpload.setError(TableUploadUpdatingSchemaFailed, err)
		return job.processLoadTableResponse(map[string]error{job.identifiesTableName(): err})
	}

	userTableUpload := NewTableUpload(job.upload.ID, job.usersTableName())
	alteredUserSchema, err := job.updateSchema(job.usersTableName())
	if err != nil {
		userTableUpload.setError(TableUploadUpdatingSchemaFailed, err)
		return job.processLoadTableResponse(map[string]error{job.usersTableName(): err})
	}

	errorMap := job.whManager.LoadUserTables()

	if alteredIdentitySchema || alteredUserSchema {
		job.schemaHandle.updateLocalSchema(job.schemaHandle.schemaInWarehouse)
	}
	return job.processLoadTableResponse(errorMap)
}

func (job *UploadJobT) loadIdentityTables(populateHistoricIdentities bool) (loadErrors []error, tableUploadErr error) {
	pkgLogger.Infof(`[WH]: Starting load for identity tables in namespace %s of destination %s:%s`, job.warehouse.Namespace, job.warehouse.Type, job.warehouse.Destination.ID)
	errorMap := make(map[string]error)
	// var generated bool
	if generated, err := job.areIdentityTablesLoadFilesGenerated(); !generated {
		err = job.resolveIdentities(populateHistoricIdentities)
		if err != nil {
			pkgLogger.Errorf(`SF: ID Resolution operation failed: %v`, err)
			errorMap[job.identityMergeRulesTableName()] = err
			return job.processLoadTableResponse(errorMap)
		}
	}

	identityTables := []string{job.identityMergeRulesTableName(), job.identityMappingsTableName()}

	var alteredSchema bool
	for _, tableName := range identityTables {
		tableUpload := NewTableUpload(job.upload.ID, tableName)
		loaded, err := tableUpload.hasBeenLoaded()
		if err != nil {
			errorMap[tableName] = err
			break
		}

		if !loaded {
			errorMap[tableName] = nil
			tableUpload := NewTableUpload(job.upload.ID, tableName)

			tableSchemaDiff := getTableSchemaDiff(tableName, job.schemaHandle.schemaInWarehouse, job.upload.Schema)
			if tableSchemaDiff.Exists {
				job.updateTableSchema(tableName, tableSchemaDiff)
				if err != nil {
					tableUpload.setError(TableUploadUpdatingSchemaFailed, err)
					errorMap := map[string]error{tableName: err}
					return job.processLoadTableResponse(errorMap)
				}
				job.setUpdatedTableSchema(tableName, tableSchemaDiff.UpdatedSchema)
				tableUpload.setStatus(TableUploadUpdatedSchema)
				alteredSchema = true
			}

			err := tableUpload.setStatus(TableUploadExecuting)
			if err != nil {
				errorMap[tableName] = err
				break
			}

			if tableName == job.identityMergeRulesTableName() {
				err = job.whManager.LoadIdentityMergeRulesTable()
			} else if tableName == job.identityMappingsTableName() {
				err = job.whManager.LoadIdentityMappingsTable()
			}
			if err != nil {
				errorMap[tableName] = err
				break
			}
		}
	}

	if alteredSchema {
		job.schemaHandle.updateLocalSchema(job.schemaHandle.schemaInWarehouse)
	}

	return job.processLoadTableResponse(errorMap)
}

func (job *UploadJobT) setUpdatedTableSchema(tableName string, updatedSchema map[string]string) {
	job.schemaLock.Lock()
	job.schemaHandle.schemaInWarehouse[tableName] = updatedSchema
	job.schemaLock.Unlock()
}

func (job *UploadJobT) processLoadTableResponse(errorMap map[string]error) (errors []error, tableUploadErr error) {

	for tName, loadErr := range errorMap {
		// TODO: set last_exec_time
		tableUpload := NewTableUpload(job.upload.ID, tName)
		if loadErr != nil {
			errors = append(errors, loadErr)
			tableUploadErr = tableUpload.setError(TableUploadExportingFailed, loadErr)
		} else {
			tableUploadErr = tableUpload.setStatus(TableUploadExported)
			if tableUploadErr == nil {
				// Since load is successful, we assume all events in load files are uploaded
				numEvents, queryErr := tableUpload.getNumEvents()
				if queryErr == nil {
					job.recordTableLoad(tName, numEvents)
				}
			}
		}

		if tableUploadErr != nil {
			break
		}

	}
	return errors, tableUploadErr
}

// getUploadTimings returns timings json column
// eg. timings: [{exporting_data: 2020-04-21 15:16:19.687716, exported_data: 2020-04-21 15:26:34.344356}]
func (job *UploadJobT) getUploadTimings() (timings []map[string]string) {
	var rawJSON json.RawMessage
	sqlStatement := fmt.Sprintf(`SELECT timings FROM %s WHERE id=%d`, warehouseutils.WarehouseUploadsTable, job.upload.ID)
	err := job.dbHandle.QueryRow(sqlStatement).Scan(&rawJSON)
	if err != nil {
		return
	}
	err = json.Unmarshal(rawJSON, &timings)
	return
}

// getNewTimings appends current status with current time to timings column
// eg. status: exported_data, timings: [{exporting_data: 2020-04-21 15:16:19.687716] -> [{exporting_data: 2020-04-21 15:16:19.687716, exported_data: 2020-04-21 15:26:34.344356}]
func (job *UploadJobT) getNewTimings(status string) ([]byte, []map[string]string) {
	timings := job.getUploadTimings()
	timing := map[string]string{status: timeutil.Now().Format(misc.RFC3339Milli)}
	timings = append(timings, timing)
	marshalledTimings, err := json.Marshal(timings)
	if err != nil {
		panic(err)
	}
	return marshalledTimings, timings
}

func (job *UploadJobT) getUploadFirstAttemptTime() (timing time.Time) {
	var firstTiming sql.NullString
	sqlStatement := fmt.Sprintf(`SELECT timings->0 as firstTimingObj FROM %s WHERE id=%d`, warehouseutils.WarehouseUploadsTable, job.upload.ID)
	err := job.dbHandle.QueryRow(sqlStatement).Scan(&firstTiming)
	if err != nil {
		return
	}
	_, timing = warehouseutils.TimingFromJSONString(firstTiming)
	return timing
}

func (job *UploadJobT) setUploadStatus(status string, additionalFields ...UploadColumnT) (err error) {
	pkgLogger.Debugf("[WH]: Setting status of %s for wh_upload:%v", status, job.upload.ID)
	marshalledTimings, timings := job.getNewTimings(status)
	opts := []UploadColumnT{
		{Column: UploadStatusField, Value: status},
		{Column: UploadTimingsField, Value: marshalledTimings},
		{Column: UploadUpdatedAtField, Value: timeutil.Now()},
	}

	job.upload.Status = status
	job.upload.Timings = timings
	additionalFields = append(additionalFields, opts...)

	return job.setUploadColumns(
		additionalFields...,
	)
}

// SetSchema
func (job *UploadJobT) setSchema(consolidatedSchema warehouseutils.SchemaT) error {
	marshalledSchema, err := json.Marshal(consolidatedSchema)
	if err != nil {
		panic(err)
	}
	job.upload.Schema = consolidatedSchema
	return job.setUploadColumns(
		UploadColumnT{Column: UploadSchemaField, Value: marshalledSchema},
	)
}

// Set LoadFileIDs
func (job *UploadJobT) setLoadFileIDs(startLoadFileID int64, endLoadFileID int64) error {
	job.upload.StartLoadFileID = startLoadFileID
	job.upload.EndLoadFileID = endLoadFileID

	return job.setUploadColumns(
		UploadColumnT{Column: UploadStartLoadFileIDField, Value: startLoadFileID},
		UploadColumnT{Column: UploadEndLoadFileIDField, Value: endLoadFileID},
	)
}

// SetUploadColumns sets any column values passed as args in UploadColumnT format for WarehouseUploadsTable
func (job *UploadJobT) setUploadColumns(fields ...UploadColumnT) (err error) {
	var columns string
	values := []interface{}{job.upload.ID}
	// setting values using syntax $n since Exec can correctly format time.Time strings
	for idx, f := range fields {
		// start with $2 as $1 is upload.ID
		columns += fmt.Sprintf(`%s=$%d`, f.Column, idx+2)
		if idx < len(fields)-1 {
			columns += ","
		}
		values = append(values, f.Value)
	}
	sqlStatement := fmt.Sprintf(`UPDATE %s SET %s WHERE id=$1`, warehouseutils.WarehouseUploadsTable, columns)
	_, err = dbHandle.Exec(sqlStatement, values...)

	return err
}

func (job *UploadJobT) setUploadError(statusError error, state string) (newstate string, err error) {
	pkgLogger.Errorf("[WH]: Failed during %s stage: %v\n", state, statusError.Error())
	job.counterStat("warehouse_failed_uploads").Count(1)
	job.counterStat(fmt.Sprintf("error_%s", state)).Count(1)

	upload := job.upload

	job.setUploadStatus(state)
	var e map[string]map[string]interface{}
	json.Unmarshal(job.upload.Error, &e)
	if e == nil {
		e = make(map[string]map[string]interface{})
	}
	if _, ok := e[state]; !ok {
		e[state] = make(map[string]interface{})
	}
	errorByState := e[state]
	// increment attempts for errored stage
	if attempt, ok := errorByState["attempt"]; ok {
		errorByState["attempt"] = int(attempt.(float64)) + 1
	} else {
		errorByState["attempt"] = 1
	}
	// append errors for errored stage
	if errList, ok := errorByState["errors"]; ok {
		errorByState["errors"] = append(errList.([]interface{}), statusError.Error())
	} else {
		errorByState["errors"] = []string{statusError.Error()}
	}
	// abort after configured retry attempts
	if errorByState["attempt"].(int) > minRetryAttempts {
		firstTiming := job.getUploadFirstAttemptTime()
		if !firstTiming.IsZero() && (timeutil.Now().Sub(firstTiming) > retryTimeWindow) {
			job.counterStat("upload_aborted").Count(1)
			state = Aborted
		}
	}

	metadata := make(map[string]string)
	metadata["nextRetryTime"] = upload.LastAttemptAt.Add(durationBeforeNextAttempt(upload.Attempts)).Format(time.RFC3339)
	metadataJSON, err := json.Marshal(metadata)
	if err != nil {
		metadataJSON = []byte("{}")
	}

	serializedErr, _ := json.Marshal(&e)
	sqlStatement := fmt.Sprintf(`UPDATE %s SET status=$1, error=$2, metadata=$3, updated_at=$4 WHERE id=$5`, warehouseutils.WarehouseUploadsTable)
	_, err = job.dbHandle.Exec(sqlStatement, state, serializedErr, metadataJSON, timeutil.Now(), upload.ID)

	job.upload.Status = state
	job.upload.Error = serializedErr

	return state, err
}

func (job *UploadJobT) setStagingFilesStatus(status string, statusError error) (err error) {
	var ids []int64
	for _, stagingFile := range job.stagingFiles {
		ids = append(ids, stagingFile.ID)
	}
	// TODO: json.Marshal error instead of quoteliteral
	if statusError == nil {
		statusError = fmt.Errorf("{}")
	}
	sqlStatement := fmt.Sprintf(`UPDATE %s SET status=$1, error=$2, updated_at=$3 WHERE id=ANY($4)`, warehouseutils.WarehouseStagingFilesTable)
	_, err = dbHandle.Exec(sqlStatement, status, misc.QuoteLiteral(statusError.Error()), timeutil.Now(), pq.Array(ids))
	if err != nil {
		panic(err)
	}
	return
}

func (job *UploadJobT) setStagingFilesError(ids []int64, status string, statusError error) (err error) {
	pkgLogger.Errorf("[WH]: Failed processing staging files: %v", statusError.Error())
	sqlStatement := fmt.Sprintf(`UPDATE %s SET status=$1, error=$2, updated_at=$3 WHERE id=ANY($4)`, warehouseutils.WarehouseStagingFilesTable)
	_, err = job.dbHandle.Exec(sqlStatement, status, misc.QuoteLiteral(statusError.Error()), timeutil.Now(), pq.Array(ids))
	if err != nil {
		panic(err)
	}
	return
}

func (job *UploadJobT) hasLoadFiles(tableName string) (bool, error) {
	sourceID := job.warehouse.Source.ID
	destID := job.warehouse.Destination.ID

	sqlStatement := fmt.Sprintf(`SELECT count(*) FROM %[1]s
								WHERE ( %[1]s.source_id='%[2]s' AND %[1]s.destination_id='%[3]s' AND %[1]s.table_name='%[4]s' AND %[1]s.id >= %[5]v AND %[1]s.id <= %[6]v)`,
		warehouseutils.WarehouseLoadFilesTable, sourceID, destID, tableName, job.upload.StartLoadFileID, job.upload.EndLoadFileID)
	var count int64
	err := dbHandle.QueryRow(sqlStatement).Scan(&count)
	return count > 0, err
}

func (job *UploadJobT) createLoadFiles() (loadFileIDs []int64, err error) {
	destID := job.upload.DestinationID
	destType := job.upload.DestinationType
	stagingFiles := job.stagingFiles

	job.setStagingFilesStatus(warehouseutils.StagingFileExecutingState, nil)

	publishBatchSize := config.GetInt("Warehouse.pgNotifierPublishBatchSize", 100)
	pkgLogger.Infof("[WH]: Starting batch processing %v stage files with %v workers for %s:%s", publishBatchSize, noOfWorkers, destType, destID)
	uniqueLoadGenID := uuid.NewV4().String()

	var wg sync.WaitGroup
	var loadFileIDsLock sync.RWMutex

	for i := 0; i < len(stagingFiles); i += publishBatchSize {
		j := i + publishBatchSize
		if j > len(stagingFiles) {
			j = len(stagingFiles)
		}

		var messages []pgnotifier.MessageT
		for _, stagingFile := range stagingFiles[i:j] {
			payload := PayloadT{
				UploadID:            job.upload.ID,
				StagingFileID:       stagingFile.ID,
				StagingFileLocation: stagingFile.Location,
				Schema:              job.upload.Schema,
				SourceID:            job.warehouse.Source.ID,
				SourceName:          job.warehouse.Source.Name,
				DestinationID:       destID,
				DestinationName:     job.warehouse.Destination.Name,
				DestinationType:     destType,
				DestinationConfig:   job.warehouse.Destination.Config,
				UniqueLoadGenID:     uniqueLoadGenID,
			}

			payloadJSON, err := json.Marshal(payload)
			if err != nil {
				panic(err)
			}
			message := pgnotifier.MessageT{
				Payload: payloadJSON,
			}
			messages = append(messages, message)
		}

		pkgLogger.Infof("[WH]: Publishing %d staging files for %s:%s to PgNotifier", len(messages), destType, destID)
		ch, err := job.pgNotifier.Publish(StagingFilesPGNotifierChannel, messages)
		if err != nil {
			panic(err)
		}
		// set messages to nil to release mem allocated
		messages = nil
		wg.Add(1)
		batchStartIdx := i
		batchEndIdx := j
		rruntime.Go(func() {
			responses := <-ch
			pkgLogger.Infof("[WH]: Received responses for staging files %d:%d for %s:%s from PgNotifier", stagingFiles[batchStartIdx].ID, stagingFiles[batchEndIdx-1].ID, destType, destID)
			for _, resp := range responses {
				// TODO: make it aborted
				if resp.Status == "aborted" {
					pkgLogger.Errorf("[WH]: Error in genrating load files: %v", resp.Error)
					continue
				}
				var payload map[string]interface{}
				err = json.Unmarshal(resp.Payload, &payload)
				if err != nil {
					panic(err)
				}
				respIDs, ok := payload["LoadFileIDs"].([]interface{})
				if !ok {
					pkgLogger.Errorf("[WH]: No LoadFileIDS returned by wh worker")
					continue
				}
				ids := make([]int64, len(respIDs))
				for i := range respIDs {
					ids[i] = int64(respIDs[i].(float64))
				}
				loadFileIDsLock.Lock()
				loadFileIDs = append(loadFileIDs, ids...)
				loadFileIDsLock.Unlock()
			}
			wg.Done()
		})
	}

	wg.Wait()

	if len(loadFileIDs) == 0 {
		err = fmt.Errorf("No load files generated")
		return loadFileIDs, err
	}
	sort.Slice(loadFileIDs, func(i, j int) bool { return loadFileIDs[i] < loadFileIDs[j] })
	return loadFileIDs, nil
}

func (job *UploadJobT) areIdentityTablesLoadFilesGenerated() (generated bool, err error) {
	var mergeRulesLocation sql.NullString
	sqlStatement := fmt.Sprintf(`SELECT location FROM %s WHERE wh_upload_id=%d AND table_name='%s'`, warehouseutils.WarehouseTableUploadsTable, job.upload.ID, warehouseutils.ToProviderCase(job.warehouse.Type, warehouseutils.IdentityMergeRulesTable))
	err = job.dbHandle.QueryRow(sqlStatement).Scan(&mergeRulesLocation)
	if err != nil {
		return
	}
	if !mergeRulesLocation.Valid {
		generated = false
		return
	}

	var mappingsLocation sql.NullString
	sqlStatement = fmt.Sprintf(`SELECT location FROM %s WHERE wh_upload_id=%d AND table_name='%s'`, warehouseutils.WarehouseTableUploadsTable, job.upload.ID, warehouseutils.ToProviderCase(job.warehouse.Type, warehouseutils.IdentityMergeRulesTable))
	err = job.dbHandle.QueryRow(sqlStatement).Scan(&mappingsLocation)
	if err != nil {
		return
	}
	if !mappingsLocation.Valid {
		generated = false
		return
	}
	generated = true
	return
}

func (job *UploadJobT) GetLoadFileLocations(tableName string) (locations []string) {
	sqlStatement := fmt.Sprintf(`SELECT location from %[1]s right join (
		SELECT  staging_file_id, MAX(id) AS id FROM wh_load_files
		WHERE ( source_id='%[2]s'
			AND destination_id='%[3]s'
			AND table_name='%[4]s'
			AND id >= %[5]v
			AND id <= %[6]v)
		GROUP BY staging_file_id ) uniqueStagingFiles
		ON  wh_load_files.id = uniqueStagingFiles.id `,
		warehouseutils.WarehouseLoadFilesTable,
		job.warehouse.Source.ID,
		job.warehouse.Destination.ID,
		tableName,
		job.upload.StartLoadFileID,
		job.upload.EndLoadFileID,
	)
	rows, err := dbHandle.Query(sqlStatement)
	if err != nil {
		panic(fmt.Errorf("Query: %s\nfailed with Error : %w", sqlStatement, err))
	}
	defer rows.Close()

	for rows.Next() {
		var location string
		err := rows.Scan(&location)
		if err != nil {
			panic(fmt.Errorf("Failed to scan result from query: %s\nwith Error : %w", sqlStatement, err))
		}
		locations = append(locations, location)
	}
	return
}

func (job *UploadJobT) GetSampleLoadFileLocation(tableName string) (location string, err error) {
	sqlStatement := fmt.Sprintf(`SELECT location FROM %[1]s RIGHT JOIN (
		SELECT  staging_file_id, MAX(id) AS id FROM %[1]s
		WHERE ( source_id='%[2]s'
			AND destination_id='%[3]s'
			AND table_name='%[4]s'
			AND id >= %[5]v
			AND id <= %[6]v)
		GROUP BY staging_file_id ) uniqueStagingFiles
		ON  wh_load_files.id = uniqueStagingFiles.id `,
		warehouseutils.WarehouseLoadFilesTable,
		job.warehouse.Source.ID,
		job.warehouse.Destination.ID,
		tableName,
		job.upload.StartLoadFileID,
		job.upload.EndLoadFileID,
	)
	err = dbHandle.QueryRow(sqlStatement).Scan(&location)
	if err != nil && err != sql.ErrNoRows {
		pkgLogger.Errorf(`[WH] Error querying for sample load file location: %v`, err)
	}
	if err == sql.ErrNoRows {
		err = errors.New("Sample load file not found")
	}
	return location, err
}

func (job *UploadJobT) GetSchemaInWarehouse() (schema warehouseutils.SchemaT) {
	if job.schemaHandle == nil {
		return
	}
	return job.schemaHandle.schemaInWarehouse
}

func (job *UploadJobT) GetTableSchemaInWarehouse(tableName string) warehouseutils.TableSchemaT {
	return job.schemaHandle.schemaInWarehouse[tableName]
}

func (job *UploadJobT) GetTableSchemaInUpload(tableName string) warehouseutils.TableSchemaT {
	return job.schemaHandle.uploadSchema[tableName]
}

func (job *UploadJobT) GetSingleLoadFileLocation(tableName string) (string, error) {
	sqlStatement := fmt.Sprintf(`SELECT location FROM %s WHERE wh_upload_id=%d AND table_name='%s'`, warehouseutils.WarehouseTableUploadsTable, job.upload.ID, tableName)
	pkgLogger.Infof("SF: Fetching load file location for %s: %s", tableName, sqlStatement)
	var location string
	err := job.dbHandle.QueryRow(sqlStatement).Scan(&location)
	return location, err
}

/*
 * State Machine for upload job lifecycle
 */

func getNextUploadState(dbStatus string) *uploadStateT {
	for _, uploadState := range stateTransitions {
		if dbStatus == uploadState.inProgress || dbStatus == uploadState.failed {
			return uploadState
		}
		if dbStatus == uploadState.completed {
			return uploadState.nextState
		}
	}
	return nil
}

func getInProgressState(state string) string {
	uploadState, ok := stateTransitions[state]
	if !ok {
		panic(fmt.Errorf("Invalid Upload state: %s", state))
	}
	return uploadState.inProgress
}

func getFailedState(state string) string {
	uploadState, ok := stateTransitions[state]
	if !ok {
		panic(fmt.Errorf("Invalid Upload state : %s", state))
	}
	return uploadState.failed
}

func initializeStateMachine() {

	stateTransitions = make(map[string]*uploadStateT)

	waitingState := &uploadStateT{
		completed: Waiting,
	}
	stateTransitions[Waiting] = waitingState

	generateUploadSchemaState := &uploadStateT{
		inProgress: "generating_upload_schema",
		failed:     "generating_upload_schema_failed",
		completed:  GeneratedUploadSchema,
	}
	stateTransitions[GeneratedUploadSchema] = generateUploadSchemaState

	createTableUploadsState := &uploadStateT{
		inProgress: "creating_table_uploads",
		failed:     "creating_table_uploads_failed",
		completed:  CreatedTableUploads,
	}
	stateTransitions[CreatedTableUploads] = createTableUploadsState

	generateLoadFilesState := &uploadStateT{
		inProgress: "generating_load_files",
		failed:     "generating_load_files_failed",
		completed:  GeneratedLoadFiles,
	}
	stateTransitions[GeneratedLoadFiles] = generateLoadFilesState

	updateTableUploadCountsState := &uploadStateT{
		inProgress: "updating_table_uploads_counts",
		failed:     "updating_table_uploads_counts_failed",
		completed:  UpdatedTableUploadsCounts,
	}
	stateTransitions[UpdatedTableUploadsCounts] = updateTableUploadCountsState

	createRemoteSchemaState := &uploadStateT{
		inProgress: "creating_remote_schema",
		failed:     "creating_remote_schema_failed",
		completed:  CreatedRemoteSchema,
	}
	stateTransitions[CreatedRemoteSchema] = createRemoteSchemaState

	exportUserTablesState := &uploadStateT{
		inProgress: "exporting_user_tables",
		failed:     "exporting_user_tables_failed",
		completed:  ExportedUserTables,
	}
	stateTransitions[ExportedUserTables] = exportUserTablesState

	loadIdentitiesState := &uploadStateT{
		inProgress: "exporting_identities",
		failed:     "exporting_identities_failed",
		completed:  ExportedIdentities,
	}
	stateTransitions[ExportedIdentities] = loadIdentitiesState

	exportDataState := &uploadStateT{
		inProgress: "exporting_data",
		failed:     "exporting_data_failed",
		completed:  ExportedData,
	}
	stateTransitions[ExportedData] = exportDataState

	abortState := &uploadStateT{
		completed: Aborted,
	}
	stateTransitions[Aborted] = abortState

	waitingState.nextState = generateUploadSchemaState
	generateUploadSchemaState.nextState = createTableUploadsState
	createTableUploadsState.nextState = generateLoadFilesState
	generateLoadFilesState.nextState = updateTableUploadCountsState
	updateTableUploadCountsState.nextState = createRemoteSchemaState
	createRemoteSchemaState.nextState = exportUserTablesState
	exportUserTablesState.nextState = loadIdentitiesState
	loadIdentitiesState.nextState = exportDataState
	exportDataState.nextState = nil
	abortState.nextState = nil
}<|MERGE_RESOLUTION|>--- conflicted
+++ resolved
@@ -338,16 +338,6 @@
 				if err != nil {
 					break
 				}
-<<<<<<< HEAD
-				// update all schemas in handle to the updated version from warehouse after successful migration
-				err = schemaHandle.updateLocalSchema(diff.UpdatedSchema)
-				if err != nil {
-					break
-				}
-				schemaHandle.schemaInWarehouse = diff.UpdatedSchema
-				job.recordSchemaAlter(diff)
-=======
->>>>>>> ae11f288
 			}
 			newStatus = nextUploadState.completed
 
@@ -480,7 +470,7 @@
 			AND %[1]s.destination_id = '%[4]s'
 			AND %[1]s.namespace = '%[5]s'
 			AND %[1]s.status != '%[6]s'
-			AND %[1]s.status != '%[7]s' 
+			AND %[1]s.status != '%[7]s'
 			AND %[2]s.table_name in (SELECT table_name FROM %[2]s WHERE %[2]s.wh_upload_id = '%[3]d')
 		ORDER BY
 			%[1]s.id ASC`,
@@ -576,8 +566,10 @@
 		err = job.whManager.CreateTable(tName, tableSchemaDiff.ColumnMap)
 		if err != nil {
 			pkgLogger.Errorf("Error creating table %s on namespace: %s, error: %v", tName, job.warehouse.Namespace, err)
-		}
-		return err
+			return err
+		}
+		job.counterStat("tables_added").Increment()
+		return nil
 	}
 
 	for columnName, columnType := range tableSchemaDiff.ColumnMap {
@@ -586,6 +578,7 @@
 			pkgLogger.Errorf("Column %s already exists on %s.%s \nResponse: %v", columnName, job.warehouse.Namespace, tName, err)
 			break
 		}
+		job.counterStat("columns_added").Increment()
 	}
 
 	if err != nil {
