--- conflicted
+++ resolved
@@ -102,16 +102,10 @@
 	pendingTableUploadsRepo   pendingTableUploadsRepo
 	pendingTableUploadsOnce   sync.Once
 	pendingTableUploadsError  error
-<<<<<<< HEAD
-	RefreshPartitionBatchSize int
-	RetryTimeWindow           time.Duration
-	MinRetryAttempts          int
-	DisableAlter              bool
-=======
 	refreshPartitionBatchSize int
 	retryTimeWindow           time.Duration
 	minRetryAttempts          int
->>>>>>> dacfdc84
+	DisableAlter              bool
 
 	errorHandler ErrorHandler
 }
@@ -200,16 +194,10 @@
 		pendingTableUploadsRepo: repo.NewUploads(f.dbHandle),
 		pendingTableUploads:     []model.PendingTableUpload{},
 
-<<<<<<< HEAD
-		RefreshPartitionBatchSize: config.GetInt("Warehouse.refreshPartitionBatchSize", 100),
-		RetryTimeWindow:           retryTimeWindow,
-		MinRetryAttempts:          minRetryAttempts,
-		DisableAlter:              config.GetBool("Warehouse.disableAlter", false),
-=======
 		refreshPartitionBatchSize: config.GetInt("Warehouse.refreshPartitionBatchSize", 100),
 		retryTimeWindow:           retryTimeWindow,
 		minRetryAttempts:          minRetryAttempts,
->>>>>>> dacfdc84
+		DisableAlter:              config.GetBool("Warehouse.disableAlter", false),
 
 		alertSender: alerta.NewClient(
 			config.GetString("ALERTA_URL", "https://alerta.rudderstack.com/api/"),
