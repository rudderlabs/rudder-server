--- conflicted
+++ resolved
@@ -12,12 +12,10 @@
 	"sync/atomic"
 	"time"
 
-<<<<<<< HEAD
 	"github.com/rudderlabs/rudder-server/warehouse/encoding"
-=======
+
 	"github.com/rudderlabs/rudder-go-kit/logger"
 	"github.com/rudderlabs/rudder-server/app"
->>>>>>> ca52403c
 
 	"github.com/cenkalti/backoff/v4"
 	"github.com/samber/lo"
@@ -78,14 +76,10 @@
 	loadFile             *loadfiles.LoadFileGenerator
 	recovery             *service.Recovery
 	pgNotifier           *pgnotifier.PGNotifier
-<<<<<<< HEAD
-	stats                stats.Stats
-	encodingManager      *encoding.Manager
-=======
 	conf                 *config.Config
 	logger               logger.Logger
 	statsFactory         stats.Stats
->>>>>>> ca52403c
+	encodingManager      *encoding.Manager
 }
 
 type UploadJob struct {
@@ -111,24 +105,8 @@
 	schemaLock     sync.Mutex
 	uploadLock     sync.Mutex
 	alertSender    alerta.AlertSender
-	errorHandler   ErrorHandler
 	now            func() time.Time
 
-<<<<<<< HEAD
-	pendingTableUploads       []model.PendingTableUpload
-	pendingTableUploadsRepo   pendingTableUploadsRepo
-	pendingTableUploadsOnce   sync.Once
-	pendingTableUploadsError  error
-	refreshPartitionBatchSize int
-	retryTimeWindow           time.Duration
-	minRetryAttempts          int
-	disableAlter              bool
-	minUploadBackoff          time.Duration
-	maxUploadBackoff          time.Duration
-
-	errorHandler    ErrorHandler
-	encodingManager *encoding.Manager
-=======
 	pendingTableUploads      []model.PendingTableUpload
 	pendingTableUploadsRepo  pendingTableUploadsRepo
 	pendingTableUploadsOnce  sync.Once
@@ -151,6 +129,9 @@
 		tableCountQueryTimeout                           time.Duration
 	}
 
+	errorHandler    ErrorHandler
+	encodingManager *encoding.Manager
+
 	stats struct {
 		uploadTime                         stats.Measurement
 		userTablesLoadTime                 stats.Measurement
@@ -165,7 +146,6 @@
 		uploadSuccess                      stats.Measurement
 		stagingLoadFileEventsCountMismatch stats.Measurement
 	}
->>>>>>> ca52403c
 }
 
 type UploadColumn struct {
