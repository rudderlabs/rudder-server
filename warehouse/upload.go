package warehouse

import (
	"context"
	"database/sql"
	"encoding/json"
	"errors"
	"fmt"
	"strconv"
	"strings"
	"sync"
	"time"

	"github.com/rudderlabs/rudder-server/warehouse/schema"

	"github.com/rudderlabs/rudder-server/warehouse/internal/service/loadfiles/downloader"

	"github.com/rudderlabs/rudder-server/warehouse/logfield"
	"github.com/samber/lo"

	"github.com/rudderlabs/rudder-server/services/alerta"

	schemarepository "github.com/rudderlabs/rudder-server/warehouse/integrations/datalake/schema-repository"

	"github.com/rudderlabs/rudder-server/warehouse/integrations/manager"

	"golang.org/x/exp/slices"

	"github.com/cenkalti/backoff/v4"
	"github.com/tidwall/gjson"

	"github.com/rudderlabs/rudder-server/config"
	"github.com/rudderlabs/rudder-server/jobsdb"
	"github.com/rudderlabs/rudder-server/rruntime"
	"github.com/rudderlabs/rudder-server/services/pgnotifier"
	"github.com/rudderlabs/rudder-server/services/stats"
	"github.com/rudderlabs/rudder-server/utils/misc"
	"github.com/rudderlabs/rudder-server/utils/timeutil"
	"github.com/rudderlabs/rudder-server/utils/types"
	"github.com/rudderlabs/rudder-server/warehouse/identity"
	"github.com/rudderlabs/rudder-server/warehouse/internal/loadfiles"
	"github.com/rudderlabs/rudder-server/warehouse/internal/model"
	"github.com/rudderlabs/rudder-server/warehouse/internal/repo"
	"github.com/rudderlabs/rudder-server/warehouse/internal/service"
	warehouseutils "github.com/rudderlabs/rudder-server/warehouse/utils"
	"github.com/rudderlabs/rudder-server/warehouse/validations"
)

const (
	GeneratingStagingFileFailedState = "generating_staging_file_failed"
	GeneratedStagingFileState        = "generated_staging_file"
	FetchingRemoteSchemaFailed       = "fetching_remote_schema_failed"
	InternalProcessingFailed         = "internal_processing_failed"
)

const (
	CloudSourceCategory          = "cloud"
	SingerProtocolSourceCategory = "singer-protocol"
)

var stateTransitions map[string]*uploadState

type uploadState struct {
	inProgress string
	failed     string
	completed  string
	nextState  *uploadState
}

type tableNameT string

type UploadJobFactory struct {
	dbHandle             *sql.DB
	destinationValidator validations.DestinationValidator
	loadFile             *loadfiles.LoadFileGenerator
	recovery             *service.Recovery
	pgNotifier           *pgnotifier.PGNotifier
	stats                stats.Stats
}

type UploadJob struct {
	dbHandle             *sql.DB
	destinationValidator validations.DestinationValidator
	loadfile             *loadfiles.LoadFileGenerator
	tableUploadsRepo     *repo.TableUploads
	recovery             *service.Recovery
	whManager            manager.Manager
	pgNotifier           *pgnotifier.PGNotifier
<<<<<<< HEAD
	schemaHandler        *schema.Handler
=======
	schemaHandle         *SchemaHandle
>>>>>>> 8ab58b80
	stats                stats.Stats
	LoadFileGenStartTime time.Time

	upload         model.Upload
	warehouse      model.Warehouse
	stagingFiles   []*model.StagingFile
	stagingFileIDs []int64
	schemaLock     sync.Mutex
	uploadLock     sync.Mutex
	AlertSender    alerta.AlertSender
	Now            func() time.Time

	pendingTableUploads       []model.PendingTableUpload
	pendingTableUploadsRepo   pendingTableUploadsRepo
	pendingTableUploadsOnce   sync.Once
	pendingTableUploadsError  error
	RefreshPartitionBatchSize int
	RetryTimeWindow           time.Duration
	MinRetryAttempts          int

	ErrorHandler ErrorHandler
}

type UploadColumn struct {
	Column string
	Value  interface{}
}

type pendingTableUploadsRepo interface {
	PendingTableUploads(ctx context.Context, namespace string, uploadID int64, destID string) ([]model.PendingTableUpload, error)
}

const (
	UploadStatusField          = "status"
	UploadStartLoadFileIDField = "start_load_file_id"
	UploadEndLoadFileIDField   = "end_load_file_id"
	UploadUpdatedAtField       = "updated_at"
	UploadTimingsField         = "timings"
	UploadSchemaField          = "schema"
	MergedSchemaField          = "mergedschema"
	UploadLastExecAtField      = "last_exec_at"
	UploadInProgress           = "in_progress"
)

var (
	alwaysMarkExported                               = []string{warehouseutils.DiscardsTable}
	warehousesToAlwaysRegenerateAllLoadFilesOnResume = []string{warehouseutils.SNOWFLAKE, warehouseutils.BQ}
)

var (
	maxParallelLoads    map[string]int
	columnCountLimitMap map[string]int
)

func Init() {
	setMaxParallelLoads()
}

func init() {
	initializeStateMachine()
}

func setMaxParallelLoads() {
	maxParallelLoads = map[string]int{
		warehouseutils.BQ:             config.GetInt("Warehouse.bigquery.maxParallelLoads", 20),
		warehouseutils.RS:             config.GetInt("Warehouse.redshift.maxParallelLoads", 8),
		warehouseutils.POSTGRES:       config.GetInt("Warehouse.postgres.maxParallelLoads", 8),
		warehouseutils.MSSQL:          config.GetInt("Warehouse.mssql.maxParallelLoads", 8),
		warehouseutils.SNOWFLAKE:      config.GetInt("Warehouse.snowflake.maxParallelLoads", 8),
		warehouseutils.CLICKHOUSE:     config.GetInt("Warehouse.clickhouse.maxParallelLoads", 8),
		warehouseutils.DELTALAKE:      config.GetInt("Warehouse.deltalake.maxParallelLoads", 8),
		warehouseutils.S3_DATALAKE:    config.GetInt("Warehouse.s3_datalake.maxParallelLoads", 8),
		warehouseutils.GCS_DATALAKE:   config.GetInt("Warehouse.gcs_datalake.maxParallelLoads", 8),
		warehouseutils.AZURE_DATALAKE: config.GetInt("Warehouse.azure_datalake.maxParallelLoads", 8),
	}
	columnCountLimitMap = map[string]int{
		warehouseutils.AZURE_SYNAPSE: config.GetInt("Warehouse.azure_synapse.columnCountLimit", 1024),
		warehouseutils.BQ:            config.GetInt("Warehouse.bigquery.columnCountLimit", 10000),
		warehouseutils.CLICKHOUSE:    config.GetInt("Warehouse.clickhouse.columnCountLimit", 1000),
		warehouseutils.MSSQL:         config.GetInt("Warehouse.mssql.columnCountLimit", 1024),
		warehouseutils.POSTGRES:      config.GetInt("Warehouse.postgres.columnCountLimit", 1600),
		warehouseutils.RS:            config.GetInt("Warehouse.redshift.columnCountLimit", 1600),
		warehouseutils.S3_DATALAKE:   config.GetInt("Warehouse.s3_datalake.columnCountLimit", 10000),
	}
}

func (f *UploadJobFactory) NewUploadJob(dto *model.UploadJob, whManager manager.Manager) *UploadJob {
	return &UploadJob{
		dbHandle:             f.dbHandle,
		loadfile:             f.loadFile,
		recovery:             f.recovery,
		pgNotifier:           f.pgNotifier,
		whManager:            whManager,
		destinationValidator: f.destinationValidator,
		stats:                f.stats,
		tableUploadsRepo:     repo.NewTableUploads(f.dbHandle),

		upload:         dto.Upload,
		warehouse:      dto.Warehouse,
		stagingFiles:   dto.StagingFiles,
		stagingFileIDs: repo.StagingFileIDs(dto.StagingFiles),

		pendingTableUploadsRepo: repo.NewUploads(f.dbHandle),
		pendingTableUploads:     []model.PendingTableUpload{},

		RefreshPartitionBatchSize: config.GetInt("Warehouse.refreshPartitionBatchSize", 100),
		RetryTimeWindow:           retryTimeWindow,
		MinRetryAttempts:          minRetryAttempts,

		AlertSender: alerta.NewClient(
			config.GetString("ALERTA_URL", "https://alerta.rudderstack.com/api/"),
		),
		Now: timeutil.Now,

		ErrorHandler: ErrorHandler{whManager},
	}
}

func (job *UploadJob) identifiesTableName() string {
	return warehouseutils.ToProviderCase(job.warehouse.Type, warehouseutils.IdentifiesTable)
}

func (job *UploadJob) usersTableName() string {
	return warehouseutils.ToProviderCase(job.warehouse.Type, warehouseutils.UsersTable)
}

func (job *UploadJob) identityMergeRulesTableName() string {
	return warehouseutils.ToProviderCase(job.warehouse.Type, warehouseutils.IdentityMergeRulesTable)
}

func (job *UploadJob) identityMappingsTableName() string {
	return warehouseutils.ToProviderCase(job.warehouse.Type, warehouseutils.IdentityMappingsTable)
}

func (job *UploadJob) trackLongRunningUpload() chan struct{} {
	ch := make(chan struct{}, 1)
	rruntime.GoForWarehouse(func() {
		select {
		case <-ch:
			// do nothing
		case <-time.After(longRunningUploadStatThresholdInMin):
			pkgLogger.Infof("[WH]: Registering stat for long running upload: %d, dest: %s", job.upload.ID, job.warehouse.Identifier)

			job.stats.NewTaggedStat(
				"warehouse.long_running_upload",
				stats.CountType,
				stats.Tags{
					"workspaceId": job.warehouse.WorkspaceID,
					"destID":      job.warehouse.Destination.ID,
				},
			).Count(1)
		}
	})
	return ch
}

<<<<<<< HEAD
func (job *UploadJob) generateUploadSchema(schemaHandle *schema.Handler) error {
	schemaHandle.UploadSchema, _ = schemaHandle.ConsolidateStagingFilesSchemaUsingWarehouseSchema()
=======
func (job *UploadJob) generateUploadSchema(schemaHandle *SchemaHandle) error {
	schemaHandle.uploadSchema = schemaHandle.consolidateStagingFilesSchemaUsingWarehouseSchema()
>>>>>>> 8ab58b80
	// set upload schema
	_ = job.setMergedSchema(schemaHandle.UploadSchema)
	err := job.setUploadSchema(schemaHandle.UploadSchema)
	return err
}

func (job *UploadJob) initTableUploads() error {
	schemaForUpload := job.upload.UploadSchema
	destType := job.warehouse.Type
	tables := make([]string, 0, len(schemaForUpload))
	for t := range schemaForUpload {
		tables = append(tables, t)
		// also track upload to rudder_identity_mappings if the upload has records for rudder_identity_merge_rules
		if misc.Contains(warehouseutils.IdentityEnabledWarehouses, destType) && t == warehouseutils.ToProviderCase(destType, warehouseutils.IdentityMergeRulesTable) {
			if _, ok := schemaForUpload[warehouseutils.ToProviderCase(destType, warehouseutils.IdentityMappingsTable)]; !ok {
				tables = append(tables, warehouseutils.ToProviderCase(destType, warehouseutils.IdentityMappingsTable))
			}
		}
	}

	return job.tableUploadsRepo.Insert(
		context.TODO(),
		job.upload.ID,
		tables,
	)
}

func (job *UploadJob) syncRemoteSchema() (schemaChanged bool, err error) {
<<<<<<< HEAD
	schemaHandler := schema.NewHandler(
		job.dbHandle,
		job.warehouse,
		job.stagingFiles,
		config.Default,
	)
	job.schemaHandler = schemaHandler

	localSchema, err := schemaHandler.GetLocalSchema()
	if err != nil {
		return false, fmt.Errorf("getting local schema: %w", err)
=======
	schemaHandle := SchemaHandle{
		warehouse:    job.warehouse,
		stagingFiles: job.stagingFiles,
		dbHandle:     job.dbHandle,
>>>>>>> 8ab58b80
	}

	schemaHandler.LocalSchema = localSchema
	schemaHandler.SchemaInWarehouse, schemaHandler.UnrecognizedSchemaInWarehouse, err = schemaHandler.FetchSchemaFromWarehouse(job.whManager)
	if err != nil {
		return false, err
	}

	schemaChanged = schemaHandler.HasSchemaChanged(schemaHandler.LocalSchema, schemaHandler.SchemaInWarehouse)
	if schemaChanged {
		pkgLogger.Infof("syncRemoteSchema: schema changed - updating local schema for %s", job.warehouse.Identifier)
		err = schemaHandler.UpdateLocalSchema(job.upload.ID, schemaHandler.SchemaInWarehouse)
		if err != nil {
			return false, err
		}
		schemaHandler.LocalSchema = schemaHandler.SchemaInWarehouse
	}

	return schemaChanged, nil
}

func (job *UploadJob) getTotalRowsInLoadFiles() int64 {
	var total sql.NullInt64

	sqlStatement := fmt.Sprintf(`
		WITH row_numbered_load_files as (
		  SELECT
			total_events,
			table_name,
			row_number() OVER (
			  PARTITION BY staging_file_id,
			  table_name
			  ORDER BY
				id DESC
			) AS row_number
		  FROM
			%[1]s
		  WHERE
			staging_file_id IN (%[2]v)
		)
		SELECT
		  SUM(total_events)
		FROM
		  row_numbered_load_files WHERE
		  row_number = 1
		  AND table_name != '%[3]s';
	`,
		warehouseutils.WarehouseLoadFilesTable,
		misc.IntArrayToString(job.stagingFileIDs, ","),
		warehouseutils.ToProviderCase(job.warehouse.Type, warehouseutils.DiscardsTable),
	)
	err := dbHandle.QueryRow(sqlStatement).Scan(&total)
	if err != nil {
		pkgLogger.Errorf(`Error in getTotalRowsInLoadFiles: %v`, err)
	}
	return total.Int64
}

func (job *UploadJob) matchRowsInStagingAndLoadFiles(ctx context.Context) error {
	rowsInStagingFiles, err := repo.NewStagingFiles(dbHandle).TotalEventsForUpload(ctx, job.upload)
	if err != nil {
		return fmt.Errorf("total rows: %w", err)
	}
	rowsInLoadFiles := job.getTotalRowsInLoadFiles()
	if (rowsInStagingFiles != rowsInLoadFiles) || rowsInStagingFiles == 0 || rowsInLoadFiles == 0 {
		pkgLogger.Errorf(`Error: Rows count mismatch between staging and load files for upload:%d. rowsInStagingFiles: %d, rowsInLoadFiles: %d`, job.upload.ID, rowsInStagingFiles, rowsInLoadFiles)
		job.guageStat("warehouse_staging_load_file_events_count_mismatched").Gauge(rowsInStagingFiles - rowsInLoadFiles)
	}
	return nil
}

func (job *UploadJob) run() (err error) {
	timerStat := job.timerStat("upload_time")
	start := job.Now()
	ch := job.trackLongRunningUpload()
	defer func() {
		_ = job.setUploadColumns(UploadColumnsOpts{Fields: []UploadColumn{{Column: UploadInProgress, Value: false}}})

		timerStat.Since(start)
		ch <- struct{}{}
	}()

	job.uploadLock.Lock()
	defer job.uploadLock.Unlock()
	_ = job.setUploadColumns(UploadColumnsOpts{Fields: []UploadColumn{{Column: UploadLastExecAtField, Value: job.Now()}, {Column: UploadInProgress, Value: true}}})

	if len(job.stagingFiles) == 0 {
		err := fmt.Errorf("no staging files found")
		_, _ = job.setUploadError(err, InternalProcessingFailed)
		return err
	}

	whManager := job.whManager
	err = whManager.Setup(job.warehouse, job)
	if err != nil {
		_, _ = job.setUploadError(err, InternalProcessingFailed)
		return err
	}
	defer whManager.Cleanup()

	err = job.recovery.Recover(context.TODO(), whManager, job.warehouse)
	if err != nil {
		_, _ = job.setUploadError(err, InternalProcessingFailed)
		return err
	}

	hasSchemaChanged, err := job.syncRemoteSchema()
	if err != nil {
		_, _ = job.setUploadError(err, FetchingRemoteSchemaFailed)
		return err
	}
	if hasSchemaChanged {
		pkgLogger.Infof("[WH] Remote schema changed for Warehouse: %s", job.warehouse.Identifier)
	}
	schemaHandle := job.schemaHandler
	schemaHandle.UploadSchema = job.upload.UploadSchema

	userTables := []string{job.identifiesTableName(), job.usersTableName()}
	identityTables := []string{job.identityMergeRulesTableName(), job.identityMappingsTableName()}

	var (
		newStatus       string
		nextUploadState *uploadState
	)

	// do not set nextUploadState if hasSchemaChanged to make it start from 1st step again
	if !hasSchemaChanged {
		nextUploadState = getNextUploadState(job.upload.Status)
	}
	if nextUploadState == nil {
		nextUploadState = stateTransitions[model.GeneratedUploadSchema]
	}

	for {
		stateStartTime := job.Now()
		err = nil

		_ = job.setUploadStatus(UploadStatusOpts{Status: nextUploadState.inProgress})
		pkgLogger.Debugf("[WH] Upload: %d, Current state: %s", job.upload.ID, nextUploadState.inProgress)

		targetStatus := nextUploadState.completed

		switch targetStatus {
		case model.GeneratedUploadSchema:
			newStatus = nextUploadState.failed
			err = job.generateUploadSchema(schemaHandle)
			if err != nil {
				break
			}
			newStatus = nextUploadState.completed

		case model.CreatedTableUploads:
			newStatus = nextUploadState.failed
			err = job.initTableUploads()
			if err != nil {
				break
			}
			newStatus = nextUploadState.completed

		case model.GeneratedLoadFiles:
			newStatus = nextUploadState.failed
			// generate load files for all staging files(including succeeded) if hasSchemaChanged or if its snowflake(to have all load files in same folder in bucket) or set via toml/env
			generateAll := hasSchemaChanged || misc.Contains(warehousesToAlwaysRegenerateAllLoadFilesOnResume, job.warehouse.Type) || config.GetBool("Warehouse.alwaysRegenerateAllLoadFiles", true)
			var startLoadFileID, endLoadFileID int64
			if generateAll {
				startLoadFileID, endLoadFileID, err = job.loadfile.ForceCreateLoadFiles(context.TODO(), job.DTO())
			} else {
				startLoadFileID, endLoadFileID, err = job.loadfile.CreateLoadFiles(context.TODO(), job.DTO())
			}
			if err != nil {
				break
			}

			err = job.setLoadFileIDs(startLoadFileID, endLoadFileID)
			if err != nil {
				break
			}

			err = job.matchRowsInStagingAndLoadFiles(context.TODO())
			if err != nil {
				break
			}

			_ = job.recordLoadFileGenerationTimeStat(startLoadFileID, endLoadFileID)

			newStatus = nextUploadState.completed

		case model.UpdatedTableUploadsCounts:
			newStatus = nextUploadState.failed
			for tableName := range job.upload.UploadSchema {
				err = job.tableUploadsRepo.PopulateTotalEventsFromStagingFileIDs(
					context.TODO(),
					job.upload.ID,
					tableName,
					job.stagingFileIDs,
				)
				if err != nil {
					err = fmt.Errorf("populate table uploads total events from staging file: %w", err)
					break
				}
			}
			if err != nil {
				break
			}
			newStatus = nextUploadState.completed

		case model.CreatedRemoteSchema:
			newStatus = nextUploadState.failed
			if len(schemaHandle.SchemaInWarehouse) == 0 {
				err = whManager.CreateSchema()
				if err != nil {
					break
				}
			}
			newStatus = nextUploadState.completed

		case model.ExportedData:
			newStatus = nextUploadState.failed

			var currentJobSucceededTables map[string]model.PendingTableUpload

			if _, currentJobSucceededTables, err = job.TablesToSkip(); err != nil {
				err = fmt.Errorf("tables to skip: %w", err)
				break
			}

			var (
				loadErrors        []error
				loadErrorLock     sync.Mutex
				loadFilesTableMap map[tableNameT]bool
			)

			loadFilesTableMap, err = job.getLoadFilesTableMap()
			if err != nil {
				err = fmt.Errorf("unable to get load files table map: %w", err)
				break
			}

			var wg sync.WaitGroup
			wg.Add(3)

			rruntime.GoForWarehouse(func() {
				var succeededUserTableCount int
				for _, userTable := range userTables {
					if _, ok := currentJobSucceededTables[userTable]; ok {
						succeededUserTableCount++
					}
				}
				if succeededUserTableCount >= len(userTables) {
					wg.Done()
					return
				}
				err = job.exportUserTables(loadFilesTableMap)
				if err != nil {
					loadErrorLock.Lock()
					loadErrors = append(loadErrors, err)
					loadErrorLock.Unlock()
				}
				wg.Done()
			})

			rruntime.GoForWarehouse(func() {
				var succeededIdentityTableCount int
				for _, identityTable := range identityTables {
					if _, ok := currentJobSucceededTables[identityTable]; ok {
						succeededIdentityTableCount++
					}
				}
				if succeededIdentityTableCount >= len(identityTables) {
					wg.Done()
					return
				}
				err = job.exportIdentities()
				if err != nil {
					loadErrorLock.Lock()
					loadErrors = append(loadErrors, err)
					loadErrorLock.Unlock()
				}
				wg.Done()
			})

			rruntime.GoForWarehouse(func() {
				specialTables := append(userTables, identityTables...)
				err = job.exportRegularTables(specialTables, loadFilesTableMap)
				if err != nil {
					loadErrorLock.Lock()
					loadErrors = append(loadErrors, err)
					loadErrorLock.Unlock()
				}
				wg.Done()
			})

			wg.Wait()

			if err := job.RefreshPartitions(job.upload.LoadFileStartID, job.upload.LoadFileEndID); err != nil {
				loadErrors = append(loadErrors, fmt.Errorf("refresh partitions: %w", err))
			}

			if len(loadErrors) > 0 {
				err = misc.ConcatErrors(loadErrors)
				break
			}
			job.generateUploadSuccessMetrics()

			newStatus = nextUploadState.completed

		default:
			// If unknown state, start again
			newStatus = model.Waiting
		}

		if err != nil {
			state, err := job.setUploadError(err, newStatus)
			if err == nil && state == model.Aborted {
				job.generateUploadAbortedMetrics()
			}
			break
		}

		pkgLogger.Debugf("[WH] Upload: %d, Next state: %s", job.upload.ID, newStatus)

		uploadStatusOpts := UploadStatusOpts{Status: newStatus}
		if newStatus == model.ExportedData {

			rowCount, _ := repo.NewStagingFiles(dbHandle).TotalEventsForUpload(context.TODO(), job.upload)

			reportingMetric := types.PUReportedMetric{
				ConnectionDetails: types.ConnectionDetails{
					SourceID:        job.upload.SourceID,
					DestinationID:   job.upload.DestinationID,
					SourceTaskRunID: job.upload.SourceTaskRunID,
					SourceJobID:     job.upload.SourceJobID,
					SourceJobRunID:  job.upload.SourceJobRunID,
				},
				PUDetails: types.PUDetails{
					InPU:       types.BATCH_ROUTER,
					PU:         types.WAREHOUSE,
					TerminalPU: true,
				},
				StatusDetail: &types.StatusDetail{
					Status:      jobsdb.Succeeded.State,
					StatusCode:  200,
					Count:       rowCount,
					SampleEvent: []byte("{}"),
				},
			}
			uploadStatusOpts.ReportingMetric = reportingMetric
		}
		_ = job.setUploadStatus(uploadStatusOpts)

		// record metric for time taken by the current state
		job.timerStat(nextUploadState.inProgress).SendTiming(time.Since(stateStartTime))

		if newStatus == model.ExportedData {
			break
		}

		nextUploadState = getNextUploadState(newStatus)
	}

	if newStatus != model.ExportedData {
		return fmt.Errorf("upload Job failed: %w", err)
	}

	return nil
}

func (job *UploadJob) exportUserTables(loadFilesTableMap map[tableNameT]bool) (err error) {
	uploadSchema := job.upload.UploadSchema
	if _, ok := uploadSchema[job.identifiesTableName()]; ok {

		loadTimeStat := job.timerStat("user_tables_load_time")
		defer loadTimeStat.RecordDuration()()
		var loadErrors []error
		loadErrors, err = job.loadUserTables(loadFilesTableMap)
		if err != nil {
			return
		}

		if len(loadErrors) > 0 {
			err = misc.ConcatErrors(loadErrors)
			return
		}
	}
	return
}

func (job *UploadJob) exportIdentities() (err error) {
	// Load Identities if enabled
	uploadSchema := job.upload.UploadSchema
	if warehouseutils.IDResolutionEnabled() && misc.Contains(warehouseutils.IdentityEnabledWarehouses, job.warehouse.Type) {
		if _, ok := uploadSchema[job.identityMergeRulesTableName()]; ok {
			loadTimeStat := job.timerStat("identity_tables_load_time")
			defer loadTimeStat.RecordDuration()()

			var loadErrors []error
			loadErrors, err = job.loadIdentityTables(false)
			if err != nil {
				return
			}

			if len(loadErrors) > 0 {
				err = misc.ConcatErrors(loadErrors)
				return
			}
		}
	}
	return
}

func (job *UploadJob) exportRegularTables(specialTables []string, loadFilesTableMap map[tableNameT]bool) (err error) {
	//[]string{job.identifiesTableName(), job.usersTableName(), job.identityMergeRulesTableName(), job.identityMappingsTableName()}
	// Export all other tables
	loadTimeStat := job.timerStat("other_tables_load_time")
	defer loadTimeStat.RecordDuration()()

	loadErrors := job.loadAllTablesExcept(specialTables, loadFilesTableMap)

	if len(loadErrors) > 0 {
		err = misc.ConcatErrors(loadErrors)
		return
	}

	return
}

func (job *UploadJob) TablesToSkip() (map[string]model.PendingTableUpload, map[string]model.PendingTableUpload, error) {
	job.pendingTableUploadsOnce.Do(func() {
		job.pendingTableUploads, job.pendingTableUploadsError = job.pendingTableUploadsRepo.PendingTableUploads(
			context.TODO(),
			job.upload.Namespace,
			job.upload.ID,
			job.upload.DestinationID,
		)
	})

	if job.pendingTableUploadsError != nil {
		return nil, nil, fmt.Errorf("pending table uploads: %w", job.pendingTableUploadsError)
	}

	var (
		previouslyFailedTableMap   = make(map[string]model.PendingTableUpload)
		currentlySucceededTableMap = make(map[string]model.PendingTableUpload)
	)

	for _, pendingTableUpload := range job.pendingTableUploads {
		if pendingTableUpload.UploadID < job.upload.ID && pendingTableUpload.Status == model.TableUploadExportingFailed {
			previouslyFailedTableMap[pendingTableUpload.TableName] = pendingTableUpload
		}
		if pendingTableUpload.UploadID == job.upload.ID && pendingTableUpload.Status == model.TableUploadExported { // Current upload and table upload succeeded
			currentlySucceededTableMap[pendingTableUpload.TableName] = pendingTableUpload
		}
	}
	return previouslyFailedTableMap, currentlySucceededTableMap, nil
}

func (job *UploadJob) resolveIdentities(populateHistoricIdentities bool) (err error) {
	idr := identity.HandleT{
		Warehouse:          job.warehouse,
		DB:                 job.dbHandle,
		UploadID:           job.upload.ID,
		Uploader:           job,
		WarehouseManager:   job.whManager,
		LoadFileDownloader: downloader.NewDownloader(&job.warehouse, job, 8),
	}
	if populateHistoricIdentities {
		return idr.ResolveHistoricIdentities()
	}
	return idr.Resolve()
}

func (job *UploadJob) UpdateTableSchema(tName string, tableSchemaDiff warehouseutils.TableSchemaDiff) (err error) {
	pkgLogger.Infof(`[WH]: Starting schema update for table %s in namespace %s of destination %s:%s`, tName, job.warehouse.Namespace, job.warehouse.Type, job.warehouse.Destination.ID)

	if tableSchemaDiff.TableToBeCreated {
		err = job.whManager.CreateTable(tName, tableSchemaDiff.ColumnMap)
		if err != nil {
			pkgLogger.Errorf("Error creating table %s on namespace: %s, error: %v", tName, job.warehouse.Namespace, err)
			return err
		}
		job.counterStat("tables_added").Increment()
		return nil
	}

	if err = job.addColumnsToWarehouse(tName, tableSchemaDiff.ColumnMap); err != nil {
		return fmt.Errorf("adding columns to warehouse: %w", err)
	}

	if err = job.alterColumnsToWarehouse(tName, tableSchemaDiff.AlteredColumnMap); err != nil {
		return fmt.Errorf("altering columns to warehouse: %w", err)
	}

	return nil
}

func (job *UploadJob) alterColumnsToWarehouse(tName string, columnsMap model.TableSchema) error {
	var responseToAlerta []model.AlterTableResponse
	var errs []error

	for columnName, columnType := range columnsMap {
		res, err := job.whManager.AlterColumn(tName, columnName, columnType)
		if err != nil {
			errs = append(errs, err)
			continue
		}

		if res.IsDependent {
			responseToAlerta = append(responseToAlerta, res)
			continue
		}

		pkgLogger.Infof(`
			[WH]: Altered column %s of type %s in table %s in namespace %s of destination %s:%s
		`,
			columnName,
			columnType,
			tName,
			job.warehouse.Namespace,
			job.warehouse.Type,
			job.warehouse.Destination.ID,
		)
	}

	if len(responseToAlerta) > 0 {
		queries := make([]string, len(responseToAlerta))
		for i, res := range responseToAlerta {
			queries[i] = res.Query
		}

		query := strings.Join(queries, "\n")
		pkgLogger.Infof("altering dependent columns: %s", query)

		err := job.AlertSender.SendAlert(context.TODO(), "warehouse-column-changes",
			alerta.SendAlertOpts{
				Severity:    alerta.SeverityCritical,
				Priority:    alerta.PriorityP1,
				Environment: alerta.PROXYMODE,
				Tags: alerta.Tags{
					"destID":      job.upload.DestinationID,
					"destType":    job.upload.DestinationType,
					"workspaceID": job.upload.WorkspaceID,
					"query":       query,
				},
			},
		)
		if err != nil {
			errs = append(errs, err)
		}
	}

	if len(errs) > 0 {
		return misc.ConcatErrors(errs)
	}

	return nil
}

func (job *UploadJob) addColumnsToWarehouse(tName string, columnsMap model.TableSchema) (err error) {
	pkgLogger.Infof(`[WH]: Adding columns for table %s in namespace %s of destination %s:%s`, tName, job.warehouse.Namespace, job.warehouse.Type, job.warehouse.Destination.ID)

	destType := job.upload.DestinationType
	columnsBatchSize := config.GetInt(fmt.Sprintf("Warehouse.%s.columnsBatchSize", warehouseutils.WHDestNameMap[destType]), 100)

	var columnsToAdd []warehouseutils.ColumnInfo
	for columnName, columnType := range columnsMap {
		// columns present in unrecognized schema should be skipped
		if unrecognizedSchema, ok := job.schemaHandler.UnrecognizedSchemaInWarehouse[tName]; ok {
			if _, ok := unrecognizedSchema[columnName]; ok {
				continue
			}
		}

		columnsToAdd = append(columnsToAdd, warehouseutils.ColumnInfo{Name: columnName, Type: columnType})
	}

	chunks := lo.Chunk(columnsToAdd, columnsBatchSize)
	for _, chunk := range chunks {
		err = job.whManager.AddColumns(tName, chunk)
		if err != nil {
			err = fmt.Errorf("failed to add columns for table %s in namespace %s of destination %s:%s with error: %w", tName, job.warehouse.Namespace, job.warehouse.Type, job.warehouse.Destination.ID, err)
			break
		}

		job.counterStat("columns_added").Count(len(chunk))
	}
	return err
}

func (job *UploadJob) loadAllTablesExcept(skipLoadForTables []string, loadFilesTableMap map[tableNameT]bool) []error {
	uploadSchema := job.upload.UploadSchema
	var parallelLoads int
	var ok bool
	if parallelLoads, ok = maxParallelLoads[job.warehouse.Type]; !ok {
		parallelLoads = 1
	}

	configKey := fmt.Sprintf("Warehouse.%s.maxParallelLoadsWorkspaceIDs", warehouseutils.WHDestNameMap[job.upload.DestinationType])
	if k, ok := config.GetStringMap(configKey, nil)[job.warehouse.WorkspaceID]; ok {
		if load, ok := k.(float64); ok {
			parallelLoads = int(load)
		}
	}

	pkgLogger.Infof(`[WH]: Running %d parallel loads in namespace %s of destination %s:%s`, parallelLoads, job.warehouse.Namespace, job.warehouse.Type, job.warehouse.Destination.ID)

	var loadErrors []error
	var loadErrorLock sync.Mutex

	var wg sync.WaitGroup
	wg.Add(len(uploadSchema))

	var alteredSchemaInAtLeastOneTable bool
	loadChan := make(chan struct{}, parallelLoads)

	var (
		err                       error
		previouslyFailedTables    map[string]model.PendingTableUpload
		currentJobSucceededTables map[string]model.PendingTableUpload
	)
	if previouslyFailedTables, currentJobSucceededTables, err = job.TablesToSkip(); err != nil {
		return []error{fmt.Errorf("tables to skip: %w", err)}
	}

	for tableName := range uploadSchema {
		if misc.Contains(skipLoadForTables, tableName) {
			wg.Done()
			continue
		}
		if _, ok := currentJobSucceededTables[tableName]; ok {
			wg.Done()
			continue
		}
		if prevJobStatus, ok := previouslyFailedTables[tableName]; ok {
			skipError := fmt.Errorf("skipping table %s because it previously failed to load in an earlier job: %d with error: %s", tableName, prevJobStatus.UploadID, prevJobStatus.Error)
			loadErrors = append(loadErrors, skipError)
			wg.Done()
			continue
		}
		hasLoadFiles := loadFilesTableMap[tableNameT(tableName)]
		if !hasLoadFiles {
			wg.Done()
			if misc.Contains(alwaysMarkExported, strings.ToLower(tableName)) {
				status := model.TableUploadExported
				_ = job.tableUploadsRepo.Set(context.TODO(), job.upload.ID, tableName, repo.TableUploadSetOptions{
					Status: &status,
				})
			}
			continue
		}
		tName := tableName
		loadChan <- struct{}{}
		rruntime.GoForWarehouse(func() {
			alteredSchema, err := job.loadTable(tName)
			if alteredSchema {
				alteredSchemaInAtLeastOneTable = true
			}

			if err != nil {
				loadErrorLock.Lock()
				loadErrors = append(loadErrors, err)
				loadErrorLock.Unlock()
			}
			wg.Done()
			<-loadChan
		})
	}
	wg.Wait()

	if alteredSchemaInAtLeastOneTable {
		pkgLogger.Infof("loadAllTablesExcept: schema changed - updating local schema for %s", job.warehouse.Identifier)
		_ = job.schemaHandler.UpdateLocalSchema(job.upload.ID, job.schemaHandler.SchemaInWarehouse)
	}

	return loadErrors
}

func (job *UploadJob) updateSchema(tName string) (alteredSchema bool, err error) {
<<<<<<< HEAD
	tableSchemaDiff := schema.GetTableSchemaDiff(tName, job.schemaHandler.SchemaInWarehouse, job.upload.UploadSchema)
=======
	tableSchemaDiff := getTableSchemaDiff(tName, job.schemaHandle.schemaInWarehouse, job.upload.UploadSchema)
>>>>>>> 8ab58b80
	if tableSchemaDiff.Exists {
		err = job.UpdateTableSchema(tName, tableSchemaDiff)
		if err != nil {
			return
		}

		job.setUpdatedTableSchema(tName, tableSchemaDiff.UpdatedSchema)
		alteredSchema = true
	}
	return
}

func (job *UploadJob) getTotalCount(tName string) (int64, error) {
	var (
		total    int64
		countErr error
	)

	operation := func() error {
		ctx, cancel := context.WithTimeout(context.TODO(), tableCountQueryTimeout)
		defer cancel()

		total, countErr = job.whManager.GetTotalCountInTable(ctx, tName)
		return countErr
	}

	expBackoff := backoff.NewExponentialBackOff()
	expBackoff.InitialInterval = 5 * time.Second
	expBackoff.RandomizationFactor = 0
	expBackoff.Reset()

	backoffWithMaxRetry := backoff.WithMaxRetries(expBackoff, 5)
	err := backoff.Retry(operation, backoffWithMaxRetry)
	return total, err
}

func (job *UploadJob) loadTable(tName string) (bool, error) {
	alteredSchema, err := job.updateSchema(tName)
	if err != nil {
		status := model.TableUploadUpdatingSchemaFailed
		_ = job.tableUploadsRepo.Set(context.TODO(), job.upload.ID, tName, repo.TableUploadSetOptions{
			Status: &status,
		})
		return alteredSchema, fmt.Errorf("update schema: %w", err)
	}

	pkgLogger.Infow("stating load for table",
		logfield.UploadJobID, job.upload.ID,
		logfield.SourceID, job.warehouse.Source.ID,
		logfield.DestinationID, job.warehouse.Destination.ID,
		logfield.SourceType, job.warehouse.Source.SourceDefinition.Name,
		logfield.DestinationType, job.warehouse.Destination.DestinationDefinition.Name,
		logfield.WorkspaceID, job.warehouse.WorkspaceID,
		logfield.Namespace, job.warehouse.Namespace,
		logfield.TableName, tName,
	)

	status := model.TableUploadExecuting
	lastExecTime := job.Now()
	_ = job.tableUploadsRepo.Set(context.TODO(), job.upload.ID, tName, repo.TableUploadSetOptions{
		Status:       &status,
		LastExecTime: &lastExecTime,
	})

	generateTableLoadCountVerificationsMetrics := config.GetBool("Warehouse.generateTableLoadCountMetrics", true)

	disableGenerateMetricsWorkspaceIDs := config.GetStringSlice("Warehouse.disableGenerateTableLoadCountMetricsWorkspaceIDs", nil)
	if slices.Contains(disableGenerateMetricsWorkspaceIDs, job.upload.WorkspaceID) {
		generateTableLoadCountVerificationsMetrics = false
	}

	var totalBeforeLoad, totalAfterLoad int64
	if generateTableLoadCountVerificationsMetrics {
		var errTotalCount error
		totalBeforeLoad, errTotalCount = job.getTotalCount(tName)
		if errTotalCount != nil {
			pkgLogger.Warnw("total count in table before loading",
				logfield.SourceID, job.upload.SourceID,
				logfield.DestinationID, job.upload.DestinationID,
				logfield.DestinationType, job.upload.DestinationType,
				logfield.WorkspaceID, job.upload.WorkspaceID,
				logfield.Error, errTotalCount,
				logfield.TableName, tName,
			)
		}
	}

	err = job.whManager.LoadTable(tName)
	if err != nil {
		status := model.TableUploadExportingFailed
		_ = job.tableUploadsRepo.Set(context.TODO(), job.upload.ID, tName, repo.TableUploadSetOptions{
			Status: &status,
		})
		return alteredSchema, fmt.Errorf("load table: %w", err)
	}

	func() {
		if !generateTableLoadCountVerificationsMetrics {
			return
		}
		var errTotalCount error
		totalAfterLoad, errTotalCount = job.getTotalCount(tName)
		if errTotalCount != nil {
			pkgLogger.Warnw("total count in table after loading",
				logfield.SourceID, job.upload.SourceID,
				logfield.DestinationID, job.upload.DestinationID,
				logfield.DestinationType, job.upload.DestinationType,
				logfield.WorkspaceID, job.upload.WorkspaceID,
				logfield.Error, errTotalCount,
				logfield.TableName, tName,
			)
			return
		}
		tableUpload, errEventCount := job.tableUploadsRepo.GetByUploadIDAndTableName(context.TODO(), job.upload.ID, tName)
		if errEventCount != nil {
			return
		}

		// TODO : Perform the comparison here in the codebase
		job.guageStat(`pre_load_table_rows`, Tag{Name: "tableName", Value: strings.ToLower(tName)}).Gauge(int(totalBeforeLoad))
		job.guageStat(`post_load_table_rows_estimate`, Tag{Name: "tableName", Value: strings.ToLower(tName)}).Gauge(int(totalBeforeLoad + tableUpload.TotalEvents))
		job.guageStat(`post_load_table_rows`, Tag{Name: "tableName", Value: strings.ToLower(tName)}).Gauge(int(totalAfterLoad))
	}()

	status = model.TableUploadExported
	_ = job.tableUploadsRepo.Set(context.TODO(), job.upload.ID, tName, repo.TableUploadSetOptions{
		Status: &status,
	})
	tableUpload, queryErr := job.tableUploadsRepo.GetByUploadIDAndTableName(context.TODO(), job.upload.ID, tName)
	if queryErr == nil {
		job.recordTableLoad(tName, tableUpload.TotalEvents)
	}

	job.columnCountStat(tName)

	return alteredSchema, nil
}

// columnCountStat sent the column count for a table to statsd
// skip sending for S3_DATALAKE, GCS_DATALAKE, AZURE_DATALAKE
func (job *UploadJob) columnCountStat(tableName string) {
	var (
		columnCountLimit int
		ok               bool
	)

	switch job.warehouse.Type {
	case warehouseutils.S3_DATALAKE, warehouseutils.GCS_DATALAKE, warehouseutils.AZURE_DATALAKE:
		return
	}

	if columnCountLimit, ok = columnCountLimitMap[job.warehouse.Type]; !ok {
		return
	}

	tags := []Tag{
		{Name: "tableName", Value: strings.ToLower(tableName)},
	}
	currentColumnsCount := len(job.schemaHandler.SchemaInWarehouse[tableName])

	job.counterStat(`warehouse_load_table_column_count`, tags...).Count(currentColumnsCount)
	job.counterStat(`warehouse_load_table_column_limit`, tags...).Count(columnCountLimit)
}

func (job *UploadJob) loadUserTables(loadFilesTableMap map[tableNameT]bool) ([]error, error) {
	var hasLoadFiles bool
	userTables := []string{job.identifiesTableName(), job.usersTableName()}

	var (
		err                       error
		previouslyFailedTables    map[string]model.PendingTableUpload
		currentJobSucceededTables map[string]model.PendingTableUpload
	)
	if previouslyFailedTables, currentJobSucceededTables, err = job.TablesToSkip(); err != nil {
		return []error{}, fmt.Errorf("tables to skip: %w", err)
	}

	for _, tName := range userTables {
		if prevJobStatus, ok := previouslyFailedTables[tName]; ok {
			skipError := fmt.Errorf("skipping table %s because it previously failed to load in an earlier job: %d with error: %s", tName, prevJobStatus.UploadID, prevJobStatus.Error)
			return []error{skipError}, nil
		}
	}
	for _, tName := range userTables {
		if _, ok := currentJobSucceededTables[tName]; ok {
			continue
		}
		hasLoadFiles = loadFilesTableMap[tableNameT(tName)]
		if hasLoadFiles {
			// There is at least one table to load
			break
		}
	}

	if !hasLoadFiles {
		return []error{}, nil
	}

	defer job.timerStat("user_tables_load_time").RecordDuration()()

	// Load all user tables
	status := model.TableUploadExecuting
	lastExecTime := job.Now()
	_ = job.tableUploadsRepo.Set(context.TODO(), job.upload.ID, job.identifiesTableName(), repo.TableUploadSetOptions{
		Status:       &status,
		LastExecTime: &lastExecTime,
	})

	alteredIdentitySchema, err := job.updateSchema(job.identifiesTableName())
	if err != nil {
		status := model.TableUploadUpdatingSchemaFailed
		errorsString := misc.QuoteLiteral(err.Error())
		_ = job.tableUploadsRepo.Set(context.TODO(), job.upload.ID, job.identifiesTableName(), repo.TableUploadSetOptions{
			Status: &status,
			Error:  &errorsString,
		})
		return job.processLoadTableResponse(map[string]error{job.identifiesTableName(): err})
	}
	var alteredUserSchema bool
	if _, ok := job.upload.UploadSchema[job.usersTableName()]; ok {
		status := model.TableUploadExecuting
		lastExecTime := job.Now()
		_ = job.tableUploadsRepo.Set(context.TODO(), job.upload.ID, job.usersTableName(), repo.TableUploadSetOptions{
			Status:       &status,
			LastExecTime: &lastExecTime,
		})
		alteredUserSchema, err = job.updateSchema(job.usersTableName())
		if err != nil {
			status = model.TableUploadUpdatingSchemaFailed
			errorsString := misc.QuoteLiteral(err.Error())
			_ = job.tableUploadsRepo.Set(context.TODO(), job.upload.ID, job.usersTableName(), repo.TableUploadSetOptions{
				Status: &status,
				Error:  &errorsString,
			})
			return job.processLoadTableResponse(map[string]error{job.usersTableName(): err})
		}
	}
	errorMap := job.whManager.LoadUserTables()

	if alteredIdentitySchema || alteredUserSchema {
		pkgLogger.Infof("loadUserTables: schema changed - updating local schema for %s", job.warehouse.Identifier)
		_ = job.schemaHandler.UpdateLocalSchema(job.upload.ID, job.schemaHandler.SchemaInWarehouse)
	}
	return job.processLoadTableResponse(errorMap)
}

func (job *UploadJob) loadIdentityTables(populateHistoricIdentities bool) (loadErrors []error, tableUploadErr error) {
	pkgLogger.Infof(`[WH]: Starting load for identity tables in namespace %s of destination %s:%s`, job.warehouse.Namespace, job.warehouse.Type, job.warehouse.Destination.ID)
	identityTables := []string{job.identityMergeRulesTableName(), job.identityMappingsTableName()}

	var (
		err                       error
		previouslyFailedTables    map[string]model.PendingTableUpload
		currentJobSucceededTables map[string]model.PendingTableUpload
	)
	if previouslyFailedTables, currentJobSucceededTables, err = job.TablesToSkip(); err != nil {
		return []error{}, fmt.Errorf("tables to skip: %w", err)
	}

	for _, tableName := range identityTables {
		if prevJobStatus, ok := previouslyFailedTables[tableName]; ok {
			skipError := fmt.Errorf("skipping table %s because it previously failed to load in an earlier job: %d with error: %s", tableName, prevJobStatus.UploadID, prevJobStatus.Error)
			return []error{skipError}, nil
		}
	}

	errorMap := make(map[string]error)
	// var generated bool
	if generated, _ := job.areIdentityTablesLoadFilesGenerated(); !generated {
		err := job.resolveIdentities(populateHistoricIdentities)
		if err != nil {
			pkgLogger.Errorf(` ID Resolution operation failed: %v`, err)
			errorMap[job.identityMergeRulesTableName()] = err
			return job.processLoadTableResponse(errorMap)
		}
	}

	var alteredSchema bool
	for _, tableName := range identityTables {
		if _, loaded := currentJobSucceededTables[tableName]; loaded {
			continue
		}

		errorMap[tableName] = nil

		tableSchemaDiff := schema.GetTableSchemaDiff(tableName, job.schemaHandler.SchemaInWarehouse, job.upload.UploadSchema)
		if tableSchemaDiff.Exists {
			err := job.UpdateTableSchema(tableName, tableSchemaDiff)
			if err != nil {
				status := model.TableUploadUpdatingSchemaFailed
				errorsString := misc.QuoteLiteral(err.Error())
				_ = job.tableUploadsRepo.Set(context.TODO(), job.upload.ID, tableName, repo.TableUploadSetOptions{
					Status: &status,
					Error:  &errorsString,
				})
				errorMap := map[string]error{tableName: err}
				return job.processLoadTableResponse(errorMap)
			}
			job.setUpdatedTableSchema(tableName, tableSchemaDiff.UpdatedSchema)

			status := model.TableUploadUpdatedSchema
			_ = job.tableUploadsRepo.Set(context.TODO(), job.upload.ID, tableName, repo.TableUploadSetOptions{
				Status: &status,
			})
			alteredSchema = true
		}

		status := model.TableUploadExecuting
		lastExecTime := job.Now()
		err = job.tableUploadsRepo.Set(context.TODO(), job.upload.ID, tableName, repo.TableUploadSetOptions{
			Status:       &status,
			LastExecTime: &lastExecTime,
		})
		if err != nil {
			errorMap[tableName] = err
			break
		}

		switch tableName {
		case job.identityMergeRulesTableName():
			err = job.whManager.LoadIdentityMergeRulesTable()
		case job.identityMappingsTableName():
			err = job.whManager.LoadIdentityMappingsTable()
		}

		if err != nil {
			errorMap[tableName] = err
			break
		}
	}

	if alteredSchema {
		pkgLogger.Infof("loadIdentityTables: schema changed - updating local schema for %s", job.warehouse.Identifier)
		_ = job.schemaHandler.UpdateLocalSchema(job.upload.ID, job.schemaHandler.SchemaInWarehouse)
	}

	return job.processLoadTableResponse(errorMap)
}

func (job *UploadJob) setUpdatedTableSchema(tableName string, updatedSchema model.TableSchema) {
	job.schemaLock.Lock()
	job.schemaHandler.SchemaInWarehouse[tableName] = updatedSchema
	job.schemaLock.Unlock()
}

func (job *UploadJob) processLoadTableResponse(errorMap map[string]error) (errors []error, tableUploadErr error) {
	for tName, loadErr := range errorMap {
		// TODO: set last_exec_time
		if loadErr != nil {
			errors = append(errors, loadErr)
			errorsString := misc.QuoteLiteral(loadErr.Error())
			status := model.TableUploadExportingFailed
			tableUploadErr = job.tableUploadsRepo.Set(context.TODO(), job.upload.ID, tName, repo.TableUploadSetOptions{
				Status: &status,
				Error:  &errorsString,
			})
		} else {
			status := model.TableUploadExported
			tableUploadErr = job.tableUploadsRepo.Set(context.TODO(), job.upload.ID, tName, repo.TableUploadSetOptions{
				Status: &status,
			})
			if tableUploadErr == nil {
				// Since load is successful, we assume all events in load files are uploaded
				tableUpload, queryErr := job.tableUploadsRepo.GetByUploadIDAndTableName(context.TODO(), job.upload.ID, tName)
				if queryErr == nil {
					job.recordTableLoad(tName, tableUpload.TotalEvents)
				}
			}
		}

		if tableUploadErr != nil {
			break
		}

	}
	return errors, tableUploadErr
}

// getNewTimings appends current status with current time to timings column
// e.g. status: exported_data, timings: [{exporting_data: 2020-04-21 15:16:19.687716] -> [{exporting_data: 2020-04-21 15:16:19.687716, exported_data: 2020-04-21 15:26:34.344356}]
func (job *UploadJob) getNewTimings(status string) ([]byte, model.Timings) {
	timings, err := repo.NewUploads(job.dbHandle).UploadTimings(context.TODO(), job.upload.ID)
	if err != nil {
		pkgLogger.Error("error getting timing, scrapping them", err)
	}
	timing := map[string]time.Time{status: job.Now()}
	timings = append(timings, timing)
	marshalledTimings, err := json.Marshal(timings)
	if err != nil {
		panic(err)
	}
	return marshalledTimings, timings
}

<<<<<<< HEAD
=======
func (job *UploadJob) getUploadFirstAttemptTime() (timing time.Time) {
	var firstTiming sql.NullString
	sqlStatement := fmt.Sprintf(`
		SELECT
		  timings -> 0 as firstTimingObj
		FROM
		  %s
		WHERE
		  id = %d;
`,
		warehouseutils.WarehouseUploadsTable,
		job.upload.ID,
	)
	err := job.dbHandle.QueryRow(sqlStatement).Scan(&firstTiming)
	if err != nil {
		return
	}
	_, timing = warehouseutils.TimingFromJSONString(firstTiming)
	return timing
}

>>>>>>> 8ab58b80
type UploadStatusOpts struct {
	Status           string
	AdditionalFields []UploadColumn
	ReportingMetric  types.PUReportedMetric
}

func (job *UploadJob) setUploadStatus(statusOpts UploadStatusOpts) (err error) {
	pkgLogger.Debugf("[WH]: Setting status of %s for wh_upload:%v", statusOpts.Status, job.upload.ID)
	// TODO: fetch upload model instead of just timings
	marshalledTimings, timings := job.getNewTimings(statusOpts.Status)
	opts := []UploadColumn{
		{Column: UploadStatusField, Value: statusOpts.Status},
		{Column: UploadTimingsField, Value: marshalledTimings},
		{Column: UploadUpdatedAtField, Value: job.Now()},
	}

	job.upload.Status = statusOpts.Status
	job.upload.Timings = timings
	additionalFields := append(statusOpts.AdditionalFields, opts...)

	uploadColumnOpts := UploadColumnsOpts{Fields: additionalFields}

	if statusOpts.ReportingMetric != (types.PUReportedMetric{}) {
		txn, err := dbHandle.Begin()
		if err != nil {
			return err
		}
		uploadColumnOpts.Txn = txn
		err = job.setUploadColumns(uploadColumnOpts)
		if err != nil {
			return err
		}

		if config.GetBool("Reporting.enabled", types.DefaultReportingEnabled) {
			application.Features().Reporting.GetReportingInstance().Report([]*types.PUReportedMetric{&statusOpts.ReportingMetric}, txn)
		}
		err = txn.Commit()
		return err
	}
	return job.setUploadColumns(uploadColumnOpts)
}

// SetUploadSchema
func (job *UploadJob) setUploadSchema(consolidatedSchema model.Schema) error {
	marshalledSchema, err := json.Marshal(consolidatedSchema)
	if err != nil {
		panic(err)
	}
	job.upload.UploadSchema = consolidatedSchema
	return job.setUploadColumns(UploadColumnsOpts{Fields: []UploadColumn{{Column: UploadSchemaField, Value: marshalledSchema}}})
}

func (job *UploadJob) setMergedSchema(mergedSchema model.Schema) error {
	marshalledSchema, err := json.Marshal(mergedSchema)
	if err != nil {
		panic(err)
	}
	job.upload.MergedSchema = mergedSchema
	return job.setUploadColumns(UploadColumnsOpts{Fields: []UploadColumn{{Column: MergedSchemaField, Value: marshalledSchema}}})
}

// Set LoadFileIDs
func (job *UploadJob) setLoadFileIDs(startLoadFileID, endLoadFileID int64) error {
	if startLoadFileID > endLoadFileID {
		return fmt.Errorf("end id less than start id: %d > %d", startLoadFileID, endLoadFileID)
	}

	job.upload.LoadFileStartID = startLoadFileID
	job.upload.LoadFileEndID = endLoadFileID

	return job.setUploadColumns(UploadColumnsOpts{
		Fields: []UploadColumn{
			{Column: UploadStartLoadFileIDField, Value: startLoadFileID},
			{Column: UploadEndLoadFileIDField, Value: endLoadFileID},
		},
	})
}

type UploadColumnsOpts struct {
	Fields []UploadColumn
	Txn    *sql.Tx
}

// SetUploadColumns sets any column values passed as args in UploadColumn format for WarehouseUploadsTable
func (job *UploadJob) setUploadColumns(opts UploadColumnsOpts) (err error) {
	var columns string
	values := []interface{}{job.upload.ID}
	// setting values using syntax $n since Exec can correctly format time.Time strings
	for idx, f := range opts.Fields {
		// start with $2 as $1 is upload.ID
		columns += fmt.Sprintf(`%s=$%d`, f.Column, idx+2)
		if idx < len(opts.Fields)-1 {
			columns += ","
		}
		values = append(values, f.Value)
	}
	sqlStatement := fmt.Sprintf(`
		UPDATE
		  %s
		SET
		  %s
		WHERE
		  id = $1;
`,
		warehouseutils.WarehouseUploadsTable,
		columns,
	)
	if opts.Txn != nil {
		_, err = opts.Txn.Exec(sqlStatement, values...)
	} else {
		_, err = dbHandle.Exec(sqlStatement, values...)
	}

	return err
}

func (job *UploadJob) triggerUploadNow() (err error) {
	job.uploadLock.Lock()
	defer job.uploadLock.Unlock()
	newJobState := model.Waiting

	metadata := repo.ExtractUploadMetadata(job.upload)

	metadata.NextRetryTime = job.Now().Add(-time.Hour * 1)
	metadata.Retried = true
	metadata.Priority = 50

	metadataJSON, err := json.Marshal(metadata)
	if err != nil {
		return err
	}

	uploadColumns := []UploadColumn{
		{Column: "status", Value: newJobState},
		{Column: "metadata", Value: metadataJSON},
		{Column: "updated_at", Value: job.Now()},
	}

	txn, err := job.dbHandle.Begin()
	if err != nil {
		panic(err)
	}
	err = job.setUploadColumns(UploadColumnsOpts{Fields: uploadColumns, Txn: txn})
	if err != nil {
		panic(err)
	}
	err = txn.Commit()

	job.upload.Status = newJobState
	return err
}

// extractAndUpdateUploadErrorsByState extracts and augment errors in format
// { "internal_processing_failed": { "errors": ["account-locked", "account-locked"] }}
// from a particular upload.
func extractAndUpdateUploadErrorsByState(message json.RawMessage, state string, statusError error) (map[string]map[string]interface{}, error) {
	var uploadErrors map[string]map[string]interface{}
	err := json.Unmarshal(message, &uploadErrors)
	if err != nil {
		return nil, fmt.Errorf("unable to unmarshal error into upload errors: %v", err)
	}

	if uploadErrors == nil {
		uploadErrors = make(map[string]map[string]interface{})
	}

	if _, ok := uploadErrors[state]; !ok {
		uploadErrors[state] = make(map[string]interface{})
	}
	errorByState := uploadErrors[state]

	// increment attempts for errored stage
	if attempt, ok := errorByState["attempt"]; ok {
		errorByState["attempt"] = int(attempt.(float64)) + 1
	} else {
		errorByState["attempt"] = 1
	}

	// append errors for errored stage
	if errList, ok := errorByState["errors"]; ok {
		errorByState["errors"] = append(errList.([]interface{}), statusError.Error())
	} else {
		errorByState["errors"] = []string{statusError.Error()}
	}

	return uploadErrors, nil
}

// Aborted returns true if the job has been aborted
func (job *UploadJob) Aborted(attempts int, startTime time.Time) bool {
	// Defensive check to prevent garbage startTime
	if startTime.IsZero() {
		return false
	}

	return attempts > job.MinRetryAttempts && job.Now().Sub(startTime) > job.RetryTimeWindow
}

func (job *UploadJob) setUploadError(statusError error, state string) (string, error) {
	var (
		errorTags                  = job.ErrorHandler.MatchErrorMappings(statusError)
		destCredentialsValidations *bool
	)

	defer func() {
		pkgLogger.Warnw("upload error",
			logfield.UploadJobID, job.upload.ID,
			logfield.UploadStatus, state,
			logfield.SourceID, job.upload.SourceID,
			logfield.DestinationID, job.upload.DestinationID,
			logfield.DestinationType, job.upload.DestinationType,
			logfield.WorkspaceID, job.upload.WorkspaceID,
			logfield.Namespace, job.upload.Namespace,
			logfield.Error, statusError,
			logfield.UseRudderStorage, job.upload.UseRudderStorage,
			logfield.Priority, job.upload.Priority,
			logfield.Retried, job.upload.Retried,
			logfield.Attempt, job.upload.Attempts,
			logfield.LoadFileType, job.upload.LoadFileType,
			logfield.ErrorMapping, errorTags.Value,
			logfield.DestinationCredsValid, destCredentialsValidations,
		)
	}()

	job.counterStat(fmt.Sprintf("error_%s", state)).Count(1)
	upload := job.upload

	err := job.setUploadStatus(UploadStatusOpts{Status: state})
	if err != nil {
		return "", fmt.Errorf("unable to set upload's job: %d status: %w", job.upload.ID, err)
	}

	uploadErrors, err := extractAndUpdateUploadErrorsByState(job.upload.Error, state, statusError)
	if err != nil {
		return "", fmt.Errorf("unable to handle upload errors in job: %d by state: %s, err: %v",
			job.upload.ID,
			state,
			err)
	}

	// Reset the state as aborted if max retries
	// exceeded.
	uploadErrorAttempts := uploadErrors[state]["attempt"].(int)

	if job.Aborted(uploadErrorAttempts, job.upload.FirstAttemptAt) {
		state = model.Aborted
	}

	metadata := repo.ExtractUploadMetadata(job.upload)

	metadata.NextRetryTime = job.Now().Add(DurationBeforeNextAttempt(upload.Attempts + 1))
	metadataJSON, err := json.Marshal(metadata)
	if err != nil {
		metadataJSON = []byte("{}")
	}

	serializedErr, _ := json.Marshal(&uploadErrors)

	uploadColumns := []UploadColumn{
		{Column: "status", Value: state},
		{Column: "metadata", Value: metadataJSON},
		{Column: "error", Value: serializedErr},
		{Column: "updated_at", Value: job.Now()},
	}

	txn, err := job.dbHandle.Begin()
	if err != nil {
		return "", fmt.Errorf("unable to start transaction: %w", err)
	}

	err = job.setUploadColumns(UploadColumnsOpts{Fields: uploadColumns, Txn: txn})
	if err != nil {
		return "", fmt.Errorf("unable to change upload columns: %w", err)
	}

	inputCount, _ := repo.NewStagingFiles(dbHandle).TotalEventsForUpload(context.TODO(), upload)
	outputCount, _ := job.tableUploadsRepo.TotalExportedEvents(context.TODO(), job.upload.ID, []string{
		warehouseutils.ToProviderCase(job.warehouse.Type, warehouseutils.DiscardsTable),
	})
	failCount := inputCount - outputCount
	reportingStatus := jobsdb.Failed.State
	if state == model.Aborted {
		reportingStatus = jobsdb.Aborted.State
	}

	reportingMetrics := []*types.PUReportedMetric{{
		ConnectionDetails: types.ConnectionDetails{
			SourceID:        job.upload.SourceID,
			DestinationID:   job.upload.DestinationID,
			SourceTaskRunID: job.upload.SourceTaskRunID,
			SourceJobID:     job.upload.SourceJobID,
			SourceJobRunID:  job.upload.SourceJobRunID,
		},
		PUDetails: types.PUDetails{
			InPU:       types.BATCH_ROUTER,
			PU:         types.WAREHOUSE,
			TerminalPU: true,
		},
		StatusDetail: &types.StatusDetail{
			Status:         reportingStatus,
			StatusCode:     400, // TODO: Change this to error specific code
			Count:          failCount,
			SampleEvent:    []byte("{}"),
			SampleResponse: string(serializedErr),
		},
	}}
	if outputCount > 0 {
		reportingMetrics = append(reportingMetrics, &types.PUReportedMetric{
			ConnectionDetails: types.ConnectionDetails{
				SourceID:        job.upload.SourceID,
				DestinationID:   job.upload.DestinationID,
				SourceTaskRunID: job.upload.SourceTaskRunID,
				SourceJobID:     job.upload.SourceJobID,
				SourceJobRunID:  job.upload.SourceJobRunID,
			},
			PUDetails: types.PUDetails{
				InPU:       types.BATCH_ROUTER,
				PU:         types.WAREHOUSE,
				TerminalPU: true,
			},
			StatusDetail: &types.StatusDetail{
				Status:         jobsdb.Succeeded.State,
				StatusCode:     400, // TODO: Change this to error specific code
				Count:          failCount,
				SampleEvent:    []byte("{}"),
				SampleResponse: string(serializedErr),
			},
		})
	}
	if config.GetBool("Reporting.enabled", types.DefaultReportingEnabled) {
		application.Features().Reporting.GetReportingInstance().Report(reportingMetrics, txn)
	}
	err = txn.Commit()

	job.upload.Status = state
	job.upload.Error = serializedErr

	attempts := job.getAttemptNumber()
	job.counterStat("warehouse_failed_uploads", Tag{Name: "attempt_number", Value: strconv.Itoa(attempts)}).Count(1)

	// On aborted state, validate credentials to allow
	// us to differentiate between user caused abort vs platform issue.
	if state == model.Aborted {
		// base tag to be sent as stat

		tags := []Tag{{Name: "attempt_number", Value: strconv.Itoa(attempts)}}
		tags = append(tags, errorTags)

		valid, err := job.validateDestinationCredentials()
		if err == nil {
			tags = append(tags, Tag{Name: "destination_creds_valid", Value: strconv.FormatBool(valid)})
			destCredentialsValidations = &valid
		}

		job.counterStat("upload_aborted", tags...).Count(1)
	}

	return state, err
}

func (job *UploadJob) validateDestinationCredentials() (bool, error) {
	if job.destinationValidator == nil {
		return false, errors.New("failed to validate as destinationValidator is not set")
	}
	response := job.destinationValidator.Validate(&job.warehouse.Destination)
	return response.Success, nil
}

func (job *UploadJob) getAttemptNumber() int {
	uploadError := job.upload.Error
	var attempts int32
	if string(uploadError) == "" {
		return 0
	}

	gjson.Parse(string(uploadError)).ForEach(func(key, value gjson.Result) bool {
		attempts += int32(gjson.Get(value.String(), "attempt").Int())
		return true
	})
	return int(attempts)
}

func (job *UploadJob) getLoadFilesTableMap() (loadFilesMap map[tableNameT]bool, err error) {
	loadFilesMap = make(map[tableNameT]bool)

	sourceID := job.warehouse.Source.ID
	destID := job.warehouse.Destination.ID

	sqlStatement := fmt.Sprintf(`
		SELECT
		  distinct table_name
		FROM
		  %s
		WHERE
		  (
			source_id = $1
			AND destination_id = $2
			AND id >= $3
			AND id <= $4
		  );
`,
		warehouseutils.WarehouseLoadFilesTable,
	)
	sqlStatementArgs := []interface{}{
		sourceID,
		destID,
		job.upload.LoadFileStartID,
		job.upload.LoadFileEndID,
	}
	rows, err := dbHandle.Query(sqlStatement, sqlStatementArgs...)
	if err == sql.ErrNoRows {
		err = nil
		return
	}
	if err != nil && err != sql.ErrNoRows {
		err = fmt.Errorf("error occurred while executing distinct table name query for jobId: %d, sourceId: %s, destinationId: %s, err: %w", job.upload.ID, job.warehouse.Source.ID, job.warehouse.Destination.ID, err)
		return
	}
	defer func() { _ = rows.Close() }()

	for rows.Next() {
		var tableName string
		err = rows.Scan(&tableName)
		if err != nil {
			err = fmt.Errorf("error occurred while processing distinct table name query for jobId: %d, sourceId: %s, destinationId: %s, err: %w", job.upload.ID, job.warehouse.Source.ID, job.warehouse.Destination.ID, err)
			return
		}
		loadFilesMap[tableNameT(tableName)] = true
	}
	return
}

func (job *UploadJob) areIdentityTablesLoadFilesGenerated() (bool, error) {
	var (
		mergeRulesTable = warehouseutils.ToProviderCase(job.warehouse.Type, warehouseutils.IdentityMergeRulesTable)
		mappingsTable   = warehouseutils.ToProviderCase(job.warehouse.Type, warehouseutils.IdentityMappingsTable)
	)

	if tu, err := job.tableUploadsRepo.GetByUploadIDAndTableName(context.TODO(), job.upload.ID, mergeRulesTable); err != nil && tu.Location == "" {
		return false, fmt.Errorf("merge rules location not found: %w", err)
	}
	if tu, err := job.tableUploadsRepo.GetByUploadIDAndTableName(context.TODO(), job.upload.ID, mappingsTable); err != nil && tu.Location == "" {
		return false, fmt.Errorf("mappings location not found: %w", err)
	}
	return true, nil
}

func (job *UploadJob) GetLoadFilesMetadata(options warehouseutils.GetLoadFilesOptions) (loadFiles []warehouseutils.LoadFile) {
	var tableFilterSQL string
	if options.Table != "" {
		tableFilterSQL = fmt.Sprintf(` AND table_name='%s'`, options.Table)
	}

	var limitSQL string
	if options.Limit != 0 {
		limitSQL = fmt.Sprintf(`LIMIT %d`, options.Limit)
	}

	sqlStatement := fmt.Sprintf(`
		WITH row_numbered_load_files as (
		  SELECT
			location,
			metadata,
			row_number() OVER (
			  PARTITION BY staging_file_id,
			  table_name
			  ORDER BY
				id DESC
			) AS row_number
		  FROM
			%[1]s
		  WHERE
			staging_file_id IN (%[2]v) %[3]s
		)
		SELECT
		  location,
		  metadata
		FROM
		  row_numbered_load_files
		WHERE
		  row_number = 1
		%[4]s;
`,
		warehouseutils.WarehouseLoadFilesTable,
		misc.IntArrayToString(job.stagingFileIDs, ","),
		tableFilterSQL,
		limitSQL,
	)

	pkgLogger.Debugf(`Fetching loadFileLocations: %v`, sqlStatement)
	rows, err := dbHandle.Query(sqlStatement)
	if err != nil {
		panic(fmt.Errorf("Query: %s\nfailed with Error : %w", sqlStatement, err))
	}
	defer func() { _ = rows.Close() }()

	for rows.Next() {
		var location string
		var metadata json.RawMessage
		err := rows.Scan(&location, &metadata)
		if err != nil {
			panic(fmt.Errorf("Failed to scan result from query: %s\nwith Error : %w", sqlStatement, err))
		}
		loadFiles = append(loadFiles, warehouseutils.LoadFile{
			Location: location,
			Metadata: metadata,
		})
	}
	return
}

func (job *UploadJob) GetSampleLoadFileLocation(tableName string) (location string, err error) {
	locations := job.GetLoadFilesMetadata(warehouseutils.GetLoadFilesOptions{Table: tableName, Limit: 1})
	if len(locations) == 0 {
		return "", fmt.Errorf(`no load file found for table:%s`, tableName)
	}
	return locations[0].Location, nil
}

func (job *UploadJob) GetSchemaInWarehouse() (schema model.Schema) {
<<<<<<< HEAD
	if job.schemaHandler == nil {
=======
	if job.schemaHandle == nil {
>>>>>>> 8ab58b80
		return
	}
	return job.schemaHandler.SchemaInWarehouse
}

func (job *UploadJob) GetTableSchemaInWarehouse(tableName string) model.TableSchema {
<<<<<<< HEAD
	return job.schemaHandler.SchemaInWarehouse[tableName]
}

func (job *UploadJob) GetTableSchemaInUpload(tableName string) model.TableSchema {
	return job.schemaHandler.UploadSchema[tableName]
=======
	return job.schemaHandle.schemaInWarehouse[tableName]
}

func (job *UploadJob) GetTableSchemaInUpload(tableName string) model.TableSchema {
	return job.schemaHandle.uploadSchema[tableName]
>>>>>>> 8ab58b80
}

func (job *UploadJob) GetSingleLoadFile(tableName string) (warehouseutils.LoadFile, error) {
	var (
		tableUpload model.TableUpload
		err         error
	)

	if tableUpload, err = job.tableUploadsRepo.GetByUploadIDAndTableName(context.TODO(), job.upload.ID, tableName); err != nil {
		return warehouseutils.LoadFile{}, fmt.Errorf("get single load file: %w", err)
	}

	return warehouseutils.LoadFile{Location: tableUpload.Location}, err
}

func (job *UploadJob) ShouldOnDedupUseNewRecord() bool {
	category := job.warehouse.Source.SourceDefinition.Category
	return category == SingerProtocolSourceCategory || category == CloudSourceCategory
}

func (job *UploadJob) UseRudderStorage() bool {
	return job.upload.UseRudderStorage
}

func (job *UploadJob) GetLoadFileGenStartTIme() time.Time {
	if !job.LoadFileGenStartTime.IsZero() {
		return job.LoadFileGenStartTime
	}
	return model.GetLoadFileGenTime(job.upload.Timings)
}

func (job *UploadJob) GetLoadFileType() string {
	return job.upload.LoadFileType
}

func (job *UploadJob) GetFirstLastEvent() (time.Time, time.Time) {
	return job.upload.FirstEventAt, job.upload.LastEventAt
}

func (job *UploadJob) DTO() *model.UploadJob {
	return &model.UploadJob{
		Warehouse:    job.warehouse,
		Upload:       job.upload,
		StagingFiles: job.stagingFiles,
	}
}

/*
 * State Machine for upload job lifecycle
 */

func getNextUploadState(dbStatus string) *uploadState {
	for _, uploadState := range stateTransitions {
		if dbStatus == uploadState.inProgress || dbStatus == uploadState.failed {
			return uploadState
		}
		if dbStatus == uploadState.completed {
			return uploadState.nextState
		}
	}
	return nil
}

func getInProgressState(state string) string {
	uploadState, ok := stateTransitions[state]
	if !ok {
		panic(fmt.Errorf("invalid Upload state: %s", state))
	}
	return uploadState.inProgress
}

func initializeStateMachine() {
	stateTransitions = make(map[string]*uploadState)

	waitingState := &uploadState{
		completed: model.Waiting,
	}
	stateTransitions[model.Waiting] = waitingState

	generateUploadSchemaState := &uploadState{
		inProgress: "generating_upload_schema",
		failed:     "generating_upload_schema_failed",
		completed:  model.GeneratedUploadSchema,
	}
	stateTransitions[model.GeneratedUploadSchema] = generateUploadSchemaState

	createTableUploadsState := &uploadState{
		inProgress: "creating_table_uploads",
		failed:     "creating_table_uploads_failed",
		completed:  model.CreatedTableUploads,
	}
	stateTransitions[model.CreatedTableUploads] = createTableUploadsState

	generateLoadFilesState := &uploadState{
		inProgress: "generating_load_files",
		failed:     "generating_load_files_failed",
		completed:  model.GeneratedLoadFiles,
	}
	stateTransitions[model.GeneratedLoadFiles] = generateLoadFilesState

	updateTableUploadCountsState := &uploadState{
		inProgress: "updating_table_uploads_counts",
		failed:     "updating_table_uploads_counts_failed",
		completed:  model.UpdatedTableUploadsCounts,
	}
	stateTransitions[model.UpdatedTableUploadsCounts] = updateTableUploadCountsState

	createRemoteSchemaState := &uploadState{
		inProgress: "creating_remote_schema",
		failed:     "creating_remote_schema_failed",
		completed:  model.CreatedRemoteSchema,
	}
	stateTransitions[model.CreatedRemoteSchema] = createRemoteSchemaState

	exportDataState := &uploadState{
		inProgress: "exporting_data",
		failed:     "exporting_data_failed",
		completed:  model.ExportedData,
	}
	stateTransitions[model.ExportedData] = exportDataState

	abortState := &uploadState{
		completed: model.Aborted,
	}
	stateTransitions[model.Aborted] = abortState

	waitingState.nextState = generateUploadSchemaState
	generateUploadSchemaState.nextState = createTableUploadsState
	createTableUploadsState.nextState = generateLoadFilesState
	generateLoadFilesState.nextState = updateTableUploadCountsState
	updateTableUploadCountsState.nextState = createRemoteSchemaState
	createRemoteSchemaState.nextState = exportDataState
	exportDataState.nextState = nil
	abortState.nextState = nil
}

<<<<<<< HEAD
func (job *UploadJob) GetLocalSchema() (model.Schema, error) {
	return job.schemaHandler.GetLocalSchema()
}

func (job *UploadJob) UpdateLocalSchema(schema model.Schema) error {
	return job.schemaHandler.UpdateLocalSchema(job.upload.ID, schema)
=======
func (job *UploadJob) GetLocalSchema() model.Schema {
	return job.schemaHandle.getLocalSchema()
}

func (job *UploadJob) UpdateLocalSchema(schema model.Schema) error {
	return job.schemaHandle.updateLocalSchema(schema)
>>>>>>> 8ab58b80
}

func (job *UploadJob) RefreshPartitions(loadFileStartID, loadFileEndID int64) error {
	if !slices.Contains(warehouseutils.TimeWindowDestinations, job.upload.DestinationType) {
		return nil
	}

	var (
		repository schemarepository.SchemaRepository
		err        error
	)

	if repository, err = schemarepository.NewSchemaRepository(job.warehouse, job); err != nil {
		return fmt.Errorf("create schema repository: %w", err)
	}

	// Refresh partitions if exists
	for tableName := range job.upload.UploadSchema {
		loadFiles := job.GetLoadFilesMetadata(warehouseutils.GetLoadFilesOptions{
			Table:   tableName,
			StartID: loadFileStartID,
			EndID:   loadFileEndID,
		})
		batches := schemarepository.LoadFileBatching(loadFiles, job.RefreshPartitionBatchSize)

		for _, batch := range batches {
			if err = repository.RefreshPartitions(tableName, batch); err != nil {
				return fmt.Errorf("refresh partitions: %w", err)
			}
		}
	}

	return nil
}<|MERGE_RESOLUTION|>--- conflicted
+++ resolved
@@ -10,8 +10,6 @@
 	"strings"
 	"sync"
 	"time"
-
-	"github.com/rudderlabs/rudder-server/warehouse/schema"
 
 	"github.com/rudderlabs/rudder-server/warehouse/internal/service/loadfiles/downloader"
 
@@ -86,11 +84,7 @@
 	recovery             *service.Recovery
 	whManager            manager.Manager
 	pgNotifier           *pgnotifier.PGNotifier
-<<<<<<< HEAD
-	schemaHandler        *schema.Handler
-=======
 	schemaHandle         *SchemaHandle
->>>>>>> 8ab58b80
 	stats                stats.Stats
 	LoadFileGenStartTime time.Time
 
@@ -247,16 +241,11 @@
 	return ch
 }
 
-<<<<<<< HEAD
-func (job *UploadJob) generateUploadSchema(schemaHandle *schema.Handler) error {
-	schemaHandle.UploadSchema, _ = schemaHandle.ConsolidateStagingFilesSchemaUsingWarehouseSchema()
-=======
 func (job *UploadJob) generateUploadSchema(schemaHandle *SchemaHandle) error {
 	schemaHandle.uploadSchema = schemaHandle.consolidateStagingFilesSchemaUsingWarehouseSchema()
->>>>>>> 8ab58b80
 	// set upload schema
-	_ = job.setMergedSchema(schemaHandle.UploadSchema)
-	err := job.setUploadSchema(schemaHandle.UploadSchema)
+	_ = job.setMergedSchema(schemaHandle.uploadSchema)
+	err := job.setUploadSchema(schemaHandle.uploadSchema)
 	return err
 }
 
@@ -282,40 +271,26 @@
 }
 
 func (job *UploadJob) syncRemoteSchema() (schemaChanged bool, err error) {
-<<<<<<< HEAD
-	schemaHandler := schema.NewHandler(
-		job.dbHandle,
-		job.warehouse,
-		job.stagingFiles,
-		config.Default,
-	)
-	job.schemaHandler = schemaHandler
-
-	localSchema, err := schemaHandler.GetLocalSchema()
-	if err != nil {
-		return false, fmt.Errorf("getting local schema: %w", err)
-=======
 	schemaHandle := SchemaHandle{
 		warehouse:    job.warehouse,
 		stagingFiles: job.stagingFiles,
 		dbHandle:     job.dbHandle,
->>>>>>> 8ab58b80
-	}
-
-	schemaHandler.LocalSchema = localSchema
-	schemaHandler.SchemaInWarehouse, schemaHandler.UnrecognizedSchemaInWarehouse, err = schemaHandler.FetchSchemaFromWarehouse(job.whManager)
+	}
+	job.schemaHandle = &schemaHandle
+	schemaHandle.localSchema = schemaHandle.getLocalSchema()
+	schemaHandle.schemaInWarehouse, schemaHandle.unrecognizedSchemaInWarehouse, err = schemaHandle.fetchSchemaFromWarehouse(job.whManager)
 	if err != nil {
 		return false, err
 	}
 
-	schemaChanged = schemaHandler.HasSchemaChanged(schemaHandler.LocalSchema, schemaHandler.SchemaInWarehouse)
+	schemaChanged = hasSchemaChanged(schemaHandle.localSchema, schemaHandle.schemaInWarehouse)
 	if schemaChanged {
 		pkgLogger.Infof("syncRemoteSchema: schema changed - updating local schema for %s", job.warehouse.Identifier)
-		err = schemaHandler.UpdateLocalSchema(job.upload.ID, schemaHandler.SchemaInWarehouse)
+		err = schemaHandle.updateLocalSchema(schemaHandle.schemaInWarehouse)
 		if err != nil {
 			return false, err
 		}
-		schemaHandler.LocalSchema = schemaHandler.SchemaInWarehouse
+		schemaHandle.localSchema = schemaHandle.schemaInWarehouse
 	}
 
 	return schemaChanged, nil
@@ -414,8 +389,8 @@
 	if hasSchemaChanged {
 		pkgLogger.Infof("[WH] Remote schema changed for Warehouse: %s", job.warehouse.Identifier)
 	}
-	schemaHandle := job.schemaHandler
-	schemaHandle.UploadSchema = job.upload.UploadSchema
+	schemaHandle := job.schemaHandle
+	schemaHandle.uploadSchema = job.upload.UploadSchema
 
 	userTables := []string{job.identifiesTableName(), job.usersTableName()}
 	identityTables := []string{job.identityMergeRulesTableName(), job.identityMappingsTableName()}
@@ -508,7 +483,7 @@
 
 		case model.CreatedRemoteSchema:
 			newStatus = nextUploadState.failed
-			if len(schemaHandle.SchemaInWarehouse) == 0 {
+			if len(schemaHandle.schemaInWarehouse) == 0 {
 				err = whManager.CreateSchema()
 				if err != nil {
 					break
@@ -866,7 +841,7 @@
 	var columnsToAdd []warehouseutils.ColumnInfo
 	for columnName, columnType := range columnsMap {
 		// columns present in unrecognized schema should be skipped
-		if unrecognizedSchema, ok := job.schemaHandler.UnrecognizedSchemaInWarehouse[tName]; ok {
+		if unrecognizedSchema, ok := job.schemaHandle.unrecognizedSchemaInWarehouse[tName]; ok {
 			if _, ok := unrecognizedSchema[columnName]; ok {
 				continue
 			}
@@ -970,18 +945,14 @@
 
 	if alteredSchemaInAtLeastOneTable {
 		pkgLogger.Infof("loadAllTablesExcept: schema changed - updating local schema for %s", job.warehouse.Identifier)
-		_ = job.schemaHandler.UpdateLocalSchema(job.upload.ID, job.schemaHandler.SchemaInWarehouse)
+		_ = job.schemaHandle.updateLocalSchema(job.schemaHandle.schemaInWarehouse)
 	}
 
 	return loadErrors
 }
 
 func (job *UploadJob) updateSchema(tName string) (alteredSchema bool, err error) {
-<<<<<<< HEAD
-	tableSchemaDiff := schema.GetTableSchemaDiff(tName, job.schemaHandler.SchemaInWarehouse, job.upload.UploadSchema)
-=======
 	tableSchemaDiff := getTableSchemaDiff(tName, job.schemaHandle.schemaInWarehouse, job.upload.UploadSchema)
->>>>>>> 8ab58b80
 	if tableSchemaDiff.Exists {
 		err = job.UpdateTableSchema(tName, tableSchemaDiff)
 		if err != nil {
@@ -1140,7 +1111,7 @@
 	tags := []Tag{
 		{Name: "tableName", Value: strings.ToLower(tableName)},
 	}
-	currentColumnsCount := len(job.schemaHandler.SchemaInWarehouse[tableName])
+	currentColumnsCount := len(job.schemaHandle.schemaInWarehouse[tableName])
 
 	job.counterStat(`warehouse_load_table_column_count`, tags...).Count(currentColumnsCount)
 	job.counterStat(`warehouse_load_table_column_limit`, tags...).Count(columnCountLimit)
@@ -1223,7 +1194,7 @@
 
 	if alteredIdentitySchema || alteredUserSchema {
 		pkgLogger.Infof("loadUserTables: schema changed - updating local schema for %s", job.warehouse.Identifier)
-		_ = job.schemaHandler.UpdateLocalSchema(job.upload.ID, job.schemaHandler.SchemaInWarehouse)
+		_ = job.schemaHandle.updateLocalSchema(job.schemaHandle.schemaInWarehouse)
 	}
 	return job.processLoadTableResponse(errorMap)
 }
@@ -1267,7 +1238,7 @@
 
 		errorMap[tableName] = nil
 
-		tableSchemaDiff := schema.GetTableSchemaDiff(tableName, job.schemaHandler.SchemaInWarehouse, job.upload.UploadSchema)
+		tableSchemaDiff := getTableSchemaDiff(tableName, job.schemaHandle.schemaInWarehouse, job.upload.UploadSchema)
 		if tableSchemaDiff.Exists {
 			err := job.UpdateTableSchema(tableName, tableSchemaDiff)
 			if err != nil {
@@ -1315,7 +1286,7 @@
 
 	if alteredSchema {
 		pkgLogger.Infof("loadIdentityTables: schema changed - updating local schema for %s", job.warehouse.Identifier)
-		_ = job.schemaHandler.UpdateLocalSchema(job.upload.ID, job.schemaHandler.SchemaInWarehouse)
+		_ = job.schemaHandle.updateLocalSchema(job.schemaHandle.schemaInWarehouse)
 	}
 
 	return job.processLoadTableResponse(errorMap)
@@ -1323,7 +1294,7 @@
 
 func (job *UploadJob) setUpdatedTableSchema(tableName string, updatedSchema model.TableSchema) {
 	job.schemaLock.Lock()
-	job.schemaHandler.SchemaInWarehouse[tableName] = updatedSchema
+	job.schemaHandle.schemaInWarehouse[tableName] = updatedSchema
 	job.schemaLock.Unlock()
 }
 
@@ -1376,8 +1347,6 @@
 	return marshalledTimings, timings
 }
 
-<<<<<<< HEAD
-=======
 func (job *UploadJob) getUploadFirstAttemptTime() (timing time.Time) {
 	var firstTiming sql.NullString
 	sqlStatement := fmt.Sprintf(`
@@ -1399,7 +1368,6 @@
 	return timing
 }
 
->>>>>>> 8ab58b80
 type UploadStatusOpts struct {
 	Status           string
 	AdditionalFields []UploadColumn
@@ -1644,7 +1612,7 @@
 	// exceeded.
 	uploadErrorAttempts := uploadErrors[state]["attempt"].(int)
 
-	if job.Aborted(uploadErrorAttempts, job.upload.FirstAttemptAt) {
+	if job.Aborted(uploadErrorAttempts, job.getUploadFirstAttemptTime()) {
 		state = model.Aborted
 	}
 
@@ -1920,30 +1888,18 @@
 }
 
 func (job *UploadJob) GetSchemaInWarehouse() (schema model.Schema) {
-<<<<<<< HEAD
-	if job.schemaHandler == nil {
-=======
 	if job.schemaHandle == nil {
->>>>>>> 8ab58b80
 		return
 	}
-	return job.schemaHandler.SchemaInWarehouse
+	return job.schemaHandle.schemaInWarehouse
 }
 
 func (job *UploadJob) GetTableSchemaInWarehouse(tableName string) model.TableSchema {
-<<<<<<< HEAD
-	return job.schemaHandler.SchemaInWarehouse[tableName]
-}
-
-func (job *UploadJob) GetTableSchemaInUpload(tableName string) model.TableSchema {
-	return job.schemaHandler.UploadSchema[tableName]
-=======
 	return job.schemaHandle.schemaInWarehouse[tableName]
 }
 
 func (job *UploadJob) GetTableSchemaInUpload(tableName string) model.TableSchema {
 	return job.schemaHandle.uploadSchema[tableName]
->>>>>>> 8ab58b80
 }
 
 func (job *UploadJob) GetSingleLoadFile(tableName string) (warehouseutils.LoadFile, error) {
@@ -2080,21 +2036,12 @@
 	abortState.nextState = nil
 }
 
-<<<<<<< HEAD
-func (job *UploadJob) GetLocalSchema() (model.Schema, error) {
-	return job.schemaHandler.GetLocalSchema()
-}
-
-func (job *UploadJob) UpdateLocalSchema(schema model.Schema) error {
-	return job.schemaHandler.UpdateLocalSchema(job.upload.ID, schema)
-=======
 func (job *UploadJob) GetLocalSchema() model.Schema {
 	return job.schemaHandle.getLocalSchema()
 }
 
 func (job *UploadJob) UpdateLocalSchema(schema model.Schema) error {
 	return job.schemaHandle.updateLocalSchema(schema)
->>>>>>> 8ab58b80
 }
 
 func (job *UploadJob) RefreshPartitions(loadFileStartID, loadFileEndID int64) error {
