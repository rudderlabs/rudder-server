--- conflicted
+++ resolved
@@ -197,12 +197,7 @@
 		schemaHandle: NewSchema(
 			f.dbHandle,
 			dto.Warehouse,
-<<<<<<< HEAD
 			f.conf,
-			f.logger.Child("warehouse").Child("schema"),
-=======
-			config.Default,
->>>>>>> e50ace28
 		),
 
 		upload:         dto.Upload,
