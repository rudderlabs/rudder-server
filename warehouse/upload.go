--- conflicted
+++ resolved
@@ -1903,12 +1903,8 @@
 }
 
 func (job *UploadJobT) ShouldOnDedupUseNewRecord() bool {
-<<<<<<< HEAD
-	category := job.upload.SourceCategory
+	category := job.warehouse.Source.SourceDefinition.Category
 	return category == SingerProtocolSourceCategory || category == CloudSourceCategory
-=======
-	return job.warehouse.Source.SourceDefinition.Category == CloudSourceCateogry
->>>>>>> 61109e2b
 }
 
 func (job *UploadJobT) UseRudderStorage() bool {
