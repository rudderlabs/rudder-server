--- conflicted
+++ resolved
@@ -173,31 +173,10 @@
 }
 
 func (f *UploadJobFactory) NewUploadJob(ctx context.Context, dto *model.UploadJob, whManager manager.Manager) *UploadJob {
-<<<<<<< HEAD
-	var minUploadBackoff, maxUploadBackoff, retryTimeWindow time.Duration
-	if config.IsSet("Warehouse.minUploadBackoff") {
-		minUploadBackoff = config.GetDuration("Warehouse.minUploadBackoff", 60, time.Second)
-	} else {
-		minUploadBackoff = config.GetDuration("Warehouse.minUploadBackoffInS", 60, time.Second)
-	}
-	if config.IsSet("Warehouse.maxUploadBackoff") {
-		maxUploadBackoff = config.GetDuration("Warehouse.maxUploadBackoff", 1800, time.Second)
-	} else {
-		maxUploadBackoff = config.GetDuration("Warehouse.maxUploadBackoffInS", 1800, time.Second)
-	}
-	if config.IsSet("Warehouse.retryTimeWindow") {
-		retryTimeWindow = config.GetDuration("Warehouse.retryTimeWindow", 180, time.Minute)
-	} else {
-		retryTimeWindow = config.GetDuration("Warehouse.retryTimeWindowInMins", 180, time.Minute)
-	}
-
-	ctx = warehouseutils.CtxWithUploadID(ctx, dto.Upload.ID)
-
-	return &UploadJob{
-=======
+	ujCtx := warehouseutils.CtxWithUploadID(ctx, dto.Upload.ID)
+
 	uj := &UploadJob{
->>>>>>> 862a0b92
-		ctx:                  ctx,
+		ctx:                  ujCtx,
 		app:                  f.app,
 		dbHandle:             f.dbHandle,
 		loadfile:             f.loadFile,
