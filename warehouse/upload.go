--- conflicted
+++ resolved
@@ -1129,28 +1129,11 @@
 	defer job.timerStat("user_tables_load_time").RecordDuration()()
 
 	// Load all user tables
-<<<<<<< HEAD
-	status := model.TableUploadExecuting
-	if err := job.tableUploadsRepo.Set(context.TODO(), job.upload.ID, job.identifiesTableName(), repo.TableUploadSetOptions{
-		Status: &status,
-	}); err != nil {
-		return []error{}, fmt.Errorf("set table upload status failed: %w", err)
-	}
-	alteredIdentitySchema, err := job.updateSchema(job.identifiesTableName())
-	if err != nil {
-		status = model.TableUploadUpdatingSchemaFailed
-		if err := job.tableUploadsRepo.Set(context.TODO(), job.upload.ID, job.identifiesTableName(), repo.TableUploadSetOptions{
-			Status: &status,
-		}); err != nil {
-			return []error{}, fmt.Errorf("set table upload status failed: %w", err)
-		}
-=======
 	identityTableUpload := NewTableUpload(job.upload.ID, job.identifiesTableName())
 	identityTableUpload.setStatus(TableUploadExecuting)
 	alteredIdentitySchema, err := job.updateSchema(job.identifiesTableName())
 	if err != nil {
 		identityTableUpload.setError(TableUploadUpdatingSchemaFailed, err)
->>>>>>> 7eccaaf7
 		return job.processLoadTableResponse(map[string]error{job.identifiesTableName(): err})
 	}
 	var alteredUserSchema bool
@@ -1203,14 +1186,7 @@
 		}
 	}
 
-<<<<<<< HEAD
-	var (
-		alteredSchema bool
-		status        string
-	)
-=======
 	var alteredSchema bool
->>>>>>> 7eccaaf7
 	for _, tableName := range identityTables {
 		if _, loaded := currentJobSucceededTables[tableName]; loaded {
 			continue
@@ -1270,16 +1246,7 @@
 		tableUpload := NewTableUpload(job.upload.ID, tName)
 		if loadErr != nil {
 			errors = append(errors, loadErr)
-<<<<<<< HEAD
-			errorsString := misc.QuoteLiteral(loadErr.Error())
-			status := model.TableUploadExportingFailed
-			tableUploadErr = job.tableUploadsRepo.Set(context.TODO(), job.upload.ID, tName, repo.TableUploadSetOptions{
-				Status: &status,
-				Error:  &errorsString,
-			})
-=======
 			tableUploadErr = tableUpload.setError(TableUploadExportingFailed, loadErr)
->>>>>>> 7eccaaf7
 		} else {
 			tableUploadErr = tableUpload.setStatus(TableUploadExported)
 			if tableUploadErr == nil {
