--- conflicted
+++ resolved
@@ -92,11 +92,7 @@
 	recovery             *service.Recovery
 	whManager            manager.Manager
 	pgNotifier           *pgnotifier.PGNotifier
-<<<<<<< HEAD
-	schemaHandle         *SchemaHandleT
-=======
 	schemaHandle         *SchemaHandle
->>>>>>> e703268c
 	stats                stats.Stats
 	LoadFileGenStartTime time.Time
 
@@ -239,11 +235,7 @@
 	return ch
 }
 
-<<<<<<< HEAD
-func (job *UploadJob) generateUploadSchema(schemaHandle *SchemaHandleT) error {
-=======
 func (job *UploadJob) generateUploadSchema(schemaHandle *SchemaHandle) error {
->>>>>>> e703268c
 	schemaHandle.uploadSchema = schemaHandle.consolidateStagingFilesSchemaUsingWarehouseSchema()
 	// set upload schema
 	_ = job.setMergedSchema(schemaHandle.uploadSchema)
@@ -269,11 +261,7 @@
 }
 
 func (job *UploadJob) syncRemoteSchema() (schemaChanged bool, err error) {
-<<<<<<< HEAD
-	schemaHandle := SchemaHandleT{
-=======
 	schemaHandle := SchemaHandle{
->>>>>>> e703268c
 		warehouse:    job.warehouse,
 		stagingFiles: job.stagingFiles,
 		dbHandle:     job.dbHandle,
@@ -809,11 +797,7 @@
 	return tableUploadStatus
 }
 
-<<<<<<< HEAD
-func (job *UploadJob) getTablesToSkip() (map[string]*TableUploadIDInfoT, map[string]bool) {
-=======
 func (job *UploadJob) getTablesToSkip() (map[string]*TableUploadIDInfo, map[string]bool) {
->>>>>>> e703268c
 	tableUploadStatuses := job.fetchPendingUploadTableStatus()
 	tableUploadStatus := getTableUploadStatusMap(tableUploadStatuses)
 	previouslyFailedTableMap := make(map[string]*TableUploadIDInfo)
@@ -851,11 +835,7 @@
 	return idr.Resolve()
 }
 
-<<<<<<< HEAD
-func (job *UploadJob) UpdateTableSchema(tName string, tableSchemaDiff warehouseutils.TableSchemaDiffT) (err error) {
-=======
 func (job *UploadJob) UpdateTableSchema(tName string, tableSchemaDiff warehouseutils.TableSchemaDiff) (err error) {
->>>>>>> e703268c
 	pkgLogger.Infof(`[WH]: Starting schema update for table %s in namespace %s of destination %s:%s`, tName, job.warehouse.Namespace, job.warehouse.Type, job.warehouse.Destination.ID)
 
 	if tableSchemaDiff.TableToBeCreated {
@@ -1482,11 +1462,7 @@
 	Txn    *sql.Tx
 }
 
-<<<<<<< HEAD
-// SetUploadColumns sets any column values passed as args in UploadColumnT format for WarehouseUploadsTable
-=======
 // SetUploadColumns sets any column values passed as args in UploadColumn format for WarehouseUploadsTable
->>>>>>> e703268c
 func (job *UploadJob) setUploadColumns(opts UploadColumnsOpts) (err error) {
 	var columns string
 	values := []interface{}{job.upload.ID}
@@ -1891,11 +1867,7 @@
 	return
 }
 
-<<<<<<< HEAD
-func (job *UploadJob) GetLoadFilesMetadata(options warehouseutils.GetLoadFilesOptionsT) (loadFiles []warehouseutils.LoadFile) {
-=======
 func (job *UploadJob) GetLoadFilesMetadata(options warehouseutils.GetLoadFilesOptions) (loadFiles []warehouseutils.LoadFile) {
->>>>>>> e703268c
 	var tableFilterSQL string
 	if options.Table != "" {
 		tableFilterSQL = fmt.Sprintf(` AND table_name='%s'`, options.Table)
@@ -1960,11 +1932,7 @@
 }
 
 func (job *UploadJob) GetSampleLoadFileLocation(tableName string) (location string, err error) {
-<<<<<<< HEAD
-	locations := job.GetLoadFilesMetadata(warehouseutils.GetLoadFilesOptionsT{Table: tableName, Limit: 1})
-=======
 	locations := job.GetLoadFilesMetadata(warehouseutils.GetLoadFilesOptions{Table: tableName, Limit: 1})
->>>>>>> e703268c
 	if len(locations) == 0 {
 		return "", fmt.Errorf(`no load file found for table:%s`, tableName)
 	}
