--- conflicted
+++ resolved
@@ -114,16 +114,17 @@
 	whManager            manager.ManagerI
 	pgNotifier           *pgnotifier.PgNotifierT
 	schemaHandle         *SchemaHandleT
+	stats                stats.Stats
 }
 
 type UploadJobT struct {
 	dbHandle             *sql.DB
 	destinationValidator validations.DestinationValidator
-<<<<<<< HEAD
 	loadfile             loadfiles.LoadFileGenerator
 	whManager            manager.ManagerI
 	pgNotifier           *pgnotifier.PgNotifierT
 	schemaHandle         *SchemaHandleT
+	stats                stats.Stats
 
 	upload              *Upload
 	warehouse           warehouseutils.Warehouse
@@ -133,9 +134,6 @@
 	uploadLock          sync.Mutex
 	hasAllTablesSkipped bool
 	tableUploadStatuses []*TableUploadStatusT
-=======
-	stats                stats.Stats
->>>>>>> d86400dc
 }
 
 type UploadColumnT struct {
@@ -158,7 +156,6 @@
 var (
 	alwaysMarkExported                               = []string{warehouseutils.DiscardsTable}
 	warehousesToAlwaysRegenerateAllLoadFilesOnResume = []string{warehouseutils.SNOWFLAKE, warehouseutils.BQ}
-	warehousesToVerifyLoadFilesFolder                = []string{warehouseutils.SNOWFLAKE}
 )
 
 var (
@@ -197,20 +194,21 @@
 
 func (f *UploadJobFactory) NewUploadJob(dto *model.UploadJob) *UploadJobT {
 	return &UploadJobT{
-		dbHandle:   f.dbHandle,
-		loadfile:   f.loadfile,
-		pgNotifier: f.pgNotifier,
-		whManager:  f.whManager,
+		dbHandle:             f.dbHandle,
+		loadfile:             f.loadfile,
+		pgNotifier:           f.pgNotifier,
+		whManager:            f.whManager,
 		destinationValidator: f.destinationValidator,
-		schemaHandle:   &SchemaHandleT{},
+		schemaHandle:         f.schemaHandle,
+		stats:                f.stats,
 
 		upload:         (*Upload)(&dto.Upload),
 		warehouse:      dto.Warehouse,
 		stagingFiles:   dto.StagingFiles,
 		stagingFileIDs: repo.StagingFileIDs(dto.StagingFiles),
 
-		hasAllTablesSkipped:  false,
-		tableUploadStatuses:  []*TableUploadStatusT{},
+		hasAllTablesSkipped: false,
+		tableUploadStatuses: []*TableUploadStatusT{},
 	}
 }
 
@@ -1789,52 +1787,6 @@
 	return
 }
 
-func (job *UploadJobT) destinationRevisionIDMap() (revisionIDMap map[string]backendconfig.DestinationT, err error) {
-	revisionIDMap = make(map[string]backendconfig.DestinationT)
-	revisionRequest := struct {
-		sourceID           string
-		destinationID      string
-		startStagingFileID int64
-		endStagingFileID   int64
-	}{
-		sourceID:           job.warehouse.Source.ID,
-		destinationID:      job.warehouse.Destination.ID,
-		startStagingFileID: job.upload.StartStagingFileID,
-		endStagingFileID:   job.upload.EndStagingFileID,
-	}
-	revisionIDs, err := distinctDestinationRevisionIdsFromStagingFiles(context.TODO(), revisionRequest)
-	if err != nil {
-		return
-	}
-
-	var response []byte
-	var responseCode int
-
-	for _, revisionID := range revisionIDs {
-		// No need to make config backend api call for the current config
-		if revisionID == job.warehouse.Destination.RevisionID {
-			revisionIDMap[revisionID] = job.warehouse.Destination
-			continue
-		}
-
-		urlStr := fmt.Sprintf("%s/workspaces/destinationHistory/%s", configBackendURL, revisionID)
-		response, err = warehouseutils.GetRequestWithTimeout(context.TODO(), urlStr, time.Second*60)
-		if err == nil {
-			var destination backendconfig.DestinationT
-			err = json.Unmarshal(response, &destination)
-			if err != nil {
-				err = fmt.Errorf("error occurred while unmarshalling response for Dest revisionID %s with error: %w", revisionID, err)
-				return
-			}
-			revisionIDMap[revisionID] = destination
-		} else {
-			err = fmt.Errorf("error occurred while getting destination history for revisionID %s, responseCode: %d, error: %w", revisionID, responseCode, err)
-			return
-		}
-	}
-	return
-}
-
 func (job *UploadJobT) areIdentityTablesLoadFilesGenerated() (generated bool, err error) {
 	var mergeRulesLocation sql.NullString
 	sqlStatement := fmt.Sprintf(`
