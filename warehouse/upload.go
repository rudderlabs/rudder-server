--- conflicted
+++ resolved
@@ -147,24 +147,16 @@
 
 func setMaxParallelLoads() {
 	maxParallelLoads = map[string]int{
-<<<<<<< HEAD
-		warehouseutils.BQ:          config.GetInt("Warehouse.bigquery.maxParallelLoads", 20),
-		warehouseutils.RS:          config.GetInt("Warehouse.redshift.maxParallelLoads", 8),
-		warehouseutils.POSTGRES:    config.GetInt("Warehouse.postgres.maxParallelLoads", 8),
-		warehouseutils.MSSQL:       config.GetInt("Warehouse.mssql.maxParallelLoads", 8),
-		warehouseutils.SNOWFLAKE:   config.GetInt("Warehouse.snowflake.maxParallelLoads", 8),
-		warehouseutils.CLICKHOUSE:  config.GetInt("Warehouse.clickhouse.maxParallelLoads", 8),
-		warehouseutils.DELTALAKE:   config.GetInt("Warehouse.deltalake.maxParallelLoads", 8),
-		warehouseutils.S3_DATALAKE: config.GetInt("Warehouse.s3_datalake.maxParallelLoads", 8),
-=======
-		warehouseutils.BQ:         config.GetInt("Warehouse.bigquery.maxParallelLoads", 20),
-		warehouseutils.RS:         config.GetInt("Warehouse.redshift.maxParallelLoads", 8),
-		warehouseutils.POSTGRES:   config.GetInt("Warehouse.postgres.maxParallelLoads", 8),
-		warehouseutils.MSSQL:      config.GetInt("Warehouse.mssql.maxParallelLoads", 8),
-		warehouseutils.SNOWFLAKE:  config.GetInt("Warehouse.snowflake.maxParallelLoads", 8),
-		warehouseutils.CLICKHOUSE: config.GetInt("Warehouse.clickhouse.maxParallelLoads", 8),
-		warehouseutils.DELTALAKE:  config.GetInt("Warehouse.deltalake.maxParallelLoads", 8),
->>>>>>> 65c52c37
+		warehouseutils.BQ:             config.GetInt("Warehouse.bigquery.maxParallelLoads", 20),
+		warehouseutils.RS:             config.GetInt("Warehouse.redshift.maxParallelLoads", 8),
+		warehouseutils.POSTGRES:       config.GetInt("Warehouse.postgres.maxParallelLoads", 8),
+		warehouseutils.MSSQL:          config.GetInt("Warehouse.mssql.maxParallelLoads", 8),
+		warehouseutils.SNOWFLAKE:      config.GetInt("Warehouse.snowflake.maxParallelLoads", 8),
+		warehouseutils.CLICKHOUSE:     config.GetInt("Warehouse.clickhouse.maxParallelLoads", 8),
+		warehouseutils.DELTALAKE:      config.GetInt("Warehouse.deltalake.maxParallelLoads", 8),
+		warehouseutils.S3_DATALAKE:    config.GetInt("Warehouse.s3_datalake.maxParallelLoads", 8),
+		warehouseutils.GCS_DATALAKE:   config.GetInt("Warehouse.gcs_datalake.maxParallelLoads", 8),
+		warehouseutils.AZURE_DATALAKE: config.GetInt("Warehouse.azure_datalake.maxParallelLoads", 8),
 	}
 	columnCountLimitMap = map[string]int{
 		warehouseutils.AZURE_SYNAPSE: config.GetInt("Warehouse.azure_synapse.columnCountLimit", 1024),
