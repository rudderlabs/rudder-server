--- conflicted
+++ resolved
@@ -10,7 +10,6 @@
 	"sync"
 	"time"
 
-	"github.com/cenkalti/backoff/v4"
 	"github.com/lib/pq"
 	"github.com/rudderlabs/rudder-server/config"
 	"github.com/rudderlabs/rudder-server/jobsdb"
@@ -116,21 +115,6 @@
 type tableNameT string
 
 type UploadJobT struct {
-<<<<<<< HEAD
-	upload              *UploadT
-	dbHandle            *sql.DB
-	warehouse           warehouseutils.WarehouseT
-	whManager           manager.ManagerI
-	stagingFiles        []*StagingFileT
-	stagingFileIDs      []int64
-	pgNotifier          *pgnotifier.PgNotifierT
-	schemaHandle        *SchemaHandleT
-	schemaLock          sync.Mutex
-	uploadLock          sync.Mutex
-	hasAllTablesSkipped bool
-	tableUploadStatuses []*TableUploadStatusT
-	loadFilesMap        map[tableNameT]bool
-=======
 	upload               *UploadT
 	dbHandle             *sql.DB
 	warehouse            warehouseutils.WarehouseT
@@ -144,7 +128,7 @@
 	hasAllTablesSkipped  bool
 	tableUploadStatuses  []*TableUploadStatusT
 	destinationValidator configuration_testing.DestinationValidator
->>>>>>> f900211d
+	loadFilesMap         map[tableNameT]bool
 }
 
 type UploadColumnT struct {
