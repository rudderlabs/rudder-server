package warehouse

import (
	"context"
	"database/sql"
	"encoding/json"
	"errors"
	"fmt"
	errors2 "github.com/rudderlabs/rudder-server/warehouse/errors"
	"github.com/rudderlabs/rudder-server/warehouse/schema"
	"strconv"
	"strings"
	"sync"
	"time"

	"github.com/rudderlabs/rudder-server/warehouse/logfield"

	"github.com/rudderlabs/rudder-server/services/alerta"

	schemarepository "github.com/rudderlabs/rudder-server/warehouse/integrations/datalake/schema-repository"

	"github.com/rudderlabs/rudder-server/warehouse/integrations/manager"

	"golang.org/x/exp/slices"

	"github.com/cenkalti/backoff/v4"
	"github.com/tidwall/gjson"

	"github.com/rudderlabs/rudder-server/config"
	"github.com/rudderlabs/rudder-server/jobsdb"
	"github.com/rudderlabs/rudder-server/rruntime"
	"github.com/rudderlabs/rudder-server/services/pgnotifier"
	"github.com/rudderlabs/rudder-server/services/stats"
	"github.com/rudderlabs/rudder-server/utils/misc"
	"github.com/rudderlabs/rudder-server/utils/timeutil"
	"github.com/rudderlabs/rudder-server/utils/types"
	"github.com/rudderlabs/rudder-server/warehouse/identity"
	"github.com/rudderlabs/rudder-server/warehouse/internal/loadfiles"
	"github.com/rudderlabs/rudder-server/warehouse/internal/model"
	"github.com/rudderlabs/rudder-server/warehouse/internal/repo"
	"github.com/rudderlabs/rudder-server/warehouse/internal/service"
	warehouseutils "github.com/rudderlabs/rudder-server/warehouse/utils"
	"github.com/rudderlabs/rudder-server/warehouse/validations"
)

const (
	GeneratingStagingFileFailedState        = "generating_staging_file_failed"
	GeneratedStagingFileState               = "generated_staging_file"
	PopulatingHistoricIdentitiesState       = "populating_historic_identities"
	PopulatingHistoricIdentitiesStateFailed = "populating_historic_identities_failed"
	FetchingRemoteSchemaFailed              = "fetching_remote_schema_failed"
	InternalProcessingFailed                = "internal_processing_failed"
)

// Table Upload status
const (
	TableUploadExecuting               = "executing"
	TableUploadUpdatingSchema          = "updating_schema"
	TableUploadUpdatingSchemaFailed    = "updating_schema_failed"
	TableUploadUpdatedSchema           = "updated_schema"
	TableUploadExporting               = "exporting_data"
	TableUploadExportingFailed         = "exporting_data_failed"
	UserTableUploadExportingFailed     = "exporting_user_tables_failed"
	IdentityTableUploadExportingFailed = "exporting_identities_failed"
	TableUploadExported                = "exported_data"
)

const (
	CloudSourceCategory          = "cloud"
	SingerProtocolSourceCategory = "singer-protocol"
)

var stateTransitions map[string]*uploadStateT

type uploadStateT struct {
	inProgress string
	failed     string
	completed  string
	nextState  *uploadStateT
}

type tableNameT string

type UploadJobFactory struct {
	dbHandle             *sql.DB
	destinationValidator validations.DestinationValidator
	loadFile             *loadfiles.LoadFileGenerator
	recovery             *service.Recovery
	pgNotifier           *pgnotifier.PgNotifierT
	stats                stats.Stats
}

type UploadJobT struct {
	dbHandle             *sql.DB
	destinationValidator validations.DestinationValidator
	loadfile             *loadfiles.LoadFileGenerator
	recovery             *service.Recovery
	whManager            manager.Manager
	pgNotifier           *pgnotifier.PgNotifierT
	schemaHandle         *schema.Handler
	stats                stats.Stats
	LoadFileGenStartTime time.Time

	upload                    model.Upload
	warehouse                 warehouseutils.Warehouse
	stagingFiles              []*model.StagingFile
	stagingFileIDs            []int64
	schemaLock                sync.Mutex
	uploadLock                sync.Mutex
	hasAllTablesSkipped       bool
	tableUploadStatuses       []*TableUploadStatusT
	RefreshPartitionBatchSize int
	AlertSender               alerta.AlertSender

	ErrorHandler errors2.ErrorHandler
}

type UploadColumnT struct {
	Column string
	Value  interface{}
}

const (
	UploadStatusField          = "status"
	UploadStartLoadFileIDField = "start_load_file_id"
	UploadEndLoadFileIDField   = "end_load_file_id"
	UploadUpdatedAtField       = "updated_at"
	UploadTimingsField         = "timings"
	UploadSchemaField          = "schema"
	MergedSchemaField          = "mergedschema"
	UploadLastExecAtField      = "last_exec_at"
	UploadInProgress           = "in_progress"
)

var (
	alwaysMarkExported                               = []string{warehouseutils.DiscardsTable}
	warehousesToAlwaysRegenerateAllLoadFilesOnResume = []string{warehouseutils.SNOWFLAKE, warehouseutils.BQ}
)

var (
	maxParallelLoads    map[string]int
	columnCountLimitMap map[string]int
)

func Init() {
	setMaxParallelLoads()
}

func init() {
	initializeStateMachine()
}

func setMaxParallelLoads() {
	maxParallelLoads = map[string]int{
		warehouseutils.BQ:         config.GetInt("Warehouse.bigquery.maxParallelLoads", 20),
		warehouseutils.RS:         config.GetInt("Warehouse.redshift.maxParallelLoads", 3),
		warehouseutils.POSTGRES:   config.GetInt("Warehouse.postgres.maxParallelLoads", 3),
		warehouseutils.MSSQL:      config.GetInt("Warehouse.mssql.maxParallelLoads", 3),
		warehouseutils.SNOWFLAKE:  config.GetInt("Warehouse.snowflake.maxParallelLoads", 3),
		warehouseutils.CLICKHOUSE: config.GetInt("Warehouse.clickhouse.maxParallelLoads", 3),
		warehouseutils.DELTALAKE:  config.GetInt("Warehouse.deltalake.maxParallelLoads", 3),
	}
	columnCountLimitMap = map[string]int{
		warehouseutils.AZURE_SYNAPSE: config.GetInt("Warehouse.azure_synapse.columnCountLimit", 1024),
		warehouseutils.BQ:            config.GetInt("Warehouse.bigquery.columnCountLimit", 10000),
		warehouseutils.CLICKHOUSE:    config.GetInt("Warehouse.clickhouse.columnCountLimit", 1000),
		warehouseutils.MSSQL:         config.GetInt("Warehouse.mssql.columnCountLimit", 1024),
		warehouseutils.POSTGRES:      config.GetInt("Warehouse.postgres.columnCountLimit", 1600),
		warehouseutils.RS:            config.GetInt("Warehouse.redshift.columnCountLimit", 1600),
		warehouseutils.S3_DATALAKE:   config.GetInt("Warehouse.s3_datalake.columnCountLimit", 10000),
	}
}

func (f *UploadJobFactory) NewUploadJob(dto *model.UploadJob, whManager manager.Manager) *UploadJobT {
	return &UploadJobT{
		dbHandle:             f.dbHandle,
		loadfile:             f.loadFile,
		recovery:             f.recovery,
		pgNotifier:           f.pgNotifier,
		whManager:            whManager,
		destinationValidator: validations.NewDestinationValidator(),
		stats:                f.stats,

		upload:         dto.Upload,
		warehouse:      dto.Warehouse,
		stagingFiles:   dto.StagingFiles,
		stagingFileIDs: repo.StagingFileIDs(dto.StagingFiles),

		hasAllTablesSkipped: false,
		tableUploadStatuses: []*TableUploadStatusT{},

		RefreshPartitionBatchSize: config.GetInt("Warehouse.refreshPartitionBatchSize", 100),

		AlertSender: alerta.NewClient(
			config.GetString("ALERTA_URL", "https://alerta.rudderstack.com/api/"),
		),

		ErrorHandler: errors2.ErrorHandler{whManager},
	}
}

func (job *UploadJobT) identifiesTableName() string {
	return warehouseutils.ToProviderCase(job.warehouse.Type, warehouseutils.IdentifiesTable)
}

func (job *UploadJobT) usersTableName() string {
	return warehouseutils.ToProviderCase(job.warehouse.Type, warehouseutils.UsersTable)
}

func (job *UploadJobT) identityMergeRulesTableName() string {
	return warehouseutils.ToProviderCase(job.warehouse.Type, warehouseutils.IdentityMergeRulesTable)
}

func (job *UploadJobT) identityMappingsTableName() string {
	return warehouseutils.ToProviderCase(job.warehouse.Type, warehouseutils.IdentityMappingsTable)
}

func (job *UploadJobT) trackLongRunningUpload() chan struct{} {
	ch := make(chan struct{}, 1)
	rruntime.GoForWarehouse(func() {
		select {
		case <-ch:
			// do nothing
		case <-time.After(longRunningUploadStatThresholdInMin):
			pkgLogger.Infof("[WH]: Registering stat for long running upload: %d, dest: %s", job.upload.ID, job.warehouse.Identifier)

			job.stats.NewTaggedStat(
				"warehouse.long_running_upload",
				stats.CountType,
				stats.Tags{
					"workspaceId": job.warehouse.WorkspaceID,
					"destID":      job.warehouse.Destination.ID,
				},
			).Count(1)
		}
	})
	return ch
}

func (job *UploadJobT) generateUploadSchema(schemaHandle *schema.Handler) error {
	schemaHandle.UploadSchema, _ = schemaHandle.ConsolidateStagingFilesSchemaUsingWarehouseSchema()
	if job.upload.LoadFileType == warehouseutils.LOAD_FILE_TYPE_PARQUET {
		// set merged schema if the loadFileType is parquet
		mergedSchema := schema.MergeUploadAndLocalSchemas(schemaHandle.UploadSchema, schemaHandle.LocalSchema)
		err := job.setMergedSchema(mergedSchema)
		if err != nil {
			return err
		}
	}
	// set upload schema
	err := job.setUploadSchema(schemaHandle.UploadSchema)
	return err
}

func (job *UploadJobT) initTableUploads() error {
	schemaForUpload := job.upload.UploadSchema
	destType := job.warehouse.Type
	tables := make([]string, 0, len(schemaForUpload))
	for t := range schemaForUpload {
		tables = append(tables, t)
		// also track upload to rudder_identity_mappings if the upload has records for rudder_identity_merge_rules
		if misc.Contains(warehouseutils.IdentityEnabledWarehouses, destType) && t == warehouseutils.ToProviderCase(destType, warehouseutils.IdentityMergeRulesTable) {
			if _, ok := schemaForUpload[warehouseutils.ToProviderCase(destType, warehouseutils.IdentityMappingsTable)]; !ok {
				tables = append(tables, warehouseutils.ToProviderCase(destType, warehouseutils.IdentityMappingsTable))
			}
		}
	}

	return createTableUploads(job.upload.ID, tables)
}

func (job *UploadJobT) syncRemoteSchema() (schemaChanged bool, err error) {
	schemaHandle := schema.Handler{
		Warehouse:    job.warehouse,
		StagingFiles: job.stagingFiles,
		DB:           job.dbHandle,
		StagingRepo:  repo.NewStagingFiles(job.dbHandle),
	}
	job.schemaHandle = &schemaHandle
	schemaHandle.LocalSchema = schemaHandle.GetLocalSchema()
	schemaHandle.SchemaInWarehouse, schemaHandle.UnrecognizedSchemaInWarehouse, err = schemaHandle.FetchSchemaFromWarehouse(job.whManager)
	if err != nil {
		return false, err
	}

	schemaChanged = schemaHandle.HasSchemaChanged(schemaHandle.LocalSchema, schemaHandle.SchemaInWarehouse)
	if schemaChanged {
		pkgLogger.Infof("syncRemoteSchema: schema changed - updating local schema for %s", job.warehouse.Identifier)
		err = schemaHandle.UpdateLocalSchema(schemaHandle.SchemaInWarehouse)
		if err != nil {
			return false, err
		}
		schemaHandle.LocalSchema = schemaHandle.SchemaInWarehouse
	}

	return schemaChanged, nil
}

func (job *UploadJobT) getTotalRowsInLoadFiles() int64 {
	var total sql.NullInt64

	sqlStatement := fmt.Sprintf(`
		WITH row_numbered_load_files as (
		  SELECT
			total_events,
			table_name,
			row_number() OVER (
			  PARTITION BY staging_file_id,
			  table_name
			  ORDER BY
				id DESC
			) AS row_number
		  FROM
			%[1]s
		  WHERE
			staging_file_id IN (%[2]v)
		)
		SELECT
		  SUM(total_events)
		FROM
		  row_numbered_load_files WHERE
		  row_number = 1
		  AND table_name != '%[3]s';
	`,
		warehouseutils.WarehouseLoadFilesTable,
		misc.IntArrayToString(job.stagingFileIDs, ","),
		warehouseutils.ToProviderCase(job.warehouse.Type, warehouseutils.DiscardsTable),
	)
	err := dbHandle.QueryRow(sqlStatement).Scan(&total)
	if err != nil {
		pkgLogger.Errorf(`Error in getTotalRowsInLoadFiles: %v`, err)
	}
	return total.Int64
}

func (job *UploadJobT) matchRowsInStagingAndLoadFiles(ctx context.Context) error {
	rowsInStagingFiles, err := repo.NewStagingFiles(dbHandle).TotalEventsForUpload(ctx, job.upload)
	if err != nil {
		return fmt.Errorf("total rows: %w", err)
	}
	rowsInLoadFiles := job.getTotalRowsInLoadFiles()
	if (rowsInStagingFiles != rowsInLoadFiles) || rowsInStagingFiles == 0 || rowsInLoadFiles == 0 {
		pkgLogger.Errorf(`Error: Rows count mismatch between staging and load files for upload:%d. rowsInStagingFiles: %d, rowsInLoadFiles: %d`, job.upload.ID, rowsInStagingFiles, rowsInLoadFiles)
		job.guageStat("warehouse_staging_load_file_events_count_mismatched").Gauge(rowsInStagingFiles - rowsInLoadFiles)
	}
	return nil
}

func (job *UploadJobT) run() (err error) {
	timerStat := job.timerStat("upload_time")
	start := time.Now()
	ch := job.trackLongRunningUpload()
	defer func() {
		job.setUploadColumns(UploadColumnsOpts{Fields: []UploadColumnT{{Column: UploadInProgress, Value: false}}})

		timerStat.Since(start)
		ch <- struct{}{}
	}()

	job.uploadLock.Lock()
	defer job.uploadLock.Unlock()
	job.setUploadColumns(UploadColumnsOpts{Fields: []UploadColumnT{{Column: UploadLastExecAtField, Value: timeutil.Now()}, {Column: UploadInProgress, Value: true}}})

	if len(job.stagingFiles) == 0 {
		err := fmt.Errorf("no staging files found")
		job.setUploadError(err, InternalProcessingFailed)
		return err
	}

	whManager := job.whManager
	err = whManager.Setup(job.warehouse, job)
	if err != nil {
		job.setUploadError(err, InternalProcessingFailed)
		return err
	}
	defer whManager.Cleanup()

	err = job.recovery.Recover(context.TODO(), whManager, job.warehouse)
	if err != nil {
		job.setUploadError(err, InternalProcessingFailed)
		return err
	}

	hasSchemaChanged, err := job.syncRemoteSchema()
	if err != nil {
		job.setUploadError(err, FetchingRemoteSchemaFailed)
		return err
	}
	if hasSchemaChanged {
		pkgLogger.Infof("[WH] Remote schema changed for Warehouse: %s", job.warehouse.Identifier)
	}
	schemaHandle := job.schemaHandle
	schemaHandle.UploadSchema = job.upload.UploadSchema

	userTables := []string{job.identifiesTableName(), job.usersTableName()}
	identityTables := []string{job.identityMergeRulesTableName(), job.identityMappingsTableName()}

	var (
		newStatus       string
		nextUploadState *uploadStateT
	)

	// do not set nextUploadState if hasSchemaChanged to make it start from 1st step again
	if !hasSchemaChanged {
		nextUploadState = getNextUploadState(job.upload.Status)
	}
	if nextUploadState == nil {
		nextUploadState = stateTransitions[model.GeneratedUploadSchema]
	}

	for {
		stateStartTime := time.Now()
		err = nil

		job.setUploadStatus(UploadStatusOpts{Status: nextUploadState.inProgress})
		pkgLogger.Debugf("[WH] Upload: %d, Current state: %s", job.upload.ID, nextUploadState.inProgress)

		targetStatus := nextUploadState.completed

		switch targetStatus {
		case model.GeneratedUploadSchema:
			newStatus = nextUploadState.failed
			err = job.generateUploadSchema(schemaHandle)
			if err != nil {
				break
			}
			newStatus = nextUploadState.completed

		case model.CreatedTableUploads:
			newStatus = nextUploadState.failed
			err = job.initTableUploads()
			if err != nil {
				break
			}
			newStatus = nextUploadState.completed

		case model.GeneratedLoadFiles:
			newStatus = nextUploadState.failed
			// generate load files for all staging files(including succeeded) if hasSchemaChanged or if its snowflake(to have all load files in same folder in bucket) or set via toml/env
			generateAll := hasSchemaChanged || misc.Contains(warehousesToAlwaysRegenerateAllLoadFilesOnResume, job.warehouse.Type) || config.GetBool("Warehouse.alwaysRegenerateAllLoadFiles", true)
			var startLoadFileID, endLoadFileID int64
			if generateAll {
				startLoadFileID, endLoadFileID, err = job.loadfile.ForceCreateLoadFiles(context.TODO(), job.DTO())
			} else {
				startLoadFileID, endLoadFileID, err = job.loadfile.CreateLoadFiles(context.TODO(), job.DTO())
			}
			if err != nil {
				break
			}

			err = job.setLoadFileIDs(startLoadFileID, endLoadFileID)
			if err != nil {
				break
			}

			err = job.matchRowsInStagingAndLoadFiles(context.TODO())
			if err != nil {
				break
			}

			job.recordLoadFileGenerationTimeStat(startLoadFileID, endLoadFileID)

			newStatus = nextUploadState.completed

		case model.UpdatedTableUploadsCounts:
			newStatus = nextUploadState.failed
			for tableName := range job.upload.UploadSchema {
				tableUpload := NewTableUpload(job.upload.ID, tableName)
				err = tableUpload.updateTableEventsCount(job)
				if err != nil {
					break
				}
			}
			if err != nil {
				break
			}
			newStatus = nextUploadState.completed

		case model.CreatedRemoteSchema:
			newStatus = nextUploadState.failed
			if len(schemaHandle.SchemaInWarehouse) == 0 {
				err = whManager.CreateSchema()
				if err != nil {
					break
				}
			}
			newStatus = nextUploadState.completed

		case model.ExportedData:
			newStatus = nextUploadState.failed
			_, currentJobSucceededTables := job.getTablesToSkip()

			var (
				loadErrors        []error
				loadErrorLock     sync.Mutex
				loadFilesTableMap map[tableNameT]bool
			)

			loadFilesTableMap, err = job.getLoadFilesTableMap()
			if err != nil {
				err = fmt.Errorf("unable to get load files table map: %w", err)
				break
			}

			var wg sync.WaitGroup
			wg.Add(3)

			rruntime.GoForWarehouse(func() {
				var succeededUserTableCount int
				for _, userTable := range userTables {
					if _, ok := currentJobSucceededTables[userTable]; ok {
						succeededUserTableCount++
					}
				}
				if succeededUserTableCount >= len(userTables) {
					wg.Done()
					return
				}
				err = job.exportUserTables(loadFilesTableMap)
				if err != nil {
					loadErrorLock.Lock()
					loadErrors = append(loadErrors, err)
					loadErrorLock.Unlock()
				}
				wg.Done()
			})

			rruntime.GoForWarehouse(func() {
				var succeededIdentityTableCount int
				for _, identityTable := range identityTables {
					if _, ok := currentJobSucceededTables[identityTable]; ok {
						succeededIdentityTableCount++
					}
				}
				if succeededIdentityTableCount >= len(identityTables) {
					wg.Done()
					return
				}
				err = job.exportIdentities()
				if err != nil {
					loadErrorLock.Lock()
					loadErrors = append(loadErrors, err)
					loadErrorLock.Unlock()
				}
				wg.Done()
			})

			rruntime.GoForWarehouse(func() {
				specialTables := append(userTables, identityTables...)
				err = job.exportRegularTables(specialTables, loadFilesTableMap)
				if err != nil {
					loadErrorLock.Lock()
					loadErrors = append(loadErrors, err)
					loadErrorLock.Unlock()
				}
				wg.Done()
			})

			wg.Wait()

			if err = job.RefreshPartitions(job.upload.LoadFileStartID, job.upload.LoadFileEndID); err != nil {
				loadErrors = append(loadErrors, fmt.Errorf("refresh partitions: %w", err))
			}

			if len(loadErrors) > 0 {
				err = misc.ConcatErrors(loadErrors)
				break
			}
			job.generateUploadSuccessMetrics()

			newStatus = nextUploadState.completed

		default:
			// If unknown state, start again
			newStatus = model.Waiting
		}

		if err != nil {
			state, err := job.setUploadError(err, newStatus)
			if err == nil && state == model.Aborted {
				job.generateUploadAbortedMetrics()
			}
			break
		}

		pkgLogger.Debugf("[WH] Upload: %d, Next state: %s", job.upload.ID, newStatus)

		uploadStatusOpts := UploadStatusOpts{Status: newStatus}
		if newStatus == model.ExportedData {

			rowCount, _ := repo.NewStagingFiles(dbHandle).TotalEventsForUpload(context.TODO(), job.upload)

			reportingMetric := types.PUReportedMetric{
				ConnectionDetails: types.ConnectionDetails{
					SourceID:        job.upload.SourceID,
					DestinationID:   job.upload.DestinationID,
					SourceTaskRunID: job.upload.SourceTaskRunID,
					SourceJobID:     job.upload.SourceJobID,
					SourceJobRunID:  job.upload.SourceJobRunID,
				},
				PUDetails: types.PUDetails{
					InPU:       types.BATCH_ROUTER,
					PU:         types.WAREHOUSE,
					TerminalPU: true,
				},
				StatusDetail: &types.StatusDetail{
					Status:      jobsdb.Succeeded.State,
					StatusCode:  200,
					Count:       rowCount,
					SampleEvent: []byte("{}"),
				},
			}
			uploadStatusOpts.ReportingMetric = reportingMetric
		}
		job.setUploadStatus(uploadStatusOpts)

		// record metric for time taken by the current state
		job.timerStat(nextUploadState.inProgress).SendTiming(time.Since(stateStartTime))

		if newStatus == model.ExportedData {
			break
		}

		nextUploadState = getNextUploadState(newStatus)
	}

	if newStatus != model.ExportedData {
		return fmt.Errorf("upload Job failed: %w", err)
	}

	return nil
}

func (job *UploadJobT) exportUserTables(loadFilesTableMap map[tableNameT]bool) (err error) {
	uploadSchema := job.upload.UploadSchema
	if _, ok := uploadSchema[job.identifiesTableName()]; ok {

		loadTimeStat := job.timerStat("user_tables_load_time")
		defer loadTimeStat.RecordDuration()()
		var loadErrors []error
		loadErrors, err = job.loadUserTables(loadFilesTableMap)
		if err != nil {
			return
		}
		job.hasAllTablesSkipped = areAllTableSkipErrors(loadErrors)

		if len(loadErrors) > 0 {
			err = misc.ConcatErrors(loadErrors)
			return
		}
	}
	return
}

func (job *UploadJobT) exportIdentities() (err error) {
	// Load Identities if enabled
	uploadSchema := job.upload.UploadSchema
	if warehouseutils.IDResolutionEnabled() && misc.Contains(warehouseutils.IdentityEnabledWarehouses, job.warehouse.Type) {
		if _, ok := uploadSchema[job.identityMergeRulesTableName()]; ok {
			loadTimeStat := job.timerStat("identity_tables_load_time")
			defer loadTimeStat.RecordDuration()()

			var loadErrors []error
			loadErrors, err = job.loadIdentityTables(false)
			if err != nil {
				return
			}
			job.hasAllTablesSkipped = areAllTableSkipErrors(loadErrors)

			if len(loadErrors) > 0 {
				err = misc.ConcatErrors(loadErrors)
				return
			}
		}
	}
	return
}

func (job *UploadJobT) exportRegularTables(specialTables []string, loadFilesTableMap map[tableNameT]bool) (err error) {
	//[]string{job.identifiesTableName(), job.usersTableName(), job.identityMergeRulesTableName(), job.identityMappingsTableName()}
	// Export all other tables
	loadTimeStat := job.timerStat("other_tables_load_time")
	defer loadTimeStat.RecordDuration()()

	loadErrors := job.loadAllTablesExcept(specialTables, loadFilesTableMap)
	job.hasAllTablesSkipped = areAllTableSkipErrors(loadErrors)

	if len(loadErrors) > 0 {
		err = misc.ConcatErrors(loadErrors)
		return
	}

	return
}

func areAllTableSkipErrors(loadErrors []error) bool {
	res := true
	for _, lErr := range loadErrors {
		if _, ok := lErr.(*TableSkipError); !ok {
			res = false
			break
		}
	}
	return res
}

// TableUploadStatusT captures the status of each table upload along with its parent upload_job's info like destination_id and namespace
type TableUploadStatusT struct {
	uploadID      int64
	destinationID string
	namespace     string
	tableName     string
	status        string
	error         string
}

// TableUploadStatusInfoT captures the status and error for [uploadID][tableName]
type TableUploadStatusInfoT struct {
	status string
	error  string
}

// TableUploadIDInfoT captures the uploadID and error for [uploadID][tableName]
type TableUploadIDInfoT struct {
	uploadID int64
	error    string
}

func (job *UploadJobT) fetchPendingUploadTableStatus() []*TableUploadStatusT {
	if job.tableUploadStatuses != nil {
		return job.tableUploadStatuses
	}
	sqlStatement := fmt.Sprintf(`
		SELECT
		  UT.id,
		  UT.destination_id,
		  UT.namespace,
		  TU.table_name,
		  TU.status,
		  TU.error
		FROM
		  %[1]s UT
		  INNER JOIN %[2]s TU ON UT.id = TU.wh_upload_id
		WHERE
		  UT.id <= '%[3]d'
		  AND UT.destination_id = '%[4]s'
		  AND UT.namespace = '%[5]s'
		  AND UT.status != '%[6]s'
		  AND UT.status != '%[7]s'
		  AND TU.table_name in (
			SELECT
			  table_name
			FROM
			  %[2]s TU1
			WHERE
			  TU1.wh_upload_id = '%[3]d'
		  )
		ORDER BY
		  UT.id ASC;
`,
		warehouseutils.WarehouseUploadsTable,
		warehouseutils.WarehouseTableUploadsTable,
		job.upload.ID,
		job.upload.DestinationID,
		job.upload.Namespace,
		model.ExportedData,
		model.Aborted,
	)
	rows, err := job.dbHandle.Query(sqlStatement)
	if err != nil && err != sql.ErrNoRows {
		panic(err)
	}
	defer rows.Close()

	tableUploadStatuses := make([]*TableUploadStatusT, 0)

	for rows.Next() {
		var tableUploadStatus TableUploadStatusT
		err := rows.Scan(
			&tableUploadStatus.uploadID,
			&tableUploadStatus.destinationID,
			&tableUploadStatus.namespace,
			&tableUploadStatus.tableName,
			&tableUploadStatus.status,
			&tableUploadStatus.error,
		)
		if err != nil {
			panic(err)
		}
		tableUploadStatuses = append(tableUploadStatuses, &tableUploadStatus)
	}
	job.tableUploadStatuses = tableUploadStatuses
	return tableUploadStatuses
}

func getTableUploadStatusMap(tableUploadStatuses []*TableUploadStatusT) map[int64]map[string]*TableUploadStatusInfoT {
	tableUploadStatus := make(map[int64]map[string]*TableUploadStatusInfoT)
	for _, tUploadStatus := range tableUploadStatuses {
		if _, ok := tableUploadStatus[tUploadStatus.uploadID]; !ok {
			tableUploadStatus[tUploadStatus.uploadID] = make(map[string]*TableUploadStatusInfoT)
		}
		tableUploadStatus[tUploadStatus.uploadID][tUploadStatus.tableName] = &TableUploadStatusInfoT{
			status: tUploadStatus.status,
			error:  tUploadStatus.error,
		}
	}
	return tableUploadStatus
}

func (job *UploadJobT) getTablesToSkip() (map[string]*TableUploadIDInfoT, map[string]bool) {
	tableUploadStatuses := job.fetchPendingUploadTableStatus()
	tableUploadStatus := getTableUploadStatusMap(tableUploadStatuses)
	previouslyFailedTableMap := make(map[string]*TableUploadIDInfoT)
	currentlySucceededTableMap := make(map[string]bool)
	for uploadID, tableStatusMap := range tableUploadStatus {
		for tableName, tableStatus := range tableStatusMap {
			status := tableStatus.status
			if uploadID < job.upload.ID && (status == TableUploadExportingFailed ||
				status == UserTableUploadExportingFailed ||
				status == IdentityTableUploadExportingFailed) { // Previous upload and table upload failed
				previouslyFailedTableMap[tableName] = &TableUploadIDInfoT{
					uploadID: uploadID,
					error:    tableStatus.error,
				}
			}
			if uploadID == job.upload.ID && status == TableUploadExported { // Current upload and table upload succeeded
				currentlySucceededTableMap[tableName] = true
			}
		}
	}
	return previouslyFailedTableMap, currentlySucceededTableMap
}

func (job *UploadJobT) resolveIdentities(populateHistoricIdentities bool) (err error) {
	idr := identity.HandleT{
		Warehouse:        job.warehouse,
		DbHandle:         job.dbHandle,
		UploadID:         job.upload.ID,
		Uploader:         job,
		WarehouseManager: job.whManager,
	}
	if populateHistoricIdentities {
		return idr.ResolveHistoricIdentities()
	}
	return idr.Resolve()
}

func (job *UploadJobT) UpdateTableSchema(tName string, tableSchemaDiff warehouseutils.TableSchemaDiffT) (err error) {
	pkgLogger.Infof(`[WH]: Starting schema update for table %s in namespace %s of destination %s:%s`, tName, job.warehouse.Namespace, job.warehouse.Type, job.warehouse.Destination.ID)

	if tableSchemaDiff.TableToBeCreated {
		err = job.whManager.CreateTable(tName, tableSchemaDiff.ColumnMap)
		if err != nil {
			pkgLogger.Errorf("Error creating table %s on namespace: %s, error: %v", tName, job.warehouse.Namespace, err)
			return err
		}
		job.counterStat("tables_added").Increment()
		return nil
	}

	if err = job.addColumnsToWarehouse(tName, tableSchemaDiff.ColumnMap); err != nil {
		return fmt.Errorf("adding columns to warehouse: %w", err)
	}

	if err = job.alterColumnsToWarehouse(tName, tableSchemaDiff.AlteredColumnMap); err != nil {
		return fmt.Errorf("altering columns to warehouse: %w", err)
	}

	return nil
}

func (job *UploadJobT) alterColumnsToWarehouse(tName string, columnsMap map[string]string) error {
	var responseToAlerta []model.AlterTableResponse
	var errs []error

	for columnName, columnType := range columnsMap {
		res, err := job.whManager.AlterColumn(tName, columnName, columnType)
		if err != nil {
			errs = append(errs, err)
			continue
		}

		if res.IsDependent {
			responseToAlerta = append(responseToAlerta, res)
			continue
		}

		pkgLogger.Infof(`
			[WH]: Altered column %s of type %s in table %s in namespace %s of destination %s:%s
		`,
			columnName,
			columnType,
			tName,
			job.warehouse.Namespace,
			job.warehouse.Type,
			job.warehouse.Destination.ID,
		)
	}

	if len(responseToAlerta) > 0 {
		queries := make([]string, len(responseToAlerta))
		for i, res := range responseToAlerta {
			queries[i] = res.Query
		}

		query := strings.Join(queries, "\n")
		pkgLogger.Infof("altering dependent columns: %s", query)

		err := job.AlertSender.SendAlert(context.TODO(), "warehouse-column-changes",
			alerta.SendAlertOpts{
				Severity:    alerta.SeverityCritical,
				Priority:    alerta.PriorityP1,
				Environment: alerta.PROXYMODE,
				Tags: alerta.Tags{
					"destID":      job.upload.DestinationID,
					"destType":    job.upload.DestinationType,
					"workspaceID": job.upload.WorkspaceID,
					"query":       query,
				},
			},
		)
		if err != nil {
			errs = append(errs, err)
		}
	}

	if len(errs) > 0 {
		return misc.ConcatErrors(errs)
	}

	return nil
}

func (job *UploadJobT) addColumnsToWarehouse(tName string, columnsMap map[string]string) (err error) {
	pkgLogger.Infof(`[WH]: Adding columns for table %s in namespace %s of destination %s:%s`, tName, job.warehouse.Namespace, job.warehouse.Type, job.warehouse.Destination.ID)

	destType := job.upload.DestinationType
	columnsBatchSize := config.GetInt(fmt.Sprintf("Warehouse.%s.columnsBatchSize", warehouseutils.WHDestNameMap[destType]), 100)

	var columnsToAdd []warehouseutils.ColumnInfo
	for columnName, columnType := range columnsMap {
		// columns present in unrecognized schema should be skipped
		if unrecognizedSchema, ok := job.schemaHandle.UnrecognizedSchemaInWarehouse[tName]; ok {
			if _, ok := unrecognizedSchema[columnName]; ok {
				continue
			}
		}

		columnsToAdd = append(columnsToAdd, warehouseutils.ColumnInfo{Name: columnName, Type: columnType})
	}

	for i := 0; i < len(columnsToAdd); i += columnsBatchSize {
		j := i + columnsBatchSize
		if j > len(columnsToAdd) {
			j = len(columnsToAdd)
		}

		err = job.whManager.AddColumns(tName, columnsToAdd[i:j])
		if err != nil {
			err = fmt.Errorf("failed to add columns for table %s in namespace %s of destination %s:%s with error: %w", tName, job.warehouse.Namespace, job.warehouse.Type, job.warehouse.Destination.ID, err)
			break
		}

		job.counterStat("columns_added").Count(j - i + 1)
	}
	return err
}

// TableSkipError is a custom error type to capture if a table load is skipped because of a previously failed table load
type TableSkipError struct {
	tableName        string
	previousJobID    int64
	previousJobError string
}

func (tse *TableSkipError) Error() string {
	return fmt.Sprintf("Skipping %s table because it previously failed to load in an earlier job: %d with error: %s", tse.tableName, tse.previousJobID, tse.previousJobError)
}

func (job *UploadJobT) loadAllTablesExcept(skipLoadForTables []string, loadFilesTableMap map[tableNameT]bool) []error {
	uploadSchema := job.upload.UploadSchema
	var parallelLoads int
	var ok bool
	if parallelLoads, ok = maxParallelLoads[job.warehouse.Type]; !ok {
		parallelLoads = 1
	}

	configKey := fmt.Sprintf("Warehouse.%s.maxParallelLoadsWorkspaceIDs", warehouseutils.WHDestNameMap[job.upload.DestinationType])
	if k, ok := config.GetStringMap(configKey, nil)[job.warehouse.WorkspaceID]; ok {
		if load, ok := k.(float64); ok {
			parallelLoads = int(load)
		}
	}

	pkgLogger.Infof(`[WH]: Running %d parallel loads in namespace %s of destination %s:%s`, parallelLoads, job.warehouse.Namespace, job.warehouse.Type, job.warehouse.Destination.ID)

	var loadErrors []error
	var loadErrorLock sync.Mutex

	var wg sync.WaitGroup
	wg.Add(len(uploadSchema))

	var alteredSchemaInAtLeastOneTable bool
	loadChan := make(chan struct{}, parallelLoads)
	previouslyFailedTables, currentJobSucceededTables := job.getTablesToSkip()
	for tableName := range uploadSchema {
		if misc.Contains(skipLoadForTables, tableName) {
			wg.Done()
			continue
		}
		if _, ok := currentJobSucceededTables[tableName]; ok {
			wg.Done()
			continue
		}
		if prevJobStatus, ok := previouslyFailedTables[tableName]; ok {
			loadErrors = append(loadErrors, &TableSkipError{tableName: tableName, previousJobID: prevJobStatus.uploadID, previousJobError: prevJobStatus.error})
			wg.Done()
			continue
		}
		hasLoadFiles := loadFilesTableMap[tableNameT(tableName)]
		if !hasLoadFiles {
			wg.Done()
			if misc.Contains(alwaysMarkExported, strings.ToLower(tableName)) {
				tableUpload := NewTableUpload(job.upload.ID, tableName)
				tableUpload.setStatus(TableUploadExported)
			}
			continue
		}
		tName := tableName
		loadChan <- struct{}{}
		rruntime.GoForWarehouse(func() {
			alteredSchema, err := job.loadTable(tName)
			if alteredSchema {
				alteredSchemaInAtLeastOneTable = true
			}

			if err != nil {
				loadErrorLock.Lock()
				loadErrors = append(loadErrors, err)
				loadErrorLock.Unlock()
			}
			wg.Done()
			<-loadChan
		})
	}
	wg.Wait()

	if alteredSchemaInAtLeastOneTable {
		pkgLogger.Infof("loadAllTablesExcept: schema changed - updating local schema for %s", job.warehouse.Identifier)
		job.schemaHandle.UpdateLocalSchema(job.schemaHandle.SchemaInWarehouse)
	}

	return loadErrors
}

func (job *UploadJobT) updateSchema(tName string) (alteredSchema bool, err error) {
	tableSchemaDiff := schema.GetTableSchemaDiff(tName, job.schemaHandle.SchemaInWarehouse, job.upload.UploadSchema)
	if tableSchemaDiff.Exists {
		err = job.UpdateTableSchema(tName, tableSchemaDiff)
		if err != nil {
			return
		}

		job.setUpdatedTableSchema(tName, tableSchemaDiff.UpdatedSchema)
		alteredSchema = true
	}
	return
}

func (job *UploadJobT) getTotalCount(tName string) (int64, error) {
	var (
		total    int64
		countErr error
	)

	operation := func() error {
		ctx, cancel := context.WithTimeout(context.TODO(), tableCountQueryTimeout)
		defer cancel()

		total, countErr = job.whManager.GetTotalCountInTable(ctx, tName)
		return countErr
	}

	expBackoff := backoff.NewExponentialBackOff()
	expBackoff.InitialInterval = 5 * time.Second
	expBackoff.RandomizationFactor = 0
	expBackoff.Reset()

	backoffWithMaxRetry := backoff.WithMaxRetries(expBackoff, 5)
	err := backoff.Retry(operation, backoffWithMaxRetry)
	return total, err
}

func (job *UploadJobT) loadTable(tName string) (alteredSchema bool, err error) {
	tableUpload := NewTableUpload(job.upload.ID, tName)
	alteredSchema, err = job.updateSchema(tName)
	if err != nil {
		tableUpload.setError(TableUploadUpdatingSchemaFailed, err)
		return
	}

	pkgLogger.Infof(`[WH]: Starting load for table %s in namespace %s of destination %s:%s`, tName, job.warehouse.Namespace, job.warehouse.Type, job.warehouse.Destination.ID)
	tableUpload.setStatus(TableUploadExecuting)

	generateTableLoadCountVerificationsMetrics := config.GetBool("Warehouse.generateTableLoadCountMetrics", true)

	disableGenerateMetricsWorkspaceIDs := config.GetStringSlice("Warehouse.disableGenerateTableLoadCountMetricsWorkspaceIDs", nil)
	if slices.Contains(disableGenerateMetricsWorkspaceIDs, job.upload.WorkspaceID) {
		generateTableLoadCountVerificationsMetrics = false
	}

	var totalBeforeLoad, totalAfterLoad int64
	if generateTableLoadCountVerificationsMetrics {
		var errTotalCount error
		totalBeforeLoad, errTotalCount = job.getTotalCount(tName)
		if errTotalCount != nil {
			pkgLogger.Warnw("total count in table before loading",
				logfield.SourceID, job.upload.SourceID,
				logfield.DestinationID, job.upload.DestinationID,
				logfield.DestinationType, job.upload.DestinationType,
				logfield.WorkspaceID, job.upload.WorkspaceID,
				logfield.Error, errTotalCount,
				logfield.TableName, tName,
			)
		}
	}

	err = job.whManager.LoadTable(tName)
	if err != nil {
		tableUpload.setError(TableUploadExportingFailed, err)
		return
	}

	func() {
		if !generateTableLoadCountVerificationsMetrics {
			return
		}
		var errTotalCount error
		totalAfterLoad, errTotalCount = job.getTotalCount(tName)
		if errTotalCount != nil {
			pkgLogger.Warnw("total count in table after loading",
				logfield.SourceID, job.upload.SourceID,
				logfield.DestinationID, job.upload.DestinationID,
				logfield.DestinationType, job.upload.DestinationType,
				logfield.WorkspaceID, job.upload.WorkspaceID,
				logfield.Error, errTotalCount,
				logfield.TableName, tName,
			)
			return
		}
		eventsInTableUpload, errEventCount := tableUpload.getTotalEvents()
		if errEventCount != nil {
			return
		}

		// TODO : Perform the comparison here in the codebase
		job.guageStat(`pre_load_table_rows`, warehouseutils.Tag{Name: "tableName", Value: strings.ToLower(tName)}).Gauge(int(totalBeforeLoad))
		job.guageStat(`post_load_table_rows_estimate`, warehouseutils.Tag{Name: "tableName", Value: strings.ToLower(tName)}).Gauge(int(totalBeforeLoad + eventsInTableUpload))
		job.guageStat(`post_load_table_rows`, warehouseutils.Tag{Name: "tableName", Value: strings.ToLower(tName)}).Gauge(int(totalAfterLoad))
	}()

	tableUpload.setStatus(TableUploadExported)
	numEvents, queryErr := tableUpload.getNumEvents()
	if queryErr == nil {
		job.recordTableLoad(tName, numEvents)
	}

	job.columnCountStat(tName)

	return
}

// columnCountStat sent the column count for a table to statsd
// skip sending for S3_DATALAKE, GCS_DATALAKE, AZURE_DATALAKE
func (job *UploadJobT) columnCountStat(tableName string) {
	var (
		columnCountLimit int
		ok               bool
	)

	switch job.warehouse.Type {
	case warehouseutils.S3_DATALAKE, warehouseutils.GCS_DATALAKE, warehouseutils.AZURE_DATALAKE:
		return
	}

	if columnCountLimit, ok = columnCountLimitMap[job.warehouse.Type]; !ok {
		return
	}

	tags := []warehouseutils.Tag{
		{Name: "tableName", Value: strings.ToLower(tableName)},
	}
	currentColumnsCount := len(job.schemaHandle.SchemaInWarehouse[tableName])

	job.counterStat(`warehouse_load_table_column_count`, tags...).Count(currentColumnsCount)
	job.counterStat(`warehouse_load_table_column_limit`, tags...).Count(columnCountLimit)
}

func (job *UploadJobT) loadUserTables(loadFilesTableMap map[tableNameT]bool) ([]error, error) {
	var hasLoadFiles bool
	userTables := []string{job.identifiesTableName(), job.usersTableName()}

	var err error
	previouslyFailedTables, currentJobSucceededTables := job.getTablesToSkip()
	for _, tName := range userTables {
		if prevJobStatus, ok := previouslyFailedTables[tName]; ok {
			err = &TableSkipError{tableName: tName, previousJobID: prevJobStatus.uploadID, previousJobError: prevJobStatus.error}
			return []error{err}, nil
		}
	}
	for _, tName := range userTables {
		if _, ok := currentJobSucceededTables[tName]; ok {
			continue
		}
		hasLoadFiles = loadFilesTableMap[tableNameT(tName)]
		if hasLoadFiles {
			// There is at least one table to load
			break
		}
	}
	if err != nil {
		return []error{err}, nil
	}

	if !hasLoadFiles {
		return []error{}, nil
	}

	defer job.timerStat("user_tables_load_time").RecordDuration()()

	// Load all user tables
	identityTableUpload := NewTableUpload(job.upload.ID, job.identifiesTableName())
	identityTableUpload.setStatus(TableUploadExecuting)
	alteredIdentitySchema, err := job.updateSchema(job.identifiesTableName())
	if err != nil {
		identityTableUpload.setError(TableUploadUpdatingSchemaFailed, err)
		return job.processLoadTableResponse(map[string]error{job.identifiesTableName(): err})
	}
	var alteredUserSchema bool
	if _, ok := job.upload.UploadSchema[job.usersTableName()]; ok {
		userTableUpload := NewTableUpload(job.upload.ID, job.usersTableName())
		userTableUpload.setStatus(TableUploadExecuting)
		alteredUserSchema, err = job.updateSchema(job.usersTableName())
		if err != nil {
			userTableUpload.setError(TableUploadUpdatingSchemaFailed, err)
			return job.processLoadTableResponse(map[string]error{job.usersTableName(): err})
		}
	}
	errorMap := job.whManager.LoadUserTables()

	if alteredIdentitySchema || alteredUserSchema {
		pkgLogger.Infof("loadUserTables: schema changed - updating local schema for %s", job.warehouse.Identifier)
		job.schemaHandle.UpdateLocalSchema(job.schemaHandle.SchemaInWarehouse)
	}
	return job.processLoadTableResponse(errorMap)
}

func (job *UploadJobT) loadIdentityTables(populateHistoricIdentities bool) (loadErrors []error, tableUploadErr error) {
	pkgLogger.Infof(`[WH]: Starting load for identity tables in namespace %s of destination %s:%s`, job.warehouse.Namespace, job.warehouse.Type, job.warehouse.Destination.ID)
	identityTables := []string{job.identityMergeRulesTableName(), job.identityMappingsTableName()}
	previouslyFailedTables, currentJobSucceededTables := job.getTablesToSkip()
	for _, tableName := range identityTables {
		if prevJobStatus, ok := previouslyFailedTables[tableName]; ok {
			return []error{&TableSkipError{tableName: tableName, previousJobID: prevJobStatus.uploadID, previousJobError: prevJobStatus.error}}, nil
		}
	}

	errorMap := make(map[string]error)
	// var generated bool
	if generated, _ := job.areIdentityTablesLoadFilesGenerated(); !generated {
		err := job.resolveIdentities(populateHistoricIdentities)
		if err != nil {
			pkgLogger.Errorf(` ID Resolution operation failed: %v`, err)
			errorMap[job.identityMergeRulesTableName()] = err
			return job.processLoadTableResponse(errorMap)
		}
	}

	var alteredSchema bool
	for _, tableName := range identityTables {
		if _, loaded := currentJobSucceededTables[tableName]; loaded {
			continue
		}

		errorMap[tableName] = nil
		tableUpload := NewTableUpload(job.upload.ID, tableName)

		tableSchemaDiff := schema.GetTableSchemaDiff(tableName, job.schemaHandle.SchemaInWarehouse, job.upload.UploadSchema)
		if tableSchemaDiff.Exists {
			err := job.UpdateTableSchema(tableName, tableSchemaDiff)
			if err != nil {
				tableUpload.setError(TableUploadUpdatingSchemaFailed, err)
				errorMap := map[string]error{tableName: err}
				return job.processLoadTableResponse(errorMap)
			}
			job.setUpdatedTableSchema(tableName, tableSchemaDiff.UpdatedSchema)
			tableUpload.setStatus(TableUploadUpdatedSchema)
			alteredSchema = true
		}
		err := tableUpload.setStatus(TableUploadExecuting)
		if err != nil {
			errorMap[tableName] = err
			break
		}

		switch tableName {
		case job.identityMergeRulesTableName():
			err = job.whManager.LoadIdentityMergeRulesTable()
		case job.identityMappingsTableName():
			err = job.whManager.LoadIdentityMappingsTable()
		}

		if err != nil {
			errorMap[tableName] = err
			break
		}
	}

	if alteredSchema {
		pkgLogger.Infof("loadIdentityTables: schema changed - updating local schema for %s", job.warehouse.Identifier)
		job.schemaHandle.UpdateLocalSchema(job.schemaHandle.SchemaInWarehouse)
	}

	return job.processLoadTableResponse(errorMap)
}

func (job *UploadJobT) setUpdatedTableSchema(tableName string, updatedSchema map[string]string) {
	job.schemaLock.Lock()
	job.schemaHandle.SchemaInWarehouse[tableName] = updatedSchema
	job.schemaLock.Unlock()
}

func (job *UploadJobT) processLoadTableResponse(errorMap map[string]error) (errors []error, tableUploadErr error) {
	for tName, loadErr := range errorMap {
		// TODO: set last_exec_time
		tableUpload := NewTableUpload(job.upload.ID, tName)
		if loadErr != nil {
			errors = append(errors, loadErr)
			tableUploadErr = tableUpload.setError(TableUploadExportingFailed, loadErr)
		} else {
			tableUploadErr = tableUpload.setStatus(TableUploadExported)
			if tableUploadErr == nil {
				// Since load is successful, we assume all events in load files are uploaded
				numEvents, queryErr := tableUpload.getNumEvents()
				if queryErr == nil {
					job.recordTableLoad(tName, numEvents)
				}
			}
		}

		if tableUploadErr != nil {
			break
		}

	}
	return errors, tableUploadErr
}

// getNewTimings appends current status with current time to timings column
// e.g. status: exported_data, timings: [{exporting_data: 2020-04-21 15:16:19.687716] -> [{exporting_data: 2020-04-21 15:16:19.687716, exported_data: 2020-04-21 15:26:34.344356}]
func (job *UploadJobT) getNewTimings(status string) ([]byte, model.Timings) {
	timings, err := repo.NewUploads(job.dbHandle).UploadTimings(context.TODO(), job.upload.ID)
	if err != nil {
		pkgLogger.Error("error getting timing, scrapping them", err)
	}
	timing := map[string]time.Time{status: timeutil.Now()}
	timings = append(timings, timing)
	marshalledTimings, err := json.Marshal(timings)
	if err != nil {
		panic(err)
	}
	return marshalledTimings, timings
}

func (job *UploadJobT) getUploadFirstAttemptTime() (timing time.Time) {
	var firstTiming sql.NullString
	sqlStatement := fmt.Sprintf(`
		SELECT
		  timings -> 0 as firstTimingObj
		FROM
		  %s
		WHERE
		  id = %d;
`,
		warehouseutils.WarehouseUploadsTable,
		job.upload.ID,
	)
	err := job.dbHandle.QueryRow(sqlStatement).Scan(&firstTiming)
	if err != nil {
		return
	}
	_, timing = warehouseutils.TimingFromJSONString(firstTiming)
	return timing
}

type UploadStatusOpts struct {
	Status           string
	AdditionalFields []UploadColumnT
	ReportingMetric  types.PUReportedMetric
}

func (job *UploadJobT) setUploadStatus(statusOpts UploadStatusOpts) (err error) {
	pkgLogger.Debugf("[WH]: Setting status of %s for wh_upload:%v", statusOpts.Status, job.upload.ID)
	// TODO: fetch upload model instead of just timings
	marshalledTimings, timings := job.getNewTimings(statusOpts.Status)
	opts := []UploadColumnT{
		{Column: UploadStatusField, Value: statusOpts.Status},
		{Column: UploadTimingsField, Value: marshalledTimings},
		{Column: UploadUpdatedAtField, Value: timeutil.Now()},
	}

	job.upload.Status = statusOpts.Status
	job.upload.Timings = timings
	additionalFields := append(statusOpts.AdditionalFields, opts...)

	uploadColumnOpts := UploadColumnsOpts{Fields: additionalFields}

	if statusOpts.ReportingMetric != (types.PUReportedMetric{}) {
		txn, err := dbHandle.Begin()
		if err != nil {
			return err
		}
		uploadColumnOpts.Txn = txn
		err = job.setUploadColumns(uploadColumnOpts)
		if err != nil {
			return err
		}

		if config.GetBool("Reporting.enabled", types.DefaultReportingEnabled) {
			application.Features().Reporting.GetReportingInstance().Report([]*types.PUReportedMetric{&statusOpts.ReportingMetric}, txn)
		}
		err = txn.Commit()
		return err
	}
	return job.setUploadColumns(uploadColumnOpts)
}

// SetUploadSchema
func (job *UploadJobT) setUploadSchema(consolidatedSchema warehouseutils.Schema) error {
	marshalledSchema, err := json.Marshal(consolidatedSchema)
	if err != nil {
		panic(err)
	}
	job.upload.UploadSchema = consolidatedSchema
	return job.setUploadColumns(UploadColumnsOpts{Fields: []UploadColumnT{{Column: UploadSchemaField, Value: marshalledSchema}}})
}

func (job *UploadJobT) setMergedSchema(mergedSchema warehouseutils.Schema) error {
	marshalledSchema, err := json.Marshal(mergedSchema)
	if err != nil {
		panic(err)
	}
	job.upload.MergedSchema = mergedSchema
	return job.setUploadColumns(UploadColumnsOpts{Fields: []UploadColumnT{{Column: MergedSchemaField, Value: marshalledSchema}}})
}

// Set LoadFileIDs
func (job *UploadJobT) setLoadFileIDs(startLoadFileID, endLoadFileID int64) error {
	if startLoadFileID > endLoadFileID {
		return fmt.Errorf("end id less than start id: %d > %d", startLoadFileID, endLoadFileID)
	}

	job.upload.LoadFileStartID = startLoadFileID
	job.upload.LoadFileEndID = endLoadFileID

	return job.setUploadColumns(UploadColumnsOpts{
		Fields: []UploadColumnT{
			{Column: UploadStartLoadFileIDField, Value: startLoadFileID},
			{Column: UploadEndLoadFileIDField, Value: endLoadFileID},
		},
	})
}

type UploadColumnsOpts struct {
	Fields []UploadColumnT
	Txn    *sql.Tx
}

// SetUploadColumns sets any column values passed as args in UploadColumnT format for WarehouseUploadsTable
func (job *UploadJobT) setUploadColumns(opts UploadColumnsOpts) (err error) {
	var columns string
	values := []interface{}{job.upload.ID}
	// setting values using syntax $n since Exec can correctly format time.Time strings
	for idx, f := range opts.Fields {
		// start with $2 as $1 is upload.ID
		columns += fmt.Sprintf(`%s=$%d`, f.Column, idx+2)
		if idx < len(opts.Fields)-1 {
			columns += ","
		}
		values = append(values, f.Value)
	}
	sqlStatement := fmt.Sprintf(`
		UPDATE
		  %s
		SET
		  %s
		WHERE
		  id = $1;
`,
		warehouseutils.WarehouseUploadsTable,
		columns,
	)
	if opts.Txn != nil {
		_, err = opts.Txn.Exec(sqlStatement, values...)
	} else {
		_, err = dbHandle.Exec(sqlStatement, values...)
	}

	return err
}

func (job *UploadJobT) triggerUploadNow() (err error) {
	job.uploadLock.Lock()
	defer job.uploadLock.Unlock()
	newJobState := model.Waiting

	metadata := repo.ExtractUploadMetadata(job.upload)

	metadata.NextRetryTime = time.Now().Add(-time.Hour * 1)
	metadata.Retried = true
	metadata.Priority = 50

	metadataJSON, err := json.Marshal(metadata)
	if err != nil {
		return err
	}

	uploadColumns := []UploadColumnT{
		{Column: "status", Value: newJobState},
		{Column: "metadata", Value: metadataJSON},
		{Column: "updated_at", Value: timeutil.Now()},
	}

	txn, err := job.dbHandle.Begin()
	if err != nil {
		panic(err)
	}
	err = job.setUploadColumns(UploadColumnsOpts{Fields: uploadColumns, Txn: txn})
	if err != nil {
		panic(err)
	}
	err = txn.Commit()

	job.upload.Status = newJobState
	return err
}

// extractAndUpdateUploadErrorsByState extracts and augment errors in format
// { "internal_processing_failed": { "errors": ["account-locked", "account-locked"] }}
// from a particular upload.
func extractAndUpdateUploadErrorsByState(message json.RawMessage, state string, statusError error) (map[string]map[string]interface{}, error) {
	var uploadErrors map[string]map[string]interface{}
	err := json.Unmarshal(message, &uploadErrors)
	if err != nil {
		return nil, fmt.Errorf("unable to unmarshal error into upload errors: %v", err)
	}

	if uploadErrors == nil {
		uploadErrors = make(map[string]map[string]interface{})
	}

	if _, ok := uploadErrors[state]; !ok {
		uploadErrors[state] = make(map[string]interface{})
	}
	errorByState := uploadErrors[state]

	// increment attempts for errored stage
	if attempt, ok := errorByState["attempt"]; ok {
		errorByState["attempt"] = int(attempt.(float64)) + 1
	} else {
		errorByState["attempt"] = 1
	}

	// append errors for errored stage
	if errList, ok := errorByState["errors"]; ok {
		errorByState["errors"] = append(errList.([]interface{}), statusError.Error())
	} else {
		errorByState["errors"] = []string{statusError.Error()}
	}

	return uploadErrors, nil
}

// Aborted makes a check that if the state of the job
// should be aborted
func (job *UploadJobT) Aborted(attempts int, startTime time.Time) bool {
	// Defensive check to prevent garbage startTime
	if startTime.IsZero() {
		return false
	}

	// Do not mark aborted as tables skipped.
	if job.hasAllTablesSkipped {
		return false
	}
	return attempts > minRetryAttempts && timeutil.Now().Sub(startTime) > retryTimeWindow
}

func (job *UploadJobT) setUploadError(statusError error, state string) (string, error) {
	var (
		errorTags                  = job.ErrorHandler.MatchErrorMappings(statusError)
		destCredentialsValidations *bool
	)

	defer func() {
		pkgLogger.Warnw("upload error",
			logfield.UploadJobID, job.upload.ID,
			logfield.UploadStatus, state,
			logfield.SourceID, job.upload.SourceID,
			logfield.DestinationID, job.upload.DestinationID,
			logfield.DestinationType, job.upload.DestinationType,
			logfield.WorkspaceID, job.upload.WorkspaceID,
			logfield.Namespace, job.upload.Namespace,
			logfield.Error, statusError,
			logfield.UseRudderStorage, job.upload.UseRudderStorage,
			logfield.Priority, job.upload.Priority,
			logfield.Retried, job.upload.Retried,
			logfield.Attempt, job.upload.Attempts,
			logfield.LoadFileType, job.upload.LoadFileType,
			logfield.ErrorMapping, errorTags.Value,
			logfield.DestinationCredsValid, destCredentialsValidations,
		)
	}()

	job.counterStat(fmt.Sprintf("error_%s", state)).Count(1)
	upload := job.upload

	err := job.setUploadStatus(UploadStatusOpts{Status: state})
	if err != nil {
		return "", fmt.Errorf("unable to set upload's job: %d status: %w", job.upload.ID, err)
	}

	uploadErrors, err := extractAndUpdateUploadErrorsByState(job.upload.Error, state, statusError)
	if err != nil {
		return "", fmt.Errorf("unable to handle upload errors in job: %d by state: %s, err: %v",
			job.upload.ID,
			state,
			err)
	}

	// Reset the state as aborted if max retries
	// exceeded.
	uploadErrorAttempts := uploadErrors[state]["attempt"].(int)

	if job.Aborted(uploadErrorAttempts, job.getUploadFirstAttemptTime()) {
		state = model.Aborted
	}

	metadata := repo.ExtractUploadMetadata(job.upload)

	metadata.NextRetryTime = timeutil.Now().Add(DurationBeforeNextAttempt(upload.Attempts + 1))
	metadataJSON, err := json.Marshal(metadata)
	if err != nil {
		metadataJSON = []byte("{}")
	}

	serializedErr, _ := json.Marshal(&uploadErrors)

	uploadColumns := []UploadColumnT{
		{Column: "status", Value: state},
		{Column: "metadata", Value: metadataJSON},
		{Column: "error", Value: serializedErr},
		{Column: "updated_at", Value: timeutil.Now()},
	}

	txn, err := job.dbHandle.Begin()
	if err != nil {
		return "", fmt.Errorf("unable to start transaction: %w", err)
	}

	err = job.setUploadColumns(UploadColumnsOpts{Fields: uploadColumns, Txn: txn})
	if err != nil {
		return "", fmt.Errorf("unable to change upload columns: %w", err)
	}

	inputCount, _ := repo.NewStagingFiles(dbHandle).TotalEventsForUpload(context.TODO(), upload)
	outputCount, _ := job.getTotalEventsUploaded(false)
	failCount := inputCount - outputCount
	reportingStatus := jobsdb.Failed.State
	if state == model.Aborted {
		reportingStatus = jobsdb.Aborted.State
	}

	reportingMetrics := []*types.PUReportedMetric{{
		ConnectionDetails: types.ConnectionDetails{
			SourceID:        job.upload.SourceID,
			DestinationID:   job.upload.DestinationID,
			SourceTaskRunID: job.upload.SourceTaskRunID,
			SourceJobID:     job.upload.SourceJobID,
			SourceJobRunID:  job.upload.SourceJobRunID,
		},
		PUDetails: types.PUDetails{
			InPU:       types.BATCH_ROUTER,
			PU:         types.WAREHOUSE,
			TerminalPU: true,
		},
		StatusDetail: &types.StatusDetail{
			Status:         reportingStatus,
			StatusCode:     400, // TODO: Change this to error specific code
			Count:          failCount,
			SampleEvent:    []byte("{}"),
			SampleResponse: string(serializedErr),
		},
	}}
	if outputCount > 0 {
		reportingMetrics = append(reportingMetrics, &types.PUReportedMetric{
			ConnectionDetails: types.ConnectionDetails{
				SourceID:        job.upload.SourceID,
				DestinationID:   job.upload.DestinationID,
				SourceTaskRunID: job.upload.SourceTaskRunID,
				SourceJobID:     job.upload.SourceJobID,
				SourceJobRunID:  job.upload.SourceJobRunID,
			},
			PUDetails: types.PUDetails{
				InPU:       types.BATCH_ROUTER,
				PU:         types.WAREHOUSE,
				TerminalPU: true,
			},
			StatusDetail: &types.StatusDetail{
				Status:         jobsdb.Succeeded.State,
				StatusCode:     400, // TODO: Change this to error specific code
				Count:          failCount,
				SampleEvent:    []byte("{}"),
				SampleResponse: string(serializedErr),
			},
		})
	}
	if config.GetBool("Reporting.enabled", types.DefaultReportingEnabled) {
		application.Features().Reporting.GetReportingInstance().Report(reportingMetrics, txn)
	}
	err = txn.Commit()

	job.upload.Status = state
	job.upload.Error = serializedErr

	attempts := job.getAttemptNumber()

	if !job.hasAllTablesSkipped {
		job.counterStat("warehouse_failed_uploads", warehouseutils.Tag{Name: "attempt_number", Value: strconv.Itoa(attempts)}).Count(1)
	}

	// On aborted state, validate credentials to allow
	// us to differentiate between user caused abort vs platform issue.
	if state == model.Aborted {
		// base tag to be sent as stat

<<<<<<< HEAD
		errorTags := job.ErrorHandler.MatchErrorMappings(statusError)

		tags := []warehouseutils.Tag{{Name: "attempt_number", Value: strconv.Itoa(attempts)}}
=======
		tags := []Tag{{Name: "attempt_number", Value: strconv.Itoa(attempts)}}
>>>>>>> 1dcda562
		tags = append(tags, errorTags)

		valid, err := job.validateDestinationCredentials()
		if err == nil {
<<<<<<< HEAD
			tags = append(tags, warehouseutils.Tag{Name: "destination_creds_valid", Value: strconv.FormatBool(valid)})
=======
			tags = append(tags, Tag{Name: "destination_creds_valid", Value: strconv.FormatBool(valid)})
			destCredentialsValidations = &valid
>>>>>>> 1dcda562
		}

		job.counterStat("upload_aborted", tags...).Count(1)
	}

	return state, err
}

func (job *UploadJobT) validateDestinationCredentials() (bool, error) {
	if job.destinationValidator == nil {
		return false, errors.New("failed to validate as destinationValidator is not set")
	}
	validationResult, err := job.destinationValidator.ValidateCredentials(&validations.DestinationValidationRequest{Destination: job.warehouse.Destination})
	if err != nil {
		pkgLogger.Errorf("Unable to successfully validate destination: %s credentials, err: %v", job.warehouse.Destination.ID, err)
		return false, err
	}

	return validationResult.Success, nil
}

func (job *UploadJobT) getAttemptNumber() int {
	uploadError := job.upload.Error
	var attempts int32
	if string(uploadError) == "" {
		return 0
	}

	gjson.Parse(string(uploadError)).ForEach(func(key, value gjson.Result) bool {
		attempts += int32(gjson.Get(value.String(), "attempt").Int())
		return true
	})
	return int(attempts)
}

func (job *UploadJobT) getLoadFilesTableMap() (loadFilesMap map[tableNameT]bool, err error) {
	loadFilesMap = make(map[tableNameT]bool)

	sourceID := job.warehouse.Source.ID
	destID := job.warehouse.Destination.ID

	sqlStatement := fmt.Sprintf(`
		SELECT
		  distinct table_name
		FROM
		  %s
		WHERE
		  (
			source_id = $1
			AND destination_id = $2
			AND id >= $3
			AND id <= $4
		  );
`,
		warehouseutils.WarehouseLoadFilesTable,
	)
	sqlStatementArgs := []interface{}{
		sourceID,
		destID,
		job.upload.LoadFileStartID,
		job.upload.LoadFileEndID,
	}
	rows, err := dbHandle.Query(sqlStatement, sqlStatementArgs...)
	if err == sql.ErrNoRows {
		err = nil
		return
	}
	if err != nil && err != sql.ErrNoRows {
		err = fmt.Errorf("error occurred while executing distinct table name query for jobId: %d, sourceId: %s, destinationId: %s, err: %w", job.upload.ID, job.warehouse.Source.ID, job.warehouse.Destination.ID, err)
		return
	}
	defer rows.Close()

	for rows.Next() {
		var tableName string
		err = rows.Scan(&tableName)
		if err != nil {
			err = fmt.Errorf("error occurred while processing distinct table name query for jobId: %d, sourceId: %s, destinationId: %s, err: %w", job.upload.ID, job.warehouse.Source.ID, job.warehouse.Destination.ID, err)
			return
		}
		loadFilesMap[tableNameT(tableName)] = true
	}
	return
}

func (job *UploadJobT) areIdentityTablesLoadFilesGenerated() (generated bool, err error) {
	var mergeRulesLocation sql.NullString
	sqlStatement := fmt.Sprintf(`
		SELECT
		  location
		FROM
		  %s
		WHERE
		  wh_upload_id = %d
		  AND table_name = '%s';
`,
		warehouseutils.WarehouseTableUploadsTable,
		job.upload.ID,
		warehouseutils.ToProviderCase(job.warehouse.Type, warehouseutils.IdentityMergeRulesTable),
	)
	err = job.dbHandle.QueryRow(sqlStatement).Scan(&mergeRulesLocation)
	if err != nil {
		return
	}
	if !mergeRulesLocation.Valid {
		generated = false
		return
	}

	var mappingsLocation sql.NullString
	sqlStatement = fmt.Sprintf(`
		SELECT
		  location
		FROM
		  %s
		WHERE
		  wh_upload_id = %d
		  AND table_name = '%s';
`,
		warehouseutils.WarehouseTableUploadsTable,
		job.upload.ID,
		warehouseutils.ToProviderCase(job.warehouse.Type, warehouseutils.IdentityMappingsTable),
	)
	err = job.dbHandle.QueryRow(sqlStatement).Scan(&mappingsLocation)
	if err != nil {
		return
	}
	if !mappingsLocation.Valid {
		generated = false
		return
	}
	generated = true
	return
}

func (job *UploadJobT) GetLoadFilesMetadata(options warehouseutils.GetLoadFilesOptionsT) (loadFiles []warehouseutils.LoadFileT) {
	var tableFilterSQL string
	if options.Table != "" {
		tableFilterSQL = fmt.Sprintf(` AND table_name='%s'`, options.Table)
	}

	var limitSQL string
	if options.Limit != 0 {
		limitSQL = fmt.Sprintf(`LIMIT %d`, options.Limit)
	}

	sqlStatement := fmt.Sprintf(`
		WITH row_numbered_load_files as (
		  SELECT
			location,
			metadata,
			row_number() OVER (
			  PARTITION BY staging_file_id,
			  table_name
			  ORDER BY
				id DESC
			) AS row_number
		  FROM
			%[1]s
		  WHERE
			staging_file_id IN (%[2]v) %[3]s
		)
		SELECT
		  location,
		  metadata
		FROM
		  row_numbered_load_files
		WHERE
		  row_number = 1
		%[4]s;
`,
		warehouseutils.WarehouseLoadFilesTable,
		misc.IntArrayToString(job.stagingFileIDs, ","),
		tableFilterSQL,
		limitSQL,
	)

	pkgLogger.Debugf(`Fetching loadFileLocations: %v`, sqlStatement)
	rows, err := dbHandle.Query(sqlStatement)
	if err != nil {
		panic(fmt.Errorf("Query: %s\nfailed with Error : %w", sqlStatement, err))
	}
	defer func() { _ = rows.Close() }()

	for rows.Next() {
		var location string
		var metadata json.RawMessage
		err := rows.Scan(&location, &metadata)
		if err != nil {
			panic(fmt.Errorf("Failed to scan result from query: %s\nwith Error : %w", sqlStatement, err))
		}
		loadFiles = append(loadFiles, warehouseutils.LoadFileT{
			Location: location,
			Metadata: metadata,
		})
	}
	return
}

func (job *UploadJobT) GetSampleLoadFileLocation(tableName string) (location string, err error) {
	locations := job.GetLoadFilesMetadata(warehouseutils.GetLoadFilesOptionsT{Table: tableName, Limit: 1})
	if len(locations) == 0 {
		return "", fmt.Errorf(`no load file found for table:%s`, tableName)
	}
	return locations[0].Location, nil
}

func (job *UploadJobT) GetSchemaInWarehouse() (schema warehouseutils.Schema) {
	if job.schemaHandle == nil {
		return
	}
	return job.schemaHandle.SchemaInWarehouse
}

func (job *UploadJobT) GetTableSchemaInWarehouse(tableName string) warehouseutils.TableSchema {
	return job.schemaHandle.SchemaInWarehouse[tableName]
}

func (job *UploadJobT) GetTableSchemaInUpload(tableName string) warehouseutils.TableSchema {
	return job.schemaHandle.UploadSchema[tableName]
}

func (job *UploadJobT) GetSingleLoadFile(tableName string) (warehouseutils.LoadFileT, error) {
	sqlStatement := fmt.Sprintf(`
		SELECT
		  location
		FROM
		  %s
		WHERE
		  wh_upload_id = %d
		  AND table_name = '%s';
`,
		warehouseutils.WarehouseTableUploadsTable,
		job.upload.ID,
		tableName,
	)
	pkgLogger.Infof("SF: Fetching load file location for %s: %s", tableName, sqlStatement)
	var location string
	err := job.dbHandle.QueryRow(sqlStatement).Scan(&location)
	return warehouseutils.LoadFileT{Location: location}, err
}

func (job *UploadJobT) ShouldOnDedupUseNewRecord() bool {
	category := job.warehouse.Source.SourceDefinition.Category
	return category == SingerProtocolSourceCategory || category == CloudSourceCategory
}

func (job *UploadJobT) UseRudderStorage() bool {
	return job.upload.UseRudderStorage
}

func (job *UploadJobT) GetLoadFileGenStartTIme() time.Time {
	if !job.LoadFileGenStartTime.IsZero() {
		return job.LoadFileGenStartTime
	}
	return model.GetLoadFileGenTime(job.upload.Timings)
}

func (job *UploadJobT) GetLoadFileType() string {
	return job.upload.LoadFileType
}

func (job *UploadJobT) GetFirstLastEvent() (time.Time, time.Time) {
	return job.upload.FirstEventAt, job.upload.LastEventAt
}

func (job *UploadJobT) DTO() model.UploadJob {
	return model.UploadJob{
		Warehouse:    job.warehouse,
		Upload:       job.upload,
		StagingFiles: job.stagingFiles,
	}
}

/*
 * State Machine for upload job lifecycle
 */

func getNextUploadState(dbStatus string) *uploadStateT {
	for _, uploadState := range stateTransitions {
		if dbStatus == uploadState.inProgress || dbStatus == uploadState.failed {
			return uploadState
		}
		if dbStatus == uploadState.completed {
			return uploadState.nextState
		}
	}
	return nil
}

func getInProgressState(state string) string {
	uploadState, ok := stateTransitions[state]
	if !ok {
		panic(fmt.Errorf("invalid Upload state: %s", state))
	}
	return uploadState.inProgress
}

func initializeStateMachine() {
	stateTransitions = make(map[string]*uploadStateT)

	waitingState := &uploadStateT{
		completed: model.Waiting,
	}
	stateTransitions[model.Waiting] = waitingState

	generateUploadSchemaState := &uploadStateT{
		inProgress: "generating_upload_schema",
		failed:     "generating_upload_schema_failed",
		completed:  model.GeneratedUploadSchema,
	}
	stateTransitions[model.GeneratedUploadSchema] = generateUploadSchemaState

	createTableUploadsState := &uploadStateT{
		inProgress: "creating_table_uploads",
		failed:     "creating_table_uploads_failed",
		completed:  model.CreatedTableUploads,
	}
	stateTransitions[model.CreatedTableUploads] = createTableUploadsState

	generateLoadFilesState := &uploadStateT{
		inProgress: "generating_load_files",
		failed:     "generating_load_files_failed",
		completed:  model.GeneratedLoadFiles,
	}
	stateTransitions[model.GeneratedLoadFiles] = generateLoadFilesState

	updateTableUploadCountsState := &uploadStateT{
		inProgress: "updating_table_uploads_counts",
		failed:     "updating_table_uploads_counts_failed",
		completed:  model.UpdatedTableUploadsCounts,
	}
	stateTransitions[model.UpdatedTableUploadsCounts] = updateTableUploadCountsState

	createRemoteSchemaState := &uploadStateT{
		inProgress: "creating_remote_schema",
		failed:     "creating_remote_schema_failed",
		completed:  model.CreatedRemoteSchema,
	}
	stateTransitions[model.CreatedRemoteSchema] = createRemoteSchemaState

	exportDataState := &uploadStateT{
		inProgress: "exporting_data",
		failed:     "exporting_data_failed",
		completed:  model.ExportedData,
	}
	stateTransitions[model.ExportedData] = exportDataState

	abortState := &uploadStateT{
		completed: model.Aborted,
	}
	stateTransitions[model.Aborted] = abortState

	waitingState.nextState = generateUploadSchemaState
	generateUploadSchemaState.nextState = createTableUploadsState
	createTableUploadsState.nextState = generateLoadFilesState
	generateLoadFilesState.nextState = updateTableUploadCountsState
	updateTableUploadCountsState.nextState = createRemoteSchemaState
	createRemoteSchemaState.nextState = exportDataState
	exportDataState.nextState = nil
	abortState.nextState = nil
}

func (job *UploadJobT) GetLocalSchema() warehouseutils.Schema {
	return job.schemaHandle.GetLocalSchema()
}

func (job *UploadJobT) UpdateLocalSchema(schema warehouseutils.Schema) error {
	return job.schemaHandle.UpdateLocalSchema(schema)
}

func (job *UploadJobT) RefreshPartitions(loadFileStartID, loadFileEndID int64) error {
	if !slices.Contains(warehouseutils.TimeWindowDestinations, job.upload.DestinationType) {
		return nil
	}

	var (
		repository schemarepository.SchemaRepository
		err        error
	)

	if repository, err = schemarepository.NewSchemaRepository(job.warehouse, job); err != nil {
		return fmt.Errorf("create schema repository: %w", err)
	}

	// Refresh partitions if exists
	for tableName := range job.upload.UploadSchema {
		loadFiles := job.GetLoadFilesMetadata(warehouseutils.GetLoadFilesOptionsT{
			Table:   tableName,
			StartID: loadFileStartID,
			EndID:   loadFileEndID,
		})
		batches := schemarepository.LoadFileBatching(loadFiles, job.RefreshPartitionBatchSize)

		for _, batch := range batches {
			if err = repository.RefreshPartitions(tableName, batch); err != nil {
				return fmt.Errorf("refresh partitions: %w", err)
			}
		}
	}

	return nil
}<|MERGE_RESOLUTION|>--- conflicted
+++ resolved
@@ -1744,23 +1744,13 @@
 	if state == model.Aborted {
 		// base tag to be sent as stat
 
-<<<<<<< HEAD
-		errorTags := job.ErrorHandler.MatchErrorMappings(statusError)
-
 		tags := []warehouseutils.Tag{{Name: "attempt_number", Value: strconv.Itoa(attempts)}}
-=======
-		tags := []Tag{{Name: "attempt_number", Value: strconv.Itoa(attempts)}}
->>>>>>> 1dcda562
 		tags = append(tags, errorTags)
 
 		valid, err := job.validateDestinationCredentials()
 		if err == nil {
-<<<<<<< HEAD
 			tags = append(tags, warehouseutils.Tag{Name: "destination_creds_valid", Value: strconv.FormatBool(valid)})
-=======
-			tags = append(tags, Tag{Name: "destination_creds_valid", Value: strconv.FormatBool(valid)})
 			destCredentialsValidations = &valid
->>>>>>> 1dcda562
 		}
 
 		job.counterStat("upload_aborted", tags...).Count(1)
