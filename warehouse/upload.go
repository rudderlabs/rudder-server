--- conflicted
+++ resolved
@@ -292,13 +292,8 @@
 
 		case GeneratedLoadFiles:
 			newStatus = nextUploadState.failed
-<<<<<<< HEAD
-			// generate load files for all staging files(including succeeded) if hasSchemaChanged or set via toml/env
-			generateAll := hasSchemaChanged || config.GetBool("Warehouse.alwaysRegenerateAllLoadFiles", false)
-=======
 			// generate load files for all staging files(including succeeded) if hasSchemaChanged or if its snowflake(to have all load files in same folder in bucket) or set via toml/env
 			generateAll := hasSchemaChanged || misc.ContainsString(warehousesToAlwaysRegenerateAllLoadFilesOnResume, job.warehouse.Type) || config.GetBool("Warehouse.alwaysRegenerateAllLoadFiles", false)
->>>>>>> 1fa5c03f
 			var startLoadFileID, endLoadFileID int64
 			startLoadFileID, endLoadFileID, err = job.createLoadFiles(generateAll)
 			if err != nil {
@@ -1062,11 +1057,7 @@
 	var minID, maxID sql.NullInt64
 	err = job.dbHandle.QueryRow(stmt, pq.Array(stagingFileIDs)).Scan(&minID, &maxID)
 	if err != nil {
-<<<<<<< HEAD
-		panic(err)
-=======
 		return 0, 0, fmt.Errorf("Error while querying for load_file_id range for uploadJob:%d with stagingFileIDs:%v : %w", job.upload.ID, stagingFileIDs, err)
->>>>>>> 1fa5c03f
 	}
 	return minID.Int64, maxID.Int64, nil
 }
@@ -1166,11 +1157,7 @@
 				loadFiles = append(loadFiles, output...)
 				successfulStagingFileIDs = append(successfulStagingFileIDs, resp.JobID)
 			}
-<<<<<<< HEAD
-			err = job.bulkInstertLoadFileRecords(loadFiles)
-=======
 			err = job.bulkInsertLoadFileRecords(loadFiles)
->>>>>>> 1fa5c03f
 			if err != nil {
 				saveLoadFileErrs = append(saveLoadFileErrs, err)
 			}
@@ -1192,12 +1179,9 @@
 	}
 
 	startLoadFileID, endLoadFileID, err = job.getLoadFileIDRange()
-<<<<<<< HEAD
-=======
 	if err != nil {
 		panic(err)
 	}
->>>>>>> 1fa5c03f
 
 	if startLoadFileID == 0 || endLoadFileID == 0 {
 		err = fmt.Errorf("No load files generated")
@@ -1207,11 +1191,8 @@
 }
 
 func (job *UploadJobT) setStagingFileSuccess(stagingFileIDs []int64) {
-<<<<<<< HEAD
-=======
 	// using ANY instead of IN as WHERE clause filtering on primary key index uses index scan in both cases
 	// use IN for cases where filtering on composite indexes
->>>>>>> 1fa5c03f
 	sqlStatement := fmt.Sprintf(`UPDATE %s SET status=$1, updated_at=$2 WHERE id=ANY($3)`, warehouseutils.WarehouseStagingFilesTable)
 	_, err := dbHandle.Exec(sqlStatement, warehouseutils.StagingFileSucceededState, timeutil.Now(), pq.Array(stagingFileIDs))
 	if err != nil {
@@ -1227,11 +1208,7 @@
 	}
 }
 
-<<<<<<< HEAD
-func (job *UploadJobT) bulkInstertLoadFileRecords(loadFiles []loadFileUploadOutputT) (err error) {
-=======
 func (job *UploadJobT) bulkInsertLoadFileRecords(loadFiles []loadFileUploadOutputT) (err error) {
->>>>>>> 1fa5c03f
 	//Using transactions for bulk copying
 	txn, err := dbHandle.Begin()
 	if err != nil {
