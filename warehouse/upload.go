--- conflicted
+++ resolved
@@ -49,20 +49,6 @@
 	InternalProcessingFailed         = "internal_processing_failed"
 )
 
-<<<<<<< HEAD
-=======
-// Table Upload status
-const (
-	TableUploadExecuting               = "executing"
-	TableUploadUpdatingSchemaFailed    = "updating_schema_failed"
-	TableUploadUpdatedSchema           = "updated_schema"
-	TableUploadExportingFailed         = "exporting_data_failed"
-	UserTableUploadExportingFailed     = "exporting_user_tables_failed"
-	IdentityTableUploadExportingFailed = "exporting_identities_failed"
-	TableUploadExported                = "exported_data"
-)
-
->>>>>>> 4cb59075
 const (
 	CloudSourceCategory          = "cloud"
 	SingerProtocolSourceCategory = "singer-protocol"
@@ -368,11 +354,7 @@
 
 	job.uploadLock.Lock()
 	defer job.uploadLock.Unlock()
-<<<<<<< HEAD
-	job.setUploadColumns(UploadColumnsOpts{Fields: []UploadColumnT{{Column: UploadLastExecAtField, Value: job.Now()}, {Column: UploadInProgress, Value: true}}})
-=======
-	_ = job.setUploadColumns(UploadColumnsOpts{Fields: []UploadColumnT{{Column: UploadLastExecAtField, Value: timeutil.Now()}, {Column: UploadInProgress, Value: true}}})
->>>>>>> 4cb59075
+	_ = job.setUploadColumns(UploadColumnsOpts{Fields: []UploadColumnT{{Column: UploadLastExecAtField, Value: job.Now()}, {Column: UploadInProgress, Value: true}}})
 
 	if len(job.stagingFiles) == 0 {
 		err := fmt.Errorf("no staging files found")
@@ -727,12 +709,6 @@
 	if job.pendingTableUploadsError != nil {
 		return nil, nil, fmt.Errorf("pending table uploads: %w", job.pendingTableUploadsError)
 	}
-<<<<<<< HEAD
-=======
-	defer func() { _ = rows.Close() }()
-
-	tableUploadStatuses := make([]*TableUploadStatusT, 0)
->>>>>>> 4cb59075
 
 	var (
 		previouslyFailedTableMap   = make(map[string]model.PendingTableUpload)
@@ -942,15 +918,10 @@
 		if !hasLoadFiles {
 			wg.Done()
 			if misc.Contains(alwaysMarkExported, strings.ToLower(tableName)) {
-<<<<<<< HEAD
 				status := model.TableUploadExported
 				_ = job.tableUploadsRepo.Set(context.TODO(), job.upload.ID, tableName, repo.TableUploadSetOptions{
 					Status: &status,
 				})
-=======
-				tableUpload := NewTableUpload(job.upload.ID, tableName)
-				_ = tableUpload.setStatus(TableUploadExported)
->>>>>>> 4cb59075
 			}
 			continue
 		}
@@ -1022,7 +993,6 @@
 func (job *UploadJobT) loadTable(tName string) (bool, error) {
 	alteredSchema, err := job.updateSchema(tName)
 	if err != nil {
-<<<<<<< HEAD
 		status := model.TableUploadUpdatingSchemaFailed
 		_ = job.tableUploadsRepo.Set(context.TODO(), job.upload.ID, tName, repo.TableUploadSetOptions{
 			Status: &status,
@@ -1047,14 +1017,6 @@
 		Status:       &status,
 		LastExecTime: &lastExecTime,
 	})
-=======
-		_ = tableUpload.setError(TableUploadUpdatingSchemaFailed, err)
-		return
-	}
-
-	pkgLogger.Infof(`[WH]: Starting load for table %s in namespace %s of destination %s:%s`, tName, job.warehouse.Namespace, job.warehouse.Type, job.warehouse.Destination.ID)
-	_ = tableUpload.setStatus(TableUploadExecuting)
->>>>>>> 4cb59075
 
 	generateTableLoadCountVerificationsMetrics := config.GetBool("Warehouse.generateTableLoadCountMetrics", true)
 
@@ -1081,16 +1043,11 @@
 
 	err = job.whManager.LoadTable(tName)
 	if err != nil {
-<<<<<<< HEAD
 		status := model.TableUploadExportingFailed
 		_ = job.tableUploadsRepo.Set(context.TODO(), job.upload.ID, tName, repo.TableUploadSetOptions{
 			Status: &status,
 		})
 		return alteredSchema, fmt.Errorf("load table: %w", err)
-=======
-		_ = tableUpload.setError(TableUploadExportingFailed, err)
-		return
->>>>>>> 4cb59075
 	}
 
 	func() {
@@ -1121,16 +1078,11 @@
 		job.guageStat(`post_load_table_rows`, Tag{Name: "tableName", Value: strings.ToLower(tName)}).Gauge(int(totalAfterLoad))
 	}()
 
-<<<<<<< HEAD
 	status = model.TableUploadExported
 	_ = job.tableUploadsRepo.Set(context.TODO(), job.upload.ID, tName, repo.TableUploadSetOptions{
 		Status: &status,
 	})
 	tableUpload, queryErr := job.tableUploadsRepo.GetByUploadIDAndTableName(context.TODO(), job.upload.ID, tName)
-=======
-	_ = tableUpload.setStatus(TableUploadExported)
-	numEvents, queryErr := tableUpload.getNumEvents()
->>>>>>> 4cb59075
 	if queryErr == nil {
 		job.recordTableLoad(tName, tableUpload.TotalEvents)
 	}
@@ -1203,7 +1155,6 @@
 	defer job.timerStat("user_tables_load_time").RecordDuration()()
 
 	// Load all user tables
-<<<<<<< HEAD
 	status := model.TableUploadExecuting
 	lastExecTime := time.Now()
 	_ = job.tableUploadsRepo.Set(context.TODO(), job.upload.ID, job.identifiesTableName(), repo.TableUploadSetOptions{
@@ -1219,18 +1170,10 @@
 			Status: &status,
 			Error:  &errorsString,
 		})
-=======
-	identityTableUpload := NewTableUpload(job.upload.ID, job.identifiesTableName())
-	_ = identityTableUpload.setStatus(TableUploadExecuting)
-	alteredIdentitySchema, err := job.updateSchema(job.identifiesTableName())
-	if err != nil {
-		_ = identityTableUpload.setError(TableUploadUpdatingSchemaFailed, err)
->>>>>>> 4cb59075
 		return job.processLoadTableResponse(map[string]error{job.identifiesTableName(): err})
 	}
 	var alteredUserSchema bool
 	if _, ok := job.upload.UploadSchema[job.usersTableName()]; ok {
-<<<<<<< HEAD
 		status := model.TableUploadExecuting
 		lastExecTime := time.Now()
 		_ = job.tableUploadsRepo.Set(context.TODO(), job.upload.ID, job.usersTableName(), repo.TableUploadSetOptions{
@@ -1245,13 +1188,6 @@
 				Status: &status,
 				Error:  &errorsString,
 			})
-=======
-		userTableUpload := NewTableUpload(job.upload.ID, job.usersTableName())
-		_ = userTableUpload.setStatus(TableUploadExecuting)
-		alteredUserSchema, err = job.updateSchema(job.usersTableName())
-		if err != nil {
-			_ = userTableUpload.setError(TableUploadUpdatingSchemaFailed, err)
->>>>>>> 4cb59075
 			return job.processLoadTableResponse(map[string]error{job.usersTableName(): err})
 		}
 	}
@@ -1307,29 +1243,21 @@
 		if tableSchemaDiff.Exists {
 			err := job.UpdateTableSchema(tableName, tableSchemaDiff)
 			if err != nil {
-<<<<<<< HEAD
 				status := model.TableUploadUpdatingSchemaFailed
 				errorsString := misc.QuoteLiteral(err.Error())
 				_ = job.tableUploadsRepo.Set(context.TODO(), job.upload.ID, tableName, repo.TableUploadSetOptions{
 					Status: &status,
 					Error:  &errorsString,
 				})
-=======
-				_ = tableUpload.setError(TableUploadUpdatingSchemaFailed, err)
->>>>>>> 4cb59075
 				errorMap := map[string]error{tableName: err}
 				return job.processLoadTableResponse(errorMap)
 			}
 			job.setUpdatedTableSchema(tableName, tableSchemaDiff.UpdatedSchema)
-<<<<<<< HEAD
 
 			status := model.TableUploadUpdatedSchema
 			_ = job.tableUploadsRepo.Set(context.TODO(), job.upload.ID, tableName, repo.TableUploadSetOptions{
 				Status: &status,
 			})
-=======
-			_ = tableUpload.setStatus(TableUploadUpdatedSchema)
->>>>>>> 4cb59075
 			alteredSchema = true
 		}
 
