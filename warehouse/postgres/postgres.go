package postgres

import (
	"compress/gzip"
	"context"
	"database/sql"
	"encoding/csv"
	"fmt"
	"io"
	"os"
	"path/filepath"
	"strings"
	"time"

	uuid "github.com/gofrs/uuid"
	"github.com/lib/pq"
	"github.com/rudderlabs/rudder-server/config"
	"github.com/rudderlabs/rudder-server/services/filemanager"
	"github.com/rudderlabs/rudder-server/services/stats"
	"github.com/rudderlabs/rudder-server/utils/logger"
	"github.com/rudderlabs/rudder-server/utils/misc"
	"github.com/rudderlabs/rudder-server/warehouse/client"
	warehouseutils "github.com/rudderlabs/rudder-server/warehouse/utils"
)

var (
	stagingTablePrefix              string
	pkgLogger                       logger.Logger
	skipComputingUserLatestTraits   bool
	enableSQLStatementExecutionPlan bool
	txnRollbackTimeout              time.Duration
)

const (
	host     = "host"
	dbName   = "database"
	user     = "user"
	password = "password"
	port     = "port"
	sslMode  = "sslMode"
	verifyCA = "verify-ca"
)

// load table transaction stages
const (
	createStagingTable       = "staging_table_creation"
	copyInSchemaStagingTable = "staging_table_copy_in_schema"
	openLoadFiles            = "load_files_opening"
	readGzipLoadFiles        = "load_files_gzip_reading"
	readCsvLoadFiles         = "load_files_csv_reading"
	csvColumnCountMismatch   = "csv_column_count_mismatch"
	loadStagingTable         = "staging_table_loading"
	stagingTableloadStage    = "staging_table_load_stage"
	deleteDedup              = "dedup_deletion"
	insertDedup              = "dedup_insertion"
	dedupStage               = "dedup_stage"
)

var rudderDataTypesMapToPostgres = map[string]string{
	"int":      "bigint",
	"float":    "numeric",
	"string":   "text",
	"datetime": "timestamptz",
	"boolean":  "boolean",
	"json":     "jsonb",
}

var postgresDataTypesMapToRudder = map[string]string{
	"integer":                  "int",
	"smallint":                 "int",
	"bigint":                   "int",
	"double precision":         "float",
	"numeric":                  "float",
	"real":                     "float",
	"text":                     "string",
	"varchar":                  "string",
	"char":                     "string",
	"timestamptz":              "datetime",
	"timestamp with time zone": "datetime",
	"timestamp":                "datetime",
	"boolean":                  "boolean",
	"jsonb":                    "json",
}

type HandleT struct {
	Db             *sql.DB
	Namespace      string
	ObjectStorage  string
	Warehouse      warehouseutils.WarehouseT
	Uploader       warehouseutils.UploaderI
	ConnectTimeout time.Duration
}

type CredentialsT struct {
	Host     string
	DBName   string
	User     string
	Password string
	Port     string
	SSLMode  string
	SSLDir   string
	timeout  time.Duration
}

var primaryKeyMap = map[string]string{
	warehouseutils.UsersTable:      "id",
	warehouseutils.IdentifiesTable: "id",
	warehouseutils.DiscardsTable:   "row_id",
}

var partitionKeyMap = map[string]string{
	warehouseutils.UsersTable:      "id",
	warehouseutils.IdentifiesTable: "id",
	warehouseutils.DiscardsTable:   "row_id, column_name, table_name",
}

func Connect(cred CredentialsT) (*sql.DB, error) {
	url := fmt.Sprintf("user=%v password=%v host=%v port=%v dbname=%v sslmode=%v",
		cred.User,
		cred.Password,
		cred.Host,
		cred.Port,
		cred.DBName,
		cred.SSLMode,
	)
	if cred.timeout > 0 {
		url += fmt.Sprintf(" connect_timeout=%d", cred.timeout/time.Second)
	}
	if cred.SSLMode == verifyCA {
		url = fmt.Sprintf("%s sslrootcert=%[2]s/server-ca.pem sslcert=%[2]s/client-cert.pem sslkey=%[2]s/client-key.pem", url, cred.SSLDir)
	}
	var err error
	var db *sql.DB
	if db, err = sql.Open("postgres", url); err != nil {
		return nil, fmt.Errorf("postgres connection error : (%v)", err)
	}
	return db, nil
}

func Init() {
	loadConfig()
	pkgLogger = logger.NewLogger().Child("warehouse").Child("postgres")
}

func loadConfig() {
	stagingTablePrefix = "rudder_staging_"
	config.RegisterBoolConfigVariable(false, &skipComputingUserLatestTraits, true, "Warehouse.postgres.skipComputingUserLatestTraits")
	config.RegisterDurationConfigVariable(30, &txnRollbackTimeout, true, time.Second, "Warehouse.postgres.txnRollbackTimeout")
	config.RegisterBoolConfigVariable(false, &enableSQLStatementExecutionPlan, true, "Warehouse.postgres.enableSQLStatementExecutionPlan")
}

func (pg *HandleT) getConnectionCredentials() CredentialsT {
	sslMode := warehouseutils.GetConfigValue(sslMode, pg.Warehouse)
	return CredentialsT{
		Host:     warehouseutils.GetConfigValue(host, pg.Warehouse),
		DBName:   warehouseutils.GetConfigValue(dbName, pg.Warehouse),
		User:     warehouseutils.GetConfigValue(user, pg.Warehouse),
		Password: warehouseutils.GetConfigValue(password, pg.Warehouse),
		Port:     warehouseutils.GetConfigValue(port, pg.Warehouse),
		SSLMode:  sslMode,
		SSLDir:   warehouseutils.GetSSLKeyDirPath(pg.Warehouse.Destination.ID),
		timeout:  pg.ConnectTimeout,
	}
}

func ColumnsWithDataTypes(columns map[string]string, prefix string) string {
	var arr []string
	for name, dataType := range columns {
		arr = append(arr, fmt.Sprintf(`"%s%s" %s`, prefix, name, rudderDataTypesMapToPostgres[dataType]))
	}
	return strings.Join(arr, ",")
}

<<<<<<< HEAD
func (bq *HandleT) IsEmpty(_ warehouseutils.WarehouseT) (empty bool, err error) {
=======
func (*HandleT) IsEmpty(warehouse warehouseutils.WarehouseT) (empty bool, err error) {
>>>>>>> 7ae57b3a
	return
}

func (pg *HandleT) DownloadLoadFiles(tableName string) ([]string, error) {
	objects := pg.Uploader.GetLoadFilesMetadata(warehouseutils.GetLoadFilesOptionsT{Table: tableName})
	storageProvider := warehouseutils.ObjectStorageType(pg.Warehouse.Destination.DestinationDefinition.Name, pg.Warehouse.Destination.Config, pg.Uploader.UseRudderStorage())
	downloader, err := filemanager.DefaultFileManagerFactory.New(&filemanager.SettingsT{
		Provider: storageProvider,
		Config: misc.GetObjectStorageConfig(misc.ObjectStorageOptsT{
			Provider:         storageProvider,
			Config:           pg.Warehouse.Destination.Config,
			UseRudderStorage: pg.Uploader.UseRudderStorage(),
		}),
	})
	if err != nil {
		pkgLogger.Errorf("PG: Error in setting up a downloader for destionationID : %s Error : %v", pg.Warehouse.Destination.ID, err)
		return nil, err
	}
	var fileNames []string
	for _, object := range objects {
		objectName, err := warehouseutils.GetObjectName(object.Location, pg.Warehouse.Destination.Config, pg.ObjectStorage)
		if err != nil {
			pkgLogger.Errorf("PG: Error in converting object location to object key for table:%s: %s,%v", tableName, object.Location, err)
			return nil, err
		}
		dirName := fmt.Sprintf(`/%s/`, misc.RudderWarehouseLoadUploadsTmp)
		tmpDirPath, err := misc.CreateTMPDIR()
		if err != nil {
			pkgLogger.Errorf("PG: Error in creating tmp directory for downloading load file for table:%s: %s, %v", tableName, object.Location, err)
			return nil, err
		}
		ObjectPath := tmpDirPath + dirName + fmt.Sprintf(`%s_%s_%d/`, pg.Warehouse.Destination.DestinationDefinition.Name, pg.Warehouse.Destination.ID, time.Now().Unix()) + objectName
		err = os.MkdirAll(filepath.Dir(ObjectPath), os.ModePerm)
		if err != nil {
			pkgLogger.Errorf("PG: Error in making tmp directory for downloading load file for table:%s: %s, %s %v", tableName, object.Location, err)
			return nil, err
		}
		objectFile, err := os.Create(ObjectPath)
		if err != nil {
			pkgLogger.Errorf("PG: Error in creating file in tmp directory for downloading load file for table:%s: %s, %v", tableName, object.Location, err)
			return nil, err
		}
		err = downloader.Download(context.TODO(), objectFile, objectName)
		if err != nil {
			pkgLogger.Errorf("PG: Error in downloading file in tmp directory for downloading load file for table:%s: %s, %v", tableName, object.Location, err)
			return nil, err
		}
		fileName := objectFile.Name()
		if err = objectFile.Close(); err != nil {
			pkgLogger.Errorf("PG: Error in closing downloaded file in tmp directory for downloading load file for table:%s: %s, %v", tableName, object.Location, err)
			return nil, err
		}
		fileNames = append(fileNames, fileName)
	}
	return fileNames, nil
}

func handleRollbackTimeout(tags map[string]string) {
	stats.NewTaggedStat("pg_rollback_timeout", stats.CountType, tags).Count(1)
}

func runRollbackWithTimeout(f func() error, onTimeout func(map[string]string), d time.Duration, tags map[string]string) {
	c := make(chan struct{})
	go func() {
		defer close(c)
		err := f()
		if err != nil {
			pkgLogger.Errorf("PG: Error in rolling back transaction : %v", err)
		}
	}()

	select {
	case <-c:
	case <-time.After(d):
		pkgLogger.Errorf("PG: Timed out rolling back transaction after %v", d)
		onTimeout(tags)
	}
}

func (pg *HandleT) loadTable(tableName string, tableSchemaInUpload warehouseutils.TableSchemaT, skipTempTableDelete bool) (stagingTableName string, err error) {
	sqlStatement := fmt.Sprintf(`SET search_path to %q`, pg.Namespace)
	_, err = pg.Db.Exec(sqlStatement)
	if err != nil {
		return
	}
	pkgLogger.Infof("PG: Updated search_path to %s in postgres for PG:%s : %v", pg.Namespace, pg.Warehouse.Destination.ID, sqlStatement)
	pkgLogger.Infof("PG: Starting load for table:%s", tableName)

	// tags
	tags := map[string]string{
		"namepsace":     pg.Namespace,
		"destinationID": pg.Warehouse.Destination.ID,
		"tableName":     tableName,
	}
	// sort column names
	sortedColumnKeys := warehouseutils.SortColumnKeysFromColumnMap(tableSchemaInUpload)

	fileNames, err := pg.DownloadLoadFiles(tableName)
	defer misc.RemoveFilePaths(fileNames...)
	if err != nil {
		return
	}

	txn, err := pg.Db.Begin()
	if err != nil {
		pkgLogger.Errorf("PG: Error while beginning a transaction in db for loading in table:%s: %v", tableName, err)
		return
	}
	// create temporary table
	stagingTableName = misc.TruncateStr(fmt.Sprintf(`%s%s_%s`, stagingTablePrefix, tableName, strings.ReplaceAll(uuid.Must(uuid.NewV4()).String(), "-", "")), 63)
	sqlStatement = fmt.Sprintf(`CREATE TABLE "%[1]s".%[2]s (LIKE "%[1]s"."%[3]s")`, pg.Namespace, stagingTableName, tableName)
	pkgLogger.Debugf("PG: Creating temporary table for table:%s at %s\n", tableName, sqlStatement)
	_, err = txn.Exec(sqlStatement)
	if err != nil {
		pkgLogger.Errorf("PG: Error creating temporary table for table:%s: %v\n", tableName, err)
		tags["stage"] = createStagingTable
		runRollbackWithTimeout(txn.Rollback, handleRollbackTimeout, txnRollbackTimeout, tags)
		return
	}
	if !skipTempTableDelete {
		defer pg.dropStagingTable(stagingTableName)
	}

	stmt, err := txn.Prepare(pq.CopyInSchema(pg.Namespace, stagingTableName, sortedColumnKeys...))
	if err != nil {
		pkgLogger.Errorf("PG: Error while preparing statement for  transaction in db for loading in staging table:%s: %v\nstmt: %v", stagingTableName, err, stmt)
		tags["stage"] = copyInSchemaStagingTable
		runRollbackWithTimeout(txn.Rollback, handleRollbackTimeout, txnRollbackTimeout, tags)
		return
	}
	for _, objectFileName := range fileNames {
		var gzipFile *os.File
		gzipFile, err = os.Open(objectFileName)
		if err != nil {
			pkgLogger.Errorf("PG: Error opening file using os.Open for file:%s while loading to table %s", objectFileName, tableName)
			tags["stage"] = openLoadFiles
			runRollbackWithTimeout(txn.Rollback, handleRollbackTimeout, txnRollbackTimeout, tags)
			return
		}

		var gzipReader *gzip.Reader
		gzipReader, err = gzip.NewReader(gzipFile)
		if err != nil {
			pkgLogger.Errorf("PG: Error reading file using gzip.NewReader for file:%s while loading to table %s", gzipFile, tableName)
			gzipFile.Close()
			tags["stage"] = readGzipLoadFiles
			runRollbackWithTimeout(txn.Rollback, handleRollbackTimeout, txnRollbackTimeout, tags)
			return
		}
		csvReader := csv.NewReader(gzipReader)
		var csvRowsProcessedCount int
		for {
			var record []string
			record, err = csvReader.Read()
			if err != nil {
				if err == io.EOF {
					pkgLogger.Debugf("PG: File reading completed while reading csv file for loading in staging table:%s: %s", stagingTableName, objectFileName)
					break
				}
				pkgLogger.Errorf("PG: Error while reading csv file %s for loading in staging table:%s: %v", objectFileName, stagingTableName, err)
				tags["stage"] = readCsvLoadFiles
				runRollbackWithTimeout(txn.Rollback, handleRollbackTimeout, txnRollbackTimeout, tags)
				return
			}
			if len(sortedColumnKeys) != len(record) {
				err = fmt.Errorf(`Load file CSV columns for a row mismatch number found in upload schema. Columns in CSV row: %d, Columns in upload schema of table-%s: %d. Processed rows in csv file until mismatch: %d`, len(record), tableName, len(sortedColumnKeys), csvRowsProcessedCount)
				pkgLogger.Error(err)
				tags["stage"] = csvColumnCountMismatch
				runRollbackWithTimeout(txn.Rollback, handleRollbackTimeout, txnRollbackTimeout, tags)
				return
			}
			var recordInterface []interface{}
			for _, value := range record {
				if strings.TrimSpace(value) == "" {
					recordInterface = append(recordInterface, nil)
				} else {
					recordInterface = append(recordInterface, value)
				}
			}
			_, err = stmt.Exec(recordInterface...)
			if err != nil {
				pkgLogger.Errorf("PG: Error in exec statement for loading in staging table:%s: %v", stagingTableName, err)
				tags["stage"] = loadStagingTable
				runRollbackWithTimeout(txn.Rollback, handleRollbackTimeout, txnRollbackTimeout, tags)
				return
			}
			csvRowsProcessedCount++
		}
		gzipReader.Close()
		gzipFile.Close()
	}

	_, err = stmt.Exec()
	if err != nil {
		pkgLogger.Errorf("PG: Rollback transaction as there was error while loading staging table:%s: %v", stagingTableName, err)
		tags["stage"] = stagingTableloadStage
		runRollbackWithTimeout(txn.Rollback, handleRollbackTimeout, txnRollbackTimeout, tags)
		return

	}
	// deduplication process
	primaryKey := "id"
	if column, ok := primaryKeyMap[tableName]; ok {
		primaryKey = column
	}
	partitionKey := "id"
	if column, ok := partitionKeyMap[tableName]; ok {
		partitionKey = column
	}
	var additionalJoinClause string
	if tableName == warehouseutils.DiscardsTable {
		additionalJoinClause = fmt.Sprintf(`AND _source.%[3]s = "%[1]s"."%[2]s"."%[3]s" AND _source.%[4]s = "%[1]s"."%[2]s"."%[4]s"`, pg.Namespace, tableName, "table_name", "column_name")
	}
	sqlStatement = fmt.Sprintf(`DELETE FROM "%[1]s"."%[2]s" USING "%[1]s"."%[3]s" as  _source where (_source.%[4]s = "%[1]s"."%[2]s"."%[4]s" %[5]s)`, pg.Namespace, tableName, stagingTableName, primaryKey, additionalJoinClause)
	pkgLogger.Infof("PG: Deduplicate records for table:%s using staging table: %s\n", tableName, sqlStatement)
	_, err = handleExec(&QueryParams{txn: txn, query: sqlStatement, enableWithQueryPlan: enableSQLStatementExecutionPlan})
	if err != nil {
		pkgLogger.Errorf("PG: Error deleting from original table for dedup: %v\n", err)
		tags["stage"] = deleteDedup
		runRollbackWithTimeout(txn.Rollback, handleRollbackTimeout, txnRollbackTimeout, tags)
		return
	}

	quotedColumnNames := warehouseutils.DoubleQuoteAndJoinByComma(sortedColumnKeys)
	sqlStatement = fmt.Sprintf(`INSERT INTO "%[1]s"."%[2]s" (%[3]s)
									SELECT %[3]s FROM (
										SELECT *, row_number() OVER (PARTITION BY %[5]s ORDER BY received_at DESC) AS _rudder_staging_row_number FROM "%[1]s"."%[4]s"
									) AS _ where _rudder_staging_row_number = 1
									`, pg.Namespace, tableName, quotedColumnNames, stagingTableName, partitionKey)
	pkgLogger.Infof("PG: Inserting records for table:%s using staging table: %s\n", tableName, sqlStatement)
	_, err = handleExec(&QueryParams{txn: txn, query: sqlStatement, enableWithQueryPlan: enableSQLStatementExecutionPlan})

	if err != nil {
		pkgLogger.Errorf("PG: Error inserting into original table: %v\n", err)
		tags["stage"] = insertDedup
		runRollbackWithTimeout(txn.Rollback, handleRollbackTimeout, txnRollbackTimeout, tags)
		return
	}

	if err = txn.Commit(); err != nil {
		pkgLogger.Errorf("PG: Error while committing transaction as there was error while loading staging table:%s: %v", stagingTableName, err)
		tags["stage"] = dedupStage
		runRollbackWithTimeout(txn.Rollback, handleRollbackTimeout, txnRollbackTimeout, tags)
		return
	}

	pkgLogger.Infof("PG: Complete load for table:%s", tableName)
	return
}

func (pg *HandleT) loadUserTables() (errorMap map[string]error) {
	errorMap = map[string]error{warehouseutils.IdentifiesTable: nil}
	sqlStatement := fmt.Sprintf(`SET search_path to %q`, pg.Namespace)
	_, err := pg.Db.Exec(sqlStatement)
	if err != nil {
		errorMap[warehouseutils.IdentifiesTable] = err
		return
	}
	pkgLogger.Infof("PG: Updated search_path to %s in postgres for PG:%s : %v", pg.Namespace, pg.Warehouse.Destination.ID, sqlStatement)
	pkgLogger.Infof("PG: Starting load for identifies and users tables\n")
	identifyStagingTable, err := pg.loadTable(warehouseutils.IdentifiesTable, pg.Uploader.GetTableSchemaInUpload(warehouseutils.IdentifiesTable), true)
	defer pg.dropStagingTable(identifyStagingTable)
	if err != nil {
		errorMap[warehouseutils.IdentifiesTable] = err
		return
	}

	if len(pg.Uploader.GetTableSchemaInUpload(warehouseutils.UsersTable)) == 0 {
		return
	}
	errorMap[warehouseutils.UsersTable] = nil

	if skipComputingUserLatestTraits {
		_, err := pg.loadTable(warehouseutils.UsersTable, pg.Uploader.GetTableSchemaInUpload(warehouseutils.UsersTable), false)
		if err != nil {
			errorMap[warehouseutils.UsersTable] = err
		}
		return
	}

	unionStagingTableName := misc.TruncateStr(fmt.Sprintf(`%s%s_%s`, stagingTablePrefix, strings.ReplaceAll(uuid.Must(uuid.NewV4()).String(), "-", ""), "users_identifies_union"), 63)
	stagingTableName := misc.TruncateStr(fmt.Sprintf(`%s%s_%s`, stagingTablePrefix, strings.ReplaceAll(uuid.Must(uuid.NewV4()).String(), "-", ""), warehouseutils.UsersTable), 63)
	defer pg.dropStagingTable(stagingTableName)
	defer pg.dropStagingTable(unionStagingTableName)

	userColMap := pg.Uploader.GetTableSchemaInWarehouse(warehouseutils.UsersTable)
	var userColNames, firstValProps []string
	for colName := range userColMap {
		if colName == "id" {
			continue
		}
		userColNames = append(userColNames, fmt.Sprintf(`%q`, colName))
		caseSubQuery := fmt.Sprintf(`case
						  when (select true) then (
						  	select "%[1]s" from "%[3]s"."%[2]s" as staging_table
						  	where x.id = staging_table.id
							  and "%[1]s" is not null
							  order by received_at desc
						  	limit 1)
						  end as "%[1]s"`, colName, unionStagingTableName, pg.Namespace)
		firstValProps = append(firstValProps, caseSubQuery)
	}

	sqlStatement = fmt.Sprintf(`CREATE TABLE "%[1]s".%[5]s as (
												(
													SELECT id, %[4]s FROM "%[1]s"."%[2]s" WHERE id in (SELECT user_id FROM "%[1]s"."%[3]s" WHERE user_id IS NOT NULL)
												) UNION
												(
													SELECT user_id, %[4]s FROM "%[1]s"."%[3]s"  WHERE user_id IS NOT NULL
												)
											)`, pg.Namespace, warehouseutils.UsersTable, identifyStagingTable, strings.Join(userColNames, ","), unionStagingTableName)

	pkgLogger.Infof("PG: Creating staging table for union of users table with identify staging table: %s\n", sqlStatement)
	_, err = pg.Db.Exec(sqlStatement)
	if err != nil {
		errorMap[warehouseutils.UsersTable] = err
		return
	}

	sqlStatement = fmt.Sprintf(`CREATE TABLE %[4]s.%[1]s AS (SELECT DISTINCT * FROM
										(
											SELECT
											x.id, %[2]s
											FROM %[4]s.%[3]s as x
										) as xyz
									)`,
		stagingTableName,
		strings.Join(firstValProps, ","),
		unionStagingTableName,
		pg.Namespace,
	)

	pkgLogger.Debugf("PG: Creating staging table for users: %s\n", sqlStatement)
	_, err = pg.Db.Exec(sqlStatement)
	if err != nil {
		errorMap[warehouseutils.UsersTable] = err
		return
	}

	// BEGIN TRANSACTION
	tx, err := pg.Db.Begin()
	if err != nil {
		errorMap[warehouseutils.UsersTable] = err
		return
	}

	primaryKey := "id"
	sqlStatement = fmt.Sprintf(`DELETE FROM "%[1]s"."%[2]s" using "%[1]s"."%[3]s" _source where (_source.%[4]s = %[1]s.%[2]s.%[4]s)`, pg.Namespace, warehouseutils.UsersTable, stagingTableName, primaryKey)
	pkgLogger.Infof("PG: Dedup records for table:%s using staging table: %s\n", warehouseutils.UsersTable, sqlStatement)
	// tags
	tags := map[string]string{
		"namespace": pg.Namespace,
		"destId":    pg.Warehouse.Destination.ID,
		"tableName": warehouseutils.UsersTable,
	}
	_, err = handleExec(&QueryParams{txn: tx, query: sqlStatement, enableWithQueryPlan: enableSQLStatementExecutionPlan})
	if err != nil {
		pkgLogger.Errorf("PG: Error deleting from original table for dedup: %v\n", err)
		tags["stage"] = deleteDedup
		runRollbackWithTimeout(tx.Rollback, handleRollbackTimeout, txnRollbackTimeout, tags)
		errorMap[warehouseutils.UsersTable] = err
		return
	}

	sqlStatement = fmt.Sprintf(`INSERT INTO "%[1]s"."%[2]s" (%[4]s) SELECT %[4]s FROM  "%[1]s"."%[3]s"`, pg.Namespace, warehouseutils.UsersTable, stagingTableName, strings.Join(append([]string{"id"}, userColNames...), ","))
	pkgLogger.Infof("PG: Inserting records for table:%s using staging table: %s\n", warehouseutils.UsersTable, sqlStatement)
	_, err = handleExec(&QueryParams{txn: tx, query: sqlStatement, enableWithQueryPlan: enableSQLStatementExecutionPlan})

	if err != nil {
		pkgLogger.Errorf("PG: Error inserting into users table from staging table: %v\n", err)
		tags["stage"] = insertDedup
		runRollbackWithTimeout(tx.Rollback, handleRollbackTimeout, txnRollbackTimeout, tags)
		errorMap[warehouseutils.UsersTable] = err
		return
	}

	err = tx.Commit()
	if err != nil {
		pkgLogger.Errorf("PG: Error in transaction commit for users table: %v\n", err)
		tags["stage"] = dedupStage
		runRollbackWithTimeout(tx.Rollback, handleRollbackTimeout, txnRollbackTimeout, tags)
		errorMap[warehouseutils.UsersTable] = err
		return
	}
	return
}

func (pg *HandleT) schemaExists(_ string) (exists bool, err error) {
	sqlStatement := fmt.Sprintf(`SELECT EXISTS (SELECT 1 FROM pg_catalog.pg_namespace WHERE nspname = '%s');`, pg.Namespace)
	err = pg.Db.QueryRow(sqlStatement).Scan(&exists)
	return
}

func (pg *HandleT) CreateSchema() (err error) {
	var schemaExists bool
	schemaExists, err = pg.schemaExists(pg.Namespace)
	if err != nil {
		pkgLogger.Errorf("PG: Error checking if schema: %s exists: %v", pg.Namespace, err)
		return err
	}
	if schemaExists {
		pkgLogger.Infof("PG: Skipping creating schema: %s since it already exists", pg.Namespace)
		return
	}
	sqlStatement := fmt.Sprintf(`CREATE SCHEMA IF NOT EXISTS %q`, pg.Namespace)
	pkgLogger.Infof("PG: Creating schema name in postgres for PG:%s : %v", pg.Warehouse.Destination.ID, sqlStatement)
	_, err = pg.Db.Exec(sqlStatement)
	return
}

func (pg *HandleT) dropStagingTable(stagingTableName string) {
	pkgLogger.Infof("PG: dropping table %+v\n", stagingTableName)
	_, err := pg.Db.Exec(fmt.Sprintf(`DROP TABLE IF EXISTS "%[1]s"."%[2]s"`, pg.Namespace, stagingTableName))
	if err != nil {
		pkgLogger.Errorf("PG:  Error dropping staging table %s in postgres: %v", stagingTableName, err)
	}
}

func (pg *HandleT) createTable(name string, columns map[string]string) (err error) {
	sqlStatement := fmt.Sprintf(`CREATE TABLE IF NOT EXISTS "%[1]s"."%[2]s" ( %v )`, pg.Namespace, name, ColumnsWithDataTypes(columns, ""))
	pkgLogger.Infof("PG: Creating table in postgres for PG:%s : %v", pg.Warehouse.Destination.ID, sqlStatement)
	_, err = pg.Db.Exec(sqlStatement)
	return
}

func (pg *HandleT) addColumn(tableName, columnName, columnType string) (err error) {
	sqlStatement := fmt.Sprintf(`ALTER TABLE %s.%s ADD COLUMN IF NOT EXISTS %q %s`, pg.Namespace, tableName, columnName, rudderDataTypesMapToPostgres[columnType])
	pkgLogger.Infof("PG: Adding column in postgres for PG:%s : %v", pg.Warehouse.Destination.ID, sqlStatement)
	_, err = pg.Db.Exec(sqlStatement)
	return
}

func (pg *HandleT) CreateTable(tableName string, columnMap map[string]string) (err error) {
	// set the schema in search path. so that we can query table with unqualified name which is just the table name rather than using schema.table in queries
	sqlStatement := fmt.Sprintf(`SET search_path to %q`, pg.Namespace)
	_, err = pg.Db.Exec(sqlStatement)
	if err != nil {
		return err
	}
	pkgLogger.Infof("PG: Updated search_path to %s in postgres for PG:%s : %v", pg.Namespace, pg.Warehouse.Destination.ID, sqlStatement)
	err = pg.createTable(tableName, columnMap)
	return err
}

func (as *HandleT) DropTable(tableName string) (err error) {
	sqlStatement := `DROP TABLE "%[1]s"."%[2]s"`
	pkgLogger.Infof("PG: Dropping table in postgres for PG:%s : %v", as.Warehouse.Destination.ID, sqlStatement)
	_, err = as.Db.Exec(fmt.Sprintf(sqlStatement, as.Namespace, tableName))
	return
}

func (pg *HandleT) AddColumn(tableName, columnName, columnType string) (err error) {
	// set the schema in search path. so that we can query table with unqualified name which is just the table name rather than using schema.table in queries
	sqlStatement := fmt.Sprintf(`SET search_path to %q`, pg.Namespace)
	_, err = pg.Db.Exec(sqlStatement)
	if err != nil {
		return err
	}
	pkgLogger.Infof("PG: Updated search_path to %s in postgres for PG:%s : %v", pg.Namespace, pg.Warehouse.Destination.ID, sqlStatement)
	err = pg.addColumn(tableName, columnName, columnType)
	return err
}

<<<<<<< HEAD
func (pg *HandleT) AlterColumn(_, _, _ string) (err error) {
=======
func (*HandleT) AlterColumn(tableName, columnName, columnType string) (err error) {
>>>>>>> 7ae57b3a
	return
}

func (pg *HandleT) TestConnection(warehouse warehouseutils.WarehouseT) (err error) {
	if warehouse.Destination.Config["sslMode"] == "verify-ca" {
		if sslKeyError := warehouseutils.WriteSSLKeys(warehouse.Destination); sslKeyError.IsError() {
			pkgLogger.Error(sslKeyError.Error())
			err = fmt.Errorf(sslKeyError.Error())
			return
		}
	}
	pg.Warehouse = warehouse
	pg.Db, err = Connect(pg.getConnectionCredentials())
	if err != nil {
		return
	}
	defer pg.Db.Close()

	ctx, cancel := context.WithTimeout(context.TODO(), pg.ConnectTimeout)
	defer cancel()

	err = pg.Db.PingContext(ctx)
	if err == context.DeadlineExceeded {
		return fmt.Errorf("connection testing timed out after %d sec", pg.ConnectTimeout/time.Second)
	}
	if err != nil {
		return err
	}

	return nil
}

func (pg *HandleT) Setup(warehouse warehouseutils.WarehouseT, uploader warehouseutils.UploaderI) (err error) {
	pg.Warehouse = warehouse
	pg.Namespace = warehouse.Namespace
	pg.Uploader = uploader
	pg.ObjectStorage = warehouseutils.ObjectStorageType(warehouseutils.POSTGRES, warehouse.Destination.Config, pg.Uploader.UseRudderStorage())

	pg.Db, err = Connect(pg.getConnectionCredentials())
	return err
}

func (pg *HandleT) CrashRecover(warehouse warehouseutils.WarehouseT) (err error) {
	pg.Warehouse = warehouse
	pg.Namespace = warehouse.Namespace
	pg.Db, err = Connect(pg.getConnectionCredentials())
	if err != nil {
		return err
	}
	defer pg.Db.Close()
	pg.dropDanglingStagingTables()
	return
}

func (pg *HandleT) dropDanglingStagingTables() bool {
	sqlStatement := fmt.Sprintf(`select table_name
								 from information_schema.tables
								 where table_schema = '%s' AND table_name like '%s';`, pg.Namespace, fmt.Sprintf("%s%s", stagingTablePrefix, "%"))
	rows, err := pg.Db.Query(sqlStatement)
	if err != nil {
		pkgLogger.Errorf("WH: PG: Error dropping dangling staging tables in PG: %v\nQuery: %s\n", err, sqlStatement)
		return false
	}
	defer rows.Close()

	var stagingTableNames []string
	for rows.Next() {
		var tableName string
		err := rows.Scan(&tableName)
		if err != nil {
			panic(fmt.Errorf("Failed to scan result from query: %s\nwith Error : %w", sqlStatement, err))
		}
		stagingTableNames = append(stagingTableNames, tableName)
	}
	pkgLogger.Infof("WH: PG: Dropping dangling staging tables: %+v  %+v\n", len(stagingTableNames), stagingTableNames)
	delSuccess := true
	for _, stagingTableName := range stagingTableNames {
		_, err := pg.Db.Exec(fmt.Sprintf(`DROP TABLE "%[1]s"."%[2]s"`, pg.Namespace, stagingTableName))
		if err != nil {
			pkgLogger.Errorf("WH: PG:  Error dropping dangling staging table: %s in PG: %v\n", stagingTableName, err)
			delSuccess = false
		}
	}
	return delSuccess
}

// FetchSchema queries postgres and returns the schema associated with provided namespace
func (pg *HandleT) FetchSchema(warehouse warehouseutils.WarehouseT) (schema warehouseutils.SchemaT, err error) {
	pg.Warehouse = warehouse
	pg.Namespace = warehouse.Namespace
	dbHandle, err := Connect(pg.getConnectionCredentials())
	if err != nil {
		return
	}
	defer dbHandle.Close()

	schema = make(warehouseutils.SchemaT)
	sqlStatement := fmt.Sprintf(`
		SELECT
		  table_name,
		  column_name,
		  data_type
		FROM
		  INFORMATION_SCHEMA.COLUMNS
		WHERE
		  table_schema = '%s'
		  AND table_name NOT LIKE '%s%s'
	`,
		pg.Namespace,
		stagingTablePrefix,
		"%",
	)

	rows, err := dbHandle.Query(sqlStatement)
	if err != nil && err != sql.ErrNoRows {
		pkgLogger.Errorf("PG: Error in fetching schema from postgres destination:%v, query: %v", pg.Warehouse.Destination.ID, sqlStatement)
		return
	}
	if err == sql.ErrNoRows {
		pkgLogger.Infof("PG: No rows, while fetching schema from  destination:%v, query: %v", pg.Warehouse.Identifier, sqlStatement)
		return schema, nil
	}
	defer rows.Close()
	for rows.Next() {
		var tName, cName, cType sql.NullString
		err = rows.Scan(&tName, &cName, &cType)
		if err != nil {
			pkgLogger.Errorf("PG: Error in processing fetched schema from clickhouse destination:%v", pg.Warehouse.Destination.ID)
			return
		}
		if _, ok := schema[tName.String]; !ok {
			schema[tName.String] = make(map[string]string)
		}
		if cName.Valid && cType.Valid {
			if datatype, ok := postgresDataTypesMapToRudder[cType.String]; ok {
				schema[tName.String][cName.String] = datatype
			} else {
				warehouseutils.WHCounterStat(warehouseutils.RUDDER_MISSING_DATATYPE, &pg.Warehouse, warehouseutils.Tag{Name: "datatype", Value: cType.String}).Count(1)
			}
		}
	}
	return
}

func (pg *HandleT) LoadUserTables() map[string]error {
	return pg.loadUserTables()
}

func (pg *HandleT) LoadTable(tableName string) error {
	_, err := pg.loadTable(tableName, pg.Uploader.GetTableSchemaInUpload(tableName), false)
	return err
}

func (pg *HandleT) Cleanup() {
	if pg.Db != nil {
		pg.dropDanglingStagingTables()
		pg.Db.Close()
	}
}

func (*HandleT) LoadIdentityMergeRulesTable() (err error) {
	return
}

func (*HandleT) LoadIdentityMappingsTable() (err error) {
	return
}

func (*HandleT) DownloadIdentityRules(*misc.GZipWriter) (err error) {
	return
}

func (pg *HandleT) GetTotalCountInTable(tableName string) (total int64, err error) {
	sqlStatement := fmt.Sprintf(`SELECT count(*) FROM "%[1]s"."%[2]s"`, pg.Namespace, tableName)
	err = pg.Db.QueryRow(sqlStatement).Scan(&total)
	if err != nil {
		pkgLogger.Errorf(`PG: Error getting total count in table %s:%s`, pg.Namespace, tableName)
	}
	return
}

func (pg *HandleT) Connect(warehouse warehouseutils.WarehouseT) (client.Client, error) {
	if warehouse.Destination.Config["sslMode"] == "verify-ca" {
		if err := warehouseutils.WriteSSLKeys(warehouse.Destination); err.IsError() {
			pkgLogger.Error(err.Error())
			return client.Client{}, fmt.Errorf(err.Error())
		}
	}
	pg.Warehouse = warehouse
	pg.Namespace = warehouse.Namespace
	pg.ObjectStorage = warehouseutils.ObjectStorageType(
		warehouseutils.POSTGRES,
		warehouse.Destination.Config,
		misc.IsConfiguredToUseRudderObjectStorage(pg.Warehouse.Destination.Config),
	)
	dbHandle, err := Connect(pg.getConnectionCredentials())
	if err != nil {
		return client.Client{}, err
	}

	return client.Client{Type: client.SQLClient, SQL: dbHandle}, err
}

func (pg *HandleT) LoadTestTable(_, tableName string, payloadMap map[string]interface{}, _ string) (err error) {
	sqlStatement := fmt.Sprintf(`INSERT INTO %q.%q (%v) VALUES (%s)`,
		pg.Namespace,
		tableName,
		fmt.Sprintf(`%q, %q`, "id", "val"),
		fmt.Sprintf(`'%d', '%s'`, payloadMap["id"], payloadMap["val"]),
	)
	_, err = pg.Db.Exec(sqlStatement)
	return
}

func (pg *HandleT) SetConnectionTimeout(timeout time.Duration) {
	pg.ConnectTimeout = timeout
}<|MERGE_RESOLUTION|>--- conflicted
+++ resolved
@@ -171,11 +171,7 @@
 	return strings.Join(arr, ",")
 }
 
-<<<<<<< HEAD
-func (bq *HandleT) IsEmpty(_ warehouseutils.WarehouseT) (empty bool, err error) {
-=======
-func (*HandleT) IsEmpty(warehouse warehouseutils.WarehouseT) (empty bool, err error) {
->>>>>>> 7ae57b3a
+func (*HandleT) IsEmpty(_ warehouseutils.WarehouseT) (empty bool, err error) {
 	return
 }
 
@@ -639,11 +635,7 @@
 	return err
 }
 
-<<<<<<< HEAD
-func (pg *HandleT) AlterColumn(_, _, _ string) (err error) {
-=======
-func (*HandleT) AlterColumn(tableName, columnName, columnType string) (err error) {
->>>>>>> 7ae57b3a
+func (*HandleT) AlterColumn(_, _, _ string) (err error) {
 	return
 }
 
