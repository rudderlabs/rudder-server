package postgres

import (
	"compress/gzip"
	"database/sql"
	"encoding/csv"
	"errors"
	"fmt"
	"io"
	"os"
	"path/filepath"
	"strings"
	"time"

	"github.com/lib/pq"
	"github.com/rudderlabs/rudder-server/rruntime"
	"github.com/rudderlabs/rudder-server/services/filemanager"
	"github.com/rudderlabs/rudder-server/utils/logger"
	"github.com/rudderlabs/rudder-server/utils/misc"
	warehouseutils "github.com/rudderlabs/rudder-server/warehouse/utils"
	uuid "github.com/satori/go.uuid"
)

var (
	stagingTablePrefix string
)

const (
	host     = "host"
	dbName   = "database"
	user     = "user"
	password = "password"
	port     = "port"
	sslMode  = "sslMode"
)

const PROVIDER = "POSTGRES"

var rudderDataTypesMapToPostgres = map[string]string{
	"int":      "bigint",
	"float":    "numeric",
	"string":   "text",
	"datetime": "timestamptz",
	"boolean":  "boolean",
}

var postgresDataTypesMapToRudder = map[string]string{
	"integer":                  "int",
	"smallint":                 "int",
	"bigint":                   "int",
	"double precision":         "float",
	"numeric":                  "float",
	"real":                     "float",
	"text":                     "string",
	"varchar":                  "string",
	"char":                     "string",
	"timestamptz":              "datetime",
	"timestamp with time zone": "datetime",
	"timestamp":                "datetime",
	"boolean":                  "boolean",
}

type HandleT struct {
	Db            *sql.DB
	Namespace     string
	ObjectStorage string
	Warehouse     warehouseutils.WarehouseT
	Uploader      warehouseutils.UploaderI
}

type credentialsT struct {
	host     string
	dbName   string
	user     string
	password string
	port     string
	sslMode  string
}

var primaryKeyMap = map[string]string{
	warehouseutils.UsersTable:      "id",
	warehouseutils.IdentifiesTable: "id",
	warehouseutils.DiscardsTable:   "row_id",
}
var partitionKeyMap = map[string]string{
	warehouseutils.UsersTable:      "id",
	warehouseutils.IdentifiesTable: "id",
	warehouseutils.DiscardsTable:   "row_id, column_name, table_name",
}

func connect(cred credentialsT) (*sql.DB, error) {
	url := fmt.Sprintf("user=%v password=%v host=%v port=%v dbname=%v sslmode=%v",
		cred.user,
		cred.password,
		cred.host,
		cred.port,
		cred.dbName,
		cred.sslMode)

	var err error
	var db *sql.DB
	if db, err = sql.Open("postgres", url); err != nil {
		return nil, fmt.Errorf("postgres connection error : (%v)", err)
	}
	return db, nil
}

func init() {
	loadConfig()
}
func loadConfig() {
	stagingTablePrefix = "rudder_staging_"
}

func (pg *HandleT) getConnectionCredentials() credentialsT {
	return credentialsT{
		host:     warehouseutils.GetConfigValue(host, pg.Warehouse),
		dbName:   warehouseutils.GetConfigValue(dbName, pg.Warehouse),
		user:     warehouseutils.GetConfigValue(user, pg.Warehouse),
		password: warehouseutils.GetConfigValue(password, pg.Warehouse),
		port:     warehouseutils.GetConfigValue(port, pg.Warehouse),
		sslMode:  warehouseutils.GetConfigValue(sslMode, pg.Warehouse),
	}
}

func columnsWithDataTypes(columns map[string]string, prefix string) string {
	var arr []string
	for name, dataType := range columns {
		arr = append(arr, fmt.Sprintf(`%s%s %s`, prefix, name, rudderDataTypesMapToPostgres[dataType]))
	}
	return strings.Join(arr[:], ",")
}

func (bq *HandleT) IsEmpty(warehouse warehouseutils.WarehouseT) (empty bool, err error) {
	return
}

func (pg *HandleT) DownloadLoadFiles(tableName string) ([]string, error) {
	objectLocations, _ := pg.Uploader.GetLoadFileLocations(tableName)
	var fileNames []string
	for _, objectLocation := range objectLocations {
		object, err := warehouseutils.GetObjectName(objectLocation, pg.Warehouse.Destination.Config, pg.ObjectStorage)
		if err != nil {
			logger.Errorf("PG: Error in converting object location to object key for table:%s: %s,%v", tableName, objectLocation, err)
			return nil, err
		}
		dirName := "/rudder-warehouse-load-uploads-tmp/"
		tmpDirPath, err := misc.CreateTMPDIR()
		if err != nil {
			logger.Errorf("PG: Error in creating tmp directory for downloading load file for table:%s: %s, %v", tableName, objectLocation, err)
			return nil, err
		}
		ObjectPath := tmpDirPath + dirName + fmt.Sprintf(`%s_%s_%d/`, pg.Warehouse.Destination.DestinationDefinition.Name, pg.Warehouse.Destination.ID, time.Now().Unix()) + object
		err = os.MkdirAll(filepath.Dir(ObjectPath), os.ModePerm)
		if err != nil {
			logger.Errorf("PG: Error in making tmp directory for downloading load file for table:%s: %s, %s %v", tableName, objectLocation, err)
			return nil, err
		}
		objectFile, err := os.Create(ObjectPath)
		if err != nil {
			logger.Errorf("PG: Error in creating file in tmp directory for downloading load file for table:%s: %s, %v", tableName, objectLocation, err)
			return nil, err
		}
		downloader, err := filemanager.New(&filemanager.SettingsT{
			Provider: warehouseutils.ObjectStorageType(pg.Warehouse.Destination.DestinationDefinition.Name, pg.Warehouse.Destination.Config),
			Config:   pg.Warehouse.Destination.Config,
		})
		err = downloader.Download(objectFile, object)
		if err != nil {
			logger.Errorf("PG: Error in downloading file in tmp directory for downloading load file for table:%s: %s, %v", tableName, objectLocation, err)
			return nil, err
		}
		fileName := objectFile.Name()
		if err = objectFile.Close(); err != nil {
			logger.Errorf("PG: Error in closing downloaded file in tmp directory for downloading load file for table:%s: %s, %v", tableName, objectLocation, err)
			return nil, err
		}
		fileNames = append(fileNames, fileName)
	}
	return fileNames, nil

}

func (pg *HandleT) loadTable(tableName string, tableSchemaInUpload warehouseutils.TableSchemaT, skipTempTableDelete bool) (stagingTableName string, err error) {
	logger.Infof("PG: Starting load for table:%s", tableName)

	// sort column names
	sortedColumnKeys := warehouseutils.SortColumnKeysFromColumnMap(tableSchemaInUpload)
	sortedColumnString := strings.Join(sortedColumnKeys, ", ")

	fileNames, err := pg.DownloadLoadFiles(tableName)
	defer misc.RemoveFilePaths(fileNames...)
	if err != nil {
		return
	}

	txn, err := pg.Db.Begin()
	if err != nil {
		logger.Errorf("PG: Error while beginning a transaction in db for loading in table:%s: %v", tableName, err)
		return
	}
	// create temporary table
	stagingTableName = fmt.Sprintf(`%s%s_%s`, stagingTablePrefix, tableName, strings.Replace(uuid.NewV4().String(), "-", "", -1))
	sqlStatement := fmt.Sprintf(`CREATE TEMPORARY TABLE "%[2]s" (LIKE "%[1]s"."%[3]s")`, pg.Namespace, stagingTableName, tableName)
	logger.Infof("PG: Creating temporary table for table:%s at %s\n", tableName, sqlStatement)
	_, err = txn.Exec(sqlStatement)
	if err != nil {
		logger.Errorf("PG: Error creating temporary table for table:%s: %v\n", tableName, err)
		return
	}
	if !skipTempTableDelete {
		defer pg.dropStagingTable(stagingTableName)
	}

	stmt, err := txn.Prepare(pq.CopyIn(stagingTableName, sortedColumnKeys...))
	if err != nil {
		logger.Errorf("PG: Error while preparing statement for  transaction in db for loading in staging table:%s: %v", stagingTableName, err)
		return
	}
	for _, objectFileName := range fileNames {
		var gzipFile *os.File
		gzipFile, err = os.Open(objectFileName)
		if err != nil {
			logger.Errorf("PG: Error opening file using os.Open for file:%s while loading to table %s", objectFileName, tableName)
			return
		}

		var gzipReader *gzip.Reader
		gzipReader, err = gzip.NewReader(gzipFile)
		if err != nil {
			logger.Errorf("PG: Error reading file using gzip.NewReader for file:%s while loading to table %s", gzipFile, tableName)
			gzipFile.Close()
			return

		}
		csvReader := csv.NewReader(gzipReader)
		for {
			var record []string
			record, err = csvReader.Read()
			if err != nil {
				if err == io.EOF {
					logger.Infof("PG: File reading completed while reading csv file for loading in staging table:%s: %s", stagingTableName, objectFileName)
					break
				} else {
					logger.Errorf("PG: Error while reading csv file for loading in staging table:%s: %v", stagingTableName, err)
					txn.Rollback()
					return
				}

			}
			var recordInterface []interface{}
			for _, value := range record {
				if strings.TrimSpace(value) == "" {
					recordInterface = append(recordInterface, nil)
				} else {
					recordInterface = append(recordInterface, value)
				}
			}
			_, err = stmt.Exec(recordInterface...)
			if err != nil {
				logger.Errorf("PG: Error in exec statement for loading in staging table:%s: %v", stagingTableName, err)
				txn.Rollback()
				return
			}
		}
		gzipReader.Close()
		gzipFile.Close()
	}

	_, err = stmt.Exec()
	if err != nil {
		txn.Rollback()
		logger.Errorf("PG: Rollback transaction as there was error while loading staging table:%s: %v", stagingTableName, err)
		return

	}
	// deduplication process
	primaryKey := "id"
	if column, ok := primaryKeyMap[tableName]; ok {
		primaryKey = column
	}
	partitionKey := "id"
	if column, ok := partitionKeyMap[tableName]; ok {
		partitionKey = column
	}
	var additionalJoinClause string
	if tableName == warehouseutils.DiscardsTable {
		additionalJoinClause = fmt.Sprintf(`AND _source.%[3]s = "%[1]s"."%[2]s"."%[3]s"`, pg.Namespace, tableName, "table_name")
	}
	sqlStatement = fmt.Sprintf(`DELETE FROM "%[1]s"."%[2]s" USING "%[3]s" as  _source where (_source.%[4]s = "%[1]s"."%[2]s"."%[4]s" %[5]s)`, pg.Namespace, tableName, stagingTableName, primaryKey, additionalJoinClause)
	logger.Infof("PG: Deduplicate records for table:%s using staging table: %s\n", tableName, sqlStatement)
	_, err = txn.Exec(sqlStatement)
	if err != nil {
		logger.Errorf("PG: Error deleting from original table for dedup: %v\n", err)
		txn.Rollback()
		return
	}
	sqlStatement = fmt.Sprintf(`INSERT INTO "%[1]s"."%[2]s" (%[3]s) SELECT %[3]s FROM ( SELECT *, row_number() OVER (PARTITION BY %[5]s ORDER BY received_at DESC) AS _rudder_staging_row_number FROM "%[4]s" ) AS _ where _rudder_staging_row_number = 1`, pg.Namespace, tableName, sortedColumnString, stagingTableName, partitionKey)
	logger.Infof("PG: Inserting records for table:%s using staging table: %s\n", tableName, sqlStatement)
	_, err = txn.Exec(sqlStatement)

	if err != nil {
		logger.Errorf("PG: Error inserting into original table: %v\n", err)
		txn.Rollback()
		return
	}

	if err = txn.Commit(); err != nil {
		logger.Errorf("PG: Error while committing transaction as there was error while loading staging table:%s: %v", stagingTableName, err)
		return
	}

	logger.Infof("PG: Complete load for table:%s", tableName)
	return
}

<<<<<<< HEAD
func (pg *HandleT) loadUserTables() (errorMap map[string]error) {
	errorMap = map[string]error{warehouseutils.IdentifiesTable: nil}
=======
func (pg *HandleT) loadUserTables() (err error) {
	if warehouseutils.HasLoadedUserTables(PROVIDER, pg.DbHandle, pg.Upload) {
		logger.Infof("BQ: Skipping load for tables: identifies and users as they have been succesfully loaded earlier/ nothing to upload")
		return
	}

>>>>>>> a28fe453
	logger.Infof("PG: Starting load for identifies and users tables\n")
	identifyStagingTable, err := pg.loadTable(warehouseutils.IdentifiesTable, pg.Uploader.GetTableSchemaInUpload(warehouseutils.IdentifiesTable), true)
	if err != nil {
		errorMap[warehouseutils.IdentifiesTable] = err
		return
	}

<<<<<<< HEAD
	if len(pg.Uploader.GetTableSchemaInUpload(warehouseutils.UsersTable)) == 0 {
		return
	}
	errorMap[warehouseutils.UsersTable] = nil
=======
	if _, hasUserRecordsToUpload := pg.Upload.Schema["users"]; !hasUserRecordsToUpload {
		return
	}

	logger.Infof("PG: Starting load for %s table", warehouseutils.UsersTable)
	warehouseutils.SetTableUploadStatus(warehouseutils.ExecutingState, pg.Upload.ID, warehouseutils.UsersTable, pg.DbHandle)
>>>>>>> a28fe453

	unionStagingTableName := misc.TruncateStr(fmt.Sprintf(`%s%s_%s`, stagingTablePrefix, strings.Replace(uuid.NewV4().String(), "-", "", -1), "users_identifies_union"), 127)
	stagingTableName := misc.TruncateStr(fmt.Sprintf(`%s%s_%s`, stagingTablePrefix, strings.Replace(uuid.NewV4().String(), "-", "", -1), warehouseutils.UsersTable), 127)

	userColMap := pg.Uploader.GetTableSchemaAfterUpload(warehouseutils.UsersTable)
	var userColNames, firstValProps []string
	for colName := range userColMap {
		if colName == "id" {
			continue
		}
		userColNames = append(userColNames, colName)
		caseSubQuery := fmt.Sprintf(`case
						  when (select true) then (
						  	select %[1]s from %[2]s
						  	where id = %[2]s.id
							  and %[1]s is not null
							  order by received_at desc
						  	limit 1)
						  end as %[1]s`, colName, unionStagingTableName)
		firstValProps = append(firstValProps, caseSubQuery)
	}

	sqlStatement := fmt.Sprintf(`CREATE TEMPORARY TABLE %[5]s as (
												(
													SELECT id, %[4]s FROM "%[1]s"."%[2]s" WHERE id in (SELECT user_id FROM %[3]s)
												) UNION
												(
													SELECT user_id, %[4]s FROM %[3]s
												)
											)`, pg.Namespace, warehouseutils.UsersTable, identifyStagingTable, strings.Join(userColNames, ","), unionStagingTableName)

	logger.Infof("PG: Creating staging table for union of users table with identify staging table: %s\n", sqlStatement)
	_, err = pg.Db.Exec(sqlStatement)
	if err != nil {
		errorMap[warehouseutils.UsersTable] = err
		return
	}

	sqlStatement = fmt.Sprintf(`CREATE TEMPORARY TABLE %[1]s AS (SELECT DISTINCT * FROM
										(
											SELECT
											id, %[2]s
											FROM %[3]s
										) as xyz
									)`,
		stagingTableName,
		strings.Join(firstValProps, ","),
		unionStagingTableName,
	)

	logger.Infof("PG: Creating staging table for users: %s\n", sqlStatement)
	_, err = pg.Db.Exec(sqlStatement)
	if err != nil {
		errorMap[warehouseutils.UsersTable] = err
		return
	}

	// BEGIN TRANSACTION
	tx, err := pg.Db.Begin()
	if err != nil {
		errorMap[warehouseutils.UsersTable] = err
		return
	}

	primaryKey := "id"
	sqlStatement = fmt.Sprintf(`DELETE FROM %[1]s."%[2]s" using %[3]s _source where (_source.%[4]s = %[1]s.%[2]s.%[4]s)`, pg.Namespace, warehouseutils.UsersTable, stagingTableName, primaryKey)
	logger.Infof("PG: Dedup records for table:%s using staging table: %s\n", warehouseutils.UsersTable, sqlStatement)
	_, err = tx.Exec(sqlStatement)
	if err != nil {
		logger.Errorf("PG: Error deleting from original table for dedup: %v\n", err)
		tx.Rollback()
		errorMap[warehouseutils.UsersTable] = err
		return
	}

	sqlStatement = fmt.Sprintf(`INSERT INTO "%[1]s"."%[2]s" (%[4]s) SELECT %[4]s FROM  %[3]s`, pg.Namespace, warehouseutils.UsersTable, stagingTableName, strings.Join(append([]string{"id"}, userColNames...), ","))
	logger.Infof("PG: Inserting records for table:%s using staging table: %s\n", warehouseutils.UsersTable, sqlStatement)
	_, err = tx.Exec(sqlStatement)

	if err != nil {
		logger.Errorf("PG: Error inserting into users table from staging table: %v\n", err)
		tx.Rollback()
		errorMap[warehouseutils.UsersTable] = err
		return
	}

	err = tx.Commit()
	if err != nil {
		logger.Errorf("PG: Error in transaction commit for users table: %v\n", err)
		tx.Rollback()
		errorMap[warehouseutils.UsersTable] = err
		return
	}
<<<<<<< HEAD
=======
	warehouseutils.SetTableUploadStatus(warehouseutils.ExportedDataState, pg.Upload.ID, warehouseutils.UsersTable, pg.DbHandle)
	return
}

func (pg *HandleT) load() (errList []error) {
	logger.Infof("PG: Starting load for all %v tables\n", len(pg.Upload.Schema))
	err := pg.loadUserTables()
	if err != nil {
		errList = append(errList, err)
	}
	var wg sync.WaitGroup
	loadChan := make(chan struct{}, maxParallelLoads)
	wg.Add(len(pg.Upload.Schema))
	for tableName, columnMap := range pg.Upload.Schema {
		if tableName == warehouseutils.UsersTable || tableName == warehouseutils.IdentifiesTable {
			wg.Done()
			continue
		}
		tName := tableName
		cMap := columnMap
		loadChan <- struct{}{}
		rruntime.Go(func() {
			_, loadError := pg.loadTable(tName, cMap, false, false)
			if loadError != nil {
				errList = append(errList, loadError)
			}
			wg.Done()
			<-loadChan
		})
	}
	wg.Wait()
	logger.Infof("PG: Completed load for all tables\n")
>>>>>>> a28fe453
	return
}

func checkAndIgnoreAlreadyExistError(err error) bool {
	if err != nil {
		// TODO: throw error if column already exists but of different type
		return false
	}
	return true
}

func (pg *HandleT) createSchema() (err error) {
	sqlStatement := fmt.Sprintf(`CREATE SCHEMA IF NOT EXISTS "%s"`, pg.Namespace)
	logger.Infof("PG: Creating schema name in postgres for PG:%s : %v", pg.Warehouse.Destination.ID, sqlStatement)
	_, err = pg.Db.Exec(sqlStatement)
	return
}

func (pg *HandleT) dropStagingTable(stagingTableName string) {
	logger.Infof("PG: dropping table %+v\n", stagingTableName)
	_, err := pg.Db.Exec(fmt.Sprintf(`DROP TABLE IF EXISTS "%s"`, stagingTableName))
	if err != nil {
		logger.Errorf("PG:  Error dropping staging table %s in postgres: %v", stagingTableName, err)
	}
}

func (pg *HandleT) createTable(name string, columns map[string]string) (err error) {
	sqlStatement := fmt.Sprintf(`CREATE TABLE IF NOT EXISTS "%s" ( %v )`, name, columnsWithDataTypes(columns, ""))
	logger.Infof("PG: Creating table in postgres for PG:%s : %v", pg.Warehouse.Destination.ID, sqlStatement)
	_, err = pg.Db.Exec(sqlStatement)
	return
}

func (pg *HandleT) tableExists(tableName string) (exists bool, err error) {
	sqlStatement := fmt.Sprintf(`SELECT EXISTS ( SELECT 1
   								 FROM   information_schema.tables
   								 WHERE  table_schema = '%s'
   								 AND    table_name = '%s'
								   )`, pg.Namespace, tableName)
	err = pg.Db.QueryRow(sqlStatement).Scan(&exists)
	return
}

func (pg *HandleT) addColumn(tableName string, columnName string, columnType string) (err error) {
	sqlStatement := fmt.Sprintf(`ALTER TABLE %s ADD COLUMN IF NOT EXISTS %s %s`, tableName, columnName, rudderDataTypesMapToPostgres[columnType])
	logger.Infof("PG: Adding column in postgres for PG:%s : %v", pg.Warehouse.Destination.ID, sqlStatement)
	_, err = pg.Db.Exec(sqlStatement)
	return
}

func (pg *HandleT) MigrateSchema(diff warehouseutils.SchemaDiffT) (err error) {
	if len(pg.Uploader.GetSchemaInWarehouse()) == 0 {
		err = pg.createSchema()
		if err != nil {
			return err
		}
	}
	// set the schema in search path. so that we can query table with unqualified name which is just the table name rather than using schema.table in queries
	sqlStatement := fmt.Sprintf(`SET search_path to "%s"`, pg.Namespace)
	_, err = pg.Db.Exec(sqlStatement)
	if err != nil {
		return err
	}
	logger.Infof("PG: Updated search_path to %s in postgres for PG:%s : %v", pg.Namespace, pg.Warehouse.Destination.ID, sqlStatement)

	processedTables := make(map[string]bool)
	for _, tableName := range diff.Tables {
		tableExists, err := pg.tableExists(tableName)
		if err != nil {
			return err
		}
		if !tableExists {
			err = pg.createTable(fmt.Sprintf(`%s`, tableName), diff.ColumnMaps[tableName])
			if err != nil {
				return err
			}
			processedTables[tableName] = true
		}
	}
	for tableName, columnMap := range diff.ColumnMaps {
		// skip adding columns when table didn't exist previously and was created in the prev statement
		// this to make sure all columns in the the columnMap exists in the table in snowflake
		if _, ok := processedTables[tableName]; ok {
			continue
		}
		if len(columnMap) > 0 {
			for columnName, columnType := range columnMap {
				err := pg.addColumn(tableName, columnName, columnType)
				if err != nil {
					logger.Errorf("PG: Column %s already exists on %s.%s \nResponse: %v", columnName, pg.Namespace, tableName, err)
					return err
				}
			}
		}
	}
	return nil
}

func (pg *HandleT) TestConnection(warehouse warehouseutils.WarehouseT) (err error) {
	pg.Warehouse = warehouse
	pg.Db, err = connect(pg.getConnectionCredentials())
	if err != nil {
		return
	}
	pingResultChannel := make(chan error, 1)
	defer pg.Db.Close()
	rruntime.Go(func() {
		pingResultChannel <- pg.Db.Ping()
	})
	var timeOut time.Duration = 5
	select {
	case err = <-pingResultChannel:
	case <-time.After(timeOut * time.Second):
		err = errors.New(fmt.Sprintf("connection testing timed out after %v sec", timeOut))
	}
	return
}

func (pg *HandleT) Setup(warehouse warehouseutils.WarehouseT, uploader warehouseutils.UploaderI) (err error) {
	pg.Warehouse = warehouse
	pg.Namespace = warehouse.Namespace
	pg.ObjectStorage = warehouseutils.ObjectStorageType(warehouseutils.POSTGRES, warehouse.Destination.Config)
	pg.Uploader = uploader

	pg.Db, err = connect(pg.getConnectionCredentials())
	return err
}

func (pg *HandleT) CrashRecover(warehouse warehouseutils.WarehouseT) (err error) {
	return
}

// FetchSchema queries postgres and returns the schema associated with provided namespace
func (pg *HandleT) FetchSchema(warehouse warehouseutils.WarehouseT) (schema warehouseutils.SchemaT, err error) {
	pg.Warehouse = warehouse
	pg.Namespace = warehouse.Namespace
	dbHandle, err := connect(pg.getConnectionCredentials())
	if err != nil {
		return
	}
	defer dbHandle.Close()

	schema = make(warehouseutils.SchemaT)
	sqlStatement := fmt.Sprintf(`SELECT table_name, column_name, data_type
									FROM INFORMATION_SCHEMA.COLUMNS
									WHERE table_schema = '%s' and table_name not like '%s%s'`, pg.Namespace, stagingTablePrefix, "%")

	rows, err := dbHandle.Query(sqlStatement)
	if err != nil && err != sql.ErrNoRows {
		logger.Errorf("PG: Error in fetching schema from postgres destination:%v, query: %v", pg.Warehouse.Destination.ID, sqlStatement)
		return
	}
	if err == sql.ErrNoRows {
		return schema, nil
	}
	defer rows.Close()
	for rows.Next() {
		var tName, cName, cType string
		err = rows.Scan(&tName, &cName, &cType)
		if err != nil {
			logger.Errorf("PG: Error in processing fetched schema from redshift destination:%v", pg.Warehouse.Destination.ID)
			return
		}
		if _, ok := schema[tName]; !ok {
			schema[tName] = make(map[string]string)
		}
		if datatype, ok := postgresDataTypesMapToRudder[cType]; ok {
			schema[tName][cName] = datatype
		}
	}
	return
}

func (pg *HandleT) LoadUserTables() map[string]error {
	return pg.loadUserTables()
}

func (pg *HandleT) LoadTable(tableName string) error {
	_, err := pg.loadTable(tableName, pg.Uploader.GetTableSchemaInUpload(tableName), false)
	return err
}

func (pg *HandleT) Cleanup() {
	if pg.Db != nil {
		pg.Db.Close()
	}
}

func (pg *HandleT) LoadIdentityTables() (errorMap map[string]error) {
	return
}

func (pg *HandleT) PreLoadIdentityTables() (err error) {
	return
}

func (pg *HandleT) DownloadIdentityRules(*misc.GZipWriter) (err error) {
	return
}<|MERGE_RESOLUTION|>--- conflicted
+++ resolved
@@ -314,17 +314,8 @@
 	return
 }
 
-<<<<<<< HEAD
 func (pg *HandleT) loadUserTables() (errorMap map[string]error) {
 	errorMap = map[string]error{warehouseutils.IdentifiesTable: nil}
-=======
-func (pg *HandleT) loadUserTables() (err error) {
-	if warehouseutils.HasLoadedUserTables(PROVIDER, pg.DbHandle, pg.Upload) {
-		logger.Infof("BQ: Skipping load for tables: identifies and users as they have been succesfully loaded earlier/ nothing to upload")
-		return
-	}
-
->>>>>>> a28fe453
 	logger.Infof("PG: Starting load for identifies and users tables\n")
 	identifyStagingTable, err := pg.loadTable(warehouseutils.IdentifiesTable, pg.Uploader.GetTableSchemaInUpload(warehouseutils.IdentifiesTable), true)
 	if err != nil {
@@ -332,19 +323,10 @@
 		return
 	}
 
-<<<<<<< HEAD
 	if len(pg.Uploader.GetTableSchemaInUpload(warehouseutils.UsersTable)) == 0 {
 		return
 	}
 	errorMap[warehouseutils.UsersTable] = nil
-=======
-	if _, hasUserRecordsToUpload := pg.Upload.Schema["users"]; !hasUserRecordsToUpload {
-		return
-	}
-
-	logger.Infof("PG: Starting load for %s table", warehouseutils.UsersTable)
-	warehouseutils.SetTableUploadStatus(warehouseutils.ExecutingState, pg.Upload.ID, warehouseutils.UsersTable, pg.DbHandle)
->>>>>>> a28fe453
 
 	unionStagingTableName := misc.TruncateStr(fmt.Sprintf(`%s%s_%s`, stagingTablePrefix, strings.Replace(uuid.NewV4().String(), "-", "", -1), "users_identifies_union"), 127)
 	stagingTableName := misc.TruncateStr(fmt.Sprintf(`%s%s_%s`, stagingTablePrefix, strings.Replace(uuid.NewV4().String(), "-", "", -1), warehouseutils.UsersTable), 127)
@@ -438,41 +420,6 @@
 		errorMap[warehouseutils.UsersTable] = err
 		return
 	}
-<<<<<<< HEAD
-=======
-	warehouseutils.SetTableUploadStatus(warehouseutils.ExportedDataState, pg.Upload.ID, warehouseutils.UsersTable, pg.DbHandle)
-	return
-}
-
-func (pg *HandleT) load() (errList []error) {
-	logger.Infof("PG: Starting load for all %v tables\n", len(pg.Upload.Schema))
-	err := pg.loadUserTables()
-	if err != nil {
-		errList = append(errList, err)
-	}
-	var wg sync.WaitGroup
-	loadChan := make(chan struct{}, maxParallelLoads)
-	wg.Add(len(pg.Upload.Schema))
-	for tableName, columnMap := range pg.Upload.Schema {
-		if tableName == warehouseutils.UsersTable || tableName == warehouseutils.IdentifiesTable {
-			wg.Done()
-			continue
-		}
-		tName := tableName
-		cMap := columnMap
-		loadChan <- struct{}{}
-		rruntime.Go(func() {
-			_, loadError := pg.loadTable(tName, cMap, false, false)
-			if loadError != nil {
-				errList = append(errList, loadError)
-			}
-			wg.Done()
-			<-loadChan
-		})
-	}
-	wg.Wait()
-	logger.Infof("PG: Completed load for all tables\n")
->>>>>>> a28fe453
 	return
 }
 
