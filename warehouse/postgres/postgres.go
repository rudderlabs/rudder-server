--- conflicted
+++ resolved
@@ -27,11 +27,8 @@
 	stagingTablePrefix            string
 	pkgLogger                     logger.LoggerI
 	skipComputingUserLatestTraits bool
-<<<<<<< HEAD
 	txnRollbackTimeout            time.Duration
-=======
 	connectTimeout                time.Duration
->>>>>>> e7b8acc0
 )
 
 const (
@@ -135,11 +132,8 @@
 func loadConfig() {
 	stagingTablePrefix = "rudder_staging_"
 	config.RegisterBoolConfigVariable(false, &skipComputingUserLatestTraits, true, "Warehouse.postgres.skipComputingUserLatestTraits")
-<<<<<<< HEAD
-	config.RegisterDurationConfigVariable(time.Duration(30), &txnRollbackTimeout, true, time.Second, "Warehouse.postgres.txnRollbackTimeout")
-=======
+	config.RegisterDurationConfigVariable(30, &txnRollbackTimeout, true, time.Second, "Warehouse.postgres.txnRollbackTimeout")
 	config.RegisterDurationConfigVariable(0, &connectTimeout, true, time.Second, "Warehouse.postgres.connectTimeout")
->>>>>>> e7b8acc0
 }
 
 func (pg *HandleT) getConnectionCredentials() CredentialsT {
