package client

import (
	"context"
	"database/sql"
	"fmt"

<<<<<<< HEAD
	"github.com/rudderlabs/rudder-server/warehouse/integrations/deltalake/deltalakeclient"
=======
	deltalakeclient "github.com/rudderlabs/rudder-server/warehouse/integrations/deltalake/client"
>>>>>>> 8aa6bc2b

	proto "github.com/rudderlabs/rudder-server/proto/databricks"

	"cloud.google.com/go/bigquery"
	warehouseutils "github.com/rudderlabs/rudder-server/warehouse/utils"
	"google.golang.org/api/iterator"
)

const (
	SQLClient       = "SQLClient"
	BQClient        = "BigQueryClient"
	DeltalakeClient = "DeltalakeClient"
)

type Client struct {
	SQL             *sql.DB
	BQ              *bigquery.Client
<<<<<<< HEAD
	DeltalakeClient *deltalakeclient.DeltalakeClient
=======
	DeltalakeClient *deltalakeclient.Client
>>>>>>> 8aa6bc2b
	Type            string
}

func (cl *Client) sqlQuery(statement string) (result warehouseutils.QueryResult, err error) {
	rows, err := cl.SQL.Query(statement)
	if err != nil && err != sql.ErrNoRows {
		return result, err
	}
	if err == sql.ErrNoRows {
		return result, nil
	}
	defer rows.Close()

	result.Columns, err = rows.Columns()
	if err != nil {
		return result, err
	}

	colCount := len(result.Columns)
	values := make([]interface{}, colCount)
	valuePtrs := make([]interface{}, colCount)

	for rows.Next() {
		for i := 0; i < colCount; i++ {
			valuePtrs[i] = &values[i]
		}

		err = rows.Scan(valuePtrs...)
		for i := 0; i < colCount; i++ {
			switch t := values[i].(type) {
			case []uint8:
				values[i] = string(t)
			}
		}
		if err != nil {
			return result, err
		}
		var stringRow []string
		for i := 0; i < colCount; i++ {
			stringRow = append(stringRow, fmt.Sprintf("%+v", values[i]))
		}
		result.Values = append(result.Values, stringRow)
	}
	return result, err
}

func (cl *Client) bqQuery(statement string) (result warehouseutils.QueryResult, err error) {
	query := cl.BQ.Query(statement)
	context := context.Background()
	it, err := query.Read(context)
	if err != nil {
		return
	}

	for index := 0; index < len(it.Schema); index++ {
		result.Columns = append(result.Columns, (it.Schema[index]).Name)
	}

	for {
		var row []bigquery.Value
		err = it.Next(&row)
		if err == iterator.Done {
			break
		}
		if err != nil {
			return
		}
		var stringRow []string
		for index := 0; index < len(row); index++ {
			stringRow = append(stringRow, fmt.Sprintf("%+v", row[index]))
		}
		result.Values = append(result.Values, stringRow)
	}
	return result, nil
}

func (cl *Client) dbQuery(statement string) (result warehouseutils.QueryResult, err error) {
	executeResponse, err := cl.DeltalakeClient.Client.ExecuteQuery(cl.DeltalakeClient.Context, &proto.ExecuteQueryRequest{
		Config:       cl.DeltalakeClient.CredConfig,
		SqlStatement: statement,
		Identifier:   cl.DeltalakeClient.CredIdentifier,
	})
	if err != nil {
		return
	}

	for _, row := range executeResponse.GetRows() {
		result.Values = append(result.Values, row.GetColumns())
	}
	return result, nil
}

func (cl *Client) Query(statement string) (result warehouseutils.QueryResult, err error) {
	switch cl.Type {
	case BQClient:
		return cl.bqQuery(statement)
	case DeltalakeClient:
		return cl.dbQuery(statement)
	default:
		return cl.sqlQuery(statement)
	}
}

func (cl *Client) Close() {
	switch cl.Type {
	case BQClient:
		cl.BQ.Close()
<<<<<<< HEAD
	case DBClient:
=======
	case DeltalakeClient:
>>>>>>> 8aa6bc2b
		cl.DeltalakeClient.Close()
	default:
		cl.SQL.Close()
	}
}<|MERGE_RESOLUTION|>--- conflicted
+++ resolved
@@ -5,11 +5,7 @@
 	"database/sql"
 	"fmt"
 
-<<<<<<< HEAD
-	"github.com/rudderlabs/rudder-server/warehouse/integrations/deltalake/deltalakeclient"
-=======
 	deltalakeclient "github.com/rudderlabs/rudder-server/warehouse/integrations/deltalake/client"
->>>>>>> 8aa6bc2b
 
 	proto "github.com/rudderlabs/rudder-server/proto/databricks"
 
@@ -27,11 +23,7 @@
 type Client struct {
 	SQL             *sql.DB
 	BQ              *bigquery.Client
-<<<<<<< HEAD
-	DeltalakeClient *deltalakeclient.DeltalakeClient
-=======
 	DeltalakeClient *deltalakeclient.Client
->>>>>>> 8aa6bc2b
 	Type            string
 }
 
@@ -139,11 +131,7 @@
 	switch cl.Type {
 	case BQClient:
 		cl.BQ.Close()
-<<<<<<< HEAD
-	case DBClient:
-=======
 	case DeltalakeClient:
->>>>>>> 8aa6bc2b
 		cl.DeltalakeClient.Close()
 	default:
 		cl.SQL.Close()
