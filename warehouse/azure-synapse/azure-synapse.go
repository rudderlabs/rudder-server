package azuresynapse

import (
	"compress/gzip"
	"context"
	"database/sql"
	"encoding/csv"
	"fmt"
	"io"
	"net/url"
	"os"
	"path/filepath"
	"strconv"
	"strings"
	"time"
	"unicode/utf16"
	"unicode/utf8"

	mssql "github.com/denisenkom/go-mssqldb"
	uuid "github.com/gofrs/uuid"
	"github.com/rudderlabs/rudder-server/services/filemanager"
	"github.com/rudderlabs/rudder-server/utils/logger"
	"github.com/rudderlabs/rudder-server/utils/misc"
	"github.com/rudderlabs/rudder-server/warehouse/client"
	warehouseutils "github.com/rudderlabs/rudder-server/warehouse/utils"
)

var (
	stagingTablePrefix   string
	pkgLogger            logger.Logger
	diacriticLengthLimit = diacriticLimit()
)

const (
	host                   = "host"
	dbName                 = "database"
	user                   = "user"
	password               = "password"
	port                   = "port"
	sslMode                = "sslMode"
	mssqlStringLengthLimit = 512
)

func diacriticLimit() int {
	if mssqlStringLengthLimit%2 != 0 {
		return mssqlStringLengthLimit - 1
	} else {
		return mssqlStringLengthLimit
	}
}

var rudderDataTypesMapToMssql = map[string]string{
	"int":      "bigint",
	"float":    "decimal(28,10)",
	"string":   "varchar(512)",
	"datetime": "datetimeoffset",
	"boolean":  "bit",
	"json":     "jsonb",
}

var mssqlDataTypesMapToRudder = map[string]string{
	"integer":                  "int",
	"smallint":                 "int",
	"bigint":                   "int",
	"tinyint":                  "int",
	"double precision":         "float",
	"numeric":                  "float",
	"decimal":                  "float",
	"real":                     "float",
	"float":                    "float",
	"text":                     "string",
	"varchar":                  "string",
	"nvarchar":                 "string",
	"ntext":                    "string",
	"nchar":                    "string",
	"char":                     "string",
	"datetimeoffset":           "datetime",
	"date":                     "datetime",
	"datetime2":                "datetime",
	"timestamp with time zone": "datetime",
	"timestamp":                "datetime",
	"jsonb":                    "json",
	"bit":                      "boolean",
}

type HandleT struct {
	Db             *sql.DB
	Namespace      string
	ObjectStorage  string
	Warehouse      warehouseutils.WarehouseT
	Uploader       warehouseutils.UploaderI
	ConnectTimeout time.Duration
}

type credentialsT struct {
	host     string
	dbName   string
	user     string
	password string
	port     string
	sslMode  string
	timeout  time.Duration
}

var primaryKeyMap = map[string]string{
	warehouseutils.UsersTable:      "id",
	warehouseutils.IdentifiesTable: "id",
	warehouseutils.DiscardsTable:   "row_id",
}

var partitionKeyMap = map[string]string{
	warehouseutils.UsersTable:      "id",
	warehouseutils.IdentifiesTable: "id",
	warehouseutils.DiscardsTable:   "row_id, column_name, table_name",
}

func connect(cred credentialsT) (*sql.DB, error) {
	// Create connection string
	// url := fmt.Sprintf("server=%s;user id=%s;password=%s;port=%s;database=%s;encrypt=%s;TrustServerCertificate=true", cred.host, cred.user, cred.password, cred.port, cred.dbName, cred.sslMode)
	// Encryption options : disable, false, true.  https://github.com/denisenkom/go-mssqldb
	// TrustServerCertificate=true ; all options(disable, false, true) work with this
	// if rds.forcessl=1; disable option doesnt work. true, false works alongside TrustServerCertificate=true
	//		https://docs.aws.amazon.com/AmazonRDS/latest/UserGuide/SQLServer.Concepts.General.SSL.Using.html
	// more combination explanations here: https://docs.microsoft.com/en-us/sql/connect/odbc/linux-mac/connection-string-keywords-and-data-source-names-dsns?view=sql-server-ver15
	query := url.Values{}
	query.Add("database", cred.dbName)
	query.Add("encrypt", cred.sslMode)
	if cred.timeout > 0 {
		query.Add("dial timeout", fmt.Sprintf("%d", cred.timeout/time.Second))
	}
	query.Add("TrustServerCertificate", "true")
	port, err := strconv.Atoi(cred.port)
	if err != nil {
		pkgLogger.Errorf("Error parsing synapse connection port : %v", err)
		return nil, err
	}
	connUrl := &url.URL{
		Scheme:   "sqlserver",
		User:     url.UserPassword(cred.user, cred.password),
		Host:     fmt.Sprintf("%s:%d", cred.host, port),
		RawQuery: query.Encode(),
	}
	pkgLogger.Debugf("synapse connection string : %s", connUrl.String())
	var db *sql.DB
	if db, err = sql.Open("sqlserver", connUrl.String()); err != nil {
		return nil, fmt.Errorf("synapse connection error : (%v)", err)
	}
	return db, nil
}

func Init() {
	loadConfig()
	pkgLogger = logger.NewLogger().Child("warehouse").Child("synapse")
}

func loadConfig() {
	stagingTablePrefix = "rudder_staging_"
}

func (as *HandleT) getConnectionCredentials() credentialsT {
	return credentialsT{
		host:     warehouseutils.GetConfigValue(host, as.Warehouse),
		dbName:   warehouseutils.GetConfigValue(dbName, as.Warehouse),
		user:     warehouseutils.GetConfigValue(user, as.Warehouse),
		password: warehouseutils.GetConfigValue(password, as.Warehouse),
		port:     warehouseutils.GetConfigValue(port, as.Warehouse),
		sslMode:  warehouseutils.GetConfigValue(sslMode, as.Warehouse),
		timeout:  as.ConnectTimeout,
	}
}

func columnsWithDataTypes(columns map[string]string, prefix string) string {
	var arr []string
	for name, dataType := range columns {
		arr = append(arr, fmt.Sprintf(`%s%s %s`, prefix, name, rudderDataTypesMapToMssql[dataType]))
	}
	return strings.Join(arr, ",")
}

<<<<<<< HEAD
func (as *HandleT) IsEmpty(_ warehouseutils.WarehouseT) (empty bool, err error) {
=======
func (*HandleT) IsEmpty(warehouse warehouseutils.WarehouseT) (empty bool, err error) {
>>>>>>> 7ae57b3a
	return
}

func (as *HandleT) DownloadLoadFiles(tableName string) ([]string, error) {
	objects := as.Uploader.GetLoadFilesMetadata(warehouseutils.GetLoadFilesOptionsT{Table: tableName})
	storageProvider := warehouseutils.ObjectStorageType(as.Warehouse.Destination.DestinationDefinition.Name, as.Warehouse.Destination.Config, as.Uploader.UseRudderStorage())
	downloader, err := filemanager.DefaultFileManagerFactory.New(&filemanager.SettingsT{
		Provider: storageProvider,
		Config: misc.GetObjectStorageConfig(misc.ObjectStorageOptsT{
			Provider:         storageProvider,
			Config:           as.Warehouse.Destination.Config,
			UseRudderStorage: as.Uploader.UseRudderStorage(),
		}),
	})
	if err != nil {
		pkgLogger.Errorf("AZ: Error in setting up a downloader for destionationID : %s Error : %v", as.Warehouse.Destination.ID, err)
		return nil, err
	}
	var fileNames []string
	for _, object := range objects {
		objectName, err := warehouseutils.GetObjectName(object.Location, as.Warehouse.Destination.Config, as.ObjectStorage)
		if err != nil {
			pkgLogger.Errorf("AZ: Error in converting object location to object key for table:%s: %s,%v", tableName, object.Location, err)
			return nil, err
		}
		dirName := fmt.Sprintf(`/%s/`, misc.RudderWarehouseLoadUploadsTmp)
		tmpDirPath, err := misc.CreateTMPDIR()
		if err != nil {
			pkgLogger.Errorf("AZ: Error in creating tmp directory for downloading load file for table:%s: %s, %v", tableName, object.Location, err)
			return nil, err
		}
		ObjectPath := tmpDirPath + dirName + fmt.Sprintf(`%s_%s_%d/`, as.Warehouse.Destination.DestinationDefinition.Name, as.Warehouse.Destination.ID, time.Now().Unix()) + objectName
		err = os.MkdirAll(filepath.Dir(ObjectPath), os.ModePerm)
		if err != nil {
			pkgLogger.Errorf("AZ: Error in making tmp directory for downloading load file for table:%s: %s, %s %v", tableName, object.Location, err)
			return nil, err
		}
		objectFile, err := os.Create(ObjectPath)
		if err != nil {
			pkgLogger.Errorf("AZ: Error in creating file in tmp directory for downloading load file for table:%s: %s, %v", tableName, object.Location, err)
			return nil, err
		}
		err = downloader.Download(context.TODO(), objectFile, objectName)
		if err != nil {
			pkgLogger.Errorf("AZ: Error in downloading file in tmp directory for downloading load file for table:%s: %s, %v", tableName, object.Location, err)
			return nil, err
		}
		fileName := objectFile.Name()
		if err = objectFile.Close(); err != nil {
			pkgLogger.Errorf("AZ: Error in closing downloaded file in tmp directory for downloading load file for table:%s: %s, %v", tableName, object.Location, err)
			return nil, err
		}
		fileNames = append(fileNames, fileName)
	}
	return fileNames, nil
}

func (as *HandleT) loadTable(tableName string, tableSchemaInUpload warehouseutils.TableSchemaT, skipTempTableDelete bool) (stagingTableName string, err error) {
	pkgLogger.Infof("AZ: Starting load for table:%s", tableName)

	previousColumnKeys := warehouseutils.SortColumnKeysFromColumnMap(as.Uploader.GetTableSchemaInWarehouse(tableName))
	// sort column names
	sortedColumnKeys := warehouseutils.SortColumnKeysFromColumnMap(tableSchemaInUpload)
	sortedColumnString := strings.Join(sortedColumnKeys, ", ")

	extraColumns := []string{}
	for _, column := range previousColumnKeys {
		if !misc.Contains(sortedColumnKeys, column) {
			extraColumns = append(extraColumns, column)
		}
	}
	fileNames, err := as.DownloadLoadFiles(tableName)
	defer misc.RemoveFilePaths(fileNames...)
	if err != nil {
		return
	}

	// create temporary table
	stagingTableName = fmt.Sprintf(`%s%s_%s`, stagingTablePrefix, tableName, strings.ReplaceAll(uuid.Must(uuid.NewV4()).String(), "-", ""))
	// prepared stmts cannot be used to create temp objects here. Will work in a txn, but will be purged after commit.
	// https://github.com/denisenkom/go-mssqldb/issues/149, https://docs.microsoft.com/en-us/previous-versions/sql/sql-server-2008-r2/ms175528(v=sql.105)?redirectedfrom=MSDN
	// sqlStatement := fmt.Sprintf(`CREATE  TABLE ##%[2]s like %[1]s.%[3]s`, AZ.Namespace, stagingTableName, tableName)
	// Hence falling back to creating normal tables
	sqlStatement := fmt.Sprintf(`select top 0 * into %[1]s.%[2]s from %[1]s.%[3]s`, as.Namespace, stagingTableName, tableName)

	pkgLogger.Debugf("AZ: Creating temporary table for table:%s at %s\n", tableName, sqlStatement)
	_, err = as.Db.Exec(sqlStatement)
	if err != nil {
		pkgLogger.Errorf("AZ: Error creating temporary table for table:%s: %v\n", tableName, err)
		return
	}

	txn, err := as.Db.Begin()
	if err != nil {
		pkgLogger.Errorf("AZ: Error while beginning a transaction in db for loading in table:%s: %v", tableName, err)
		return
	}

	if !skipTempTableDelete {
		defer as.dropStagingTable(stagingTableName)
	}

	stmt, err := txn.Prepare(mssql.CopyIn(as.Namespace+"."+stagingTableName, mssql.BulkOptions{CheckConstraints: false}, append(sortedColumnKeys, extraColumns...)...))
	if err != nil {
		pkgLogger.Errorf("AZ: Error while preparing statement for  transaction in db for loading in staging table:%s: %v\nstmt: %v", stagingTableName, err, stmt)
		return
	}
	for _, objectFileName := range fileNames {
		var gzipFile *os.File
		gzipFile, err = os.Open(objectFileName)
		if err != nil {
			pkgLogger.Errorf("AZ: Error opening file using os.Open for file:%s while loading to table %s", objectFileName, tableName)
			return
		}

		var gzipReader *gzip.Reader
		gzipReader, err = gzip.NewReader(gzipFile)
		if err != nil {
			pkgLogger.Errorf("AZ: Error reading file using gzip.NewReader for file:%s while loading to table %s", gzipFile, tableName)
			gzipFile.Close()
			return

		}
		csvReader := csv.NewReader(gzipReader)
		var csvRowsProcessedCount int
		for {
			var record []string
			record, err = csvReader.Read()
			if err != nil {
				if err == io.EOF {
					pkgLogger.Debugf("AZ: File reading completed while reading csv file for loading in staging table:%s: %s", stagingTableName, objectFileName)
					break
				}
				pkgLogger.Errorf("AZ: Error while reading csv file %s for loading in staging table:%s: %v", objectFileName, stagingTableName, err)
				txn.Rollback()
				return
			}
			if len(sortedColumnKeys) != len(record) {
				err = fmt.Errorf(`Load file CSV columns for a row mismatch number found in upload schema. Columns in CSV row: %d, Columns in upload schema of table-%s: %d. Processed rows in csv file until mismatch: %d`, len(record), tableName, len(sortedColumnKeys), csvRowsProcessedCount)
				pkgLogger.Error(err)
				txn.Rollback()
				return
			}
			var recordInterface []interface{}
			for _, value := range record {
				if strings.TrimSpace(value) == "" {
					recordInterface = append(recordInterface, nil)
				} else {
					recordInterface = append(recordInterface, value)
				}
			}
			var finalColumnValues []interface{}
			for index, value := range recordInterface {
				valueType := tableSchemaInUpload[sortedColumnKeys[index]]
				if value == nil {
					pkgLogger.Debugf("AZ : Found nil value for type : %s, column : %s", valueType, sortedColumnKeys[index])
					finalColumnValues = append(finalColumnValues, nil)
					continue
				}
				strValue := value.(string)
				switch valueType {
				case "int":
					{
						var convertedValue int
						if convertedValue, err = strconv.Atoi(strValue); err != nil {
							pkgLogger.Errorf("AZ : Mismatch in datatype for type : %s, column : %s, value : %s, err : %v", valueType, sortedColumnKeys[index], strValue, err)
							finalColumnValues = append(finalColumnValues, nil)
						} else {
							finalColumnValues = append(finalColumnValues, convertedValue)
						}

					}
				case "float":
					{
						var convertedValue float64
						if convertedValue, err = strconv.ParseFloat(strValue, 64); err != nil {
							pkgLogger.Errorf("MS : Mismatch in datatype for type : %s, column : %s, value : %s, err : %v", valueType, sortedColumnKeys[index], strValue, err)
							finalColumnValues = append(finalColumnValues, nil)
						} else {
							finalColumnValues = append(finalColumnValues, convertedValue)
						}
					}
				case "datetime":
					{
						var convertedValue time.Time
						// TODO : handling milli?
						if convertedValue, err = time.Parse(time.RFC3339, strValue); err != nil {
							pkgLogger.Errorf("AZ : Mismatch in datatype for type : %s, column : %s, value : %s, err : %v", valueType, sortedColumnKeys[index], strValue, err)
							finalColumnValues = append(finalColumnValues, nil)
						} else {
							finalColumnValues = append(finalColumnValues, convertedValue)
						}
						// TODO : handling all cases?
					}
				case "boolean":
					{
						var convertedValue bool
						if convertedValue, err = strconv.ParseBool(strValue); err != nil {
							pkgLogger.Errorf("AZ : Mismatch in datatype for type : %s, column : %s, value : %s, err : %v", valueType, sortedColumnKeys[index], strValue, err)
							finalColumnValues = append(finalColumnValues, nil)
						} else {
							finalColumnValues = append(finalColumnValues, convertedValue)
						}
					}
				case "string":
					{
						// This is needed to enable diacritic support Ex: Ü,ç Ç,©,∆,ß,á,ù,ñ,ê
						// A substitute to this PR; https://github.com/denisenkom/go-mssqldb/pull/576/files
						// An alternate to this approach is to use nvarchar(instead of varchar)
						if len(strValue) > mssqlStringLengthLimit {
							strValue = strValue[:mssqlStringLengthLimit]
						}
						var byteArr []byte
						if hasDiacritics(strValue) {
							pkgLogger.Debug("diacritics " + strValue)
							byteArr = str2ucs2(strValue)
							// This is needed as with above operation every character occupies 2 bytes
							if len(byteArr) > diacriticLengthLimit {
								byteArr = byteArr[:diacriticLengthLimit]
							}
							finalColumnValues = append(finalColumnValues, byteArr)
						} else {
							pkgLogger.Debug("non-diacritic : " + strValue)
							finalColumnValues = append(finalColumnValues, strValue)
						}
					}
				default:
					finalColumnValues = append(finalColumnValues, value)
				}
			}
			// This is needed for the copyIn to proceed successfully for azure synapse else will face below err for missing old columns
			// mssql: Column count in target table does not match column count specified in input.
			// If BCP command, ensure format file column count matches destination table. If SSIS data import, check column mappings are consistent with target.
			for range extraColumns {
				finalColumnValues = append(finalColumnValues, nil)
			}
			_, err = stmt.Exec(finalColumnValues...)
			if err != nil {
				pkgLogger.Errorf("AZ: Error in exec statement for loading in staging table:%s: %v", stagingTableName, err)
				txn.Rollback()
				return
			}
			csvRowsProcessedCount++
		}
		gzipReader.Close()
		gzipFile.Close()
	}

	_, err = stmt.Exec()
	if err != nil {
		txn.Rollback()
		pkgLogger.Errorf("AZ: Rollback transaction as there was error while loading staging table:%s: %v", stagingTableName, err)
		return

	}
	// deduplication process
	primaryKey := "id"
	if column, ok := primaryKeyMap[tableName]; ok {
		primaryKey = column
	}
	partitionKey := "id"
	if column, ok := partitionKeyMap[tableName]; ok {
		partitionKey = column
	}
	var additionalJoinClause string
	if tableName == warehouseutils.DiscardsTable {
		additionalJoinClause = fmt.Sprintf(`AND _source.%[3]s = "%[1]s"."%[2]s"."%[3]s" AND _source.%[4]s = "%[1]s"."%[2]s"."%[4]s"`, as.Namespace, tableName, "table_name", "column_name")
	}
	sqlStatement = fmt.Sprintf(`DELETE FROM "%[1]s"."%[2]s" FROM "%[1]s"."%[3]s" as  _source where (_source.%[4]s = "%[1]s"."%[2]s"."%[4]s" %[5]s)`, as.Namespace, tableName, stagingTableName, primaryKey, additionalJoinClause)
	pkgLogger.Infof("AZ: Deduplicate records for table:%s using staging table: %s\n", tableName, sqlStatement)
	_, err = txn.Exec(sqlStatement)
	if err != nil {
		pkgLogger.Errorf("AZ: Error deleting from original table for dedup: %v\n", err)
		txn.Rollback()
		return
	}
	sqlStatement = fmt.Sprintf(`INSERT INTO "%[1]s"."%[2]s" (%[3]s) SELECT %[3]s FROM ( SELECT *, row_number() OVER (PARTITION BY %[5]s ORDER BY received_at DESC) AS _rudder_staging_row_number FROM "%[1]s"."%[4]s" ) AS _ where _rudder_staging_row_number = 1`, as.Namespace, tableName, sortedColumnString, stagingTableName, partitionKey)
	pkgLogger.Infof("AZ: Inserting records for table:%s using staging table: %s\n", tableName, sqlStatement)
	_, err = txn.Exec(sqlStatement)

	if err != nil {
		pkgLogger.Errorf("AZ: Error inserting into original table: %v\n", err)
		txn.Rollback()
		return
	}

	if err = txn.Commit(); err != nil {
		pkgLogger.Errorf("AZ: Error while committing transaction as there was error while loading staging table:%s: %v", stagingTableName, err)
		return
	}

	pkgLogger.Infof("AZ: Complete load for table:%s", tableName)
	return
}

// Taken from https://github.com/denisenkom/go-mssqldb/blob/master/tds.go
func str2ucs2(s string) []byte {
	res := utf16.Encode([]rune(s))
	ucs2 := make([]byte, 2*len(res))
	for i := 0; i < len(res); i++ {
		ucs2[2*i] = byte(res[i])
		ucs2[2*i+1] = byte(res[i] >> 8)
	}
	return ucs2
}

func hasDiacritics(str string) bool {
	for _, x := range str {
		if utf8.RuneLen(rune(x)) > 1 {
			return true
		}
	}
	return false
}

func (as *HandleT) loadUserTables() (errorMap map[string]error) {
	errorMap = map[string]error{warehouseutils.IdentifiesTable: nil}
	pkgLogger.Infof("AZ: Starting load for identifies and users tables\n")
	identifyStagingTable, err := as.loadTable(warehouseutils.IdentifiesTable, as.Uploader.GetTableSchemaInUpload(warehouseutils.IdentifiesTable), true)
	if err != nil {
		errorMap[warehouseutils.IdentifiesTable] = err
		return
	}

	if len(as.Uploader.GetTableSchemaInUpload(warehouseutils.UsersTable)) == 0 {
		return
	}
	errorMap[warehouseutils.UsersTable] = nil

	unionStagingTableName := misc.TruncateStr(fmt.Sprintf(`%s%s_%s`, stagingTablePrefix, strings.ReplaceAll(uuid.Must(uuid.NewV4()).String(), "-", ""), "users_identifies_union"), 127)
	stagingTableName := misc.TruncateStr(fmt.Sprintf(`%s%s_%s`, stagingTablePrefix, strings.ReplaceAll(uuid.Must(uuid.NewV4()).String(), "-", ""), warehouseutils.UsersTable), 127)
	defer as.dropStagingTable(stagingTableName)
	defer as.dropStagingTable(unionStagingTableName)
	defer as.dropStagingTable(identifyStagingTable)

	userColMap := as.Uploader.GetTableSchemaInWarehouse(warehouseutils.UsersTable)
	var userColNames, firstValProps []string
	for colName := range userColMap {
		if colName == "id" {
			continue
		}
		userColNames = append(userColNames, colName)
		caseSubQuery := fmt.Sprintf(`case
						  when (exists(select 1)) then (
						  	select top 1 %[1]s from %[2]s
						  	where x.id = %[2]s.id
							  and %[1]s is not null
							order by X.received_at desc
							)
						  end as %[1]s`, colName, as.Namespace+"."+unionStagingTableName)
		// IGNORE NULLS only supported in Azure SQL edge, in which case the query can be shortedened to below
		// https://docs.microsoft.com/en-us/sql/t-sql/functions/first-value-transact-sql?view=sql-server-ver15
		// caseSubQuery := fmt.Sprintf(`FIRST_VALUE(%[1]s) IGNORE NULLS OVER (PARTITION BY id ORDER BY received_at DESC ROWS BETWEEN UNBOUNDED PRECEDING AND UNBOUNDED FOLLOWING) AS "%[1]s"`, colName)
		firstValProps = append(firstValProps, caseSubQuery)
	}

	// TODO: skipped top level temporary table for now
	sqlStatement := fmt.Sprintf(`SELECT * into %[5]s FROM
												((
													SELECT id, %[4]s FROM %[2]s WHERE id in (SELECT user_id FROM %[3]s WHERE user_id IS NOT NULL)
												) UNION
												(
													SELECT user_id, %[4]s FROM %[3]s  WHERE user_id IS NOT NULL
												)) a
											`, as.Namespace, as.Namespace+"."+warehouseutils.UsersTable, as.Namespace+"."+identifyStagingTable, strings.Join(userColNames, ","), as.Namespace+"."+unionStagingTableName)

	pkgLogger.Debugf("AZ: Creating staging table for union of users table with identify staging table: %s\n", sqlStatement)
	_, err = as.Db.Exec(sqlStatement)
	if err != nil {
		errorMap[warehouseutils.UsersTable] = err
		return
	}

	sqlStatement = fmt.Sprintf(`SELECT * INTO %[1]s FROM (SELECT DISTINCT * FROM
										(
											SELECT
											x.id, %[2]s
											FROM %[3]s as x
										) as xyz
									) a`,
		as.Namespace+"."+stagingTableName,
		strings.Join(firstValProps, ","),
		as.Namespace+"."+unionStagingTableName,
	)

	pkgLogger.Debugf("AZ: Creating staging table for users: %s\n", sqlStatement)
	_, err = as.Db.Exec(sqlStatement)
	if err != nil {
		pkgLogger.Errorf("AZ: Error Creating staging table for users: %s\n", sqlStatement)
		errorMap[warehouseutils.UsersTable] = err
		return
	}

	// BEGIN TRANSACTION
	tx, err := as.Db.Begin()
	if err != nil {
		errorMap[warehouseutils.UsersTable] = err
		return
	}

	primaryKey := "id"
	sqlStatement = fmt.Sprintf(`DELETE FROM %[1]s."%[2]s" FROM %[3]s _source where (_source.%[4]s = %[1]s.%[2]s.%[4]s)`, as.Namespace, warehouseutils.UsersTable, as.Namespace+"."+stagingTableName, primaryKey)
	pkgLogger.Infof("AZ: Dedup records for table:%s using staging table: %s\n", warehouseutils.UsersTable, sqlStatement)
	_, err = tx.Exec(sqlStatement)
	if err != nil {
		pkgLogger.Errorf("AZ: Error deleting from original table for dedup: %v\n", err)
		tx.Rollback()
		errorMap[warehouseutils.UsersTable] = err
		return
	}

	sqlStatement = fmt.Sprintf(`INSERT INTO "%[1]s"."%[2]s" (%[4]s) SELECT %[4]s FROM  %[3]s`, as.Namespace, warehouseutils.UsersTable, as.Namespace+"."+stagingTableName, strings.Join(append([]string{"id"}, userColNames...), ","))
	pkgLogger.Infof("AZ: Inserting records for table:%s using staging table: %s\n", warehouseutils.UsersTable, sqlStatement)
	_, err = tx.Exec(sqlStatement)

	if err != nil {
		pkgLogger.Errorf("AZ: Error inserting into users table from staging table: %v\n", err)
		tx.Rollback()
		errorMap[warehouseutils.UsersTable] = err
		return
	}

	err = tx.Commit()
	if err != nil {
		pkgLogger.Errorf("AZ: Error in transaction commit for users table: %v\n", err)
		tx.Rollback()
		errorMap[warehouseutils.UsersTable] = err
		return
	}
	return
}

func (as *HandleT) CreateSchema() (err error) {
	sqlStatement := fmt.Sprintf(`IF NOT EXISTS ( SELECT  * FROM  sys.schemas WHERE   name = N'%s' )
    EXEC('CREATE SCHEMA [%s]');
`, as.Namespace, as.Namespace)
	pkgLogger.Infof("SYNAPSE: Creating schema name in synapse for AZ:%s : %v", as.Warehouse.Destination.ID, sqlStatement)
	_, err = as.Db.Exec(sqlStatement)
	if err == io.EOF {
		return nil
	}
	return
}

func (as *HandleT) dropStagingTable(stagingTableName string) {
	pkgLogger.Infof("AZ: dropping table %+v\n", stagingTableName)
	_, err := as.Db.Exec(fmt.Sprintf(`IF OBJECT_ID ('%[1]s','U') IS NOT NULL DROP TABLE %[1]s;`, as.Namespace+"."+stagingTableName))
	if err != nil {
		pkgLogger.Errorf("AZ:  Error dropping staging table %s in synapse: %v", as.Namespace+"."+stagingTableName, err)
	}
}

func (as *HandleT) createTable(name string, columns map[string]string) (err error) {
	sqlStatement := fmt.Sprintf(`IF  NOT EXISTS (SELECT 1 FROM sys.objects WHERE object_id = OBJECT_ID(N'%[1]s') AND type = N'U')
	CREATE TABLE %[1]s ( %v )`, name, columnsWithDataTypes(columns, ""))

	pkgLogger.Infof("AZ: Creating table in synapse for AZ:%s : %v", as.Warehouse.Destination.ID, sqlStatement)
	_, err = as.Db.Exec(sqlStatement)
	return
}

func (as *HandleT) addColumn(tableName, columnName, columnType string) (err error) {
	sqlStatement := fmt.Sprintf(`IF NOT EXISTS (SELECT 1  FROM SYS.COLUMNS WHERE OBJECT_ID = OBJECT_ID(N'%[1]s') AND name = '%[2]s')
			ALTER TABLE %[1]s ADD %[2]s %[3]s`, tableName, columnName, rudderDataTypesMapToMssql[columnType])
	pkgLogger.Infof("AZ: Adding column in synapse for AZ:%s : %v", as.Warehouse.Destination.ID, sqlStatement)
	_, err = as.Db.Exec(sqlStatement)
	return
}

func (as *HandleT) CreateTable(tableName string, columnMap map[string]string) (err error) {
	// Search paths doesnt exist unlike Postgres, default is dbo. Hence use namespace wherever possible
	err = as.createTable(as.Namespace+"."+tableName, columnMap)
	return err
}

func (as *HandleT) DropTable(tableName string) (err error) {
	sqlStatement := `DROP TABLE "%[1]s"."%[2]s"`
	pkgLogger.Infof("AZ: Dropping table in synapse for AZ:%s : %v", as.Warehouse.Destination.ID, sqlStatement)
	_, err = as.Db.Exec(fmt.Sprintf(sqlStatement, as.Namespace, tableName))
	return
}

func (as *HandleT) AddColumn(tableName, columnName, columnType string) (err error) {
	err = as.addColumn(as.Namespace+"."+tableName, columnName, columnType)
	return err
}

<<<<<<< HEAD
func (as *HandleT) AlterColumn(_, _, _ string) (err error) {
=======
func (*HandleT) AlterColumn(tableName, columnName, columnType string) (err error) {
>>>>>>> 7ae57b3a
	return
}

func (as *HandleT) TestConnection(warehouse warehouseutils.WarehouseT) (err error) {
	as.Warehouse = warehouse
	as.Db, err = connect(as.getConnectionCredentials())
	if err != nil {
		return
	}
	defer as.Db.Close()

	ctx, cancel := context.WithTimeout(context.TODO(), as.ConnectTimeout)
	defer cancel()

	err = as.Db.PingContext(ctx)
	if err == context.DeadlineExceeded {
		return fmt.Errorf("connection testing timed out after %d sec", as.ConnectTimeout/time.Second)
	}
	if err != nil {
		return err
	}

	return nil
}

func (as *HandleT) Setup(warehouse warehouseutils.WarehouseT, uploader warehouseutils.UploaderI) (err error) {
	as.Warehouse = warehouse
	as.Namespace = warehouse.Namespace
	as.Uploader = uploader
	as.ObjectStorage = warehouseutils.ObjectStorageType(warehouseutils.AZURE_SYNAPSE, warehouse.Destination.Config, as.Uploader.UseRudderStorage())

	as.Db, err = connect(as.getConnectionCredentials())
	return err
}

func (as *HandleT) CrashRecover(warehouse warehouseutils.WarehouseT) (err error) {
	as.Warehouse = warehouse
	as.Namespace = warehouse.Namespace
	as.Db, err = connect(as.getConnectionCredentials())
	if err != nil {
		return err
	}
	defer as.Db.Close()
	as.dropDanglingStagingTables()
	return
}

func (as *HandleT) dropDanglingStagingTables() bool {
	sqlStatement := fmt.Sprintf(`select table_name
								 from information_schema.tables
								 where table_schema = '%s' AND table_name like '%s';`, as.Namespace, fmt.Sprintf("%s%s", stagingTablePrefix, "%"))
	rows, err := as.Db.Query(sqlStatement)
	if err != nil {
		pkgLogger.Errorf("WH: SYNAPSE: Error dropping dangling staging tables in synapse: %v\nQuery: %s\n", err, sqlStatement)
		return false
	}
	defer rows.Close()

	var stagingTableNames []string
	for rows.Next() {
		var tableName string
		err := rows.Scan(&tableName)
		if err != nil {
			panic(fmt.Errorf("Failed to scan result from query: %s\nwith Error : %w", sqlStatement, err))
		}
		stagingTableNames = append(stagingTableNames, tableName)
	}
	pkgLogger.Infof("WH: SYNAPSE: Dropping dangling staging tables: %+v  %+v\n", len(stagingTableNames), stagingTableNames)
	delSuccess := true
	for _, stagingTableName := range stagingTableNames {
		_, err := as.Db.Exec(fmt.Sprintf(`DROP TABLE "%[1]s"."%[2]s"`, as.Namespace, stagingTableName))
		if err != nil {
			pkgLogger.Errorf("WH: SYNAPSE:  Error dropping dangling staging table: %s in redshift: %v\n", stagingTableName, err)
			delSuccess = false
		}
	}
	return delSuccess
}

// FetchSchema queries SYNAPSE and returns the schema associated with provided namespace
func (as *HandleT) FetchSchema(warehouse warehouseutils.WarehouseT) (schema warehouseutils.SchemaT, err error) {
	as.Warehouse = warehouse
	as.Namespace = warehouse.Namespace
	dbHandle, err := connect(as.getConnectionCredentials())
	if err != nil {
		return
	}
	defer dbHandle.Close()

	schema = make(warehouseutils.SchemaT)
	sqlStatement := fmt.Sprintf(`SELECT table_name, column_name, data_type
									FROM INFORMATION_SCHEMA.COLUMNS
									WHERE table_schema = '%s' and table_name not like '%s%s'`, as.Namespace, stagingTablePrefix, "%")

	rows, err := dbHandle.Query(sqlStatement)
	if err != nil && err != io.EOF {
		pkgLogger.Errorf("AZ: Error in fetching schema from synapse destination:%v, query: %v", as.Warehouse.Destination.ID, sqlStatement)
		return
	}
	if err == io.EOF {
		pkgLogger.Infof("AZ: No rows, while fetching schema from  destination:%v, query: %v", as.Warehouse.Identifier, sqlStatement)
		return schema, nil
	}
	defer rows.Close()
	for rows.Next() {
		var tName, cName, cType string
		err = rows.Scan(&tName, &cName, &cType)
		if err != nil {
			pkgLogger.Errorf("AZ: Error in processing fetched schema from synapse destination:%v", as.Warehouse.Destination.ID)
			return
		}
		if _, ok := schema[tName]; !ok {
			schema[tName] = make(map[string]string)
		}
		if datatype, ok := mssqlDataTypesMapToRudder[cType]; ok {
			schema[tName][cName] = datatype
		} else {
			warehouseutils.WHCounterStat(warehouseutils.RUDDER_MISSING_DATATYPE, &as.Warehouse, warehouseutils.Tag{Name: "datatype", Value: cType}).Count(1)
		}
	}
	return
}

func (as *HandleT) LoadUserTables() map[string]error {
	return as.loadUserTables()
}

func (as *HandleT) LoadTable(tableName string) error {
	_, err := as.loadTable(tableName, as.Uploader.GetTableSchemaInUpload(tableName), false)
	return err
}

func (as *HandleT) Cleanup() {
	if as.Db != nil {
		// extra check aside dropStagingTable(table)
		as.dropDanglingStagingTables()
		as.Db.Close()
	}
}

func (*HandleT) LoadIdentityMergeRulesTable() (err error) {
	return
}

func (*HandleT) LoadIdentityMappingsTable() (err error) {
	return
}

func (*HandleT) DownloadIdentityRules(*misc.GZipWriter) (err error) {
	return
}

func (as *HandleT) GetTotalCountInTable(tableName string) (total int64, err error) {
	sqlStatement := fmt.Sprintf(`SELECT count(*) FROM "%[1]s"."%[2]s"`, as.Namespace, tableName)
	err = as.Db.QueryRow(sqlStatement).Scan(&total)
	if err != nil {
		pkgLogger.Errorf(`AZ: Error getting total count in table %s:%s`, as.Namespace, tableName)
	}
	return
}

func (as *HandleT) Connect(warehouse warehouseutils.WarehouseT) (client.Client, error) {
	as.Warehouse = warehouse
	as.Namespace = warehouse.Namespace
	dbHandle, err := connect(as.getConnectionCredentials())
	if err != nil {
		return client.Client{}, err
	}

	return client.Client{Type: client.SQLClient, SQL: dbHandle}, err
}

func (as *HandleT) LoadTestTable(_, tableName string, payloadMap map[string]interface{}, _ string) (err error) {
	sqlStatement := fmt.Sprintf(`INSERT INTO "%s"."%s" (%v) VALUES (%s)`,
		as.Namespace,
		tableName,
		fmt.Sprintf(`"%s", "%s"`, "id", "val"),
		fmt.Sprintf(`'%d', '%s'`, payloadMap["id"], payloadMap["val"]),
	)
	_, err = as.Db.Exec(sqlStatement)
	return
}

func (as *HandleT) SetConnectionTimeout(timeout time.Duration) {
	as.ConnectTimeout = timeout
}<|MERGE_RESOLUTION|>--- conflicted
+++ resolved
@@ -177,11 +177,7 @@
 	return strings.Join(arr, ",")
 }
 
-<<<<<<< HEAD
-func (as *HandleT) IsEmpty(_ warehouseutils.WarehouseT) (empty bool, err error) {
-=======
-func (*HandleT) IsEmpty(warehouse warehouseutils.WarehouseT) (empty bool, err error) {
->>>>>>> 7ae57b3a
+func (*HandleT) IsEmpty(_ warehouseutils.WarehouseT) (empty bool, err error) {
 	return
 }
 
@@ -669,11 +665,7 @@
 	return err
 }
 
-<<<<<<< HEAD
-func (as *HandleT) AlterColumn(_, _, _ string) (err error) {
-=======
-func (*HandleT) AlterColumn(tableName, columnName, columnType string) (err error) {
->>>>>>> 7ae57b3a
+func (*HandleT) AlterColumn(_, _, _ string) (err error) {
 	return
 }
 
