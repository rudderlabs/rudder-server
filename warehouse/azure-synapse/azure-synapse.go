--- conflicted
+++ resolved
@@ -18,20 +18,17 @@
 	"unicode/utf8"
 
 	mssql "github.com/denisenkom/go-mssqldb"
+	uuid "github.com/gofrs/uuid"
 	"github.com/rudderlabs/rudder-server/services/filemanager"
 	"github.com/rudderlabs/rudder-server/utils/logger"
 	"github.com/rudderlabs/rudder-server/utils/misc"
 	"github.com/rudderlabs/rudder-server/warehouse/client"
-	"github.com/rudderlabs/rudder-server/warehouse/utils"
+	warehouseutils "github.com/rudderlabs/rudder-server/warehouse/utils"
 )
 
 var (
-<<<<<<< HEAD
-	pkgLogger            logger.LoggerI
-=======
 	stagingTablePrefix   string
 	pkgLogger            logger.Logger
->>>>>>> 58671c16
 	diacriticLengthLimit = diacriticLimit()
 )
 
@@ -43,10 +40,6 @@
 	port                   = "port"
 	sslMode                = "sslMode"
 	mssqlStringLengthLimit = 512
-)
-
-const (
-	provider = warehouseutils.AZURE_SYNAPSE
 )
 
 func diacriticLimit() int {
@@ -157,7 +150,12 @@
 }
 
 func Init() {
+	loadConfig()
 	pkgLogger = logger.NewLogger().Child("warehouse").Child("synapse")
+}
+
+func loadConfig() {
+	stagingTablePrefix = "rudder_staging_"
 }
 
 func (as *HandleT) getConnectionCredentials() credentialsT {
@@ -260,7 +258,7 @@
 	}
 
 	// create temporary table
-	stagingTableName = warehouseutils.StagingTableName(provider, tableName)
+	stagingTableName = fmt.Sprintf(`%s%s_%s`, stagingTablePrefix, tableName, strings.ReplaceAll(uuid.Must(uuid.NewV4()).String(), "-", ""))
 	// prepared stmts cannot be used to create temp objects here. Will work in a txn, but will be purged after commit.
 	// https://github.com/denisenkom/go-mssqldb/issues/149, https://docs.microsoft.com/en-us/previous-versions/sql/sql-server-2008-r2/ms175528(v=sql.105)?redirectedfrom=MSDN
 	// sqlStatement := fmt.Sprintf(`CREATE  TABLE ##%[2]s like %[1]s.%[3]s`, AZ.Namespace, stagingTableName, tableName)
@@ -511,8 +509,8 @@
 	}
 	errorMap[warehouseutils.UsersTable] = nil
 
-	unionStagingTableName := warehouseutils.StagingTableName(provider, "users_identifies_union")
-	stagingTableName := warehouseutils.StagingTableName(provider, warehouseutils.UsersTable)
+	unionStagingTableName := misc.TruncateStr(fmt.Sprintf(`%s%s_%s`, stagingTablePrefix, strings.ReplaceAll(uuid.Must(uuid.NewV4()).String(), "-", ""), "users_identifies_union"), 127)
+	stagingTableName := misc.TruncateStr(fmt.Sprintf(`%s%s_%s`, stagingTablePrefix, strings.ReplaceAll(uuid.Must(uuid.NewV4()).String(), "-", ""), warehouseutils.UsersTable), 127)
 	defer as.dropStagingTable(stagingTableName)
 	defer as.dropStagingTable(unionStagingTableName)
 	defer as.dropStagingTable(identifyStagingTable)
@@ -718,7 +716,9 @@
 }
 
 func (as *HandleT) dropDanglingStagingTables() bool {
-	sqlStatement := dropDanglingTablesSQLStatement(as.Namespace)
+	sqlStatement := fmt.Sprintf(`select table_name
+								 from information_schema.tables
+								 where table_schema = '%s' AND table_name like '%s';`, as.Namespace, fmt.Sprintf("%s%s", stagingTablePrefix, "%"))
 	rows, err := as.Db.Query(sqlStatement)
 	if err != nil {
 		pkgLogger.Errorf("WH: SYNAPSE: Error dropping dangling staging tables in synapse: %v\nQuery: %s\n", err, sqlStatement)
@@ -758,7 +758,9 @@
 	defer dbHandle.Close()
 
 	schema = make(warehouseutils.SchemaT)
-	sqlStatement := fetchSchemaSQLStatement(as.Namespace)
+	sqlStatement := fmt.Sprintf(`SELECT table_name, column_name, data_type
+									FROM INFORMATION_SCHEMA.COLUMNS
+									WHERE table_schema = '%s' and table_name not like '%s%s'`, as.Namespace, stagingTablePrefix, "%")
 
 	rows, err := dbHandle.Query(sqlStatement)
 	if err != nil && err != io.EOF {
