--- conflicted
+++ resolved
@@ -626,12 +626,8 @@
 		strings.Join(firstValProps, ","),
 		warehouseutils.UsersTable,
 		identifyStagingTable,
-<<<<<<< HEAD
-		quotedUserColNames,
+		columnNames(userColNames),
 		tableLocationSql,
-=======
-		columnNames(userColNames),
->>>>>>> 8ba41821
 	)
 
 	// Executing create sql statement
