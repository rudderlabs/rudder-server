package deltalake

import (
	"context"
	"fmt"
	"strings"
	"time"

	"github.com/iancoleman/strcase"

	"github.com/gofrs/uuid"
	"github.com/rudderlabs/rudder-server/config"
	proto "github.com/rudderlabs/rudder-server/proto/databricks"
	"github.com/rudderlabs/rudder-server/services/stats"
	"github.com/rudderlabs/rudder-server/utils/logger"
	"github.com/rudderlabs/rudder-server/utils/misc"
	"github.com/rudderlabs/rudder-server/warehouse/client"
	"github.com/rudderlabs/rudder-server/warehouse/deltalake/databricks"
	warehouseutils "github.com/rudderlabs/rudder-server/warehouse/utils"
	"google.golang.org/grpc"
	"google.golang.org/grpc/credentials/insecure"
	"google.golang.org/grpc/health/grpc_health_v1"
)

// Database configuration
const (
	DLHost                 = "host"
	DLPort                 = "port"
	DLPath                 = "path"
	DLToken                = "token"
	AWSTokens              = "useSTSTokens"
	EnableExternalLocation = "enableExternalLocation"
	ExternalLocation       = "externalLocation"
)

const (
	provider = warehouseutils.DELTALAKE
)

// Reference: https://docs.oracle.com/cd/E17952_01/connector-odbc-en/connector-odbc-reference-errorcodes.html
const (
	tableOrViewNotFound = "42S02"
	databaseNotFound    = "42000"
	partitionNotFound   = "42000"
)

var (
<<<<<<< HEAD
	pkgLogger              logger.LoggerI
=======
	stagingTablePrefix     string
	pkgLogger              logger.Logger
>>>>>>> 58671c16
	schema                 string
	sparkServerType        string
	authMech               string
	uid                    string
	thriftTransport        string
	ssl                    string
	userAgent              string
	grpcTimeout            time.Duration
	healthTimeout          time.Duration
	loadTableStrategy      string
	enablePartitionPruning bool
)

// Rudder data type mapping with Delta lake mappings.
var dataTypesMap = map[string]string{
	"boolean":  "BOOLEAN",
	"int":      "BIGINT",
	"float":    "DOUBLE",
	"string":   "STRING",
	"datetime": "TIMESTAMP",
	"date":     "DATE",
}

// Delta Lake mapping with rudder data types mappings.
// Reference: https://docs.databricks.com/sql/language-manual/sql-ref-datatype-rules.html
var dataTypesMapToRudder = map[string]string{
	"TINYINT":   "int",
	"SMALLINT":  "int",
	"INT":       "int",
	"BIGINT":    "int",
	"DECIMAL":   "float",
	"FLOAT":     "float",
	"DOUBLE":    "float",
	"BOOLEAN":   "boolean",
	"STRING":    "string",
	"DATE":      "date",
	"TIMESTAMP": "datetime",
	"tinyint":   "int",
	"smallint":  "int",
	"int":       "int",
	"bigint":    "int",
	"decimal":   "float",
	"float":     "float",
	"double":    "float",
	"boolean":   "boolean",
	"string":    "string",
	"date":      "date",
	"timestamp": "datetime",
}

// excludeColumnsMap Columns you need to exclude
// Since event_date is an auto generated column in order to support partitioning.
// We need to ignore it during query generation.
var excludeColumnsMap = map[string]bool{
	"event_date": true,
}

// Primary Key mappings for tables
var primaryKeyMap = map[string]string{
	warehouseutils.UsersTable:      "id",
	warehouseutils.IdentifiesTable: "id",
	warehouseutils.DiscardsTable:   "row_id",
}

type HandleT struct {
	dbHandleT      *databricks.DBHandleT
	Namespace      string
	ObjectStorage  string
	Warehouse      warehouseutils.WarehouseT
	Uploader       warehouseutils.UploaderI
	ConnectTimeout time.Duration
}

// Init initializes the delta lake warehouse
func Init() {
	loadConfig()
	pkgLogger = logger.NewLogger().Child("warehouse").Child("deltalake")
	databricks.Init()
}

// loadConfig loads config
func loadConfig() {
	config.RegisterStringConfigVariable("default", &schema, false, "Warehouse.deltalake.schema")
	config.RegisterStringConfigVariable("3", &sparkServerType, false, "Warehouse.deltalake.sparkServerType")
	config.RegisterStringConfigVariable("3", &authMech, false, "Warehouse.deltalake.authMech")
	config.RegisterStringConfigVariable("token", &uid, false, "Warehouse.deltalake.uid")
	config.RegisterStringConfigVariable("2", &thriftTransport, false, "Warehouse.deltalake.thriftTransport")
	config.RegisterStringConfigVariable("1", &ssl, false, "Warehouse.deltalake.ssl")
	config.RegisterStringConfigVariable("RudderStack", &userAgent, false, "Warehouse.deltalake.userAgent")
	config.RegisterDurationConfigVariable(2, &grpcTimeout, false, time.Minute, "Warehouse.deltalake.grpcTimeout")
	config.RegisterDurationConfigVariable(15, &healthTimeout, false, time.Second, "Warehouse.deltalake.healthTimeout")
	config.RegisterStringConfigVariable("MERGE", &loadTableStrategy, true, "Warehouse.deltalake.loadTableStrategy")
	config.RegisterBoolConfigVariable(true, &enablePartitionPruning, true, "Warehouse.deltalake.enablePartitionPruning")
}

// getDeltaLakeDataType returns datatype for delta lake which is mapped with rudder stack datatype
func getDeltaLakeDataType(columnType string) string {
	return dataTypesMap[columnType]
}

// ColumnsWithDataTypes returns columns with specified prefix and data type
func ColumnsWithDataTypes(columns map[string]string, prefix string) string {
	keys := warehouseutils.SortColumnKeysFromColumnMap(columns)
	format := func(idx int, name string) string {
		if _, ok := excludeColumnsMap[name]; ok {
			return ""
		}
		if name == "received_at" {
			generatedColumnSQL := "DATE GENERATED ALWAYS AS ( CAST(received_at AS DATE) )"
			return fmt.Sprintf(`%s%s %s, %s%s %s`, prefix, name, getDeltaLakeDataType(columns[name]), prefix, "event_date", generatedColumnSQL)
		}

		return fmt.Sprintf(`%s%s %s`, prefix, name, getDeltaLakeDataType(columns[name]))
	}
	return warehouseutils.JoinWithFormatting(keys, format, ",")
}

// columnNames returns joined column with comma separated
func columnNames(keys []string) string {
	return strings.Join(keys, ",")
}

// stagingColumnNames returns staging column names
func stagingColumnNames(keys []string) string {
	format := func(idx int, str string) string {
		return fmt.Sprintf(`STAGING.%s`, str)
	}
	return warehouseutils.JoinWithFormatting(keys, format, ",")
}

// columnsWithValues returns main and staging column values.
func columnsWithValues(keys []string) string {
	format := func(idx int, str string) string {
		return fmt.Sprintf(`MAIN.%[1]s = STAGING.%[1]s`, str)
	}
	return warehouseutils.JoinWithFormatting(keys, format, ",")
}

// GetDatabricksConnectorURL returns databricks connector url.
func GetDatabricksConnectorURL() string {
	return config.GetString("DATABRICKS_CONNECTOR_URL", "localhost:50051")
}

// checkAndIgnoreAlreadyExistError checks and ignores native errors.
func checkAndIgnoreAlreadyExistError(errorCode, ignoreError string) bool {
	if errorCode == "" || errorCode == ignoreError {
		return true
	}
	return false
}

// Connect creates database connection with CredentialsT
func Connect(cred *databricks.CredentialsT, connectTimeout time.Duration) (dbHandleT *databricks.DBHandleT, err error) {
	if err := checkHealth(); err != nil {
		return nil, fmt.Errorf("error connecting to databricks related deployement. Please contact Rudderstack support team")
	}

	ctx := context.Background()
	identifier := uuid.Must(uuid.NewV4()).String()
	connConfig := &proto.ConnectionConfig{
		Host:            cred.Host,
		Port:            cred.Port,
		HttpPath:        cred.Path,
		Pwd:             cred.Token,
		Schema:          schema,
		SparkServerType: sparkServerType,
		AuthMech:        authMech,
		Uid:             uid,
		ThriftTransport: thriftTransport,
		Ssl:             ssl,
		UserAgentEntry:  userAgent,
	}

	// Getting timeout context
	timeout := grpcTimeout
	if connectTimeout != 0 {
		timeout = connectTimeout
	}
	tCtx, cancel := context.WithTimeout(ctx, timeout)
	defer cancel()

	// Creating grpc connection using timeout context
	conn, err := grpc.DialContext(tCtx, GetDatabricksConnectorURL(), grpc.WithTransportCredentials(insecure.NewCredentials()), grpc.WithBlock())
	if err == context.DeadlineExceeded {
		execTimeouts := stats.Default.NewStat("warehouse.deltalake.grpcTimeouts", stats.CountType)
		execTimeouts.Count(1)

		err = fmt.Errorf("connection timed out to Delta lake: %w", err)
		return
	}
	if err != nil {
		err = fmt.Errorf("error while creating grpc connection to Delta lake: %w", err)
		return
	}

	dbClient := proto.NewDatabricksClient(conn)
	connectionResponse, err := dbClient.Connect(ctx, &proto.ConnectRequest{
		Config:     connConfig,
		Identifier: identifier,
	})
	if err != nil {
		err = fmt.Errorf("error connecting to Delta lake: %w", err)
		return
	}
	if connectionResponse.GetErrorCode() != "" {
		err = fmt.Errorf("error connecting to Delta lake with response: %s", connectionResponse.GetErrorMessage())
		return
	}

	dbHandleT = &databricks.DBHandleT{
		CredConfig:     connConfig,
		CredIdentifier: identifier,
		Conn:           conn,
		Client:         dbClient,
		Context:        ctx,
	}
	return
}

// fetchTables fetch tables with tableNames
func (dl *HandleT) fetchTables(dbT *databricks.DBHandleT, schema string) (tableNames []string, err error) {
	fetchTablesExecTime := stats.Default.NewTaggedStat("warehouse.deltalake.grpcExecTime", stats.TimerType, map[string]string{
		"destination": dl.Warehouse.Destination.ID,
		"destType":    dl.Warehouse.Type,
		"source":      dl.Warehouse.Source.ID,
		"namespace":   dl.Warehouse.Namespace,
		"identifier":  dl.Warehouse.Identifier,
		"queryType":   "FetchTables",
	})
	fetchTablesExecTime.Start()
	defer fetchTablesExecTime.End()

	fetchTableResponse, err := dbT.Client.FetchTables(dbT.Context, &proto.FetchTablesRequest{
		Config:     dbT.CredConfig,
		Identifier: dbT.CredIdentifier,
		Schema:     schema,
	})
	if err != nil {
		return tableNames, fmt.Errorf("%s Error while fetching tables: %v", dl.GetLogIdentifier(), err)
	}
	if !checkAndIgnoreAlreadyExistError(fetchTableResponse.GetErrorCode(), databaseNotFound) {
		err = fmt.Errorf("%s Error while fetching tables with response: %v", dl.GetLogIdentifier(), fetchTableResponse.GetErrorMessage())
		return
	}
	tableNames = append(tableNames, fetchTableResponse.GetTables()...)
	return
}

// fetchPartitionColumns return the partition columns for the corresponding tables
func (dl *HandleT) fetchPartitionColumns(dbT *databricks.DBHandleT, tableName string) ([]string, error) {
	sqlStatement := fmt.Sprintf(`SHOW PARTITIONS %s.%s`, dl.Warehouse.Namespace, tableName)

	columnsResponse, err := dbT.Client.FetchPartitionColumns(dbT.Context, &proto.FetchPartitionColumnsRequest{
		Config:       dbT.CredConfig,
		Identifier:   dbT.CredIdentifier,
		SqlStatement: sqlStatement,
	})
	if err != nil {
		return nil, fmt.Errorf("failed to fetch partition columns, error: %w", err)
	}
	if !checkAndIgnoreAlreadyExistError(columnsResponse.GetErrorCode(), partitionNotFound) {
		return nil, fmt.Errorf("failed to fetch partition for response, error: %v", columnsResponse.GetErrorMessage())
	}

	return columnsResponse.GetColumns(), nil
}

func isPartitionedByEventDate(partitionedColumns []string) bool {
	return misc.Contains(partitionedColumns, "event_date")
}

// partitionQuery
// Checks whether the table is partition with event_date column
// If specified, then calculates the date range from first and last event at and add it IN predicate query for event_date
// If not specified, them returns empty string
func (dl *HandleT) partitionQuery(tableName string) (string, error) {
	if !enablePartitionPruning {
		return "", nil
	}

	partitionColumns, err := dl.fetchPartitionColumns(dl.dbHandleT, tableName)
	if err != nil {
		return "", fmt.Errorf("failed to prepare partition query, error: %w", err)
	}

	if !isPartitionedByEventDate(partitionColumns) {
		return "", nil
	}

	firstEvent, lastEvent := dl.Uploader.GetFirstLastEvent()

	dateRange := warehouseutils.GetDateRangeList(firstEvent, lastEvent, "2006-01-02")
	if len(dateRange) == 0 {
		return "", nil
	}

	dateRangeString := warehouseutils.JoinWithFormatting(dateRange, func(idx int, str string) string {
		return fmt.Sprintf(`'%s'`, str)
	}, ",")
	query := fmt.Sprintf(`CAST ( MAIN.event_date AS string) IN (%s)`, dateRangeString)
	return query, nil
}

// ExecuteSQL executes sql using grpc Client
func (dl *HandleT) ExecuteSQL(sqlStatement, queryType string) (err error) {
	execSqlStatTime := stats.Default.NewTaggedStat("warehouse.deltalake.grpcExecTime", stats.TimerType, map[string]string{
		"destination": dl.Warehouse.Destination.ID,
		"destType":    dl.Warehouse.Type,
		"source":      dl.Warehouse.Source.ID,
		"namespace":   dl.Warehouse.Namespace,
		"identifier":  dl.Warehouse.Identifier,
		"queryType":   queryType,
	})
	execSqlStatTime.Start()
	defer execSqlStatTime.End()

	err = dl.ExecuteSQLClient(dl.dbHandleT, sqlStatement)
	return
}

// ExecuteSQLClient executes sql client using grpc Client
func (*HandleT) ExecuteSQLClient(dbClient *databricks.DBHandleT, sqlStatement string) (err error) {
	executeResponse, err := dbClient.Client.Execute(dbClient.Context, &proto.ExecuteRequest{
		Config:       dbClient.CredConfig,
		Identifier:   dbClient.CredIdentifier,
		SqlStatement: sqlStatement,
	})
	if err != nil {
		return fmt.Errorf("error while executing: %v", err)
	}
	if !checkAndIgnoreAlreadyExistError(executeResponse.GetErrorCode(), databaseNotFound) || !checkAndIgnoreAlreadyExistError(executeResponse.GetErrorCode(), tableOrViewNotFound) {
		err = fmt.Errorf("error while executing with response: %v", executeResponse.GetErrorMessage())
		return
	}
	return
}

// schemaExists checks it schema exists or not.
func (dl *HandleT) schemaExists(schemaName string) (exists bool, err error) {
	fetchSchemasExecTime := stats.Default.NewTaggedStat("warehouse.deltalake.grpcExecTime", stats.TimerType, map[string]string{
		"destination": dl.Warehouse.Destination.ID,
		"destType":    dl.Warehouse.Type,
		"source":      dl.Warehouse.Source.ID,
		"namespace":   dl.Warehouse.Namespace,
		"identifier":  dl.Warehouse.Identifier,
		"queryType":   "FetchSchemas",
	})
	fetchSchemasExecTime.Start()
	defer fetchSchemasExecTime.End()

	sqlStatement := fmt.Sprintf(`SHOW SCHEMAS LIKE '%s';`, schemaName)
	fetchSchemasResponse, err := dl.dbHandleT.Client.FetchSchemas(dl.dbHandleT.Context, &proto.FetchSchemasRequest{
		Config:       dl.dbHandleT.CredConfig,
		Identifier:   dl.dbHandleT.CredIdentifier,
		SqlStatement: sqlStatement,
	})
	if err != nil {
		return exists, fmt.Errorf("%s Error while fetching schemas: %v", dl.GetLogIdentifier(), err)
	}
	if !checkAndIgnoreAlreadyExistError(fetchSchemasResponse.GetErrorCode(), databaseNotFound) {
		err = fmt.Errorf("%s Error while fetching schemas with response: %v", dl.GetLogIdentifier(), fetchSchemasResponse.GetErrorMessage())
		return
	}
	exists = len(fetchSchemasResponse.GetDatabases()) == 1 && strings.Compare(fetchSchemasResponse.GetDatabases()[0], schemaName) == 0
	return
}

// createSchema creates schema
func (dl *HandleT) createSchema() (err error) {
	sqlStatement := fmt.Sprintf(`CREATE SCHEMA IF NOT EXISTS %s;`, dl.Namespace)
	pkgLogger.Infof("%s Creating schema in delta lake with SQL:%v", dl.GetLogIdentifier(), sqlStatement)
	err = dl.ExecuteSQL(sqlStatement, "CreateSchema")
	return
}

// dropStagingTables drops staging tables
func (dl *HandleT) dropStagingTables(tableNames []string) {
	dropTablesExecTime := stats.Default.NewTaggedStat("warehouse.deltalake.grpcExecTime", stats.TimerType, map[string]string{
		"destination": dl.Warehouse.Destination.ID,
		"destType":    dl.Warehouse.Type,
		"source":      dl.Warehouse.Source.ID,
		"namespace":   dl.Warehouse.Namespace,
		"identifier":  dl.Warehouse.Identifier,
		"queryType":   "DropStagingTables",
	})
	dropTablesExecTime.Start()
	defer dropTablesExecTime.End()

	for _, stagingTableName := range tableNames {
		pkgLogger.Infof("%s Dropping table %+v\n", dl.GetLogIdentifier(), stagingTableName)
		sqlStatement := fmt.Sprintf(`DROP TABLE %[1]s.%[2]s;`, dl.Namespace, stagingTableName)
		dropTableResponse, err := dl.dbHandleT.Client.Execute(dl.dbHandleT.Context, &proto.ExecuteRequest{
			Config:       dl.dbHandleT.CredConfig,
			Identifier:   dl.dbHandleT.CredIdentifier,
			SqlStatement: sqlStatement,
		})
		if err != nil {
			pkgLogger.Errorf("%s Error dropping staging tables in delta lake: %v", dl.GetLogIdentifier(), err)
			continue
		}
		if !checkAndIgnoreAlreadyExistError(dropTableResponse.GetErrorCode(), tableOrViewNotFound) {
			pkgLogger.Errorf("%s Error dropping staging tables in delta lake: %v", dl.GetLogIdentifier(), dropTableResponse.GetErrorMessage())
		}
	}
}

// sortedColumnNames returns sorted column names
func (dl *HandleT) sortedColumnNames(tableSchemaInUpload warehouseutils.TableSchemaT, sortedColumnKeys []string, diff warehouseutils.TableSchemaDiffT) (sortedColumnNames string) {
	if dl.Uploader.GetLoadFileType() == warehouseutils.LOAD_FILE_TYPE_PARQUET {
		sortedColumnNames = strings.Join(sortedColumnKeys, ",")
	} else {
		// TODO: Explore adding headers to csv.
		format := func(index int, value string) string {
			csvColumnIndex := fmt.Sprintf(`%s%d`, "_c", index)
			columnName := value
			columnType := getDeltaLakeDataType(tableSchemaInUpload[columnName])
			return fmt.Sprintf(`CAST ( %s AS %s ) AS %s`, csvColumnIndex, columnType, columnName)
		}
		formatString := warehouseutils.JoinWithFormatting(sortedColumnKeys, format, ",")
		if len(diff.ColumnMap) > 0 {
			diffCols := make([]string, 0, len(diff.ColumnMap))
			for key := range diff.ColumnMap {
				diffCols = append(diffCols, key)
			}
			diffFormat := func(index int, value string) string {
				return fmt.Sprintf(`NULL AS %s`, value)
			}
			diffString := warehouseutils.JoinWithFormatting(diffCols, diffFormat, ",")
			return fmt.Sprintf("%s, %s", formatString, diffString)
		}
		return formatString
	}
	return
}

// credentialsStr return authentication for AWS STS and SSE-C encryption
// STS authentication is only supported with S3A client.
func (dl *HandleT) credentialsStr() (auth string, err error) {
<<<<<<< HEAD
	switch dl.ObjectStorage {
	case warehouseutils.S3:
		useSTSTokens := warehouseutils.GetConfigValueBoolString(AWSTokens, dl.Warehouse)
		if useSTSTokens == "true" {
			awsAccessKey := warehouseutils.GetConfigValue(warehouseutils.AWSAccessKey, dl.Warehouse)
			awsSecretKey := warehouseutils.GetConfigValue(warehouseutils.AWSAccessSecret, dl.Warehouse)
			if awsAccessKey != "" && awsSecretKey != "" {
				var tempAccessKeyId, tempSecretAccessKey, token string
				tempAccessKeyId, tempSecretAccessKey, token, err = warehouseutils.GetTemporaryS3Cred(awsSecretKey, awsAccessKey)
				if err != nil {
					return
				}
				auth = fmt.Sprintf(`CREDENTIALS ( 'awsKeyId' = '%s', 'awsSecretKey' = '%s', 'awsSessionToken' = '%s' )`, tempAccessKeyId, tempSecretAccessKey, token)
=======
	if dl.ObjectStorage == "S3" {
		useSTSTokens := warehouseutils.GetConfigValueBoolString(AWSTokens, dl.Warehouse)
		if useSTSTokens == "true" {
			tempAccessKeyId, tempSecretAccessKey, token, err := warehouseutils.GetTemporaryS3Cred(&dl.Warehouse.Destination)
			if err != nil {
				return "", err
>>>>>>> 58671c16
			}
			auth := fmt.Sprintf(`CREDENTIALS ( 'awsKeyId' = '%s', 'awsSecretKey' = '%s', 'awsSessionToken' = '%s' )`, tempAccessKeyId, tempSecretAccessKey, token)
			return auth, nil

		}
	}
	return "", nil
}

// getLoadFolder return the load folder where the load files are present
func (dl *HandleT) getLoadFolder(location string) (loadFolder string, err error) {
	loadFolder = warehouseutils.GetObjectFolderForDeltalake(dl.ObjectStorage, location)
	if dl.ObjectStorage == warehouseutils.S3 {
		awsAccessKey := warehouseutils.GetConfigValue(warehouseutils.AWSAccessKey, dl.Warehouse)
		awsSecretKey := warehouseutils.GetConfigValue(warehouseutils.AWSAccessSecret, dl.Warehouse)
		if awsAccessKey != "" && awsSecretKey != "" {
			loadFolder = strings.Replace(loadFolder, "s3://", "s3a://", 1)
		}
	}
	return
}

func getTableSchemaDiff(tableSchemaInUpload, tableSchemaAfterUpload warehouseutils.TableSchemaT) (diff warehouseutils.TableSchemaDiffT) {
	diff = warehouseutils.TableSchemaDiffT{
		ColumnMap: make(map[string]string),
	}
	diff.ColumnMap = make(map[string]string)
	for columnName, columnType := range tableSchemaAfterUpload {
		if _, ok := tableSchemaInUpload[columnName]; !ok {
			diff.ColumnMap[columnName] = columnType
		}
	}
	return diff
}

// loadTable Loads table with table name
func (dl *HandleT) loadTable(tableName string, tableSchemaInUpload, tableSchemaAfterUpload warehouseutils.TableSchemaT, skipTempTableDelete bool) (stagingTableName string, err error) {
	// Getting sorted column keys from tableSchemaInUpload
	sortedColumnKeys := warehouseutils.SortColumnKeysFromColumnMap(tableSchemaInUpload)

	// Creating staging table
	stagingTableName = warehouseutils.StagingTableName(provider, tableName)
	err = dl.CreateTable(stagingTableName, tableSchemaAfterUpload)
	if err != nil {
		return
	}

	// Dropping staging tables if required
	if !skipTempTableDelete {
		defer dl.dropStagingTables([]string{stagingTableName})
	}

	// Get the credentials string to copy from the staging location to table
	auth, err := dl.credentialsStr()
	if err != nil {
		return
	}

	// Getting objects location
	objectsLocation, err := dl.Uploader.GetSampleLoadFileLocation(tableName)
	if err != nil {
		return
	}

	loadFolder, err := dl.getLoadFolder(objectsLocation)
	if err != nil {
		return
	}

	// Creating copy sql statement to copy from load folder to the staging table
	tableSchemaDiff := getTableSchemaDiff(tableSchemaInUpload, tableSchemaAfterUpload)
	sortedColumnNames := dl.sortedColumnNames(tableSchemaInUpload, sortedColumnKeys, tableSchemaDiff)
	var sqlStatement string
	if dl.Uploader.GetLoadFileType() == warehouseutils.LOAD_FILE_TYPE_PARQUET {
		sqlStatement = fmt.Sprintf("COPY INTO %v FROM ( SELECT %v FROM '%v' ) "+
			"FILEFORMAT = PARQUET "+
			"PATTERN = '*.parquet' "+
			"COPY_OPTIONS ('force' = 'true') "+
			"%s;",
			fmt.Sprintf(`%s.%s`, dl.Namespace, stagingTableName), sortedColumnNames, loadFolder, auth)
	} else {
		sqlStatement = fmt.Sprintf("COPY INTO %v FROM ( SELECT %v FROM '%v' ) "+
			"FILEFORMAT = CSV "+
			"PATTERN = '*.gz' "+
			"FORMAT_OPTIONS ( 'compression' = 'gzip', 'quote' = '\"', 'escape' = '\"', 'multiLine' = 'true' ) "+
			"COPY_OPTIONS ('force' = 'true') "+
			"%s;",
			fmt.Sprintf(`%s.%s`, dl.Namespace, stagingTableName), sortedColumnNames, loadFolder, auth)
	}

	// Sanitising copy sql statement for logging
	sanitisedSQLStmt, regexErr := misc.ReplaceMultiRegex(sqlStatement, map[string]string{
		"'awsKeyId' = '[^']*'":        "'awsKeyId' = '***'",
		"'awsSecretKey' = '[^']*'":    "'awsSecretKey' = '***'",
		"'awsSessionToken' = '[^']*'": "'awsSessionToken' = '***'",
	})
	if regexErr == nil {
		pkgLogger.Infof("%s Running COPY command with SQL: %s\n", dl.GetLogIdentifier(tableName), sanitisedSQLStmt)
	}

	// Executing copy sql statement
	err = dl.ExecuteSQL(sqlStatement, "LT::Copy")
	if err != nil {
		pkgLogger.Errorf("%s Error running COPY command with SQL: %s\n error: %v", dl.GetLogIdentifier(tableName), sqlStatement, err)
		return
	}

	if loadTableStrategy == "APPEND" {
		sqlStatement = appendLoadTableSQLStatement(
			dl.Namespace,
			tableName,
			stagingTableName,
			warehouseutils.SortColumnKeysFromColumnMap(tableSchemaAfterUpload),
		)
	} else {
		// Partition query
		var partitionQuery string
		partitionQuery, err = dl.partitionQuery(tableName)
		if err != nil {
			err = fmt.Errorf("failed getting partition query during load table, error: %w", err)
			return
		}

		sqlStatement = mergeLoadTableSQLStatement(
			dl.Namespace,
			tableName,
			stagingTableName,
			sortedColumnKeys,
			partitionQuery,
		)
	}
	pkgLogger.Infof("%v Inserting records using staging table with SQL: %s\n", dl.GetLogIdentifier(tableName), sqlStatement)

	// Executing load table sql statement
	err = dl.ExecuteSQL(sqlStatement, fmt.Sprintf("LT::%s", strcase.ToCamel(loadTableStrategy)))
	if err != nil {
		pkgLogger.Errorf("%v Error inserting into original table: %v\n", dl.GetLogIdentifier(tableName), err)
		return
	}

	pkgLogger.Infof("%v Complete load for table\n", dl.GetLogIdentifier(tableName))
	return
}

// loadUserTables Loads users table
func (dl *HandleT) loadUserTables() (errorMap map[string]error) {
	// Creating errorMap
	errorMap = map[string]error{warehouseutils.IdentifiesTable: nil}
	pkgLogger.Infof("%s Starting load for identifies and users tables\n", dl.GetLogIdentifier())

	// Loading identifies tables
	identifyStagingTable, err := dl.loadTable(warehouseutils.IdentifiesTable, dl.Uploader.GetTableSchemaInUpload(warehouseutils.IdentifiesTable), dl.Uploader.GetTableSchemaInWarehouse(warehouseutils.IdentifiesTable), true)
	if err != nil {
		errorMap[warehouseutils.IdentifiesTable] = err
		return
	}

	// dropping identifies staging table
	defer dl.dropStagingTables([]string{identifyStagingTable})

	// Checking if users schema is present in GetTableSchemaInUpload
	if len(dl.Uploader.GetTableSchemaInUpload(warehouseutils.UsersTable)) == 0 {
		return
	}
	errorMap[warehouseutils.UsersTable] = nil

	// Creating userColNames and firstValProps for create table sql statement
	userColMap := dl.Uploader.GetTableSchemaInWarehouse(warehouseutils.UsersTable)
	var userColNames, firstValProps []string
	for colName := range userColMap {
		// do not reference uuid in queries as it can be an auto incrementing field set by segment compatible tables
		if colName == "id" || colName == "user_id" || colName == "uuid" {
			continue
		}
		userColNames = append(userColNames, colName)
		firstValProps = append(firstValProps, fmt.Sprintf(`FIRST_VALUE(%[1]s , TRUE) OVER (PARTITION BY id ORDER BY received_at DESC ROWS BETWEEN UNBOUNDED PRECEDING AND UNBOUNDED FOLLOWING) AS %[1]s`, colName))
	}
	stagingTableName := warehouseutils.StagingTableName(provider, warehouseutils.UsersTable)

	tableLocationSql := dl.getTableLocationSql(stagingTableName)

	// Creating create table sql statement for staging users table
	sqlStatement := fmt.Sprintf(`CREATE TABLE %[1]s.%[2]s USING DELTA %[7]s AS (SELECT DISTINCT * FROM
										(
											SELECT
											id, %[3]s
											FROM (
												(
													SELECT id, %[6]s FROM %[1]s.%[4]s WHERE id in (SELECT DISTINCT(user_id) FROM %[1]s.%[5]s WHERE user_id IS NOT NULL)
												) UNION
												(
													SELECT user_id, %[6]s FROM %[1]s.%[5]s WHERE user_id IS NOT NULL
												)
											)
										)
									);`,
		dl.Namespace,
		stagingTableName,
		strings.Join(firstValProps, ","),
		warehouseutils.UsersTable,
		identifyStagingTable,
		columnNames(userColNames),
		tableLocationSql,
	)

	// Executing create sql statement
	err = dl.ExecuteSQL(sqlStatement, "LUT::Create")
	if err != nil {
		pkgLogger.Errorf("%s Creating staging table for users failed with SQL: %s\n", dl.GetLogIdentifier(), sqlStatement)
		pkgLogger.Errorf("%s Error creating users staging table from original table and identifies staging table: %v\n", dl.GetLogIdentifier(), err)
		errorMap[warehouseutils.UsersTable] = err
		return
	}

	// Dropping staging users table
	defer dl.dropStagingTables([]string{stagingTableName})

	// Creating the column Keys
	columnKeys := append([]string{`id`}, userColNames...)

	if loadTableStrategy == "APPEND" {
		sqlStatement = appendLoadTableSQLStatement(
			dl.Namespace,
			warehouseutils.UsersTable,
			stagingTableName,
			columnKeys,
		)
	} else {
		// Partition query
		var partitionQuery string
		partitionQuery, err = dl.partitionQuery(warehouseutils.UsersTable)
		if err != nil {
			err = fmt.Errorf("failed getting partition query during load users table, error: %w", err)
			errorMap[warehouseutils.UsersTable] = err
			return
		}

		sqlStatement = mergeLoadTableSQLStatement(
			dl.Namespace,
			warehouseutils.UsersTable,
			stagingTableName,
			columnKeys,
			partitionQuery,
		)
	}
	pkgLogger.Infof("%s Inserting records using staging table with SQL: %s\n", dl.GetLogIdentifier(warehouseutils.UsersTable), sqlStatement)

	// Executing the load users table sql statement
	err = dl.ExecuteSQL(sqlStatement, fmt.Sprintf("LUT::%s", strcase.ToCamel(loadTableStrategy)))
	if err != nil {
		pkgLogger.Errorf("%s Error inserting into users table from staging table: %v\n", err)
		errorMap[warehouseutils.UsersTable] = err
		return
	}
	return
}

// getExternalLocation returns external location where we need to create the tables
func (dl *HandleT) getExternalLocation() (externalLocation string) {
	enableExternalLocation := warehouseutils.GetConfigValueBoolString(EnableExternalLocation, dl.Warehouse)
	if enableExternalLocation == "true" {
		externalLocation := warehouseutils.GetConfigValue(ExternalLocation, dl.Warehouse)
		return externalLocation
	}
	return
}

// getTableLocationSql returns external external table location
func (dl *HandleT) getTableLocationSql(tableName string) (tableLocation string) {
	externalLocation := dl.getExternalLocation()
	if externalLocation == "" {
		return
	}
	return fmt.Sprintf("LOCATION '%s/%s/%s'", externalLocation, dl.Namespace, tableName)
}

// dropDanglingStagingTables drop dandling staging tables.
func (dl *HandleT) dropDanglingStagingTables() {
	// Fetching the staging tables
	tableNames, err := dl.fetchTables(dl.dbHandleT, dl.Namespace)
	if err != nil {
		return
	}

	// Filtering tables based on not part of staging tables
	var filteredTablesNames []string
	for _, tableName := range tableNames {
		// Ignoring the staging tables
		if !strings.HasPrefix(tableName, warehouseutils.StagingTablePrefix(provider)) {
			continue
		}
		filteredTablesNames = append(filteredTablesNames, tableName)
	}

	// Drop staging tables
	dl.dropStagingTables(filteredTablesNames)
}

// connectToWarehouse returns the database connection configured with CredentialsT
func (dl *HandleT) connectToWarehouse() (dbHandleT *databricks.DBHandleT, err error) {
	credT := &databricks.CredentialsT{
		Host:  warehouseutils.GetConfigValue(DLHost, dl.Warehouse),
		Port:  warehouseutils.GetConfigValue(DLPort, dl.Warehouse),
		Path:  warehouseutils.GetConfigValue(DLPath, dl.Warehouse),
		Token: warehouseutils.GetConfigValue(DLToken, dl.Warehouse),
	}
	connStat := stats.Default.NewTaggedStat("warehouse.deltalake.grpcExecTime", stats.TimerType, map[string]string{
		"destination": dl.Warehouse.Destination.ID,
		"destType":    dl.Warehouse.Type,
		"source":      dl.Warehouse.Source.ID,
		"namespace":   dl.Warehouse.Namespace,
		"identifier":  dl.Warehouse.Identifier,
		"queryType":   "Connect",
	})
	connStat.Start()
	defer connStat.End()

	closeConnStat := stats.Default.NewTaggedStat("warehouse.deltalake.grpcExecTime", stats.TimerType, map[string]string{
		"destination": dl.Warehouse.Destination.ID,
		"destType":    dl.Warehouse.Type,
		"source":      dl.Warehouse.Source.ID,
		"namespace":   dl.Warehouse.Namespace,
		"identifier":  dl.Warehouse.Identifier,
		"queryType":   "Close",
	})

	dbHandleT, err = Connect(credT, dl.ConnectTimeout)
	if err != nil {
		return
	}

	dbHandleT.CloseStats = closeConnStat
	return
}

// CreateTable creates tables with table name and columns
func (dl *HandleT) CreateTable(tableName string, columns map[string]string) (err error) {
	name := fmt.Sprintf(`%s.%s`, dl.Namespace, tableName)

	tableLocationSql := dl.getTableLocationSql(tableName)
	var partitionedSql string
	if _, ok := columns["received_at"]; ok {
		partitionedSql = `PARTITIONED BY(event_date)`
	}

	createTableClauseSql := "CREATE TABLE IF NOT EXISTS"
	if tableLocationSql != "" {
		createTableClauseSql = "CREATE OR REPLACE TABLE"
	}

	sqlStatement := fmt.Sprintf(`%s %s ( %v ) USING DELTA %s %s;`, createTableClauseSql, name, ColumnsWithDataTypes(columns, ""), tableLocationSql, partitionedSql)
	pkgLogger.Infof("%s Creating table in delta lake with SQL: %v", dl.GetLogIdentifier(tableName), sqlStatement)
	err = dl.ExecuteSQL(sqlStatement, "CreateTable")
	return
}

func (dl *HandleT) DropTable(tableName string) (err error) {
	pkgLogger.Infof("%s Dropping table %s", dl.GetLogIdentifier(), tableName)
	sqlStatement := fmt.Sprintf(`DROP TABLE %[1]s.%[2]s;`, dl.Namespace, tableName)
	dropTableResponse, err := dl.dbHandleT.Client.Execute(dl.dbHandleT.Context, &proto.ExecuteRequest{
		Config:       dl.dbHandleT.CredConfig,
		Identifier:   dl.dbHandleT.CredIdentifier,
		SqlStatement: sqlStatement,
	})
	if err != nil {
		return
	}
	if !checkAndIgnoreAlreadyExistError(dropTableResponse.GetErrorCode(), tableOrViewNotFound) {
		err = fmt.Errorf("%s Error while droping table with response: %v", dl.GetLogIdentifier(), dropTableResponse.GetErrorMessage())
		return
	}
	return
}

// AddColumn adds column for column name and type
func (dl *HandleT) AddColumn(name, columnName, columnType string) (err error) {
	tableName := fmt.Sprintf(`%s.%s`, dl.Namespace, name)
	sqlStatement := fmt.Sprintf(`ALTER TABLE %v ADD COLUMNS ( %s %s );`, tableName, columnName, getDeltaLakeDataType(columnType))
	pkgLogger.Infof("%s Adding column in delta lake with SQL:%v", dl.GetLogIdentifier(tableName, columnName), sqlStatement)
	err = dl.ExecuteSQL(sqlStatement, "AddColumn")
	return
}

// CreateSchema checks if schema exists or not. If it does not exist, it creates the schema.
func (dl *HandleT) CreateSchema() (err error) {
	// Checking if schema exists or not
	var schemaExists bool
	schemaExists, err = dl.schemaExists(dl.Namespace)
	if err != nil {
		pkgLogger.Errorf("%s Error checking if schema exists: %s, error: %v", dl.GetLogIdentifier(), dl.Namespace, err)
		return err
	}
	if schemaExists {
		pkgLogger.Infof("%s Skipping creating schema: %s since it already exists", dl.GetLogIdentifier(), dl.Namespace)
		return
	}

	// Creating schema
	return dl.createSchema()
}

// AlterColumn alter table with column name and type
func (*HandleT) AlterColumn(_, _, _ string) (err error) {
	return
}

// FetchSchema queries delta lake and returns the schema associated with provided namespace
func (dl *HandleT) FetchSchema(warehouse warehouseutils.WarehouseT) (schema warehouseutils.SchemaT, err error) {
	dl.Warehouse = warehouse
	dl.Namespace = warehouse.Namespace
	dbHandle, err := dl.connectToWarehouse()
	if err != nil {
		return
	}
	defer dbHandle.Close()

	// Schema Initialization
	schema = make(warehouseutils.SchemaT)

	// Fetching the tables
	tableNames, err := dl.fetchTables(dbHandle, dl.Namespace)
	if err != nil {
		return
	}

	// Filtering tables based on not part of staging tables
	var filteredTablesNames []string
	for _, tableName := range tableNames {
		// Ignoring the staging tables
		if strings.HasPrefix(tableName, warehouseutils.StagingTablePrefix(provider)) {
			continue
		}
		filteredTablesNames = append(filteredTablesNames, tableName)
	}

	fetchTablesAttributesExecTime := stats.Default.NewTaggedStat("warehouse.deltalake.grpcExecTime", stats.TimerType, map[string]string{
		"destination": dl.Warehouse.Destination.ID,
		"destType":    dl.Warehouse.Type,
		"source":      dl.Warehouse.Source.ID,
		"namespace":   dl.Warehouse.Namespace,
		"identifier":  dl.Warehouse.Identifier,
		"queryType":   "FetchTableAttributes",
	})
	fetchTablesAttributesExecTime.Start()
	defer fetchTablesAttributesExecTime.End()

	// For each table we are generating schema
	for _, tableName := range filteredTablesNames {
		fetchTableAttributesResponse, err := dbHandle.Client.FetchTableAttributes(dbHandle.Context, &proto.FetchTableAttributesRequest{
			Config:     dbHandle.CredConfig,
			Identifier: dbHandle.CredIdentifier,
			Schema:     dl.Namespace,
			Table:      tableName,
		})
		if err != nil {
			return schema, fmt.Errorf("%s Error while fetching table attributes: %v", dl.GetLogIdentifier(), err)
		}
		if !checkAndIgnoreAlreadyExistError(fetchTableAttributesResponse.GetErrorCode(), tableOrViewNotFound) {
			return schema, fmt.Errorf("%s Error while fetching table attributes with response: %v", dl.GetLogIdentifier(), fetchTableAttributesResponse.GetErrorMessage())
		}

		// Populating the schema for the table
		for _, item := range fetchTableAttributesResponse.GetAttributes() {
			if _, ok := excludeColumnsMap[item.GetColName()]; ok {
				continue
			}

			if _, ok := schema[tableName]; !ok {
				schema[tableName] = make(map[string]string)
			}
			if datatype, ok := dataTypesMapToRudder[item.GetDataType()]; ok {
				schema[tableName][item.GetColName()] = datatype
			} else {
				warehouseutils.WHCounterStat(warehouseutils.RUDDER_MISSING_DATATYPE, &dl.Warehouse, warehouseutils.Tag{Name: "datatype", Value: item.GetDataType()}).Count(1)
			}
		}
	}
	return
}

// Setup populate the HandleT
func (dl *HandleT) Setup(warehouse warehouseutils.WarehouseT, uploader warehouseutils.UploaderI) (err error) {
	dl.Warehouse = warehouse
	dl.Namespace = warehouse.Namespace
	dl.Uploader = uploader
	dl.ObjectStorage = warehouseutils.ObjectStorageType(warehouseutils.DELTALAKE, warehouse.Destination.Config, dl.Uploader.UseRudderStorage())

	dl.dbHandleT, err = dl.connectToWarehouse()
	return err
}

// TestConnection test the connection for the warehouse
func (dl *HandleT) TestConnection(warehouse warehouseutils.WarehouseT) (err error) {
	dl.Warehouse = warehouse
	dl.dbHandleT, err = dl.connectToWarehouse()
	return
}

// Cleanup handle cleanup when upload is done.
func (dl *HandleT) Cleanup() {
	if dl.dbHandleT != nil {
		dl.dropDanglingStagingTables()
		dl.dbHandleT.Close()
	}
}

// CrashRecover handle crash recover scenarios
func (dl *HandleT) CrashRecover(warehouse warehouseutils.WarehouseT) (err error) {
	dl.Warehouse = warehouse
	dl.Namespace = warehouse.Namespace
	dl.dbHandleT, err = dl.connectToWarehouse()
	if err != nil {
		return err
	}
	defer dl.dbHandleT.Close()
	dl.dropDanglingStagingTables()
	return
}

// IsEmpty checks if the warehouse is empty or not
func (*HandleT) IsEmpty(warehouseutils.WarehouseT) (empty bool, err error) {
	return
}

// LoadUserTables loads user tables
func (dl *HandleT) LoadUserTables() map[string]error {
	return dl.loadUserTables()
}

// LoadTable loads table for table name
func (dl *HandleT) LoadTable(tableName string) error {
	_, err := dl.loadTable(tableName, dl.Uploader.GetTableSchemaInUpload(tableName), dl.Uploader.GetTableSchemaInWarehouse(tableName), false)
	return err
}

// LoadIdentityMergeRulesTable loads identifies merge rules tables
func (*HandleT) LoadIdentityMergeRulesTable() (err error) {
	return
}

// LoadIdentityMappingsTable loads identifies mappings table
func (*HandleT) LoadIdentityMappingsTable() (err error) {
	return
}

// DownloadIdentityRules download identity rules
func (*HandleT) DownloadIdentityRules(*misc.GZipWriter) (err error) {
	return
}

// GetTotalCountInTable returns total count in tables.
func (dl *HandleT) GetTotalCountInTable(tableName string) (total int64, err error) {
	fetchTotalCountExecTime := stats.Default.NewTaggedStat("warehouse.deltalake.grpcExecTime", stats.TimerType, map[string]string{
		"destination": dl.Warehouse.Destination.ID,
		"destType":    dl.Warehouse.Type,
		"source":      dl.Warehouse.Source.ID,
		"namespace":   dl.Warehouse.Namespace,
		"identifier":  dl.Warehouse.Identifier,
		"queryType":   "FetchTotalCountInTable",
	})
	fetchTotalCountExecTime.Start()
	defer fetchTotalCountExecTime.End()

	sqlStatement := fmt.Sprintf(`SELECT COUNT(*) FROM %[1]s.%[2]s;`, dl.Namespace, tableName)
	response, err := dl.dbHandleT.Client.FetchTotalCountInTable(dl.dbHandleT.Context, &proto.FetchTotalCountInTableRequest{
		Config:       dl.dbHandleT.CredConfig,
		Identifier:   dl.dbHandleT.CredIdentifier,
		SqlStatement: sqlStatement,
	})
	if err != nil {
		err = fmt.Errorf("%s Error while fetching table count: %v", dl.GetLogIdentifier(), err)
		return
	}
	if !checkAndIgnoreAlreadyExistError(response.GetErrorCode(), tableOrViewNotFound) {
		err = fmt.Errorf("%s Error while fetching table count with response: %v", dl.GetLogIdentifier(), response.GetErrorMessage())
		return
	}
	total = response.GetCount()
	return
}

// Connect returns Client
func (dl *HandleT) Connect(warehouse warehouseutils.WarehouseT) (client.Client, error) {
	dl.Warehouse = warehouse
	dl.Namespace = warehouse.Namespace
	dl.ObjectStorage = warehouseutils.ObjectStorageType(
		warehouseutils.DELTALAKE,
		warehouse.Destination.Config,
		misc.IsConfiguredToUseRudderObjectStorage(dl.Warehouse.Destination.Config),
	)
	dbHandleT, err := dl.connectToWarehouse()
	if err != nil {
		return client.Client{}, err
	}

	return client.Client{Type: client.DBClient, DBHandleT: dbHandleT}, err
}

// GetLogIdentifier returns log identifier
func (dl *HandleT) GetLogIdentifier(args ...string) string {
	if len(args) == 0 {
		return fmt.Sprintf("[%s][%s][%s][%s]", dl.Warehouse.Type, dl.Warehouse.Source.ID, dl.Warehouse.Destination.ID, dl.Warehouse.Namespace)
	}
	return fmt.Sprintf("[%s][%s][%s][%s][%s]", dl.Warehouse.Type, dl.Warehouse.Source.ID, dl.Warehouse.Destination.ID, dl.Warehouse.Namespace, strings.Join(args, "]["))
}

// GetDatabricksVersion Gets the databricks version by making a grpc call to Version stub.
func GetDatabricksVersion() (databricksBuildVersion string) {
	databricksBuildVersion = "Not an official release. Get the latest release from dockerhub."

	ctx := context.Background()

	conn, err := grpc.DialContext(ctx, GetDatabricksConnectorURL(), grpc.WithTransportCredentials(insecure.NewCredentials()))
	if err != nil {
		pkgLogger.Errorf("Error while creating grpc connection to databricks with error: %s", err.Error())
		databricksBuildVersion = "Unable to create grpc connection to databricks."
		return
	}

	versionClient := proto.NewVersionClient(conn)
	versionResponse, err := versionClient.GetVersion(ctx, &proto.VersionRequest{})
	if err != nil {
		pkgLogger.Errorf("Error while getting version response from databricks with error : %s", err.Error())
		databricksBuildVersion = "Unable to read response from databricks."
		return
	}
	databricksBuildVersion = versionResponse.GetVersion()
	return
}

// GetDatabricksVersion Gets the databricks version by making a grpc call to Version stub.
func checkHealth() (err error) {
	ctx := context.Background()
	defer func() {
		if err != nil {
			healthTimeouts := stats.Default.NewStat("warehouse.deltalake.healthTimeouts", stats.CountType)
			healthTimeouts.Count(1)
		}
	}()

	// Getting health timeout context
	tCtx, cancel := context.WithTimeout(ctx, healthTimeout)
	defer cancel()

	// Creating grpc connection using timeout context
	conn, err := grpc.DialContext(tCtx, GetDatabricksConnectorURL(), grpc.WithTransportCredentials(insecure.NewCredentials()), grpc.WithBlock())
	if err != nil {
		return
	}

	healthClient := grpc_health_v1.NewHealthClient(conn)
	healthResponse, err := healthClient.Check(ctx, &grpc_health_v1.HealthCheckRequest{
		Service: "",
	})
	if err != nil {
		return
	}
	if healthResponse.GetStatus() != grpc_health_v1.HealthCheckResponse_SERVING {
		err = fmt.Errorf("databricks Service is not up")
	}
	return
}

func (dl *HandleT) LoadTestTable(location, tableName string, _ map[string]interface{}, format string) (err error) {
	// Get the credentials string to copy from the staging location to table
	auth, err := dl.credentialsStr()
	if err != nil {
		return
	}

	loadFolder, err := dl.getLoadFolder(location)
	if err != nil {
		return
	}

	var sqlStatement string
	if format == warehouseutils.LOAD_FILE_TYPE_PARQUET {
		sqlStatement = fmt.Sprintf("COPY INTO %v FROM ( SELECT %v FROM '%v' ) "+
			"FILEFORMAT = PARQUET "+
			"PATTERN = '*.parquet' "+
			"COPY_OPTIONS ('force' = 'true') "+
			"%s;",
			fmt.Sprintf(`%s.%s`, dl.Namespace, tableName),
			fmt.Sprintf(`%s, %s`, "id", "val"),
			loadFolder,
			auth,
		)
	} else {
		sqlStatement = fmt.Sprintf("COPY INTO %v FROM ( SELECT %v FROM '%v' ) "+
			"FILEFORMAT = CSV "+
			"PATTERN = '*.gz' "+
			"FORMAT_OPTIONS ( 'compression' = 'gzip', 'quote' = '\"', 'escape' = '\"', 'multiLine' = 'true' ) "+
			"COPY_OPTIONS ('force' = 'true') "+
			"%s;",
			fmt.Sprintf(`%s.%s`, dl.Namespace, tableName),
			"CAST ( '_c0' AS BIGINT ) AS id, CAST ( '_c1' AS STRING ) AS val",
			loadFolder,
			auth,
		)
	}

	err = dl.ExecuteSQLClient(dl.dbHandleT, sqlStatement)
	return
}

func (dl *HandleT) SetConnectionTimeout(timeout time.Duration) {
	dl.ConnectTimeout = timeout
}<|MERGE_RESOLUTION|>--- conflicted
+++ resolved
@@ -29,12 +29,10 @@
 	DLPath                 = "path"
 	DLToken                = "token"
 	AWSTokens              = "useSTSTokens"
+	AWSAccessKey           = "accessKey"
+	AWSAccessSecret        = "accessKeyID"
 	EnableExternalLocation = "enableExternalLocation"
 	ExternalLocation       = "externalLocation"
-)
-
-const (
-	provider = warehouseutils.DELTALAKE
 )
 
 // Reference: https://docs.oracle.com/cd/E17952_01/connector-odbc-en/connector-odbc-reference-errorcodes.html
@@ -45,12 +43,8 @@
 )
 
 var (
-<<<<<<< HEAD
-	pkgLogger              logger.LoggerI
-=======
 	stagingTablePrefix     string
 	pkgLogger              logger.Logger
->>>>>>> 58671c16
 	schema                 string
 	sparkServerType        string
 	authMech               string
@@ -133,6 +127,7 @@
 
 // loadConfig loads config
 func loadConfig() {
+	stagingTablePrefix = "rudder_staging_"
 	config.RegisterStringConfigVariable("default", &schema, false, "Warehouse.deltalake.schema")
 	config.RegisterStringConfigVariable("3", &sparkServerType, false, "Warehouse.deltalake.sparkServerType")
 	config.RegisterStringConfigVariable("3", &authMech, false, "Warehouse.deltalake.authMech")
@@ -489,28 +484,12 @@
 // credentialsStr return authentication for AWS STS and SSE-C encryption
 // STS authentication is only supported with S3A client.
 func (dl *HandleT) credentialsStr() (auth string, err error) {
-<<<<<<< HEAD
-	switch dl.ObjectStorage {
-	case warehouseutils.S3:
-		useSTSTokens := warehouseutils.GetConfigValueBoolString(AWSTokens, dl.Warehouse)
-		if useSTSTokens == "true" {
-			awsAccessKey := warehouseutils.GetConfigValue(warehouseutils.AWSAccessKey, dl.Warehouse)
-			awsSecretKey := warehouseutils.GetConfigValue(warehouseutils.AWSAccessSecret, dl.Warehouse)
-			if awsAccessKey != "" && awsSecretKey != "" {
-				var tempAccessKeyId, tempSecretAccessKey, token string
-				tempAccessKeyId, tempSecretAccessKey, token, err = warehouseutils.GetTemporaryS3Cred(awsSecretKey, awsAccessKey)
-				if err != nil {
-					return
-				}
-				auth = fmt.Sprintf(`CREDENTIALS ( 'awsKeyId' = '%s', 'awsSecretKey' = '%s', 'awsSessionToken' = '%s' )`, tempAccessKeyId, tempSecretAccessKey, token)
-=======
 	if dl.ObjectStorage == "S3" {
 		useSTSTokens := warehouseutils.GetConfigValueBoolString(AWSTokens, dl.Warehouse)
 		if useSTSTokens == "true" {
 			tempAccessKeyId, tempSecretAccessKey, token, err := warehouseutils.GetTemporaryS3Cred(&dl.Warehouse.Destination)
 			if err != nil {
 				return "", err
->>>>>>> 58671c16
 			}
 			auth := fmt.Sprintf(`CREDENTIALS ( 'awsKeyId' = '%s', 'awsSecretKey' = '%s', 'awsSessionToken' = '%s' )`, tempAccessKeyId, tempSecretAccessKey, token)
 			return auth, nil
@@ -523,9 +502,9 @@
 // getLoadFolder return the load folder where the load files are present
 func (dl *HandleT) getLoadFolder(location string) (loadFolder string, err error) {
 	loadFolder = warehouseutils.GetObjectFolderForDeltalake(dl.ObjectStorage, location)
-	if dl.ObjectStorage == warehouseutils.S3 {
-		awsAccessKey := warehouseutils.GetConfigValue(warehouseutils.AWSAccessKey, dl.Warehouse)
-		awsSecretKey := warehouseutils.GetConfigValue(warehouseutils.AWSAccessSecret, dl.Warehouse)
+	if dl.ObjectStorage == "S3" {
+		awsAccessKey := warehouseutils.GetConfigValue(AWSAccessKey, dl.Warehouse)
+		awsSecretKey := warehouseutils.GetConfigValue(AWSAccessSecret, dl.Warehouse)
 		if awsAccessKey != "" && awsSecretKey != "" {
 			loadFolder = strings.Replace(loadFolder, "s3://", "s3a://", 1)
 		}
@@ -552,7 +531,7 @@
 	sortedColumnKeys := warehouseutils.SortColumnKeysFromColumnMap(tableSchemaInUpload)
 
 	// Creating staging table
-	stagingTableName = warehouseutils.StagingTableName(provider, tableName)
+	stagingTableName = misc.TruncateStr(fmt.Sprintf(`%s%s_%s`, stagingTablePrefix, strings.ReplaceAll(uuid.Must(uuid.NewV4()).String(), "-", ""), tableName), 127)
 	err = dl.CreateTable(stagingTableName, tableSchemaAfterUpload)
 	if err != nil {
 		return
@@ -619,7 +598,7 @@
 	}
 
 	if loadTableStrategy == "APPEND" {
-		sqlStatement = appendLoadTableSQLStatement(
+		sqlStatement = appendableLTSQLStatement(
 			dl.Namespace,
 			tableName,
 			stagingTableName,
@@ -634,7 +613,7 @@
 			return
 		}
 
-		sqlStatement = mergeLoadTableSQLStatement(
+		sqlStatement = mergeableLTSQLStatement(
 			dl.Namespace,
 			tableName,
 			stagingTableName,
@@ -688,7 +667,7 @@
 		userColNames = append(userColNames, colName)
 		firstValProps = append(firstValProps, fmt.Sprintf(`FIRST_VALUE(%[1]s , TRUE) OVER (PARTITION BY id ORDER BY received_at DESC ROWS BETWEEN UNBOUNDED PRECEDING AND UNBOUNDED FOLLOWING) AS %[1]s`, colName))
 	}
-	stagingTableName := warehouseutils.StagingTableName(provider, warehouseutils.UsersTable)
+	stagingTableName := misc.TruncateStr(fmt.Sprintf(`%s%s_%s`, stagingTablePrefix, strings.ReplaceAll(uuid.Must(uuid.NewV4()).String(), "-", ""), warehouseutils.UsersTable), 127)
 
 	tableLocationSql := dl.getTableLocationSql(stagingTableName)
 
@@ -732,7 +711,7 @@
 	columnKeys := append([]string{`id`}, userColNames...)
 
 	if loadTableStrategy == "APPEND" {
-		sqlStatement = appendLoadTableSQLStatement(
+		sqlStatement = appendableLTSQLStatement(
 			dl.Namespace,
 			warehouseutils.UsersTable,
 			stagingTableName,
@@ -748,7 +727,7 @@
 			return
 		}
 
-		sqlStatement = mergeLoadTableSQLStatement(
+		sqlStatement = mergeableLTSQLStatement(
 			dl.Namespace,
 			warehouseutils.UsersTable,
 			stagingTableName,
@@ -799,7 +778,7 @@
 	var filteredTablesNames []string
 	for _, tableName := range tableNames {
 		// Ignoring the staging tables
-		if !strings.HasPrefix(tableName, warehouseutils.StagingTablePrefix(provider)) {
+		if !strings.HasPrefix(tableName, stagingTablePrefix) {
 			continue
 		}
 		filteredTablesNames = append(filteredTablesNames, tableName)
@@ -940,7 +919,7 @@
 	var filteredTablesNames []string
 	for _, tableName := range tableNames {
 		// Ignoring the staging tables
-		if strings.HasPrefix(tableName, warehouseutils.StagingTablePrefix(provider)) {
+		if strings.HasPrefix(tableName, stagingTablePrefix) {
 			continue
 		}
 		filteredTablesNames = append(filteredTablesNames, tableName)
