package schemarepository

import (
	"fmt"

	"github.com/aws/aws-sdk-go/aws"
	"github.com/aws/aws-sdk-go/service/glue"
	"github.com/rudderlabs/rudder-server/utils/awsutils"
	warehouseutils "github.com/rudderlabs/rudder-server/warehouse/utils"
)

var (
	// config
	UseGlueConfig = "useGlue"

	// glue
	glueSerdeName             = "ParquetHiveSerDe"
	glueSerdeSerializationLib = "org.apache.hadoop.hive.ql.io.parquet.serde.ParquetHiveSerDe"
	glueParquetInputFormat    = "org.apache.hadoop.hive.ql.io.parquet.MapredParquetInputFormat"
	glueParquetOutputFormat   = "org.apache.hadoop.hive.ql.io.parquet.MapredParquetOutputFormat"
)

type GlueSchemaRepository struct {
	glueClient *glue.Glue
	s3bucket   string
	s3prefix   string
	Warehouse  warehouseutils.WarehouseT
	Namespace  string
}

func NewGlueSchemaRepository(wh warehouseutils.WarehouseT) (*GlueSchemaRepository, error) {
	gl := GlueSchemaRepository{
		s3bucket:  warehouseutils.GetConfigValue(warehouseutils.AWSBucketNameConfig, wh),
		s3prefix:  warehouseutils.GetConfigValue(warehouseutils.AWSS3Prefix, wh),
		Warehouse: wh,
		Namespace: wh.Namespace,
	}

	glueClient, err := getGlueClient(wh)
	if err != nil {
		return nil, err
	}
	gl.glueClient = glueClient

	return &gl, nil
}

func (gl *GlueSchemaRepository) FetchSchema(warehouse warehouseutils.WarehouseT) (warehouseutils.SchemaT, error) {
	schema := warehouseutils.SchemaT{}
	var err error

	var getTablesOutput *glue.GetTablesOutput
	var getTablesInput *glue.GetTablesInput
	for {
		getTablesInput = &glue.GetTablesInput{DatabaseName: &warehouse.Namespace}

		if getTablesOutput != nil && getTablesOutput.NextToken != nil {
			// add nextToken to the request if there are multiple list segments
			getTablesInput.NextToken = getTablesOutput.NextToken
		}

		getTablesOutput, err = gl.glueClient.GetTables(getTablesInput)
		if err != nil {
			if _, ok := err.(*glue.EntityNotFoundException); ok {
				pkgLogger.Debugf("FetchSchema: database %s not found in glue. returning empty schema", warehouse.Namespace)
				err = nil
			}
			return schema, err
		}

		for _, table := range getTablesOutput.TableList {
			if table.Name != nil && table.StorageDescriptor != nil && table.StorageDescriptor.Columns != nil {
				tableName := *table.Name
				if _, ok := schema[tableName]; !ok {
					schema[tableName] = map[string]string{}
				}

				for _, col := range table.StorageDescriptor.Columns {
					if _, ok := dataTypesMapToRudder[*col.Type]; ok {
						schema[tableName][*col.Name] = dataTypesMapToRudder[*col.Type]
					} else {
						warehouseutils.WHCounterStat(warehouseutils.RUDDER_MISSING_DATATYPE, &warehouse, warehouseutils.Tag{Name: "datatype", Value: *col.Type}).Count(1)
					}
				}
			}
		}

		if getTablesOutput.NextToken == nil {
			// break out of the loop if there are no more list segments
			break
		}
	}

	return schema, err
}

func (gl *GlueSchemaRepository) CreateSchema() (err error) {
	_, err = gl.glueClient.CreateDatabase(&glue.CreateDatabaseInput{
		DatabaseInput: &glue.DatabaseInput{
			Name: &gl.Namespace,
		},
	})
	if _, ok := err.(*glue.AlreadyExistsException); ok {
		pkgLogger.Infof("Skipping database creation : database %s already exists", gl.Namespace)
		err = nil
	}
	return
}

func (gl *GlueSchemaRepository) CreateTable(tableName string, columnMap map[string]string) (err error) {
	// create table request
	input := glue.CreateTableInput{
		DatabaseName: aws.String(gl.Namespace),
		TableInput: &glue.TableInput{
			Name: aws.String(tableName),
		},
	}

	// add storage descriptor to create table request
	input.TableInput.StorageDescriptor = gl.getStorageDescriptor(tableName, columnMap)

	_, err = gl.glueClient.CreateTable(&input)
	if err != nil {
		_, ok := err.(*glue.AlreadyExistsException)
		if ok {
			err = nil
		}
	}
	return
}

func (gl *GlueSchemaRepository) AddColumn(tableName, columnName, columnType string) (err error) {
	updateTableInput := glue.UpdateTableInput{
		DatabaseName: aws.String(gl.Namespace),
		TableInput: &glue.TableInput{
			Name: aws.String(tableName),
		},
	}

	// fetch schema from glue
	schema, err := gl.FetchSchema(gl.Warehouse)
	if err != nil {
		return err
	}

	// get table schema
	tableSchema, ok := schema[tableName]
	if !ok {
		return fmt.Errorf("table %s not found in schema", tableName)
	}

	// add new column to tableSchema
	tableSchema[columnName] = columnType

	// add storage descriptor to update table request
	updateTableInput.TableInput.StorageDescriptor = gl.getStorageDescriptor(tableName, tableSchema)

	// update table
	_, err = gl.glueClient.UpdateTable(&updateTableInput)
	return
}

func (gl *GlueSchemaRepository) AlterColumn(tableName, columnName, columnType string) (err error) {
	return gl.AddColumn(tableName, columnName, columnType)
}

func getGlueClient(wh warehouseutils.WarehouseT) (*glue.Glue, error) {
	sessionConfig, err := awsutils.NewSimpleSessionConfigForDestination(&wh.Destination, glue.ServiceID)
	if err != nil {
		return nil, err
	}
<<<<<<< HEAD

	// create config for glue
	config := aws.NewConfig()

	// read credentials from config if they exist
	if misc.HasAWSKeysInConfig(wh.Destination.Config) {
		accessKey = warehouseutils.GetConfigValue(warehouseutils.AWSAccessKey, wh)
		accessKeyID = warehouseutils.GetConfigValue(warehouseutils.AWSAccessSecret, wh)
		config = config.WithCredentials(credentials.NewStaticCredentials(accessKeyID, accessKey, ""))
	}

	// read region from config
	if misc.HasAWSRegionInConfig(wh.Destination.Config) {
		region := warehouseutils.GetConfigValue(warehouseutils.AWSRegion, wh)
		config = config.WithRegion(region)
=======
	awsSession, err := awsutils.CreateSession(sessionConfig)
	if err != nil {
		return nil, err
>>>>>>> 58671c16
	}
	return glue.New(awsSession), nil
}

func (gl *GlueSchemaRepository) getStorageDescriptor(tableName string, columnMap map[string]string) *glue.StorageDescriptor {
	storageDescriptor := glue.StorageDescriptor{
		Columns:  []*glue.Column{},
		Location: aws.String(gl.getS3LocationForTable(tableName)),
		SerdeInfo: &glue.SerDeInfo{
			Name:                 aws.String(glueSerdeName),
			SerializationLibrary: aws.String(glueSerdeSerializationLib),
		},
		InputFormat:  aws.String(glueParquetInputFormat),
		OutputFormat: aws.String(glueParquetOutputFormat),
	}

	// add columns to storage descriptor
	for colName, colType := range columnMap {
		storageDescriptor.Columns = append(storageDescriptor.Columns, &glue.Column{
			Name: aws.String(colName),
			Type: aws.String(dataTypesMap[colType]),
		})
	}

	return &storageDescriptor
}

func (gl *GlueSchemaRepository) getS3LocationForTable(tableName string) string {
	bucketPath := fmt.Sprintf("s3://%s", gl.s3bucket)
	var filePath string
	if gl.s3prefix != "" {
		filePath = fmt.Sprintf("%s/", gl.s3prefix)
	}
	filePath += warehouseutils.GetTablePathInObjectStorage(gl.Namespace, tableName)
	return fmt.Sprintf("%s/%s", bucketPath, filePath)
}<|MERGE_RESOLUTION|>--- conflicted
+++ resolved
@@ -11,7 +11,12 @@
 
 var (
 	// config
-	UseGlueConfig = "useGlue"
+	AWSAccessKey        = "accessKey"
+	AWSAccessKeyID      = "accessKeyID"
+	AWSBucketNameConfig = "bucketName"
+	AWSS3Prefix         = "prefix"
+	AWSRegion           = "region"
+	UseGlueConfig       = "useGlue"
 
 	// glue
 	glueSerdeName             = "ParquetHiveSerDe"
@@ -30,8 +35,8 @@
 
 func NewGlueSchemaRepository(wh warehouseutils.WarehouseT) (*GlueSchemaRepository, error) {
 	gl := GlueSchemaRepository{
-		s3bucket:  warehouseutils.GetConfigValue(warehouseutils.AWSBucketNameConfig, wh),
-		s3prefix:  warehouseutils.GetConfigValue(warehouseutils.AWSS3Prefix, wh),
+		s3bucket:  warehouseutils.GetConfigValue(AWSBucketNameConfig, wh),
+		s3prefix:  warehouseutils.GetConfigValue(AWSS3Prefix, wh),
 		Warehouse: wh,
 		Namespace: wh.Namespace,
 	}
@@ -169,27 +174,9 @@
 	if err != nil {
 		return nil, err
 	}
-<<<<<<< HEAD
-
-	// create config for glue
-	config := aws.NewConfig()
-
-	// read credentials from config if they exist
-	if misc.HasAWSKeysInConfig(wh.Destination.Config) {
-		accessKey = warehouseutils.GetConfigValue(warehouseutils.AWSAccessKey, wh)
-		accessKeyID = warehouseutils.GetConfigValue(warehouseutils.AWSAccessSecret, wh)
-		config = config.WithCredentials(credentials.NewStaticCredentials(accessKeyID, accessKey, ""))
-	}
-
-	// read region from config
-	if misc.HasAWSRegionInConfig(wh.Destination.Config) {
-		region := warehouseutils.GetConfigValue(warehouseutils.AWSRegion, wh)
-		config = config.WithRegion(region)
-=======
 	awsSession, err := awsutils.CreateSession(sessionConfig)
 	if err != nil {
 		return nil, err
->>>>>>> 58671c16
 	}
 	return glue.New(awsSession), nil
 }
