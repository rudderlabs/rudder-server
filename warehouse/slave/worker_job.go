--- conflicted
+++ resolved
@@ -145,10 +145,7 @@
 	bytesProcessedStagingFileStat  stats.Counter
 	bytesDownloadedStagingFileStat stats.Counter
 	downloadStagingFileFailedStat  stats.Counter
-<<<<<<< HEAD
-=======
 	stagingFileDuplicateEvents     stats.Counter
->>>>>>> 35ce64ef
 
 	config struct {
 		numLoadFileUploadWorkers int
