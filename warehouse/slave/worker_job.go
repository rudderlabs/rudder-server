package slave

import (
	"compress/gzip"
	"context"
	"fmt"
	"os"
	"path/filepath"
	"slices"
	"sort"
	"strconv"
	"strings"
	"sync"
	"time"

	"github.com/rudderlabs/rudder-server/warehouse/constraints"
	"github.com/rudderlabs/rudder-server/warehouse/utils/types"

	"github.com/samber/lo"

	"github.com/rudderlabs/rudder-server/utils/timeutil"

	"go.uber.org/atomic"
	"golang.org/x/sync/errgroup"

	appConfig "github.com/rudderlabs/rudder-go-kit/config"
	"github.com/rudderlabs/rudder-go-kit/filemanager"
	"github.com/rudderlabs/rudder-go-kit/logger"
	"github.com/rudderlabs/rudder-go-kit/stats"

	"github.com/rudderlabs/rudder-server/utils/misc"
	"github.com/rudderlabs/rudder-server/warehouse/encoding"
	"github.com/rudderlabs/rudder-server/warehouse/internal/model"
	warehouseutils "github.com/rudderlabs/rudder-server/warehouse/utils"
)

type basePayload struct {
	BatchID                      string                 `json:"batch_id"`
	UploadID                     int64                  `json:"upload_id"`
	UploadSchema                 model.Schema           `json:"upload_schema"`
	WorkspaceID                  string                 `json:"workspace_id"`
	SourceID                     string                 `json:"source_id"`
	SourceName                   string                 `json:"source_name"`
	DestinationID                string                 `json:"destination_id"`
	DestinationName              string                 `json:"destination_name"`
	DestinationType              string                 `json:"destination_type"`
	DestinationNamespace         string                 `json:"destination_namespace"`
	DestinationRevisionID        string                 `json:"destination_revision_id"`
	StagingDestinationRevisionID string                 `json:"staging_destination_revision_id"`
	DestinationConfig            map[string]interface{} `json:"destination_config"`
	StagingDestinationConfig     interface{}            `json:"staging_destination_config"`
	UseRudderStorage             bool                   `json:"use_rudder_storage"`
	StagingUseRudderStorage      bool                   `json:"staging_use_rudder_storage"`
	UniqueLoadGenID              string                 `json:"unique_load_gen_id"`
	RudderStoragePrefix          string                 `json:"rudder_storage_prefix"`
	Output                       []uploadResult         `json:"output"`
	LoadFilePrefix               string                 `json:"load_file_prefix"`
	LoadFileType                 string                 `json:"load_file_type"`
}

// payload represents the job payload for upload type jobs
type payload struct {
	basePayload
	StagingFileID       int64  `json:"staging_file_id"`
	StagingFileLocation string `json:"staging_file_location"`
}

// payloadV2 represents the job payload for upload_v2 type jobs
type payloadV2 struct {
	basePayload
	StagingFiles []stagingFileInfo `json:"staging_files"`
}

// stagingFileInfo contains information about a staging file
type stagingFileInfo struct {
	ID       int64  `json:"id"`
	Location string `json:"location"`
}

func (p *basePayload) discardsTable() string {
	return warehouseutils.ToProviderCase(p.DestinationType, warehouseutils.DiscardsTable)
}

func (p *basePayload) columnName(columnName string) string {
	return warehouseutils.ToProviderCase(p.DestinationType, columnName)
}

// sortedColumnMapForAllTables Sort columns per table to maintain same order in load file (needed in case of csv load file)
func (p *basePayload) sortedColumnMapForAllTables() map[string][]string {
	return lo.MapValues(p.UploadSchema, func(value model.TableSchema, key string) []string {
		columns := lo.Keys(value)
		sort.Strings(columns)
		return columns
	})
}

func (p *basePayload) fileManager(config interface{}, useRudderStorage bool) (filemanager.FileManager, error) {
	storageProvider := warehouseutils.ObjectStorageType(p.DestinationType, config, useRudderStorage)
	fileManager, err := filemanager.New(&filemanager.Settings{
		Provider: storageProvider,
		Config: misc.GetObjectStorageConfig(misc.ObjectStorageOptsT{
			Provider:                    storageProvider,
			Config:                      config,
			UseRudderStorage:            useRudderStorage,
			RudderStoragePrefixOverride: p.RudderStoragePrefix,
			WorkspaceID:                 p.WorkspaceID,
		}),
		Conf: appConfig.Default,
	})
	return fileManager, err
}

func (p *basePayload) pickupStagingConfiguration() bool {
	return p.StagingDestinationRevisionID != p.DestinationRevisionID && p.StagingDestinationConfig != nil
}

// jobRun Temporary store for processing staging file to load file
type jobRun struct {
	job                    basePayload
	workerIdx              int
	uuidTS                 time.Time
	outputFileWritersMap   map[string]encoding.LoadFileWriter
	outputFileWritersMapMu sync.RWMutex // To prevent concurrent access to the outputFileWritersMap

	tableEventCountMap   map[string]int
	tableEventCountMapMu sync.RWMutex // To prevent concurrent access to the tableEventCountMap

	identifier string

	since           func(time.Time) time.Duration
	logger          logger.Logger
	encodingFactory *encoding.Factory

	now func() time.Time

	stats               stats.Stats
	conf                *appConfig.Config
	uploadTimeStat      stats.Timer
	totalUploadTimeStat stats.Timer

	// Staging file related stats are thread safe
	// so no need to move them to stagingFileProcessor struct
<<<<<<< HEAD
	downloadStagingFileStat        stats.Timer
	processingStagingFileStat      stats.Timer
	bytesProcessedStagingFileStat  stats.Counter
	bytesDownloadedStagingFileStat stats.Counter
	downloadStagingFileFailedStat  stats.Counter
=======
	downloadStagingFileStat        stats.Measurement
	processingStagingFileStat      stats.Measurement
	bytesProcessedStagingFileStat  stats.Measurement
	bytesDownloadedStagingFileStat stats.Measurement
	downloadStagingFileFailedStat  stats.Measurement
	stagingFileDuplicateEvents     stats.Measurement
>>>>>>> 0cc40d3f

	config struct {
		numLoadFileUploadWorkers int
		slaveUploadTimeout       time.Duration
		loadObjectFolder         string
	}

	stagingFilePaths   map[int64]string
	stagingFilePathsMu sync.RWMutex // To prevent concurrent access to the stagingFilePaths

	// tableWriterMutexes ensures thread-safe writes to tables by providing exclusive access
	// to each table's writer. When a writer acquires a table's mutex, other writers for that
	// same table must wait until the lock is released.
	tableWriterMutexes   map[string]*sync.Mutex
	tableWriterMutexesMu sync.Mutex // To prevent concurrent access to the tableWriterMutexes

	// Function to download staging file, can be overridden in tests
	downloadStagingFile func(ctx context.Context, stagingFileInfo stagingFileInfo) error
}

func newJobRun(job basePayload, workerIdx int, conf *appConfig.Config, log logger.Logger, stat stats.Stats, encodingFactory *encoding.Factory) *jobRun {
	jr := &jobRun{
		job:                  job,
		workerIdx:            workerIdx,
		identifier:           warehouseutils.GetWarehouseIdentifier(job.DestinationType, job.SourceID, job.DestinationID),
		stats:                stat,
		conf:                 conf,
		since:                time.Since,
		logger:               log,
		now:                  timeutil.Now,
		encodingFactory:      encodingFactory,
		uuidTS:               timeutil.Now(),
		outputFileWritersMap: make(map[string]encoding.LoadFileWriter),
		tableEventCountMap:   make(map[string]int),
		stagingFilePaths:     make(map[int64]string),
		tableWriterMutexes:   make(map[string]*sync.Mutex),
	}

	jr.downloadStagingFile = func(ctx context.Context, stagingFileInfo stagingFileInfo) error {
		doTask := func(config interface{}, useRudderStorage bool) error {
			var file *os.File
			var err error

			stagingFilePath, err := jr.path(stagingFileInfo)
			if err != nil {
				return fmt.Errorf("getting staging file path: %w", err)
			}

			if file, err = os.Create(stagingFilePath); err != nil {
				return fmt.Errorf("creating file at path:%s downloaded from %s: %w",
					stagingFilePath,
					stagingFileInfo.Location,
					err,
				)
			}

			downloader, err := jr.job.fileManager(config, useRudderStorage)
			if err != nil {
				return fmt.Errorf("creating file manager: %w", err)
			}

			downloadStart := jr.now()
			if err = downloader.Download(ctx, file, stagingFileInfo.Location); err != nil {
				return fmt.Errorf("downloading staging file from %s: %w", stagingFileInfo.Location, err)
			}
			if err = file.Close(); err != nil {
				return fmt.Errorf("closing file after download: %w", err)
			}

			jr.downloadStagingFileStat.Since(downloadStart)

			fileInfo, err := os.Stat(stagingFilePath)
			if err != nil {
				return fmt.Errorf("file size of downloaded staging file: %w", err)
			}

			jr.bytesDownloadedStagingFileStat.Count(int(fileInfo.Size()))

			return nil
		}
		if err := doTask(jr.job.DestinationConfig, jr.job.UseRudderStorage); err != nil {
			if !jr.job.pickupStagingConfiguration() {
				return fmt.Errorf("downloading staging file: %w", err)
			}

			jr.logger.Infon("[WH]: Starting processing staging file with revision config",
				logger.NewField("stagingFileID", stagingFileInfo.ID),
				logger.NewField("destinationRevisionID", jr.job.DestinationRevisionID),
				logger.NewField("stagingDestinationRevisionID", jr.job.StagingDestinationRevisionID),
				logger.NewField("identifier", jr.identifier),
			)

			if err := doTask(jr.job.StagingDestinationConfig, jr.job.StagingUseRudderStorage); err != nil {
				jr.downloadStagingFileFailedStat.Increment()
				return err
			}
		}
		return nil
	}

	jr.config.slaveUploadTimeout = conf.GetDurationVar(10, time.Minute, "Warehouse.slaveUploadTimeout", "Warehouse.slaveUploadTimeoutInMin")
	jr.config.numLoadFileUploadWorkers = conf.GetInt("Warehouse.numLoadFileUploadWorkers", 8)
	jr.config.loadObjectFolder = conf.GetString("WAREHOUSE_BUCKET_LOAD_OBJECTS_FOLDER_NAME", "rudder-warehouse-load-objects")

	jr.uploadTimeStat = jr.timerStat("load_file_upload_time")
	jr.totalUploadTimeStat = jr.timerStat("load_file_total_upload_time")
	jr.downloadStagingFileStat = jr.timerStat("download_staging_file_time")
	jr.processingStagingFileStat = jr.timerStat("process_staging_file_time")
	jr.bytesProcessedStagingFileStat = jr.counterStat("bytes_processed_in_staging_file")
	jr.bytesDownloadedStagingFileStat = jr.counterStat("bytes_downloaded_in_staging_file")
	jr.downloadStagingFileFailedStat = jr.stats.NewTaggedStat("worker_processing_download_staging_file_failed", stats.CountType, stats.Tags{
		"module":   "warehouse",
		"destID":   jr.job.DestinationID,
		"destType": jr.job.DestinationType,
	})
	jr.stagingFileDuplicateEvents = jr.counterStat("duplicate_events_in_staging_file")

	return jr
}

func (jr *jobRun) buildTags(extraTags ...warehouseutils.Tag) stats.Tags {
	tags := stats.Tags{
		"module":      "warehouse",
		"destType":    jr.job.DestinationType,
		"warehouseID": misc.GetTagName(jr.job.DestinationID, jr.job.SourceName, jr.job.DestinationName, misc.TailTruncateStr(jr.job.SourceID, 6)),
		"workspaceId": jr.job.WorkspaceID,
		"destID":      jr.job.DestinationID,
		"sourceID":    jr.job.SourceID,
	}
	for _, extraTag := range extraTags {
		tags[extraTag.Name] = extraTag.Value
	}
	return tags
}

func (jr *jobRun) timerStat(name string, extraTags ...warehouseutils.Tag) stats.Timer {
	return jr.stats.NewTaggedStat(name, stats.TimerType, jr.buildTags(extraTags...))
}

func (jr *jobRun) counterStat(name string, extraTags ...warehouseutils.Tag) stats.Counter {
	return jr.stats.NewTaggedStat(name, stats.CountType, jr.buildTags(extraTags...))
}

// Returns the path where the staging file is/will be downloaded
func (jr *jobRun) path(stagingFileInfo stagingFileInfo) (string, error) {
	jr.stagingFilePathsMu.RLock()
	path, exists := jr.stagingFilePaths[stagingFileInfo.ID]
	jr.stagingFilePathsMu.RUnlock()
	if exists {
		return path, nil
	}

	tmpDirPath, err := misc.CreateTMPDIR()
	if err != nil {
		return "", fmt.Errorf("creating tmp dir: %w", err)
	}

	dirName := "/" + misc.RudderWarehouseJsonUploadsTmp + "/" + "_" + strconv.Itoa(jr.workerIdx) + "/"
	filePath := tmpDirPath + dirName + fmt.Sprintf(`%s_%s/`, jr.job.DestinationType, jr.job.DestinationID) + stagingFileInfo.Location
	if err = os.MkdirAll(filepath.Dir(filePath), os.ModePerm); err != nil {
		return "", fmt.Errorf("creating staging file directory: %w", err)
	}

	jr.stagingFilePathsMu.Lock()
	jr.stagingFilePaths[stagingFileInfo.ID] = filePath
	jr.stagingFilePathsMu.Unlock()
	return filePath, nil
}

// loadFilePath generates a unique path for a load file based on the staging file path.
// Every call to this function will generate a new path even if the same staging file is used.
func (jr *jobRun) loadFilePath(stagingFileInfo stagingFileInfo) (string, error) {
	stagingFilePath, err := jr.path(stagingFileInfo)
	if err != nil {
		return "", fmt.Errorf("getting staging file path: %w", err)
	}

	return fmt.Sprintf("%s.%s.%s.%s",
		strings.TrimSuffix(stagingFilePath, ".json.gz"),
		jr.job.SourceID,
		misc.FastUUID().String(),
		warehouseutils.GetLoadFileFormat(jr.job.LoadFileType),
	), nil
}

// uploadLoadFiles returns the upload output for each file uploaded to object storage
func (jr *jobRun) uploadLoadFiles(ctx context.Context, modifier func(result uploadResult) uploadResult) ([]uploadResult, error) {
	ctx, cancel := context.WithTimeout(ctx, jr.config.slaveUploadTimeout)
	defer cancel()

	uploader, err := jr.job.fileManager(jr.job.DestinationConfig, jr.job.UseRudderStorage)
	if err != nil {
		return nil, fmt.Errorf("creating uploader: %w", err)
	}

	var totalUploadTime atomic.Duration

	defer func() {
		jr.totalUploadTimeStat.SendTiming(totalUploadTime.Load())
	}()

	uploadLoadFile := func(
		ctx context.Context,
		uploadFile encoding.LoadFileWriter,
		tableName string,
	) (filemanager.UploadedFile, error) {
		file, err := os.Open(uploadFile.GetLoadFile().Name())
		if err != nil {
			return filemanager.UploadedFile{}, fmt.Errorf("opening file %s: %w", uploadFile.GetLoadFile().Name(), err)
		}
		defer func() { _ = file.Close() }()

		uploadStart := jr.now()
		defer func() {
			jr.uploadTimeStat.SendTiming(jr.since(uploadStart))
		}()

		if slices.Contains(warehouseutils.TimeWindowDestinations, jr.job.DestinationType) {
			return uploader.Upload(
				ctx,
				file,
				warehouseutils.GetTablePathInObjectStorage(jr.job.DestinationNamespace, tableName),
				jr.job.LoadFilePrefix,
			)
		}
		return uploader.Upload(
			ctx,
			file,
			jr.config.loadObjectFolder,
			tableName,
			jr.job.SourceID,
			jr.bucketFolder(jr.job.UniqueLoadGenID, tableName),
		)
	}

	process := func() <-chan *uploadProcessingResult {
		processStream := make(chan *uploadProcessingResult, len(jr.outputFileWritersMap))

		g, groupCtx := errgroup.WithContext(ctx)
		g.SetLimit(jr.config.numLoadFileUploadWorkers)

		go func() {
			defer close(processStream)

			for tableName, uploadFile := range jr.outputFileWritersMap {
				tableName := tableName
				uploadFile := uploadFile

				g.Go(func() error {
					select {
					case <-ctx.Done():
						return ctx.Err()
					default:
						loadFileUploadStart := jr.now()

						uploadOutput, err := uploadLoadFile(
							groupCtx,
							uploadFile,
							tableName,
						)
						if err != nil {
							return fmt.Errorf("uploading load file: %w", err)
						}

						totalUploadTime.Add(jr.since(loadFileUploadStart))

						loadFileStats, err := os.Stat(uploadFile.GetLoadFile().Name())
						if err != nil {
							return fmt.Errorf("getting load file stats: %w", err)
						}

						result := uploadResult{
							TableName:             tableName,
							Location:              uploadOutput.Location,
							TotalRows:             jr.tableEventCountMap[tableName],
							ContentLength:         loadFileStats.Size(),
							DestinationRevisionID: jr.job.DestinationRevisionID,
							UseRudderStorage:      jr.job.UseRudderStorage,
						}

						processStream <- &uploadProcessingResult{
							result: modifier(result),
						}
						return nil
					}
				})
			}

			if err := g.Wait(); err != nil {
				processStream <- &uploadProcessingResult{err: err}
			}
		}()

		return processStream
	}

	processStream := process()
	output := make([]uploadResult, 0, len(jr.outputFileWritersMap))

	for processedJob := range processStream {
		if err := processedJob.err; err != nil {
			return nil, fmt.Errorf("uploading load file to object storage: %w", err)
		}

		output = append(output, processedJob.result)
	}

	if len(output) != len(jr.outputFileWritersMap) {
		return nil, fmt.Errorf("matching number of load file upload outputs: expected %d, got %d", len(jr.outputFileWritersMap), len(output))
	}

	return output, nil
}

func (jr *jobRun) bucketFolder(batchID, tableName string) string {
	return batchID + "-" + tableName
}

// reader should be called only if the staging file has been downloaded
func (jr *jobRun) reader(stagingFileInfo stagingFileInfo) (*gzip.Reader, error) {
	var stagingFile *os.File
	stagingFilePath, err := jr.path(stagingFileInfo)
	if err != nil {
		return nil, fmt.Errorf("getting staging file path: %w", err)
	}
	if stagingFile, err = os.Open(stagingFilePath); err != nil {
		return nil, fmt.Errorf("opening file at path:%s downloaded from %s: %w", stagingFilePath, stagingFileInfo.Location, err)
	}
	return gzip.NewReader(stagingFile)
}

// writer returns a writer for the table and an unlock function that MUST be called when done using the writer
// If two goroutines request a writer for the same table, they will block on the mutex until the first goroutine is done writing
func (jr *jobRun) writer(tableName string, stagingFileInfo stagingFileInfo) (encoding.LoadFileWriter, func(), error) {
	// Get or create mutex for this table
	jr.tableWriterMutexesMu.Lock()
	tableMutex, exists := jr.tableWriterMutexes[tableName]
	if !exists {
		tableMutex = &sync.Mutex{}
		jr.tableWriterMutexes[tableName] = tableMutex
	}
	jr.tableWriterMutexesMu.Unlock()

	// Lock the specific table mutex to ensure exclusive access
	tableMutex.Lock()

	jr.outputFileWritersMapMu.RLock()
	writer, exists := jr.outputFileWritersMap[tableName]
	jr.outputFileWritersMapMu.RUnlock()
	if exists {
		return writer, tableMutex.Unlock, nil
	}

	outputFilePath, err := jr.loadFilePath(stagingFileInfo)
	if err != nil {
		tableMutex.Unlock()
		return nil, nil, fmt.Errorf("failed to get output file path for table %s: %w", tableName, err)
	}

	writer, err = jr.encodingFactory.NewLoadFileWriter(jr.job.LoadFileType, outputFilePath, jr.job.UploadSchema[tableName], jr.job.DestinationType)
	if err != nil {
		tableMutex.Unlock()
		return nil, nil, fmt.Errorf("creating new writer for table %s: %w", tableName, err)
	}

	// Initialize event count for this table if not already initialized
	jr.tableEventCountMapMu.Lock()
	if _, exists := jr.tableEventCountMap[tableName]; !exists {
		jr.tableEventCountMap[tableName] = 0
	}
	jr.tableEventCountMapMu.Unlock()

	jr.outputFileWritersMapMu.Lock()
	jr.outputFileWritersMap[tableName] = writer
	jr.outputFileWritersMapMu.Unlock()

	return writer, tableMutex.Unlock, nil
}

func (jr *jobRun) cleanup() {
	// cleanup staging files
	for _, path := range jr.stagingFilePaths {
		misc.RemoveFilePaths(path)
	}

	// cleanup load files
	for _, writer := range jr.outputFileWritersMap {
		misc.RemoveFilePaths(writer.GetLoadFile().Name())
	}
}

func (jr *jobRun) closeLoadFiles() {
	for _, writer := range jr.outputFileWritersMap {
		if err := writer.Close(); err != nil {
			jr.logger.Errorf("Error while closing load file %s : %v", writer.GetLoadFile().Name(), err)
		}
	}
}

func (jr *jobRun) handleDiscardTypes(tableName, columnName string, columnVal interface{}, columnData types.Data, violatedConstraints *constraints.Violation, discardWriter encoding.LoadFileWriter, reason string) error {
	rowID, hasID := columnData[jr.job.columnName("id")]
	receivedAt, hasReceivedAt := columnData[jr.job.columnName("received_at")]

	if violatedConstraints.IsViolated {
		if !hasID {
			rowID = violatedConstraints.ViolatedIdentifier
			hasID = true
		}
		if !hasReceivedAt {
			receivedAt = jr.now().Format(misc.RFC3339Milli)
			hasReceivedAt = true
		}
	}
	if hasID && hasReceivedAt {
		eventLoader := jr.encodingFactory.NewEventLoader(discardWriter, jr.job.LoadFileType, jr.job.DestinationType)
		eventLoader.AddColumn("column_name", warehouseutils.DiscardsSchema["column_name"], columnName)
		eventLoader.AddColumn("column_value", warehouseutils.DiscardsSchema["column_value"], fmt.Sprintf("%v", columnVal))
		eventLoader.AddColumn("reason", warehouseutils.DiscardsSchema["reason"], reason)
		eventLoader.AddColumn("received_at", warehouseutils.DiscardsSchema["received_at"], receivedAt)
		eventLoader.AddColumn("row_id", warehouseutils.DiscardsSchema["row_id"], rowID)
		eventLoader.AddColumn("table_name", warehouseutils.DiscardsSchema["table_name"], tableName)

		if eventLoader.IsLoadTimeColumn("uuid_ts") {
			timestampFormat := eventLoader.GetLoadTimeFormat("uuid_ts")
			eventLoader.AddColumn("uuid_ts", warehouseutils.DiscardsSchema["uuid_ts"], jr.uuidTS.Format(timestampFormat))
		}
		if eventLoader.IsLoadTimeColumn("loaded_at") {
			timestampFormat := eventLoader.GetLoadTimeFormat("loaded_at")
			eventLoader.AddColumn("loaded_at", "datetime", jr.uuidTS.Format(timestampFormat))
		}

		if err := eventLoader.Write(); err != nil {
			return fmt.Errorf("writing event to discards table: %w", err)
		}
	}
	return nil
}

func (jr *jobRun) incrementEventCount(tableName string) {
	jr.tableEventCountMapMu.Lock()
	jr.tableEventCountMap[tableName]++
	jr.tableEventCountMapMu.Unlock()
}<|MERGE_RESOLUTION|>--- conflicted
+++ resolved
@@ -140,20 +140,12 @@
 
 	// Staging file related stats are thread safe
 	// so no need to move them to stagingFileProcessor struct
-<<<<<<< HEAD
 	downloadStagingFileStat        stats.Timer
 	processingStagingFileStat      stats.Timer
 	bytesProcessedStagingFileStat  stats.Counter
 	bytesDownloadedStagingFileStat stats.Counter
 	downloadStagingFileFailedStat  stats.Counter
-=======
-	downloadStagingFileStat        stats.Measurement
-	processingStagingFileStat      stats.Measurement
-	bytesProcessedStagingFileStat  stats.Measurement
-	bytesDownloadedStagingFileStat stats.Measurement
-	downloadStagingFileFailedStat  stats.Measurement
-	stagingFileDuplicateEvents     stats.Measurement
->>>>>>> 0cc40d3f
+	stagingFileDuplicateEvents     stats.Counter
 
 	config struct {
 		numLoadFileUploadWorkers int
