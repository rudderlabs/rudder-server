package warehouse

import (
	"context"
	"errors"
	"fmt"
	"os"
	"testing"
	"time"

	"github.com/ory/dockertest/v3"
	"github.com/rudderlabs/rudder-server/config"
	"github.com/rudderlabs/rudder-server/services/alerta"
	"github.com/rudderlabs/rudder-server/warehouse/integrations/redshift"

	"github.com/rudderlabs/rudder-server/services/stats"
	"github.com/rudderlabs/rudder-server/services/stats/memstats"
	"github.com/stretchr/testify/require"

	"github.com/golang/mock/gomock"
	. "github.com/onsi/ginkgo/v2"
	. "github.com/onsi/gomega"
	backendconfig "github.com/rudderlabs/rudder-server/config/backend-config"
	"github.com/rudderlabs/rudder-server/testhelper/destination"
	"github.com/rudderlabs/rudder-server/utils/logger"
	"github.com/rudderlabs/rudder-server/warehouse/internal/model"
	"github.com/rudderlabs/rudder-server/warehouse/internal/repo"
	warehouseutils "github.com/rudderlabs/rudder-server/warehouse/utils"
)

func TestExtractUploadErrorsByState(t *testing.T) {
	input := []struct {
		InitialErrorState []byte
		CurrentErrorState string
		CurrentError      error
		ErrorCount        int
	}{
		{
			InitialErrorState: []byte(`{}`),
			CurrentErrorState: InternalProcessingFailed,
			CurrentError:      errors.New("account locked"),
			ErrorCount:        1,
		},
		{
			InitialErrorState: []byte(`{"internal_processing_failed": {"errors": ["account locked"], "attempt": 1}}`),
			CurrentErrorState: InternalProcessingFailed,
			CurrentError:      errors.New("account locked again"),
			ErrorCount:        2,
		},
		{
			InitialErrorState: []byte(`{"internal_processing_failed": {"errors": ["account locked", "account locked again"], "attempt": 2}}`),
			CurrentErrorState: model.TableUploadExportingFailed,
			CurrentError:      errors.New("failed to load data because failed in earlier job"),
			ErrorCount:        1,
		},
	}

	for _, ip := range input {

		uploadErrors, err := extractAndUpdateUploadErrorsByState(ip.InitialErrorState, ip.CurrentErrorState, ip.CurrentError)
		if err != nil {
			t.Errorf("extracting upload errors by state should have passed: %v", err)
		}

		stateErrors := uploadErrors[ip.CurrentErrorState]
		// Below switch clause mirrors how we are
		// adding data in generic interface.

		var errorLength int
		switch stateErrors["errors"].(type) {
		case []string:
			errorLength = len(stateErrors["errors"].([]string))
		case []interface{}:
			errorLength = len(stateErrors["errors"].([]interface{}))
		}

		if errorLength != ip.ErrorCount {
			t.Errorf("expected error to be addded to list of state errors")
		}

		if stateErrors["attempt"].(int) != ip.ErrorCount {
			t.Errorf("expected attempts to be: %d, got: %d", ip.ErrorCount, stateErrors["attempt"].(int))
		}
	}
}

func TestColumnCountStat(t *testing.T) {
	Init()
	Init4()

	var (
		workspaceID     = "test-workspaceID"
		destinationID   = "test-desinationID"
		destinationName = "test-desinationName"
		sourceID        = "test-sourceID"
		sourceName      = "test-sourceName"
		tableName       = "test-table"
	)

	inputs := []struct {
		name             string
		columnCountLimit int
		destinationType  string
		statExpected     bool
	}{
		{
			name:             "Datalakes destination",
			destinationType:  warehouseutils.S3_DATALAKE,
			columnCountLimit: 1,
		},
		{
			name:            "Unknown destination",
			destinationType: "unknown-destination",
		},
		{
			name:             "Greater than threshold",
			destinationType:  "test-destination",
			columnCountLimit: 1,
			statExpected:     true,
		},
		{
			name:             "Lesser than threshold",
			destinationType:  "test-destination",
			columnCountLimit: 10,
			statExpected:     true,
		},
	}

	store := memstats.New()

	for _, tc := range inputs {
		tc := tc

		t.Run(tc.name, func(t *testing.T) {
			columnCountLimitMap = map[string]int{
				"test-destination": tc.columnCountLimit,
			}

			j := UploadJob{
				upload: model.Upload{
					WorkspaceID:   workspaceID,
					DestinationID: destinationID,
					SourceID:      sourceID,
				},
				warehouse: warehouseutils.Warehouse{
					Type: tc.destinationType,
					Destination: backendconfig.DestinationT{
						ID:   destinationID,
						Name: destinationName,
					},
					Source: backendconfig.SourceT{
						ID:   sourceID,
						Name: sourceName,
					},
				},
				stats: store,
				schemaHandle: &SchemaHandle{
					schemaInWarehouse: warehouseutils.Schema{
						tableName: warehouseutils.TableSchema{
							"test-column-1": "string",
							"test-column-2": "string",
							"test-column-3": "string",
						},
					},
				},
			}

			tags := stats.Tags{
				"module":      moduleName,
				"destType":    tc.destinationType,
				"warehouseID": j.warehouseID(),
				"workspaceId": workspaceID,
				"destID":      destinationID,
				"sourceID":    sourceID,
				"tableName":   tableName,
			}

			j.columnCountStat(tableName)

			m1 := store.Get("warehouse_load_table_column_count", tags)
			m2 := store.Get("warehouse_load_table_column_limit", tags)

			if tc.statExpected {
				require.EqualValues(t, m1.LastValue(), len(j.schemaHandle.schemaInWarehouse[tableName]))
				require.EqualValues(t, m2.LastValue(), tc.columnCountLimit)
			} else {
				require.Nil(t, m1)
				require.Nil(t, m2)
			}
		})
	}
}

var _ = Describe("Upload", Ordered, func() {
	var (
		sourceID        = "test-sourceID"
		destinationID   = "test-destinationID"
		destinationName = "test-destinationName"
		namespace       = "test-namespace"
		destinationType = "POSTGRES"
		g               = GinkgoT()
	)

	var (
		pgResource *destination.PostgresResource
		job        *UploadJob
	)

	BeforeAll(func() {
		pool, err := dockertest.NewPool("")
		Expect(err).To(BeNil())

		pgResource = setupWarehouseJobs(pool, GinkgoT())

		initWarehouse()

		err = setupDB(context.TODO(), getConnectionString())
		Expect(err).To(BeNil())

		sqlStatement, err := os.ReadFile("testdata/sql/upload_test.sql")
		Expect(err).To(BeNil())

		_, err = pgResource.DB.Exec(string(sqlStatement))
		Expect(err).To(BeNil())

		pkgLogger = logger.NOP
	})

	BeforeEach(func() {
		job = &UploadJob{
			warehouse: warehouseutils.Warehouse{
				Type: destinationType,
				Destination: backendconfig.DestinationT{
					ID:   destinationID,
					Name: destinationName,
				},
				Source: backendconfig.SourceT{
					ID:   sourceID,
					Name: destinationName,
				},
			},
			upload: model.Upload{
				ID:                 1,
				DestinationID:      destinationID,
				SourceID:           sourceID,
				StagingFileStartID: 1,
				StagingFileEndID:   5,
				Namespace:          namespace,
			},
			stagingFileIDs: []int64{1, 2, 3, 4, 5},
			dbHandle:       pgResource.DB,
		}
	})

	It("Total rows in load files", func() {
		count := job.getTotalRowsInLoadFiles()
		Expect(count).To(BeEquivalentTo(5))
	})

	It("Total rows in staging files", func() {
		count, err := repo.NewStagingFiles(pgResource.DB).TotalEventsForUpload(context.TODO(), job.upload)
		Expect(err).To(BeNil())
		Expect(count).To(BeEquivalentTo(5))
	})

<<<<<<< HEAD
	It("Fetch pending upload status", func() {
		job.upload.ID = 5

		tus := job.fetchPendingUploadTableStatus()
		Expect(tus).NotTo(BeNil())
		Expect(tus).Should(HaveLen(2))
	})

	DescribeTable("Are all table skip errors", func(loadErrors []error, expected bool) {
		Expect(areAllTableSkipErrors(loadErrors)).To(Equal(expected))
	},
		Entry(nil, []error{}, true),
		Entry(nil, []error{&TableSkipError{}}, true),
		Entry(nil, []error{errors.New("some-error")}, false),
	)

	DescribeTable("Get table upload status map", func(tableUploadStatuses []*TableUploadStatus, expected map[int64]map[string]*TableUploadStatusInfo) {
		Expect(getTableUploadStatusMap(tableUploadStatuses)).To(Equal(expected))
	},
		Entry(nil, []*TableUploadStatus{}, map[int64]map[string]*TableUploadStatusInfo{}),

		Entry(nil,
			[]*TableUploadStatus{
				{
					uploadID:  1,
					tableName: "test-tableName-1",
				},
				{
					uploadID:  2,
					tableName: "test-tableName-2",
				},
			},
			map[int64]map[string]*TableUploadStatusInfo{
				1: {
					"test-tableName-1": {},
				},
				2: {
					"test-tableName-2": {},
				},
			},
		),
	)

	It("Getting tables to skip", func() {
		job.upload.ID = 5

		previousFailedMap, currentSuceededMap := job.getTablesToSkip()
		Expect(previousFailedMap).Should(HaveLen(1))
		Expect(currentSuceededMap).Should(HaveLen(0))
	})

=======
>>>>>>> d3320fa6
	It("Get uploads timings", func() {
		exportedData, err := time.Parse(time.RFC3339, "2020-04-21T15:26:34.344356Z")
		Expect(err).To(BeNil())
		exportingData, err := time.Parse(time.RFC3339, "2020-04-21T15:16:19.687716Z")
		Expect(err).To(BeNil())
		Expect(repo.NewUploads(job.dbHandle).UploadTimings(context.TODO(), job.upload.ID)).
			To(BeEquivalentTo(model.Timings{
				{
					"exported_data":  exportedData,
					"exporting_data": exportingData,
				},
			}))
	})

	Describe("Staging files and load files events match", func() {
		When("Matched", func() {
			It("Should not send stats", func() {
				job.matchRowsInStagingAndLoadFiles(context.TODO())
			})
		})

		When("Not matched", func() {
			It("Should send stats", func() {
				mockStats, mockMeasurement := getMockStats(g)
				mockStats.EXPECT().NewTaggedStat(gomock.Any(), gomock.Any(), gomock.Any()).Times(1).Return(mockMeasurement)
				mockMeasurement.EXPECT().Gauge(gomock.Any()).Times(1)

				job.stats = mockStats
				job.stagingFileIDs = []int64{1, 2}
				job.matchRowsInStagingAndLoadFiles(context.TODO())
			})
		})
	})
})

type mockAlertSender struct {
	mockError error
}

func (m *mockAlertSender) SendAlert(context.Context, string, alerta.SendAlertOpts) error {
	return m.mockError
}

func TestUploadJobT_UpdateTableSchema(t *testing.T) {
	Init()
	Init4()

	var (
		testNamespace       = "test_namespace"
		testTable           = "test_table"
		testColumn          = "test_column"
		testColumnType      = "text"
		testDestinationID   = "test_destination_id"
		testDestinationType = "test_destination_type"
	)

	t.Run("alter column", func(t *testing.T) {
		t.Parallel()

		t.Run("basic", func(t *testing.T) {
			t.Parallel()

			testCases := []struct {
				name           string
				createView     bool
				mockAlertError error
				wantError      error
			}{
				{
					name: "success",
				},
				{
					name:       "with view attached to table",
					createView: true,
				},
				{
					name:           "with alert error",
					createView:     true,
					mockAlertError: errors.New("alert error"),
					wantError:      errors.New("alert error"),
				},
				{
					name:           "skipping columns",
					createView:     true,
					mockAlertError: errors.New("alert error"),
					wantError:      errors.New("alert error"),
				},
			}

			for _, tc := range testCases {
				tc := tc

				t.Run(tc.name, func(t *testing.T) {
					t.Parallel()

					pool, err := dockertest.NewPool("")
					require.NoError(t, err)

					pgResource, err := destination.SetupPostgres(pool, t)
					require.NoError(t, err)

					rs := redshift.NewRedshift()
					redshift.WithConfig(rs, config.Default)

					rs.DB = pgResource.DB
					rs.Namespace = testNamespace

					job := &UploadJob{
						whManager: rs,
						upload: model.Upload{
							DestinationID:   testDestinationID,
							DestinationType: testDestinationType,
						},
						AlertSender: &mockAlertSender{
							mockError: tc.mockAlertError,
						},
					}

					_, err = rs.DB.Exec(
						fmt.Sprintf("CREATE SCHEMA %s;",
							testNamespace,
						),
					)
					require.NoError(t, err)

					_, err = rs.DB.Exec(
						fmt.Sprintf("CREATE TABLE %q.%q (%s VARCHAR(512));",
							testNamespace,
							testTable,
							testColumn,
						),
					)
					require.NoError(t, err)

					if tc.createView {
						_, err = rs.DB.Exec(
							fmt.Sprintf("CREATE VIEW %[1]q.%[2]q AS SELECT * FROM %[1]q.%[3]q;",
								testNamespace,
								fmt.Sprintf("%s_view", testTable),
								testTable,
							),
						)
						require.NoError(t, err)
					}

					err = job.UpdateTableSchema(testTable, warehouseutils.TableSchemaDiff{
						AlteredColumnMap: warehouseutils.TableSchema{
							testColumn: testColumnType,
						},
					})
					if tc.wantError != nil {
						require.ErrorContains(t, err, tc.wantError.Error())
					} else {
						require.NoError(t, err)
					}
				})
			}
		})

		t.Run("process all columns", func(t *testing.T) {
			t.Parallel()

			pool, err := dockertest.NewPool("")
			require.NoError(t, err)

			pgResource, err := destination.SetupPostgres(pool, t)
			require.NoError(t, err)

			rs := redshift.NewRedshift()
			redshift.WithConfig(rs, config.Default)

			rs.DB = pgResource.DB
			rs.Namespace = testNamespace

			job := &UploadJob{
				whManager: rs,
				upload: model.Upload{
					DestinationID:   testDestinationID,
					DestinationType: testDestinationType,
				},
				AlertSender: &mockAlertSender{},
			}

			_, err = rs.DB.Exec(
				fmt.Sprintf("CREATE SCHEMA %s;",
					testNamespace,
				),
			)
			require.NoError(t, err)

			_, err = rs.DB.Exec(
				fmt.Sprintf("CREATE TABLE %q.%q (%s VARCHAR(512));",
					testNamespace,
					testTable,
					testColumn,
				),
			)
			require.NoError(t, err)

			for i := range [10]int{} {
				if i%3 == 0 {
					continue
				}

				_, err = rs.DB.Exec(
					fmt.Sprintf("ALTER TABLE %q.%q ADD COLUMN %s_%d VARCHAR(512);",
						testNamespace,
						testTable,
						testColumn,
						i,
					),
				)
				require.NoError(t, err)
			}

			_, err = rs.DB.Exec(
				fmt.Sprintf("CREATE VIEW %[1]q.%[2]q AS SELECT * FROM %[1]q.%[3]q;",
					testNamespace,
					fmt.Sprintf("%s_view", testTable),
					testTable,
				),
			)
			require.NoError(t, err)

			alteredColumnsMap := warehouseutils.TableSchema{}
			for i := range [10]int{} {
				alteredColumnsMap[fmt.Sprintf("%s_%d", testColumn, i)] = testColumnType
			}

			err = job.UpdateTableSchema(testTable, warehouseutils.TableSchemaDiff{
				AlteredColumnMap: alteredColumnsMap,
			})
			require.Error(t, err)

			for i := range [10]int{} {
				column := fmt.Sprintf("test_column_%d", i)

				if i%3 == 0 {
					require.Contains(t, err.Error(), column)
				} else {
					require.NotContains(t, err.Error(), column)
				}
			}
		})
	})
}

func TestUploadJobT_Aborted(t *testing.T) {
	var (
		minAttempts    = 3
		minRetryWindow = 3 * time.Hour
		now            = time.Date(2021, 1, 1, 6, 0, 0, 0, time.UTC)
	)

	testCases := []struct {
		name      string
		attempts  int
		startTime time.Time
		expected  bool
	}{
		{
			name:      "empty start time",
			startTime: time.Time{},
			expected:  false,
		},
		{
			name:      "crossing max attempts but not retry window",
			attempts:  5,
			startTime: time.Date(2021, 1, 1, 5, 30, 0, 0, time.UTC),
			expected:  false,
		},
		{
			name:      "crossing max retry window but not attempts",
			attempts:  2,
			startTime: time.Date(2021, 1, 1, 2, 0, 0, 0, time.UTC),
			expected:  false,
		},
		{
			name:      "crossing max retry window but not attempts",
			attempts:  5,
			startTime: time.Date(2021, 1, 1, 2, 0, 0, 0, time.UTC),
			expected:  true,
		},
	}

	for _, tc := range testCases {
		tc := tc

		t.Run(tc.name, func(t *testing.T) {
			t.Parallel()

			job := &UploadJobT{
				MinRetryAttempts: minAttempts,
				RetryTimeWindow:  minRetryWindow,
				Now:              func() time.Time { return now },
			}

			require.Equal(t, tc.expected, job.Aborted(tc.attempts, tc.startTime))
		})
	}
}

type mockPendingTablesRepo struct {
	pendingTables []model.PendingTableUpload
	err           error
	called        int
}

func (m *mockPendingTablesRepo) PendingTableUploads(context.Context, string, int64, string) ([]model.PendingTableUpload, error) {
	m.called++
	return m.pendingTables, m.err
}

func TestUploadJobT_TablesToSkip(t *testing.T) {
	t.Run("repo error", func(t *testing.T) {
		t.Parallel()

		job := &UploadJobT{
			upload: model.Upload{
				ID: 1,
			},
			pendingTableUploadsRepo: &mockPendingTablesRepo{
				err: errors.New("some error"),
			},
		}

		previouslyFailedTables, currentJobSucceededTables, err := job.TablesToSkip()
		require.EqualError(t, err, "pending table uploads: some error")
		require.Empty(t, previouslyFailedTables)
		require.Empty(t, currentJobSucceededTables)
	})

	t.Run("should populate only once", func(t *testing.T) {
		t.Parallel()

		ptRepo := &mockPendingTablesRepo{}

		job := &UploadJobT{
			upload: model.Upload{
				ID: 1,
			},
			pendingTableUploadsRepo: ptRepo,
		}

		for i := 0; i < 5; i++ {
			_, _, _ = job.TablesToSkip()
			require.Equal(t, 1, ptRepo.called)
		}
	})

	t.Run("skip tables", func(t *testing.T) {
		t.Parallel()

		const (
			namespace = "namespace"
			destID    = "destID"
		)

		pendingTables := []model.PendingTableUpload{
			{
				UploadID:      1,
				DestinationID: destID,
				Namespace:     namespace,
				Status:        model.TableUploadExportingFailed,
				TableName:     "previously_failed_table_1",
				Error:         "some error",
			},
			{
				UploadID:      1,
				DestinationID: destID,
				Namespace:     namespace,
				Status:        model.TableUploadUpdatingSchemaFailed,
				TableName:     "previously_failed_table_2",
				Error:         "",
			},
			{
				UploadID:      1,
				DestinationID: destID,
				Namespace:     namespace,
				Status:        model.TableUploadExported,
				TableName:     "previously_succeeded_table_1",
				Error:         "",
			},
			{
				UploadID:      5,
				DestinationID: destID,
				Namespace:     namespace,
				Status:        model.TableUploadExportingFailed,
				TableName:     "current_failed_table_1",
				Error:         "some error",
			},
			{
				UploadID:      5,
				DestinationID: destID,
				Namespace:     namespace,
				Status:        model.TableUploadExported,
				TableName:     "current_succeeded_table_1",
				Error:         "",
			},
		}

		job := &UploadJobT{
			upload: model.Upload{
				ID: 5,
			},
			pendingTableUploadsRepo: &mockPendingTablesRepo{
				pendingTables: pendingTables,
			},
		}

		previouslyFailedTables, currentJobSucceededTables, err := job.TablesToSkip()
		require.NoError(t, err)
		require.Equal(t, previouslyFailedTables, map[string]model.PendingTableUpload{
			"previously_failed_table_1": pendingTables[0],
		})
		require.Equal(t, currentJobSucceededTables, map[string]model.PendingTableUpload{
			"current_succeeded_table_1": pendingTables[4],
		})
	})
}<|MERGE_RESOLUTION|>--- conflicted
+++ resolved
@@ -263,60 +263,6 @@
 		Expect(count).To(BeEquivalentTo(5))
 	})
 
-<<<<<<< HEAD
-	It("Fetch pending upload status", func() {
-		job.upload.ID = 5
-
-		tus := job.fetchPendingUploadTableStatus()
-		Expect(tus).NotTo(BeNil())
-		Expect(tus).Should(HaveLen(2))
-	})
-
-	DescribeTable("Are all table skip errors", func(loadErrors []error, expected bool) {
-		Expect(areAllTableSkipErrors(loadErrors)).To(Equal(expected))
-	},
-		Entry(nil, []error{}, true),
-		Entry(nil, []error{&TableSkipError{}}, true),
-		Entry(nil, []error{errors.New("some-error")}, false),
-	)
-
-	DescribeTable("Get table upload status map", func(tableUploadStatuses []*TableUploadStatus, expected map[int64]map[string]*TableUploadStatusInfo) {
-		Expect(getTableUploadStatusMap(tableUploadStatuses)).To(Equal(expected))
-	},
-		Entry(nil, []*TableUploadStatus{}, map[int64]map[string]*TableUploadStatusInfo{}),
-
-		Entry(nil,
-			[]*TableUploadStatus{
-				{
-					uploadID:  1,
-					tableName: "test-tableName-1",
-				},
-				{
-					uploadID:  2,
-					tableName: "test-tableName-2",
-				},
-			},
-			map[int64]map[string]*TableUploadStatusInfo{
-				1: {
-					"test-tableName-1": {},
-				},
-				2: {
-					"test-tableName-2": {},
-				},
-			},
-		),
-	)
-
-	It("Getting tables to skip", func() {
-		job.upload.ID = 5
-
-		previousFailedMap, currentSuceededMap := job.getTablesToSkip()
-		Expect(previousFailedMap).Should(HaveLen(1))
-		Expect(currentSuceededMap).Should(HaveLen(0))
-	})
-
-=======
->>>>>>> d3320fa6
 	It("Get uploads timings", func() {
 		exportedData, err := time.Parse(time.RFC3339, "2020-04-21T15:26:34.344356Z")
 		Expect(err).To(BeNil())
@@ -608,7 +554,7 @@
 		t.Run(tc.name, func(t *testing.T) {
 			t.Parallel()
 
-			job := &UploadJobT{
+			job := &UploadJob{
 				MinRetryAttempts: minAttempts,
 				RetryTimeWindow:  minRetryWindow,
 				Now:              func() time.Time { return now },
@@ -634,7 +580,7 @@
 	t.Run("repo error", func(t *testing.T) {
 		t.Parallel()
 
-		job := &UploadJobT{
+		job := &UploadJob{
 			upload: model.Upload{
 				ID: 1,
 			},
@@ -654,7 +600,7 @@
 
 		ptRepo := &mockPendingTablesRepo{}
 
-		job := &UploadJobT{
+		job := &UploadJob{
 			upload: model.Upload{
 				ID: 1,
 			},
@@ -718,7 +664,7 @@
 			},
 		}
 
-		job := &UploadJobT{
+		job := &UploadJob{
 			upload: model.Upload{
 				ID: 5,
 			},
