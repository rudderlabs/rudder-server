package warehouse

import (
	"context"
	"fmt"
	"os"
	"testing"
	"time"

	"github.com/rudderlabs/rudder-server/warehouse/integrations/middleware/sqlquerywrapper"
	sqlmiddleware "github.com/rudderlabs/rudder-server/warehouse/integrations/middleware/sqlquerywrapper"
	"github.com/rudderlabs/rudder-server/warehouse/internal/repo"

	"github.com/rudderlabs/rudder-server/warehouse/multitenant"

	"github.com/golang/mock/gomock"
	. "github.com/onsi/ginkgo/v2"
	"github.com/ory/dockertest/v3"
	"github.com/stretchr/testify/require"

	"github.com/rudderlabs/rudder-go-kit/config"
	"github.com/rudderlabs/rudder-go-kit/logger"
	"github.com/rudderlabs/rudder-go-kit/stats"
	"github.com/rudderlabs/rudder-go-kit/stats/memstats"
	"github.com/rudderlabs/rudder-go-kit/stats/mock_stats"
	"github.com/rudderlabs/rudder-go-kit/testhelper/docker/resource"
	"github.com/rudderlabs/rudder-server/admin"
	migrator "github.com/rudderlabs/rudder-server/services/sql-migrator"
	"github.com/rudderlabs/rudder-server/utils/misc"
	warehouseutils "github.com/rudderlabs/rudder-server/warehouse/utils"
	"github.com/rudderlabs/rudder-server/warehouse/validations"
)

type testingT interface { // TODO replace with testing.TB
	Setenv(key, value string)
	Cleanup(func())
	Log(...any)
	Errorf(format string, args ...interface{})
	FailNow()
}

func setupWarehouseJobsDB(pool *dockertest.Pool, t testingT) *resource.PostgresResource {
	pgResource, err := resource.SetupPostgres(pool, t)
	require.NoError(t, err)

	t.Log("db:", pgResource.DBDsn)

	t.Setenv("WAREHOUSE_JOBS_DB_HOST", pgResource.Host)
	t.Setenv("WAREHOUSE_JOBS_DB_USER", pgResource.User)
	t.Setenv("WAREHOUSE_JOBS_DB_PASSWORD", pgResource.Password)
	t.Setenv("WAREHOUSE_JOBS_DB_DB_NAME", pgResource.Database)
	t.Setenv("WAREHOUSE_JOBS_DB_PORT", pgResource.Port)

	return pgResource
}

func initWarehouse() {
	config.Reset()
	admin.Init()
	logger.Reset()
	Init()
	Init4()
	validations.Init()
	misc.Init()
}

func getMockStats(g GinkgoTInterface) (*mock_stats.MockStats, *mock_stats.MockMeasurement) {
	ctrl := gomock.NewController(g)
	mockStats := mock_stats.NewMockStats(ctrl)
	mockMeasurement := mock_stats.NewMockMeasurement(ctrl)
	return mockStats, mockMeasurement
}

func TestUploadJob_ProcessingStats(t *testing.T) {
	t.Parallel()

	testcases := []struct {
		name            string
		destType        string
		skipIdentifiers []string
		pendingJobs     int
		pickupLag       time.Duration
		pickupWaitTime  time.Duration
		wantErr         error
	}{
		{
			name:     "no pending jobs",
			destType: "unknown-destination",
		},
		{
			name:            "in progress namespace",
			destType:        warehouseutils.POSTGRES,
			skipIdentifiers: []string{"test-destinationID_test-namespace"},
		},
		{
			name:           "some pending jobs",
			destType:       warehouseutils.POSTGRES,
			pendingJobs:    3,
			pickupLag:      time.Duration(3983) * time.Second,
			pickupWaitTime: time.Duration(8229) * time.Second,
		},
		{
			name:     "invalid metadata",
			destType: "test-destinationType-1",
			wantErr:  fmt.Errorf("count pending jobs: pq: invalid input syntax for type timestamp with time zone: \"\""),
		},
		{
			name:           "no next retry time",
			destType:       "test-destinationType-2",
			pendingJobs:    1,
			pickupLag:      time.Duration(0) * time.Second,
			pickupWaitTime: time.Duration(0) * time.Second,
		},
	}

	for _, tc := range testcases {
		tc := tc

		t.Run(tc.name, func(t *testing.T) {
			t.Parallel()

			pool, err := dockertest.NewPool("")
			require.NoError(t, err)

			pgResource, err := resource.SetupPostgres(pool, t)
			require.NoError(t, err)

			t.Log("db:", pgResource.DBDsn)

			err = (&migrator.Migrator{
				Handle:          pgResource.DB,
				MigrationsTable: "wh_schema_migrations",
			}).Migrate("warehouse")
			require.NoError(t, err)

			sqlStatement, err := os.ReadFile("testdata/sql/processing_stats_test.sql")
			require.NoError(t, err)

			_, err = pgResource.DB.Exec(string(sqlStatement))
			require.NoError(t, err)

			availableWorkers := 8
			ctx := context.Background()
			store := memstats.New()

			wh := Router{
				destType:     tc.destType,
				stats:        store,
				dbHandle:     sqlquerywrapper.New(pgResource.DB),
				whSchemaRepo: repo.NewWHSchemas(sqlquerywrapper.New(pgResource.DB)),
			}
			tenantManager = &multitenant.Manager{}

			jobStats, err := repo.NewUploads(sqlmiddleware.New(pgResource.DB), repo.WithNow(func() time.Time {
				// nowSQL := "'2022-12-06 22:00:00'"
				return time.Date(2022, 12, 6, 22, 0, 0, 0, time.UTC)
			})).UploadJobsStats(ctx, tc.destType, repo.ProcessOptions{
				SkipIdentifiers: tc.skipIdentifiers,
				SkipWorkspaces:  nil,
			})
			if tc.wantErr != nil {
				require.EqualError(t, err, tc.wantErr.Error())
				return
			}
			require.NoError(t, err)

			wh.processingStats(availableWorkers, jobStats)

			m1 := store.Get("wh_processing_pending_jobs", stats.Tags{
				"destType": tc.destType,
			})
			require.EqualValues(t, m1.LastValue(), tc.pendingJobs)

			m2 := store.Get("wh_processing_available_workers", stats.Tags{
				"destType": tc.destType,
			})
			require.EqualValues(t, m2.LastValue(), availableWorkers)

			m3 := store.Get("wh_processing_pickup_lag", stats.Tags{
				"destType": tc.destType,
			})
			require.EqualValues(t, m3.LastDuration(), tc.pickupLag)

			m4 := store.Get("wh_processing_pickup_wait_time", stats.Tags{
				"destType": tc.destType,
			})
			require.EqualValues(t, m4.LastDuration(), tc.pickupWaitTime)
		})
	}
<<<<<<< HEAD
}

func Test_GetNamespace(t *testing.T) {
	t.Parallel()

	testcases := []struct {
		config      map[string]interface{}
		source      backendconfig.SourceT
		destination backendconfig.DestinationT
		destType    string
		result      string
		setConfig   bool
	}{
		{
			source: backendconfig.SourceT{},
			destination: backendconfig.DestinationT{
				Config: map[string]interface{}{
					"database": "test_db",
				},
			},
			destType:  warehouseutils.CLICKHOUSE,
			result:    "test_db",
			setConfig: false,
		},
		{
			source: backendconfig.SourceT{},
			destination: backendconfig.DestinationT{
				Config: map[string]interface{}{},
			},
			destType:  warehouseutils.CLICKHOUSE,
			result:    "rudder",
			setConfig: false,
		},
		{
			source: backendconfig.SourceT{},
			destination: backendconfig.DestinationT{
				Config: map[string]interface{}{
					"namespace": "test_namespace",
				},
			},
			destType:  "test-destinationType-1",
			result:    "test_namespace",
			setConfig: false,
		},
		{
			source: backendconfig.SourceT{},
			destination: backendconfig.DestinationT{
				Config: map[string]interface{}{
					"namespace": "      test_namespace        ",
				},
			},
			destType:  "test-destinationType-1",
			result:    "test_namespace",
			setConfig: false,
		},
		{
			source: backendconfig.SourceT{},
			destination: backendconfig.DestinationT{
				Config: map[string]interface{}{
					"namespace": "##",
				},
			},
			destType:  "test-destinationType-1",
			result:    "stringempty",
			setConfig: false,
		},
		{
			source: backendconfig.SourceT{},
			destination: backendconfig.DestinationT{
				Config: map[string]interface{}{
					"namespace": "##evrnvrv$vtr&^",
				},
			},
			destType:  "test-destinationType-1",
			result:    "evrnvrv_vtr",
			setConfig: false,
		},
		{
			source: backendconfig.SourceT{},
			destination: backendconfig.DestinationT{
				Config: map[string]interface{}{},
			},
			destType:  "test-destinationType-1",
			result:    "config_result",
			setConfig: true,
		},
		{
			source: backendconfig.SourceT{
				Name: "test-source",
				ID:   "test-sourceID",
			},
			destination: backendconfig.DestinationT{
				Config: map[string]interface{}{},
				ID:     "test-destinationID",
			},
			destType:  "test-destinationType-1",
			result:    "test-namespace",
			setConfig: false,
		},
		{
			source: backendconfig.SourceT{
				Name: "test-source",
				ID:   "random-sourceID",
			},
			destination: backendconfig.DestinationT{
				Config: map[string]interface{}{},
				ID:     "random-destinationID",
			},
			destType:  "test-destinationType-1",
			result:    "test_source",
			setConfig: false,
		},
		{
			source: backendconfig.SourceT{
				Name: "test-source",
				ID:   "test-sourceID",
			},
			destination: backendconfig.DestinationT{
				Config: map[string]interface{}{},
				ID:     "test-destinationID",
			},
			destType:  "test-destinationType-1",
			result:    "config_result_test_source",
			setConfig: true,
		},
	}

	for _, tc := range testcases {
		tc := tc
		t.Run("should return namespace", func(t *testing.T) {
			t.Parallel()

			pool, err := dockertest.NewPool("")
			require.NoError(t, err)

			pgResource, err := resource.SetupPostgres(pool, t)
			require.NoError(t, err)

			t.Log("db:", pgResource.DBDsn)

			err = (&migrator.Migrator{
				Handle:          pgResource.DB,
				MigrationsTable: "wh_schema_migrations",
			}).Migrate("warehouse")
			require.NoError(t, err)

			conf := config.New()
			store := memstats.New()

			wh := Router{
				destType:     tc.destType,
				stats:        store,
				dbHandle:     sqlquerywrapper.New(pgResource.DB),
				whSchemaRepo: repo.NewWHSchemas(sqlquerywrapper.New(pgResource.DB)),
				conf:         conf,
			}
			if tc.setConfig {
				conf.Set(fmt.Sprintf("Warehouse.%s.customDatasetPrefix", warehouseutils.WHDestNameMap[tc.destType]), "config_result")
			}

			sqlStatement, err := os.ReadFile("testdata/sql/namespace_test.sql")
			require.NoError(t, err)

			_, err = pgResource.DB.Exec(string(sqlStatement))
			require.NoError(t, err)

			namespace := wh.getNamespace(context.Background(), tc.source, tc.destination)
			require.Equal(t, tc.result, namespace)
		})
	}
=======
>>>>>>> 5bbf8d8f
}<|MERGE_RESOLUTION|>--- conflicted
+++ resolved
@@ -187,177 +187,4 @@
 			require.EqualValues(t, m4.LastDuration(), tc.pickupWaitTime)
 		})
 	}
-<<<<<<< HEAD
-}
-
-func Test_GetNamespace(t *testing.T) {
-	t.Parallel()
-
-	testcases := []struct {
-		config      map[string]interface{}
-		source      backendconfig.SourceT
-		destination backendconfig.DestinationT
-		destType    string
-		result      string
-		setConfig   bool
-	}{
-		{
-			source: backendconfig.SourceT{},
-			destination: backendconfig.DestinationT{
-				Config: map[string]interface{}{
-					"database": "test_db",
-				},
-			},
-			destType:  warehouseutils.CLICKHOUSE,
-			result:    "test_db",
-			setConfig: false,
-		},
-		{
-			source: backendconfig.SourceT{},
-			destination: backendconfig.DestinationT{
-				Config: map[string]interface{}{},
-			},
-			destType:  warehouseutils.CLICKHOUSE,
-			result:    "rudder",
-			setConfig: false,
-		},
-		{
-			source: backendconfig.SourceT{},
-			destination: backendconfig.DestinationT{
-				Config: map[string]interface{}{
-					"namespace": "test_namespace",
-				},
-			},
-			destType:  "test-destinationType-1",
-			result:    "test_namespace",
-			setConfig: false,
-		},
-		{
-			source: backendconfig.SourceT{},
-			destination: backendconfig.DestinationT{
-				Config: map[string]interface{}{
-					"namespace": "      test_namespace        ",
-				},
-			},
-			destType:  "test-destinationType-1",
-			result:    "test_namespace",
-			setConfig: false,
-		},
-		{
-			source: backendconfig.SourceT{},
-			destination: backendconfig.DestinationT{
-				Config: map[string]interface{}{
-					"namespace": "##",
-				},
-			},
-			destType:  "test-destinationType-1",
-			result:    "stringempty",
-			setConfig: false,
-		},
-		{
-			source: backendconfig.SourceT{},
-			destination: backendconfig.DestinationT{
-				Config: map[string]interface{}{
-					"namespace": "##evrnvrv$vtr&^",
-				},
-			},
-			destType:  "test-destinationType-1",
-			result:    "evrnvrv_vtr",
-			setConfig: false,
-		},
-		{
-			source: backendconfig.SourceT{},
-			destination: backendconfig.DestinationT{
-				Config: map[string]interface{}{},
-			},
-			destType:  "test-destinationType-1",
-			result:    "config_result",
-			setConfig: true,
-		},
-		{
-			source: backendconfig.SourceT{
-				Name: "test-source",
-				ID:   "test-sourceID",
-			},
-			destination: backendconfig.DestinationT{
-				Config: map[string]interface{}{},
-				ID:     "test-destinationID",
-			},
-			destType:  "test-destinationType-1",
-			result:    "test-namespace",
-			setConfig: false,
-		},
-		{
-			source: backendconfig.SourceT{
-				Name: "test-source",
-				ID:   "random-sourceID",
-			},
-			destination: backendconfig.DestinationT{
-				Config: map[string]interface{}{},
-				ID:     "random-destinationID",
-			},
-			destType:  "test-destinationType-1",
-			result:    "test_source",
-			setConfig: false,
-		},
-		{
-			source: backendconfig.SourceT{
-				Name: "test-source",
-				ID:   "test-sourceID",
-			},
-			destination: backendconfig.DestinationT{
-				Config: map[string]interface{}{},
-				ID:     "test-destinationID",
-			},
-			destType:  "test-destinationType-1",
-			result:    "config_result_test_source",
-			setConfig: true,
-		},
-	}
-
-	for _, tc := range testcases {
-		tc := tc
-		t.Run("should return namespace", func(t *testing.T) {
-			t.Parallel()
-
-			pool, err := dockertest.NewPool("")
-			require.NoError(t, err)
-
-			pgResource, err := resource.SetupPostgres(pool, t)
-			require.NoError(t, err)
-
-			t.Log("db:", pgResource.DBDsn)
-
-			err = (&migrator.Migrator{
-				Handle:          pgResource.DB,
-				MigrationsTable: "wh_schema_migrations",
-			}).Migrate("warehouse")
-			require.NoError(t, err)
-
-			conf := config.New()
-			store := memstats.New()
-
-			wh := Router{
-				destType:     tc.destType,
-				stats:        store,
-				dbHandle:     sqlquerywrapper.New(pgResource.DB),
-				whSchemaRepo: repo.NewWHSchemas(sqlquerywrapper.New(pgResource.DB)),
-				conf:         conf,
-			}
-			if tc.setConfig {
-				conf.Set(fmt.Sprintf("Warehouse.%s.customDatasetPrefix", warehouseutils.WHDestNameMap[tc.destType]), "config_result")
-			}
-
-			sqlStatement, err := os.ReadFile("testdata/sql/namespace_test.sql")
-			require.NoError(t, err)
-
-			_, err = pgResource.DB.Exec(string(sqlStatement))
-			require.NoError(t, err)
-
-			namespace := wh.getNamespace(context.Background(), tc.source, tc.destination)
-			require.Equal(t, tc.result, namespace)
-		})
-	}
-=======
->>>>>>> 5bbf8d8f
 }