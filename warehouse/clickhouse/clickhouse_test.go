--- conflicted
+++ resolved
@@ -55,25 +55,15 @@
 	)
 
 	testCases := []struct {
-<<<<<<< HEAD
 		name                        string
 		sourceID                    string
 		destinationID               string
 		writeKey                    string
-		warehouseEventsMap          testhelper.EventsCountMap
-		warehouseModifiedEventsMap  testhelper.EventsCountMap
+		warehouseEvents             testhelper.EventsCountMap
+		warehouseModifiedEvents     testhelper.EventsCountMap
 		clusterSetup                func(t testing.TB)
 		db                          *sql.DB
 		s3EngineEnabledWorkspaceIDs []string
-=======
-		name            string
-		sourceID        string
-		destinationID   string
-		writeKey        string
-		warehouseEvents testhelper.EventsCountMap
-		clusterSetup    func(t testing.TB)
-		db              *sql.DB
->>>>>>> 736a70bf
 	}{
 		{
 			name:          "Single Setup",
@@ -83,7 +73,6 @@
 			db:            dbs[0],
 		},
 		{
-<<<<<<< HEAD
 			name:          "Single Setup with S3 Engine",
 			sourceID:      "1wRvLmEnMOOxNM79pwaZhyCqXRE",
 			destinationID: "21Ev6TI6emCFDKph2Zn6XfTP7PI",
@@ -94,52 +83,6 @@
 			},
 		},
 		{
-			name:          "Cluster Mode Setup",
-			sourceID:      "1wRvLmEnMOOxNM79ghdZhyCqXRE",
-			destinationID: "21Ev6TI6emCFDKhp2Zn6XfTP7PI",
-			writeKey:      "95RxRTZHWUsaD6HEdz0ThbXfQ6p",
-			db:            dbs[1],
-			warehouseModifiedEventsMap: testhelper.EventsCountMap{
-				"identifies":    8,
-				"users":         2,
-				"tracks":        8,
-				"product_track": 8,
-				"pages":         8,
-				"screens":       8,
-				"aliases":       8,
-				"groups":        8,
-			},
-			clusterSetup: func(t testing.TB) {
-				t.Helper()
-				initializeClickhouseClusterMode(t, dbs[1:], tables)
-			},
-		},
-		{
-			name:          "Cluster Mode Setup with S3 Engine",
-			sourceID:      "1wRvLmEnMOOxNM79ghdZhyCqXRE",
-			destinationID: "21Ev6TI6emCFDKhp2Zn6XfTP7PI",
-			writeKey:      "95RxRTZHWUsaD6HEdz0ThbXfQ6p",
-			db:            dbs[1],
-			warehouseEventsMap: testhelper.EventsCountMap{
-				"identifies":    8,
-				"users":         2,
-				"tracks":        8,
-				"product_track": 8,
-				"pages":         8,
-				"screens":       8,
-				"aliases":       8,
-				"groups":        8,
-			},
-			warehouseModifiedEventsMap: testhelper.EventsCountMap{
-				"identifies":    8,
-				"users":         2,
-				"tracks":        8,
-				"product_track": 8,
-				"pages":         8,
-				"screens":       8,
-				"aliases":       8,
-				"groups":        8,
-=======
 			name:          "Cluster Mode Setup",
 			sourceID:      "1wRvLmEnMOOxNM79ghdZhyCqXRE",
 			destinationID: "21Ev6TI6emCFDKhp2Zn6XfTP7PI",
@@ -158,7 +101,36 @@
 			clusterSetup: func(t testing.TB) {
 				t.Helper()
 				initializeClickhouseClusterMode(t, dbs[1:], tables)
->>>>>>> 736a70bf
+			},
+		},
+		{
+			name:          "Cluster Mode Setup with S3 Engine",
+			sourceID:      "1wRvLmEnMOOxNM79ghdZhyCqXRE",
+			destinationID: "21Ev6TI6emCFDKhp2Zn6XfTP7PI",
+			writeKey:      "95RxRTZHWUsaD6HEdz0ThbXfQ6p",
+			db:            dbs[1],
+			warehouseEvents: testhelper.EventsCountMap{
+				"identifies":    8,
+				"users":         2,
+				"tracks":        8,
+				"product_track": 8,
+				"pages":         8,
+				"screens":       8,
+				"aliases":       8,
+				"groups":        8,
+			},
+			warehouseModifiedEvents: testhelper.EventsCountMap{
+				"identifies":    8,
+				"users":         2,
+				"tracks":        8,
+				"product_track": 8,
+				"pages":         8,
+				"screens":       8,
+				"aliases":       8,
+				"groups":        8,
+			},
+			s3EngineEnabledWorkspaceIDs: []string{
+				"BpLnfgDsc2WD8F2qNfHK5a84jjJ",
 			},
 		},
 	}
@@ -167,7 +139,6 @@
 		tc := tc
 
 		t.Run(tc.name, func(t *testing.T) {
-<<<<<<< HEAD
 			testhelper.SetConfig(t, []warehouseutils.KeyValue{
 				{
 					Key:   "Warehouse.clickhouse.s3EngineEnabledWorkspaceIDs",
@@ -180,24 +151,11 @@
 				WriteKey:           tc.writeKey,
 				SourceID:           tc.sourceID,
 				DestinationID:      tc.destinationID,
-				WarehouseEventsMap: tc.warehouseEventsMap,
+				WarehouseEventsMap: tc.warehouseEvents,
 				Tables:             tables,
 				Provider:           provider,
 				JobsDB:             jobsDB,
 				UserID:             testhelper.GetUserId(provider),
-=======
-			t.Parallel()
-
-			ts := testhelper.WareHouseTest{
-				Schema:        "rudderdb",
-				WriteKey:      tc.writeKey,
-				SourceID:      tc.sourceID,
-				DestinationID: tc.destinationID,
-				Tables:        tables,
-				Provider:      provider,
-				JobsDB:        jobsDB,
-				UserID:        testhelper.GetUserId(provider),
->>>>>>> 736a70bf
 				StatsToVerify: []string{
 					"warehouse_clickhouse_commitTimeouts",
 					"warehouse_clickhouse_execTimeouts",
@@ -218,11 +176,7 @@
 			}
 
 			ts.UserID = testhelper.GetUserId(provider)
-<<<<<<< HEAD
-			ts.WarehouseEventsMap = tc.warehouseModifiedEventsMap
-=======
 			ts.WarehouseEventsMap = tc.warehouseEvents
->>>>>>> 736a70bf
 			ts.VerifyModifiedEvents(t)
 		})
 	}
