package clickhouse_test

import (
	"database/sql"
	"fmt"
	"log"
	"os"
	"strings"
	"testing"

	"github.com/rudderlabs/rudder-server/utils/misc"
	"github.com/rudderlabs/rudder-server/warehouse/validations"

	backendconfig "github.com/rudderlabs/rudder-server/config/backend-config"
	"github.com/rudderlabs/rudder-server/warehouse/clickhouse"
	"github.com/rudderlabs/rudder-server/warehouse/client"
	"github.com/rudderlabs/rudder-server/warehouse/testhelper"
	warehouseutils "github.com/rudderlabs/rudder-server/warehouse/utils"
	"github.com/stretchr/testify/require"
)

func TestIntegrationClickHouse(t *testing.T) {
	if os.Getenv("SLOW") == "0" {
		t.Skip("Skipping tests. Remove 'SLOW=0' env var to run them.")
	}

	t.Parallel()

	clickhouse.Init()

	var dbs []*sql.DB
	for _, host := range []string{"wh-clickhouse", "wh-clickhouse01", "wh-clickhouse02", "wh-clickhouse03", "wh-clickhouse04"} {
		db, err := clickhouse.Connect(clickhouse.CredentialsT{
			Host:          host,
			User:          "rudder",
			Password:      "rudder-password",
			DBName:        "rudderdb",
			Secure:        "false",
			SkipVerify:    "true",
			TLSConfigName: "",
			Port:          "9000",
		}, true)
		require.NoError(t, err)

		err = db.Ping()
		require.NoError(t, err)

		dbs = append(dbs, db)
	}

	var (
		provider = warehouseutils.CLICKHOUSE
		jobsDB   = testhelper.SetUpJobsDB(t)
		tables   = []string{"identifies", "users", "tracks", "product_track", "pages", "screens", "aliases", "groups"}
	)

	testCases := []struct {
		name                        string
		sourceID                    string
		destinationID               string
		writeKey                    string
		scenarioOneWarehouseEvents  testhelper.EventsCountMap
		scenarioTwoWarehouseEvents  testhelper.EventsCountMap
		clusterSetup                func(t testing.TB)
		db                          *sql.DB
		s3EngineEnabledWorkspaceIDs []string
	}{
		{
			name:          "Single Setup",
			sourceID:      "1wRvLmEnMOOxNM79pwaZhyCqXRE",
			destinationID: "21Ev6TI6emCFDKph2Zn6XfTP7PI",
			writeKey:      "C5AWX39IVUWSP2NcHciWvqZTa2N",
			db:            dbs[0],
		},
		{
			name:          "Single Setup with S3 Engine",
			sourceID:      "1wRvLmEnMOOxNM79pwaZhyCqXRE",
			destinationID: "21Ev6TI6emCFDKph2Zn6XfTP7PI",
			writeKey:      "C5AWX39IVUWSP2NcHciWvqZTa2N",
			db:            dbs[0],
			s3EngineEnabledWorkspaceIDs: []string{
				"BpLnfgDsc2WD8F2qNfHK5a84jjJ",
			},
		},
		{
			name:          "Cluster Mode Setup",
			sourceID:      "1wRvLmEnMOOxNM79ghdZhyCqXRE",
			destinationID: "21Ev6TI6emCFDKhp2Zn6XfTP7PI",
			writeKey:      "95RxRTZHWUsaD6HEdz0ThbXfQ6p",
			db:            dbs[1],
			scenarioTwoWarehouseEvents: testhelper.EventsCountMap{
				"identifies":    8,
				"users":         2,
				"tracks":        8,
				"product_track": 8,
				"pages":         8,
				"screens":       8,
				"aliases":       8,
				"groups":        8,
			},
			clusterSetup: func(t testing.TB) {
				t.Helper()
				initializeClickhouseClusterMode(t, dbs[1:], tables)
			},
		},
		{
			name:          "Cluster Mode Setup with S3 Engine",
			sourceID:      "1wRvLmEnMOOxNM79ghdZhyCqXRE",
			destinationID: "21Ev6TI6emCFDKhp2Zn6XfTP7PI",
			writeKey:      "95RxRTZHWUsaD6HEdz0ThbXfQ6p",
			db:            dbs[1],
			scenarioOneWarehouseEvents: testhelper.EventsCountMap{
				"identifies":    8,
				"users":         2,
				"tracks":        8,
				"product_track": 8,
				"pages":         8,
				"screens":       8,
				"aliases":       8,
				"groups":        8,
			},
			scenarioTwoWarehouseEvents: testhelper.EventsCountMap{
				"identifies":    8,
				"users":         2,
				"tracks":        8,
				"product_track": 8,
				"pages":         8,
				"screens":       8,
				"aliases":       8,
				"groups":        8,
			},
		},
	}

	for _, tc := range testCases {
		tc := tc

		t.Run(tc.name, func(t *testing.T) {
			testhelper.SetConfig(t, []warehouseutils.KeyValue{
				{
					Key:   "Warehouse.clickhouse.s3EngineEnabledWorkspaceIDs",
					Value: tc.s3EngineEnabledWorkspaceIDs,
				},
			})

			ts := testhelper.WareHouseTest{
				Schema:             "rudderdb",
				WriteKey:           tc.writeKey,
				SourceID:           tc.sourceID,
				DestinationID:      tc.destinationID,
				WarehouseEventsMap: tc.scenarioOneWarehouseEvents,
				Tables:             tables,
				Provider:           provider,
				JobsDB:             jobsDB,
				UserID:             testhelper.GetUserId(provider),
				StatsToVerify: []string{
					"warehouse_clickhouse_commitTimeouts",
					"warehouse_clickhouse_execTimeouts",
					"warehouse_clickhouse_failedRetries",
					"warehouse_clickhouse_syncLoadFileTime",
					"warehouse_clickhouse_downloadLoadFilesTime",
					"warehouse_clickhouse_numRowsLoadFile",
				},
				Client: &client.Client{
					SQL:  tc.db,
					Type: client.SQLClient,
				},
			}
			ts.VerifyEvents(t)

			if tc.clusterSetup != nil {
				tc.clusterSetup(t)
			}

			ts.UserID = testhelper.GetUserId(provider)
<<<<<<< HEAD
			ts.WarehouseEventsMap = tc.scenarioTwoWarehouseEvents
			ts.TestScenarioTwo(t)
=======
			ts.WarehouseEventsMap = tc.warehouseEvents
			ts.VerifyModifiedEvents(t)
>>>>>>> 3935a1e9
		})
	}
}

func TestConfigurationValidationClickhouse(t *testing.T) {
	if os.Getenv("SLOW") == "0" {
		t.Skip("Skipping tests. Remove 'SLOW=0' env var to run them.")
	}

	t.Parallel()

	misc.Init()
	validations.Init()
	warehouseutils.Init()
	clickhouse.Init()

	configurations := testhelper.PopulateTemplateConfigurations()
	destination := backendconfig.DestinationT{
		ID: "21Ev6TI6emCFDKph2Zn6XfTP7PI",
		Config: map[string]interface{}{
			"host":             configurations["clickHouseHost"],
			"database":         configurations["clickHouseDatabase"],
			"cluster":          "",
			"user":             configurations["clickHouseUser"],
			"password":         configurations["clickHousePassword"],
			"port":             configurations["clickHousePort"],
			"secure":           false,
			"namespace":        "",
			"bucketProvider":   "MINIO",
			"bucketName":       configurations["minioBucketName"],
			"accessKeyID":      configurations["minioAccesskeyID"],
			"secretAccessKey":  configurations["minioSecretAccessKey"],
			"useSSL":           false,
			"endPoint":         configurations["minioEndpoint"],
			"syncFrequency":    "30",
			"useRudderStorage": false,
		},
		DestinationDefinition: backendconfig.DestinationDefinitionT{
			ID:          "1eBvkIRSwc2ESGMK9dj6OXq2G12",
			Name:        "CLICKHOUSE",
			DisplayName: "ClickHouse",
		},
		Name:       "clickhouse-demo",
		Enabled:    true,
		RevisionID: "29eeuTnqbBKn0XVTj5z9XQIbaru",
	}
	testhelper.VerifyConfigurationTest(t, destination)
}

func initializeClickhouseClusterMode(t testing.TB, clusterDBs []*sql.DB, tables []string) {
	t.Helper()

	type ColumnInfoT struct {
		ColumnName string
		ColumnType string
	}

	tableColumnInfoMap := map[string][]ColumnInfoT{
		"identifies": {
			{
				ColumnName: "context_passed_ip",
				ColumnType: "Nullable(String)",
			},
			{
				ColumnName: "context_library_name",
				ColumnType: "Nullable(String)",
			},
		},
		"product_track": {
			{
				ColumnName: "revenue",
				ColumnType: "Nullable(Float64)",
			},
			{
				ColumnName: "context_passed_ip",
				ColumnType: "Nullable(String)",
			},
			{
				ColumnName: "context_library_name",
				ColumnType: "Nullable(String)",
			},
		},
		"tracks": {
			{
				ColumnName: "context_passed_ip",
				ColumnType: "Nullable(String)",
			},
			{
				ColumnName: "context_library_name",
				ColumnType: "Nullable(String)",
			},
		},
		"users": {
			{
				ColumnName: "context_passed_ip",
				ColumnType: "Nullable(String)",
			},
			{
				ColumnName: "context_library_name",
				ColumnType: "SimpleAggregateFunction(anyLast, Nullable(String))",
			},
		},
		"pages": {
			{
				ColumnName: "context_passed_ip",
				ColumnType: "Nullable(String)",
			},
			{
				ColumnName: "context_library_name",
				ColumnType: "Nullable(String)",
			},
		},
		"screens": {
			{
				ColumnName: "context_passed_ip",
				ColumnType: "Nullable(String)",
			},
			{
				ColumnName: "context_library_name",
				ColumnType: "Nullable(String)",
			},
		},
		"aliases": {
			{
				ColumnName: "context_passed_ip",
				ColumnType: "Nullable(String)",
			},
			{
				ColumnName: "context_library_name",
				ColumnType: "Nullable(String)",
			},
		},
		"groups": {
			{
				ColumnName: "context_passed_ip",
				ColumnType: "Nullable(String)",
			},
			{
				ColumnName: "context_library_name",
				ColumnType: "Nullable(String)",
			},
		},
	}

	clusterDB := clusterDBs[0]

	// Rename tables to tables_shard
	for _, table := range tables {
		sqlStatement := fmt.Sprintf("RENAME TABLE %[1]s to %[1]s_shard ON CLUSTER rudder_cluster;", table)
		log.Printf("Renaming tables to sharded tables for distribution view for clickhouse cluster with sqlStatement: %s", sqlStatement)

		require.NoError(t, testhelper.WithConstantBackoff(func() error {
			_, err := clusterDB.Exec(sqlStatement)
			return err
		}))
	}

	// Create distribution views for tables
	for _, table := range tables {
		sqlStatement := fmt.Sprintf(`
			CREATE TABLE rudderdb.%[1]s ON CLUSTER 'rudder_cluster' AS rudderdb.%[1]s_shard ENGINE = Distributed(
			  'rudder_cluster',
			  rudderdb,
			  %[1]s_shard,
			  cityHash64(
				concat(
				  toString(
					toDate(received_at)
				  ),
				  id
				)
			  )
			);`,
			table,
		)
		log.Printf("Creating distribution view for clickhouse cluster with sqlStatement: %s", sqlStatement)

		require.NoError(t, testhelper.WithConstantBackoff(func() error {
			_, err := clusterDB.Exec(sqlStatement)
			return err
		}))
	}

	// Alter columns to all the cluster tables
	for _, clusterDB := range clusterDBs {
		for tableName, columnInfos := range tableColumnInfoMap {
			sqlStatement := fmt.Sprintf(`
				ALTER TABLE rudderdb.%[1]s_shard`,
				tableName,
			)
			for _, columnInfo := range columnInfos {
				sqlStatement += fmt.Sprintf(`
					ADD COLUMN IF NOT EXISTS %[1]s %[2]s,`,
					columnInfo.ColumnName,
					columnInfo.ColumnType,
				)
			}
			sqlStatement = strings.TrimSuffix(sqlStatement, ",")
			log.Printf("Altering columns for distribution view for clickhouse cluster with sqlStatement: %s", sqlStatement)

			require.NoError(t, testhelper.WithConstantBackoff(func() error {
				_, err := clusterDB.Exec(sqlStatement)
				return err
			}))
		}
	}
}<|MERGE_RESOLUTION|>--- conflicted
+++ resolved
@@ -59,8 +59,8 @@
 		sourceID                    string
 		destinationID               string
 		writeKey                    string
-		scenarioOneWarehouseEvents  testhelper.EventsCountMap
-		scenarioTwoWarehouseEvents  testhelper.EventsCountMap
+		warehouseEventsMap          testhelper.EventsCountMap
+		warehouseModifiedEventsMap  testhelper.EventsCountMap
 		clusterSetup                func(t testing.TB)
 		db                          *sql.DB
 		s3EngineEnabledWorkspaceIDs []string
@@ -88,7 +88,7 @@
 			destinationID: "21Ev6TI6emCFDKhp2Zn6XfTP7PI",
 			writeKey:      "95RxRTZHWUsaD6HEdz0ThbXfQ6p",
 			db:            dbs[1],
-			scenarioTwoWarehouseEvents: testhelper.EventsCountMap{
+			warehouseModifiedEventsMap: testhelper.EventsCountMap{
 				"identifies":    8,
 				"users":         2,
 				"tracks":        8,
@@ -109,7 +109,7 @@
 			destinationID: "21Ev6TI6emCFDKhp2Zn6XfTP7PI",
 			writeKey:      "95RxRTZHWUsaD6HEdz0ThbXfQ6p",
 			db:            dbs[1],
-			scenarioOneWarehouseEvents: testhelper.EventsCountMap{
+			warehouseEventsMap: testhelper.EventsCountMap{
 				"identifies":    8,
 				"users":         2,
 				"tracks":        8,
@@ -119,7 +119,7 @@
 				"aliases":       8,
 				"groups":        8,
 			},
-			scenarioTwoWarehouseEvents: testhelper.EventsCountMap{
+			warehouseModifiedEventsMap: testhelper.EventsCountMap{
 				"identifies":    8,
 				"users":         2,
 				"tracks":        8,
@@ -148,7 +148,7 @@
 				WriteKey:           tc.writeKey,
 				SourceID:           tc.sourceID,
 				DestinationID:      tc.destinationID,
-				WarehouseEventsMap: tc.scenarioOneWarehouseEvents,
+				WarehouseEventsMap: tc.warehouseEventsMap,
 				Tables:             tables,
 				Provider:           provider,
 				JobsDB:             jobsDB,
@@ -173,13 +173,8 @@
 			}
 
 			ts.UserID = testhelper.GetUserId(provider)
-<<<<<<< HEAD
-			ts.WarehouseEventsMap = tc.scenarioTwoWarehouseEvents
-			ts.TestScenarioTwo(t)
-=======
-			ts.WarehouseEventsMap = tc.warehouseEvents
+			ts.WarehouseEventsMap = tc.warehouseModifiedEventsMap
 			ts.VerifyModifiedEvents(t)
->>>>>>> 3935a1e9
 		})
 	}
 }
