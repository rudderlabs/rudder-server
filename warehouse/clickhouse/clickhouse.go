--- conflicted
+++ resolved
@@ -8,12 +8,10 @@
 	"database/sql"
 	"encoding/csv"
 	"encoding/json"
-	"errors"
 	"fmt"
 	"io"
 	"os"
 	"path/filepath"
-	"sort"
 	"strconv"
 	"strings"
 	"sync"
@@ -47,28 +45,24 @@
 	commitTimeOutInSeconds      time.Duration
 	loadTableFailureRetries     int
 	numWorkersDownloadLoadFiles int
-	enabledS3EngineForLoading   bool
 )
+
 var clickhouseDefaultDateTime, _ = time.Parse(time.RFC3339, "1970-01-01 00:00:00")
 
 const (
-	host          = "host"
-	dbName        = "database"
-	user          = "user"
-	password      = "password"
-	port          = "port"
-	secure        = "secure"
-	skipVerify    = "skipVerify"
-	caCertificate = "caCertificate"
-	Cluster       = "cluster"
-)
-
-const (
+	host           = "host"
+	dbName         = "database"
+	user           = "user"
+	password       = "password"
+	port           = "port"
+	secure         = "secure"
+	skipVerify     = "skipVerify"
+	caCertificate  = "caCertificate"
+	Cluster        = "cluster"
 	partitionField = "received_at"
 )
 
 // clickhouse doesn't support bool, they recommend to use Uint8 and set 1,0
-
 var rudderDataTypesMapToClickHouse = map[string]string{
 	"int":             "Int64",
 	"array(int)":      "Array(Int64)",
@@ -253,7 +247,6 @@
 	config.RegisterDurationConfigVariable(600, &commitTimeOutInSeconds, true, time.Second, "Warehouse.clickhouse.commitTimeOutInSeconds")
 	config.RegisterIntConfigVariable(3, &loadTableFailureRetries, true, 1, "Warehouse.clickhouse.loadTableFailureRetries")
 	config.RegisterIntConfigVariable(8, &numWorkersDownloadLoadFiles, true, 1, "Warehouse.clickhouse.numWorkersDownloadLoadFiles")
-	config.RegisterBoolConfigVariable(false, &enabledS3EngineForLoading, true, "Warehouse.clickhouse.enabledS3EngineForLoading")
 }
 
 /*
@@ -429,11 +422,7 @@
 	return fileName, err
 }
 
-<<<<<<< HEAD
-func generateArgumentString(_ string, length int) string {
-=======
 func generateArgumentString(length int) string {
->>>>>>> 88ce0fd3
 	var args []string
 	for i := 0; i < length; i++ {
 		args = append(args, "?")
@@ -529,23 +518,6 @@
 
 // loadTable loads table to clickhouse from the load files
 func (ch *HandleT) loadTable(tableName string, tableSchemaInUpload warehouseutils.TableSchemaT) (err error) {
-	if ch.useS3CopyEngineForLoading() {
-		return ch.loadByCopyCommand(tableName, tableSchemaInUpload)
-	}
-	return ch.loadByDownloadingLoadFiles(tableName, tableSchemaInUpload)
-}
-
-func (ch *HandleT) useS3CopyEngineForLoading() bool {
-	if !enabledS3EngineForLoading {
-		return false
-	}
-	if ch.ObjectStorage != warehouseutils.S3 && ch.ObjectStorage != warehouseutils.MINIO {
-		return false
-	}
-	return true
-}
-
-func (ch *HandleT) loadByDownloadingLoadFiles(tableName string, tableSchemaInUpload warehouseutils.TableSchemaT) (err error) {
 	pkgLogger.Infof("%s LoadTable Started", ch.GetLogIdentifier(tableName))
 	defer pkgLogger.Infof("%s LoadTable Completed", ch.GetLogIdentifier(tableName))
 
@@ -578,52 +550,6 @@
 	if retryError != nil {
 		err = retryError
 	}
-	return
-}
-
-func (ch *HandleT) credentials() (accessKeyID, secretAccessKey string, err error) {
-	if ch.ObjectStorage == warehouseutils.S3 {
-		return warehouseutils.GetConfigValue(warehouseutils.AWSAccessSecret, ch.Warehouse), warehouseutils.GetConfigValue(warehouseutils.AWSAccessKey, ch.Warehouse), nil
-	}
-	if ch.ObjectStorage == warehouseutils.MINIO {
-		return warehouseutils.GetConfigValue(warehouseutils.MinioAccessKeyID, ch.Warehouse), warehouseutils.GetConfigValue(warehouseutils.MinioSecretAccessKey, ch.Warehouse), nil
-	}
-	return "", "", errors.New("objectStorage not supported for loading using S3 engine")
-}
-
-func (ch *HandleT) loadByCopyCommand(tableName string, tableSchemaInUpload warehouseutils.TableSchemaT) (err error) {
-	pkgLogger.Infof("LoadTable By COPY command Started for table: %s", tableName)
-
-	strKeys := warehouseutils.GetColumnsFromTableSchema(tableSchemaInUpload)
-	sort.Strings(strKeys)
-	sortedColumnNames := strings.Join(strKeys, ",")
-	sortedColumnNamesWithDataTypes := warehouseutils.JoinWithFormatting(strKeys, func(idx int, name string) string {
-		return fmt.Sprintf(`%s %s`, name, rudderDataTypesMapToClickHouse[tableSchemaInUpload[name]])
-	}, ",")
-
-	csvObjectLocation, err := ch.Uploader.GetSampleLoadFileLocation(tableName)
-	if err != nil {
-		err = fmt.Errorf("failed to get sample load file location with error: %s", err.Error())
-		return
-	}
-	loadFolder := csvObjectLocation
-	loadFolder = loadFolder[:strings.LastIndex(loadFolder, "/")]
-	loadFolder = loadFolder + "/*.csv.gz"
-
-	accessKeyID, secretAccessKey, err := ch.credentials()
-	if err != nil {
-		err = fmt.Errorf("failed to get credentials during load for copy with error: %s", err.Error())
-		return
-	}
-
-	sqlStatement := loadTableWithS3EngineSQLStatement(ch.Namespace, tableName, loadFolder, accessKeyID, secretAccessKey, sortedColumnNames, sortedColumnNamesWithDataTypes)
-	_, err = ch.Db.Exec(sqlStatement)
-	if err != nil {
-		pkgLogger.Errorf("Failed to load table: %s: with error: %s", tableName, err.Error())
-		return
-	}
-
-	pkgLogger.Infof("SF: Complete load for table:%s\n", tableName)
 	return
 }
 
@@ -783,8 +709,9 @@
 
 func (ch *HandleT) schemaExists(schemaName string) (exists bool, err error) {
 	var count int64
-	sqlStatement := `SELECT count(*) FROM system.databases WHERE name = ?`
+	sqlStatement := "SELECT count(*) FROM system.databases WHERE name = ?"
 	err = ch.Db.QueryRow(sqlStatement, schemaName).Scan(&count)
+	// ignore err if no results for query
 	if err == sql.ErrNoRows {
 		err = nil
 	}
@@ -929,11 +856,7 @@
 	return err
 }
 
-<<<<<<< HEAD
 func (*HandleT) AlterColumn(_, _, _ string) (err error) {
-=======
-func (ch *HandleT) AlterColumn(string, string, string) (err error) {
->>>>>>> 88ce0fd3
 	return
 }
 
@@ -971,11 +894,7 @@
 	return err
 }
 
-<<<<<<< HEAD
 func (*HandleT) CrashRecover(_ warehouseutils.WarehouseT) (err error) {
-=======
-func (ch *HandleT) CrashRecover(_ warehouseutils.WarehouseT) (err error) {
->>>>>>> 88ce0fd3
 	return
 }
 
@@ -1070,11 +989,7 @@
 	return
 }
 
-<<<<<<< HEAD
 func (*HandleT) IsEmpty(_ warehouseutils.WarehouseT) (empty bool, err error) {
-=======
-func (ch *HandleT) IsEmpty(_ warehouseutils.WarehouseT) (empty bool, err error) {
->>>>>>> 88ce0fd3
 	return
 }
 
