package clickhouse

import (
	"compress/gzip"
	"context"
	"crypto/tls"
	"crypto/x509"
	"database/sql"
	"encoding/csv"
	"encoding/json"
	"fmt"
	"github.com/rudderlabs/rudder-server/services/stats"
	"io"
<<<<<<< HEAD
	"math"
=======
>>>>>>> 4943f875
	"math/rand"
	"os"
	"path/filepath"
	"strconv"
	"strings"
	"sync"
	"time"

	"github.com/ClickHouse/clickhouse-go"
	"github.com/rudderlabs/rudder-server/config"
	"github.com/rudderlabs/rudder-server/rruntime"
	"github.com/rudderlabs/rudder-server/services/filemanager"
	"github.com/rudderlabs/rudder-server/utils/logger"
	"github.com/rudderlabs/rudder-server/utils/misc"
	"github.com/rudderlabs/rudder-server/warehouse/client"
	warehouseutils "github.com/rudderlabs/rudder-server/warehouse/utils"
)

var (
<<<<<<< HEAD
	queryDebugLogs                  string
	blockSize                       string
	poolSize                        string
	readTimeout                     string
	writeTimeout                    string
	pkgLogger                       logger.LoggerI
	disableNullable                 bool
	numLoadFileReadWorkers          int
	maxLoadFileReadWorkersBatchSize int
=======
	queryDebugLogs             string
	blockSize                  string
	poolSize                   string
	pkgLogger                  logger.LoggerI
	disableNullable            bool
	numLoadFileDownloadWorkers int
>>>>>>> 4943f875
)
var clikhouseDefaultDateTime, _ = time.Parse(time.RFC3339, "1970-01-01 00:00:00")

const (
	host          = "host"
	dbName        = "database"
	user          = "user"
	password      = "password"
	port          = "port"
	secure        = "secure"
	skipVerify    = "skipVerify"
	caCertificate = "caCertificate"
	cluster       = "cluster"
)
const partitionField = "received_at"

// clickhouse doesnt support bool, they recommend to use Uint8 and set 1,0

var rudderDataTypesMapToClickHouse = map[string]string{
	"int":             "Int64",
	"array(int)":      "Array(Int64)",
	"float":           "Float64",
	"array(float)":    "Array(Float64)",
	"string":          "String",
	"array(string)":   "Array(String)",
	"datetime":        "DateTime",
	"array(datetime)": "Array(DateTime)",
	"boolean":         "UInt8",
	"array(boolean)":  "Array(UInt8)",
}
var clickhouseSpecificColumnNameMappings = map[string]string{
	"event":      "LowCardinality(String)",
	"event_text": "LowCardinality(String)",
}
var datatypeDefaultValuesMap = map[string]interface{}{
	"int":      0,
	"float":    0.0,
	"boolean":  0,
	"datetime": clikhouseDefaultDateTime,
}

var clickhouseDataTypesMapToRudder = map[string]string{
	"Int8":                             "int",
	"Int16":                            "int",
	"Int32":                            "int",
	"Int64":                            "int",
	"Array(Int64)":                     "array(int)",
	"Float32":                          "float",
	"Float64":                          "float",
	"Array(Float64)":                   "array(float)",
	"String":                           "string",
	"Array(String)":                    "array(string)",
	"DateTime":                         "datetime",
	"Array(DateTime)":                  "array(datetime)",
	"UInt8":                            "boolean",
	"Array(UInt8)":                     "array(boolean)",
	"LowCardinality(String)":           "string",
	"LowCardinality(Nullable(String))": "string",
	"Nullable(Int8)":                   "int",
	"Nullable(Int16)":                  "int",
	"Nullable(Int32)":                  "int",
	"Nullable(Int64)":                  "int",
	"Nullable(Float32)":                "float",
	"Nullable(Float64)":                "float",
	"Nullable(String)":                 "string",
	"Nullable(DateTime)":               "datetime",
	"Nullable(UInt8)":                  "boolean",
	"SimpleAggregateFunction(anyLast, Nullable(Int8))":     "int",
	"SimpleAggregateFunction(anyLast, Nullable(Int16))":    "int",
	"SimpleAggregateFunction(anyLast, Nullable(Int32))":    "int",
	"SimpleAggregateFunction(anyLast, Nullable(Int64))":    "int",
	"SimpleAggregateFunction(anyLast, Nullable(Floats32))": "float",
	"SimpleAggregateFunction(anyLast, Nullable(Floats64))": "float",
	"SimpleAggregateFunction(anyLast, Nullable(String))":   "string",
	"SimpleAggregateFunction(anyLast, Nullable(DateTime))": "datetime",
	"SimpleAggregateFunction(anyLast, Nullable(UInt8))":    "boolean",
}

type HandleT struct {
	Db            *sql.DB
	Namespace     string
	ObjectStorage string
	Warehouse     warehouseutils.WarehouseT
	Uploader      warehouseutils.UploaderI
	stats         stats.Stats
}

type credentialsT struct {
	host          string
	dbName        string
	user          string
	password      string
	port          string
	secure        string
	skipVerify    string
	tlsConfigName string
}

type clickHouseStatT struct {
	numRowsLoadFile       stats.RudderStats
	downloadLoadFilesTime stats.RudderStats
	syncLoadFileTime      stats.RudderStats
	execRowTime           stats.RudderStats
}

// newClickHouseStat Creates a new clickHouseStatT instance
func (proc *HandleT) newClickHouseStat() *clickHouseStatT {
	warehouse := proc.Warehouse

	tags := map[string]string{
		"destination": warehouse.Destination.ID,
		"destType":    warehouse.Type,
		"source":      warehouse.Source.ID,
		"namespace":   warehouse.Namespace,
		"identifier":  warehouse.Identifier,
	}

	numRowsLoadFile := proc.stats.NewTaggedStat("warehouse.clickhouse.numRowsLoadFile", stats.CountType, tags)
	downloadLoadFilesTime := proc.stats.NewTaggedStat("warehouse.clickhouse.downloadLoadFilesTime", stats.TimerType, tags)
	syncLoadFileTime := proc.stats.NewTaggedStat("warehouse.clickhouse.syncLoadFileTime", stats.TimerType, tags)
	execRowTime := proc.stats.NewTaggedStat("warehouse.clickhouse.execRowTime", stats.TimerType, tags)

	return &clickHouseStatT{
		numRowsLoadFile:       numRowsLoadFile,
		downloadLoadFilesTime: downloadLoadFilesTime,
		syncLoadFileTime:      syncLoadFileTime,
		execRowTime:           execRowTime,
	}
}

func Init() {
	loadConfig()
	pkgLogger = logger.NewLogger().Child("warehouse").Child("clickhouse")
}

// connect connects to warehouse with provided credentials
func connect(cred credentialsT, includeDBInConn bool) (*sql.DB, error) {
	var dbNameParam string
	if includeDBInConn {
		dbNameParam = fmt.Sprintf(`database=%s`, cred.dbName)
	}

	url := fmt.Sprintf("tcp://%s:%s?&username=%s&password=%s&block_size=%s&pool_size=%s&debug=%s&secure=%s&skip_verify=%s&tls_config=%s&%s&read_timeout=%s&write_timeout=%s",
		cred.host,
		cred.port,
		cred.user,
		cred.password,
		blockSize,
		poolSize,
		queryDebugLogs,
		cred.secure,
		cred.skipVerify,
		cred.tlsConfigName,
		dbNameParam,
		readTimeout,
		writeTimeout,
	)

	var err error
	var db *sql.DB

	if db, err = sql.Open("clickhouse", url); err != nil {
		return nil, fmt.Errorf("clickhouse connection error : (%v)", err)
	}
	return db, nil
}

func loadConfig() {
	config.RegisterStringConfigVariable("true", &queryDebugLogs, true, "Warehouse.clickhouse.queryDebugLogs")
	config.RegisterStringConfigVariable("1000000", &blockSize, true, "Warehouse.clickhouse.blockSize")
	config.RegisterStringConfigVariable("100", &poolSize, true, "Warehouse.clickhouse.poolSize")
	config.RegisterBoolConfigVariable(false, &disableNullable, false, "Warehouse.clickhouse.disableNullable")
<<<<<<< HEAD
	config.RegisterIntConfigVariable(1, &numLoadFileReadWorkers, true, 1, "Warehouse.clickhouse.numLoadFileReadWorkers")
	config.RegisterIntConfigVariable(0, &maxLoadFileReadWorkersBatchSize, true, 1, "Warehouse.clickhouse.maxLoadFileReadWorkersBatchSize")
	config.RegisterStringConfigVariable("300", &readTimeout, true, "Warehouse.clickhouse.readTimeout")
	config.RegisterStringConfigVariable("300", &writeTimeout, true, "Warehouse.clickhouse.writeTimeout")
=======
	config.RegisterIntConfigVariable(1, &numLoadFileDownloadWorkers, true, 1, "Warehouse.clickhouse.numLoadFileDownloadWorkers")
>>>>>>> 4943f875
}

/*
 registerTLSConfig will create a global map, use different names for the different tls config.
 clickhouse will access the config by mentioning the key in connection string
*/
func registerTLSConfig(key string, certificate string) {
	tlsConfig := &tls.Config{}
	caCert := []byte(certificate)
	caCertPool := x509.NewCertPool()
	caCertPool.AppendCertsFromPEM(caCert)
	tlsConfig.RootCAs = caCertPool
	clickhouse.RegisterTLSConfig(key, tlsConfig)
}

// getConnectionCredentials gives clickhouse credentials
func (ch *HandleT) getConnectionCredentials() credentialsT {
	tlsName := ""
	certificate := warehouseutils.GetConfigValue(caCertificate, ch.Warehouse)
	if len(strings.TrimSpace(certificate)) != 0 {
		// each destination will have separate tls config, hence using destination id as tlsName
		tlsName = ch.Warehouse.Destination.ID
		registerTLSConfig(tlsName, certificate)
	}
	credentials := credentialsT{
		host:          warehouseutils.GetConfigValue(host, ch.Warehouse),
		dbName:        warehouseutils.GetConfigValue(dbName, ch.Warehouse),
		user:          warehouseutils.GetConfigValue(user, ch.Warehouse),
		password:      warehouseutils.GetConfigValue(password, ch.Warehouse),
		port:          warehouseutils.GetConfigValue(port, ch.Warehouse),
		secure:        warehouseutils.GetConfigValueBoolString(secure, ch.Warehouse),
		skipVerify:    warehouseutils.GetConfigValueBoolString(skipVerify, ch.Warehouse),
		tlsConfigName: tlsName,
	}
	return credentials
}

// columnsWithDataTypes creates columns and its datatype into sql format for creating table
func columnsWithDataTypes(tableName string, columns map[string]string, notNullableColumns []string) string {
	var arr []string
	for columnName, dataType := range columns {
		codec := getClickHouseCodecForColumnType(dataType, tableName)
		columnType := getClickHouseColumnTypeForSpecificTable(tableName, columnName, rudderDataTypesMapToClickHouse[dataType], misc.ContainsString(notNullableColumns, columnName))
		arr = append(arr, fmt.Sprintf(`%s %s %s`, columnName, columnType, codec))
	}
	return strings.Join(arr[:], ",")
}

func getClickHouseCodecForColumnType(columnType string, tableName string) string {
	switch columnType {
	case "datetime":
		if disableNullable && !(tableName == warehouseutils.IdentifiesTable || tableName == warehouseutils.UsersTable) {
			return "Codec(DoubleDelta, LZ4)"
		}
	}
	return ""
}

func getClickhouseColumnTypeForSpecificColumn(columnName string, columnType string, isNullable bool) string {
	specificColumnType := columnType
	if strings.Contains(specificColumnType, "Array") {
		return specificColumnType
	}
	if isNullable {
		specificColumnType = fmt.Sprintf("Nullable(%s)", specificColumnType)
	}
	if _, ok := clickhouseSpecificColumnNameMappings[columnName]; ok {
		specificColumnType = clickhouseSpecificColumnNameMappings[columnName]
	}

	return specificColumnType

}

// getClickHouseColumnTypeForSpecificTable gets suitable columnType based on the tableName
func getClickHouseColumnTypeForSpecificTable(tableName string, columnName string, columnType string, notNullableKey bool) string {
	if notNullableKey || (tableName != warehouseutils.IdentifiesTable && disableNullable) {
		return getClickhouseColumnTypeForSpecificColumn(columnName, columnType, false)
	}
	// Nullable is not disabled for users and identity table
	if tableName == warehouseutils.UsersTable {
		return fmt.Sprintf(`SimpleAggregateFunction(anyLast, %s)`, getClickhouseColumnTypeForSpecificColumn(columnName, columnType, true))
	}
	return getClickhouseColumnTypeForSpecificColumn(columnName, columnType, true)
}

// DownloadLoadFiles downloads load files for the tableName and gives file names
func (ch *HandleT) DownloadLoadFiles(tableName string) ([]string, error) {
	objects := ch.Uploader.GetLoadFilesMetadata(warehouseutils.GetLoadFilesOptionsT{Table: tableName})
	storageProvider := warehouseutils.ObjectStorageType(ch.Warehouse.Destination.DestinationDefinition.Name, ch.Warehouse.Destination.Config, ch.Uploader.UseRudderStorage())
	downloader, err := filemanager.New(&filemanager.SettingsT{
		Provider: storageProvider,
		Config: misc.GetObjectStorageConfig(misc.ObjectStorageOptsT{
			Provider:         storageProvider,
			Config:           ch.Warehouse.Destination.Config,
			UseRudderStorage: ch.Uploader.UseRudderStorage(),
		}),
	})
	if err != nil {
		pkgLogger.Errorf("CH: Error in setting up a downloader for destionationID : %s Error : %v", ch.Warehouse.Destination.ID, err)
		return nil, err
	}

	wg := sync.WaitGroup{}
	waitCh := make(chan struct{})
	wg.Add(len(objects))

	loadFileErrorChan := make(chan error)
	loadFileDownloadJobChan := make(chan warehouseutils.LoadFileT)

	onError := func(err error) {
		pkgLogger.Error(err)
		loadFileErrorChan <- err
	}

	ctx, cancel := context.WithCancel(context.Background())
	defer cancel()

	var fileNames []string

	go func() {
		for i := 0; i < numLoadFileDownloadWorkers; i++ {
			workerIdx := i
			var goId, goIdErr = misc.GetGoID()
			if goIdErr != nil {
				goId = rand.Intn(10000)
			}
			pkgLogger.Infof("Generated Go Id for download load file table:%s workerIdx:%d goId:%d", tableName, workerIdx, goId)

			go func(ctx context.Context) {
				for object := range loadFileDownloadJobChan {
					select {
					case <-ctx.Done():
						pkgLogger.Infof("context is cancelled, stopped processing download load file for workerIdx:%d goId:%d", workerIdx, goId)
						return
					default:
						objectName, err := warehouseutils.GetObjectName(object.Location, ch.Warehouse.Destination.Config, ch.ObjectStorage)
						if err != nil {
							err = fmt.Errorf("CH: Error in converting object location to object key for table:%s: %s,%v, workerIdx:%d goId:%d", tableName, object.Location, err, workerIdx, goId)
							onError(err)
							return
						}
						dirName := "/rudder-warehouse-load-uploads-tmp/"
						tmpDirPath, err := misc.CreateTMPDIR()
						if err != nil {
							err = fmt.Errorf("CH: Error in getting tmp directory for downloading load file for table:%s: %s, %v, workerIdx:%d goId:%d", tableName, object.Location, err, workerIdx, goId)
							onError(err)
							return
						}
						ObjectPath := tmpDirPath + dirName + fmt.Sprintf(`%s_%s_%d/`, ch.Warehouse.Destination.DestinationDefinition.Name, ch.Warehouse.Destination.ID, time.Now().Unix()) + objectName
						err = os.MkdirAll(filepath.Dir(ObjectPath), os.ModePerm)
						if err != nil {
							err = fmt.Errorf("CH: Error in making tmp directory for downloading load file for table:%s: %s, %s %v, workerIdx:%d goId:%d", tableName, object.Location, err, workerIdx, goId)
							onError(err)
							return
						}
						objectFile, err := os.Create(ObjectPath)
						if err != nil {
							err = fmt.Errorf("CH: Error in creating file in tmp directory for downloading load file for table:%s: %s, %v, workerIdx:%d goId:%d", tableName, object.Location, err, workerIdx, goId)
							onError(err)
							return
						}
						err = downloader.Download(objectFile, objectName)
						if err != nil {
							err = fmt.Errorf("CH: Error in downloading file in tmp directory for downloading load file for table:%s: %s, %v, workerIdx:%d goId:%d", tableName, object.Location, err, workerIdx, goId)
							onError(err)
							return
						}
						fileName := objectFile.Name()
						if err = objectFile.Close(); err != nil {
							err = fmt.Errorf("CH: Error in closing downloaded file in tmp directory for downloading load file for table:%s: %s, %v, workerIdx:%d goId:%d", tableName, object.Location, err, workerIdx, goId)
							onError(err)
							return
						}
						fileNames = append(fileNames, fileName)

						wg.Done()
					}
				}
			}(ctx)
		}

		wg.Wait()
		close(waitCh)
	}()

	go func() {
		for idx := 0; idx < len(objects); idx++ {
			loadFileDownloadJobChan <- objects[idx]
		}
	}()

	for {
		select {
		case err := <-loadFileErrorChan:
			pkgLogger.Errorf("Received error while downloading load files, cancelling the context: err %v", err)
			return nil, err
		case <-waitCh:
			pkgLogger.Infof("CH: Complete download load files for table:%s", tableName)
			return fileNames, nil
		}
	}
}

func generateArgumentString(arg string, length int) string {
	var args []string
	for i := 0; i < length; i++ {
		args = append(args, "?")
	}
	return strings.Join(args, ",")
}

func castStringToArray(data string, dataType string) interface{} {
	switch dataType {
	case "array(int)":
		dataInt := make([]int64, 0)
		err := json.Unmarshal([]byte(data), &dataInt)
		if err != nil {
			pkgLogger.Error("Error while unmarshalling data into array of int: %s", err.Error())
		}
		return dataInt
	case "array(float)":
		dataFloat := make([]float64, 0)
		err := json.Unmarshal([]byte(data), &dataFloat)
		if err != nil {
			pkgLogger.Error("Error while unmarshalling data into array of float: %s", err.Error())
		}
		return dataFloat
	case "array(string)":
		dataInterface := make([]interface{}, 0)
		err := json.Unmarshal([]byte(data), &dataInterface)
		if err != nil {
			pkgLogger.Error("Error while unmarshalling data into array of interface: %s", err.Error())
		}
		dataString := make([]string, 0)
		for _, value := range dataInterface {
			if _, ok := value.(string); ok {
				dataString = append(dataString, value.(string))
			} else {
				bytes, _ := json.Marshal(value)
				dataString = append(dataString, string(bytes))
			}
		}
		return dataString
	case "array(datetime)":
		dataTime := make([]time.Time, 0)
		err := json.Unmarshal([]byte(data), &dataTime)
		if err != nil {
			pkgLogger.Error("Error while unmarshalling data into array of date time: %s", err.Error())
		}
		return dataTime
	case "array(boolean)":
		dataBool := make([]bool, 0)
		err := json.Unmarshal([]byte(data), &dataBool)
		if err != nil {
			pkgLogger.Error("Error while unmarshalling data into array of bool: %s", err.Error())
			return dataBool
		}
		dataInt := make([]int32, len(dataBool))
		for _, val := range dataBool {
			if val {
				dataInt = append(dataInt, 1)
			} else {
				dataInt = append(dataInt, 0)
			}
		}
		return dataBool
	}
	return data
}

// typecastDataFromType typeCasts string data to the mentioned data type
func typecastDataFromType(data string, dataType string) interface{} {
	var dataI interface{}
	var err error
	switch dataType {
	case "int":
		dataI, err = strconv.Atoi(data)
	case "float":
		dataI, err = strconv.ParseFloat(data, 64)
	case "datetime":
		dataI, err = time.Parse(time.RFC3339, data)
	case "boolean":
		var b bool
		b, err = strconv.ParseBool(data)
		dataI = 0
		if b {
			dataI = 1
		}
	default:
		if strings.Contains(dataType, "array") {
			dataI = castStringToArray(data, dataType)
		} else {
			return data
		}

	}
	if err != nil {
		if disableNullable {
			return datatypeDefaultValuesMap[dataType]
		}
		return nil
	}
	return dataI
}

type loadFileReadJob struct {
	fileNames []string
}

// loadTable loads table to clickhouse from the load files
func (ch *HandleT) loadTable(tableName string, tableSchemaInUpload warehouseutils.TableSchemaT) (err error) {
	pkgLogger.Infof("CH: Starting load for table:%s", tableName)

	// Clickhouse stats
	chStats := ch.newClickHouseStat()

	// sort column names
	sortedColumnKeys := warehouseutils.SortColumnKeysFromColumnMap(tableSchemaInUpload)
	sortedColumnString := strings.Join(sortedColumnKeys, ", ")

	pkgLogger.Infof("CH: Started downloading load for table:%s", tableName)
	chStats.downloadLoadFilesTime.Start()
	fileNames, err := ch.DownloadLoadFiles(tableName)
	pkgLogger.Infof("CH: Completed downloading load for table:%s", tableName)
	chStats.downloadLoadFilesTime.End()
	if err != nil {
		return
	}
	defer misc.RemoveFilePaths(fileNames...)

	wg := sync.WaitGroup{}
	waitCh := make(chan struct{})
	if maxLoadFileReadWorkersBatchSize == 0 {
		wg.Add(1)
	} else {
		wgCount := float64(len(fileNames)) / float64(maxLoadFileReadWorkersBatchSize)
		wg.Add(int(math.Ceil(wgCount)))
	}

	loadFileErrorChan := make(chan error)
	loadFileReadJobChan := make(chan *loadFileReadJob)

	handleError := func(err error) {
		pkgLogger.Error(err)
		loadFileErrorChan <- err
	}

	ctx, cancel := context.WithCancel(context.Background())
	defer cancel()

	var txns []*sql.Tx
	go func() {
		for i := 0; i < numLoadFileReadWorkers; i++ {
			workerIdx := i
			go func(ctx context.Context) {
				var txn *sql.Tx
				var stmt *sql.Stmt
				var err error
				var isFirstTime = true
				var goId, goIdErr = misc.GetGoID()
				if goIdErr != nil {
					goId = rand.Intn(10000)
				}
				pkgLogger.Infof("Generated Go Id for table:%s workerIdx:%d goId:%d", tableName, workerIdx, goId)

				for readJob := range loadFileReadJobChan {
					if isFirstTime {
						pkgLogger.Infof("CH: Beginning a transaction in db for loading in table:%s workerIdx:%d goId:%d", tableName, workerIdx, goId)
						txn, err = ch.Db.Begin()
						if err != nil {
							pkgLogger.Errorf("CH: Error while beginning a transaction in db for loading in table:%s: error:%v workerIdx:%d goId:%d", tableName, err, workerIdx, goId)
							return
						}
						pkgLogger.Infof("CH: Completed a transaction in db for loading in table:%s  workerIdx:%d goId:%d", tableName, workerIdx, goId)

						sqlStatement := fmt.Sprintf(`INSERT INTO "%s"."%s" (%v) VALUES (%s)`, ch.Namespace, tableName, sortedColumnString, generateArgumentString("?", len(sortedColumnKeys)))
						pkgLogger.Infof("CH: Preparing statement exec in db for loading in table:%s query:%s  workerIdx:%d goId:%d", tableName, sqlStatement, workerIdx, goId)
						stmt, err = txn.Prepare(sqlStatement)
						if err != nil {
							pkgLogger.Errorf("CH: Error while preparing statement for  transaction in db for loading in  table:%s: query:%s error:%v workerIdx:%d goId:%d", tableName, sqlStatement, err, workerIdx, goId)
							return
						}
						pkgLogger.Infof("CH: Prepared statement exec in db for loading in table:%s: workerIdx:%d goId:%d", tableName, workerIdx, goId)
						isFirstTime = false
						txns = append(txns, txn)
					}
					select {
					case <-ctx.Done():
						pkgLogger.Infof("context is cancelled, stopped processing load file for workerIdx:%d goId:%d", workerIdx, goId)
						return
					default:
						for _, objectFileName := range readJob.fileNames {
							select {
							case <-ctx.Done():
								pkgLogger.Infof("context is cancelled, stopped processing load file for workerIdx:%d goId:%d", workerIdx, goId)
								return
							default:
								chStats.syncLoadFileTime.Start()

								var gzipFile *os.File
								gzipFile, err = os.Open(objectFileName)
								if err != nil {
									err = fmt.Errorf("CH: Error opening file using os.Open for file:%s while loading to table %s: error:%v workerIdx:%d goId:%d", objectFileName, tableName, err.Error(), workerIdx, goId)
									handleError(err)
									return
								}

								var gzipReader *gzip.Reader
								gzipReader, err = gzip.NewReader(gzipFile)
								if err != nil {
									rruntime.Go(func() {
										misc.RemoveFilePaths(objectFileName)
									})
									gzipFile.Close()
									err = fmt.Errorf("CH: Error reading file using gzip.NewReader for file:%s while loading to table %s: error:%v workerIdx:%d goId:%d", gzipFile.Name(), tableName, err.Error(), workerIdx, goId)
									handleError(err)
									return

								}

								csvReader := csv.NewReader(gzipReader)
								var csvRowsProcessedCount int
								for {
									var record []string
									record, err = csvReader.Read()
									if err != nil {
										if err == io.EOF {
											pkgLogger.Infof("CH: File reading completed while reading csv file for loading in table:%s: objectFileName:%s workerIdx:%d goId:%d", tableName, objectFileName, workerIdx, goId)
											break
										} else {
											err = fmt.Errorf("CH: Error while reading csv file %s for loading in table:%s: error:%v workerIdx:%d goId:%d", objectFileName, tableName, err, workerIdx, goId)
											handleError(err)
											return
										}
									}
									if len(sortedColumnKeys) != len(record) {
										err = fmt.Errorf(`Load file CSV columns for a row mismatch number found in upload schema. Columns in CSV row: %d, Columns in upload schema of table-%s: %d. Processed rows in csv file until mismatch: %d for workerIdx:%d goId:%d`, len(record), tableName, len(sortedColumnKeys), csvRowsProcessedCount, workerIdx, goId)
										handleError(err)
										return
									}
									var recordInterface []interface{}
									for index, value := range record {
										columnName := sortedColumnKeys[index]
										columnDataType := tableSchemaInUpload[columnName]
										data := typecastDataFromType(value, columnDataType)
										recordInterface = append(recordInterface, data)
									}

									pkgLogger.Infof("CH: Starting Prepared statement exec table:%s workerIdx:%d goId:%d", tableName, workerIdx, goId)
									_, err = stmt.Exec(recordInterface...)
									pkgLogger.Infof("CH: Completed Prepared statement exec table:%s workerIdx:%d goId:%d", tableName, workerIdx, goId)
									if err != nil {
										err = fmt.Errorf("CH: Error in inserting statement for loading in table:%s: error:%v workerIdx:%d goId:%d", tableName, err, workerIdx, goId)
										handleError(err)
										return
									}
									csvRowsProcessedCount++
								}

								chStats.numRowsLoadFile.Count(csvRowsProcessedCount)

								gzipReader.Close()
								gzipFile.Close()

								chStats.syncLoadFileTime.End()
							}
						}
						wg.Done()
					}
				}
			}(ctx)
		}

		wg.Wait()
		close(waitCh)
	}()

	go func() {
		for idx := 0; idx < len(fileNames); {
			batchCount := 0
			batchFileNames := make([]string, 0)

			for {
				if maxLoadFileReadWorkersBatchSize == 0 {
					batchFileNames = fileNames
					batchCount = len(batchFileNames)
					idx = len(batchFileNames)
					break
				}
				if batchCount >= maxLoadFileReadWorkersBatchSize && idx != 0 {
					break
				}
				if idx >= len(fileNames) {
					break
				}
				batchFileNames = append(batchFileNames, fileNames[idx])
				batchCount++
				idx++
			}
			loadFileReadJobChan <- &loadFileReadJob{fileNames: batchFileNames}
		}
	}()

	for {
		select {
		case err := <-loadFileErrorChan:
			for workerIdx, txn := range txns {
				pkgLogger.Infof("Rollback started for table:%s workerIdx:%d", tableName, workerIdx)
				txn.Rollback()
				pkgLogger.Infof("Rollback completed for table:%s workerIdx:%d", tableName, workerIdx)
			}
			pkgLogger.Errorf("received error while reading load files, cancelling the context: err %v", err)
			return err
		case <-waitCh:
			for workerIdx, txn := range txns {
				pkgLogger.Infof("Committing transaction for table:%s workerIdx:%d", tableName, workerIdx)
				if err = txn.Commit(); err != nil {
					pkgLogger.Errorf("CH: Error while committing transaction as there was error while loading in table:%s: error:%v, workerIdx:%d", tableName, err, workerIdx)
					return
				}
				pkgLogger.Infof("Committed transaction for table:%s workerIdx:%d", tableName, workerIdx)
			}
			pkgLogger.Infof("CH: Complete load for table:%s", tableName)
			return
		}
	}
}

func (ch *HandleT) schemaExists(schemaname string) (exists bool, err error) {
	sqlStatement := fmt.Sprintf(`SELECT 1`)
	_, err = ch.Db.Exec(sqlStatement)
	if err != nil {
		if exception, ok := err.(*clickhouse.Exception); ok && exception.Code == 81 {
			pkgLogger.Debugf("CH: No database found while checking for schema: %s from  destination:%v, query: %v", ch.Namespace, ch.Warehouse.Destination.Name, sqlStatement)
			return false, nil
		}
		return false, err
	}
	return true, nil
}

// createSchema creates a database in clickhouse
func (ch *HandleT) createSchema() (err error) {
	var schemaExists bool
	schemaExists, err = ch.schemaExists(ch.Namespace)
	if err != nil {
		pkgLogger.Errorf("CH: Error checking if database: %s exists: %v", ch.Namespace, err)
		return err
	}
	if schemaExists {
		pkgLogger.Infof("CH: Skipping creating database: %s since it already exists", ch.Namespace)
		return
	}
	dbHandle, err := connect(ch.getConnectionCredentials(), false)
	if err != nil {
		return err
	}
	defer dbHandle.Close()
	cluster := warehouseutils.GetConfigValue(cluster, ch.Warehouse)
	clusterClause := ""
	if len(strings.TrimSpace(cluster)) > 0 {
		clusterClause = fmt.Sprintf(`ON CLUSTER "%s"`, cluster)
	}
	sqlStatement := fmt.Sprintf(`CREATE DATABASE IF NOT EXISTS "%s" %s`, ch.Namespace, clusterClause)
	pkgLogger.Infof("CH: Creating database in clickhouse for ch:%s : %v", ch.Warehouse.Destination.ID, sqlStatement)
	_, err = dbHandle.Exec(sqlStatement)
	return
}

/*
 createUsersTable creates a users table with engine AggregatingMergeTree,
 this lets us choose aggregation logic before merging records with same user id.
 current behaviour is to replace user  properties with latest non null values
*/
func (ch *HandleT) createUsersTable(name string, columns map[string]string) (err error) {
	sortKeyFields := []string{"id"}
	notNullableColumns := []string{"received_at", "id"}
	clusterClause := ""
	engine := "AggregatingMergeTree"
	engineOptions := ""
	cluster := warehouseutils.GetConfigValue(cluster, ch.Warehouse)
	if len(strings.TrimSpace(cluster)) > 0 {
		clusterClause = fmt.Sprintf(`ON CLUSTER "%s"`, cluster)
		engine = fmt.Sprintf(`%s%s`, "Replicated", engine)
		engineOptions = `'/clickhouse/{cluster}/tables/{database}/{table}', '{replica}'`
	}
	sqlStatement := fmt.Sprintf(`CREATE TABLE IF NOT EXISTS "%s"."%s" %s ( %v )  ENGINE = %s(%s) ORDER BY %s PARTITION BY toDate(%s)`, ch.Namespace, name, clusterClause, columnsWithDataTypes(name, columns, notNullableColumns), engine, engineOptions, getSortKeyTuple(sortKeyFields), partitionField)
	pkgLogger.Infof("CH: Creating table in clickhouse for ch:%s : %v", ch.Warehouse.Destination.ID, sqlStatement)
	_, err = ch.Db.Exec(sqlStatement)
	return
}

func getSortKeyTuple(sortKeyFields []string) string {
	tuple := "("
	for index, field := range sortKeyFields {
		if index == len(sortKeyFields)-1 {
			tuple += fmt.Sprintf(`"%s"`, field)
		} else {
			tuple += fmt.Sprintf(`"%s",`, field)
		}

	}
	tuple += ")"
	return tuple
}

// createTable creates table with engine ReplacingMergeTree(), this is used for dedupe event data and replace it will latest data if duplicate data found. This logic is handled by clickhouse
// The engine differs from MergeTree in that it removes duplicate entries with the same sorting key value.
func (ch *HandleT) CreateTable(tableName string, columns map[string]string) (err error) {
	sortKeyFields := []string{"received_at", "id"}
	if tableName == warehouseutils.DiscardsTable {
		sortKeyFields = []string{"received_at"}
	}
	var sqlStatement string
	if tableName == warehouseutils.UsersTable {
		return ch.createUsersTable(tableName, columns)
	}
	clusterClause := ""
	engine := "ReplacingMergeTree"
	engineOptions := ""
	cluster := warehouseutils.GetConfigValue(cluster, ch.Warehouse)
	if len(strings.TrimSpace(cluster)) > 0 {
		clusterClause = fmt.Sprintf(`ON CLUSTER "%s"`, cluster)
		engine = fmt.Sprintf(`%s%s`, "Replicated", engine)
		engineOptions = `'/clickhouse/{cluster}/tables/{database}/{table}', '{replica}'`
	}
	sqlStatement = fmt.Sprintf(`CREATE TABLE IF NOT EXISTS "%s"."%s" %s ( %v )  ENGINE = %s(%s) ORDER BY %s PARTITION BY toDate(%s)`, ch.Namespace, tableName, clusterClause, columnsWithDataTypes(tableName, columns, sortKeyFields), engine, engineOptions, getSortKeyTuple(sortKeyFields), partitionField)

	pkgLogger.Infof("CH: Creating table in clickhouse for ch:%s : %v", ch.Warehouse.Destination.ID, sqlStatement)
	_, err = ch.Db.Exec(sqlStatement)
	return
}

// AddColumn adds column:columnName with dataType columnType to the tableName
func (ch *HandleT) AddColumn(tableName string, columnName string, columnType string) (err error) {
	sqlStatement := fmt.Sprintf(`ALTER TABLE "%s"."%s" ADD COLUMN IF NOT EXISTS %s %s`, ch.Namespace, tableName, columnName, getClickHouseColumnTypeForSpecificTable(tableName, columnName, rudderDataTypesMapToClickHouse[columnType], false))
	pkgLogger.Infof("CH: Adding column in clickhouse for ch:%s : %v", ch.Warehouse.Destination.ID, sqlStatement)
	_, err = ch.Db.Exec(sqlStatement)
	return
}

func (ch *HandleT) CreateSchema() (err error) {
	if len(ch.Uploader.GetSchemaInWarehouse()) > 0 {
		return nil
	}
	err = ch.createSchema()
	return err
}

func (ch *HandleT) AlterColumn(tableName string, columnName string, columnType string) (err error) {
	return
}

// TestConnection is used destination connection tester to test the clickhouse connection
func (ch *HandleT) TestConnection(warehouse warehouseutils.WarehouseT) (err error) {
	ch.Warehouse = warehouse
	ch.Db, err = connect(ch.getConnectionCredentials(), true)
	if err != nil {
		return
	}
	defer ch.Db.Close()
	pingResultChannel := make(chan error, 1)
	rruntime.Go(func() {
		pingResultChannel <- ch.Db.Ping()
	})
	var timeOut time.Duration = 5
	select {
	case err = <-pingResultChannel:
	case <-time.After(timeOut * time.Second):
		err = fmt.Errorf("connection testing timed out after %d sec", timeOut)
	}
	return
}

func (ch *HandleT) Setup(warehouse warehouseutils.WarehouseT, uploader warehouseutils.UploaderI) (err error) {
	ch.Warehouse = warehouse
	ch.Namespace = warehouse.Namespace
	ch.Uploader = uploader
	ch.stats = stats.DefaultStats
	ch.ObjectStorage = warehouseutils.ObjectStorageType(warehouseutils.CLICKHOUSE, warehouse.Destination.Config, ch.Uploader.UseRudderStorage())

	ch.Db, err = connect(ch.getConnectionCredentials(), true)
	return err
}

func (ch *HandleT) CrashRecover(warehouse warehouseutils.WarehouseT) (err error) {
	return
}

// FetchSchema queries clickhouse and returns the schema associated with provided namespace
func (ch *HandleT) FetchSchema(warehouse warehouseutils.WarehouseT) (schema warehouseutils.SchemaT, err error) {
	ch.Warehouse = warehouse
	ch.Namespace = warehouse.Namespace
	dbHandle, err := connect(ch.getConnectionCredentials(), true)
	if err != nil {
		return
	}
	defer dbHandle.Close()

	schema = make(warehouseutils.SchemaT)
	sqlStatement := fmt.Sprintf(`select table, name, type
									from system.columns
									where database = '%s'`, ch.Namespace)

	rows, err := dbHandle.Query(sqlStatement)
	if err != nil && err != sql.ErrNoRows {
		if exception, ok := err.(*clickhouse.Exception); ok && exception.Code == 81 {
			pkgLogger.Infof("CH: No database found while fetching schema: %s from  destination:%v, query: %v", ch.Namespace, ch.Warehouse.Destination.Name, sqlStatement)
			return schema, nil
		}
		pkgLogger.Errorf("CH: Error in fetching schema from clickhouse destination:%v, query: %v", ch.Warehouse.Destination.ID, sqlStatement)
		return
	}
	if err == sql.ErrNoRows {
		pkgLogger.Infof("CH: No rows, while fetching schema: %s from destination:%v, query: %v", ch.Namespace, ch.Warehouse.Destination.Name, sqlStatement)
		return schema, nil
	}
	defer rows.Close()
	for rows.Next() {
		var tName, cName, cType string
		err = rows.Scan(&tName, &cName, &cType)
		if err != nil {
			pkgLogger.Errorf("CH: Error in processing fetched schema from clickhouse destination:%v", ch.Warehouse.Destination.ID)
			return
		}
		if _, ok := schema[tName]; !ok {
			schema[tName] = make(map[string]string)
		}
		if datatype, ok := clickhouseDataTypesMapToRudder[cType]; ok {
			schema[tName][cName] = datatype
		}
	}
	return
}

func (ch *HandleT) LoadUserTables() (errorMap map[string]error) {
	errorMap = map[string]error{warehouseutils.IdentifiesTable: nil}
	err := ch.loadTable(warehouseutils.IdentifiesTable, ch.Uploader.GetTableSchemaInUpload(warehouseutils.IdentifiesTable))
	if err != nil {
		errorMap[warehouseutils.IdentifiesTable] = err
		return
	}

	if len(ch.Uploader.GetTableSchemaInUpload(warehouseutils.UsersTable)) == 0 {
		return
	}
	errorMap[warehouseutils.UsersTable] = nil
	err = ch.loadTable(warehouseutils.UsersTable, ch.Uploader.GetTableSchemaInUpload(warehouseutils.UsersTable))
	if err != nil {
		errorMap[warehouseutils.UsersTable] = err
		return
	}
	return
}

func (ch *HandleT) LoadTable(tableName string) error {
	err := ch.loadTable(tableName, ch.Uploader.GetTableSchemaInUpload(tableName))
	return err
}

func (ch *HandleT) Cleanup() {
	if ch.Db != nil {
		ch.Db.Close()
	}
}

func (ch *HandleT) LoadIdentityMergeRulesTable() (err error) {
	return
}

func (ch *HandleT) LoadIdentityMappingsTable() (err error) {
	return
}

func (ch *HandleT) DownloadIdentityRules(*misc.GZipWriter) (err error) {
	return
}

func (ch *HandleT) IsEmpty(warehouse warehouseutils.WarehouseT) (empty bool, err error) {
	return
}

func (ch *HandleT) GetTotalCountInTable(tableName string) (total int64, err error) {
	sqlStatement := fmt.Sprintf(`SELECT count(*) FROM "%[1]s"."%[2]s"`, ch.Namespace, tableName)
	err = ch.Db.QueryRow(sqlStatement).Scan(&total)
	if err != nil {
		pkgLogger.Errorf(`CH: Error getting total count in table %s:%s`, ch.Namespace, tableName)
	}
	return
}

func (ch *HandleT) Connect(warehouse warehouseutils.WarehouseT) (client.Client, error) {
	ch.Warehouse = warehouse
	ch.Namespace = warehouse.Namespace
	dbHandle, err := connect(ch.getConnectionCredentials(), true)
	if err != nil {
		return client.Client{}, err
	}

	return client.Client{Type: client.SQLClient, SQL: dbHandle}, err
}<|MERGE_RESOLUTION|>--- conflicted
+++ resolved
@@ -11,10 +11,7 @@
 	"fmt"
 	"github.com/rudderlabs/rudder-server/services/stats"
 	"io"
-<<<<<<< HEAD
 	"math"
-=======
->>>>>>> 4943f875
 	"math/rand"
 	"os"
 	"path/filepath"
@@ -34,7 +31,6 @@
 )
 
 var (
-<<<<<<< HEAD
 	queryDebugLogs                  string
 	blockSize                       string
 	poolSize                        string
@@ -44,14 +40,7 @@
 	disableNullable                 bool
 	numLoadFileReadWorkers          int
 	maxLoadFileReadWorkersBatchSize int
-=======
-	queryDebugLogs             string
-	blockSize                  string
-	poolSize                   string
-	pkgLogger                  logger.LoggerI
-	disableNullable            bool
-	numLoadFileDownloadWorkers int
->>>>>>> 4943f875
+	numLoadFileDownloadWorkers      int
 )
 var clikhouseDefaultDateTime, _ = time.Parse(time.RFC3339, "1970-01-01 00:00:00")
 
@@ -224,14 +213,11 @@
 	config.RegisterStringConfigVariable("1000000", &blockSize, true, "Warehouse.clickhouse.blockSize")
 	config.RegisterStringConfigVariable("100", &poolSize, true, "Warehouse.clickhouse.poolSize")
 	config.RegisterBoolConfigVariable(false, &disableNullable, false, "Warehouse.clickhouse.disableNullable")
-<<<<<<< HEAD
 	config.RegisterIntConfigVariable(1, &numLoadFileReadWorkers, true, 1, "Warehouse.clickhouse.numLoadFileReadWorkers")
 	config.RegisterIntConfigVariable(0, &maxLoadFileReadWorkersBatchSize, true, 1, "Warehouse.clickhouse.maxLoadFileReadWorkersBatchSize")
 	config.RegisterStringConfigVariable("300", &readTimeout, true, "Warehouse.clickhouse.readTimeout")
 	config.RegisterStringConfigVariable("300", &writeTimeout, true, "Warehouse.clickhouse.writeTimeout")
-=======
 	config.RegisterIntConfigVariable(1, &numLoadFileDownloadWorkers, true, 1, "Warehouse.clickhouse.numLoadFileDownloadWorkers")
->>>>>>> 4943f875
 }
 
 /*
