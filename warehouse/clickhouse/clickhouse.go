--- conflicted
+++ resolved
@@ -429,11 +429,7 @@
 	return fileName, err
 }
 
-<<<<<<< HEAD
-func generateArgumentString(length int) string {
-=======
 func generateArgumentString(_ string, length int) string {
->>>>>>> 58671c16
 	var args []string
 	for i := 0; i < length; i++ {
 		args = append(args, "?")
@@ -929,11 +925,7 @@
 	return err
 }
 
-<<<<<<< HEAD
-func (ch *HandleT) AlterColumn(string, string, string) (err error) {
-=======
 func (*HandleT) AlterColumn(_, _, _ string) (err error) {
->>>>>>> 58671c16
 	return
 }
 
@@ -971,11 +963,7 @@
 	return err
 }
 
-<<<<<<< HEAD
-func (ch *HandleT) CrashRecover(_ warehouseutils.WarehouseT) (err error) {
-=======
 func (*HandleT) CrashRecover(_ warehouseutils.WarehouseT) (err error) {
->>>>>>> 58671c16
 	return
 }
 
@@ -1070,11 +1058,7 @@
 	return
 }
 
-<<<<<<< HEAD
-func (ch *HandleT) IsEmpty(_ warehouseutils.WarehouseT) (empty bool, err error) {
-=======
 func (*HandleT) IsEmpty(_ warehouseutils.WarehouseT) (empty bool, err error) {
->>>>>>> 58671c16
 	return
 }
 
