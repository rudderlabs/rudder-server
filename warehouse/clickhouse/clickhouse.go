package clickhouse

import (
	"compress/gzip"
	"crypto/tls"
	"crypto/x509"
	"database/sql"
	"encoding/csv"
	"fmt"
	"io"
	"os"
	"path/filepath"
	"strconv"
	"strings"
	"time"

	"github.com/ClickHouse/clickhouse-go"
	"github.com/rudderlabs/rudder-server/config"
	"github.com/rudderlabs/rudder-server/rruntime"
	"github.com/rudderlabs/rudder-server/services/filemanager"
	"github.com/rudderlabs/rudder-server/utils/logger"
	"github.com/rudderlabs/rudder-server/utils/misc"
	"github.com/rudderlabs/rudder-server/warehouse/client"
	warehouseutils "github.com/rudderlabs/rudder-server/warehouse/utils"
)

var (
	stagingTablePrefix string
	queryDebugLogs     string
	blockSize          string
	poolSize           string
	pkgLogger          logger.LoggerI
)

const (
	host          = "host"
	dbName        = "database"
	user          = "user"
	password      = "password"
	port          = "port"
	secure        = "secure"
	skipVerify    = "skipVerify"
	caCertificate = "caCertificate"
)
const partitionField = "received_at"

// clickhouse doesnt support bool, they recommend to use Uint8 and set 1,0

var rudderDataTypesMapToClickHouse = map[string]string{
	"int":      "Int64",
	"float":    "Float64",
	"string":   "String",
	"datetime": "DateTime",
	"boolean":  "UInt8",
}

var clickhouseDataTypesMapToRudder = map[string]string{
	"Int8":               "int",
	"Int16":              "int",
	"Int32":              "int",
	"Int64":              "int",
	"Float32":            "float",
	"Float64":            "float",
	"String":             "string",
	"DateTime":           "datetime",
	"UInt8":              "boolean",
	"Nullable(Int8)":     "int",
	"Nullable(Int16)":    "int",
	"Nullable(Int32)":    "int",
	"Nullable(Int64)":    "int",
	"Nullable(Float32)":  "float",
	"Nullable(Float64)":  "float",
	"Nullable(String)":   "string",
	"Nullable(DateTime)": "datetime",
	"Nullable(UInt8)":    "boolean",
	"SimpleAggregateFunction(anyLast, Nullable(Int8))":     "int",
	"SimpleAggregateFunction(anyLast, Nullable(Int16))":    "int",
	"SimpleAggregateFunction(anyLast, Nullable(Int32))":    "int",
	"SimpleAggregateFunction(anyLast, Nullable(Int64))":    "int",
	"SimpleAggregateFunction(anyLast, Nullable(Floats32))": "float",
	"SimpleAggregateFunction(anyLast, Nullable(Floats64))": "float",
	"SimpleAggregateFunction(anyLast, Nullable(String))":   "string",
	"SimpleAggregateFunction(anyLast, Nullable(DateTime))": "datetime",
	"SimpleAggregateFunction(anyLast, Nullable(UInt8))":    "boolean",
}

type HandleT struct {
	Db            *sql.DB
	Namespace     string
	ObjectStorage string
	Warehouse     warehouseutils.WarehouseT
	Uploader      warehouseutils.UploaderI
}

type credentialsT struct {
	host          string
	dbName        string
	user          string
	password      string
	port          string
	secure        string
	skipVerify    string
	tlsConfigName string
}

var primaryKeyMap = map[string]string{
	warehouseutils.UsersTable:      "id",
	warehouseutils.IdentifiesTable: "id",
	warehouseutils.DiscardsTable:   "row_id",
}

// connect connects to warehouse with provided credentials
func connect(cred credentialsT) (*sql.DB, error) {
	url := fmt.Sprintf("tcp://%s:%s?&username=%s&password=%s&database=%s&block_size=%s&pool_size=%s&debug=%s&secure=%s&skip_verify=%s&tls_config=%s",
		cred.host,
		cred.port,
		cred.user,
		cred.password,
		cred.dbName,
		blockSize,
		poolSize,
		queryDebugLogs,
		cred.secure,
		cred.skipVerify,
		cred.tlsConfigName,
	)

	var err error
	var db *sql.DB

	if db, err = sql.Open("clickhouse", url); err != nil {
		return nil, fmt.Errorf("clickhouse connection error : (%v)", err)
	}
	return db, nil
}

func init() {
	loadConfig()
	pkgLogger = logger.NewLogger().Child("warehouse").Child("clickhouse")
}

func loadConfig() {
	stagingTablePrefix = "rudder_staging_"
	queryDebugLogs = config.GetString("Warehouse.clickhouse.queryDebugLogs", "false")
	blockSize = config.GetString("Warehouse.clickhouse.blockSize", "1000")
	poolSize = config.GetString("Warehouse.clickhouse.poolSize", "10")

}

/*
 registerTLSConfig will create a global map, use different names for the different tls config.
 clickhouse will access the config by mentioning the key in connection string
*/
func registerTLSConfig(key string, certificate string) {
	tlsConfig := &tls.Config{}
	caCert := []byte(certificate)
	caCertPool := x509.NewCertPool()
	caCertPool.AppendCertsFromPEM(caCert)
	tlsConfig.RootCAs = caCertPool
	clickhouse.RegisterTLSConfig(key, tlsConfig)
}

// getConnectionCredentials gives clickhouse credentials
func (ch *HandleT) getConnectionCredentials() credentialsT {
	tlsName := ""
	certificate := warehouseutils.GetConfigValue(caCertificate, ch.Warehouse)
	if len(strings.TrimSpace(certificate)) != 0 {
		// each destination will have separate tls config, hence using destination id as tlsName
		tlsName = ch.Warehouse.Destination.ID
		registerTLSConfig(tlsName, certificate)
	}
	credentials := credentialsT{
		host:          warehouseutils.GetConfigValue(host, ch.Warehouse),
		dbName:        warehouseutils.GetConfigValue(dbName, ch.Warehouse),
		user:          warehouseutils.GetConfigValue(user, ch.Warehouse),
		password:      warehouseutils.GetConfigValue(password, ch.Warehouse),
		port:          warehouseutils.GetConfigValue(port, ch.Warehouse),
		secure:        warehouseutils.GetConfigValueBoolString(secure, ch.Warehouse),
		skipVerify:    warehouseutils.GetConfigValueBoolString(skipVerify, ch.Warehouse),
		tlsConfigName: tlsName,
	}
	return credentials
}

// columnsWithDataTypes creates columns and its datatype into sql format for creating table
func columnsWithDataTypes(tableName string, columns map[string]string, notNullableColumns []string) string {
	var arr []string
	for columnName, dataType := range columns {
		if misc.ContainsString(notNullableColumns, columnName) {
			arr = append(arr, fmt.Sprintf(`%s %s`, columnName, getClickHouseColumnTypeForSpecificTable(tableName, rudderDataTypesMapToClickHouse[dataType], true)))
		} else {
			arr = append(arr, fmt.Sprintf(`%s %s`, columnName, getClickHouseColumnTypeForSpecificTable(tableName, rudderDataTypesMapToClickHouse[dataType], false)))
		}

	}
	return strings.Join(arr[:], ",")
}

// getClickHouseColumnTypeForSpecificTable gets suitable columnType based on the tableName
func getClickHouseColumnTypeForSpecificTable(tableName string, columnType string, notNullableKey bool) string {
	if notNullableKey {
		return columnType
	}
	if tableName == warehouseutils.UsersTable {
		return fmt.Sprintf(`SimpleAggregateFunction(anyLast, Nullable(%s))`, columnType)
	}
	return fmt.Sprintf(`Nullable(%s)`, columnType)
}

<<<<<<< HEAD
func (ch *HandleT) CrashRecover(config warehouseutils.ConfigT) (err error) {
	return
}

// FetchSchema queries clickhouse and returns the schema associated with provided namespace
func (ch *HandleT) FetchSchema(warehouse warehouseutils.WarehouseT, namespace string) (schema map[string]map[string]string, err error) {
	ch.Warehouse = warehouse
	dbHandle, err := connect(ch.getConnectionCredentials())
	if err != nil {
		return
	}
	defer dbHandle.Close()
	schema = make(map[string]map[string]string)
	sqlStatement := fmt.Sprintf(`select table, name, type
									from system.columns
									where database = '%s'`, namespace)

	rows, err := dbHandle.Query(sqlStatement)
	if err != nil && err != sql.ErrNoRows {
		pkgLogger.Errorf("CH: Error in fetching schema from clickhouse destination:%v, query: %v", ch.Warehouse.Destination.ID, sqlStatement)
		return
	}
	if err == sql.ErrNoRows {
		return schema, nil
	}
	defer rows.Close()
	for rows.Next() {
		var tName, cName, cType string
		err = rows.Scan(&tName, &cName, &cType)
		if err != nil {
			pkgLogger.Errorf("CH: Error in processing fetched schema from clickhouse destination:%v", ch.Warehouse.Destination.ID)
			return
		}
		if _, ok := schema[tName]; !ok {
			schema[tName] = make(map[string]string)
		}
		if datatype, ok := clickhouseDataTypesMapToRudder[cType]; ok {
			schema[tName][cName] = datatype
		}
	}
	return
}

// Export starts exporting data to clickhouse
func (ch *HandleT) Export() (err error) {
	pkgLogger.Infof("CH: Starting export to clickhouse for source:%s and wh_upload:%v", ch.Warehouse.Source.ID, ch.Upload.ID)
	err = warehouseutils.SetUploadStatus(ch.Upload, warehouseutils.ExportingDataState, ch.DbHandle)
	if err != nil {
		panic(err)
	}
	timer := warehouseutils.DestStat(stats.TimerType, "upload_time", ch.Warehouse.Destination.ID)
	timer.Start()
	errList := ch.load()
	timer.End()
	if len(errList) > 0 {
		errStr := ""
		for idx, err := range errList {
			errStr += err.Error()
			if idx < len(errList)-1 {
				errStr += ", "
			}
		}
		warehouseutils.SetUploadError(ch.Upload, errors.New(errStr), warehouseutils.ExportingDataFailedState, ch.DbHandle)
		return errors.New(errStr)
	}
	err = warehouseutils.SetUploadStatus(ch.Upload, warehouseutils.ExportedDataState, ch.DbHandle)
	if err != nil {
		panic(err)
	}
	return
}

=======
>>>>>>> e91ca352
// DownloadLoadFiles downloads load files for the tableName and gives file names
func (ch *HandleT) DownloadLoadFiles(tableName string) ([]string, error) {
	objectLocations, _ := ch.Uploader.GetLoadFileLocations(tableName)
	var fileNames []string
	for _, objectLocation := range objectLocations {
		object, err := warehouseutils.GetObjectName(objectLocation, ch.Warehouse.Destination.Config, ch.ObjectStorage)
		if err != nil {
			pkgLogger.Errorf("CH: Error in converting object location to object key for table:%s: %s,%v", tableName, objectLocation, err)
			return nil, err
		}
		dirName := "/rudder-warehouse-load-uploads-tmp/"
		tmpDirPath, err := misc.CreateTMPDIR()
		if err != nil {
			pkgLogger.Errorf("CH: Error in getting tmp directory for downloading load file for table:%s: %s, %v", tableName, objectLocation, err)
			return nil, err
		}
		ObjectPath := tmpDirPath + dirName + fmt.Sprintf(`%s_%s_%d/`, ch.Warehouse.Destination.DestinationDefinition.Name, ch.Warehouse.Destination.ID, time.Now().Unix()) + object
		err = os.MkdirAll(filepath.Dir(ObjectPath), os.ModePerm)
		if err != nil {
			pkgLogger.Errorf("CH: Error in making tmp directory for downloading load file for table:%s: %s, %s %v", tableName, objectLocation, err)
			return nil, err
		}
		objectFile, err := os.Create(ObjectPath)
		if err != nil {
			pkgLogger.Errorf("CH: Error in creating file in tmp directory for downloading load file for table:%s: %s, %v", tableName, objectLocation, err)
			return nil, err
		}
		downloader, err := filemanager.New(&filemanager.SettingsT{
			Provider: warehouseutils.ObjectStorageType(ch.Warehouse.Destination.DestinationDefinition.Name, ch.Warehouse.Destination.Config),
			Config:   ch.Warehouse.Destination.Config,
		})
		err = downloader.Download(objectFile, object)
		if err != nil {
			pkgLogger.Errorf("CH: Error in downloading file in tmp directory for downloading load file for table:%s: %s, %v", tableName, objectLocation, err)
			return nil, err
		}
		fileName := objectFile.Name()
		if err = objectFile.Close(); err != nil {
			pkgLogger.Errorf("CH: Error in closing downloaded file in tmp directory for downloading load file for table:%s: %s, %v", tableName, objectLocation, err)
			return nil, err
		}
		fileNames = append(fileNames, fileName)
	}
	return fileNames, nil

}
func generateArgumentString(arg string, length int) string {
	var args []string
	for i := 0; i < length; i++ {
		args = append(args, "?")
	}
	return strings.Join(args, ",")
}

// typecastDataFromType typeCasts string data to the mentioned data type
func typecastDataFromType(data string, dataType string) interface{} {
	switch dataType {
	case "int":
		i, err := strconv.Atoi(data)
		if err != nil {
			return nil
		}
		return i
	case "float":
		f, err := strconv.ParseFloat(data, 64)
		if err != nil {
			return nil
		}
		return f
	case "datetime":
		t, err := time.Parse(time.RFC3339, data)
		if err != nil {
			return nil
		}
		return t
	case "boolean":
		b, err := strconv.ParseBool(data)
		if err != nil {
			return nil
		}
		if b {
			return 1
		}
		return 0
	}
	return data
}

// loadTable loads table to clickhouse from the load files
<<<<<<< HEAD
func (ch *HandleT) loadTable(tableName string, columnMap map[string]string) (err error) {
	status, _ := warehouseutils.GetTableUploadStatus(ch.Upload.ID, tableName, ch.DbHandle)
	if status == warehouseutils.ExportedDataState {
		pkgLogger.Infof("CH: Skipping load for table:%s as it has been successfully loaded earlier", tableName)
		return
	}

	if !warehouseutils.HasLoadFiles(ch.DbHandle, ch.Warehouse.Source.ID, ch.Warehouse.Destination.ID, tableName, ch.Upload.StartLoadFileID, ch.Upload.EndLoadFileID) {
		warehouseutils.SetTableUploadStatus(warehouseutils.ExportedDataState, ch.Upload.ID, tableName, ch.DbHandle)
		return
	}
	pkgLogger.Infof("CH: Starting load for table:%s", tableName)
	warehouseutils.SetTableUploadStatus(warehouseutils.ExecutingState, ch.Upload.ID, tableName, ch.DbHandle)
	timer := warehouseutils.DestStat(stats.TimerType, "single_table_upload_time", ch.Warehouse.Destination.ID)
	timer.Start()
	defer timer.End()
=======
func (ch *HandleT) loadTable(tableName string, tableSchemaInUpload warehouseutils.TableSchemaT) (err error) {
	logger.Infof("CH: Starting load for table:%s", tableName)
>>>>>>> e91ca352

	// sort column names
	sortedColumnKeys := warehouseutils.SortColumnKeysFromColumnMap(tableSchemaInUpload)
	sortedColumnString := strings.Join(sortedColumnKeys, ", ")

	fileNames, err := ch.DownloadLoadFiles(tableName)
	if err != nil {
		return
	}
	defer misc.RemoveFilePaths(fileNames...)

	txn, err := ch.Db.Begin()
	if err != nil {
<<<<<<< HEAD
		pkgLogger.Errorf("CH: Error while beginning a transaction in db for loading in table:%s: %v", tableName, err)
		warehouseutils.SetTableUploadError(warehouseutils.ExportingDataFailedState, ch.Upload.ID, tableName, err, ch.DbHandle)
=======
		logger.Errorf("CH: Error while beginning a transaction in db for loading in table:%s: %v", tableName, err)
>>>>>>> e91ca352
		return
	}

	stmt, err := txn.Prepare(fmt.Sprintf(`INSERT INTO "%s"."%s" (%v) VALUES (%s)`, ch.Namespace, tableName, sortedColumnString, generateArgumentString("?", len(sortedColumnKeys))))
	if err != nil {
<<<<<<< HEAD
		pkgLogger.Errorf("CH: Error while preparing statement for  transaction in db for loading in  table:%s: %v", tableName, err)
		warehouseutils.SetTableUploadError(warehouseutils.ExportingDataFailedState, ch.Upload.ID, tableName, err, ch.DbHandle)
=======
		logger.Errorf("CH: Error while preparing statement for  transaction in db for loading in  table:%s: %v", tableName, err)
>>>>>>> e91ca352
		return
	}

	for _, objectFileName := range fileNames {
		var gzipFile *os.File
		gzipFile, err = os.Open(objectFileName)
		if err != nil {
<<<<<<< HEAD
			pkgLogger.Errorf("CH: Error opening file using os.Open for file:%s while loading to table %s", objectFileName, tableName)
			warehouseutils.SetTableUploadError(warehouseutils.ExportingDataFailedState, ch.Upload.ID, tableName, err, ch.DbHandle)
=======
			logger.Errorf("CH: Error opening file using os.Open for file:%s while loading to table %s", objectFileName, tableName)
>>>>>>> e91ca352
			return
		}

		var gzipReader *gzip.Reader
		gzipReader, err = gzip.NewReader(gzipFile)
		if err != nil {
			pkgLogger.Errorf("CH: Error reading file using gzip.NewReader for file:%s while loading to table %s", gzipFile, tableName)
			rruntime.Go(func() {
				misc.RemoveFilePaths(objectFileName)
			})
			gzipFile.Close()
			return

		}
		csvReader := csv.NewReader(gzipReader)
		for {
			var record []string
			record, err = csvReader.Read()
			if err != nil {
				if err == io.EOF {
					pkgLogger.Infof("CH: File reading completed while reading csv file for loading in table:%s: %s", tableName, objectFileName)
					break
				} else {
<<<<<<< HEAD
					pkgLogger.Errorf("CH: Error while reading csv file %s for loading in table:%s: %v", objectFileName, tableName, err)
					warehouseutils.SetTableUploadError(warehouseutils.ExportingDataFailedState, ch.Upload.ID, tableName, err, ch.DbHandle)
=======
					logger.Errorf("CH: Error while reading csv file %s for loading in table:%s: %v", objectFileName, tableName, err)
>>>>>>> e91ca352
					txn.Rollback()
					return
				}
			}
			var recordInterface []interface{}
			for index, value := range record {
				columnName := sortedColumnKeys[index]
				columnDataType := tableSchemaInUpload[columnName]
				data := typecastDataFromType(value, columnDataType)
				recordInterface = append(recordInterface, data)

			}

			_, err = stmt.Exec(recordInterface...)
			if err != nil {
<<<<<<< HEAD
				pkgLogger.Errorf("CH: Error in exec statement for loading in table:%s: %v", tableName, err)
				warehouseutils.SetTableUploadError(warehouseutils.ExportingDataFailedState, ch.Upload.ID, tableName, err, ch.DbHandle)
=======
				logger.Errorf("CH: Error in exec statement for loading in table:%s: %v", tableName, err)
>>>>>>> e91ca352
				txn.Rollback()
				return
			}

		}
		gzipReader.Close()
		gzipFile.Close()
	}
	if err = txn.Commit(); err != nil {
<<<<<<< HEAD
		pkgLogger.Errorf("CH: Error while committing transaction as there was error while loading in table:%s: %v", tableName, err)
		warehouseutils.SetTableUploadError(warehouseutils.ExportingDataFailedState, ch.Upload.ID, tableName, err, ch.DbHandle)
		return
	}
	warehouseutils.SetTableUploadStatus(warehouseutils.ExportedDataState, ch.Upload.ID, tableName, ch.DbHandle)
	pkgLogger.Infof("CH: Complete load for table:%s", tableName)
	return
}

// load tables into clickhouse
func (ch *HandleT) load() (errList []error) {
	pkgLogger.Infof("CH: Starting load for all %v tables\n", len(ch.Upload.Schema))
	var wg sync.WaitGroup
	loadChan := make(chan struct{}, maxParallelLoads)
	wg.Add(len(ch.Upload.Schema))
	for tableName, columnMap := range ch.Upload.Schema {
		tName := tableName
		cMap := columnMap
		loadChan <- struct{}{}
		rruntime.Go(func() {
			loadError := ch.loadTable(tName, cMap)
			if loadError != nil {
				errList = append(errList, loadError)
			}
			wg.Done()
			<-loadChan
		})
	}
	wg.Wait()
	pkgLogger.Infof("CH: Completed load for all tables\n")
	return
}

=======
		logger.Errorf("CH: Error while committing transaction as there was error while loading in table:%s: %v", tableName, err)
		return
	}
	logger.Infof("CH: Complete load for table:%s", tableName)
	return
}

>>>>>>> e91ca352
// createSchema creates a database in clickhouse
func (ch *HandleT) createSchema() (err error) {
	sqlStatement := fmt.Sprintf(`CREATE DATABASE IF NOT EXISTS "%s"`, ch.Namespace)
	pkgLogger.Infof("CH: Creating database in clickhouse for ch:%s : %v", ch.Warehouse.Destination.ID, sqlStatement)
	_, err = ch.Db.Exec(sqlStatement)
	return
}

/*
 createUsersTable creates a users table with engine AggregatingMergeTree,
 this lets us choose aggregation logic before merging records with same user id.
 current behaviour is to replace user  properties with latest non null values
*/
func (ch *HandleT) createUsersTable(name string, columns map[string]string) (err error) {
	sortKeyFields := []string{"id"}
	notNullableColumns := []string{"received_at", "id"}
	sqlStatement := fmt.Sprintf(`CREATE TABLE IF NOT EXISTS "%s"."%s" ( %v ) ENGINE = AggregatingMergeTree() ORDER BY %s PARTITION BY toDate(%s)`, ch.Namespace, name, columnsWithDataTypes(name, columns, notNullableColumns), getSortKeyTuple(sortKeyFields), partitionField)
	pkgLogger.Infof("CH: Creating table in clickhouse for ch:%s : %v", ch.Warehouse.Destination.ID, sqlStatement)
	_, err = ch.Db.Exec(sqlStatement)
	return
}

func getSortKeyTuple(sortKeyFields []string) string {
	tuple := "("
	for index, field := range sortKeyFields {
		if index == len(sortKeyFields)-1 {
			tuple += fmt.Sprintf(`"%s"`, field)
		} else {
			tuple += fmt.Sprintf(`"%s",`, field)
		}

	}
	tuple += ")"
	return tuple
}

// createTable creates table with engine ReplacingMergeTree(), this is used for dedupe event data and replace it will latest data if duplicate data found. This logic is handled by clickhouse
// The engine differs from MergeTree in that it removes duplicate entries with the same sorting key value.
func (ch *HandleT) createTable(tableName string, columns map[string]string) (err error) {
	sortKeyFields := []string{"received_at", "id"}
	if tableName == warehouseutils.DiscardsTable {
		sortKeyFields = []string{"received_at"}
	}
	var sqlStatement string
	if tableName == warehouseutils.UsersTable {
		return ch.createUsersTable(tableName, columns)
	}
	sqlStatement = fmt.Sprintf(`CREATE TABLE IF NOT EXISTS "%s"."%s" ( %v ) ENGINE = ReplacingMergeTree() ORDER BY %s PARTITION BY toDate(%s)`, ch.Namespace, tableName, columnsWithDataTypes(tableName, columns, sortKeyFields), getSortKeyTuple(sortKeyFields), partitionField)

	pkgLogger.Infof("CH: Creating table in clickhouse for ch:%s : %v", ch.Warehouse.Destination.ID, sqlStatement)
	_, err = ch.Db.Exec(sqlStatement)
	return
}

// tableExists will check if tableName exists in the current namespace which is the database name
func (ch *HandleT) tableExists(tableName string) (exists bool, err error) {
	sqlStatement := fmt.Sprintf(` EXISTS TABLE "%s"."%s"`, ch.Namespace, tableName)
	err = ch.Db.QueryRow(sqlStatement).Scan(&exists)
	return
}

// addColumn adds column:columnName with dataType columnType to the tableName
func (ch *HandleT) addColumn(tableName string, columnName string, columnType string) (err error) {
	sqlStatement := fmt.Sprintf(`ALTER TABLE "%s"."%s" ADD COLUMN IF NOT EXISTS %s %s`, ch.Namespace, tableName, columnName, getClickHouseColumnTypeForSpecificTable(tableName, rudderDataTypesMapToClickHouse[columnType], false))
	pkgLogger.Infof("CH: Adding column in clickhouse for ch:%s : %v", ch.Warehouse.Destination.ID, sqlStatement)
	_, err = ch.Db.Exec(sqlStatement)
	return
}

func (ch *HandleT) MigrateSchema(diff warehouseutils.SchemaDiffT) (err error) {
	if len(ch.Uploader.GetSchemaInWarehouse()) == 0 {
		err = ch.createSchema()
		if err != nil {
			return
		}
	}

	processedTables := make(map[string]bool)
	for _, tableName := range diff.Tables {
		var tableExists bool
		tableExists, err = ch.tableExists(tableName)
		if err != nil {
			return
		}
		if !tableExists {
			err = ch.createTable(fmt.Sprintf(`%s`, tableName), diff.ColumnMaps[tableName])
			if err != nil {
				return
			}
			processedTables[tableName] = true
		}
	}
	for tableName, columnMap := range diff.ColumnMaps {
		// skip adding columns when table didn't exist previously and was created in the prev statement
		// this to make sure all columns in the the columnMap exists in the table in snowflake
		if _, ok := processedTables[tableName]; ok {
			continue
		}
		if len(columnMap) > 0 {
			for columnName, columnType := range columnMap {
				err = ch.addColumn(tableName, columnName, columnType)
				if err != nil {
<<<<<<< HEAD
					pkgLogger.Errorf("CH: Column %s already exists on %s.%s \nResponse: %v", columnName, ch.Namespace, tableName, err)
					return nil, err
=======
					logger.Errorf("CH: Column %s already exists on %s.%s \nResponse: %v", columnName, ch.Namespace, tableName, err)
					return
>>>>>>> e91ca352
				}
			}
		}
	}
	return
}

<<<<<<< HEAD
// MigrateSchema will handle
func (ch *HandleT) MigrateSchema() (err error) {
	timer := warehouseutils.DestStat(stats.TimerType, "migrate_schema_time", ch.Warehouse.Destination.ID)
	timer.Start()
	warehouseutils.SetUploadStatus(ch.Upload, warehouseutils.UpdatingSchemaState, ch.DbHandle)
	pkgLogger.Infof("CH: Updating schema for clickhouse schema name: %s", ch.Namespace)
	updatedSchema, err := ch.updateSchema()
=======
// TestConnection is used destination connection tester to test the clickhouse connection
func (ch *HandleT) TestConnection(warehouse warehouseutils.WarehouseT) (err error) {
	ch.Warehouse = warehouse
	ch.Db, err = connect(ch.getConnectionCredentials())
>>>>>>> e91ca352
	if err != nil {
		return
	}
	defer ch.Db.Close()
	pingResultChannel := make(chan error, 1)
	rruntime.Go(func() {
		pingResultChannel <- ch.Db.Ping()
	})
	var timeOut time.Duration = 5
	select {
	case err = <-pingResultChannel:
	case <-time.After(timeOut * time.Second):
		err = fmt.Errorf("connection testing timed out after %v sec", timeOut)
	}
	return
}

func (ch *HandleT) Setup(warehouse warehouseutils.WarehouseT, uploader warehouseutils.UploaderI) (err error) {
	ch.Warehouse = warehouse
	ch.Namespace = warehouse.Namespace
	ch.ObjectStorage = warehouseutils.ObjectStorageType(warehouseutils.CLICKHOUSE, warehouse.Destination.Config)
	ch.Uploader = uploader

	ch.Db, err = connect(ch.getConnectionCredentials())
	return err
}

func (ch *HandleT) CrashRecover(warehouse warehouseutils.WarehouseT) (err error) {
	return
}

// FetchSchema queries clickhouse and returns the schema associated with provided namespace
func (ch *HandleT) FetchSchema(warehouse warehouseutils.WarehouseT) (schema warehouseutils.SchemaT, err error) {
	ch.Warehouse = warehouse
	ch.Namespace = warehouse.Namespace
	dbHandle, err := connect(ch.getConnectionCredentials())
	if err != nil {
		return
	}
	defer dbHandle.Close()

	schema = make(warehouseutils.SchemaT)
	sqlStatement := fmt.Sprintf(`select table, name, type
									from system.columns
									where database = '%s'`, ch.Namespace)

	rows, err := dbHandle.Query(sqlStatement)
	if err != nil && err != sql.ErrNoRows {
		logger.Errorf("CH: Error in fetching schema from clickhouse destination:%v, query: %v", ch.Warehouse.Destination.ID, sqlStatement)
		return
	}
	if err == sql.ErrNoRows {
		return schema, nil
	}
	defer rows.Close()
	for rows.Next() {
		var tName, cName, cType string
		err = rows.Scan(&tName, &cName, &cType)
		if err != nil {
			logger.Errorf("CH: Error in processing fetched schema from clickhouse destination:%v", ch.Warehouse.Destination.ID)
			return
		}
		if _, ok := schema[tName]; !ok {
			schema[tName] = make(map[string]string)
		}
		if datatype, ok := clickhouseDataTypesMapToRudder[cType]; ok {
			schema[tName][cName] = datatype
		}
	}
	return
}

func (ch *HandleT) LoadUserTables() (errorMap map[string]error) {
	errorMap = map[string]error{warehouseutils.IdentifiesTable: nil}
	err := ch.loadTable(warehouseutils.IdentifiesTable, ch.Uploader.GetTableSchemaInUpload(warehouseutils.IdentifiesTable))
	if err != nil {
		errorMap[warehouseutils.IdentifiesTable] = err
		return
	}

	if len(ch.Uploader.GetTableSchemaInUpload(warehouseutils.UsersTable)) == 0 {
		return
	}
	errorMap[warehouseutils.UsersTable] = nil
	err = ch.loadTable(warehouseutils.UsersTable, ch.Uploader.GetTableSchemaInUpload(warehouseutils.UsersTable))
	if err != nil {
		errorMap[warehouseutils.UsersTable] = err
		return
	}
	return
}

func (ch *HandleT) LoadTable(tableName string) error {
	err := ch.loadTable(tableName, ch.Uploader.GetTableSchemaInUpload(tableName))
	return err
}

func (ch *HandleT) Cleanup() {
	if ch.Db != nil {
		ch.Db.Close()
	}
}

func (ch *HandleT) LoadIdentityMergeRulesTable() (err error) {
	return
}

func (ch *HandleT) LoadIdentityMappingsTable() (err error) {
	return
}

func (ch *HandleT) DownloadIdentityRules(*misc.GZipWriter) (err error) {
	return
}

func (ch *HandleT) IsEmpty(warehouse warehouseutils.WarehouseT) (empty bool, err error) {
	return
}

func (ch *HandleT) Connect(warehouse warehouseutils.WarehouseT) (client.Client, error) {
	ch.Warehouse = warehouse
	ch.Namespace = warehouse.Namespace
	dbHandle, err := connect(ch.getConnectionCredentials())
	if err != nil {
		return client.Client{}, err
	}

	return client.Client{Type: client.SQLClient, SQL: dbHandle}, err
}<|MERGE_RESOLUTION|>--- conflicted
+++ resolved
@@ -207,81 +207,6 @@
 	return fmt.Sprintf(`Nullable(%s)`, columnType)
 }
 
-<<<<<<< HEAD
-func (ch *HandleT) CrashRecover(config warehouseutils.ConfigT) (err error) {
-	return
-}
-
-// FetchSchema queries clickhouse and returns the schema associated with provided namespace
-func (ch *HandleT) FetchSchema(warehouse warehouseutils.WarehouseT, namespace string) (schema map[string]map[string]string, err error) {
-	ch.Warehouse = warehouse
-	dbHandle, err := connect(ch.getConnectionCredentials())
-	if err != nil {
-		return
-	}
-	defer dbHandle.Close()
-	schema = make(map[string]map[string]string)
-	sqlStatement := fmt.Sprintf(`select table, name, type
-									from system.columns
-									where database = '%s'`, namespace)
-
-	rows, err := dbHandle.Query(sqlStatement)
-	if err != nil && err != sql.ErrNoRows {
-		pkgLogger.Errorf("CH: Error in fetching schema from clickhouse destination:%v, query: %v", ch.Warehouse.Destination.ID, sqlStatement)
-		return
-	}
-	if err == sql.ErrNoRows {
-		return schema, nil
-	}
-	defer rows.Close()
-	for rows.Next() {
-		var tName, cName, cType string
-		err = rows.Scan(&tName, &cName, &cType)
-		if err != nil {
-			pkgLogger.Errorf("CH: Error in processing fetched schema from clickhouse destination:%v", ch.Warehouse.Destination.ID)
-			return
-		}
-		if _, ok := schema[tName]; !ok {
-			schema[tName] = make(map[string]string)
-		}
-		if datatype, ok := clickhouseDataTypesMapToRudder[cType]; ok {
-			schema[tName][cName] = datatype
-		}
-	}
-	return
-}
-
-// Export starts exporting data to clickhouse
-func (ch *HandleT) Export() (err error) {
-	pkgLogger.Infof("CH: Starting export to clickhouse for source:%s and wh_upload:%v", ch.Warehouse.Source.ID, ch.Upload.ID)
-	err = warehouseutils.SetUploadStatus(ch.Upload, warehouseutils.ExportingDataState, ch.DbHandle)
-	if err != nil {
-		panic(err)
-	}
-	timer := warehouseutils.DestStat(stats.TimerType, "upload_time", ch.Warehouse.Destination.ID)
-	timer.Start()
-	errList := ch.load()
-	timer.End()
-	if len(errList) > 0 {
-		errStr := ""
-		for idx, err := range errList {
-			errStr += err.Error()
-			if idx < len(errList)-1 {
-				errStr += ", "
-			}
-		}
-		warehouseutils.SetUploadError(ch.Upload, errors.New(errStr), warehouseutils.ExportingDataFailedState, ch.DbHandle)
-		return errors.New(errStr)
-	}
-	err = warehouseutils.SetUploadStatus(ch.Upload, warehouseutils.ExportedDataState, ch.DbHandle)
-	if err != nil {
-		panic(err)
-	}
-	return
-}
-
-=======
->>>>>>> e91ca352
 // DownloadLoadFiles downloads load files for the tableName and gives file names
 func (ch *HandleT) DownloadLoadFiles(tableName string) ([]string, error) {
 	objectLocations, _ := ch.Uploader.GetLoadFileLocations(tableName)
@@ -371,27 +296,8 @@
 }
 
 // loadTable loads table to clickhouse from the load files
-<<<<<<< HEAD
-func (ch *HandleT) loadTable(tableName string, columnMap map[string]string) (err error) {
-	status, _ := warehouseutils.GetTableUploadStatus(ch.Upload.ID, tableName, ch.DbHandle)
-	if status == warehouseutils.ExportedDataState {
-		pkgLogger.Infof("CH: Skipping load for table:%s as it has been successfully loaded earlier", tableName)
-		return
-	}
-
-	if !warehouseutils.HasLoadFiles(ch.DbHandle, ch.Warehouse.Source.ID, ch.Warehouse.Destination.ID, tableName, ch.Upload.StartLoadFileID, ch.Upload.EndLoadFileID) {
-		warehouseutils.SetTableUploadStatus(warehouseutils.ExportedDataState, ch.Upload.ID, tableName, ch.DbHandle)
-		return
-	}
-	pkgLogger.Infof("CH: Starting load for table:%s", tableName)
-	warehouseutils.SetTableUploadStatus(warehouseutils.ExecutingState, ch.Upload.ID, tableName, ch.DbHandle)
-	timer := warehouseutils.DestStat(stats.TimerType, "single_table_upload_time", ch.Warehouse.Destination.ID)
-	timer.Start()
-	defer timer.End()
-=======
 func (ch *HandleT) loadTable(tableName string, tableSchemaInUpload warehouseutils.TableSchemaT) (err error) {
 	logger.Infof("CH: Starting load for table:%s", tableName)
->>>>>>> e91ca352
 
 	// sort column names
 	sortedColumnKeys := warehouseutils.SortColumnKeysFromColumnMap(tableSchemaInUpload)
@@ -405,23 +311,13 @@
 
 	txn, err := ch.Db.Begin()
 	if err != nil {
-<<<<<<< HEAD
-		pkgLogger.Errorf("CH: Error while beginning a transaction in db for loading in table:%s: %v", tableName, err)
-		warehouseutils.SetTableUploadError(warehouseutils.ExportingDataFailedState, ch.Upload.ID, tableName, err, ch.DbHandle)
-=======
 		logger.Errorf("CH: Error while beginning a transaction in db for loading in table:%s: %v", tableName, err)
->>>>>>> e91ca352
 		return
 	}
 
 	stmt, err := txn.Prepare(fmt.Sprintf(`INSERT INTO "%s"."%s" (%v) VALUES (%s)`, ch.Namespace, tableName, sortedColumnString, generateArgumentString("?", len(sortedColumnKeys))))
 	if err != nil {
-<<<<<<< HEAD
-		pkgLogger.Errorf("CH: Error while preparing statement for  transaction in db for loading in  table:%s: %v", tableName, err)
-		warehouseutils.SetTableUploadError(warehouseutils.ExportingDataFailedState, ch.Upload.ID, tableName, err, ch.DbHandle)
-=======
 		logger.Errorf("CH: Error while preparing statement for  transaction in db for loading in  table:%s: %v", tableName, err)
->>>>>>> e91ca352
 		return
 	}
 
@@ -429,12 +325,7 @@
 		var gzipFile *os.File
 		gzipFile, err = os.Open(objectFileName)
 		if err != nil {
-<<<<<<< HEAD
-			pkgLogger.Errorf("CH: Error opening file using os.Open for file:%s while loading to table %s", objectFileName, tableName)
-			warehouseutils.SetTableUploadError(warehouseutils.ExportingDataFailedState, ch.Upload.ID, tableName, err, ch.DbHandle)
-=======
 			logger.Errorf("CH: Error opening file using os.Open for file:%s while loading to table %s", objectFileName, tableName)
->>>>>>> e91ca352
 			return
 		}
 
@@ -458,12 +349,7 @@
 					pkgLogger.Infof("CH: File reading completed while reading csv file for loading in table:%s: %s", tableName, objectFileName)
 					break
 				} else {
-<<<<<<< HEAD
-					pkgLogger.Errorf("CH: Error while reading csv file %s for loading in table:%s: %v", objectFileName, tableName, err)
-					warehouseutils.SetTableUploadError(warehouseutils.ExportingDataFailedState, ch.Upload.ID, tableName, err, ch.DbHandle)
-=======
 					logger.Errorf("CH: Error while reading csv file %s for loading in table:%s: %v", objectFileName, tableName, err)
->>>>>>> e91ca352
 					txn.Rollback()
 					return
 				}
@@ -479,12 +365,7 @@
 
 			_, err = stmt.Exec(recordInterface...)
 			if err != nil {
-<<<<<<< HEAD
-				pkgLogger.Errorf("CH: Error in exec statement for loading in table:%s: %v", tableName, err)
-				warehouseutils.SetTableUploadError(warehouseutils.ExportingDataFailedState, ch.Upload.ID, tableName, err, ch.DbHandle)
-=======
 				logger.Errorf("CH: Error in exec statement for loading in table:%s: %v", tableName, err)
->>>>>>> e91ca352
 				txn.Rollback()
 				return
 			}
@@ -494,41 +375,6 @@
 		gzipFile.Close()
 	}
 	if err = txn.Commit(); err != nil {
-<<<<<<< HEAD
-		pkgLogger.Errorf("CH: Error while committing transaction as there was error while loading in table:%s: %v", tableName, err)
-		warehouseutils.SetTableUploadError(warehouseutils.ExportingDataFailedState, ch.Upload.ID, tableName, err, ch.DbHandle)
-		return
-	}
-	warehouseutils.SetTableUploadStatus(warehouseutils.ExportedDataState, ch.Upload.ID, tableName, ch.DbHandle)
-	pkgLogger.Infof("CH: Complete load for table:%s", tableName)
-	return
-}
-
-// load tables into clickhouse
-func (ch *HandleT) load() (errList []error) {
-	pkgLogger.Infof("CH: Starting load for all %v tables\n", len(ch.Upload.Schema))
-	var wg sync.WaitGroup
-	loadChan := make(chan struct{}, maxParallelLoads)
-	wg.Add(len(ch.Upload.Schema))
-	for tableName, columnMap := range ch.Upload.Schema {
-		tName := tableName
-		cMap := columnMap
-		loadChan <- struct{}{}
-		rruntime.Go(func() {
-			loadError := ch.loadTable(tName, cMap)
-			if loadError != nil {
-				errList = append(errList, loadError)
-			}
-			wg.Done()
-			<-loadChan
-		})
-	}
-	wg.Wait()
-	pkgLogger.Infof("CH: Completed load for all tables\n")
-	return
-}
-
-=======
 		logger.Errorf("CH: Error while committing transaction as there was error while loading in table:%s: %v", tableName, err)
 		return
 	}
@@ -536,7 +382,6 @@
 	return
 }
 
->>>>>>> e91ca352
 // createSchema creates a database in clickhouse
 func (ch *HandleT) createSchema() (err error) {
 	sqlStatement := fmt.Sprintf(`CREATE DATABASE IF NOT EXISTS "%s"`, ch.Namespace)
@@ -639,13 +484,8 @@
 			for columnName, columnType := range columnMap {
 				err = ch.addColumn(tableName, columnName, columnType)
 				if err != nil {
-<<<<<<< HEAD
-					pkgLogger.Errorf("CH: Column %s already exists on %s.%s \nResponse: %v", columnName, ch.Namespace, tableName, err)
-					return nil, err
-=======
 					logger.Errorf("CH: Column %s already exists on %s.%s \nResponse: %v", columnName, ch.Namespace, tableName, err)
 					return
->>>>>>> e91ca352
 				}
 			}
 		}
@@ -653,20 +493,10 @@
 	return
 }
 
-<<<<<<< HEAD
-// MigrateSchema will handle
-func (ch *HandleT) MigrateSchema() (err error) {
-	timer := warehouseutils.DestStat(stats.TimerType, "migrate_schema_time", ch.Warehouse.Destination.ID)
-	timer.Start()
-	warehouseutils.SetUploadStatus(ch.Upload, warehouseutils.UpdatingSchemaState, ch.DbHandle)
-	pkgLogger.Infof("CH: Updating schema for clickhouse schema name: %s", ch.Namespace)
-	updatedSchema, err := ch.updateSchema()
-=======
 // TestConnection is used destination connection tester to test the clickhouse connection
 func (ch *HandleT) TestConnection(warehouse warehouseutils.WarehouseT) (err error) {
 	ch.Warehouse = warehouse
 	ch.Db, err = connect(ch.getConnectionCredentials())
->>>>>>> e91ca352
 	if err != nil {
 		return
 	}
