--- conflicted
+++ resolved
@@ -92,7 +92,6 @@
 	return
 }
 
-<<<<<<< HEAD
 type ObjectStorageValidationRequest struct {
 	Type   string                 `json:"type"`
 	Config map[string]interface{} `json:"config"`
@@ -158,7 +157,7 @@
 		IsValid: true,
 		Error:   "",
 	}, nil
-=======
+}
 func (*warehousegrpc) CountWHUploadsToRetry(ctx context.Context, req *proto.RetryWHUploadsRequest) (response *proto.RetryWHUploadsResponse, err error) {
 	retryReq := &RetryRequest{
 		WorkspaceID:     req.WorkspaceId,
@@ -177,5 +176,4 @@
 		StatusCode: r.StatusCode,
 	}
 	return
->>>>>>> be670e12
 }