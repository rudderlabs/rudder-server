--- conflicted
+++ resolved
@@ -1099,12 +1099,8 @@
 }
 
 func (bq *HandleT) SetConnectionTimeout(timeout time.Duration) {
-<<<<<<< HEAD
-=======
-
 }
 
 func (*HandleT) RefreshPartitions(_ string, _ []warehouseutils.LoadFileT) (err error) {
 	return nil
->>>>>>> 2b071be7
 }