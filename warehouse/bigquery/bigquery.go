package bigquery

import (
	"context"
	"fmt"
	"strings"
	"sync"
	"time"

	"cloud.google.com/go/bigquery"
	"github.com/rudderlabs/rudder-server/utils/logger"
	"github.com/rudderlabs/rudder-server/utils/misc"
	"github.com/rudderlabs/rudder-server/warehouse/client"
	warehouseutils "github.com/rudderlabs/rudder-server/warehouse/utils"
	"google.golang.org/api/googleapi"
	"google.golang.org/api/iterator"
	"google.golang.org/api/option"
)

var (
	partitionExpiryUpdated     map[string]bool
	partitionExpiryUpdatedLock sync.RWMutex
	pkgLogger                  logger.LoggerI
)

type HandleT struct {
	BQContext context.Context
	Db        *bigquery.Client
	Namespace string
	Warehouse warehouseutils.WarehouseT
	ProjectID string
	Uploader  warehouseutils.UploaderI
}

// String constants for bigquery destination config
const (
	GCPProjectID   = "project"
	GCPCredentials = "credentials"
	GCPLocation    = "location"
)

const PROVIDER = "BQ"

// maps datatype stored in rudder to datatype in bigquery
var dataTypesMap = map[string]bigquery.FieldType{
	"boolean":  bigquery.BooleanFieldType,
	"int":      bigquery.IntegerFieldType,
	"float":    bigquery.FloatFieldType,
	"string":   bigquery.StringFieldType,
	"datetime": bigquery.TimestampFieldType,
}

// maps datatype in bigquery to datatype stored in rudder
var dataTypesMapToRudder = map[bigquery.FieldType]string{
	"BOOLEAN":   "boolean",
	"BOOL":      "boolean",
	"INTEGER":   "int",
	"INT64":     "int",
	"NUMERIC":   "float",
	"FLOAT":     "float",
	"FLOAT64":   "float",
	"STRING":    "string",
	"BYTES":     "string",
	"DATE":      "datetime",
	"DATETIME":  "datetime",
	"TIME":      "datetime",
	"TIMESTAMP": "datetime",
}

var partitionKeyMap = map[string]string{
	"users":                      "id",
	"identifies":                 "id",
	warehouseutils.DiscardsTable: "row_id, column_name, table_name",
}

func getTableSchema(columns map[string]string) []*bigquery.FieldSchema {
	var schema []*bigquery.FieldSchema
	for columnName, columnType := range columns {
		schema = append(schema, &bigquery.FieldSchema{Name: columnName, Type: dataTypesMap[columnType]})
	}
	return schema
}

func (bq *HandleT) createTable(name string, columns map[string]string) (err error) {
	pkgLogger.Infof("BQ: Creating table: %s in bigquery dataset: %s in project: %s", name, bq.Namespace, bq.ProjectID)
	sampleSchema := getTableSchema(columns)
	metaData := &bigquery.TableMetadata{
		Schema:           sampleSchema,
		TimePartitioning: &bigquery.TimePartitioning{},
	}
	tableRef := bq.Db.Dataset(bq.Namespace).Table(name)
	err = tableRef.Create(bq.BQContext, metaData)
	if !checkAndIgnoreAlreadyExistError(err) {
		return err
	}

	partitionKey := "id"
	if column, ok := partitionKeyMap[name]; ok {
		partitionKey = column
	}

	var viewOrderByStmt string
	if _, ok := columns["loaded_at"]; ok {
		viewOrderByStmt = " ORDER BY loaded_at DESC "
	}

	// assuming it has field named id upon which dedup is done in view
	viewQuery := `SELECT * EXCEPT (__row_number) FROM (
			SELECT *, ROW_NUMBER() OVER (PARTITION BY ` + partitionKey + viewOrderByStmt + `) AS __row_number FROM ` + "`" + bq.ProjectID + "." + bq.Namespace + "." + name + "`" + ` WHERE _PARTITIONTIME BETWEEN TIMESTAMP_TRUNC(TIMESTAMP_MICROS(UNIX_MICROS(CURRENT_TIMESTAMP()) - 60 * 60 * 60 * 24 * 1000000), DAY, 'UTC')
					AND TIMESTAMP_TRUNC(CURRENT_TIMESTAMP(), DAY, 'UTC')
			)
		WHERE __row_number = 1`
	metaData = &bigquery.TableMetadata{
		ViewQuery: viewQuery,
	}
	tableRef = bq.Db.Dataset(bq.Namespace).Table(name + "_view")
	err = tableRef.Create(bq.BQContext, metaData)
	return
}

func (bq *HandleT) addColumn(tableName string, columnName string, columnType string) (err error) {
	pkgLogger.Infof("BQ: Adding columns in table %s in bigquery dataset: %s in project: %s", tableName, bq.Namespace, bq.ProjectID)
	tableRef := bq.Db.Dataset(bq.Namespace).Table(tableName)
	meta, err := tableRef.Metadata(bq.BQContext)
	if err != nil {
		return err
	}
	newSchema := append(meta.Schema,
		&bigquery.FieldSchema{Name: columnName, Type: dataTypesMap[columnType]},
	)
	update := bigquery.TableMetadataToUpdate{
		Schema: newSchema,
	}
	_, err = tableRef.Update(bq.BQContext, update, meta.ETag)
	return
}

func (bq *HandleT) createSchema() (err error) {
	pkgLogger.Infof("BQ: Creating bigquery dataset: %s in project: %s", bq.Namespace, bq.ProjectID)
	location := strings.TrimSpace(warehouseutils.GetConfigValue(GCPLocation, bq.Warehouse))
	if location == "" {
		location = "US"
	}
	ds := bq.Db.Dataset(bq.Namespace)
	meta := &bigquery.DatasetMetadata{
		Location: location,
	}
	err = ds.Create(bq.BQContext, meta)
	return
}

func checkAndIgnoreAlreadyExistError(err error) bool {
	if err != nil {
		if e, ok := err.(*googleapi.Error); ok {
			if e.Code == 409 || e.Code == 400 {
				pkgLogger.Debugf("BQ: Google API returned error with code: %v", e.Code)
				return true
			}
		}
		return false
	}
	return true
}

<<<<<<< HEAD
// FetchSchema queries bigquery and returns the schema assoiciated with provided namespace
func (bq *HandleT) FetchSchema(warehouse warehouseutils.WarehouseT, namespace string) (schema map[string]map[string]string, err error) {
	schema = make(map[string]map[string]string)
	bq.Warehouse = warehouse
	bq.ProjectID = strings.TrimSpace(warehouseutils.GetConfigValue(GCPProjectID, bq.Warehouse))
	dbClient, err := bq.connect(BQCredentialsT{
		projectID:   bq.ProjectID,
		credentials: warehouseutils.GetConfigValue(GCPCredentials, bq.Warehouse),
		// location:    warehouseutils.GetConfigValue(GCPLocation, bq.Warehouse),
	})
	if err != nil {
		return
	}
	defer dbClient.Close()

	query := dbClient.Query(fmt.Sprintf(`SELECT t.table_name, c.column_name, c.data_type
							 FROM %[1]s.INFORMATION_SCHEMA.TABLES as t JOIN %[1]s.INFORMATION_SCHEMA.COLUMNS as c
							 ON (t.table_name = c.table_name) and (t.table_type != 'VIEW') and c.column_name != '_PARTITIONTIME'`, namespace))

	it, err := query.Read(bq.BQContext)
	if err != nil {
		if e, ok := err.(*googleapi.Error); ok {
			// if dataset resource is not found, return empty schema
			if e.Code == 404 {
				return schema, nil
			}
			pkgLogger.Errorf("BQ: Error in fetching schema from bigquery destination:%v, query: %v", bq.Warehouse.Destination.ID, query)
			return schema, e
		}
		pkgLogger.Errorf("BQ: Error in fetching schema from bigquery destination:%v, query: %v", bq.Warehouse.Destination.ID, query)
		return
	}

	for {
		var values []bigquery.Value
		err := it.Next(&values)
		if err == iterator.Done {
			break
		}
		if err != nil {
			pkgLogger.Errorf("BQ: Error in processing fetched schema from redshift destination:%v, error: %v", bq.Warehouse.Destination.ID, err)
			return nil, err
		}
		var tName, cName, cType string
		tName, _ = values[0].(string)
		if _, ok := schema[tName]; !ok {
			schema[tName] = make(map[string]string)
		}
		cName, _ = values[1].(string)
		cType, _ = values[2].(string)
		if datatype, ok := dataTypesMapToRudder[bigquery.FieldType(cType)]; ok {
			// lower case all column names from bigquery
			schema[tName][strings.ToLower(cName)] = datatype
		}
	}
	return
}

func (bq *HandleT) updateSchema() (updatedSchema map[string]map[string]string, err error) {
	diff := warehouseutils.GetSchemaDiff(bq.CurrentSchema, bq.Upload.Schema)
	updatedSchema = diff.UpdatedSchema
	if len(bq.CurrentSchema) == 0 {
		err = bq.createSchema()
		if !checkAndIgnoreAlreadyExistError(err) {
			return nil, err
		}
	}
	processedTables := make(map[string]bool)
	for _, tableName := range diff.Tables {
		err = bq.createTable(tableName, diff.ColumnMaps[tableName])
		if !checkAndIgnoreAlreadyExistError(err) {
			return nil, err
		}
		processedTables[tableName] = true
	}
	for tableName, columnMap := range diff.ColumnMaps {
		if _, ok := processedTables[tableName]; ok {
			continue
		}
		if len(columnMap) > 0 {
			var err error
			for columnName, columnType := range columnMap {
				err = bq.addColumn(tableName, columnName, columnType)
				if err != nil {
					if checkAndIgnoreAlreadyExistError(err) {
						pkgLogger.Infof("BQ: Column %s already exists on %s.%s \nResponse: %v", columnName, bq.Namespace, tableName, err)
					} else {
						return nil, err
					}
				}
			}
		}
	}
	return updatedSchema, nil
}

=======
>>>>>>> e91ca352
func partitionedTable(tableName string, partitionDate string) string {
	return fmt.Sprintf(`%s$%v`, tableName, strings.ReplaceAll(partitionDate, "-", ""))
}

func (bq *HandleT) loadTable(tableName string, forceLoad bool) (partitionDate string, err error) {
<<<<<<< HEAD
	if !forceLoad {
		uploadStatus, err := warehouseutils.GetTableUploadStatus(bq.Upload.ID, tableName, bq.DbHandle)
		if err != nil {
			panic(err)
		}

		if uploadStatus == warehouseutils.ExportedDataState {
			pkgLogger.Infof("BQ: Skipping load for table:%s as it has been succesfully loaded earlier", tableName)
			return "", nil
		}
	}

	if !warehouseutils.HasLoadFiles(bq.DbHandle, bq.Warehouse.Source.ID, bq.Warehouse.Destination.ID, tableName, bq.Upload.StartLoadFileID, bq.Upload.EndLoadFileID) {
		warehouseutils.SetTableUploadStatus(warehouseutils.ExportedDataState, bq.Upload.ID, tableName, bq.DbHandle)
		return
	}

	pkgLogger.Infof("BQ: Starting load for table:%s\n", tableName)
	warehouseutils.SetTableUploadStatus(warehouseutils.ExecutingState, bq.Upload.ID, tableName, bq.DbHandle)

	locations, err := warehouseutils.GetLoadFileLocations(bq.DbHandle, bq.Warehouse.Source.ID, bq.Warehouse.Destination.ID, tableName, bq.Upload.StartLoadFileID, bq.Upload.EndLoadFileID)
=======
	logger.Infof("BQ: Starting load for table:%s\n", tableName)
	locations, err := bq.Uploader.GetLoadFileLocations(tableName)
>>>>>>> e91ca352
	if err != nil {
		panic(err)
	}
	locations = warehouseutils.GetGCSLocations(locations, warehouseutils.GCSLocationOptionsT{})
	pkgLogger.Infof("BQ: Loading data into table: %s in bigquery dataset: %s in project: %s from %v", tableName, bq.Namespace, bq.ProjectID, locations)
	gcsRef := bigquery.NewGCSReference(locations...)
	gcsRef.SourceFormat = bigquery.JSON
	gcsRef.MaxBadRecords = 0
	gcsRef.IgnoreUnknownValues = false

	partitionDate = time.Now().Format("2006-01-02")
	outputTable := partitionedTable(tableName, partitionDate)

	// create partitioned table in format tableName$20191221
	loader := bq.Db.Dataset(bq.Namespace).Table(outputTable).LoaderFrom(gcsRef)

	job, err := loader.Run(bq.BQContext)
	if err != nil {
<<<<<<< HEAD
		pkgLogger.Errorf("BQ: Error initiating load job: %v\n", err)
		warehouseutils.SetTableUploadError(warehouseutils.ExportingDataFailedState, bq.Upload.ID, tableName, err, bq.DbHandle)
=======
		logger.Errorf("BQ: Error initiating load job: %v\n", err)
>>>>>>> e91ca352
		return
	}
	status, err := job.Wait(bq.BQContext)
	if err != nil {
<<<<<<< HEAD
		pkgLogger.Errorf("BQ: Error running load job: %v\n", err)
		warehouseutils.SetTableUploadError(warehouseutils.ExportingDataFailedState, bq.Upload.ID, tableName, err, bq.DbHandle)
=======
		logger.Errorf("BQ: Error running load job: %v\n", err)
>>>>>>> e91ca352
		return
	}

	if status.Err() != nil {
		return "", status.Err()
	}
	return
}

<<<<<<< HEAD
func (bq *HandleT) loadUserTables() (err error) {
	pkgLogger.Infof("BQ: Starting load for identifies and users tables\n")
=======
func (bq *HandleT) loadUserTables() (errorMap map[string]error) {
	errorMap = map[string]error{warehouseutils.IdentifiesTable: nil}
	logger.Infof("BQ: Starting load for identifies and users tables\n")
>>>>>>> e91ca352
	partitionDate, err := bq.loadTable(warehouseutils.IdentifiesTable, true)
	if err != nil {
		errorMap[warehouseutils.IdentifiesTable] = err
		return
	}

	if len(bq.Uploader.GetTableSchemaInUpload(warehouseutils.UsersTable)) == 0 {
		return
	}
	errorMap[warehouseutils.UsersTable] = nil

	logger.Infof("BQ: Starting load for %s table", warehouseutils.UsersTable)

	firstValueSQL := func(column string) string {
		return fmt.Sprintf(`FIRST_VALUE(%[1]s IGNORE NULLS) OVER (PARTITION BY id ORDER BY received_at DESC ROWS BETWEEN UNBOUNDED PRECEDING AND UNBOUNDED FOLLOWING) AS %[1]s`, column)
	}

	loadedAtFilter := func() string {
		// get first event received_at time in this upload for identifies table
		// firstEventAt := func() string {
		// 	return warehouseutils.GetTableFirstEventAt(bq.DbHandle, bq.Warehouse.Source.ID, bq.Warehouse.Destination.ID, warehouseutils.IdentifiesTable, bq.Upload.StartLoadFileID, bq.Upload.EndLoadFileID)
		// }

		// TODO: Add this filter to optimize reading from identifies table since first event in upload
		// rather than entire day's records
		// commented it since firstEventAt is not stored in UTC format in earlier versions
		// return fmt.Sprintf(`AND loaded_at >= TIMESTAMP('%s')`, firstEventAt())
		return ""
	}

	userColMap := bq.Uploader.GetTableSchemaAfterUpload("users")
	var userColNames, firstValProps []string
	for colName := range userColMap {
		if colName == "id" {
			continue
		}
		userColNames = append(userColNames, colName)
		firstValProps = append(firstValProps, firstValueSQL(colName))
	}

	bqTable := func(name string) string { return fmt.Sprintf("`%s`.`%s`", bq.Namespace, name) }

	bqUsersTable := bqTable(warehouseutils.UsersTable)
	bqIdentifiesTable := bqTable(warehouseutils.IdentifiesTable)
	partition := fmt.Sprintf("TIMESTAMP('%s')", partitionDate)
	identifiesFrom := fmt.Sprintf(`%s WHERE _PARTITIONTIME = %s AND user_id IS NOT NULL %s`, bqIdentifiesTable, partition, loadedAtFilter())
	sqlStatement := fmt.Sprintf(`SELECT DISTINCT * FROM (
			SELECT id, %[1]s FROM (
				(
					SELECT id, %[2]s FROM %[3]s WHERE (
						id in (SELECT user_id FROM %[4]s)
					)
				) UNION ALL (
					SELECT user_id, %[2]s FROM %[4]s
				)
			)
		)`,
		strings.Join(firstValProps, ","), // 1
		strings.Join(userColNames, ","),  // 2
		bqUsersTable,                     // 3
		identifiesFrom,                   // 4
	)

	pkgLogger.Infof(`BQ: Loading data into users table: %v`, sqlStatement)
	partitionedUsersTable := partitionedTable(warehouseutils.UsersTable, partitionDate)
	query := bq.Db.Query(sqlStatement)
	query.QueryConfig.Dst = bq.Db.Dataset(bq.Namespace).Table(partitionedUsersTable)
	query.WriteDisposition = bigquery.WriteAppend

	job, err := query.Run(bq.BQContext)
	if err != nil {
<<<<<<< HEAD
		pkgLogger.Errorf("BQ: Error initiating load job: %v\n", err)
		warehouseutils.SetTableUploadError(warehouseutils.ExportingDataFailedState, bq.Upload.ID, tableName, err, bq.DbHandle)
=======
		logger.Errorf("BQ: Error initiating load job: %v\n", err)
		errorMap[warehouseutils.UsersTable] = err
>>>>>>> e91ca352
		return
	}
	status, err := job.Wait(bq.BQContext)
	if err != nil {
<<<<<<< HEAD
		pkgLogger.Errorf("BQ: Error running load job: %v\n", err)
		warehouseutils.SetTableUploadError(warehouseutils.ExportingDataFailedState, bq.Upload.ID, tableName, err, bq.DbHandle)
=======
		logger.Errorf("BQ: Error running load job: %v\n", err)
		errorMap[warehouseutils.UsersTable] = err
>>>>>>> e91ca352
		return
	}

	if status.Err() != nil {
		errorMap[warehouseutils.UsersTable] = status.Err()
		return
	}
<<<<<<< HEAD

	return
}

func (bq *HandleT) load() (errList []error) {
	pkgLogger.Infof("BQ: Starting load for all %v tables\n", len(bq.Upload.Schema))
	if _, ok := bq.Upload.Schema["identifies"]; ok {
		err := bq.loadUserTables()
		if err != nil {
			errList = append(errList, err)
		}
	}
	var wg sync.WaitGroup
	wg.Add(len(bq.Upload.Schema))
	loadChan := make(chan struct{}, maxParallelLoads)
	for tableName := range bq.Upload.Schema {
		if tableName == "users" || tableName == "identifies" {
			wg.Done()
			continue
		}

		tName := tableName
		loadChan <- struct{}{}
		rruntime.Go(func() {
			_, err := bq.loadTable(tName, false)
			if err != nil {
				errList = append(errList, err)
			}
			wg.Done()
			<-loadChan
		})
	}
	wg.Wait()
	pkgLogger.Infof("BQ: Completed load for all tables\n")
	return
=======
	return nil
>>>>>>> e91ca352
}

type BQCredentialsT struct {
	projectID   string
	credentials string
	location    string
}

func (bq *HandleT) connect(cred BQCredentialsT) (*bigquery.Client, error) {
	pkgLogger.Infof("BQ: Connecting to BigQuery in project: %s", cred.projectID)
	bq.BQContext = context.Background()
	client, err := bigquery.NewClient(bq.BQContext, cred.projectID, option.WithCredentialsJSON([]byte(cred.credentials)))
	return client, err
}

func loadConfig() {
	partitionExpiryUpdated = make(map[string]bool)
}

func init() {
	loadConfig()
	pkgLogger = logger.NewLogger().Child("warehouse").Child("bigquery")

}

<<<<<<< HEAD
func (bq *HandleT) MigrateSchema() (err error) {
	timer := warehouseutils.DestStat(stats.TimerType, "migrate_schema_time", bq.Warehouse.Destination.ID)
	timer.Start()
	warehouseutils.SetUploadStatus(bq.Upload, warehouseutils.UpdatingSchemaState, bq.DbHandle)
	pkgLogger.Infof("BQ: Updating schema for bigquery in project: %s", bq.ProjectID)
	updatedSchema, err := bq.updateSchema()
	if err != nil {
		warehouseutils.SetUploadError(bq.Upload, err, warehouseutils.UpdatingSchemaFailedState, bq.DbHandle)
		return
	}
	bq.CurrentSchema = updatedSchema
	err = warehouseutils.SetUploadStatus(bq.Upload, warehouseutils.UpdatedSchemaState, bq.DbHandle)
	if err != nil {
		panic(err)
	}
	err = warehouseutils.UpdateCurrentSchema(bq.Namespace, bq.Warehouse, bq.Upload.ID, updatedSchema, bq.DbHandle)
	timer.End()
	if err != nil {
		warehouseutils.SetUploadError(bq.Upload, err, warehouseutils.UpdatingSchemaFailedState, bq.DbHandle)
		return
	}
	return
}

func (bq *HandleT) Export() (err error) {
	pkgLogger.Infof("BQ: Starting export to Bigquery for source:%s and wh_upload:%v", bq.Warehouse.Source.ID, bq.Upload.ID)
	err = warehouseutils.SetUploadStatus(bq.Upload, warehouseutils.ExportingDataState, bq.DbHandle)
	if err != nil {
		panic(err)
	}
	timer := warehouseutils.DestStat(stats.TimerType, "upload_time", bq.Warehouse.Destination.ID)
	timer.Start()
	errList := bq.load()
	timer.End()
	if len(errList) > 0 {
		errStr := ""
		for idx, err := range errList {
			errStr += err.Error()
			if idx < len(errList)-1 {
				errStr += ", "
			}
		}
		warehouseutils.SetUploadError(bq.Upload, errors.New(errStr), warehouseutils.ExportingDataFailedState, bq.DbHandle)
		return errors.New(errStr)
	}
	err = warehouseutils.SetUploadStatus(bq.Upload, warehouseutils.ExportedDataState, bq.DbHandle)
	if err != nil {
		panic(err)
	}
	return
}

=======
>>>>>>> e91ca352
func (bq *HandleT) removePartitionExpiry() (err error) {
	partitionExpiryUpdatedLock.Lock()
	defer partitionExpiryUpdatedLock.Unlock()
	identifier := fmt.Sprintf(`%s::%s`, bq.Warehouse.Source.ID, bq.Warehouse.Destination.ID)
	if _, ok := partitionExpiryUpdated[identifier]; ok {
		return
	}
	for tName := range bq.Uploader.GetSchemaInWarehouse() {
		var m *bigquery.TableMetadata
		m, err = bq.Db.Dataset(bq.Namespace).Table(tName).Metadata(bq.BQContext)
		if err != nil {
			return
		}
		if m.TimePartitioning != nil && m.TimePartitioning.Expiration > 0 {
			_, err = bq.Db.Dataset(bq.Namespace).Table(tName).Update(bq.BQContext, bigquery.TableMetadataToUpdate{TimePartitioning: &bigquery.TimePartitioning{Expiration: time.Duration(0)}}, "")
			if err != nil {
				return
			}
		}
	}
	partitionExpiryUpdated[identifier] = true
	return
}

func (bq *HandleT) CrashRecover(warehouse warehouseutils.WarehouseT) (err error) {
	return
}

func (bq *HandleT) IsEmpty(warehouse warehouseutils.WarehouseT) (empty bool, err error) {
	return
}

func (bq *HandleT) Setup(warehouse warehouseutils.WarehouseT, uploader warehouseutils.UploaderI) (err error) {
	bq.Warehouse = warehouse
	bq.Namespace = warehouse.Namespace
	bq.Uploader = uploader
	bq.ProjectID = strings.TrimSpace(warehouseutils.GetConfigValue(GCPProjectID, bq.Warehouse))

	logger.Infof("BQ: Connecting to BigQuery in project: %s", bq.ProjectID)
	bq.BQContext = context.Background()
	bq.Db, err = bq.connect(BQCredentialsT{
		projectID:   bq.ProjectID,
		credentials: warehouseutils.GetConfigValue(GCPCredentials, bq.Warehouse),
	})
	if err != nil {
		return
	}
	// TODO: Remove this
	return bq.removePartitionExpiry()
}

func (bq *HandleT) TestConnection(warehouse warehouseutils.WarehouseT) (err error) {
	bq.Warehouse = warehouse
	bq.Db, err = bq.connect(BQCredentialsT{
		projectID:   bq.ProjectID,
		credentials: warehouseutils.GetConfigValue(GCPCredentials, bq.Warehouse),
	})
	if err != nil {
		return
	}
	defer bq.Db.Close()
	return
}

func (bq *HandleT) LoadUserTables() map[string]error {
	return bq.loadUserTables()
}

func (bq *HandleT) LoadTable(tableName string) error {
	_, err := bq.loadTable(tableName, false)
	return err
}

func (bq *HandleT) MigrateSchema(diff warehouseutils.SchemaDiffT) (err error) {
	if len(bq.Uploader.GetSchemaInWarehouse()) == 0 {
		err = bq.createSchema()
		if !checkAndIgnoreAlreadyExistError(err) {
			return err
		}
	}
	processedTables := make(map[string]bool)
	for _, tableName := range diff.Tables {
		err = bq.createTable(tableName, diff.ColumnMaps[tableName])
		if !checkAndIgnoreAlreadyExistError(err) {
			return err
		}
		processedTables[tableName] = true
	}
	for tableName, columnMap := range diff.ColumnMaps {
		if _, ok := processedTables[tableName]; ok {
			continue
		}
		if len(columnMap) > 0 {
			var err error
			for columnName, columnType := range columnMap {
				err = bq.addColumn(tableName, columnName, columnType)
				if err != nil {
					if checkAndIgnoreAlreadyExistError(err) {
						logger.Infof("BQ: Column %s already exists on %s.%s \nResponse: %v", columnName, bq.Namespace, tableName, err)
					} else {
						return err
					}
				}
			}
		}
	}
	return nil
}

// FetchSchema queries bigquery and returns the schema assoiciated with provided namespace
func (bq *HandleT) FetchSchema(warehouse warehouseutils.WarehouseT) (schema warehouseutils.SchemaT, err error) {
	bq.Warehouse = warehouse
	bq.Namespace = warehouse.Namespace
	bq.ProjectID = strings.TrimSpace(warehouseutils.GetConfigValue(GCPProjectID, bq.Warehouse))
	dbClient, err := bq.connect(BQCredentialsT{
		projectID:   bq.ProjectID,
		credentials: warehouseutils.GetConfigValue(GCPCredentials, bq.Warehouse),
		// location:    warehouseutils.GetConfigValue(GCPLocation, bq.Warehouse),
	})
	if err != nil {
		return
	}
	defer dbClient.Close()

	schema = make(warehouseutils.SchemaT)
	query := dbClient.Query(fmt.Sprintf(`SELECT t.table_name, c.column_name, c.data_type
							 FROM %[1]s.INFORMATION_SCHEMA.TABLES as t JOIN %[1]s.INFORMATION_SCHEMA.COLUMNS as c
							 ON (t.table_name = c.table_name) and (t.table_type != 'VIEW') and c.column_name != '_PARTITIONTIME'`, bq.Namespace))

	it, err := query.Read(bq.BQContext)
	if err != nil {
<<<<<<< HEAD
		pkgLogger.Errorf("BQ: Removing Expiration on partition failed: %v", err)
		warehouseutils.SetUploadError(bq.Upload, err, warehouseutils.UpdatingSchemaFailedState, bq.DbHandle)
		return err
=======
		if e, ok := err.(*googleapi.Error); ok {
			// if dataset resource is not found, return empty schema
			if e.Code == 404 {
				return schema, nil
			}
			logger.Errorf("BQ: Error in fetching schema from bigquery destination:%v, query: %v", bq.Warehouse.Destination.ID, query)
			return schema, e
		}
		logger.Errorf("BQ: Error in fetching schema from bigquery destination:%v, query: %v", bq.Warehouse.Destination.ID, query)
		return
>>>>>>> e91ca352
	}

	for {
		var values []bigquery.Value
		err := it.Next(&values)
		if err == iterator.Done {
			break
		}
		if err != nil {
			logger.Errorf("BQ: Error in processing fetched schema from redshift destination:%v, error: %v", bq.Warehouse.Destination.ID, err)
			return nil, err
		}
		var tName, cName, cType string
		tName, _ = values[0].(string)
		if _, ok := schema[tName]; !ok {
			schema[tName] = make(map[string]string)
		}
		cName, _ = values[1].(string)
		cType, _ = values[2].(string)
		if datatype, ok := dataTypesMapToRudder[bigquery.FieldType(cType)]; ok {
			// lower case all column names from bigquery
			schema[tName][strings.ToLower(cName)] = datatype
		}
	}
	return
}

func (bq *HandleT) Cleanup() {
	if bq.Db != nil {
		bq.Db.Close()
	}
}

func (bq *HandleT) LoadIdentityMergeRulesTable() (err error) {
	return
}

func (bq *HandleT) LoadIdentityMappingsTable() (err error) {
	return
}

func (bq *HandleT) DownloadIdentityRules(*misc.GZipWriter) (err error) {
	return
}

func (bq *HandleT) Connect(warehouse warehouseutils.WarehouseT) (client.Client, error) {
	bq.Warehouse = warehouse
	bq.Namespace = warehouse.Namespace
	bq.ProjectID = strings.TrimSpace(warehouseutils.GetConfigValue(GCPProjectID, bq.Warehouse))
	dbClient, err := bq.connect(BQCredentialsT{
		projectID:   bq.ProjectID,
		credentials: warehouseutils.GetConfigValue(GCPCredentials, bq.Warehouse),
	})
	if err != nil {
		return client.Client{}, err
	}

	return client.Client{Type: client.BQClient, BQ: dbClient}, err
}<|MERGE_RESOLUTION|>--- conflicted
+++ resolved
@@ -162,136 +162,13 @@
 	return true
 }
 
-<<<<<<< HEAD
-// FetchSchema queries bigquery and returns the schema assoiciated with provided namespace
-func (bq *HandleT) FetchSchema(warehouse warehouseutils.WarehouseT, namespace string) (schema map[string]map[string]string, err error) {
-	schema = make(map[string]map[string]string)
-	bq.Warehouse = warehouse
-	bq.ProjectID = strings.TrimSpace(warehouseutils.GetConfigValue(GCPProjectID, bq.Warehouse))
-	dbClient, err := bq.connect(BQCredentialsT{
-		projectID:   bq.ProjectID,
-		credentials: warehouseutils.GetConfigValue(GCPCredentials, bq.Warehouse),
-		// location:    warehouseutils.GetConfigValue(GCPLocation, bq.Warehouse),
-	})
-	if err != nil {
-		return
-	}
-	defer dbClient.Close()
-
-	query := dbClient.Query(fmt.Sprintf(`SELECT t.table_name, c.column_name, c.data_type
-							 FROM %[1]s.INFORMATION_SCHEMA.TABLES as t JOIN %[1]s.INFORMATION_SCHEMA.COLUMNS as c
-							 ON (t.table_name = c.table_name) and (t.table_type != 'VIEW') and c.column_name != '_PARTITIONTIME'`, namespace))
-
-	it, err := query.Read(bq.BQContext)
-	if err != nil {
-		if e, ok := err.(*googleapi.Error); ok {
-			// if dataset resource is not found, return empty schema
-			if e.Code == 404 {
-				return schema, nil
-			}
-			pkgLogger.Errorf("BQ: Error in fetching schema from bigquery destination:%v, query: %v", bq.Warehouse.Destination.ID, query)
-			return schema, e
-		}
-		pkgLogger.Errorf("BQ: Error in fetching schema from bigquery destination:%v, query: %v", bq.Warehouse.Destination.ID, query)
-		return
-	}
-
-	for {
-		var values []bigquery.Value
-		err := it.Next(&values)
-		if err == iterator.Done {
-			break
-		}
-		if err != nil {
-			pkgLogger.Errorf("BQ: Error in processing fetched schema from redshift destination:%v, error: %v", bq.Warehouse.Destination.ID, err)
-			return nil, err
-		}
-		var tName, cName, cType string
-		tName, _ = values[0].(string)
-		if _, ok := schema[tName]; !ok {
-			schema[tName] = make(map[string]string)
-		}
-		cName, _ = values[1].(string)
-		cType, _ = values[2].(string)
-		if datatype, ok := dataTypesMapToRudder[bigquery.FieldType(cType)]; ok {
-			// lower case all column names from bigquery
-			schema[tName][strings.ToLower(cName)] = datatype
-		}
-	}
-	return
-}
-
-func (bq *HandleT) updateSchema() (updatedSchema map[string]map[string]string, err error) {
-	diff := warehouseutils.GetSchemaDiff(bq.CurrentSchema, bq.Upload.Schema)
-	updatedSchema = diff.UpdatedSchema
-	if len(bq.CurrentSchema) == 0 {
-		err = bq.createSchema()
-		if !checkAndIgnoreAlreadyExistError(err) {
-			return nil, err
-		}
-	}
-	processedTables := make(map[string]bool)
-	for _, tableName := range diff.Tables {
-		err = bq.createTable(tableName, diff.ColumnMaps[tableName])
-		if !checkAndIgnoreAlreadyExistError(err) {
-			return nil, err
-		}
-		processedTables[tableName] = true
-	}
-	for tableName, columnMap := range diff.ColumnMaps {
-		if _, ok := processedTables[tableName]; ok {
-			continue
-		}
-		if len(columnMap) > 0 {
-			var err error
-			for columnName, columnType := range columnMap {
-				err = bq.addColumn(tableName, columnName, columnType)
-				if err != nil {
-					if checkAndIgnoreAlreadyExistError(err) {
-						pkgLogger.Infof("BQ: Column %s already exists on %s.%s \nResponse: %v", columnName, bq.Namespace, tableName, err)
-					} else {
-						return nil, err
-					}
-				}
-			}
-		}
-	}
-	return updatedSchema, nil
-}
-
-=======
->>>>>>> e91ca352
 func partitionedTable(tableName string, partitionDate string) string {
 	return fmt.Sprintf(`%s$%v`, tableName, strings.ReplaceAll(partitionDate, "-", ""))
 }
 
 func (bq *HandleT) loadTable(tableName string, forceLoad bool) (partitionDate string, err error) {
-<<<<<<< HEAD
-	if !forceLoad {
-		uploadStatus, err := warehouseutils.GetTableUploadStatus(bq.Upload.ID, tableName, bq.DbHandle)
-		if err != nil {
-			panic(err)
-		}
-
-		if uploadStatus == warehouseutils.ExportedDataState {
-			pkgLogger.Infof("BQ: Skipping load for table:%s as it has been succesfully loaded earlier", tableName)
-			return "", nil
-		}
-	}
-
-	if !warehouseutils.HasLoadFiles(bq.DbHandle, bq.Warehouse.Source.ID, bq.Warehouse.Destination.ID, tableName, bq.Upload.StartLoadFileID, bq.Upload.EndLoadFileID) {
-		warehouseutils.SetTableUploadStatus(warehouseutils.ExportedDataState, bq.Upload.ID, tableName, bq.DbHandle)
-		return
-	}
-
-	pkgLogger.Infof("BQ: Starting load for table:%s\n", tableName)
-	warehouseutils.SetTableUploadStatus(warehouseutils.ExecutingState, bq.Upload.ID, tableName, bq.DbHandle)
-
-	locations, err := warehouseutils.GetLoadFileLocations(bq.DbHandle, bq.Warehouse.Source.ID, bq.Warehouse.Destination.ID, tableName, bq.Upload.StartLoadFileID, bq.Upload.EndLoadFileID)
-=======
 	logger.Infof("BQ: Starting load for table:%s\n", tableName)
 	locations, err := bq.Uploader.GetLoadFileLocations(tableName)
->>>>>>> e91ca352
 	if err != nil {
 		panic(err)
 	}
@@ -310,22 +187,12 @@
 
 	job, err := loader.Run(bq.BQContext)
 	if err != nil {
-<<<<<<< HEAD
-		pkgLogger.Errorf("BQ: Error initiating load job: %v\n", err)
-		warehouseutils.SetTableUploadError(warehouseutils.ExportingDataFailedState, bq.Upload.ID, tableName, err, bq.DbHandle)
-=======
 		logger.Errorf("BQ: Error initiating load job: %v\n", err)
->>>>>>> e91ca352
 		return
 	}
 	status, err := job.Wait(bq.BQContext)
 	if err != nil {
-<<<<<<< HEAD
-		pkgLogger.Errorf("BQ: Error running load job: %v\n", err)
-		warehouseutils.SetTableUploadError(warehouseutils.ExportingDataFailedState, bq.Upload.ID, tableName, err, bq.DbHandle)
-=======
 		logger.Errorf("BQ: Error running load job: %v\n", err)
->>>>>>> e91ca352
 		return
 	}
 
@@ -335,14 +202,9 @@
 	return
 }
 
-<<<<<<< HEAD
-func (bq *HandleT) loadUserTables() (err error) {
-	pkgLogger.Infof("BQ: Starting load for identifies and users tables\n")
-=======
 func (bq *HandleT) loadUserTables() (errorMap map[string]error) {
 	errorMap = map[string]error{warehouseutils.IdentifiesTable: nil}
 	logger.Infof("BQ: Starting load for identifies and users tables\n")
->>>>>>> e91ca352
 	partitionDate, err := bq.loadTable(warehouseutils.IdentifiesTable, true)
 	if err != nil {
 		errorMap[warehouseutils.IdentifiesTable] = err
@@ -414,24 +276,14 @@
 
 	job, err := query.Run(bq.BQContext)
 	if err != nil {
-<<<<<<< HEAD
-		pkgLogger.Errorf("BQ: Error initiating load job: %v\n", err)
-		warehouseutils.SetTableUploadError(warehouseutils.ExportingDataFailedState, bq.Upload.ID, tableName, err, bq.DbHandle)
-=======
 		logger.Errorf("BQ: Error initiating load job: %v\n", err)
 		errorMap[warehouseutils.UsersTable] = err
->>>>>>> e91ca352
 		return
 	}
 	status, err := job.Wait(bq.BQContext)
 	if err != nil {
-<<<<<<< HEAD
-		pkgLogger.Errorf("BQ: Error running load job: %v\n", err)
-		warehouseutils.SetTableUploadError(warehouseutils.ExportingDataFailedState, bq.Upload.ID, tableName, err, bq.DbHandle)
-=======
 		logger.Errorf("BQ: Error running load job: %v\n", err)
 		errorMap[warehouseutils.UsersTable] = err
->>>>>>> e91ca352
 		return
 	}
 
@@ -439,45 +291,7 @@
 		errorMap[warehouseutils.UsersTable] = status.Err()
 		return
 	}
-<<<<<<< HEAD
-
-	return
-}
-
-func (bq *HandleT) load() (errList []error) {
-	pkgLogger.Infof("BQ: Starting load for all %v tables\n", len(bq.Upload.Schema))
-	if _, ok := bq.Upload.Schema["identifies"]; ok {
-		err := bq.loadUserTables()
-		if err != nil {
-			errList = append(errList, err)
-		}
-	}
-	var wg sync.WaitGroup
-	wg.Add(len(bq.Upload.Schema))
-	loadChan := make(chan struct{}, maxParallelLoads)
-	for tableName := range bq.Upload.Schema {
-		if tableName == "users" || tableName == "identifies" {
-			wg.Done()
-			continue
-		}
-
-		tName := tableName
-		loadChan <- struct{}{}
-		rruntime.Go(func() {
-			_, err := bq.loadTable(tName, false)
-			if err != nil {
-				errList = append(errList, err)
-			}
-			wg.Done()
-			<-loadChan
-		})
-	}
-	wg.Wait()
-	pkgLogger.Infof("BQ: Completed load for all tables\n")
-	return
-=======
 	return nil
->>>>>>> e91ca352
 }
 
 type BQCredentialsT struct {
@@ -503,61 +317,6 @@
 
 }
 
-<<<<<<< HEAD
-func (bq *HandleT) MigrateSchema() (err error) {
-	timer := warehouseutils.DestStat(stats.TimerType, "migrate_schema_time", bq.Warehouse.Destination.ID)
-	timer.Start()
-	warehouseutils.SetUploadStatus(bq.Upload, warehouseutils.UpdatingSchemaState, bq.DbHandle)
-	pkgLogger.Infof("BQ: Updating schema for bigquery in project: %s", bq.ProjectID)
-	updatedSchema, err := bq.updateSchema()
-	if err != nil {
-		warehouseutils.SetUploadError(bq.Upload, err, warehouseutils.UpdatingSchemaFailedState, bq.DbHandle)
-		return
-	}
-	bq.CurrentSchema = updatedSchema
-	err = warehouseutils.SetUploadStatus(bq.Upload, warehouseutils.UpdatedSchemaState, bq.DbHandle)
-	if err != nil {
-		panic(err)
-	}
-	err = warehouseutils.UpdateCurrentSchema(bq.Namespace, bq.Warehouse, bq.Upload.ID, updatedSchema, bq.DbHandle)
-	timer.End()
-	if err != nil {
-		warehouseutils.SetUploadError(bq.Upload, err, warehouseutils.UpdatingSchemaFailedState, bq.DbHandle)
-		return
-	}
-	return
-}
-
-func (bq *HandleT) Export() (err error) {
-	pkgLogger.Infof("BQ: Starting export to Bigquery for source:%s and wh_upload:%v", bq.Warehouse.Source.ID, bq.Upload.ID)
-	err = warehouseutils.SetUploadStatus(bq.Upload, warehouseutils.ExportingDataState, bq.DbHandle)
-	if err != nil {
-		panic(err)
-	}
-	timer := warehouseutils.DestStat(stats.TimerType, "upload_time", bq.Warehouse.Destination.ID)
-	timer.Start()
-	errList := bq.load()
-	timer.End()
-	if len(errList) > 0 {
-		errStr := ""
-		for idx, err := range errList {
-			errStr += err.Error()
-			if idx < len(errList)-1 {
-				errStr += ", "
-			}
-		}
-		warehouseutils.SetUploadError(bq.Upload, errors.New(errStr), warehouseutils.ExportingDataFailedState, bq.DbHandle)
-		return errors.New(errStr)
-	}
-	err = warehouseutils.SetUploadStatus(bq.Upload, warehouseutils.ExportedDataState, bq.DbHandle)
-	if err != nil {
-		panic(err)
-	}
-	return
-}
-
-=======
->>>>>>> e91ca352
 func (bq *HandleT) removePartitionExpiry() (err error) {
 	partitionExpiryUpdatedLock.Lock()
 	defer partitionExpiryUpdatedLock.Unlock()
@@ -689,11 +448,6 @@
 
 	it, err := query.Read(bq.BQContext)
 	if err != nil {
-<<<<<<< HEAD
-		pkgLogger.Errorf("BQ: Removing Expiration on partition failed: %v", err)
-		warehouseutils.SetUploadError(bq.Upload, err, warehouseutils.UpdatingSchemaFailedState, bq.DbHandle)
-		return err
-=======
 		if e, ok := err.(*googleapi.Error); ok {
 			// if dataset resource is not found, return empty schema
 			if e.Code == 404 {
@@ -704,7 +458,6 @@
 		}
 		logger.Errorf("BQ: Error in fetching schema from bigquery destination:%v, query: %v", bq.Warehouse.Destination.ID, query)
 		return
->>>>>>> e91ca352
 	}
 
 	for {
