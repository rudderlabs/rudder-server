--- conflicted
+++ resolved
@@ -122,13 +122,9 @@
 		return
 	}
 
-<<<<<<< HEAD
-	err = bq.CreateTableView(tableName, columnMap)
-=======
 	if !isDedupEnabled {
-		err = bq.createTableView(tableName, columnMap)
-	}
->>>>>>> 414551d8
+		err = bq.CreateTableView(tableName, columnMap)
+	}
 	return
 }
 
