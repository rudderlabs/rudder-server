package bigquery

import (
	"context"
	"encoding/json"
	"errors"
	"fmt"
	"strings"
	"sync"
	"time"

	"cloud.google.com/go/bigquery"
	"github.com/gofrs/uuid"
	"github.com/rudderlabs/rudder-server/config"
	"github.com/rudderlabs/rudder-server/utils/googleutils"
	"github.com/rudderlabs/rudder-server/utils/logger"
	"github.com/rudderlabs/rudder-server/utils/misc"
	"github.com/rudderlabs/rudder-server/warehouse/client"
	warehouseutils "github.com/rudderlabs/rudder-server/warehouse/utils"
	"google.golang.org/api/googleapi"
	"google.golang.org/api/iterator"
	"google.golang.org/api/option"
)

var (
	partitionExpiryUpdated                map[string]bool
	partitionExpiryUpdatedLock            sync.RWMutex
	pkgLogger                             logger.LoggerI
	setUsersLoadPartitionFirstEventFilter bool
	stagingTablePrefix                    string
	customPartitionsEnabled               bool
	isUsersTableDedupEnabled              bool
	isDedupEnabled                        bool
)

type HandleT struct {
	BQContext context.Context
	Db        *bigquery.Client
	Namespace string
	Warehouse warehouseutils.WarehouseT
	ProjectID string
	Uploader  warehouseutils.UploaderI
}

type StagingLoadTableT struct {
	partitionDate    string
	stagingTableName string
}

// String constants for bigquery destination config
const (
	GCPProjectID   = "project"
	GCPCredentials = "credentials"
	GCPLocation    = "location"
)

// maps datatype stored in rudder to datatype in bigquery
var dataTypesMap = map[string]bigquery.FieldType{
	"boolean":  bigquery.BooleanFieldType,
	"int":      bigquery.IntegerFieldType,
	"float":    bigquery.FloatFieldType,
	"string":   bigquery.StringFieldType,
	"datetime": bigquery.TimestampFieldType,
}

// maps datatype in bigquery to datatype stored in rudder
var dataTypesMapToRudder = map[bigquery.FieldType]string{
	"BOOLEAN":   "boolean",
	"BOOL":      "boolean",
	"INTEGER":   "int",
	"INT64":     "int",
	"NUMERIC":   "float",
	"FLOAT":     "float",
	"FLOAT64":   "float",
	"STRING":    "string",
	"BYTES":     "string",
	"DATE":      "datetime",
	"DATETIME":  "datetime",
	"TIME":      "datetime",
	"TIMESTAMP": "datetime",
}

var primaryKeyMap = map[string]string{
	"users":                                "id",
	"identifies":                           "id",
	warehouseutils.DiscardsTable:           "row_id, column_name, table_name",
	warehouseutils.IdentityMappingsTable:   "merge_property_type, merge_property_value",
	warehouseutils.IdentityMergeRulesTable: "merge_property_1_type, merge_property_1_value, merge_property_2_type, merge_property_2_value",
}

var partitionKeyMap = map[string]string{
	"users":                                "id",
	"identifies":                           "id",
	warehouseutils.DiscardsTable:           "row_id, column_name, table_name",
	warehouseutils.IdentityMappingsTable:   "merge_property_type, merge_property_value",
	warehouseutils.IdentityMergeRulesTable: "merge_property_1_type, merge_property_1_value, merge_property_2_type, merge_property_2_value",
}

func getTableSchema(columns map[string]string) []*bigquery.FieldSchema {
	var schema []*bigquery.FieldSchema
	for columnName, columnType := range columns {
		schema = append(schema, &bigquery.FieldSchema{Name: columnName, Type: dataTypesMap[columnType]})
	}
	return schema
}

func (bq *HandleT) DeleteTable(tableName string) (err error) {
	tableRef := bq.Db.Dataset(bq.Namespace).Table(tableName)
	err = tableRef.Delete(bq.BQContext)
	return
}

func (bq *HandleT) CreateTable(tableName string, columnMap map[string]string) (err error) {
	pkgLogger.Infof("BQ: Creating table: %s in bigquery dataset: %s in project: %s", tableName, bq.Namespace, bq.ProjectID)
	sampleSchema := getTableSchema(columnMap)
	metaData := &bigquery.TableMetadata{
		Schema:           sampleSchema,
		TimePartitioning: &bigquery.TimePartitioning{},
	}
	tableRef := bq.Db.Dataset(bq.Namespace).Table(tableName)
	err = tableRef.Create(bq.BQContext, metaData)
	if !checkAndIgnoreAlreadyExistError(err) {
		return
	}

	if !dedupEnabled() {
		err = bq.createTableView(tableName, columnMap)
	}
	return
}

func (bq *HandleT) DropTable(tableName string) (err error) {
	err = bq.DeleteTable(tableName)
	if err != nil {
		return
	}
	if !dedupEnabled() {
		err = bq.DeleteTable(tableName + "_view")
	}
	return
}

func (bq *HandleT) createTableView(tableName string, columnMap map[string]string) (err error) {
	partitionKey := "id"
	if column, ok := partitionKeyMap[tableName]; ok {
		partitionKey = column
	}

	var viewOrderByStmt string
	if _, ok := columnMap["loaded_at"]; ok {
		viewOrderByStmt = " ORDER BY loaded_at DESC "
	}

	// assuming it has field named id upon which dedup is done in view
	viewQuery := `SELECT * EXCEPT (__row_number) FROM (
			SELECT *, ROW_NUMBER() OVER (PARTITION BY ` + partitionKey + viewOrderByStmt + `) AS __row_number FROM ` + "`" + bq.ProjectID + "." + bq.Namespace + "." + tableName + "`" + ` WHERE _PARTITIONTIME BETWEEN TIMESTAMP_TRUNC(TIMESTAMP_MICROS(UNIX_MICROS(CURRENT_TIMESTAMP()) - 60 * 60 * 60 * 24 * 1000000), DAY, 'UTC')
					AND TIMESTAMP_TRUNC(CURRENT_TIMESTAMP(), DAY, 'UTC')
			)
		WHERE __row_number = 1`
	metaData := &bigquery.TableMetadata{
		ViewQuery: viewQuery,
	}
	tableRef := bq.Db.Dataset(bq.Namespace).Table(tableName + "_view")
	err = tableRef.Create(bq.BQContext, metaData)
	return
}

func (bq *HandleT) addColumn(tableName, columnName, columnType string) (err error) {
	pkgLogger.Infof("BQ: Adding columns in table %s in bigquery dataset: %s in project: %s", tableName, bq.Namespace, bq.ProjectID)
	tableRef := bq.Db.Dataset(bq.Namespace).Table(tableName)
	meta, err := tableRef.Metadata(bq.BQContext)
	if err != nil {
		return err
	}
	newSchema := append(meta.Schema,
		&bigquery.FieldSchema{Name: columnName, Type: dataTypesMap[columnType]},
	)
	update := bigquery.TableMetadataToUpdate{
		Schema: newSchema,
	}
	_, err = tableRef.Update(bq.BQContext, update, meta.ETag)
	return
}

func (bq *HandleT) schemaExists(schemaname, location string) (exists bool, err error) {
	ds := bq.Db.Dataset(bq.Namespace)
	_, err = ds.Metadata(bq.BQContext)
	if err != nil {
		if e, ok := err.(*googleapi.Error); ok && e.Code == 404 {
			pkgLogger.Debugf("BQ: Dataset %s not found", bq.Namespace)
			return false, nil
		}
		return false, err
	}
	return true, nil
}

func (bq *HandleT) CreateSchema() (err error) {
	pkgLogger.Infof("BQ: Creating bigquery dataset: %s in project: %s", bq.Namespace, bq.ProjectID)
	location := strings.TrimSpace(warehouseutils.GetConfigValue(GCPLocation, bq.Warehouse))
	if location == "" {
		location = "US"
	}

	var schemaExists bool
	schemaExists, err = bq.schemaExists(bq.Namespace, location)
	if err != nil {
		pkgLogger.Errorf("BQ: Error checking if schema: %s exists: %v", bq.Namespace, err)
		return err
	}
	if schemaExists {
		pkgLogger.Infof("BQ: Skipping creating schema: %s since it already exists", bq.Namespace)
		return
	}

	ds := bq.Db.Dataset(bq.Namespace)
	meta := &bigquery.DatasetMetadata{
		Location: location,
	}
	pkgLogger.Infof("BQ: Creating schema: %s ...", bq.Namespace)
	err = ds.Create(bq.BQContext, meta)
	if err != nil {
		if e, ok := err.(*googleapi.Error); ok && e.Code == 409 {
			pkgLogger.Infof("BQ: Create schema %s failed as schema already exists", bq.Namespace)
			return nil
		}
	}
	return
}

func checkAndIgnoreAlreadyExistError(err error) bool {
	if err != nil {
		if e, ok := err.(*googleapi.Error); ok {
			// 409 is returned when we try to create a table that already exists
			// 400 is returned for all kinds of invalid input - so we need to check the error message too
			if e.Code == 409 || (e.Code == 400 && strings.Contains(e.Message, "already exists in schema")) {
				pkgLogger.Debugf("BQ: Google API returned error with code: %v", e.Code)
				return true
			}
		}
		return false
	}
	return true
}

func (bq *HandleT) dropStagingTable(stagingTableName string) {
	pkgLogger.Infof("BQ: Deleting table: %s in bigquery dataset: %s in project: %s", stagingTableName, bq.Namespace, bq.ProjectID)
	err := bq.DeleteTable(stagingTableName)
	if err != nil {
		pkgLogger.Errorf("BQ:  Error dropping staging table %s in bigquery dataset %s in project %s : %v", stagingTableName, bq.Namespace, bq.ProjectID, err)
	}
}

func partitionedTable(tableName, partitionDate string) string {
	return fmt.Sprintf(`%s$%v`, tableName, strings.ReplaceAll(partitionDate, "-", ""))
}

func (bq *HandleT) loadTable(tableName string, forceLoad, getLoadFileLocFromTableUploads, skipTempTableDelete bool) (stagingLoadTable StagingLoadTableT, err error) {
	pkgLogger.Infof("BQ: Starting load for table:%s\n", tableName)
	var loadFiles []warehouseutils.LoadFileT
	if getLoadFileLocFromTableUploads {
		loadFile, err := bq.Uploader.GetSingleLoadFile(tableName)
		if err != nil {
			return stagingLoadTable, err
		}
		loadFiles = append(loadFiles, loadFile)
	} else {
		loadFiles = bq.Uploader.GetLoadFilesMetadata(warehouseutils.GetLoadFilesOptionsT{Table: tableName})
	}
	gcsLocations := warehouseutils.GetGCSLocations(loadFiles, warehouseutils.GCSLocationOptionsT{})
	pkgLogger.Infof("BQ: Loading data into table: %s in bigquery dataset: %s in project: %s from %v", tableName, bq.Namespace, bq.ProjectID, loadFiles)
	gcsRef := bigquery.NewGCSReference(gcsLocations...)
	gcsRef.SourceFormat = bigquery.JSON
	gcsRef.MaxBadRecords = 0
	gcsRef.IgnoreUnknownValues = false

	loadTableByAppend := func() (err error) {
		stagingLoadTable.partitionDate = time.Now().Format("2006-01-02")
		outputTable := tableName
		// Tables created by Rudderstack are ingestion-time partitioned table with pseudocolumn named _PARTITIONTIME. BigQuery automatically assigns rows to partitions based
		// on the time when BigQuery ingests the data. To support custom field partitions, omitting loading into partitioned table like tableName$20191221
		// TODO: Support custom field partition on users & identifies tables
		if !customPartitionsEnabled {
			outputTable = partitionedTable(tableName, stagingLoadTable.partitionDate)
		}

		loader := bq.Db.Dataset(bq.Namespace).Table(outputTable).LoaderFrom(gcsRef)

		job, err := loader.Run(bq.BQContext)
		if err != nil {
			pkgLogger.Errorf("BQ: Error initiating append load job: %v\n", err)
			return
		}
		status, err := job.Wait(bq.BQContext)
		if err != nil {
			pkgLogger.Errorf("BQ: Error running append load job: %v\n", err)
			return
		}

		if status.Err() != nil {
			return status.Err()
		}
		return
	}

	loadTableByMerge := func() (err error) {
		stagingTableName := misc.TruncateStr(fmt.Sprintf(`%s%s_%s`, stagingTablePrefix, strings.ReplaceAll(uuid.Must(uuid.NewV4()).String(), "-", ""), tableName), 127)
		stagingLoadTable.stagingTableName = stagingTableName
		pkgLogger.Infof("BQ: Loading data into temporary table: %s in bigquery dataset: %s in project: %s", stagingTableName, bq.Namespace, bq.ProjectID)
		stagingTableColMap := bq.Uploader.GetTableSchemaInWarehouse(tableName)
		sampleSchema := getTableSchema(stagingTableColMap)
		metaData := &bigquery.TableMetadata{
			Schema:           sampleSchema,
			TimePartitioning: &bigquery.TimePartitioning{},
		}
		tableRef := bq.Db.Dataset(bq.Namespace).Table(stagingTableName)
		err = tableRef.Create(bq.BQContext, metaData)
		if err != nil {
			pkgLogger.Infof("BQ: Error creating temporary staging table %s", stagingTableName)
			return
		}

		loader := bq.Db.Dataset(bq.Namespace).Table(stagingTableName).LoaderFrom(gcsRef)
		job, err := loader.Run(bq.BQContext)
		if err != nil {
			pkgLogger.Errorf("BQ: Error initiating staging table load job: %v\n", err)
			return
		}
		status, err := job.Wait(bq.BQContext)
		if err != nil {
			pkgLogger.Errorf("BQ: Error running staging table load job: %v\n", err)
			return
		}

		if status.Err() != nil {
			return status.Err()
		}

		if !skipTempTableDelete {
			defer bq.dropStagingTable(stagingTableName)
		}

		primaryKey := "id"
		if column, ok := primaryKeyMap[tableName]; ok {
			primaryKey = column
		}

		partitionKey := "id"
		if column, ok := partitionKeyMap[tableName]; ok {
			partitionKey = column
		}

		tableColMap := bq.Uploader.GetTableSchemaInWarehouse(tableName)
		var tableColNames []string
		for colName := range tableColMap {
			tableColNames = append(tableColNames, colName)
		}

		var stagingColumnNamesList, columnsWithValuesList []string
		for _, str := range tableColNames {
			stagingColumnNamesList = append(stagingColumnNamesList, fmt.Sprintf(`staging.%s`, str))
			columnsWithValuesList = append(columnsWithValuesList, fmt.Sprintf(`original.%[1]s = staging.%[1]s`, str))
		}
		columnNames := strings.Join(tableColNames, ",")
		stagingColumnNames := strings.Join(stagingColumnNamesList, ",")
		columnsWithValues := strings.Join(columnsWithValuesList, ",")

		var primaryKeyList []string
		for _, str := range strings.Split(primaryKey, ",") {
			primaryKeyList = append(primaryKeyList, fmt.Sprintf(`original.%[1]s = staging.%[1]s`, strings.Trim(str, " ")))
		}
		primaryJoinClause := strings.Join(primaryKeyList, " AND ")
		bqTable := func(name string) string { return fmt.Sprintf("`%s`.`%s`", bq.Namespace, name) }

		sqlStatement := fmt.Sprintf(`MERGE INTO %[1]s AS original
										USING (
											SELECT * FROM (
												SELECT *, row_number() OVER (PARTITION BY %[7]s ORDER BY RECEIVED_AT DESC) AS _rudder_staging_row_number FROM %[2]s
											) AS q WHERE _rudder_staging_row_number = 1
										) AS staging
										ON (%[3]s)
										WHEN MATCHED THEN
										UPDATE SET %[6]s
										WHEN NOT MATCHED THEN
										INSERT (%[4]s) VALUES (%[5]s)`, bqTable(tableName), bqTable(stagingTableName), primaryJoinClause, columnNames, stagingColumnNames, columnsWithValues, partitionKey)
		pkgLogger.Infof("BQ: Dedup records for table:%s using staging table: %s\n", tableName, sqlStatement)

		q := bq.Db.Query(sqlStatement)
		job, err = q.Run(bq.BQContext)
		if err != nil {
			pkgLogger.Errorf("BQ: Error initiating merge load job: %v\n", err)
			return
		}
		status, err = job.Wait(bq.BQContext)
		if err != nil {
			pkgLogger.Errorf("BQ: Error running merge load job: %v\n", err)
			return
		}

		if status.Err() != nil {
			return status.Err()
		}
		return
	}

	if !dedupEnabled() {
		err = loadTableByAppend()
		return
	}

	err = loadTableByMerge()
	return
}

func (bq *HandleT) LoadUserTables() (errorMap map[string]error) {
	errorMap = map[string]error{warehouseutils.IdentifiesTable: nil}
	pkgLogger.Infof("BQ: Starting load for identifies and users tables\n")
	identifyLoadTable, err := bq.loadTable(warehouseutils.IdentifiesTable, true, false, true)
	if err != nil {
		errorMap[warehouseutils.IdentifiesTable] = err
		return
	}

	if len(bq.Uploader.GetTableSchemaInUpload(warehouseutils.UsersTable)) == 0 {
		return
	}
	errorMap[warehouseutils.UsersTable] = nil

	pkgLogger.Infof("BQ: Starting load for %s table", warehouseutils.UsersTable)

	firstValueSQL := func(column string) string {
		return fmt.Sprintf(`FIRST_VALUE(%[1]s IGNORE NULLS) OVER (PARTITION BY id ORDER BY received_at DESC ROWS BETWEEN UNBOUNDED PRECEDING AND UNBOUNDED FOLLOWING) AS %[1]s`, column)
	}

	loadedAtFilter := func() string {
		// get first event received_at time in this upload for identifies table
		firstEventAt := func() time.Time {
			return bq.Uploader.GetLoadFileGenStartTIme()
		}

		firstEventTime := firstEventAt()
		if !setUsersLoadPartitionFirstEventFilter || firstEventTime.IsZero() {
			return ""
		}

		// TODO: Add this filter to optimize reading from identifies table since first event in upload
		// rather than entire day's records
		// commented it since firstEventAt is not stored in UTC format in earlier versions
		firstEventAtFormatted := firstEventTime.Format(misc.RFC3339Milli)
		return fmt.Sprintf(`AND loaded_at >= TIMESTAMP('%v')`, firstEventAtFormatted)
	}

	userColMap := bq.Uploader.GetTableSchemaInWarehouse("users")
	var userColNames, firstValProps []string
	for colName := range userColMap {
		if colName == "id" {
			continue
		}
		userColNames = append(userColNames, colName)
		firstValProps = append(firstValProps, firstValueSQL(colName))
	}

	bqTable := func(name string) string { return fmt.Sprintf("`%s`.`%s`", bq.Namespace, name) }

	bqUsersView := bqTable(warehouseutils.UsersView)
	viewExists, _ := bq.tableExists(warehouseutils.UsersView)
	if !viewExists {
		pkgLogger.Infof("BQ: Creating view: %s in bigquery dataset: %s in project: %s", warehouseutils.UsersView, bq.Namespace, bq.ProjectID)
		bq.createTableView(warehouseutils.UsersTable, userColMap)
	}

	bqIdentifiesTable := bqTable(warehouseutils.IdentifiesTable)
	partition := fmt.Sprintf("TIMESTAMP('%s')", identifyLoadTable.partitionDate)
	var identifiesFrom string
	if dedupEnabled() {
		identifiesFrom = fmt.Sprintf(`%s WHERE user_id IS NOT NULL %s`, bqTable(identifyLoadTable.stagingTableName), loadedAtFilter())
	} else {
		identifiesFrom = fmt.Sprintf(`%s WHERE _PARTITIONTIME = %s AND user_id IS NOT NULL %s`, bqIdentifiesTable, partition, loadedAtFilter())
	}
	sqlStatement := fmt.Sprintf(`SELECT DISTINCT * FROM (
			SELECT id, %[1]s FROM (
				(
					SELECT id, %[2]s FROM %[3]s WHERE (
						id in (SELECT user_id FROM %[4]s)
					)
				) UNION ALL (
					SELECT user_id, %[2]s FROM %[4]s
				)
			)
		)`,
		strings.Join(firstValProps, ","), // 1
		strings.Join(userColNames, ","),  // 2
		bqUsersView,                      // 3
		identifiesFrom,                   // 4
	)
	loadUserTableByAppend := func() {
		pkgLogger.Infof(`BQ: Loading data into users table: %v`, sqlStatement)
		partitionedUsersTable := partitionedTable(warehouseutils.UsersTable, identifyLoadTable.partitionDate)
		query := bq.Db.Query(sqlStatement)
		query.QueryConfig.Dst = bq.Db.Dataset(bq.Namespace).Table(partitionedUsersTable)
		query.WriteDisposition = bigquery.WriteAppend

		job, err := query.Run(bq.BQContext)
		if err != nil {
			pkgLogger.Errorf("BQ: Error initiating load job: %v\n", err)
			errorMap[warehouseutils.UsersTable] = err
			return
		}
		status, err := job.Wait(bq.BQContext)
		if err != nil {
			pkgLogger.Errorf("BQ: Error running load job: %v\n", err)
			errorMap[warehouseutils.UsersTable] = errors.New(fmt.Sprintf(`append: %v`, err.Error()))
			return
		}

		if status.Err() != nil {
			errorMap[warehouseutils.UsersTable] = status.Err()
			return
		}
	}

	loadUserTableByMerge := func() {
		stagingTableName := misc.TruncateStr(fmt.Sprintf(`%s%s_%s`, stagingTablePrefix, strings.ReplaceAll(uuid.Must(uuid.NewV4()).String(), "-", ""), warehouseutils.UsersTable), 127)
		pkgLogger.Infof(`BQ: Creating staging table for users: %v`, sqlStatement)
		query := bq.Db.Query(sqlStatement)
		query.QueryConfig.Dst = bq.Db.Dataset(bq.Namespace).Table(stagingTableName)
		query.WriteDisposition = bigquery.WriteAppend
		job, err := query.Run(bq.BQContext)
		if err != nil {
			pkgLogger.Errorf("BQ: Error initiating staging table for users : %v\n", err)
			errorMap[warehouseutils.UsersTable] = err
			return
		}

		status, err := job.Wait(bq.BQContext)
		if err != nil {
			pkgLogger.Errorf("BQ: Error initiating staging table for users %v\n", err)
			errorMap[warehouseutils.UsersTable] = errors.New(fmt.Sprintf(`merge: %v`, err.Error()))
			return
		}

		if status.Err() != nil {
			errorMap[warehouseutils.UsersTable] = status.Err()
			return
		}
		if isDedupEnabled {
			defer bq.dropStagingTable(identifyLoadTable.stagingTableName)
		}
		defer bq.dropStagingTable(stagingTableName)

		primaryKey := `ID`
		columnNames := append([]string{`ID`}, userColNames...)
		columnNamesStr := strings.Join(columnNames, ",")
		var columnsWithValues, stagingColumnValues string
		for idx, colName := range columnNames {
			columnsWithValues += fmt.Sprintf(`original.%[1]s = staging.%[1]s`, colName)
			stagingColumnValues += fmt.Sprintf(`staging.%s`, colName)
			if idx != len(columnNames)-1 {
				columnsWithValues += `,`
				stagingColumnValues += `,`
			}
		}

		sqlStatement = fmt.Sprintf(`MERGE INTO %[1]s AS original
										USING (
											SELECT %[3]s FROM %[2]s
										) AS staging
										ON (original.%[4]s = staging.%[4]s)
										WHEN MATCHED THEN
										UPDATE SET %[5]s
										WHEN NOT MATCHED THEN
										INSERT (%[3]s) VALUES (%[6]s)`, bqTable(warehouseutils.UsersTable), bqTable(stagingTableName), columnNamesStr, primaryKey, columnsWithValues, stagingColumnValues)
		pkgLogger.Infof("BQ: Dedup records for table:%s using staging table: %s\n", warehouseutils.UsersTable, sqlStatement)

		pkgLogger.Infof(`BQ: Loading data into users table: %v`, sqlStatement)
		// partitionedUsersTable := partitionedTable(warehouseutils.UsersTable, partitionDate)
		q := bq.Db.Query(sqlStatement)
		job, err = q.Run(bq.BQContext)
		if err != nil {
			pkgLogger.Errorf("BQ: Error initiating merge load job: %v\n", err)
			errorMap[warehouseutils.UsersTable] = err
			return
		}
		status, err = job.Wait(bq.BQContext)
		if err != nil {
			pkgLogger.Errorf("BQ: Error running merge load job: %v\n", err)
			errorMap[warehouseutils.UsersTable] = errors.New(fmt.Sprintf(`merge: %v`, err.Error()))
			return
		}

		if status.Err() != nil {
			errorMap[warehouseutils.UsersTable] = status.Err()
			return
		}
	}
<<<<<<< HEAD
	// set isDedupEnabled to true to enable dedup for all tables
	// set isUsersTableDedupEnabled to true to enable dedup for only users table
	if !isDedupEnabled && !isUsersTableDedupEnabled {
=======

	if !dedupEnabled() {
>>>>>>> c592462d
		loadUserTableByAppend()
		return
	}

	loadUserTableByMerge()
	return errorMap
}

type BQCredentialsT struct {
	ProjectID   string
	Credentials string
}

func Connect(context context.Context, cred *BQCredentialsT) (*bigquery.Client, error) {
	opts := []option.ClientOption{}
	if !googleutils.ShouldSkipCredentialsInit(cred.Credentials) {
		credBytes := []byte(cred.Credentials)
		if err := googleutils.CompatibleGoogleCredentialsJSON(credBytes); err != nil {
			return nil, err
		}
		opts = append(opts, option.WithCredentialsJSON(credBytes))
	}
	client, err := bigquery.NewClient(context, cred.ProjectID, opts...)
	return client, err
}

func (bq *HandleT) connect(cred BQCredentialsT) (*bigquery.Client, error) {
	pkgLogger.Infof("BQ: Connecting to BigQuery in project: %s", cred.ProjectID)
	bq.BQContext = context.Background()
	client, err := Connect(bq.BQContext, &cred)
	return client, err
}

func loadConfig() {
	partitionExpiryUpdated = make(map[string]bool)
	stagingTablePrefix = "RUDDER_STAGING_"
	config.RegisterBoolConfigVariable(true, &setUsersLoadPartitionFirstEventFilter, true, "Warehouse.bigquery.setUsersLoadPartitionFirstEventFilter")
	config.RegisterBoolConfigVariable(false, &customPartitionsEnabled, true, "Warehouse.bigquery.customPartitionsEnabled")
	config.RegisterBoolConfigVariable(false, &isUsersTableDedupEnabled, true, "Warehouse.bigquery.isUsersTableDedupEnabled") // TODO: Depricate with respect to isDedupEnabled
	config.RegisterBoolConfigVariable(false, &isDedupEnabled, true, "Warehouse.bigquery.isDedupEnabled")
}

func Init() {
	loadConfig()
	pkgLogger = logger.NewLogger().Child("warehouse").Child("bigquery")
}

func (bq *HandleT) removePartitionExpiry() (err error) {
	partitionExpiryUpdatedLock.Lock()
	defer partitionExpiryUpdatedLock.Unlock()
	identifier := fmt.Sprintf(`%s::%s`, bq.Warehouse.Source.ID, bq.Warehouse.Destination.ID)
	if _, ok := partitionExpiryUpdated[identifier]; ok {
		return
	}
	for tName := range bq.Uploader.GetSchemaInWarehouse() {
		var m *bigquery.TableMetadata
		m, err = bq.Db.Dataset(bq.Namespace).Table(tName).Metadata(bq.BQContext)
		if err != nil {
			return
		}
		if m.TimePartitioning != nil && m.TimePartitioning.Expiration > 0 {
			_, err = bq.Db.Dataset(bq.Namespace).Table(tName).Update(bq.BQContext, bigquery.TableMetadataToUpdate{TimePartitioning: &bigquery.TimePartitioning{Expiration: time.Duration(0)}}, "")
			if err != nil {
				return
			}
		}
	}
	partitionExpiryUpdated[identifier] = true
	return
}

func dedupEnabled() bool {
	return isDedupEnabled || isUsersTableDedupEnabled
}

func (bq *HandleT) CrashRecover(warehouse warehouseutils.WarehouseT) (err error) {
	if !dedupEnabled() {
		return
	}
	bq.Warehouse = warehouse
	bq.Namespace = warehouse.Namespace
	bq.ProjectID = strings.TrimSpace(warehouseutils.GetConfigValue(GCPProjectID, bq.Warehouse))
	bq.Db, err = bq.connect(BQCredentialsT{
		ProjectID:   bq.ProjectID,
		Credentials: warehouseutils.GetConfigValue(GCPCredentials, bq.Warehouse),
	})
	if err != nil {
		return
	}
	defer bq.Db.Close()
	bq.dropDanglingStagingTables()
	return
}

func (bq *HandleT) dropDanglingStagingTables() bool {
	sqlStatement := fmt.Sprintf(`SELECT table_name
								 FROM %[1]s.INFORMATION_SCHEMA.TABLES
								 WHERE table_schema = '%[1]s' AND table_name LIKE '%[2]s'`, bq.Namespace, fmt.Sprintf("%s%s", stagingTablePrefix, "%"))
	query := bq.Db.Query(sqlStatement)
	it, err := query.Read(bq.BQContext)
	if err != nil {
		pkgLogger.Errorf("WH: BQ: Error dropping dangling staging tables in BQ: %v\nQuery: %s\n", err, sqlStatement)
		return false
	}

	var stagingTableNames []string
	for {
		var values []bigquery.Value
		err := it.Next(&values)
		if err == iterator.Done {
			break
		}
		if err != nil {
			pkgLogger.Errorf("BQ: Error in processing fetched staging tables from information schema in dataset %v : %v", bq.Namespace, err)
			return false
		}
		if _, ok := values[0].(string); ok {
			stagingTableNames = append(stagingTableNames, values[0].(string))
		}
	}
	pkgLogger.Infof("WH: PG: Dropping dangling staging tables: %+v  %+v\n", len(stagingTableNames), stagingTableNames)
	delSuccess := true
	for _, stagingTableName := range stagingTableNames {
		err := bq.DeleteTable(stagingTableName)
		if err != nil {
			pkgLogger.Errorf("WH: BQ:  Error dropping dangling staging table: %s in BQ: %v", stagingTableName, err)
			delSuccess = false
		}
	}
	return delSuccess
}

func (bq *HandleT) IsEmpty(warehouse warehouseutils.WarehouseT) (empty bool, err error) {
	empty = true
	bq.Warehouse = warehouse
	bq.Namespace = warehouse.Namespace
	bq.ProjectID = strings.TrimSpace(warehouseutils.GetConfigValue(GCPProjectID, bq.Warehouse))
	pkgLogger.Infof("BQ: Connecting to BigQuery in project: %s", bq.ProjectID)
	bq.Db, err = bq.connect(BQCredentialsT{
		ProjectID:   bq.ProjectID,
		Credentials: warehouseutils.GetConfigValue(GCPCredentials, bq.Warehouse),
	})
	if err != nil {
		return
	}
	defer bq.Db.Close()

	tables := []string{"tracks", "pages", "screens", "identifies", "aliases"}
	for _, tableName := range tables {
		var exists bool
		exists, err = bq.tableExists(tableName)
		if err != nil {
			return
		}
		if !exists {
			continue
		}
		count, err := bq.GetTotalCountInTable(tableName)
		if err != nil {
			return empty, err
		}
		if count > 0 {
			empty = false
			return empty, nil
		}
	}
	return
}

func (bq *HandleT) Setup(warehouse warehouseutils.WarehouseT, uploader warehouseutils.UploaderI) (err error) {
	bq.Warehouse = warehouse
	bq.Namespace = warehouse.Namespace
	bq.Uploader = uploader
	bq.ProjectID = strings.TrimSpace(warehouseutils.GetConfigValue(GCPProjectID, bq.Warehouse))

	bq.BQContext = context.Background()
	bq.Db, err = bq.connect(BQCredentialsT{
		ProjectID:   bq.ProjectID,
		Credentials: warehouseutils.GetConfigValue(GCPCredentials, bq.Warehouse),
	})
	return err
}

func (bq *HandleT) TestConnection(warehouse warehouseutils.WarehouseT) (err error) {
	bq.Warehouse = warehouse
	bq.Db, err = bq.connect(BQCredentialsT{
		ProjectID:   bq.ProjectID,
		Credentials: warehouseutils.GetConfigValue(GCPCredentials, bq.Warehouse),
	})
	if err != nil {
		return
	}
	defer bq.Db.Close()
	return
}

func (bq *HandleT) LoadTable(tableName string) error {
	var getLoadFileLocFromTableUploads bool
	if misc.ContainsString([]string{warehouseutils.IdentityMappingsTable, warehouseutils.IdentityMergeRulesTable}, tableName) {
		getLoadFileLocFromTableUploads = true
	}
	_, err := bq.loadTable(tableName, false, getLoadFileLocFromTableUploads, false)
	return err
}

func (bq *HandleT) AddColumn(tableName, columnName, columnType string) (err error) {
	err = bq.addColumn(tableName, columnName, columnType)
	if err != nil {
		if checkAndIgnoreAlreadyExistError(err) {
			pkgLogger.Infof("BQ: Column %s already exists on %s.%s \nResponse: %v", columnName, bq.Namespace, tableName, err)
			err = nil
		}
	}
	return err
}

func (bq *HandleT) AlterColumn(tableName, columnName, columnType string) (err error) {
	return
}

// FetchSchema queries bigquery and returns the schema assoiciated with provided namespace
func (bq *HandleT) FetchSchema(warehouse warehouseutils.WarehouseT) (schema warehouseutils.SchemaT, err error) {
	bq.Warehouse = warehouse
	bq.Namespace = warehouse.Namespace
	bq.ProjectID = strings.TrimSpace(warehouseutils.GetConfigValue(GCPProjectID, bq.Warehouse))
	dbClient, err := bq.connect(BQCredentialsT{
		ProjectID:   bq.ProjectID,
		Credentials: warehouseutils.GetConfigValue(GCPCredentials, bq.Warehouse),
		// location:    warehouseutils.GetConfigValue(GCPLocation, bq.Warehouse),
	})
	if err != nil {
		return
	}
	defer dbClient.Close()

	schema = make(warehouseutils.SchemaT)
	query := dbClient.Query(fmt.Sprintf(`SELECT t.table_name, c.column_name, c.data_type
							 FROM %[1]s.INFORMATION_SCHEMA.TABLES as t LEFT JOIN %[1]s.INFORMATION_SCHEMA.COLUMNS as c
							 ON (t.table_name = c.table_name) and (t.table_type != 'VIEW') and (c.column_name != '_PARTITIONTIME' OR c.column_name IS NULL)`, bq.Namespace))

	it, err := query.Read(bq.BQContext)
	if err != nil {
		if e, ok := err.(*googleapi.Error); ok {
			// if dataset resource is not found, return empty schema
			if e.Code == 404 {
				pkgLogger.Infof("BQ: No rows, while fetching schema from  destination:%v, query: %v", bq.Warehouse.Identifier, query)
				return schema, nil
			}
			pkgLogger.Errorf("BQ: Error in fetching schema from bigquery destination:%v, query: %v", bq.Warehouse.Destination.ID, query)
			return schema, e
		}
		pkgLogger.Errorf("BQ: Error in fetching schema from bigquery destination:%v, query: %v", bq.Warehouse.Destination.ID, query)
		return
	}

	for {
		var values []bigquery.Value
		err := it.Next(&values)
		if err == iterator.Done {
			break
		}
		if err != nil {
			pkgLogger.Errorf("BQ: Error in processing fetched schema from redshift destination:%v, error: %v", bq.Warehouse.Destination.ID, err)
			return nil, err
		}
		var tName, cName, cType string
		tName, _ = values[0].(string)
		if _, ok := schema[tName]; !ok {
			schema[tName] = make(map[string]string)
		}
		cName, _ = values[1].(string)
		cType, _ = values[2].(string)
		if datatype, ok := dataTypesMapToRudder[bigquery.FieldType(cType)]; ok {
			// lower case all column names from bigquery
			schema[tName][strings.ToLower(cName)] = datatype
		}
	}

	return
}

func (bq *HandleT) Cleanup() {
	if bq.Db != nil {
		bq.Db.Close()
	}
}

func (bq *HandleT) LoadIdentityMergeRulesTable() (err error) {
	identityMergeRulesTable := warehouseutils.IdentityMergeRulesWarehouseTableName(warehouseutils.BQ)
	return bq.LoadTable(identityMergeRulesTable)
}

func (bq *HandleT) LoadIdentityMappingsTable() (err error) {
	identityMappingsTable := warehouseutils.IdentityMappingsWarehouseTableName(warehouseutils.BQ)
	return bq.LoadTable(identityMappingsTable)
}

func (bq *HandleT) tableExists(tableName string) (exists bool, err error) {
	_, err = bq.Db.Dataset(bq.Namespace).Table(tableName).Metadata(context.Background())
	if err == nil {
		return true, nil
	}
	if e, ok := err.(*googleapi.Error); ok {
		if e.Code == 404 {
			return false, nil
		}
	}
	return false, err
}

func (bq *HandleT) columnExists(columnName, tableName string) (exists bool, err error) {
	tableMetadata, err := bq.Db.Dataset(bq.Namespace).Table(tableName).Metadata(context.Background())
	if err != nil {
		return false, err
	}

	schema := tableMetadata.Schema
	for _, column := range schema {
		if column.Name == columnName {
			return true, nil
		}
	}

	return false, nil
}

type identityRulesT struct {
	MergeProperty1Type  string `json:"merge_property_1_type"`
	MergeProperty1Value string `json:"merge_property_1_value"`
	MergeProperty2Type  string `json:"merge_property_2_type"`
	MergeProperty2Value string `json:"merge_property_2_value"`
}

func (bq *HandleT) DownloadIdentityRules(gzWriter *misc.GZipWriter) (err error) {
	getFromTable := func(tableName string) (err error) {
		var exists bool
		exists, err = bq.tableExists(tableName)
		if err != nil || !exists {
			return
		}

		tableMetadata, err := bq.Db.Dataset(bq.Namespace).Table(tableName).Metadata(context.Background())
		if err != nil {
			return err
		}
		totalRows := int64(tableMetadata.NumRows)
		// check if table in warehouse has anonymous_id and user_id and construct accordingly
		hasAnonymousID, err := bq.columnExists("anonymous_id", tableName)
		if err != nil {
			return
		}
		hasUserID, err := bq.columnExists("user_id", tableName)
		if err != nil {
			return
		}

		var toSelectFields string
		if hasAnonymousID && hasUserID {
			toSelectFields = `anonymous_id, user_id`
		} else if hasAnonymousID {
			toSelectFields = `anonymous_id, null as user_id`
		} else if hasUserID {
			toSelectFields = `null as anonymous_id", user_id`
		} else {
			pkgLogger.Infof("BQ: anonymous_id, user_id columns not present in table: %s", tableName)
			return nil
		}

		batchSize := int64(10000)
		var offset int64
		for {
			sqlStatement := fmt.Sprintf(`SELECT DISTINCT %[1]s FROM %[2]s.%[3]s LIMIT %[4]d OFFSET %[5]d`, toSelectFields, bq.Namespace, tableName, batchSize, offset)
			pkgLogger.Infof("BQ: Downloading distinct combinations of anonymous_id, user_id: %s, totalRows: %d", sqlStatement, totalRows)
			ctx := context.Background()
			query := bq.Db.Query(sqlStatement)
			job, err := query.Run(ctx)
			if err != nil {
				break
			}
			status, err := job.Wait(ctx)
			if err != nil {
				return err
			}
			if err := status.Err(); err != nil {
				return err
			}
			it, err := job.Read(ctx)
			if err != nil {
				return err
			}
			for {
				var values []bigquery.Value

				err := it.Next(&values)
				if err == iterator.Done {
					break
				}
				if err != nil {
					return err
				}
				var anonId, userId string
				if _, ok := values[0].(string); ok {
					anonId = values[0].(string)
				}
				if _, ok := values[1].(string); ok {
					userId = values[1].(string)
				}
				identityRule := identityRulesT{
					MergeProperty1Type:  "anonymous_id",
					MergeProperty1Value: anonId,
					MergeProperty2Type:  "user_id",
					MergeProperty2Value: userId,
				}
				if len(identityRule.MergeProperty1Value) == 0 && len(identityRule.MergeProperty2Value) == 0 {
					continue
				}
				bytes, err := json.Marshal(identityRule)
				if err != nil {
					break
				}
				gzWriter.WriteGZ(string(bytes) + "\n")
			}

			offset += batchSize
			if offset >= totalRows {
				break
			}
		}
		return
	}

	tables := []string{"tracks", "pages", "screens", "identifies", "aliases"}
	for _, table := range tables {
		err = getFromTable(table)
		if err != nil {
			return
		}
	}
	return
}

func (bq *HandleT) GetTotalCountInTable(tableName string) (total int64, err error) {
	sqlStatement := fmt.Sprintf(`SELECT count(*) FROM %[1]s.%[2]s`, bq.Namespace, tableName)
	it, err := bq.Db.Query(sqlStatement).Read(bq.BQContext)
	if err != nil {
		return 0, err
	}
	var values []bigquery.Value
	err = it.Next(&values)
	if err == iterator.Done {
		return 0, nil
	}
	if err != nil {
		pkgLogger.Errorf("BQ: Error in processing totalRowsCount: %v", err)
		return
	}
	total, _ = values[0].(int64)
	return
}

func (bq *HandleT) Connect(warehouse warehouseutils.WarehouseT) (client.Client, error) {
	bq.Warehouse = warehouse
	bq.Namespace = warehouse.Namespace
	bq.ProjectID = strings.TrimSpace(warehouseutils.GetConfigValue(GCPProjectID, bq.Warehouse))
	dbClient, err := bq.connect(BQCredentialsT{
		ProjectID:   bq.ProjectID,
		Credentials: warehouseutils.GetConfigValue(GCPCredentials, bq.Warehouse),
	})
	if err != nil {
		return client.Client{}, err
	}

	return client.Client{Type: client.BQClient, BQ: dbClient}, err
}

func (bq *HandleT) LoadTestTable(location, tableName string, payloadMap map[string]interface{}, format string) (err error) {
	gcsLocations := warehouseutils.GetGCSLocation(location, warehouseutils.GCSLocationOptionsT{})
	gcsRef := bigquery.NewGCSReference([]string{gcsLocations}...)
	gcsRef.SourceFormat = bigquery.JSON
	gcsRef.MaxBadRecords = 0
	gcsRef.IgnoreUnknownValues = false

	outputTable := partitionedTable(tableName, time.Now().Format("2006-01-02"))
	loader := bq.Db.Dataset(bq.Namespace).Table(outputTable).LoaderFrom(gcsRef)

	job, err := loader.Run(bq.BQContext)
	if err != nil {
		return
	}
	status, err := job.Wait(bq.BQContext)
	if err != nil {
		return
	}

	if status.Err() != nil {
		err = status.Err()
		return
	}
	return
}

func (bq *HandleT) SetConnectionTimeout(timeout time.Duration) {
}<|MERGE_RESOLUTION|>--- conflicted
+++ resolved
@@ -123,7 +123,7 @@
 		return
 	}
 
-	if !dedupEnabled() {
+	if !isDedupEnabled {
 		err = bq.createTableView(tableName, columnMap)
 	}
 	return
@@ -134,7 +134,7 @@
 	if err != nil {
 		return
 	}
-	if !dedupEnabled() {
+	if !isDedupEnabled {
 		err = bq.DeleteTable(tableName + "_view")
 	}
 	return
@@ -403,7 +403,7 @@
 		return
 	}
 
-	if !dedupEnabled() {
+	if !isDedupEnabled {
 		err = loadTableByAppend()
 		return
 	}
@@ -472,7 +472,7 @@
 	bqIdentifiesTable := bqTable(warehouseutils.IdentifiesTable)
 	partition := fmt.Sprintf("TIMESTAMP('%s')", identifyLoadTable.partitionDate)
 	var identifiesFrom string
-	if dedupEnabled() {
+	if isDedupEnabled {
 		identifiesFrom = fmt.Sprintf(`%s WHERE user_id IS NOT NULL %s`, bqTable(identifyLoadTable.stagingTableName), loadedAtFilter())
 	} else {
 		identifiesFrom = fmt.Sprintf(`%s WHERE _PARTITIONTIME = %s AND user_id IS NOT NULL %s`, bqIdentifiesTable, partition, loadedAtFilter())
@@ -593,14 +593,8 @@
 			return
 		}
 	}
-<<<<<<< HEAD
-	// set isDedupEnabled to true to enable dedup for all tables
-	// set isUsersTableDedupEnabled to true to enable dedup for only users table
-	if !isDedupEnabled && !isUsersTableDedupEnabled {
-=======
-
-	if !dedupEnabled() {
->>>>>>> c592462d
+
+	if !usersDedupEnabled() {
 		loadUserTableByAppend()
 		return
 	}
@@ -639,6 +633,8 @@
 	stagingTablePrefix = "RUDDER_STAGING_"
 	config.RegisterBoolConfigVariable(true, &setUsersLoadPartitionFirstEventFilter, true, "Warehouse.bigquery.setUsersLoadPartitionFirstEventFilter")
 	config.RegisterBoolConfigVariable(false, &customPartitionsEnabled, true, "Warehouse.bigquery.customPartitionsEnabled")
+	// set isDedupEnabled to true to enable dedup for all tables
+	// set isUsersTableDedupEnabled only to true to enable dedup for only users table
 	config.RegisterBoolConfigVariable(false, &isUsersTableDedupEnabled, true, "Warehouse.bigquery.isUsersTableDedupEnabled") // TODO: Depricate with respect to isDedupEnabled
 	config.RegisterBoolConfigVariable(false, &isDedupEnabled, true, "Warehouse.bigquery.isDedupEnabled")
 }
@@ -672,12 +668,12 @@
 	return
 }
 
-func dedupEnabled() bool {
+func usersDedupEnabled() bool {
 	return isDedupEnabled || isUsersTableDedupEnabled
 }
 
 func (bq *HandleT) CrashRecover(warehouse warehouseutils.WarehouseT) (err error) {
-	if !dedupEnabled() {
+	if !isDedupEnabled {
 		return
 	}
 	bq.Warehouse = warehouse
