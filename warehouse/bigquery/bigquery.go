package bigquery

import (
	"context"
	"encoding/json"
	"fmt"
	"strings"
	"time"

	"cloud.google.com/go/bigquery"
	"github.com/rudderlabs/rudder-server/config"
	"github.com/rudderlabs/rudder-server/utils/googleutils"
	"github.com/rudderlabs/rudder-server/utils/logger"
	"github.com/rudderlabs/rudder-server/utils/misc"
	"github.com/rudderlabs/rudder-server/warehouse/client"
	warehouseutils "github.com/rudderlabs/rudder-server/warehouse/utils"
	"google.golang.org/api/googleapi"
	"google.golang.org/api/iterator"
	"google.golang.org/api/option"
)

var (
	pkgLogger                             logger.Logger
	setUsersLoadPartitionFirstEventFilter bool
	customPartitionsEnabled               bool
	isUsersTableDedupEnabled              bool
	isDedupEnabled                        bool
)

type HandleT struct {
	BQContext context.Context
	Db        *bigquery.Client
	Namespace string
	Warehouse warehouseutils.WarehouseT
	ProjectID string
	Uploader  warehouseutils.UploaderI
}

type StagingLoadTableT struct {
	partitionDate    string
	stagingTableName string
}

// String constants for bigquery destination config
const (
	GCPProjectID   = "project"
	GCPCredentials = "credentials"
	GCPLocation    = "location"
)

const (
	provider = warehouseutils.BQ
)

// maps datatype stored in rudder to datatype in bigquery
var dataTypesMap = map[string]bigquery.FieldType{
	"boolean":  bigquery.BooleanFieldType,
	"int":      bigquery.IntegerFieldType,
	"float":    bigquery.FloatFieldType,
	"string":   bigquery.StringFieldType,
	"datetime": bigquery.TimestampFieldType,
}

// maps datatype in bigquery to datatype stored in rudder
var dataTypesMapToRudder = map[bigquery.FieldType]string{
	"BOOLEAN":   "boolean",
	"BOOL":      "boolean",
	"INTEGER":   "int",
	"INT64":     "int",
	"NUMERIC":   "float",
	"FLOAT":     "float",
	"FLOAT64":   "float",
	"STRING":    "string",
	"BYTES":     "string",
	"DATE":      "datetime",
	"DATETIME":  "datetime",
	"TIME":      "datetime",
	"TIMESTAMP": "datetime",
}

var primaryKeyMap = map[string]string{
	"users":                                "id",
	"identifies":                           "id",
	warehouseutils.DiscardsTable:           "row_id, column_name, table_name",
	warehouseutils.IdentityMappingsTable:   "merge_property_type, merge_property_value",
	warehouseutils.IdentityMergeRulesTable: "merge_property_1_type, merge_property_1_value, merge_property_2_type, merge_property_2_value",
}

var partitionKeyMap = map[string]string{
	"users":                                "id",
	"identifies":                           "id",
	warehouseutils.DiscardsTable:           "row_id, column_name, table_name",
	warehouseutils.IdentityMappingsTable:   "merge_property_type, merge_property_value",
	warehouseutils.IdentityMergeRulesTable: "merge_property_1_type, merge_property_1_value, merge_property_2_type, merge_property_2_value",
}

func getTableSchema(columns map[string]string) []*bigquery.FieldSchema {
	var schema []*bigquery.FieldSchema
	for columnName, columnType := range columns {
		schema = append(schema, &bigquery.FieldSchema{Name: columnName, Type: dataTypesMap[columnType]})
	}
	return schema
}

func (bq *HandleT) DeleteTable(tableName string) (err error) {
	tableRef := bq.Db.Dataset(bq.Namespace).Table(tableName)
	err = tableRef.Delete(bq.BQContext)
	return
}

func (bq *HandleT) CreateTable(tableName string, columnMap map[string]string) (err error) {
	pkgLogger.Infof("BQ: Creating table: %s in bigquery dataset: %s in project: %s", tableName, bq.Namespace, bq.ProjectID)
	sampleSchema := getTableSchema(columnMap)
	metaData := &bigquery.TableMetadata{
		Schema:           sampleSchema,
		TimePartitioning: &bigquery.TimePartitioning{},
	}
	tableRef := bq.Db.Dataset(bq.Namespace).Table(tableName)
	err = tableRef.Create(bq.BQContext, metaData)
	if !checkAndIgnoreAlreadyExistError(err) {
		return
	}

	if !dedupEnabled() {
		err = bq.createTableView(tableName, columnMap)
	}
	return
}

func (bq *HandleT) DropTable(tableName string) (err error) {
	err = bq.DeleteTable(tableName)
	if err != nil {
		return
	}
	if !dedupEnabled() {
		err = bq.DeleteTable(tableName + "_view")
	}
	return
}

func (bq *HandleT) createTableView(tableName string, columnMap map[string]string) (err error) {
	partitionKey := "id"
	if column, ok := partitionKeyMap[tableName]; ok {
		partitionKey = column
	}

	var viewOrderByStmt string
	if _, ok := columnMap["loaded_at"]; ok {
		viewOrderByStmt = " ORDER BY loaded_at DESC "
	}

	// assuming it has field named id upon which dedup is done in view
	viewQuery := `SELECT * EXCEPT (__row_number) FROM (
			SELECT *, ROW_NUMBER() OVER (PARTITION BY ` + partitionKey + viewOrderByStmt + `) AS __row_number FROM ` + "`" + bq.ProjectID + "." + bq.Namespace + "." + tableName + "`" + ` WHERE _PARTITIONTIME BETWEEN TIMESTAMP_TRUNC(TIMESTAMP_MICROS(UNIX_MICROS(CURRENT_TIMESTAMP()) - 60 * 60 * 60 * 24 * 1000000), DAY, 'UTC')
					AND TIMESTAMP_TRUNC(CURRENT_TIMESTAMP(), DAY, 'UTC')
			)
		WHERE __row_number = 1`
	metaData := &bigquery.TableMetadata{
		ViewQuery: viewQuery,
	}
	tableRef := bq.Db.Dataset(bq.Namespace).Table(tableName + "_view")
	err = tableRef.Create(bq.BQContext, metaData)
	return
}

func (bq *HandleT) addColumn(tableName, columnName, columnType string) (err error) {
	pkgLogger.Infof("BQ: Adding columns in table %s in bigquery dataset: %s in project: %s", tableName, bq.Namespace, bq.ProjectID)
	tableRef := bq.Db.Dataset(bq.Namespace).Table(tableName)
	meta, err := tableRef.Metadata(bq.BQContext)
	if err != nil {
		return err
	}
	newSchema := append(meta.Schema,
		&bigquery.FieldSchema{Name: columnName, Type: dataTypesMap[columnType]},
	)
	update := bigquery.TableMetadataToUpdate{
		Schema: newSchema,
	}
	_, err = tableRef.Update(bq.BQContext, update, meta.ETag)
	return
}

func (bq *HandleT) schemaExists(_, _ string) (exists bool, err error) {
	ds := bq.Db.Dataset(bq.Namespace)
	_, err = ds.Metadata(bq.BQContext)
	if err != nil {
		if e, ok := err.(*googleapi.Error); ok && e.Code == 404 {
			pkgLogger.Debugf("BQ: Dataset %s not found", bq.Namespace)
			return false, nil
		}
		return false, err
	}
	return true, nil
}

func (bq *HandleT) CreateSchema() (err error) {
	pkgLogger.Infof("BQ: Creating bigquery dataset: %s in project: %s", bq.Namespace, bq.ProjectID)
	location := strings.TrimSpace(warehouseutils.GetConfigValue(GCPLocation, bq.Warehouse))
	if location == "" {
		location = "US"
	}

	var schemaExists bool
	schemaExists, err = bq.schemaExists(bq.Namespace, location)
	if err != nil {
		pkgLogger.Errorf("BQ: Error checking if schema: %s exists: %v", bq.Namespace, err)
		return err
	}
	if schemaExists {
		pkgLogger.Infof("BQ: Skipping creating schema: %s since it already exists", bq.Namespace)
		return
	}

	ds := bq.Db.Dataset(bq.Namespace)
	meta := &bigquery.DatasetMetadata{
		Location: location,
	}
	pkgLogger.Infof("BQ: Creating schema: %s ...", bq.Namespace)
	err = ds.Create(bq.BQContext, meta)
	if err != nil {
		if e, ok := err.(*googleapi.Error); ok && e.Code == 409 {
			pkgLogger.Infof("BQ: Create schema %s failed as schema already exists", bq.Namespace)
			return nil
		}
	}
	return
}

func checkAndIgnoreAlreadyExistError(err error) bool {
	if err != nil {
		if e, ok := err.(*googleapi.Error); ok {
			// 409 is returned when we try to create a table that already exists
			// 400 is returned for all kinds of invalid input - so we need to check the error message too
			if e.Code == 409 || (e.Code == 400 && strings.Contains(e.Message, "already exists in schema")) {
				pkgLogger.Debugf("BQ: Google API returned error with code: %v", e.Code)
				return true
			}
		}
		return false
	}
	return true
}

func (bq *HandleT) dropStagingTable(stagingTableName string) {
	pkgLogger.Infof("BQ: Deleting table: %s in bigquery dataset: %s in project: %s", stagingTableName, bq.Namespace, bq.ProjectID)
	err := bq.DeleteTable(stagingTableName)
	if err != nil {
		pkgLogger.Errorf("BQ:  Error dropping staging table %s in bigquery dataset %s in project %s : %v", stagingTableName, bq.Namespace, bq.ProjectID, err)
	}
}

func partitionedTable(tableName, partitionDate string) string {
	return fmt.Sprintf(`%s$%v`, tableName, strings.ReplaceAll(partitionDate, "-", ""))
}

func (bq *HandleT) loadTable(tableName string, _, getLoadFileLocFromTableUploads, skipTempTableDelete bool) (stagingLoadTable StagingLoadTableT, err error) {
	pkgLogger.Infof("BQ: Starting load for table:%s\n", tableName)
	var loadFiles []warehouseutils.LoadFileT
	if getLoadFileLocFromTableUploads {
		loadFile, err := bq.Uploader.GetSingleLoadFile(tableName)
		if err != nil {
			return stagingLoadTable, err
		}
		loadFiles = append(loadFiles, loadFile)
	} else {
		loadFiles = bq.Uploader.GetLoadFilesMetadata(warehouseutils.GetLoadFilesOptionsT{Table: tableName})
	}
	gcsLocations := warehouseutils.GetGCSLocations(loadFiles, warehouseutils.GCSLocationOptionsT{})
	pkgLogger.Infof("BQ: Loading data into table: %s in bigquery dataset: %s in project: %s from %v", tableName, bq.Namespace, bq.ProjectID, loadFiles)
	gcsRef := bigquery.NewGCSReference(gcsLocations...)
	gcsRef.SourceFormat = bigquery.JSON
	gcsRef.MaxBadRecords = 0
	gcsRef.IgnoreUnknownValues = false

	loadTableByAppend := func() (err error) {
		stagingLoadTable.partitionDate = time.Now().Format("2006-01-02")
		outputTable := tableName
		// Tables created by Rudderstack are ingestion-time partitioned table with pseudocolumn named _PARTITIONTIME. BigQuery automatically assigns rows to partitions based
		// on the time when BigQuery ingests the data. To support custom field partitions, omitting loading into partitioned table like tableName$20191221
		// TODO: Support custom field partition on users & identifies tables
		if !customPartitionsEnabled {
			outputTable = partitionedTable(tableName, stagingLoadTable.partitionDate)
		}

		loader := bq.Db.Dataset(bq.Namespace).Table(outputTable).LoaderFrom(gcsRef)

		job, err := loader.Run(bq.BQContext)
		if err != nil {
			pkgLogger.Errorf("BQ: Error initiating append load job: %v\n", err)
			return
		}
		status, err := job.Wait(bq.BQContext)
		if err != nil {
			pkgLogger.Errorf("BQ: Error running append load job: %v\n", err)
			return
		}

		if status.Err() != nil {
			return status.Err()
		}
		return
	}

	loadTableByMerge := func() (err error) {
		stagingTableName := warehouseutils.StagingTableName(provider, tableName)
		stagingLoadTable.stagingTableName = stagingTableName
		pkgLogger.Infof("BQ: Loading data into temporary table: %s in bigquery dataset: %s in project: %s", stagingTableName, bq.Namespace, bq.ProjectID)
		stagingTableColMap := bq.Uploader.GetTableSchemaInWarehouse(tableName)
		sampleSchema := getTableSchema(stagingTableColMap)
		metaData := &bigquery.TableMetadata{
			Schema:           sampleSchema,
			TimePartitioning: &bigquery.TimePartitioning{},
		}
		tableRef := bq.Db.Dataset(bq.Namespace).Table(stagingTableName)
		err = tableRef.Create(bq.BQContext, metaData)
		if err != nil {
			pkgLogger.Infof("BQ: Error creating temporary staging table %s", stagingTableName)
			return
		}

		loader := bq.Db.Dataset(bq.Namespace).Table(stagingTableName).LoaderFrom(gcsRef)
		job, err := loader.Run(bq.BQContext)
		if err != nil {
			pkgLogger.Errorf("BQ: Error initiating staging table load job: %v\n", err)
			return
		}
		status, err := job.Wait(bq.BQContext)
		if err != nil {
			pkgLogger.Errorf("BQ: Error running staging table load job: %v\n", err)
			return
		}

		if status.Err() != nil {
			return status.Err()
		}

		if !skipTempTableDelete {
			defer bq.dropStagingTable(stagingTableName)
		}

		primaryKey := "id"
		if column, ok := primaryKeyMap[tableName]; ok {
			primaryKey = column
		}

		partitionKey := "id"
		if column, ok := partitionKeyMap[tableName]; ok {
			partitionKey = column
		}

		tableColMap := bq.Uploader.GetTableSchemaInWarehouse(tableName)
		var tableColNames []string
		for colName := range tableColMap {
			tableColNames = append(tableColNames, fmt.Sprintf("`%s`", colName))
		}

		var stagingColumnNamesList, columnsWithValuesList []string
		for _, str := range tableColNames {
			stagingColumnNamesList = append(stagingColumnNamesList, fmt.Sprintf(`staging.%s`, str))
			columnsWithValuesList = append(columnsWithValuesList, fmt.Sprintf(`original.%[1]s = staging.%[1]s`, str))
		}
		columnNames := strings.Join(tableColNames, ",")
		stagingColumnNames := strings.Join(stagingColumnNamesList, ",")
		columnsWithValues := strings.Join(columnsWithValuesList, ",")

		var primaryKeyList []string
		for _, str := range strings.Split(primaryKey, ",") {
			primaryKeyList = append(primaryKeyList, fmt.Sprintf(`original.%[1]s = staging.%[1]s`, strings.Trim(str, " ")))
		}
		primaryJoinClause := strings.Join(primaryKeyList, " AND ")
		bqTable := func(name string) string { return fmt.Sprintf("`%s`.`%s`", bq.Namespace, name) }

		sqlStatement := fmt.Sprintf(`MERGE INTO %[1]s AS original
										USING (
											SELECT * FROM (
												SELECT *, row_number() OVER (PARTITION BY %[7]s ORDER BY RECEIVED_AT DESC) AS _rudder_staging_row_number FROM %[2]s
											) AS q WHERE _rudder_staging_row_number = 1
										) AS staging
										ON (%[3]s)
										WHEN MATCHED THEN
										UPDATE SET %[6]s
										WHEN NOT MATCHED THEN
										INSERT (%[4]s) VALUES (%[5]s)`, bqTable(tableName), bqTable(stagingTableName), primaryJoinClause, columnNames, stagingColumnNames, columnsWithValues, partitionKey)
		pkgLogger.Infof("BQ: Dedup records for table:%s using staging table: %s\n", tableName, sqlStatement)

		q := bq.Db.Query(sqlStatement)
		job, err = q.Run(bq.BQContext)
		if err != nil {
			pkgLogger.Errorf("BQ: Error initiating merge load job: %v\n", err)
			return
		}
		status, err = job.Wait(bq.BQContext)
		if err != nil {
			pkgLogger.Errorf("BQ: Error running merge load job: %v\n", err)
			return
		}

		if status.Err() != nil {
			return status.Err()
		}
		return
	}

	if !dedupEnabled() {
		err = loadTableByAppend()
		return
	}

	err = loadTableByMerge()
	return
}

func (bq *HandleT) LoadUserTables() (errorMap map[string]error) {
	errorMap = map[string]error{warehouseutils.IdentifiesTable: nil}
	pkgLogger.Infof("BQ: Starting load for identifies and users tables\n")
	identifyLoadTable, err := bq.loadTable(warehouseutils.IdentifiesTable, true, false, true)
	if err != nil {
		errorMap[warehouseutils.IdentifiesTable] = err
		return
	}

	if len(bq.Uploader.GetTableSchemaInUpload(warehouseutils.UsersTable)) == 0 {
		return
	}
	errorMap[warehouseutils.UsersTable] = nil

	pkgLogger.Infof("BQ: Starting load for %s table", warehouseutils.UsersTable)

	firstValueSQL := func(column string) string {
		return fmt.Sprintf("FIRST_VALUE(`%[1]s` IGNORE NULLS) OVER (PARTITION BY id ORDER BY received_at DESC ROWS BETWEEN UNBOUNDED PRECEDING AND UNBOUNDED FOLLOWING) AS `%[1]s`", column)
	}

	loadedAtFilter := func() string {
		// get first event received_at time in this upload for identifies table
		firstEventAt := func() time.Time {
			return bq.Uploader.GetLoadFileGenStartTIme()
		}

		firstEventTime := firstEventAt()
		if !setUsersLoadPartitionFirstEventFilter || firstEventTime.IsZero() {
			return ""
		}

		// TODO: Add this filter to optimize reading from identifies table since first event in upload
		// rather than entire day's records
		// commented it since firstEventAt is not stored in UTC format in earlier versions
		firstEventAtFormatted := firstEventTime.Format(misc.RFC3339Milli)
		return fmt.Sprintf(`AND loaded_at >= TIMESTAMP('%v')`, firstEventAtFormatted)
	}

	userColMap := bq.Uploader.GetTableSchemaInWarehouse("users")
	var userColNames, firstValProps []string
	for colName := range userColMap {
		if colName == "id" {
			continue
		}
		userColNames = append(userColNames, fmt.Sprintf("`%s`", colName))
		firstValProps = append(firstValProps, firstValueSQL(colName))
	}

	bqTable := func(name string) string { return fmt.Sprintf("`%s`.`%s`", bq.Namespace, name) }

	bqUsersView := bqTable(warehouseutils.UsersView)
	viewExists, _ := bq.tableExists(warehouseutils.UsersView)
	if !viewExists {
		pkgLogger.Infof("BQ: Creating view: %s in bigquery dataset: %s in project: %s", warehouseutils.UsersView, bq.Namespace, bq.ProjectID)
		bq.createTableView(warehouseutils.UsersTable, userColMap)
	}

	bqIdentifiesTable := bqTable(warehouseutils.IdentifiesTable)
	partition := fmt.Sprintf("TIMESTAMP('%s')", identifyLoadTable.partitionDate)
	var identifiesFrom string
	if dedupEnabled() {
		identifiesFrom = fmt.Sprintf(`%s WHERE user_id IS NOT NULL %s`, bqTable(identifyLoadTable.stagingTableName), loadedAtFilter())
	} else {
		identifiesFrom = fmt.Sprintf(`%s WHERE _PARTITIONTIME = %s AND user_id IS NOT NULL %s`, bqIdentifiesTable, partition, loadedAtFilter())
	}
	sqlStatement := fmt.Sprintf(`SELECT DISTINCT * FROM (
			SELECT id, %[1]s FROM (
				(
					SELECT id, %[2]s FROM %[3]s WHERE (
						id in (SELECT user_id FROM %[4]s)
					)
				) UNION ALL (
					SELECT user_id, %[2]s FROM %[4]s
				)
			)
		)`,
		strings.Join(firstValProps, ","), // 1
		strings.Join(userColNames, ","),  // 2
		bqUsersView,                      // 3
		identifiesFrom,                   // 4
	)
	loadUserTableByAppend := func() {
		pkgLogger.Infof(`BQ: Loading data into users table: %v`, sqlStatement)
		partitionedUsersTable := partitionedTable(warehouseutils.UsersTable, identifyLoadTable.partitionDate)
		query := bq.Db.Query(sqlStatement)
		query.QueryConfig.Dst = bq.Db.Dataset(bq.Namespace).Table(partitionedUsersTable)
		query.WriteDisposition = bigquery.WriteAppend

		job, err := query.Run(bq.BQContext)
		if err != nil {
			pkgLogger.Errorf("BQ: Error initiating load job: %v\n", err)
			errorMap[warehouseutils.UsersTable] = err
			return
		}
		status, err := job.Wait(bq.BQContext)
		if err != nil {
			pkgLogger.Errorf("BQ: Error running load job: %v\n", err)
			errorMap[warehouseutils.UsersTable] = fmt.Errorf(`append: %v`, err.Error())
			return
		}

		if status.Err() != nil {
			errorMap[warehouseutils.UsersTable] = status.Err()
			return
		}
	}

	loadUserTableByMerge := func() {
		stagingTableName := warehouseutils.StagingTableName(provider, warehouseutils.UsersTable)
		pkgLogger.Infof(`BQ: Creating staging table for users: %v`, sqlStatement)
		query := bq.Db.Query(sqlStatement)
		query.QueryConfig.Dst = bq.Db.Dataset(bq.Namespace).Table(stagingTableName)
		query.WriteDisposition = bigquery.WriteAppend
		job, err := query.Run(bq.BQContext)
		if err != nil {
			pkgLogger.Errorf("BQ: Error initiating staging table for users : %v\n", err)
			errorMap[warehouseutils.UsersTable] = err
			return
		}

		status, err := job.Wait(bq.BQContext)
		if err != nil {
			pkgLogger.Errorf("BQ: Error initiating staging table for users %v\n", err)
			errorMap[warehouseutils.UsersTable] = fmt.Errorf(`merge: %v`, err.Error())
			return
		}

		if status.Err() != nil {
			errorMap[warehouseutils.UsersTable] = status.Err()
			return
		}
		defer bq.dropStagingTable(identifyLoadTable.stagingTableName)
		defer bq.dropStagingTable(stagingTableName)

		primaryKey := "ID"
		columnNames := append([]string{"ID"}, userColNames...)
		columnNamesStr := strings.Join(columnNames, ",")
		var columnsWithValues, stagingColumnValues string
		for idx, colName := range columnNames {
			columnsWithValues += fmt.Sprintf(`original.%[1]s = staging.%[1]s`, colName)
			stagingColumnValues += fmt.Sprintf(`staging.%s`, colName)
			if idx != len(columnNames)-1 {
				columnsWithValues += `,`
				stagingColumnValues += `,`
			}
		}

		sqlStatement = fmt.Sprintf(`MERGE INTO %[1]s AS original
										USING (
											SELECT %[3]s FROM %[2]s
										) AS staging
										ON (original.%[4]s = staging.%[4]s)
										WHEN MATCHED THEN
										UPDATE SET %[5]s
										WHEN NOT MATCHED THEN
										INSERT (%[3]s) VALUES (%[6]s)`, bqTable(warehouseutils.UsersTable), bqTable(stagingTableName), columnNamesStr, primaryKey, columnsWithValues, stagingColumnValues)
		pkgLogger.Infof("BQ: Dedup records for table:%s using staging table: %s\n", warehouseutils.UsersTable, sqlStatement)

		pkgLogger.Infof(`BQ: Loading data into users table: %v`, sqlStatement)
		// partitionedUsersTable := partitionedTable(warehouseutils.UsersTable, partitionDate)
		q := bq.Db.Query(sqlStatement)
		job, err = q.Run(bq.BQContext)
		if err != nil {
			pkgLogger.Errorf("BQ: Error initiating merge load job: %v\n", err)
			errorMap[warehouseutils.UsersTable] = err
			return
		}
		status, err = job.Wait(bq.BQContext)
		if err != nil {
			pkgLogger.Errorf("BQ: Error running merge load job: %v\n", err)
			errorMap[warehouseutils.UsersTable] = fmt.Errorf(`merge: %v`, err.Error())
			return
		}

		if status.Err() != nil {
			errorMap[warehouseutils.UsersTable] = status.Err()
			return
		}
	}

	if !dedupEnabled() {
		loadUserTableByAppend()
		return
	}

	loadUserTableByMerge()
	return errorMap
}

type BQCredentialsT struct {
	ProjectID   string
	Credentials string
}

func Connect(context context.Context, cred *BQCredentialsT) (*bigquery.Client, error) {
	opts := []option.ClientOption{}
	if !googleutils.ShouldSkipCredentialsInit(cred.Credentials) {
		credBytes := []byte(cred.Credentials)
		if err := googleutils.CompatibleGoogleCredentialsJSON(credBytes); err != nil {
			return nil, err
		}
		opts = append(opts, option.WithCredentialsJSON(credBytes))
	}
	client, err := bigquery.NewClient(context, cred.ProjectID, opts...)
	return client, err
}

func (bq *HandleT) connect(cred BQCredentialsT) (*bigquery.Client, error) {
	pkgLogger.Infof("BQ: Connecting to BigQuery in project: %s", cred.ProjectID)
	bq.BQContext = context.Background()
	client, err := Connect(bq.BQContext, &cred)
	return client, err
}

func loadConfig() {
<<<<<<< HEAD
	stagingTablePrefix = "RUDDER_STAGING_"
=======
	partitionExpiryUpdated = make(map[string]bool)
>>>>>>> 88ce0fd3
	config.RegisterBoolConfigVariable(true, &setUsersLoadPartitionFirstEventFilter, true, "Warehouse.bigquery.setUsersLoadPartitionFirstEventFilter")
	config.RegisterBoolConfigVariable(false, &customPartitionsEnabled, true, "Warehouse.bigquery.customPartitionsEnabled")
	config.RegisterBoolConfigVariable(false, &isUsersTableDedupEnabled, true, "Warehouse.bigquery.isUsersTableDedupEnabled") // TODO: Depricate with respect to isDedupEnabled
	config.RegisterBoolConfigVariable(false, &isDedupEnabled, true, "Warehouse.bigquery.isDedupEnabled")
}

func Init() {
	loadConfig()
	pkgLogger = logger.NewLogger().Child("warehouse").Child("bigquery")
}

func dedupEnabled() bool {
	return isDedupEnabled || isUsersTableDedupEnabled
}

func (bq *HandleT) CrashRecover(warehouse warehouseutils.WarehouseT) (err error) {
	if !dedupEnabled() {
		return
	}
	bq.Warehouse = warehouse
	bq.Namespace = warehouse.Namespace
	bq.ProjectID = strings.TrimSpace(warehouseutils.GetConfigValue(GCPProjectID, bq.Warehouse))
	bq.Db, err = bq.connect(BQCredentialsT{
		ProjectID:   bq.ProjectID,
		Credentials: warehouseutils.GetConfigValue(GCPCredentials, bq.Warehouse),
	})
	if err != nil {
		return
	}
	defer bq.Db.Close()
	bq.dropDanglingStagingTables()
	return
}

func (bq *HandleT) dropDanglingStagingTables() bool {
	sqlStatement := dropDanglingTablesSQLStatement(bq.Namespace)
	query := bq.Db.Query(sqlStatement)
	it, err := query.Read(bq.BQContext)
	if err != nil {
		pkgLogger.Errorf("WH: BQ: Error dropping dangling staging tables in BQ: %v\nQuery: %s\n", err, sqlStatement)
		return false
	}

	var stagingTableNames []string
	for {
		var values []bigquery.Value
		err := it.Next(&values)
		if err == iterator.Done {
			break
		}
		if err != nil {
			pkgLogger.Errorf("BQ: Error in processing fetched staging tables from information schema in dataset %v : %v", bq.Namespace, err)
			return false
		}
		if _, ok := values[0].(string); ok {
			stagingTableNames = append(stagingTableNames, values[0].(string))
		}
	}
	pkgLogger.Infof("WH: PG: Dropping dangling staging tables: %+v  %+v\n", len(stagingTableNames), stagingTableNames)
	delSuccess := true
	for _, stagingTableName := range stagingTableNames {
		err := bq.DeleteTable(stagingTableName)
		if err != nil {
			pkgLogger.Errorf("WH: BQ:  Error dropping dangling staging table: %s in BQ: %v", stagingTableName, err)
			delSuccess = false
		}
	}
	return delSuccess
}

func (bq *HandleT) IsEmpty(warehouse warehouseutils.WarehouseT) (empty bool, err error) {
	empty = true
	bq.Warehouse = warehouse
	bq.Namespace = warehouse.Namespace
	bq.ProjectID = strings.TrimSpace(warehouseutils.GetConfigValue(GCPProjectID, bq.Warehouse))
	pkgLogger.Infof("BQ: Connecting to BigQuery in project: %s", bq.ProjectID)
	bq.Db, err = bq.connect(BQCredentialsT{
		ProjectID:   bq.ProjectID,
		Credentials: warehouseutils.GetConfigValue(GCPCredentials, bq.Warehouse),
	})
	if err != nil {
		return
	}
	defer bq.Db.Close()

	tables := []string{"tracks", "pages", "screens", "identifies", "aliases"}
	for _, tableName := range tables {
		var exists bool
		exists, err = bq.tableExists(tableName)
		if err != nil {
			return
		}
		if !exists {
			continue
		}
		count, err := bq.GetTotalCountInTable(tableName)
		if err != nil {
			return empty, err
		}
		if count > 0 {
			empty = false
			return empty, nil
		}
	}
	return
}

func (bq *HandleT) Setup(warehouse warehouseutils.WarehouseT, uploader warehouseutils.UploaderI) (err error) {
	bq.Warehouse = warehouse
	bq.Namespace = warehouse.Namespace
	bq.Uploader = uploader
	bq.ProjectID = strings.TrimSpace(warehouseutils.GetConfigValue(GCPProjectID, bq.Warehouse))

	bq.BQContext = context.Background()
	bq.Db, err = bq.connect(BQCredentialsT{
		ProjectID:   bq.ProjectID,
		Credentials: warehouseutils.GetConfigValue(GCPCredentials, bq.Warehouse),
	})
	return err
}

func (bq *HandleT) TestConnection(warehouse warehouseutils.WarehouseT) (err error) {
	bq.Warehouse = warehouse
	bq.Db, err = bq.connect(BQCredentialsT{
		ProjectID:   bq.ProjectID,
		Credentials: warehouseutils.GetConfigValue(GCPCredentials, bq.Warehouse),
	})
	if err != nil {
		return
	}
	defer bq.Db.Close()
	return
}

func (bq *HandleT) LoadTable(tableName string) error {
	var getLoadFileLocFromTableUploads bool
	switch tableName {
	case warehouseutils.IdentityMappingsTable, warehouseutils.IdentityMergeRulesTable:
		getLoadFileLocFromTableUploads = true
	default:
		getLoadFileLocFromTableUploads = false
	}
	_, err := bq.loadTable(tableName, false, getLoadFileLocFromTableUploads, false)
	return err
}

func (bq *HandleT) AddColumn(tableName, columnName, columnType string) (err error) {
	err = bq.addColumn(tableName, columnName, columnType)
	if err != nil {
		if checkAndIgnoreAlreadyExistError(err) {
			pkgLogger.Infof("BQ: Column %s already exists on %s.%s \nResponse: %v", columnName, bq.Namespace, tableName, err)
			err = nil
		}
	}
	return err
}

func (*HandleT) AlterColumn(_, _, _ string) (err error) {
	return
}

// FetchSchema queries bigquery and returns the schema assoiciated with provided namespace
func (bq *HandleT) FetchSchema(warehouse warehouseutils.WarehouseT) (schema warehouseutils.SchemaT, err error) {
	bq.Warehouse = warehouse
	bq.Namespace = warehouse.Namespace
	bq.ProjectID = strings.TrimSpace(warehouseutils.GetConfigValue(GCPProjectID, bq.Warehouse))
	dbClient, err := bq.connect(BQCredentialsT{
		ProjectID:   bq.ProjectID,
		Credentials: warehouseutils.GetConfigValue(GCPCredentials, bq.Warehouse),
		// location:    warehouseutils.GetConfigValue(GCPLocation, bq.Warehouse),
	})
	if err != nil {
		return
	}
	defer dbClient.Close()

	schema = make(warehouseutils.SchemaT)
<<<<<<< HEAD
	query := dbClient.Query(fmt.Sprintf(`SELECT t.table_name, c.column_name, c.data_type
							 FROM %[1]s.INFORMATION_SCHEMA.TABLES as t LEFT JOIN %[1]s.INFORMATION_SCHEMA.COLUMNS as c
							 ON (t.table_name = c.table_name) WHERE (t.table_type != 'VIEW') and (c.column_name != '_PARTITIONTIME' OR c.column_name IS NULL)`, bq.Namespace))
=======
	query := dbClient.Query(fetchSchemaSQLStatement(bq.Namespace))
>>>>>>> 88ce0fd3

	it, err := query.Read(bq.BQContext)
	if err != nil {
		if e, ok := err.(*googleapi.Error); ok {
			// if dataset resource is not found, return empty schema
			if e.Code == 404 {
				pkgLogger.Infof("BQ: No rows, while fetching schema from  destination:%v, query: %v", bq.Warehouse.Identifier, query)
				return schema, nil
			}
			pkgLogger.Errorf("BQ: Error in fetching schema from bigquery destination:%v, query: %v", bq.Warehouse.Destination.ID, query)
			return schema, e
		}
		pkgLogger.Errorf("BQ: Error in fetching schema from bigquery destination:%v, query: %v", bq.Warehouse.Destination.ID, query)
		return
	}

	for {
		var values []bigquery.Value
		err := it.Next(&values)
		if err == iterator.Done {
			break
		}
		if err != nil {
			pkgLogger.Errorf("BQ: Error in processing fetched schema from redshift destination:%v, error: %v", bq.Warehouse.Destination.ID, err)
			return nil, err
		}
		var tName, cName, cType string
		tName, _ = values[0].(string)
		if _, ok := schema[tName]; !ok {
			schema[tName] = make(map[string]string)
		}
		cName, _ = values[1].(string)
		cType, _ = values[2].(string)
		if datatype, ok := dataTypesMapToRudder[bigquery.FieldType(cType)]; ok {
			// lower case all column names from bigquery
			schema[tName][strings.ToLower(cName)] = datatype
		} else {
			warehouseutils.WHCounterStat(warehouseutils.RUDDER_MISSING_DATATYPE, &bq.Warehouse, warehouseutils.Tag{Name: "datatype", Value: cType}).Count(1)
		}
	}

	return
}

func (bq *HandleT) Cleanup() {
	if bq.Db != nil {
		bq.Db.Close()
	}
}

func (bq *HandleT) LoadIdentityMergeRulesTable() (err error) {
	identityMergeRulesTable := warehouseutils.IdentityMergeRulesWarehouseTableName(warehouseutils.BQ)
	return bq.LoadTable(identityMergeRulesTable)
}

func (bq *HandleT) LoadIdentityMappingsTable() (err error) {
	identityMappingsTable := warehouseutils.IdentityMappingsWarehouseTableName(warehouseutils.BQ)
	return bq.LoadTable(identityMappingsTable)
}

func (bq *HandleT) tableExists(tableName string) (exists bool, err error) {
	_, err = bq.Db.Dataset(bq.Namespace).Table(tableName).Metadata(context.Background())
	if err == nil {
		return true, nil
	}
	if e, ok := err.(*googleapi.Error); ok {
		if e.Code == 404 {
			return false, nil
		}
	}
	return false, err
}

func (bq *HandleT) columnExists(columnName, tableName string) (exists bool, err error) {
	tableMetadata, err := bq.Db.Dataset(bq.Namespace).Table(tableName).Metadata(context.Background())
	if err != nil {
		return false, err
	}

	schema := tableMetadata.Schema
	for _, column := range schema {
		if column.Name == columnName {
			return true, nil
		}
	}

	return false, nil
}

type identityRulesT struct {
	MergeProperty1Type  string `json:"merge_property_1_type"`
	MergeProperty1Value string `json:"merge_property_1_value"`
	MergeProperty2Type  string `json:"merge_property_2_type"`
	MergeProperty2Value string `json:"merge_property_2_value"`
}

func (bq *HandleT) DownloadIdentityRules(gzWriter *misc.GZipWriter) (err error) {
	getFromTable := func(tableName string) (err error) {
		var exists bool
		exists, err = bq.tableExists(tableName)
		if err != nil || !exists {
			return
		}

		tableMetadata, err := bq.Db.Dataset(bq.Namespace).Table(tableName).Metadata(context.Background())
		if err != nil {
			return err
		}
		totalRows := int64(tableMetadata.NumRows)
		// check if table in warehouse has anonymous_id and user_id and construct accordingly
		hasAnonymousID, err := bq.columnExists("anonymous_id", tableName)
		if err != nil {
			return
		}
		hasUserID, err := bq.columnExists("user_id", tableName)
		if err != nil {
			return
		}

		var toSelectFields string
		if hasAnonymousID && hasUserID {
			toSelectFields = `anonymous_id, user_id`
		} else if hasAnonymousID {
			toSelectFields = `anonymous_id, null as user_id`
		} else if hasUserID {
			toSelectFields = `null as anonymous_id", user_id`
		} else {
			pkgLogger.Infof("BQ: anonymous_id, user_id columns not present in table: %s", tableName)
			return nil
		}

		batchSize := int64(10000)
		var offset int64
		for {
			sqlStatement := fmt.Sprintf(`SELECT DISTINCT %[1]s FROM %[2]s.%[3]s LIMIT %[4]d OFFSET %[5]d`, toSelectFields, bq.Namespace, tableName, batchSize, offset)
			pkgLogger.Infof("BQ: Downloading distinct combinations of anonymous_id, user_id: %s, totalRows: %d", sqlStatement, totalRows)
			ctx := context.Background()
			query := bq.Db.Query(sqlStatement)
			job, err := query.Run(ctx)
			if err != nil {
				break
			}
			status, err := job.Wait(ctx)
			if err != nil {
				return err
			}
			if err := status.Err(); err != nil {
				return err
			}
			it, err := job.Read(ctx)
			if err != nil {
				return err
			}
			for {
				var values []bigquery.Value

				err := it.Next(&values)
				if err == iterator.Done {
					break
				}
				if err != nil {
					return err
				}
				var anonId, userId string
				if _, ok := values[0].(string); ok {
					anonId = values[0].(string)
				}
				if _, ok := values[1].(string); ok {
					userId = values[1].(string)
				}
				identityRule := identityRulesT{
					MergeProperty1Type:  "anonymous_id",
					MergeProperty1Value: anonId,
					MergeProperty2Type:  "user_id",
					MergeProperty2Value: userId,
				}
				if identityRule.MergeProperty1Value == "" && identityRule.MergeProperty2Value == "" {
					continue
				}
				bytes, err := json.Marshal(identityRule)
				if err != nil {
					break
				}
				gzWriter.WriteGZ(string(bytes) + "\n")
			}

			offset += batchSize
			if offset >= totalRows {
				break
			}
		}
		return
	}

	tables := []string{"tracks", "pages", "screens", "identifies", "aliases"}
	for _, table := range tables {
		err = getFromTable(table)
		if err != nil {
			return
		}
	}
	return
}

func (bq *HandleT) GetTotalCountInTable(tableName string) (total int64, err error) {
	sqlStatement := fmt.Sprintf(`SELECT count(*) FROM %[1]s.%[2]s`, bq.Namespace, tableName)
	it, err := bq.Db.Query(sqlStatement).Read(bq.BQContext)
	if err != nil {
		return 0, err
	}
	var values []bigquery.Value
	err = it.Next(&values)
	if err == iterator.Done {
		return 0, nil
	}
	if err != nil {
		pkgLogger.Errorf("BQ: Error in processing totalRowsCount: %v", err)
		return
	}
	total, _ = values[0].(int64)
	return
}

func (bq *HandleT) Connect(warehouse warehouseutils.WarehouseT) (client.Client, error) {
	bq.Warehouse = warehouse
	bq.Namespace = warehouse.Namespace
	bq.ProjectID = strings.TrimSpace(warehouseutils.GetConfigValue(GCPProjectID, bq.Warehouse))
	dbClient, err := bq.connect(BQCredentialsT{
		ProjectID:   bq.ProjectID,
		Credentials: warehouseutils.GetConfigValue(GCPCredentials, bq.Warehouse),
	})
	if err != nil {
		return client.Client{}, err
	}

	return client.Client{Type: client.BQClient, BQ: dbClient}, err
}

func (bq *HandleT) LoadTestTable(location, tableName string, _ map[string]interface{}, _ string) (err error) {
	gcsLocations := warehouseutils.GetGCSLocation(location, warehouseutils.GCSLocationOptionsT{})
	gcsRef := bigquery.NewGCSReference([]string{gcsLocations}...)
	gcsRef.SourceFormat = bigquery.JSON
	gcsRef.MaxBadRecords = 0
	gcsRef.IgnoreUnknownValues = false

	outputTable := partitionedTable(tableName, time.Now().Format("2006-01-02"))
	loader := bq.Db.Dataset(bq.Namespace).Table(outputTable).LoaderFrom(gcsRef)

	job, err := loader.Run(bq.BQContext)
	if err != nil {
		return
	}
	status, err := job.Wait(bq.BQContext)
	if err != nil {
		return
	}

	if status.Err() != nil {
		err = status.Err()
		return
	}
	return
}

func (*HandleT) SetConnectionTimeout(_ time.Duration) {
}<|MERGE_RESOLUTION|>--- conflicted
+++ resolved
@@ -625,11 +625,6 @@
 }
 
 func loadConfig() {
-<<<<<<< HEAD
-	stagingTablePrefix = "RUDDER_STAGING_"
-=======
-	partitionExpiryUpdated = make(map[string]bool)
->>>>>>> 88ce0fd3
 	config.RegisterBoolConfigVariable(true, &setUsersLoadPartitionFirstEventFilter, true, "Warehouse.bigquery.setUsersLoadPartitionFirstEventFilter")
 	config.RegisterBoolConfigVariable(false, &customPartitionsEnabled, true, "Warehouse.bigquery.customPartitionsEnabled")
 	config.RegisterBoolConfigVariable(false, &isUsersTableDedupEnabled, true, "Warehouse.bigquery.isUsersTableDedupEnabled") // TODO: Depricate with respect to isDedupEnabled
@@ -665,7 +660,19 @@
 }
 
 func (bq *HandleT) dropDanglingStagingTables() bool {
-	sqlStatement := dropDanglingTablesSQLStatement(bq.Namespace)
+	sqlStatement := fmt.Sprintf(`
+		SELECT
+		  table_name
+		FROM
+		  % [1]s.INFORMATION_SCHEMA.TABLES
+		WHERE
+		  table_schema = '%[1]s'
+		  AND table_name LIKE '%[2]s%[3]s'
+	`,
+		bq.Namespace,
+		warehouseutils.StagingTablePrefix(provider),
+		"%",
+	)
 	query := bq.Db.Query(sqlStatement)
 	it, err := query.Read(bq.BQContext)
 	if err != nil {
@@ -807,13 +814,24 @@
 	defer dbClient.Close()
 
 	schema = make(warehouseutils.SchemaT)
-<<<<<<< HEAD
-	query := dbClient.Query(fmt.Sprintf(`SELECT t.table_name, c.column_name, c.data_type
-							 FROM %[1]s.INFORMATION_SCHEMA.TABLES as t LEFT JOIN %[1]s.INFORMATION_SCHEMA.COLUMNS as c
-							 ON (t.table_name = c.table_name) WHERE (t.table_type != 'VIEW') and (c.column_name != '_PARTITIONTIME' OR c.column_name IS NULL)`, bq.Namespace))
-=======
-	query := dbClient.Query(fetchSchemaSQLStatement(bq.Namespace))
->>>>>>> 88ce0fd3
+	sqlStatement := fmt.Sprintf(`
+		SELECT
+		  t.table_name,
+		  c.column_name,
+		  c.data_type
+		FROM
+		  %[1]s.INFORMATION_SCHEMA.TABLES as t
+		  LEFT JOIN %[1]s.INFORMATION_SCHEMA.COLUMNS as c ON (t.table_name = c.table_name)
+		WHERE
+		  (t.table_type != 'VIEW')
+		  and (
+			c.column_name != '_PARTITIONTIME'
+			OR c.column_name IS NULL
+		  )
+	`,
+		bq.Namespace,
+	)
+	query := dbClient.Query(sqlStatement)
 
 	it, err := query.Read(bq.BQContext)
 	if err != nil {
