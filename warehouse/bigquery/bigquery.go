package bigquery

import (
	"context"
	"encoding/json"
	"fmt"
	"strings"
	"sync"
	"time"

	"cloud.google.com/go/bigquery"
	"github.com/gofrs/uuid"
	"github.com/rudderlabs/rudder-server/config"
	"github.com/rudderlabs/rudder-server/utils/googleutils"
	"github.com/rudderlabs/rudder-server/utils/logger"
	"github.com/rudderlabs/rudder-server/utils/misc"
	"github.com/rudderlabs/rudder-server/warehouse/client"
	warehouseutils "github.com/rudderlabs/rudder-server/warehouse/utils"
	"google.golang.org/api/googleapi"
	"google.golang.org/api/iterator"
	"google.golang.org/api/option"
)

var (
	partitionExpiryUpdated                map[string]bool
	partitionExpiryUpdatedLock            sync.RWMutex
	pkgLogger                             logger.Logger
	setUsersLoadPartitionFirstEventFilter bool
	stagingTablePrefix                    string
	customPartitionsEnabled               bool
	isUsersTableDedupEnabled              bool
	isDedupEnabled                        bool
)

type HandleT struct {
	BQContext context.Context
	Db        *bigquery.Client
	Namespace string
	Warehouse warehouseutils.WarehouseT
	ProjectID string
	Uploader  warehouseutils.UploaderI
}

type StagingLoadTableT struct {
	partitionDate    string
	stagingTableName string
}

// String constants for bigquery destination config
const (
	GCPProjectID   = "project"
	GCPCredentials = "credentials"
	GCPLocation    = "location"
)

// maps datatype stored in rudder to datatype in bigquery
var dataTypesMap = map[string]bigquery.FieldType{
	"boolean":  bigquery.BooleanFieldType,
	"int":      bigquery.IntegerFieldType,
	"float":    bigquery.FloatFieldType,
	"string":   bigquery.StringFieldType,
	"datetime": bigquery.TimestampFieldType,
}

// maps datatype in bigquery to datatype stored in rudder
var dataTypesMapToRudder = map[bigquery.FieldType]string{
	"BOOLEAN":   "boolean",
	"BOOL":      "boolean",
	"INTEGER":   "int",
	"INT64":     "int",
	"NUMERIC":   "float",
	"FLOAT":     "float",
	"FLOAT64":   "float",
	"STRING":    "string",
	"BYTES":     "string",
	"DATE":      "datetime",
	"DATETIME":  "datetime",
	"TIME":      "datetime",
	"TIMESTAMP": "datetime",
}

var primaryKeyMap = map[string]string{
	"users":                                "id",
	"identifies":                           "id",
	warehouseutils.DiscardsTable:           "row_id, column_name, table_name",
	warehouseutils.IdentityMappingsTable:   "merge_property_type, merge_property_value",
	warehouseutils.IdentityMergeRulesTable: "merge_property_1_type, merge_property_1_value, merge_property_2_type, merge_property_2_value",
}

var partitionKeyMap = map[string]string{
	"users":                                "id",
	"identifies":                           "id",
	warehouseutils.DiscardsTable:           "row_id, column_name, table_name",
	warehouseutils.IdentityMappingsTable:   "merge_property_type, merge_property_value",
	warehouseutils.IdentityMergeRulesTable: "merge_property_1_type, merge_property_1_value, merge_property_2_type, merge_property_2_value",
}

func getTableSchema(columns map[string]string) []*bigquery.FieldSchema {
	var schema []*bigquery.FieldSchema
	for columnName, columnType := range columns {
		schema = append(schema, &bigquery.FieldSchema{Name: columnName, Type: dataTypesMap[columnType]})
	}
	return schema
}

func (bq *HandleT) DeleteTable(tableName string) (err error) {
	tableRef := bq.Db.Dataset(bq.Namespace).Table(tableName)
	err = tableRef.Delete(bq.BQContext)
	return
}

func (bq *HandleT) CreateTable(tableName string, columnMap map[string]string) (err error) {
	pkgLogger.Infof("BQ: Creating table: %s in bigquery dataset: %s in project: %s", tableName, bq.Namespace, bq.ProjectID)
	sampleSchema := getTableSchema(columnMap)
	metaData := &bigquery.TableMetadata{
		Schema:           sampleSchema,
		TimePartitioning: &bigquery.TimePartitioning{},
	}
	tableRef := bq.Db.Dataset(bq.Namespace).Table(tableName)
	err = tableRef.Create(bq.BQContext, metaData)
	if !checkAndIgnoreAlreadyExistError(err) {
		return
	}

	if !dedupEnabled() {
		err = bq.createTableView(tableName, columnMap)
	}
	return
}

func (bq *HandleT) DropTable(tableName string) (err error) {
	err = bq.DeleteTable(tableName)
	if err != nil {
		return
	}
	if !dedupEnabled() {
		err = bq.DeleteTable(tableName + "_view")
	}
	return
}

func (bq *HandleT) createTableView(tableName string, columnMap map[string]string) (err error) {
	partitionKey := "id"
	if column, ok := partitionKeyMap[tableName]; ok {
		partitionKey = column
	}

	var viewOrderByStmt string
	if _, ok := columnMap["loaded_at"]; ok {
		viewOrderByStmt = " ORDER BY loaded_at DESC "
	}

	// assuming it has field named id upon which dedup is done in view
	viewQuery := `SELECT * EXCEPT (__row_number) FROM (
			SELECT *, ROW_NUMBER() OVER (PARTITION BY ` + partitionKey + viewOrderByStmt + `) AS __row_number FROM ` + "`" + bq.ProjectID + "." + bq.Namespace + "." + tableName + "`" + ` WHERE _PARTITIONTIME BETWEEN TIMESTAMP_TRUNC(TIMESTAMP_MICROS(UNIX_MICROS(CURRENT_TIMESTAMP()) - 60 * 60 * 60 * 24 * 1000000), DAY, 'UTC')
					AND TIMESTAMP_TRUNC(CURRENT_TIMESTAMP(), DAY, 'UTC')
			)
		WHERE __row_number = 1`
	metaData := &bigquery.TableMetadata{
		ViewQuery: viewQuery,
	}
	tableRef := bq.Db.Dataset(bq.Namespace).Table(tableName + "_view")
	err = tableRef.Create(bq.BQContext, metaData)
	return
}

func (bq *HandleT) addColumn(tableName, columnName, columnType string) (err error) {
	pkgLogger.Infof("BQ: Adding columns in table %s in bigquery dataset: %s in project: %s", tableName, bq.Namespace, bq.ProjectID)
	tableRef := bq.Db.Dataset(bq.Namespace).Table(tableName)
	meta, err := tableRef.Metadata(bq.BQContext)
	if err != nil {
		return err
	}
	newSchema := append(meta.Schema,
		&bigquery.FieldSchema{Name: columnName, Type: dataTypesMap[columnType]},
	)
	update := bigquery.TableMetadataToUpdate{
		Schema: newSchema,
	}
	_, err = tableRef.Update(bq.BQContext, update, meta.ETag)
	return
}

func (bq *HandleT) schemaExists(_, _ string) (exists bool, err error) {
	ds := bq.Db.Dataset(bq.Namespace)
	_, err = ds.Metadata(bq.BQContext)
	if err != nil {
		if e, ok := err.(*googleapi.Error); ok && e.Code == 404 {
			pkgLogger.Debugf("BQ: Dataset %s not found", bq.Namespace)
			return false, nil
		}
		return false, err
	}
	return true, nil
}

func (bq *HandleT) CreateSchema() (err error) {
	pkgLogger.Infof("BQ: Creating bigquery dataset: %s in project: %s", bq.Namespace, bq.ProjectID)
	location := strings.TrimSpace(warehouseutils.GetConfigValue(GCPLocation, bq.Warehouse))
	if location == "" {
		location = "US"
	}

	var schemaExists bool
	schemaExists, err = bq.schemaExists(bq.Namespace, location)
	if err != nil {
		pkgLogger.Errorf("BQ: Error checking if schema: %s exists: %v", bq.Namespace, err)
		return err
	}
	if schemaExists {
		pkgLogger.Infof("BQ: Skipping creating schema: %s since it already exists", bq.Namespace)
		return
	}

	ds := bq.Db.Dataset(bq.Namespace)
	meta := &bigquery.DatasetMetadata{
		Location: location,
	}
	pkgLogger.Infof("BQ: Creating schema: %s ...", bq.Namespace)
	err = ds.Create(bq.BQContext, meta)
	if err != nil {
		if e, ok := err.(*googleapi.Error); ok && e.Code == 409 {
			pkgLogger.Infof("BQ: Create schema %s failed as schema already exists", bq.Namespace)
			return nil
		}
	}
	return
}

func checkAndIgnoreAlreadyExistError(err error) bool {
	if err != nil {
		if e, ok := err.(*googleapi.Error); ok {
			// 409 is returned when we try to create a table that already exists
			// 400 is returned for all kinds of invalid input - so we need to check the error message too
			if e.Code == 409 || (e.Code == 400 && strings.Contains(e.Message, "already exists in schema")) {
				pkgLogger.Debugf("BQ: Google API returned error with code: %v", e.Code)
				return true
			}
		}
		return false
	}
	return true
}

func (bq *HandleT) dropStagingTable(stagingTableName string) {
	pkgLogger.Infof("BQ: Deleting table: %s in bigquery dataset: %s in project: %s", stagingTableName, bq.Namespace, bq.ProjectID)
	err := bq.DeleteTable(stagingTableName)
	if err != nil {
		pkgLogger.Errorf("BQ:  Error dropping staging table %s in bigquery dataset %s in project %s : %v", stagingTableName, bq.Namespace, bq.ProjectID, err)
	}
}

func partitionedTable(tableName, partitionDate string) string {
	return fmt.Sprintf(`%s$%v`, tableName, strings.ReplaceAll(partitionDate, "-", ""))
}

func (bq *HandleT) loadTable(tableName string, _, getLoadFileLocFromTableUploads, skipTempTableDelete bool) (stagingLoadTable StagingLoadTableT, err error) {
	pkgLogger.Infof("BQ: Starting load for table:%s\n", tableName)
	var loadFiles []warehouseutils.LoadFileT
	if getLoadFileLocFromTableUploads {
		loadFile, err := bq.Uploader.GetSingleLoadFile(tableName)
		if err != nil {
			return stagingLoadTable, err
		}
		loadFiles = append(loadFiles, loadFile)
	} else {
		loadFiles = bq.Uploader.GetLoadFilesMetadata(warehouseutils.GetLoadFilesOptionsT{Table: tableName})
	}
	gcsLocations := warehouseutils.GetGCSLocations(loadFiles, warehouseutils.GCSLocationOptionsT{})
	pkgLogger.Infof("BQ: Loading data into table: %s in bigquery dataset: %s in project: %s from %v", tableName, bq.Namespace, bq.ProjectID, loadFiles)
	gcsRef := bigquery.NewGCSReference(gcsLocations...)
	gcsRef.SourceFormat = bigquery.JSON
	gcsRef.MaxBadRecords = 0
	gcsRef.IgnoreUnknownValues = false

	loadTableByAppend := func() (err error) {
		stagingLoadTable.partitionDate = time.Now().Format("2006-01-02")
		outputTable := tableName
		// Tables created by Rudderstack are ingestion-time partitioned table with pseudocolumn named _PARTITIONTIME. BigQuery automatically assigns rows to partitions based
		// on the time when BigQuery ingests the data. To support custom field partitions, omitting loading into partitioned table like tableName$20191221
		// TODO: Support custom field partition on users & identifies tables
		if !customPartitionsEnabled {
			outputTable = partitionedTable(tableName, stagingLoadTable.partitionDate)
		}

		loader := bq.Db.Dataset(bq.Namespace).Table(outputTable).LoaderFrom(gcsRef)

		job, err := loader.Run(bq.BQContext)
		if err != nil {
			pkgLogger.Errorf("BQ: Error initiating append load job: %v\n", err)
			return
		}
		status, err := job.Wait(bq.BQContext)
		if err != nil {
			pkgLogger.Errorf("BQ: Error running append load job: %v\n", err)
			return
		}

		if status.Err() != nil {
			return status.Err()
		}
		return
	}

	loadTableByMerge := func() (err error) {
		stagingTableName := misc.TruncateStr(fmt.Sprintf(`%s%s_%s`, stagingTablePrefix, strings.ReplaceAll(uuid.Must(uuid.NewV4()).String(), "-", ""), tableName), 127)
		stagingLoadTable.stagingTableName = stagingTableName
		pkgLogger.Infof("BQ: Loading data into temporary table: %s in bigquery dataset: %s in project: %s", stagingTableName, bq.Namespace, bq.ProjectID)
		stagingTableColMap := bq.Uploader.GetTableSchemaInWarehouse(tableName)
		sampleSchema := getTableSchema(stagingTableColMap)
		metaData := &bigquery.TableMetadata{
			Schema:           sampleSchema,
			TimePartitioning: &bigquery.TimePartitioning{},
		}
		tableRef := bq.Db.Dataset(bq.Namespace).Table(stagingTableName)
		err = tableRef.Create(bq.BQContext, metaData)
		if err != nil {
			pkgLogger.Infof("BQ: Error creating temporary staging table %s", stagingTableName)
			return
		}

		loader := bq.Db.Dataset(bq.Namespace).Table(stagingTableName).LoaderFrom(gcsRef)
		job, err := loader.Run(bq.BQContext)
		if err != nil {
			pkgLogger.Errorf("BQ: Error initiating staging table load job: %v\n", err)
			return
		}
		status, err := job.Wait(bq.BQContext)
		if err != nil {
			pkgLogger.Errorf("BQ: Error running staging table load job: %v\n", err)
			return
		}

		if status.Err() != nil {
			return status.Err()
		}

		if !skipTempTableDelete {
			defer bq.dropStagingTable(stagingTableName)
		}

		primaryKey := "id"
		if column, ok := primaryKeyMap[tableName]; ok {
			primaryKey = column
		}

		partitionKey := "id"
		if column, ok := partitionKeyMap[tableName]; ok {
			partitionKey = column
		}

		tableColMap := bq.Uploader.GetTableSchemaInWarehouse(tableName)
		var tableColNames []string
		for colName := range tableColMap {
			tableColNames = append(tableColNames, fmt.Sprintf("`%s`", colName))
		}

		var stagingColumnNamesList, columnsWithValuesList []string
		for _, str := range tableColNames {
			stagingColumnNamesList = append(stagingColumnNamesList, fmt.Sprintf(`staging.%s`, str))
			columnsWithValuesList = append(columnsWithValuesList, fmt.Sprintf(`original.%[1]s = staging.%[1]s`, str))
		}
		columnNames := strings.Join(tableColNames, ",")
		stagingColumnNames := strings.Join(stagingColumnNamesList, ",")
		columnsWithValues := strings.Join(columnsWithValuesList, ",")

		var primaryKeyList []string
		for _, str := range strings.Split(primaryKey, ",") {
			primaryKeyList = append(primaryKeyList, fmt.Sprintf(`original.%[1]s = staging.%[1]s`, strings.Trim(str, " ")))
		}
		primaryJoinClause := strings.Join(primaryKeyList, " AND ")
		bqTable := func(name string) string { return fmt.Sprintf("`%s`.`%s`", bq.Namespace, name) }

		sqlStatement := fmt.Sprintf(`MERGE INTO %[1]s AS original
										USING (
											SELECT * FROM (
												SELECT *, row_number() OVER (PARTITION BY %[7]s ORDER BY RECEIVED_AT DESC) AS _rudder_staging_row_number FROM %[2]s
											) AS q WHERE _rudder_staging_row_number = 1
										) AS staging
										ON (%[3]s)
										WHEN MATCHED THEN
										UPDATE SET %[6]s
										WHEN NOT MATCHED THEN
										INSERT (%[4]s) VALUES (%[5]s)`, bqTable(tableName), bqTable(stagingTableName), primaryJoinClause, columnNames, stagingColumnNames, columnsWithValues, partitionKey)
		pkgLogger.Infof("BQ: Dedup records for table:%s using staging table: %s\n", tableName, sqlStatement)

		q := bq.Db.Query(sqlStatement)
		job, err = q.Run(bq.BQContext)
		if err != nil {
			pkgLogger.Errorf("BQ: Error initiating merge load job: %v\n", err)
			return
		}
		status, err = job.Wait(bq.BQContext)
		if err != nil {
			pkgLogger.Errorf("BQ: Error running merge load job: %v\n", err)
			return
		}

		if status.Err() != nil {
			return status.Err()
		}
		return
	}

	if !dedupEnabled() {
		err = loadTableByAppend()
		return
	}

	err = loadTableByMerge()
	return
}

func (bq *HandleT) LoadUserTables() (errorMap map[string]error) {
	errorMap = map[string]error{warehouseutils.IdentifiesTable: nil}
	pkgLogger.Infof("BQ: Starting load for identifies and users tables\n")
	identifyLoadTable, err := bq.loadTable(warehouseutils.IdentifiesTable, true, false, true)
	if err != nil {
		errorMap[warehouseutils.IdentifiesTable] = err
		return
	}

	if len(bq.Uploader.GetTableSchemaInUpload(warehouseutils.UsersTable)) == 0 {
		return
	}
	errorMap[warehouseutils.UsersTable] = nil

	pkgLogger.Infof("BQ: Starting load for %s table", warehouseutils.UsersTable)

	firstValueSQL := func(column string) string {
		return fmt.Sprintf("FIRST_VALUE(`%[1]s` IGNORE NULLS) OVER (PARTITION BY id ORDER BY received_at DESC ROWS BETWEEN UNBOUNDED PRECEDING AND UNBOUNDED FOLLOWING) AS `%[1]s`", column)
	}

	loadedAtFilter := func() string {
		// get first event received_at time in this upload for identifies table
		firstEventAt := func() time.Time {
			return bq.Uploader.GetLoadFileGenStartTIme()
		}

		firstEventTime := firstEventAt()
		if !setUsersLoadPartitionFirstEventFilter || firstEventTime.IsZero() {
			return ""
		}

		// TODO: Add this filter to optimize reading from identifies table since first event in upload
		// rather than entire day's records
		// commented it since firstEventAt is not stored in UTC format in earlier versions
		firstEventAtFormatted := firstEventTime.Format(misc.RFC3339Milli)
		return fmt.Sprintf(`AND loaded_at >= TIMESTAMP('%v')`, firstEventAtFormatted)
	}

	userColMap := bq.Uploader.GetTableSchemaInWarehouse("users")
	var userColNames, firstValProps []string
	for colName := range userColMap {
		if colName == "id" {
			continue
		}
		userColNames = append(userColNames, fmt.Sprintf("`%s`", colName))
		firstValProps = append(firstValProps, firstValueSQL(colName))
	}

	bqTable := func(name string) string { return fmt.Sprintf("`%s`.`%s`", bq.Namespace, name) }

	bqUsersView := bqTable(warehouseutils.UsersView)
	viewExists, _ := bq.tableExists(warehouseutils.UsersView)
	if !viewExists {
		pkgLogger.Infof("BQ: Creating view: %s in bigquery dataset: %s in project: %s", warehouseutils.UsersView, bq.Namespace, bq.ProjectID)
		bq.createTableView(warehouseutils.UsersTable, userColMap)
	}

	bqIdentifiesTable := bqTable(warehouseutils.IdentifiesTable)
	partition := fmt.Sprintf("TIMESTAMP('%s')", identifyLoadTable.partitionDate)
	var identifiesFrom string
	if dedupEnabled() {
		identifiesFrom = fmt.Sprintf(`%s WHERE user_id IS NOT NULL %s`, bqTable(identifyLoadTable.stagingTableName), loadedAtFilter())
	} else {
		identifiesFrom = fmt.Sprintf(`%s WHERE _PARTITIONTIME = %s AND user_id IS NOT NULL %s`, bqIdentifiesTable, partition, loadedAtFilter())
	}
	sqlStatement := fmt.Sprintf(`SELECT DISTINCT * FROM (
			SELECT id, %[1]s FROM (
				(
					SELECT id, %[2]s FROM %[3]s WHERE (
						id in (SELECT user_id FROM %[4]s)
					)
				) UNION ALL (
					SELECT user_id, %[2]s FROM %[4]s
				)
			)
		)`,
		strings.Join(firstValProps, ","), // 1
		strings.Join(userColNames, ","),  // 2
		bqUsersView,                      // 3
		identifiesFrom,                   // 4
	)
	loadUserTableByAppend := func() {
		pkgLogger.Infof(`BQ: Loading data into users table: %v`, sqlStatement)
		partitionedUsersTable := partitionedTable(warehouseutils.UsersTable, identifyLoadTable.partitionDate)
		query := bq.Db.Query(sqlStatement)
		query.QueryConfig.Dst = bq.Db.Dataset(bq.Namespace).Table(partitionedUsersTable)
		query.WriteDisposition = bigquery.WriteAppend

		job, err := query.Run(bq.BQContext)
		if err != nil {
			pkgLogger.Errorf("BQ: Error initiating load job: %v\n", err)
			errorMap[warehouseutils.UsersTable] = err
			return
		}
		status, err := job.Wait(bq.BQContext)
		if err != nil {
			pkgLogger.Errorf("BQ: Error running load job: %v\n", err)
			errorMap[warehouseutils.UsersTable] = fmt.Errorf(`append: %v`, err.Error())
			return
		}

		if status.Err() != nil {
			errorMap[warehouseutils.UsersTable] = status.Err()
			return
		}
	}

	loadUserTableByMerge := func() {
		stagingTableName := misc.TruncateStr(fmt.Sprintf(`%s%s_%s`, stagingTablePrefix, strings.ReplaceAll(uuid.Must(uuid.NewV4()).String(), "-", ""), warehouseutils.UsersTable), 127)
		pkgLogger.Infof(`BQ: Creating staging table for users: %v`, sqlStatement)
		query := bq.Db.Query(sqlStatement)
		query.QueryConfig.Dst = bq.Db.Dataset(bq.Namespace).Table(stagingTableName)
		query.WriteDisposition = bigquery.WriteAppend
		job, err := query.Run(bq.BQContext)
		if err != nil {
			pkgLogger.Errorf("BQ: Error initiating staging table for users : %v\n", err)
			errorMap[warehouseutils.UsersTable] = err
			return
		}

		status, err := job.Wait(bq.BQContext)
		if err != nil {
			pkgLogger.Errorf("BQ: Error initiating staging table for users %v\n", err)
			errorMap[warehouseutils.UsersTable] = fmt.Errorf(`merge: %v`, err.Error())
			return
		}

		if status.Err() != nil {
			errorMap[warehouseutils.UsersTable] = status.Err()
			return
		}
		defer bq.dropStagingTable(identifyLoadTable.stagingTableName)
		defer bq.dropStagingTable(stagingTableName)

		primaryKey := "ID"
		columnNames := append([]string{"ID"}, userColNames...)
		columnNamesStr := strings.Join(columnNames, ",")
		var columnsWithValues, stagingColumnValues string
		for idx, colName := range columnNames {
			columnsWithValues += fmt.Sprintf(`original.%[1]s = staging.%[1]s`, colName)
			stagingColumnValues += fmt.Sprintf(`staging.%s`, colName)
			if idx != len(columnNames)-1 {
				columnsWithValues += `,`
				stagingColumnValues += `,`
			}
		}

		sqlStatement = fmt.Sprintf(`MERGE INTO %[1]s AS original
										USING (
											SELECT %[3]s FROM %[2]s
										) AS staging
										ON (original.%[4]s = staging.%[4]s)
										WHEN MATCHED THEN
										UPDATE SET %[5]s
										WHEN NOT MATCHED THEN
										INSERT (%[3]s) VALUES (%[6]s)`, bqTable(warehouseutils.UsersTable), bqTable(stagingTableName), columnNamesStr, primaryKey, columnsWithValues, stagingColumnValues)
		pkgLogger.Infof("BQ: Dedup records for table:%s using staging table: %s\n", warehouseutils.UsersTable, sqlStatement)

		pkgLogger.Infof(`BQ: Loading data into users table: %v`, sqlStatement)
		// partitionedUsersTable := partitionedTable(warehouseutils.UsersTable, partitionDate)
		q := bq.Db.Query(sqlStatement)
		job, err = q.Run(bq.BQContext)
		if err != nil {
			pkgLogger.Errorf("BQ: Error initiating merge load job: %v\n", err)
			errorMap[warehouseutils.UsersTable] = err
			return
		}
		status, err = job.Wait(bq.BQContext)
		if err != nil {
			pkgLogger.Errorf("BQ: Error running merge load job: %v\n", err)
			errorMap[warehouseutils.UsersTable] = fmt.Errorf(`merge: %v`, err.Error())
			return
		}

		if status.Err() != nil {
			errorMap[warehouseutils.UsersTable] = status.Err()
			return
		}
	}

	if !dedupEnabled() {
		loadUserTableByAppend()
		return
	}

	loadUserTableByMerge()
	return errorMap
}

type BQCredentialsT struct {
	ProjectID   string
	Credentials string
}

func Connect(context context.Context, cred *BQCredentialsT) (*bigquery.Client, error) {
	opts := []option.ClientOption{}
	if !googleutils.ShouldSkipCredentialsInit(cred.Credentials) {
		credBytes := []byte(cred.Credentials)
		if err := googleutils.CompatibleGoogleCredentialsJSON(credBytes); err != nil {
			return nil, err
		}
		opts = append(opts, option.WithCredentialsJSON(credBytes))
	}
	client, err := bigquery.NewClient(context, cred.ProjectID, opts...)
	return client, err
}

func (bq *HandleT) connect(cred BQCredentialsT) (*bigquery.Client, error) {
	pkgLogger.Infof("BQ: Connecting to BigQuery in project: %s", cred.ProjectID)
	bq.BQContext = context.Background()
	client, err := Connect(bq.BQContext, &cred)
	return client, err
}

func loadConfig() {
	partitionExpiryUpdated = make(map[string]bool)
	stagingTablePrefix = "RUDDER_STAGING_"
	config.RegisterBoolConfigVariable(true, &setUsersLoadPartitionFirstEventFilter, true, "Warehouse.bigquery.setUsersLoadPartitionFirstEventFilter")
	config.RegisterBoolConfigVariable(false, &customPartitionsEnabled, true, "Warehouse.bigquery.customPartitionsEnabled")
	config.RegisterBoolConfigVariable(false, &isUsersTableDedupEnabled, true, "Warehouse.bigquery.isUsersTableDedupEnabled") // TODO: Depricate with respect to isDedupEnabled
	config.RegisterBoolConfigVariable(false, &isDedupEnabled, true, "Warehouse.bigquery.isDedupEnabled")
}

func Init() {
	loadConfig()
	pkgLogger = logger.NewLogger().Child("warehouse").Child("bigquery")
}

func (bq *HandleT) removePartitionExpiry() (err error) {
	partitionExpiryUpdatedLock.Lock()
	defer partitionExpiryUpdatedLock.Unlock()
	identifier := fmt.Sprintf(`%s::%s`, bq.Warehouse.Source.ID, bq.Warehouse.Destination.ID)
	if _, ok := partitionExpiryUpdated[identifier]; ok {
		return
	}
	for tName := range bq.Uploader.GetSchemaInWarehouse() {
		var m *bigquery.TableMetadata
		m, err = bq.Db.Dataset(bq.Namespace).Table(tName).Metadata(bq.BQContext)
		if err != nil {
			return
		}
		if m.TimePartitioning != nil && m.TimePartitioning.Expiration > 0 {
			_, err = bq.Db.Dataset(bq.Namespace).Table(tName).Update(bq.BQContext, bigquery.TableMetadataToUpdate{TimePartitioning: &bigquery.TimePartitioning{Expiration: time.Duration(0)}}, "")
			if err != nil {
				return
			}
		}
	}
	partitionExpiryUpdated[identifier] = true
	return
}

func dedupEnabled() bool {
	return isDedupEnabled || isUsersTableDedupEnabled
}

func (bq *HandleT) CrashRecover(warehouse warehouseutils.WarehouseT) (err error) {
	if !dedupEnabled() {
		return
	}
	bq.Warehouse = warehouse
	bq.Namespace = warehouse.Namespace
	bq.ProjectID = strings.TrimSpace(warehouseutils.GetConfigValue(GCPProjectID, bq.Warehouse))
	bq.Db, err = bq.connect(BQCredentialsT{
		ProjectID:   bq.ProjectID,
		Credentials: warehouseutils.GetConfigValue(GCPCredentials, bq.Warehouse),
	})
	if err != nil {
		return
	}
	defer bq.Db.Close()
	bq.dropDanglingStagingTables()
	return
}

func (bq *HandleT) dropDanglingStagingTables() bool {
	sqlStatement := fmt.Sprintf(`SELECT table_name
								 FROM %[1]s.INFORMATION_SCHEMA.TABLES
								 WHERE table_schema = '%[1]s' AND table_name LIKE '%[2]s'`, bq.Namespace, fmt.Sprintf("%s%s", stagingTablePrefix, "%"))
	query := bq.Db.Query(sqlStatement)
	it, err := query.Read(bq.BQContext)
	if err != nil {
		pkgLogger.Errorf("WH: BQ: Error dropping dangling staging tables in BQ: %v\nQuery: %s\n", err, sqlStatement)
		return false
	}

	var stagingTableNames []string
	for {
		var values []bigquery.Value
		err := it.Next(&values)
		if err == iterator.Done {
			break
		}
		if err != nil {
			pkgLogger.Errorf("BQ: Error in processing fetched staging tables from information schema in dataset %v : %v", bq.Namespace, err)
			return false
		}
		if _, ok := values[0].(string); ok {
			stagingTableNames = append(stagingTableNames, values[0].(string))
		}
	}
	pkgLogger.Infof("WH: PG: Dropping dangling staging tables: %+v  %+v\n", len(stagingTableNames), stagingTableNames)
	delSuccess := true
	for _, stagingTableName := range stagingTableNames {
		err := bq.DeleteTable(stagingTableName)
		if err != nil {
			pkgLogger.Errorf("WH: BQ:  Error dropping dangling staging table: %s in BQ: %v", stagingTableName, err)
			delSuccess = false
		}
	}
	return delSuccess
}

func (bq *HandleT) IsEmpty(warehouse warehouseutils.WarehouseT) (empty bool, err error) {
	empty = true
	bq.Warehouse = warehouse
	bq.Namespace = warehouse.Namespace
	bq.ProjectID = strings.TrimSpace(warehouseutils.GetConfigValue(GCPProjectID, bq.Warehouse))
	pkgLogger.Infof("BQ: Connecting to BigQuery in project: %s", bq.ProjectID)
	bq.Db, err = bq.connect(BQCredentialsT{
		ProjectID:   bq.ProjectID,
		Credentials: warehouseutils.GetConfigValue(GCPCredentials, bq.Warehouse),
	})
	if err != nil {
		return
	}
	defer bq.Db.Close()

	tables := []string{"tracks", "pages", "screens", "identifies", "aliases"}
	for _, tableName := range tables {
		var exists bool
		exists, err = bq.tableExists(tableName)
		if err != nil {
			return
		}
		if !exists {
			continue
		}
		count, err := bq.GetTotalCountInTable(tableName)
		if err != nil {
			return empty, err
		}
		if count > 0 {
			empty = false
			return empty, nil
		}
	}
	return
}

func (bq *HandleT) Setup(warehouse warehouseutils.WarehouseT, uploader warehouseutils.UploaderI) (err error) {
	bq.Warehouse = warehouse
	bq.Namespace = warehouse.Namespace
	bq.Uploader = uploader
	bq.ProjectID = strings.TrimSpace(warehouseutils.GetConfigValue(GCPProjectID, bq.Warehouse))

	bq.BQContext = context.Background()
	bq.Db, err = bq.connect(BQCredentialsT{
		ProjectID:   bq.ProjectID,
		Credentials: warehouseutils.GetConfigValue(GCPCredentials, bq.Warehouse),
	})
	return err
}

func (bq *HandleT) TestConnection(warehouse warehouseutils.WarehouseT) (err error) {
	bq.Warehouse = warehouse
	bq.Db, err = bq.connect(BQCredentialsT{
		ProjectID:   bq.ProjectID,
		Credentials: warehouseutils.GetConfigValue(GCPCredentials, bq.Warehouse),
	})
	if err != nil {
		return
	}
	defer bq.Db.Close()
	return
}

func (bq *HandleT) LoadTable(tableName string) error {
	var getLoadFileLocFromTableUploads bool
	switch tableName {
	case warehouseutils.IdentityMappingsTable, warehouseutils.IdentityMergeRulesTable:
		getLoadFileLocFromTableUploads = true
	default:
		getLoadFileLocFromTableUploads = false
	}
	_, err := bq.loadTable(tableName, false, getLoadFileLocFromTableUploads, false)
	return err
}

func (bq *HandleT) AddColumn(tableName, columnName, columnType string) (err error) {
	err = bq.addColumn(tableName, columnName, columnType)
	if err != nil {
		if checkAndIgnoreAlreadyExistError(err) {
			pkgLogger.Infof("BQ: Column %s already exists on %s.%s \nResponse: %v", columnName, bq.Namespace, tableName, err)
			err = nil
		}
	}
	return err
}

<<<<<<< HEAD
func (bq *HandleT) AlterColumn(_, _, _ string) (err error) {
=======
func (*HandleT) AlterColumn(tableName, columnName, columnType string) (err error) {
>>>>>>> 7ae57b3a
	return
}

// FetchSchema queries bigquery and returns the schema assoiciated with provided namespace
func (bq *HandleT) FetchSchema(warehouse warehouseutils.WarehouseT) (schema warehouseutils.SchemaT, err error) {
	bq.Warehouse = warehouse
	bq.Namespace = warehouse.Namespace
	bq.ProjectID = strings.TrimSpace(warehouseutils.GetConfigValue(GCPProjectID, bq.Warehouse))
	dbClient, err := bq.connect(BQCredentialsT{
		ProjectID:   bq.ProjectID,
		Credentials: warehouseutils.GetConfigValue(GCPCredentials, bq.Warehouse),
		// location:    warehouseutils.GetConfigValue(GCPLocation, bq.Warehouse),
	})
	if err != nil {
		return
	}
	defer dbClient.Close()

	schema = make(warehouseutils.SchemaT)
	query := dbClient.Query(fmt.Sprintf(`SELECT t.table_name, c.column_name, c.data_type
							 FROM %[1]s.INFORMATION_SCHEMA.TABLES as t LEFT JOIN %[1]s.INFORMATION_SCHEMA.COLUMNS as c
							 ON (t.table_name = c.table_name) WHERE (t.table_type != 'VIEW') and (c.column_name != '_PARTITIONTIME' OR c.column_name IS NULL)`, bq.Namespace))

	it, err := query.Read(bq.BQContext)
	if err != nil {
		if e, ok := err.(*googleapi.Error); ok {
			// if dataset resource is not found, return empty schema
			if e.Code == 404 {
				pkgLogger.Infof("BQ: No rows, while fetching schema from  destination:%v, query: %v", bq.Warehouse.Identifier, query)
				return schema, nil
			}
			pkgLogger.Errorf("BQ: Error in fetching schema from bigquery destination:%v, query: %v", bq.Warehouse.Destination.ID, query)
			return schema, e
		}
		pkgLogger.Errorf("BQ: Error in fetching schema from bigquery destination:%v, query: %v", bq.Warehouse.Destination.ID, query)
		return
	}

	for {
		var values []bigquery.Value
		err := it.Next(&values)
		if err == iterator.Done {
			break
		}
		if err != nil {
			pkgLogger.Errorf("BQ: Error in processing fetched schema from redshift destination:%v, error: %v", bq.Warehouse.Destination.ID, err)
			return nil, err
		}
		var tName, cName, cType string
		tName, _ = values[0].(string)
		if _, ok := schema[tName]; !ok {
			schema[tName] = make(map[string]string)
		}
		cName, _ = values[1].(string)
		cType, _ = values[2].(string)
		if datatype, ok := dataTypesMapToRudder[bigquery.FieldType(cType)]; ok {
			// lower case all column names from bigquery
			schema[tName][strings.ToLower(cName)] = datatype
		} else {
			warehouseutils.WHCounterStat(warehouseutils.RUDDER_MISSING_DATATYPE, &bq.Warehouse, warehouseutils.Tag{Name: "datatype", Value: cType}).Count(1)
		}
	}

	return
}

func (bq *HandleT) Cleanup() {
	if bq.Db != nil {
		bq.Db.Close()
	}
}

func (bq *HandleT) LoadIdentityMergeRulesTable() (err error) {
	identityMergeRulesTable := warehouseutils.IdentityMergeRulesWarehouseTableName(warehouseutils.BQ)
	return bq.LoadTable(identityMergeRulesTable)
}

func (bq *HandleT) LoadIdentityMappingsTable() (err error) {
	identityMappingsTable := warehouseutils.IdentityMappingsWarehouseTableName(warehouseutils.BQ)
	return bq.LoadTable(identityMappingsTable)
}

func (bq *HandleT) tableExists(tableName string) (exists bool, err error) {
	_, err = bq.Db.Dataset(bq.Namespace).Table(tableName).Metadata(context.Background())
	if err == nil {
		return true, nil
	}
	if e, ok := err.(*googleapi.Error); ok {
		if e.Code == 404 {
			return false, nil
		}
	}
	return false, err
}

func (bq *HandleT) columnExists(columnName, tableName string) (exists bool, err error) {
	tableMetadata, err := bq.Db.Dataset(bq.Namespace).Table(tableName).Metadata(context.Background())
	if err != nil {
		return false, err
	}

	schema := tableMetadata.Schema
	for _, column := range schema {
		if column.Name == columnName {
			return true, nil
		}
	}

	return false, nil
}

type identityRulesT struct {
	MergeProperty1Type  string `json:"merge_property_1_type"`
	MergeProperty1Value string `json:"merge_property_1_value"`
	MergeProperty2Type  string `json:"merge_property_2_type"`
	MergeProperty2Value string `json:"merge_property_2_value"`
}

func (bq *HandleT) DownloadIdentityRules(gzWriter *misc.GZipWriter) (err error) {
	getFromTable := func(tableName string) (err error) {
		var exists bool
		exists, err = bq.tableExists(tableName)
		if err != nil || !exists {
			return
		}

		tableMetadata, err := bq.Db.Dataset(bq.Namespace).Table(tableName).Metadata(context.Background())
		if err != nil {
			return err
		}
		totalRows := int64(tableMetadata.NumRows)
		// check if table in warehouse has anonymous_id and user_id and construct accordingly
		hasAnonymousID, err := bq.columnExists("anonymous_id", tableName)
		if err != nil {
			return
		}
		hasUserID, err := bq.columnExists("user_id", tableName)
		if err != nil {
			return
		}

		var toSelectFields string
		if hasAnonymousID && hasUserID {
			toSelectFields = `anonymous_id, user_id`
		} else if hasAnonymousID {
			toSelectFields = `anonymous_id, null as user_id`
		} else if hasUserID {
			toSelectFields = `null as anonymous_id", user_id`
		} else {
			pkgLogger.Infof("BQ: anonymous_id, user_id columns not present in table: %s", tableName)
			return nil
		}

		batchSize := int64(10000)
		var offset int64
		for {
			sqlStatement := fmt.Sprintf(`SELECT DISTINCT %[1]s FROM %[2]s.%[3]s LIMIT %[4]d OFFSET %[5]d`, toSelectFields, bq.Namespace, tableName, batchSize, offset)
			pkgLogger.Infof("BQ: Downloading distinct combinations of anonymous_id, user_id: %s, totalRows: %d", sqlStatement, totalRows)
			ctx := context.Background()
			query := bq.Db.Query(sqlStatement)
			job, err := query.Run(ctx)
			if err != nil {
				break
			}
			status, err := job.Wait(ctx)
			if err != nil {
				return err
			}
			if err := status.Err(); err != nil {
				return err
			}
			it, err := job.Read(ctx)
			if err != nil {
				return err
			}
			for {
				var values []bigquery.Value

				err := it.Next(&values)
				if err == iterator.Done {
					break
				}
				if err != nil {
					return err
				}
				var anonId, userId string
				if _, ok := values[0].(string); ok {
					anonId = values[0].(string)
				}
				if _, ok := values[1].(string); ok {
					userId = values[1].(string)
				}
				identityRule := identityRulesT{
					MergeProperty1Type:  "anonymous_id",
					MergeProperty1Value: anonId,
					MergeProperty2Type:  "user_id",
					MergeProperty2Value: userId,
				}
				if identityRule.MergeProperty1Value == "" && identityRule.MergeProperty2Value == "" {
					continue
				}
				bytes, err := json.Marshal(identityRule)
				if err != nil {
					break
				}
				gzWriter.WriteGZ(string(bytes) + "\n")
			}

			offset += batchSize
			if offset >= totalRows {
				break
			}
		}
		return
	}

	tables := []string{"tracks", "pages", "screens", "identifies", "aliases"}
	for _, table := range tables {
		err = getFromTable(table)
		if err != nil {
			return
		}
	}
	return
}

func (bq *HandleT) GetTotalCountInTable(tableName string) (total int64, err error) {
	sqlStatement := fmt.Sprintf(`SELECT count(*) FROM %[1]s.%[2]s`, bq.Namespace, tableName)
	it, err := bq.Db.Query(sqlStatement).Read(bq.BQContext)
	if err != nil {
		return 0, err
	}
	var values []bigquery.Value
	err = it.Next(&values)
	if err == iterator.Done {
		return 0, nil
	}
	if err != nil {
		pkgLogger.Errorf("BQ: Error in processing totalRowsCount: %v", err)
		return
	}
	total, _ = values[0].(int64)
	return
}

func (bq *HandleT) Connect(warehouse warehouseutils.WarehouseT) (client.Client, error) {
	bq.Warehouse = warehouse
	bq.Namespace = warehouse.Namespace
	bq.ProjectID = strings.TrimSpace(warehouseutils.GetConfigValue(GCPProjectID, bq.Warehouse))
	dbClient, err := bq.connect(BQCredentialsT{
		ProjectID:   bq.ProjectID,
		Credentials: warehouseutils.GetConfigValue(GCPCredentials, bq.Warehouse),
	})
	if err != nil {
		return client.Client{}, err
	}

	return client.Client{Type: client.BQClient, BQ: dbClient}, err
}

func (bq *HandleT) LoadTestTable(location, tableName string, _ map[string]interface{}, _ string) (err error) {
	gcsLocations := warehouseutils.GetGCSLocation(location, warehouseutils.GCSLocationOptionsT{})
	gcsRef := bigquery.NewGCSReference([]string{gcsLocations}...)
	gcsRef.SourceFormat = bigquery.JSON
	gcsRef.MaxBadRecords = 0
	gcsRef.IgnoreUnknownValues = false

	outputTable := partitionedTable(tableName, time.Now().Format("2006-01-02"))
	loader := bq.Db.Dataset(bq.Namespace).Table(outputTable).LoaderFrom(gcsRef)

	job, err := loader.Run(bq.BQContext)
	if err != nil {
		return
	}
	status, err := job.Wait(bq.BQContext)
	if err != nil {
		return
	}

	if status.Err() != nil {
		err = status.Err()
		return
	}
	return
}

<<<<<<< HEAD
func (bq *HandleT) SetConnectionTimeout(_ time.Duration) {
=======
func (*HandleT) SetConnectionTimeout(timeout time.Duration) {
>>>>>>> 7ae57b3a
}<|MERGE_RESOLUTION|>--- conflicted
+++ resolved
@@ -811,11 +811,7 @@
 	return err
 }
 
-<<<<<<< HEAD
-func (bq *HandleT) AlterColumn(_, _, _ string) (err error) {
-=======
-func (*HandleT) AlterColumn(tableName, columnName, columnType string) (err error) {
->>>>>>> 7ae57b3a
+func (*HandleT) AlterColumn(_, _, _ string) (err error) {
 	return
 }
 
@@ -1102,9 +1098,5 @@
 	return
 }
 
-<<<<<<< HEAD
-func (bq *HandleT) SetConnectionTimeout(_ time.Duration) {
-=======
-func (*HandleT) SetConnectionTimeout(timeout time.Duration) {
->>>>>>> 7ae57b3a
+func (*HandleT) SetConnectionTimeout(_ time.Duration) {
 }