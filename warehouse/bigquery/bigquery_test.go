//go:build warehouse_integration

package bigquery_test

import (
	"context"
	"encoding/json"
	"fmt"
	"log"
	"os"
	"testing"

	"github.com/stretchr/testify/require"

	"cloud.google.com/go/bigquery"

	"github.com/gofrs/uuid"
	bigquery2 "github.com/rudderlabs/rudder-server/warehouse/bigquery"
	"github.com/rudderlabs/rudder-server/warehouse/client"
	"github.com/rudderlabs/rudder-server/warehouse/testhelper"
	warehouseutils "github.com/rudderlabs/rudder-server/warehouse/utils"
	"github.com/stretchr/testify/assert"
)

type TestHandle struct {
	DB       *bigquery.Client
	WriteKey string
	Schema   string
	Tables   []string
}

var handle *TestHandle

const (
	TestCredentialsKey = testhelper.BigqueryIntegrationTestCredentials
)

// bigqueryCredentials extracting big query credentials
func bigqueryCredentials() (bqCredentials bigquery2.BQCredentialsT, err error) {
	cred, exists := os.LookupEnv(TestCredentialsKey)
	if !exists {
		err = fmt.Errorf("following %s does not exists while running the Bigquery test", TestCredentialsKey)
		return
	}

	err = json.Unmarshal([]byte(cred), &bqCredentials)
	if err != nil {
		err = fmt.Errorf("error occurred while unmarshalling bigquery test credentials with err: %s", err.Error())
		return
	}
	return
}

// TestConnection test connection for big query
func (*TestHandle) TestConnection() error {
	credentials, err := bigqueryCredentials()
	if err != nil {
		return err
	}

	err = testhelper.ConnectWithBackoff(func() (err error) {
		handle.DB, err = bigquery2.Connect(context.TODO(), &credentials)
		if err != nil {
			err = fmt.Errorf("could not connect to warehouse bigquery with error: %s", err.Error())
			return
		}
		return
	})
	if err != nil {
		return fmt.Errorf("error while running test connection for bigquery with err: %s", err.Error())
	}
	return nil
}

func TestBigQueryIntegration(t *testing.T) {
	t.Run("Merge Mode", func(t *testing.T) {
		// Setting up the test configuration
		require.NoError(t, testhelper.SetConfig([]warehouseutils.KeyValue{
			{
				Key:   "Warehouse.bigquery.isDedupEnabled",
				Value: true,
			},
		}))

		// Setting up the warehouseTest
		warehouseTest := &testhelper.WareHouseTest{
			Client: &client.Client{
				BQ:   handle.DB,
				Type: client.BQClient,
			},
			WriteKey:                 handle.WriteKey,
			Schema:                   handle.Schema,
			Tables:                   handle.Tables,
			VerifyingTablesFrequency: testhelper.LongRunningQueryFrequency,
			EventsCountMap:           testhelper.DefaultEventMap(),
			MessageId:                uuid.Must(uuid.NewV4()).String(),
			UserId:                   testhelper.GetUserId(warehouseutils.BQ),
		}

		// Scenario 1
		// Sending the first set of events.
		// Since we handle dedupe on the staging table, we need to check if the first set of events reached the destination.
		testhelper.SendEvents(t, warehouseTest)
		testhelper.SendEvents(t, warehouseTest)
		testhelper.SendEvents(t, warehouseTest)
		testhelper.SendEvents(t, warehouseTest)

		// Setting up the events map
		// Checking for Gateway and Batch router events
		// Checking for the events count for each table
		warehouseTest.EventsCountMap = testhelper.EventsCountMap{
			"identifies":    1,
			"users":         1,
			"tracks":        1,
			"product_track": 1,
			"pages":         1,
			"screens":       1,
			"aliases":       1,
			"groups":        1,
			"_groups":       1,
			"gateway":       24,
			"batchRT":       32,
		}
		testhelper.VerifyingGatewayEvents(t, warehouseTest)
		testhelper.VerifyingBatchRouterEvents(t, warehouseTest)
		testhelper.VerifyingTablesEventCount(t, warehouseTest)

		// Scenario 2
		// Re-Setting up the events map
		// Sending the second set of events.
		// This time we will not be resetting the MessageID. We will be using the same one to check for the dedupe.
		warehouseTest.EventsCountMap = testhelper.DefaultEventMap()
		testhelper.SendModifiedEvents(t, warehouseTest)
		testhelper.SendModifiedEvents(t, warehouseTest)
		testhelper.SendModifiedEvents(t, warehouseTest)
		testhelper.SendModifiedEvents(t, warehouseTest)

		// Setting up the events map
		// Checking for Gateway and Batch router events
		// Checking for the events count for each table
		// Since because of merge everything comes down to a single event in warehouse
		warehouseTest.EventsCountMap = testhelper.EventsCountMap{
			"identifies":    1,
			"users":         1,
			"tracks":        1,
			"product_track": 1,
			"pages":         1,
			"screens":       1,
			"aliases":       1,
			"groups":        1,
			"_groups":       1,
			"gateway":       48,
			"batchRT":       64,
		}
		testhelper.VerifyingGatewayEvents(t, warehouseTest)
		testhelper.VerifyingBatchRouterEvents(t, warehouseTest)
		testhelper.VerifyingTablesEventCount(t, warehouseTest)
	})

	t.Run("Append Mode", func(t *testing.T) {
		// Setting up the test configuration
		require.NoError(t, testhelper.SetConfig([]warehouseutils.KeyValue{
			{
				Key:   "Warehouse.bigquery.isDedupEnabled",
				Value: false,
			},
		}))

		// Setting up the warehouseTest
		warehouseTest := &testhelper.WareHouseTest{
			Client: &client.Client{
				BQ:   handle.DB,
				Type: client.BQClient,
			},
			WriteKey:                 handle.WriteKey,
			Schema:                   handle.Schema,
			Tables:                   handle.Tables,
			VerifyingTablesFrequency: testhelper.LongRunningQueryFrequency,
			EventsCountMap:           testhelper.DefaultEventMap(),
			MessageId:                uuid.Must(uuid.NewV4()).String(),
			UserId:                   testhelper.GetUserId(warehouseutils.BQ),
		}

		// Scenario 1
		// Sending the first set of events.
		// Since we don't handle dedupe on the staging table, we can just send the events.
		// And then verify the count on the warehouse.
		testhelper.SendEvents(t, warehouseTest)
		testhelper.SendEvents(t, warehouseTest)
		testhelper.SendModifiedEvents(t, warehouseTest)
		testhelper.SendModifiedEvents(t, warehouseTest)

		// Setting up the events map
		// Checking for Gateway and Batch router events
		// Checking for the events count for each table
		// Since because of append events count will be equal to the number of events being sent
		warehouseTest.EventsCountMap = testhelper.EventsCountMap{
			"identifies":    4,
			"users":         1,
			"tracks":        4,
			"product_track": 4,
			"pages":         4,
			"screens":       4,
			"aliases":       4,
			"groups":        4,
			"_groups":       4,
			"gateway":       24,
			"batchRT":       32,
		}
		testhelper.VerifyingGatewayEvents(t, warehouseTest)
		testhelper.VerifyingBatchRouterEvents(t, warehouseTest)
		testhelper.VerifyingTablesEventCount(t, warehouseTest)
	})
}

func TestUnsupportedCredentials(t *testing.T) {
	credentials := bigquery2.BQCredentialsT{
		ProjectID:   "projectId",
		Credentials: "{\"installed\":{\"client_id\":\"1234.apps.googleusercontent.com\",\"project_id\":\"project_id\",\"auth_uri\":\"https://accounts.google.com/o/oauth2/auth\",\"token_uri\":\"https://oauth2.googleapis.com/token\",\"auth_provider_x509_cert_url\":\"https://www.googleapis.com/oauth2/v1/certs\",\"client_secret\":\"client_secret\",\"redirect_uris\":[\"urn:ietf:wg:oauth:2.0:oob\",\"http://localhost\"]}}",
	}

	_, err := bigquery2.Connect(context.Background(), &credentials)
	assert.NotNil(t, err)
<<<<<<< HEAD
	assert.EqualError(t, err, "Google Developers Console client_credentials.json file is not supported")
}

func TestMain(m *testing.M) {
	_, exists := os.LookupEnv(TestCredentialsKey)
	if !exists {
		log.Println("Skipping Bigquery Test as the Test credentials does not exits.")
		return
	}

	handle = &TestHandle{
		WriteKey: "J77aX7tLFJ84qYU6UrN8ctecwZt",
		Schema:   "bigquery_wh_integration",
		Tables:   []string{"identifies", "users", "tracks", "product_track", "pages", "screens", "aliases", "_groups"},
	}
	os.Exit(testhelper.Run(m, handle))
=======
	assert.Contains(t, err.Error(), "client_credentials.json file is not supported")
>>>>>>> 30d6dd9b
}<|MERGE_RESOLUTION|>--- conflicted
+++ resolved
@@ -221,8 +221,7 @@
 
 	_, err := bigquery2.Connect(context.Background(), &credentials)
 	assert.NotNil(t, err)
-<<<<<<< HEAD
-	assert.EqualError(t, err, "Google Developers Console client_credentials.json file is not supported")
+	assert.Contains(t, err.Error(), "client_credentials.json file is not supported")
 }
 
 func TestMain(m *testing.M) {
@@ -238,7 +237,4 @@
 		Tables:   []string{"identifies", "users", "tracks", "product_track", "pages", "screens", "aliases", "_groups"},
 	}
 	os.Exit(testhelper.Run(m, handle))
-=======
-	assert.Contains(t, err.Error(), "client_credentials.json file is not supported")
->>>>>>> 30d6dd9b
 }