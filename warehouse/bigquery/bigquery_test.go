//go:build warehouse_integration && !sources_integration

package bigquery_test

import (
	"context"
	"fmt"
	"log"
	"os"
	"testing"

	"github.com/rudderlabs/rudder-server/utils/misc"

	backendconfig "github.com/rudderlabs/rudder-server/config/backend-config"

	"github.com/rudderlabs/rudder-server/utils/timeutil"

	"github.com/stretchr/testify/require"

	"cloud.google.com/go/bigquery"

	bigquery2 "github.com/rudderlabs/rudder-server/warehouse/bigquery"
	"github.com/rudderlabs/rudder-server/warehouse/client"
	"github.com/rudderlabs/rudder-server/warehouse/testhelper"
	warehouseutils "github.com/rudderlabs/rudder-server/warehouse/utils"
	"github.com/stretchr/testify/assert"
)

type TestHandle struct{}

func (*TestHandle) VerifyConnection() error {
	credentials, err := testhelper.BigqueryCredentials()
	if err != nil {
		return err
	}
	return testhelper.WithConstantBackoff(func() (err error) {
		_, err = bigquery2.Connect(context.TODO(), &credentials)
		if err != nil {
			err = fmt.Errorf("could not connect to warehouse bigquery with error: %s", err.Error())
			return
		}
		return
	})
}

func TestBigQueryIntegration(t *testing.T) {
	credentials, err := testhelper.BigqueryCredentials()
	require.NoError(t, err)

	var (
		schema   = testhelper.Schema(warehouseutils.BQ, testhelper.BigqueryIntegrationTestSchema)
		writeKey = "J77aX7tLFJ84qYU6UrN8ctecwZt"
		tables   = []string{"identifies", "users", "tracks", "product_track", "pages", "screens", "aliases", "_groups", "groups"}
		db       *bigquery.Client
	)

	db, err = bigquery2.Connect(context.TODO(), &credentials)
	require.NoError(t, err)

	t.Cleanup(func() {
		require.NoError(t, testhelper.WithConstantBackoff(func() (err error) {
			return db.Dataset(schema).DeleteWithContents(context.TODO())
		}), fmt.Sprintf("Failed dropping dataset %s for BigQuery", schema))
	})

	t.Run("Merge Mode", func(t *testing.T) {
		require.NoError(t, testhelper.SetConfig([]warehouseutils.KeyValue{
			{
				Key:   "Warehouse.bigquery.isDedupEnabled",
				Value: true,
			},
		}))

		warehouseTest := &testhelper.WareHouseTest{
			Client: &client.Client{
				BQ:   db,
				Type: client.BQClient,
			},
<<<<<<< HEAD
			WriteKey:      handle.WriteKey,
			Schema:        handle.Schema,
			Tables:        handle.Tables,
			MessageId:     misc.FastUUID().String(),
=======
			WriteKey:      writeKey,
			Schema:        schema,
			Tables:        tables,
			MessageId:     uuid.Must(uuid.NewV4()).String(),
>>>>>>> af2b5a7c
			Provider:      warehouseutils.BQ,
			SourceID:      "24p1HhPk09FW25Kuzxv7GshCLKR",
			DestinationID: "26Bgm9FrQDZjvadSwAlpd35atwn",
		}

		// Scenario 1
		warehouseTest.TimestampBeforeSendingEvents = timeutil.Now()
		warehouseTest.UserId = testhelper.GetUserId(warehouseutils.BQ)

		sendEventsMap := testhelper.SendEventsMap()
		testhelper.SendEvents(t, warehouseTest, sendEventsMap)
		testhelper.SendEvents(t, warehouseTest, sendEventsMap)
		testhelper.SendEvents(t, warehouseTest, sendEventsMap)
		testhelper.SendIntegratedEvents(t, warehouseTest, sendEventsMap)

		testhelper.VerifyEventsInStagingFiles(t, warehouseTest, stagingFilesEventsMap())
		testhelper.VerifyEventsInLoadFiles(t, warehouseTest, loadFilesEventsMap())
		testhelper.VerifyEventsInTableUploads(t, warehouseTest, tableUploadsEventsMap())
		testhelper.VerifyEventsInWareHouse(t, warehouseTest, mergeEventsMap())

		// Scenario 2
		warehouseTest.TimestampBeforeSendingEvents = timeutil.Now()
		warehouseTest.UserId = testhelper.GetUserId(warehouseutils.BQ)

		sendEventsMap = testhelper.SendEventsMap()
		testhelper.SendModifiedEvents(t, warehouseTest, sendEventsMap)
		testhelper.SendModifiedEvents(t, warehouseTest, sendEventsMap)
		testhelper.SendModifiedEvents(t, warehouseTest, sendEventsMap)
		testhelper.SendIntegratedEvents(t, warehouseTest, sendEventsMap)

		testhelper.VerifyEventsInStagingFiles(t, warehouseTest, stagingFilesEventsMap())
		testhelper.VerifyEventsInLoadFiles(t, warehouseTest, loadFilesEventsMap())
		testhelper.VerifyEventsInTableUploads(t, warehouseTest, tableUploadsEventsMap())
		testhelper.VerifyEventsInWareHouse(t, warehouseTest, mergeEventsMap())

		testhelper.VerifyWorkspaceIDInStats(t)
	})

	t.Run("Append Mode", func(t *testing.T) {
		testCases := []struct {
			name                                string
			customPartitionsEnabledWorkspaceIDs []string
			prerequisite                        func(t *testing.T)
		}{
			{
				name: "Append mode without custom partitions",
			},
			{
				name:                                "Append mode with custom partitions",
				customPartitionsEnabledWorkspaceIDs: []string{"BpLnfgDsc2WD8F2qNfHK5a84jjJ"},
				prerequisite: func(t *testing.T) {
					err = db.Dataset(schema).Create(context.Background(), &bigquery.DatasetMetadata{
						Location: "US",
					})
					require.NoError(t, err)

					err = db.Dataset(schema).Table("tracks").Create(
						context.Background(),
						&bigquery.TableMetadata{
							Schema: []*bigquery.FieldSchema{{
								Name: "timestamp",
								Type: bigquery.TimestampFieldType,
							}},
							TimePartitioning: &bigquery.TimePartitioning{
								Field: "timestamp",
							},
						})
					require.NoError(t, err)
				},
			},
<<<<<<< HEAD
			WriteKey:      handle.WriteKey,
			Schema:        handle.Schema,
			Tables:        handle.Tables,
			MessageId:     misc.FastUUID().String(),
			Provider:      warehouseutils.BQ,
			SourceID:      "24p1HhPk09FW25Kuzxv7GshCLKR",
			DestinationID: "26Bgm9FrQDZjvadSwAlpd35atwn",
=======
>>>>>>> af2b5a7c
		}

		for _, tc := range testCases {
			tc := tc

			t.Run(tc.name, func(t *testing.T) {
				_ = db.Dataset(schema).DeleteWithContents(context.TODO())

				if tc.prerequisite != nil {
					tc.prerequisite(t)
				}

				require.NoError(t, testhelper.SetConfig([]warehouseutils.KeyValue{
					{
						Key:   "Warehouse.bigquery.isDedupEnabled",
						Value: false,
					},
					{
						Key:   "Warehouse.bigquery.customPartitionsEnabledWorkspaceIDs",
						Value: tc.customPartitionsEnabledWorkspaceIDs,
					},
				}))

				warehouseTest := &testhelper.WareHouseTest{
					Client: &client.Client{
						BQ:   db,
						Type: client.BQClient,
					},
					WriteKey:      writeKey,
					Schema:        schema,
					Tables:        tables,
					MessageId:     uuid.Must(uuid.NewV4()).String(),
					Provider:      warehouseutils.BQ,
					SourceID:      "24p1HhPk09FW25Kuzxv7GshCLKR",
					DestinationID: "26Bgm9FrQDZjvadSwAlpd35atwn",
				}

				// Scenario 1
				warehouseTest.TimestampBeforeSendingEvents = timeutil.Now()
				warehouseTest.UserId = testhelper.GetUserId(warehouseutils.BQ)

				sendEventsMap := testhelper.SendEventsMap()
				testhelper.SendEvents(t, warehouseTest, sendEventsMap)
				testhelper.SendIntegratedEvents(t, warehouseTest, sendEventsMap)
				testhelper.SendModifiedEvents(t, warehouseTest, sendEventsMap)
				testhelper.SendModifiedEvents(t, warehouseTest, sendEventsMap)

				testhelper.VerifyEventsInStagingFiles(t, warehouseTest, stagingFilesEventsMap())
				testhelper.VerifyEventsInLoadFiles(t, warehouseTest, loadFilesEventsMap())
				testhelper.VerifyEventsInTableUploads(t, warehouseTest, tableUploadsEventsMap())
				testhelper.VerifyEventsInWareHouse(t, warehouseTest, appendEventsMap())

				testhelper.VerifyWorkspaceIDInStats(t)
			})
		}
	})
}

func TestBigQueryConfigurationValidation(t *testing.T) {
	configurations := testhelper.PopulateTemplateConfigurations()
	bqCredentials, err := testhelper.BigqueryCredentials()
	require.NoError(t, err)

	destination := backendconfig.DestinationT{
		ID: "26Bgm9FrQDZjvadSwAlpd35atwn",
		Config: map[string]interface{}{
			"project":       configurations["bigqueryProjectID"],
			"location":      configurations["bigqueryLocation"],
			"bucketName":    configurations["bigqueryBucketName"],
			"credentials":   bqCredentials.Credentials,
			"prefix":        "",
			"namespace":     configurations["bigqueryNamespace"],
			"syncFrequency": "30",
		},
		DestinationDefinition: backendconfig.DestinationDefinitionT{
			ID:          "1UmeD7xhVGHsPDEHoCiSPEGytS3",
			Name:        "BQ",
			DisplayName: "BigQuery",
		},
		Name:       "bigquery-wh-integration",
		Enabled:    true,
		RevisionID: "29eejWUH80lK1abiB766fzv5Iba",
	}
	testhelper.VerifyingConfigurationTest(t, destination)
}

func loadFilesEventsMap() testhelper.EventsCountMap {
	eventsMap := testhelper.LoadFilesEventsMap()
	eventsMap["groups"] = 1
	eventsMap["_groups"] = 3
	return eventsMap
}

func tableUploadsEventsMap() testhelper.EventsCountMap {
	eventsMap := testhelper.TableUploadsEventsMap()
	eventsMap["groups"] = 1
	eventsMap["_groups"] = 3
	return eventsMap
}

func stagingFilesEventsMap() testhelper.EventsCountMap {
	return testhelper.EventsCountMap{
		"wh_staging_files": 34, // Since extra 2 merge events because of ID resolution
	}
}

func mergeEventsMap() testhelper.EventsCountMap {
	return testhelper.EventsCountMap{
		"identifies":    1,
		"users":         1,
		"tracks":        1,
		"product_track": 1,
		"pages":         1,
		"screens":       1,
		"aliases":       1,
		"groups":        1,
		"_groups":       1,
	}
}

func appendEventsMap() testhelper.EventsCountMap {
	eventsMap := testhelper.WarehouseEventsMap()
	eventsMap["groups"] = 1
	eventsMap["_groups"] = 3
	return eventsMap
}

func TestUnsupportedCredentials(t *testing.T) {
	credentials := bigquery2.BQCredentialsT{
		ProjectID:   "projectId",
		Credentials: "{\"installed\":{\"client_id\":\"1234.apps.googleusercontent.com\",\"project_id\":\"project_id\",\"auth_uri\":\"https://accounts.google.com/o/oauth2/auth\",\"token_uri\":\"https://oauth2.googleapis.com/token\",\"auth_provider_x509_cert_url\":\"https://www.googleapis.com/oauth2/v1/certs\",\"client_secret\":\"client_secret\",\"redirect_uris\":[\"urn:ietf:wg:oauth:2.0:oob\",\"http://localhost\"]}}",
	}

	_, err := bigquery2.Connect(context.Background(), &credentials)
	assert.NotNil(t, err)
	assert.Contains(t, err.Error(), "client_credentials.json file is not supported")
}

func TestMain(m *testing.M) {
	_, exists := os.LookupEnv(testhelper.BigqueryIntegrationTestCredentials)
	if !exists {
		log.Println("Skipping Bigquery Test as the Test credentials does not exists.")
		return
	}

	os.Exit(testhelper.Run(m, &TestHandle{}))
}<|MERGE_RESOLUTION|>--- conflicted
+++ resolved
@@ -76,17 +76,10 @@
 				BQ:   db,
 				Type: client.BQClient,
 			},
-<<<<<<< HEAD
-			WriteKey:      handle.WriteKey,
-			Schema:        handle.Schema,
-			Tables:        handle.Tables,
-			MessageId:     misc.FastUUID().String(),
-=======
 			WriteKey:      writeKey,
 			Schema:        schema,
 			Tables:        tables,
-			MessageId:     uuid.Must(uuid.NewV4()).String(),
->>>>>>> af2b5a7c
+			MessageId:     misc.FastUUID().String(),
 			Provider:      warehouseutils.BQ,
 			SourceID:      "24p1HhPk09FW25Kuzxv7GshCLKR",
 			DestinationID: "26Bgm9FrQDZjvadSwAlpd35atwn",
@@ -157,16 +150,6 @@
 					require.NoError(t, err)
 				},
 			},
-<<<<<<< HEAD
-			WriteKey:      handle.WriteKey,
-			Schema:        handle.Schema,
-			Tables:        handle.Tables,
-			MessageId:     misc.FastUUID().String(),
-			Provider:      warehouseutils.BQ,
-			SourceID:      "24p1HhPk09FW25Kuzxv7GshCLKR",
-			DestinationID: "26Bgm9FrQDZjvadSwAlpd35atwn",
-=======
->>>>>>> af2b5a7c
 		}
 
 		for _, tc := range testCases {
@@ -198,7 +181,7 @@
 					WriteKey:      writeKey,
 					Schema:        schema,
 					Tables:        tables,
-					MessageId:     uuid.Must(uuid.NewV4()).String(),
+					MessageId:     misc.FastUUID().String(),
 					Provider:      warehouseutils.BQ,
 					SourceID:      "24p1HhPk09FW25Kuzxv7GshCLKR",
 					DestinationID: "26Bgm9FrQDZjvadSwAlpd35atwn",
