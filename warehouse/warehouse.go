package warehouse

import (
	"context"
	"database/sql"
	"encoding/json"
	"errors"
	"fmt"
	"io"
	"math/rand"
	"net/http"
	"os"
	"runtime"
	"strconv"
	"strings"
	"sync"
	"time"

	"github.com/bugsnag/bugsnag-go/v2"
	"github.com/cenkalti/backoff/v4"
	"github.com/lib/pq"
	"github.com/thoas/go-funk"
	"github.com/tidwall/gjson"
	"golang.org/x/sync/errgroup"

	"github.com/rudderlabs/rudder-server/app"
	"github.com/rudderlabs/rudder-server/config"
	backendconfig "github.com/rudderlabs/rudder-server/config/backend-config"
	"github.com/rudderlabs/rudder-server/info"
	"github.com/rudderlabs/rudder-server/rruntime"
	"github.com/rudderlabs/rudder-server/services/controlplane"
	"github.com/rudderlabs/rudder-server/services/db"
	destinationdebugger "github.com/rudderlabs/rudder-server/services/debugger/destination"
	"github.com/rudderlabs/rudder-server/services/filemanager"
	"github.com/rudderlabs/rudder-server/services/pgnotifier"
	migrator "github.com/rudderlabs/rudder-server/services/sql-migrator"
	"github.com/rudderlabs/rudder-server/services/stats"
	"github.com/rudderlabs/rudder-server/services/validators"
	"github.com/rudderlabs/rudder-server/utils/httputil"
	"github.com/rudderlabs/rudder-server/utils/logger"
	"github.com/rudderlabs/rudder-server/utils/misc"
	"github.com/rudderlabs/rudder-server/utils/timeutil"
	"github.com/rudderlabs/rudder-server/utils/types"
	"github.com/rudderlabs/rudder-server/warehouse/archive"
	cpclient "github.com/rudderlabs/rudder-server/warehouse/client/controlplane"
	"github.com/rudderlabs/rudder-server/warehouse/deltalake"
	"github.com/rudderlabs/rudder-server/warehouse/internal/api"
	"github.com/rudderlabs/rudder-server/warehouse/internal/loadfiles"
	"github.com/rudderlabs/rudder-server/warehouse/internal/model"
	"github.com/rudderlabs/rudder-server/warehouse/internal/repo"
	"github.com/rudderlabs/rudder-server/warehouse/jobs"
	"github.com/rudderlabs/rudder-server/warehouse/manager"
	"github.com/rudderlabs/rudder-server/warehouse/multitenant"
	warehouseutils "github.com/rudderlabs/rudder-server/warehouse/utils"
	"github.com/rudderlabs/rudder-server/warehouse/validations"
)

var (
	application                         app.App
	webPort                             int
	dbHandle                            *sql.DB
	notifier                            pgnotifier.PgNotifierT
	tenantManager                       *multitenant.Manager
	controlPlaneClient                  *controlplane.Client
	noOfSlaveWorkerRoutines             int
	uploadFreqInS                       int64
	stagingFilesSchemaPaginationSize    int
	mainLoopSleep                       time.Duration
	stagingFilesBatchSize               int
	crashRecoverWarehouses              []string
	inRecoveryMap                       map[string]bool
	lastProcessedMarkerMap              map[string]int64
	lastProcessedMarkerMapLock          sync.RWMutex
	warehouseMode                       string
	warehouseSyncPreFetchCount          int
	warehouseSyncFreqIgnore             bool
	minRetryAttempts                    int
	retryTimeWindow                     time.Duration
	maxStagingFileReadBufferCapacityInK int
	connectionsMap                      map[string]map[string]warehouseutils.Warehouse // destID -> sourceID -> warehouse map
	connectionsMapLock                  sync.RWMutex
	triggerUploadsMap                   map[string]bool // `whType:sourceID:destinationID` -> boolean value representing if an upload was triggered or not
	triggerUploadsMapLock               sync.RWMutex
	sourceIDsByWorkspace                map[string][]string // workspaceID -> []sourceIDs
	sourceIDsByWorkspaceLock            sync.RWMutex
	longRunningUploadStatThresholdInMin time.Duration
	pkgLogger                           logger.Logger
	numLoadFileUploadWorkers            int
	slaveUploadTimeout                  time.Duration
	tableCountQueryTimeout              time.Duration
	runningMode                         string
	uploadStatusTrackFrequency          time.Duration
	uploadAllocatorSleep                time.Duration
	waitForConfig                       time.Duration
	waitForWorkerSleep                  time.Duration
	ShouldForceSetLowerVersion          bool
	skipDeepEqualSchemas                bool
	maxParallelJobCreation              int
	enableJitterForSyncs                bool
	asyncWh                             *jobs.AsyncJobWhT
	configBackendURL                    string
	enableTunnelling                    bool
)

var (
	host, user, password, dbname, sslMode, appName string
	port                                           int
)

// warehouses worker modes
const (
	MasterMode         = "master"
	SlaveMode          = "slave"
	MasterSlaveMode    = "master_and_slave"
	EmbeddedMode       = "embedded"
	EmbeddedMasterMode = "embedded_master"
)

const (
	DegradedMode        = "degraded"
	triggerUploadQPName = "triggerUpload"
)

type (
	WorkerIdentifierT string
	JobIDT            int64
)

type HandleT struct {
	destType                          string
	warehouses                        []warehouseutils.Warehouse
	dbHandle                          *sql.DB
	warehouseDBHandle                 *DB
	stagingRepo                       *repo.StagingFiles
	notifier                          pgnotifier.PgNotifierT
	isEnabled                         bool
	configSubscriberLock              sync.RWMutex
	workerChannelMap                  map[string]chan *UploadJobT
	workerChannelMapLock              sync.RWMutex
	initialConfigFetched              bool
	inProgressMap                     map[WorkerIdentifierT][]JobIDT
	inProgressMapLock                 sync.RWMutex
	areBeingEnqueuedLock              sync.RWMutex
	noOfWorkers                       int
	activeWorkerCount                 int
	activeWorkerCountLock             sync.RWMutex
	maxConcurrentUploadJobs           int
	allowMultipleSourcesForJobsPickup bool
	workspaceBySourceIDs              map[string]string
	workspaceBySourceIDsLock          sync.RWMutex
	tenantManager                     multitenant.Manager
	stats                             stats.Stats
<<<<<<< HEAD
	Now                               string
	uploadJobFactory                  UploadJobFactory
=======
	Now                               func() time.Time
	NowSQL                            string
	Logger                            logger.Logger
>>>>>>> fe587a7f
	cpInternalClient                  cpclient.InternalControlPlane

	backgroundCancel context.CancelFunc
	backgroundGroup  errgroup.Group
	backgroundWait   func() error
}

type ErrorResponseT struct {
	Error string
}

func Init4() {
	loadConfig()
	pkgLogger = logger.NewLogger().Child("warehouse")
}

func loadConfig() {
	// Port where WH is running
	config.RegisterIntConfigVariable(8082, &webPort, false, 1, "Warehouse.webPort")
	config.RegisterIntConfigVariable(4, &noOfSlaveWorkerRoutines, true, 1, "Warehouse.noOfSlaveWorkerRoutines")
	config.RegisterIntConfigVariable(960, &stagingFilesBatchSize, true, 1, "Warehouse.stagingFilesBatchSize")
	config.RegisterInt64ConfigVariable(1800, &uploadFreqInS, true, 1, "Warehouse.uploadFreqInS")
	config.RegisterDurationConfigVariable(5, &mainLoopSleep, true, time.Second, []string{"Warehouse.mainLoopSleep", "Warehouse.mainLoopSleepInS"}...)
	crashRecoverWarehouses = []string{warehouseutils.RS, warehouseutils.POSTGRES, warehouseutils.MSSQL, warehouseutils.AZURE_SYNAPSE, warehouseutils.DELTALAKE}
	inRecoveryMap = map[string]bool{}
	lastProcessedMarkerMap = map[string]int64{}
	config.RegisterStringConfigVariable("embedded", &warehouseMode, false, "Warehouse.mode")
	host = config.GetString("WAREHOUSE_JOBS_DB_HOST", "localhost")
	user = config.GetString("WAREHOUSE_JOBS_DB_USER", "ubuntu")
	dbname = config.GetString("WAREHOUSE_JOBS_DB_DB_NAME", "ubuntu")
	port = config.GetInt("WAREHOUSE_JOBS_DB_PORT", 5432)
	password = config.GetString("WAREHOUSE_JOBS_DB_PASSWORD", "ubuntu") // Reading secrets from
	sslMode = config.GetString("WAREHOUSE_JOBS_DB_SSL_MODE", "disable")
	configBackendURL = config.GetString("CONFIG_BACKEND_URL", "api.rudderlabs.com")
	enableTunnelling = config.GetBool("ENABLE_TUNNELLING", true)
	config.RegisterIntConfigVariable(10, &warehouseSyncPreFetchCount, true, 1, "Warehouse.warehouseSyncPreFetchCount")
	config.RegisterIntConfigVariable(100, &stagingFilesSchemaPaginationSize, true, 1, "Warehouse.stagingFilesSchemaPaginationSize")
	config.RegisterBoolConfigVariable(false, &warehouseSyncFreqIgnore, true, "Warehouse.warehouseSyncFreqIgnore")
	config.RegisterIntConfigVariable(3, &minRetryAttempts, true, 1, "Warehouse.minRetryAttempts")
	config.RegisterDurationConfigVariable(180, &retryTimeWindow, true, time.Minute, []string{"Warehouse.retryTimeWindow", "Warehouse.retryTimeWindowInMins"}...)
	connectionsMap = map[string]map[string]warehouseutils.Warehouse{}
	triggerUploadsMap = map[string]bool{}
	sourceIDsByWorkspace = map[string][]string{}
	config.RegisterIntConfigVariable(10240, &maxStagingFileReadBufferCapacityInK, true, 1, "Warehouse.maxStagingFileReadBufferCapacityInK")
	config.RegisterDurationConfigVariable(120, &longRunningUploadStatThresholdInMin, true, time.Minute, []string{"Warehouse.longRunningUploadStatThreshold", "Warehouse.longRunningUploadStatThresholdInMin"}...)
	config.RegisterDurationConfigVariable(10, &slaveUploadTimeout, true, time.Minute, []string{"Warehouse.slaveUploadTimeout", "Warehouse.slaveUploadTimeoutInMin"}...)
	config.RegisterIntConfigVariable(8, &numLoadFileUploadWorkers, true, 1, "Warehouse.numLoadFileUploadWorkers")
	runningMode = config.GetString("Warehouse.runningMode", "")
	config.RegisterDurationConfigVariable(30, &uploadStatusTrackFrequency, false, time.Minute, []string{"Warehouse.uploadStatusTrackFrequency", "Warehouse.uploadStatusTrackFrequencyInMin"}...)
	config.RegisterDurationConfigVariable(5, &uploadAllocatorSleep, false, time.Second, []string{"Warehouse.uploadAllocatorSleep", "Warehouse.uploadAllocatorSleepInS"}...)
	config.RegisterDurationConfigVariable(5, &waitForConfig, false, time.Second, []string{"Warehouse.waitForConfig", "Warehouse.waitForConfigInS"}...)
	config.RegisterDurationConfigVariable(5, &waitForWorkerSleep, false, time.Second, []string{"Warehouse.waitForWorkerSleep", "Warehouse.waitForWorkerSleepInS"}...)
	config.RegisterBoolConfigVariable(true, &ShouldForceSetLowerVersion, false, "SQLMigrator.forceSetLowerVersion")
	config.RegisterBoolConfigVariable(false, &skipDeepEqualSchemas, true, "Warehouse.skipDeepEqualSchemas")
	config.RegisterIntConfigVariable(8, &maxParallelJobCreation, true, 1, "Warehouse.maxParallelJobCreation")
	config.RegisterBoolConfigVariable(false, &enableJitterForSyncs, true, "Warehouse.enableJitterForSyncs")
	config.RegisterDurationConfigVariable(30, &tableCountQueryTimeout, true, time.Second, []string{"Warehouse.tableCountQueryTimeout", "Warehouse.tableCountQueryTimeoutInS"}...)

	appName = misc.DefaultString("rudder-server").OnError(os.Hostname())
}

// get name of the worker (`destID_namespace`) to be stored in map wh.workerChannelMap
func (wh *HandleT) workerIdentifier(warehouse warehouseutils.Warehouse) (identifier string) {
	identifier = fmt.Sprintf(`%s_%s`, warehouse.Destination.ID, warehouse.Namespace)

	if wh.allowMultipleSourcesForJobsPickup {
		identifier = fmt.Sprintf(`%s_%s_%s`, warehouse.Source.ID, warehouse.Destination.ID, warehouse.Namespace)
	}
	return
}

func getDestinationFromConnectionMap(DestinationId, SourceId string) (warehouseutils.Warehouse, error) {
	if DestinationId == "" || SourceId == "" {
		return warehouseutils.Warehouse{}, errors.New("invalid Parameters")
	}
	sourceMap, ok := connectionsMap[DestinationId]
	if !ok {
		return warehouseutils.Warehouse{}, errors.New("invalid Destination Id")
	}

	conn, ok := sourceMap[SourceId]
	if !ok {
		return warehouseutils.Warehouse{}, errors.New("invalid Source Id")
	}

	return conn, nil
}

func (wh *HandleT) getActiveWorkerCount() int {
	wh.activeWorkerCountLock.Lock()
	defer wh.activeWorkerCountLock.Unlock()
	return wh.activeWorkerCount
}

func (wh *HandleT) decrementActiveWorkers() {
	// decrement number of workers actively engaged
	wh.activeWorkerCountLock.Lock()
	wh.activeWorkerCount--
	wh.activeWorkerCountLock.Unlock()
}

func (wh *HandleT) incrementActiveWorkers() {
	// increment number of workers actively engaged
	wh.activeWorkerCountLock.Lock()
	wh.activeWorkerCount++
	wh.activeWorkerCountLock.Unlock()
}

func (wh *HandleT) initWorker() chan *UploadJobT {
	workerChan := make(chan *UploadJobT, 1000)
	for i := 0; i < wh.maxConcurrentUploadJobs; i++ {
		wh.backgroundGroup.Go(func() error {
			for uploadJob := range workerChan {
				wh.incrementActiveWorkers()
				err := wh.handleUploadJob(uploadJob)
				if err != nil {
					wh.Logger.Errorf("[WH] Failed in handle Upload jobs for worker: %+w", err)
				}
				wh.removeDestInProgress(uploadJob.warehouse, uploadJob.upload.ID)
				wh.decrementActiveWorkers()
			}
			return nil
		})
	}
	return workerChan
}

func (*HandleT) handleUploadJob(uploadJob *UploadJobT) (err error) {
	// Process the upload job
	err = uploadJob.run()
	return
}

// Backend Config subscriber subscribes to backend-config and gets all the configurations that includes all sources, destinations and their latest values.
func (wh *HandleT) backendConfigSubscriber(ctx context.Context) {
	for config := range wh.tenantManager.WatchConfig(ctx) {
		wh.configSubscriberLock.Lock()
		wh.warehouses = []warehouseutils.Warehouse{}
		sourceIDsByWorkspaceLock.Lock()
		sourceIDsByWorkspace = map[string][]string{}

		wh.workspaceBySourceIDsLock.Lock()
		wh.workspaceBySourceIDs = map[string]string{}

		wh.Logger.Info(`Received updated workspace config`)
		for workspaceID, wConfig := range config {
			for _, source := range wConfig.Sources {
				if _, ok := sourceIDsByWorkspace[workspaceID]; !ok {
					sourceIDsByWorkspace[workspaceID] = []string{}
				}

				sourceIDsByWorkspace[workspaceID] = append(sourceIDsByWorkspace[workspaceID], source.ID)
				wh.workspaceBySourceIDs[source.ID] = workspaceID

				if len(source.Destinations) == 0 {
					continue
				}

				for _, destination := range source.Destinations {

					if destination.DestinationDefinition.Name != wh.destType {
						continue
					}

					if enableTunnelling {
						destination = wh.attachSSHTunnellingInfo(ctx, destination)
					}

					namespace := wh.getNamespace(destination.Config, source, destination, wh.destType)
					warehouse := warehouseutils.Warehouse{
						WorkspaceID: workspaceID,
						Source:      source,
						Destination: destination,
						Namespace:   namespace,
						Type:        wh.destType,
						Identifier:  warehouseutils.GetWarehouseIdentifier(wh.destType, source.ID, destination.ID),
					}
					wh.warehouses = append(wh.warehouses, warehouse)

					workerName := wh.workerIdentifier(warehouse)
					wh.workerChannelMapLock.Lock()
					// spawn one worker for each unique destID_namespace
					// check this commit to https://github.com/rudderlabs/rudder-server/pull/476/commits/fbfddf167aa9fc63485fe006d34e6881f5019667
					// to avoid creating goroutine for disabled sources/destinations
					if _, ok := wh.workerChannelMap[workerName]; !ok {
						workerChan := wh.initWorker()
						wh.workerChannelMap[workerName] = workerChan
					}
					wh.workerChannelMapLock.Unlock()

					connectionsMapLock.Lock()
					if connectionsMap[destination.ID] == nil {
						connectionsMap[destination.ID] = map[string]warehouseutils.Warehouse{}
					}
					if warehouse.Destination.Config["sslMode"] == "verify-ca" {
						if err := warehouseutils.WriteSSLKeys(warehouse.Destination); err.IsError() {
							wh.Logger.Error(err.Error())
							persistSSLFileErrorStat(workspaceID, wh.destType, destination.Name, destination.ID, source.Name, source.ID, err.GetErrTag())
						}
					}
					connectionsMap[destination.ID][source.ID] = warehouse
					connectionsMapLock.Unlock()

					if warehouseutils.IDResolutionEnabled() && misc.Contains(warehouseutils.IdentityEnabledWarehouses, warehouse.Type) {
						wh.setupIdentityTables(warehouse)
						if shouldPopulateHistoricIdentities && warehouse.Destination.Enabled {
							// non-blocking populate historic identities
							wh.populateHistoricIdentities(warehouse)
						}
					}
				}
			}
		}

		wh.Logger.Infof("Releasing config subscriber lock: %s", wh.destType)
		wh.workspaceBySourceIDsLock.Unlock()
		sourceIDsByWorkspaceLock.Unlock()
		wh.configSubscriberLock.Unlock()
		wh.initialConfigFetched = true
	}
}

func (wh *HandleT) attachSSHTunnellingInfo(
	ctx context.Context,
	upstream backendconfig.DestinationT,
) backendconfig.DestinationT {
	// at destination level, do we have tunnelling enabled.
	if tunnelEnabled := warehouseutils.ReadAsBool("useSSH", upstream.Config); !tunnelEnabled {
		return upstream
	}

	pkgLogger.Debugf("Fetching ssh keys for destination: %s", upstream.ID)
	keys, err := wh.cpInternalClient.GetDestinationSSHKeys(ctx, upstream.ID)
	if err != nil {
		pkgLogger.Errorf("fetching ssh keys for destination: %s", err.Error())
		return upstream
	}

	replica := backendconfig.DestinationT{}
	if err := DeepCopy(upstream, &replica); err != nil {
		pkgLogger.Errorf("deep copying the destination: %s failed: %s", upstream.ID, err)
		return upstream
	}

	replica.Config["sshPrivateKey"] = keys.PrivateKey
	return replica
}

func DeepCopy(src, dest interface{}) error {
	byt, err := json.Marshal(src)
	if err != nil {
		return err
	}

	return json.Unmarshal(byt, dest)
}

func GetKeyAsBool(key string, conf map[string]interface{}) bool {
	if val, ok := conf[key]; ok {
		if ok := val.(bool); ok {
			return val.(bool)
		}
	}
	return false
}

// getNamespace sets namespace name in the following order
//  1. user set name from destinationConfig
//  2. from existing record in wh_schemas with same source + dest combo
//  3. convert source name
func (wh *HandleT) getNamespace(configI interface{}, source backendconfig.SourceT, destination backendconfig.DestinationT, destType string) string {
	configMap := configI.(map[string]interface{})
	var namespace string
	if destType == warehouseutils.CLICKHOUSE {
		// TODO: Handle if configMap["database"] is nil
		return configMap["database"].(string)
	}
	if configMap["namespace"] != nil {
		namespace = configMap["namespace"].(string)
		if len(strings.TrimSpace(namespace)) > 0 {
			return warehouseutils.ToProviderCase(destType, warehouseutils.ToSafeNamespace(destType, namespace))
		}
	}
	// TODO: Move config to global level based on use case
	namespacePrefix := config.GetString(fmt.Sprintf("Warehouse.%s.customDatasetPrefix", warehouseutils.WHDestNameMap[destType]), "")
	if namespacePrefix != "" {
		return warehouseutils.ToProviderCase(destType, warehouseutils.ToSafeNamespace(destType, fmt.Sprintf(`%s_%s`, namespacePrefix, source.Name)))
	}
	var exists bool
	if namespace, exists = warehouseutils.GetNamespace(source, destination, wh.dbHandle); !exists {
		namespace = warehouseutils.ToProviderCase(destType, warehouseutils.ToSafeNamespace(destType, source.Name))
	}
	return namespace
}

func (wh *HandleT) getPendingStagingFiles(ctx context.Context, warehouse warehouseutils.Warehouse) ([]*model.StagingFile, error) {
	var lastStagingFileID int64
	sqlStatement := fmt.Sprintf(`
	SELECT
	  end_staging_file_id
	FROM
	  %[1]s UT
	WHERE
	  UT.destination_type = '%[2]s'
	  AND UT.source_id = '%[3]s'
	  AND UT.destination_id = '%[4]s'
	ORDER BY
	  UT.id DESC;
`,
		warehouseutils.WarehouseUploadsTable,
		warehouse.Type,
		warehouse.Source.ID,
		warehouse.Destination.ID,
	)

	err := wh.dbHandle.QueryRow(sqlStatement).Scan(&lastStagingFileID)
	if err != nil && err != sql.ErrNoRows {
		panic(fmt.Errorf("query: %s failed with Error : %w", sqlStatement, err))
	}

	stagingFilesList, err := wh.stagingRepo.GetAfterID(
		ctx,
		warehouse.Source.ID,
		warehouse.Destination.ID,
		lastStagingFileID,
	)
	if err != nil {
		return nil, err
	}

	stagingFilesListPtr := make([]*model.StagingFile, len(stagingFilesList))
	for i := range stagingFilesList {
		stagingFilesListPtr[i] = &stagingFilesList[i]
	}

	return stagingFilesListPtr, nil
}

func (wh *HandleT) initUpload(warehouse warehouseutils.Warehouse, jsonUploadsList []*model.StagingFile, isUploadTriggered bool, priority int, uploadStartAfter time.Time) {
	sqlStatement := fmt.Sprintf(`
		INSERT INTO %s (
		  source_id, namespace, workspace_id, destination_id,
		  destination_type, start_staging_file_id,
		  end_staging_file_id, start_load_file_id,
		  end_load_file_id, status, schema,
		  error, metadata, first_event_at,
		  last_event_at, created_at, updated_at
		)
		VALUES
		  (
			$1, $2, $3, $4, $5, $6, $7, $8, $9, $10,
			$11, $12, $13, $14, $15, $16, $17
		  ) RETURNING id;
`,
		warehouseutils.WarehouseUploadsTable,
	)
	wh.Logger.Infof("WH: %s: Creating record in %s table: %v", wh.destType, warehouseutils.WarehouseUploadsTable, sqlStatement)
	stmt, err := wh.dbHandle.Prepare(sqlStatement)
	if err != nil {
		panic(err)
	}
	defer stmt.Close()

	startJSONID := jsonUploadsList[0].ID
	endJSONID := jsonUploadsList[len(jsonUploadsList)-1].ID
	namespace := warehouse.Namespace

	var firstEventAt, lastEventAt time.Time
	if ok := jsonUploadsList[0].FirstEventAt.IsZero(); !ok {
		firstEventAt = jsonUploadsList[0].FirstEventAt
	}
	if ok := jsonUploadsList[len(jsonUploadsList)-1].LastEventAt.IsZero(); !ok {
		lastEventAt = jsonUploadsList[len(jsonUploadsList)-1].LastEventAt
	}

	now := timeutil.Now()
	metadataMap := map[string]interface{}{
		"use_rudder_storage": jsonUploadsList[0].UseRudderStorage, // TODO: Since the use_rudder_storage is now being populated for both the staging and load files. Let's try to leverage it instead of hard coding it from the first staging file.
		"source_batch_id":    jsonUploadsList[0].SourceBatchID,
		"source_task_id":     jsonUploadsList[0].SourceTaskID,
		"source_task_run_id": jsonUploadsList[0].SourceTaskRunID,
		"source_job_id":      jsonUploadsList[0].SourceJobID,
		"source_job_run_id":  jsonUploadsList[0].SourceJobRunID,
		"load_file_type":     warehouseutils.GetLoadFileType(wh.destType),
		"nextRetryTime":      uploadStartAfter.Format(time.RFC3339),
	}
	if isUploadTriggered {
		// set priority to 50 if the upload was manually triggered
		metadataMap["priority"] = 50
	}
	if priority != 0 {
		metadataMap["priority"] = priority
	}
	metadata, err := json.Marshal(metadataMap)
	if err != nil {
		panic(err)
	}
	row := stmt.QueryRow(
		warehouse.Source.ID,
		namespace,
		warehouse.WorkspaceID,
		warehouse.Destination.ID,
		wh.destType,
		startJSONID,
		endJSONID,
		0,
		0,
		model.Waiting,
		"{}",
		"{}",
		metadata,
		firstEventAt,
		lastEventAt,
		now,
		now,
	)

	var uploadID int64
	err = row.Scan(&uploadID)
	if err != nil {
		panic(err)
	}
}

func (wh *HandleT) setDestInProgress(warehouse warehouseutils.Warehouse, jobID int64) {
	identifier := wh.workerIdentifier(warehouse)
	wh.inProgressMapLock.Lock()
	defer wh.inProgressMapLock.Unlock()
	wh.inProgressMap[WorkerIdentifierT(identifier)] = append(wh.inProgressMap[WorkerIdentifierT(identifier)], JobIDT(jobID))
}

func (wh *HandleT) removeDestInProgress(warehouse warehouseutils.Warehouse, jobID int64) {
	wh.inProgressMapLock.Lock()
	defer wh.inProgressMapLock.Unlock()
	if idx, inProgress := wh.isUploadJobInProgress(warehouse, jobID); inProgress {
		identifier := wh.workerIdentifier(warehouse)
		wh.inProgressMap[WorkerIdentifierT(identifier)] = removeFromJobsIDT(wh.inProgressMap[WorkerIdentifierT(identifier)], idx)
	}
}

func (wh *HandleT) isUploadJobInProgress(warehouse warehouseutils.Warehouse, jobID int64) (inProgressIdx int, inProgress bool) {
	identifier := wh.workerIdentifier(warehouse)
	for idx, id := range wh.inProgressMap[WorkerIdentifierT(identifier)] {
		if jobID == int64(id) {
			inProgress = true
			inProgressIdx = idx
			return
		}
	}
	return
}

func removeFromJobsIDT(slice []JobIDT, idx int) []JobIDT {
	return append(slice[:idx], slice[idx+1:]...)
}

func getUploadFreqInS(syncFrequency string) int64 {
	freqInS := uploadFreqInS
	if syncFrequency != "" {
		freqInMin, _ := strconv.ParseInt(syncFrequency, 10, 64)
		freqInS = freqInMin * 60
	}
	return freqInS
}

func uploadFrequencyExceeded(warehouse warehouseutils.Warehouse, syncFrequency string) bool {
	freqInS := getUploadFreqInS(syncFrequency)
	lastProcessedMarkerMapLock.Lock()
	defer lastProcessedMarkerMapLock.Unlock()
	if lastExecTime, ok := lastProcessedMarkerMap[warehouse.Identifier]; ok && timeutil.Now().Unix()-lastExecTime < freqInS {
		return true
	}
	return false
}

func setLastProcessedMarker(warehouse warehouseutils.Warehouse, lastProcessedTime time.Time) {
	lastProcessedMarkerMapLock.Lock()
	defer lastProcessedMarkerMapLock.Unlock()
	lastProcessedMarkerMap[warehouse.Identifier] = lastProcessedTime.Unix()
}

func (wh *HandleT) createUploadJobsFromStagingFiles(warehouse warehouseutils.Warehouse, _ manager.ManagerI, stagingFilesList []*model.StagingFile, priority int, uploadStartAfter time.Time) {
	// count := 0
	// Process staging files in batches of stagingFilesBatchSize
	// E.g. If there are 1000 pending staging files and stagingFilesBatchSize is 100,
	// Then we create 10 new entries in wh_uploads table each with 100 staging files
	var (
		stagingFilesInUpload []*model.StagingFile
		counter              int
	)
	uploadTriggered := isUploadTriggered(warehouse)

	initUpload := func() {
		wh.initUpload(warehouse, stagingFilesInUpload, uploadTriggered, priority, uploadStartAfter)
		stagingFilesInUpload = []*model.StagingFile{}
		counter = 0
	}
	for idx, sFile := range stagingFilesList {
		if idx > 0 && counter > 0 && sFile.UseRudderStorage != stagingFilesList[idx-1].UseRudderStorage {
			initUpload()
		}

		stagingFilesInUpload = append(stagingFilesInUpload, sFile)
		counter++
		if counter == stagingFilesBatchSize || idx == len(stagingFilesList)-1 {
			initUpload()
		}
	}

	// reset upload trigger if the upload was triggered
	if uploadTriggered {
		clearTriggeredUpload(warehouse)
	}
}

func getUploadStartAfterTime() time.Time {
	if enableJitterForSyncs {
		return timeutil.Now().Add(time.Duration(rand.Intn(15)) * time.Second)
	}
	return time.Now()
}

func (wh *HandleT) getLatestUploadStatus(warehouse *warehouseutils.Warehouse) (int64, string, int) {
	uploadID, status, priority, err := wh.warehouseDBHandle.GetLatestUploadStatus(
		context.TODO(),
		warehouse.Type,
		warehouse.Source.ID,
		warehouse.Destination.ID)
	if err != nil {
		wh.Logger.Errorf(`Error getting latest upload status for warehouse: %v`, err)
	}

	return uploadID, status, priority
}

func (wh *HandleT) deleteWaitingUploadJob(jobID int64) {
	sqlStatement := fmt.Sprintf(`
		DELETE FROM %s WHERE id = %d AND status = '%s'`,
		warehouseutils.WarehouseUploadsTable,
		jobID,
		model.Waiting,
	)
	_, err := wh.dbHandle.Exec(sqlStatement)
	if err != nil {
		wh.Logger.Errorf(`Error deleting upload job: %d in waiting state: %v`, jobID, err)
	}
}

func (wh *HandleT) createJobs(ctx context.Context, warehouse warehouseutils.Warehouse) (err error) {
	whManager, err := manager.New(wh.destType)
	if err != nil {
		return err
	}

	// Step 1: Crash recovery after restart
	// Remove pending temp tables in Redshift etc.
	_, ok := inRecoveryMap[warehouse.Destination.ID]
	if ok {
		wh.Logger.Infof("[WH]: Crash recovering for %s:%s", wh.destType, warehouse.Destination.ID)
		err = whManager.CrashRecover(warehouse)
		if err != nil {
			return err
		}
		delete(inRecoveryMap, warehouse.Destination.ID)
	}

	if !wh.canCreateUpload(warehouse) {
		wh.Logger.Debugf("[WH]: Skipping upload loop since %s upload freq not exceeded", warehouse.Identifier)
		return nil
	}

	wh.areBeingEnqueuedLock.Lock()

	priority := 0
	uploadID, uploadStatus, uploadPriority := wh.getLatestUploadStatus(&warehouse)
	if uploadStatus == model.Waiting {
		// If it is present do nothing else delete it
		if _, inProgress := wh.isUploadJobInProgress(warehouse, uploadID); !inProgress {
			wh.deleteWaitingUploadJob(uploadID)
			priority = uploadPriority // copy the priority from the latest upload job.
		}
	}

	wh.areBeingEnqueuedLock.Unlock()

	stagingFilesFetchStat := wh.stats.NewTaggedStat("wh_scheduler.pending_staging_files", stats.TimerType, stats.Tags{
		"workspaceId":   warehouse.WorkspaceID,
		"destinationID": warehouse.Destination.ID,
		"destType":      warehouse.Destination.DestinationDefinition.Name,
	})
	stagingFilesFetchStart := time.Now()
	stagingFilesList, err := wh.getPendingStagingFiles(ctx, warehouse)
	if err != nil {
		wh.Logger.Errorf("[WH]: Failed to get pending staging files: %s with error %v", warehouse.Identifier, err)
		return err
	}
	stagingFilesFetchStat.Since(stagingFilesFetchStart)

	if len(stagingFilesList) == 0 {
		wh.Logger.Debugf("[WH]: Found no pending staging files for %s", warehouse.Identifier)
		return nil
	}

	uploadJobCreationStat := wh.stats.NewTaggedStat("wh_scheduler.create_upload_jobs", stats.TimerType, stats.Tags{
		"workspaceId":   warehouse.WorkspaceID,
		"destinationID": warehouse.Destination.ID,
		"destType":      warehouse.Destination.DestinationDefinition.Name,
	})
	defer uploadJobCreationStat.RecordDuration()()

	uploadStartAfter := getUploadStartAfterTime()
	wh.createUploadJobsFromStagingFiles(warehouse, whManager, stagingFilesList, priority, uploadStartAfter)
	setLastProcessedMarker(warehouse, uploadStartAfter)

	return nil
}

func (wh *HandleT) mainLoop(ctx context.Context) {
	for {
		if !wh.isEnabled {
			select {
			case <-ctx.Done():
				return
			case <-time.After(mainLoopSleep):
			}
			continue
		}

		jobCreationChan := make(chan struct{}, maxParallelJobCreation)
		wh.configSubscriberLock.RLock()
		wg := sync.WaitGroup{}
		wg.Add(len(wh.warehouses))

		whTotalSchedulingStats := wh.stats.NewStat("wh_scheduler.total_scheduling_time", stats.TimerType)
		whTotalSchedulingStart := time.Now()

		for _, warehouse := range wh.warehouses {
			w := warehouse
			rruntime.GoForWarehouse(func() {
				jobCreationChan <- struct{}{}
				defer func() {
					wg.Done()
					<-jobCreationChan
				}()

				wh.Logger.Debugf("[WH] Processing Jobs for warehouse: %s", w.Identifier)
				err := wh.createJobs(ctx, w)
				if err != nil {
					wh.Logger.Errorf("[WH] Failed to process warehouse Jobs: %v", err)
				}
			})
		}
		wh.configSubscriberLock.RUnlock()
		wg.Wait()

		whTotalSchedulingStats.Since(whTotalSchedulingStart)
		wh.stats.NewStat("wh_scheduler.warehouse_length", stats.CountType).Count(len(wh.warehouses)) // Correlation between number of warehouses and scheduling time.
		select {
		case <-ctx.Done():
			return
		case <-time.After(mainLoopSleep):
		}
	}
}

func (wh *HandleT) processingStats(ctx context.Context, availableWorkers int, skipIdentifiers []string, skipIdentifiersSQL string) error {
	var (
		pendingJobs             int
		query                   string
		pickupLagInSeconds      float64
		pickupWaitTimeInSeconds float64
		err                     error
		NowSQL                  = "NOW()"
		degradedWorkspaces      = tenantManager.DegradedWorkspaces()
	)
	if wh.NowSQL != "" {
		NowSQL = wh.NowSQL
	}
	if degradedWorkspaces == nil {
		degradedWorkspaces = []string{}
	}

	query = fmt.Sprintf(`
		SELECT
			COALESCE(COUNT(*), 0) AS pending_jobs,
			COALESCE(EXTRACT(EPOCH FROM(AGE(%[7]s, MIN(COALESCE(metadata->>'nextRetryTime', %[7]s::text)::timestamptz)))), 0) AS pickup_lag_in_seconds,
			COALESCE(SUM(EXTRACT(EPOCH FROM AGE(%[7]s, COALESCE(metadata->>'nextRetryTime', %[7]s::text)::timestamptz))), 0) AS pickup_wait_time_in_seconds
		FROM
			%[1]s t
		WHERE
			t.destination_type = '%[2]s' AND
			t.in_progress = %[3]t AND
			t.status != '%[4]s' AND
			t.status != '%[5]s' %[6]s AND
			COALESCE(metadata->>'nextRetryTime', %[7]s::text)::timestamptz <= %[7]s AND
			workspace_id <> ALL ($1);
`,
		warehouseutils.WarehouseUploadsTable,
		wh.destType,
		false,
		model.ExportedData,
		model.Aborted,
		skipIdentifiersSQL,
		NowSQL,
	)

	if len(skipIdentifiers) > 0 {
		if err = wh.dbHandle.QueryRowContext(
			ctx,
			query,
			pq.Array(degradedWorkspaces),
			pq.Array(skipIdentifiers),
		).Scan(&pendingJobs, &pickupLagInSeconds, &pickupWaitTimeInSeconds); err != nil {
			return fmt.Errorf("processing  with skip identifiers: %w", err)
		}
	} else {
		if err = wh.dbHandle.QueryRowContext(
			ctx,
			query,
			pq.Array(degradedWorkspaces),
		).Scan(&pendingJobs, &pickupLagInSeconds, &pickupWaitTimeInSeconds); err != nil {
			return fmt.Errorf("count pending jobs: %w", err)
		}
	}

	pendingJobsStat := wh.stats.NewTaggedStat("wh_processing_pending_jobs", stats.CountType, stats.Tags{
		"module":   moduleName,
		"destType": wh.destType,
	})
	pendingJobsStat.Count(pendingJobs)

	availableWorkersStat := wh.stats.NewTaggedStat("wh_processing_available_workers", stats.GaugeType, stats.Tags{
		"module":   moduleName,
		"destType": wh.destType,
	})
	availableWorkersStat.Gauge(availableWorkers)

	pickupLagStat := wh.stats.NewTaggedStat("wh_processing_pickup_lag", stats.TimerType, stats.Tags{
		"module":   moduleName,
		"destType": wh.destType,
	})
	pickupLagStat.SendTiming(time.Duration(pickupLagInSeconds) * time.Second)

	pickupWaitTimeStat := wh.stats.NewTaggedStat("wh_processing_pickup_wait_time", stats.TimerType, stats.Tags{
		"module":   moduleName,
		"destType": wh.destType,
	})
	pickupWaitTimeStat.SendTiming(time.Duration(pickupWaitTimeInSeconds) * time.Second)
	return nil
}

func (wh *HandleT) getUploadsToProcess(ctx context.Context, availableWorkers int, skipIdentifiers []string) ([]*UploadJobT, error) {
	var skipIdentifiersSQL string
	partitionIdentifierSQL := `destination_id, namespace`

	if len(skipIdentifiers) > 0 {
		skipIdentifiersSQL = `AND ((destination_id || '_' || namespace)) != ALL($2)`
	}

	if wh.allowMultipleSourcesForJobsPickup {
		if len(skipIdentifiers) > 0 {
			skipIdentifiersSQL = `AND ((source_id || '_' || destination_id || '_' || namespace)) != ALL($2)`
		}
		partitionIdentifierSQL = fmt.Sprintf(`%s, %s`, "source_id", partitionIdentifierSQL)
	}

	sqlStatement := fmt.Sprintf(`
			SELECT
				id,
				status,
				schema,
				mergedSchema,
				namespace,
				workspace_id,
				source_id,
				destination_id,
				destination_type,
				start_staging_file_id,
				end_staging_file_id,
				start_load_file_id,
				end_load_file_id,
				error,
				metadata,
				timings->0 as firstTiming,
				timings->-1 as lastTiming,
				timings,
				COALESCE(metadata->>'priority', '100')::int,
				first_event_at,
				last_event_at
			FROM (
				SELECT
					ROW_NUMBER() OVER (PARTITION BY %s ORDER BY COALESCE(metadata->>'priority', '100')::int ASC, id ASC) AS row_number,
					t.*
				FROM
					%s t
				WHERE
					t.destination_type = '%s' AND
					t.in_progress=%t AND
					t.status != '%s' AND
					t.status != '%s' %s AND
					COALESCE(metadata->>'nextRetryTime', NOW()::text)::timestamptz <= NOW() AND
          			workspace_id <> ALL ($1)
			) grouped_uploads
			WHERE
				grouped_uploads.row_number = 1
			ORDER BY
				COALESCE(metadata->>'priority', '100')::int ASC,
				id ASC
			LIMIT %d;
`,
		partitionIdentifierSQL,
		warehouseutils.WarehouseUploadsTable,
		wh.destType,
		false,
		model.ExportedData,
		model.Aborted,
		skipIdentifiersSQL,
		availableWorkers,
	)

	var (
		rows               *sql.Rows
		err                error
		degradedWorkspaces = tenantManager.DegradedWorkspaces()
	)
	if degradedWorkspaces == nil {
		degradedWorkspaces = []string{}
	}

	if len(skipIdentifiers) > 0 {
		rows, err = wh.dbHandle.QueryContext(
			ctx,
			sqlStatement,
			pq.Array(degradedWorkspaces),
			pq.Array(skipIdentifiers),
		)
	} else {
		rows, err = wh.dbHandle.QueryContext(
			ctx,
			sqlStatement,
			pq.Array(degradedWorkspaces),
		)
	}

	if err != nil && !errors.Is(err, sql.ErrNoRows) {
		return []*UploadJobT{}, err
	}

	if errors.Is(err, sql.ErrNoRows) {
		return []*UploadJobT{}, nil
	}
	defer rows.Close()

	var uploadJobs []*UploadJobT
	for rows.Next() {
		var (
			upload                    Upload
			schema                    json.RawMessage
			mergedSchema              json.RawMessage
			firstTiming               sql.NullString
			lastTiming                sql.NullString
			firstEventAt, lastEventAt sql.NullTime
		)

		err := rows.Scan(
			&upload.ID,
			&upload.Status,
			&schema,
			&mergedSchema,
			&upload.Namespace,
			&upload.WorkspaceID,
			&upload.SourceID,
			&upload.DestinationID,
			&upload.DestinationType,
			&upload.StartStagingFileID,
			&upload.EndStagingFileID,
			&upload.StartLoadFileID,
			&upload.EndLoadFileID,
			&upload.Error,
			&upload.Metadata,
			&firstTiming,
			&lastTiming,
			&upload.TimingsObj,
			&upload.Priority,
			&firstEventAt,
			&lastEventAt,
		)
		if err != nil {
			panic(fmt.Errorf("failed to scan result from query: %s\n with error : %w", sqlStatement, err))
		}
		upload.FirstEventAt = firstEventAt.Time
		upload.LastEventAt = lastEventAt.Time
		upload.UploadSchema = warehouseutils.JSONSchemaToMap(schema)
		upload.MergedSchema = warehouseutils.JSONSchemaToMap(mergedSchema)

		// TODO: replace gjson with jsoniter
		// cloud sources info
		upload.SourceBatchID = gjson.GetBytes(upload.Metadata, "source_batch_id").String()
		upload.SourceTaskID = gjson.GetBytes(upload.Metadata, "source_task_id").String()
		upload.SourceTaskRunID = gjson.GetBytes(upload.Metadata, "source_task_run_id").String()
		upload.SourceJobID = gjson.GetBytes(upload.Metadata, "source_job_id").String()
		upload.SourceJobRunID = gjson.GetBytes(upload.Metadata, "source_job_run_id").String()
		// load file type
		upload.LoadFileType = gjson.GetBytes(upload.Metadata, "load_file_type").String()

		_, upload.FirstAttemptAt = warehouseutils.TimingFromJSONString(firstTiming)
		var lastStatus string
		lastStatus, upload.LastAttemptAt = warehouseutils.TimingFromJSONString(lastTiming)
		upload.Attempts = gjson.Get(string(upload.Error), fmt.Sprintf(`%s.attempt`, lastStatus)).Int()

		if upload.WorkspaceID == "" {
			var ok bool
			wh.workspaceBySourceIDsLock.Lock()
			upload.WorkspaceID, ok = wh.workspaceBySourceIDs[upload.SourceID]
			wh.workspaceBySourceIDsLock.Unlock()

			if !ok {
				wh.Logger.Warnf("could not find workspace id for source id: %s", upload.SourceID)
			}
		}

		wh.configSubscriberLock.RLock()
		warehouse, ok := funk.Find(wh.warehouses, func(w warehouseutils.Warehouse) bool {
			return w.Source.ID == upload.SourceID && w.Destination.ID == upload.DestinationID
		}).(warehouseutils.Warehouse)
		wh.configSubscriberLock.RUnlock()

		upload.UseRudderStorage = warehouse.GetBoolDestinationConfig("useRudderStorage")

		if !ok {
			uploadJob := wh.uploadJobFactory.NewUploadJob(&model.UploadJob{
				Upload: model.Upload(upload),
			}, nil)
			err := fmt.Errorf("unable to find source : %s or destination : %s, both or the connection between them", upload.SourceID, upload.DestinationID)
			_, _ = uploadJob.setUploadError(err, model.Aborted)
			wh.Logger.Errorf("%v", err)
			continue
		}

		upload.SourceType = warehouse.Source.SourceDefinition.Name
		upload.SourceCategory = warehouse.Source.SourceDefinition.Category

		stagingFilesList, err := wh.stagingRepo.GetInRange(
			ctx,
			warehouse.Source.ID,
			warehouse.Destination.ID,
			upload.StartStagingFileID,
			upload.EndStagingFileID,
		)
		if err != nil {
			return nil, err
		}

		stagingFileListPtr := make([]*model.StagingFile, len(stagingFilesList))
		for i := range stagingFilesList {
			stagingFileListPtr[i] = &stagingFilesList[i]
		}

		whManager, err := manager.New(wh.destType)
		if err != nil {
			return nil, err
		}
		uploadJob := wh.uploadJobFactory.NewUploadJob(&model.UploadJob{
			Warehouse:    warehouse,
			Upload:       model.Upload(upload),
			StagingFiles: stagingFileListPtr,
		}, whManager)

		uploadJobs = append(uploadJobs, uploadJob)
	}

	if err = wh.processingStats(ctx, availableWorkers, skipIdentifiers, skipIdentifiersSQL); err != nil {
		return nil, fmt.Errorf("processing stats: %w", err)
	}

	return uploadJobs, nil
}

func (wh *HandleT) getInProgressNamespaces() (identifiers []string) {
	wh.inProgressMapLock.Lock()
	defer wh.inProgressMapLock.Unlock()
	for k, v := range wh.inProgressMap {
		if len(v) >= wh.maxConcurrentUploadJobs {
			identifiers = append(identifiers, string(k))
		}
	}
	return
}

func (wh *HandleT) runUploadJobAllocator(ctx context.Context) {
loop:
	for {
		if !wh.initialConfigFetched {
			select {
			case <-ctx.Done():
				break loop
			case <-time.After(waitForConfig):
			}
			continue
		}

		availableWorkers := wh.noOfWorkers - wh.getActiveWorkerCount()
		if availableWorkers < 1 {
			select {
			case <-ctx.Done():
				break loop
			case <-time.After(waitForWorkerSleep):
			}
			continue
		}

		wh.areBeingEnqueuedLock.Lock()

		inProgressNamespaces := wh.getInProgressNamespaces()
		wh.Logger.Debugf(`Current inProgress namespace identifiers for %s: %v`, wh.destType, inProgressNamespaces)

		uploadJobsToProcess, err := wh.getUploadsToProcess(ctx, availableWorkers, inProgressNamespaces)
		if err != nil {
			wh.Logger.Errorf(`Error executing getUploadsToProcess: %v`, err)
			panic(err)
		}

		for _, uploadJob := range uploadJobsToProcess {
			wh.setDestInProgress(uploadJob.warehouse, uploadJob.upload.ID)
		}
		wh.areBeingEnqueuedLock.Unlock()

		for _, uploadJob := range uploadJobsToProcess {
			workerName := wh.workerIdentifier(uploadJob.warehouse)
			wh.workerChannelMapLock.Lock()
			wh.workerChannelMap[workerName] <- uploadJob
			wh.workerChannelMapLock.Unlock()
		}

		select {
		case <-ctx.Done():
			break loop
		case <-time.After(uploadAllocatorSleep):
		}
	}

	wh.workerChannelMapLock.Lock()
	for _, workerChannel := range wh.workerChannelMap {
		close(workerChannel)
	}
	wh.workerChannelMapLock.Unlock()
}

func getBucketFolder(batchID, tableName string) string {
	return fmt.Sprintf(`%v-%v`, batchID, tableName)
}

// Enable enables a router :)
func (wh *HandleT) Enable() {
	wh.isEnabled = true
}

// Disable disables a router:)
func (wh *HandleT) Disable() {
	wh.isEnabled = false
}

func (wh *HandleT) setInterruptedDestinations() {
	if !misc.Contains(crashRecoverWarehouses, wh.destType) {
		return
	}
	sqlStatement := fmt.Sprintf(`
		SELECT
		  destination_id
		FROM
		  %s
		WHERE
		  destination_type = '%s'
		  AND (
			status = '%s'
			OR status = '%s'
		  )
		  and in_progress = %t;
`,
		warehouseutils.WarehouseUploadsTable,
		wh.destType,
		getInProgressState(model.ExportedData),
		getFailedState(model.ExportedData),
		true,
	)
	rows, err := wh.dbHandle.Query(sqlStatement)
	if err != nil {
		panic(fmt.Errorf("query: %s failed with Error : %w", sqlStatement, err))
	}
	defer rows.Close()

	for rows.Next() {
		var destID string
		err := rows.Scan(&destID)
		if err != nil {
			panic(fmt.Errorf("failed to scan result from query: %s\nwith error : %w", sqlStatement, err))
		}
		inRecoveryMap[destID] = true
	}
}

<<<<<<< HEAD
func (wh *HandleT) Setup(whType string) error {
	pkgLogger.Infof("WH: Warehouse Router started: %s", whType)
=======
func (wh *HandleT) Setup(whType string) {
	wh.Logger = pkgLogger
	wh.Logger.Infof("WH: Warehouse Router started: %s", whType)
>>>>>>> fe587a7f
	wh.dbHandle = dbHandle
	// We now have access to the warehouseDBHandle through
	// which we will be running the db calls.
	wh.warehouseDBHandle = NewWarehouseDB(dbHandle)
	wh.stagingRepo = repo.NewStagingFiles(dbHandle)
	wh.notifier = notifier
	wh.destType = whType
	wh.setInterruptedDestinations()
	wh.resetInProgressJobs()
	wh.Enable()
	wh.workerChannelMap = make(map[string]chan *UploadJobT)
	wh.inProgressMap = make(map[WorkerIdentifierT][]JobIDT)
	wh.tenantManager = multitenant.Manager{
		BackendConfig: backendconfig.DefaultBackendConfig,
	}
	wh.stats = stats.Default
	wh.Now = timeutil.Now
	wh.NowSQL = "NOW()"

	wh.uploadJobFactory = UploadJobFactory{
		stats:                stats.Default,
		dbHandle:             wh.dbHandle,
		pgNotifier:           &wh.notifier,
		destinationValidator: validations.NewDestinationValidator(),
		loadFile: &loadfiles.LoadFileGenerator{
			Logger:             pkgLogger.Child("loadfile"),
			Notifier:           &notifier,
			StageRepo:          repo.NewStagingFiles(dbHandle),
			LoadRepo:           repo.NewLoadFiles(dbHandle),
			ControlPlaneClient: controlPlaneClient,
		},
	}
	loadfiles.WithConfig(wh.uploadJobFactory.loadFile, config.Default)

	whName := warehouseutils.WHDestNameMap[whType]
	config.RegisterIntConfigVariable(8, &wh.noOfWorkers, true, 1, fmt.Sprintf(`Warehouse.%v.noOfWorkers`, whName), "Warehouse.noOfWorkers")
	config.RegisterIntConfigVariable(1, &wh.maxConcurrentUploadJobs, false, 1, fmt.Sprintf(`Warehouse.%v.maxConcurrentUploadJobs`, whName))
	config.RegisterBoolConfigVariable(false, &wh.allowMultipleSourcesForJobsPickup, false, fmt.Sprintf(`Warehouse.%v.allowMultipleSourcesForJobsPickup`, whName))

	wh.cpInternalClient = cpclient.NewInternalClientWithCache(
		configBackendURL,
		cpclient.BasicAuth{
			Username: config.GetString("CP_INTERNAL_API_USERNAME", ""),
			Password: config.GetString("CP_INTERNAL_API_PASSWORD", ""),
		},
	)

	ctx, cancel := context.WithCancel(context.Background())
	g, ctx := errgroup.WithContext(ctx)

	wh.backgroundCancel = cancel
	wh.backgroundWait = g.Wait

	g.Go(misc.WithBugsnagForWarehouse(func() error {
		wh.tenantManager.Run(ctx)
		return nil
	}))

	g.Go(misc.WithBugsnagForWarehouse(func() error {
		wh.backendConfigSubscriber(ctx)
		return nil
	}))

	g.Go(misc.WithBugsnagForWarehouse(func() error {
		wh.runUploadJobAllocator(ctx)
		return nil
	}))
	g.Go(misc.WithBugsnagForWarehouse(func() error {
		wh.mainLoop(ctx)
		return nil
	}))

	g.Go(misc.WithBugsnagForWarehouse(func() error {
		return wh.CronTracker(ctx)
	}))

	return nil
}

func (wh *HandleT) Shutdown() error {
	wh.backgroundCancel()
	return wh.backgroundWait()
}

func (wh *HandleT) resetInProgressJobs() {
	sqlStatement := fmt.Sprintf(`
		UPDATE
		  %s
		SET
		  in_progress = %t
		WHERE
		  destination_type = '%s'
		  AND in_progress = %t;
`,
		warehouseutils.WarehouseUploadsTable,
		false,
		wh.destType,
		true,
	)
	_, err := wh.dbHandle.Query(sqlStatement)
	if err != nil {
		panic(fmt.Errorf("query: %s failed with Error : %w", sqlStatement, err))
	}
}

func minimalConfigSubscriber() {
	ch := backendconfig.DefaultBackendConfig.Subscribe(context.TODO(), backendconfig.TopicBackendConfig)
	for data := range ch {
		pkgLogger.Debug("Got config from config-backend", data)
		config := data.Data.(map[string]backendconfig.ConfigT)

		sourceIDsByWorkspaceLock.Lock()
		sourceIDsByWorkspace = map[string][]string{}

		var connectionFlags backendconfig.ConnectionFlags
		for workspaceID, wConfig := range config {
			connectionFlags = wConfig.ConnectionFlags // the last connection flags should be enough, since they are all the same in multi-workspace environments
			for _, source := range wConfig.Sources {
				if _, ok := sourceIDsByWorkspace[workspaceID]; !ok {
					sourceIDsByWorkspace[workspaceID] = []string{}
				}
				sourceIDsByWorkspace[workspaceID] = append(sourceIDsByWorkspace[workspaceID], source.ID)
				for _, destination := range source.Destinations {
					if misc.Contains(warehouseutils.WarehouseDestinations, destination.DestinationDefinition.Name) {
						wh := &HandleT{
							dbHandle: dbHandle,
							destType: destination.DestinationDefinition.Name,
						}
						namespace := wh.getNamespace(destination.Config, source, destination, wh.destType)
						connectionsMapLock.Lock()
						if connectionsMap[destination.ID] == nil {
							connectionsMap[destination.ID] = map[string]warehouseutils.Warehouse{}
						}
						connectionsMap[destination.ID][source.ID] = warehouseutils.Warehouse{
							WorkspaceID: workspaceID,
							Destination: destination,
							Namespace:   namespace,
							Type:        wh.destType,
							Source:      source,
							Identifier:  warehouseutils.GetWarehouseIdentifier(wh.destType, source.ID, destination.ID),
						}
						connectionsMapLock.Unlock()
					}
				}
			}
		}
		sourceIDsByWorkspaceLock.Unlock()

		if val, ok := connectionFlags.Services["warehouse"]; ok {
			if UploadAPI.connectionManager != nil {
				UploadAPI.connectionManager.Apply(connectionFlags.URL, val)
			}
		}
	}
}

// Gets the config from config backend and extracts enabled write keys
func monitorDestRouters(ctx context.Context) error {
	dstToWhRouter := make(map[string]*HandleT)

	ch := tenantManager.WatchConfig(ctx)
	for config := range ch {
		err := onConfigDataEvent(config, dstToWhRouter)
		if err != nil {
			return err
		}
	}

	g, _ := errgroup.WithContext(context.Background())
	for _, wh := range dstToWhRouter {
		wh := wh
		g.Go(wh.Shutdown)
	}
	return g.Wait()
}

func onConfigDataEvent(config map[string]backendconfig.ConfigT, dstToWhRouter map[string]*HandleT) error {
	pkgLogger.Debug("Got config from config-backend", config)

	enabledDestinations := make(map[string]bool)
	var connectionFlags backendconfig.ConnectionFlags
	for _, wConfig := range config {
		connectionFlags = wConfig.ConnectionFlags // the last connection flags should be enough, since they are all the same in multi-workspace environments
		for _, source := range wConfig.Sources {
			for _, destination := range source.Destinations {
				enabledDestinations[destination.DestinationDefinition.Name] = true
				if misc.Contains(warehouseutils.WarehouseDestinations, destination.DestinationDefinition.Name) {
					wh, ok := dstToWhRouter[destination.DestinationDefinition.Name]
					if !ok {
						pkgLogger.Info("Starting a new Warehouse Destination Router: ", destination.DestinationDefinition.Name)
						wh = &HandleT{}
						wh.configSubscriberLock.Lock()
						if err := wh.Setup(destination.DestinationDefinition.Name); err != nil {
							return fmt.Errorf("setup warehouse %q: %w", destination.DestinationDefinition.Name, err)
						}
						wh.configSubscriberLock.Unlock()
						dstToWhRouter[destination.DestinationDefinition.Name] = wh
					} else {
						pkgLogger.Debug("Enabling existing Destination: ", destination.DestinationDefinition.Name)
						wh.configSubscriberLock.Lock()
						wh.Enable()
						wh.configSubscriberLock.Unlock()
					}
				}
			}
		}
	}
	if val, ok := connectionFlags.Services["warehouse"]; ok {
		if UploadAPI.connectionManager != nil {
			UploadAPI.connectionManager.Apply(connectionFlags.URL, val)
		}
	}

	keys := misc.StringKeys(dstToWhRouter)
	for _, key := range keys {
		if _, ok := enabledDestinations[key]; !ok {
			if wh, ok := dstToWhRouter[key]; ok {
				pkgLogger.Info("Disabling a existing warehouse destination: ", key)
				wh.configSubscriberLock.Lock()
				wh.Disable()
				wh.configSubscriberLock.Unlock()
			}
		}
	}

	return nil
}

func setupTables(dbHandle *sql.DB) error {
	m := &migrator.Migrator{
		Handle:                     dbHandle,
		MigrationsTable:            "wh_schema_migrations",
		ShouldForceSetLowerVersion: ShouldForceSetLowerVersion,
	}

	operation := func() error {
		return m.Migrate("warehouse")
	}

	backoffWithMaxRetry := backoff.WithMaxRetries(backoff.NewExponentialBackOff(), 3)
	err := backoff.RetryNotify(operation, backoffWithMaxRetry, func(err error, t time.Duration) {
		pkgLogger.Warnf("Failed to setup WH db tables: %v, retrying after %v", err, t)
	})
	if err != nil {
		return fmt.Errorf("could not run warehouse database migrations: %w", err)
	}
	return nil
}

func CheckPGHealth(dbHandle *sql.DB) bool {
	if dbHandle == nil {
		return false
	}
	rows, err := dbHandle.Query(`SELECT 'Rudder Warehouse DB Health Check'::text as message`)
	if err != nil {
		pkgLogger.Error(err)
		return false
	}
	defer rows.Close()
	return true
}

func setConfigHandler(w http.ResponseWriter, r *http.Request) {
	pkgLogger.LogRequest(r)

	body, err := io.ReadAll(r.Body)
	if err != nil {
		pkgLogger.Errorf("[WH]: Error reading body: %v", err)
		http.Error(w, "can't read body", http.StatusBadRequest)
		return
	}
	defer r.Body.Close()

	var kvs []warehouseutils.KeyValue
	err = json.Unmarshal(body, &kvs)
	if err != nil {
		pkgLogger.Errorf("[WH]: Error unmarshalling body: %v", err)
		http.Error(w, "can't unmarshall body", http.StatusBadRequest)
		return
	}

	for _, kv := range kvs {
		config.Set(kv.Key, kv.Value)
	}
	w.WriteHeader(http.StatusOK)
}

func pendingEventsHandler(w http.ResponseWriter, r *http.Request) {
	// TODO : respond with errors in a common way
	pkgLogger.LogRequest(r)

	ctx := r.Context()

	if r.Method != "POST" {
		w.WriteHeader(http.StatusMethodNotAllowed)
		return
	}

	// read body
	body, err := io.ReadAll(r.Body)
	if err != nil {
		pkgLogger.Errorf("[WH]: Error reading body: %v", err)
		http.Error(w, "can't read body", http.StatusBadRequest)
		return
	}
	defer r.Body.Close()

	// unmarshall body
	var pendingEventsReq warehouseutils.PendingEventsRequestT
	err = json.Unmarshal(body, &pendingEventsReq)
	if err != nil {
		pkgLogger.Errorf("[WH]: Error unmarshalling body: %v", err)
		http.Error(w, "can't unmarshall body", http.StatusBadRequest)
		return
	}

	sourceID := pendingEventsReq.SourceID

	// return error if source id is empty
	if sourceID == "" {
		pkgLogger.Errorf("[WH]: pending-events:  Empty source id")
		http.Error(w, "empty source id", http.StatusBadRequest)
		return
	}

	workspaceID, err := tenantManager.SourceToWorkspace(ctx, sourceID)
	if err != nil {
		pkgLogger.Errorf("[WH]: Error checking if source is degraded: %v", err)
		http.Error(w, "workspaceID from sourceID not found", http.StatusBadRequest)
		return
	}

	if tenantManager.DegradedWorkspace(workspaceID) {
		pkgLogger.Infof("[WH]: Workspace (id: %q) is degraded: %v", workspaceID, err)
		http.Error(w, "workspace is in degraded mode", http.StatusServiceUnavailable)
		return
	}

	pendingEvents := false
	var (
		pendingStagingFileCount int64
		pendingUploadCount      int64
	)

	// check whether there are any pending staging files or uploads for the given source id
	// get pending staging files
	pendingStagingFileCount, err = getPendingStagingFileCount(sourceID, true)
	if err != nil {
		err := fmt.Errorf("error getting pending staging file count : %v", err)
		pkgLogger.Errorf("[WH]: %v", err)
		http.Error(w, err.Error(), http.StatusInternalServerError)
		return
	}

	filterBy := []warehouseutils.FilterBy{{Key: "source_id", Value: sourceID}}
	if pendingEventsReq.TaskRunID != "" {
		filterBy = append(filterBy, warehouseutils.FilterBy{Key: "metadata->>'source_task_run_id'", Value: pendingEventsReq.TaskRunID})
	}

	pendingUploadCount, err = getPendingUploadCount(filterBy...)
	if err != nil {
		err := fmt.Errorf("error getting pending uploads : %v", err)
		pkgLogger.Errorf("[WH]: %v", err)
		http.Error(w, err.Error(), http.StatusInternalServerError)
		return
	}

	// if there are any pending staging files or uploads, set pending events as true
	if (pendingStagingFileCount + pendingUploadCount) > int64(0) {
		pendingEvents = true
	}

	// read `triggerUpload` queryParam
	var triggerPendingUpload bool
	triggerUploadQP := r.URL.Query().Get(triggerUploadQPName)
	if triggerUploadQP != "" {
		triggerPendingUpload, _ = strconv.ParseBool(triggerUploadQP)
	}

	// trigger upload if there are pending events and triggerPendingUpload is true
	if pendingEvents && triggerPendingUpload {
		pkgLogger.Infof("[WH]: Triggering upload for all wh destinations connected to source '%s'", sourceID)
		wh := make([]warehouseutils.Warehouse, 0)

		// get all wh destinations for given source id
		connectionsMapLock.Lock()
		for _, srcMap := range connectionsMap {
			for srcID, w := range srcMap {
				if srcID == sourceID {
					wh = append(wh, w)
				}
			}
		}
		connectionsMapLock.Unlock()

		// return error if no such destinations found
		if len(wh) == 0 {
			err := fmt.Errorf("no warehouse destinations found for source id '%s'", sourceID)
			pkgLogger.Errorf("[WH]: %v", err)
			http.Error(w, err.Error(), http.StatusBadRequest)
			return
		}

		for _, warehouse := range wh {
			triggerUpload(warehouse)
		}
	}

	// create and write response
	res := warehouseutils.PendingEventsResponseT{
		PendingEvents:            pendingEvents,
		PendingStagingFilesCount: pendingStagingFileCount,
		PendingUploadCount:       pendingUploadCount,
	}

	resBody, err := json.Marshal(res)
	if err != nil {
		err := fmt.Errorf("failed to marshall pending events response : %v", err)
		pkgLogger.Errorf("[WH]: %v", err)
		http.Error(w, err.Error(), http.StatusInternalServerError)
		return
	}

	w.Write(resBody)
}

func getPendingStagingFileCount(sourceOrDestId string, isSourceId bool) (fileCount int64, err error) {
	sourceOrDestColumn := ""
	if isSourceId {
		sourceOrDestColumn = "source_id"
	} else {
		sourceOrDestColumn = "destination_id"
	}
	var lastStagingFileIDRes sql.NullInt64
	sqlStatement := fmt.Sprintf(`
		SELECT
		  MAX(end_staging_file_id)
		FROM
		  %[1]s
		WHERE
		  %[2]s = $1;
`,
		warehouseutils.WarehouseUploadsTable,
		sourceOrDestColumn,
	)
	err = dbHandle.QueryRow(sqlStatement, sourceOrDestId).Scan(&lastStagingFileIDRes)
	if err != nil && err != sql.ErrNoRows {
		err = fmt.Errorf("query: %s run failed with Error : %w", sqlStatement, err)
		return
	}
	lastStagingFileID := int64(0)
	if lastStagingFileIDRes.Valid {
		lastStagingFileID = lastStagingFileIDRes.Int64
	}

	sqlStatement = fmt.Sprintf(`
		SELECT
		  COUNT(*)
		FROM
		  %[1]s
		WHERE
		  id > %[2]v
		  AND %[3]s = $1;
`,
		warehouseutils.WarehouseStagingFilesTable,
		lastStagingFileID,
		sourceOrDestColumn,
	)
	err = dbHandle.QueryRow(sqlStatement, sourceOrDestId).Scan(&fileCount)
	if err != nil && err != sql.ErrNoRows {
		err = fmt.Errorf("query: %s run failed with Error : %w", sqlStatement, err)
		return
	}

	return fileCount, nil
}

func getPendingUploadCount(filters ...warehouseutils.FilterBy) (uploadCount int64, err error) {
	pkgLogger.Debugf("Fetching pending upload count with filters: %v", filters)

	query := fmt.Sprintf(`
		SELECT
		  COUNT(*)
		FROM
		  %[1]s
		WHERE
		  %[1]s.status NOT IN ('%[2]s', '%[3]s')
	`,
		warehouseutils.WarehouseUploadsTable,
		model.ExportedData,
		model.Aborted,
	)

	args := make([]interface{}, 0)
	for i, filter := range filters {
		query += fmt.Sprintf(" AND %s=$%d", filter.Key, i+1)
		args = append(args, filter.Value)
	}

	err = dbHandle.QueryRow(query, args...).Scan(&uploadCount)
	if err != nil && err != sql.ErrNoRows {
		err = fmt.Errorf("query: %s failed with Error : %w", query, err)
		return
	}

	return uploadCount, nil
}

func triggerUploadHandler(w http.ResponseWriter, r *http.Request) {
	// TODO : respond with errors in a common way
	pkgLogger.LogRequest(r)

	ctx := r.Context()

	// read body
	body, err := io.ReadAll(r.Body)
	if err != nil {
		pkgLogger.Errorf("[WH]: Error reading body: %v", err)
		http.Error(w, "can't read body", http.StatusBadRequest)
		return
	}
	defer r.Body.Close()

	// unmarshall body
	var triggerUploadReq warehouseutils.TriggerUploadRequestT
	err = json.Unmarshal(body, &triggerUploadReq)
	if err != nil {
		pkgLogger.Errorf("[WH]: Error unmarshalling body: %v", err)
		http.Error(w, "can't unmarshall body", http.StatusBadRequest)
		return
	}

	workspaceID, err := tenantManager.SourceToWorkspace(ctx, triggerUploadReq.SourceID)
	if err != nil {
		pkgLogger.Errorf("[WH]: Error checking if source is degraded: %v", err)
		http.Error(w, "workspaceID from sourceID not found", http.StatusBadRequest)
		return
	}

	if tenantManager.DegradedWorkspace(workspaceID) {
		pkgLogger.Infof("[WH]: Workspace (id: %q) is degraded: %v", workspaceID, err)
		http.Error(w, "workspace is in degraded mode", http.StatusServiceUnavailable)
		return
	}

	err = TriggerUploadHandler(triggerUploadReq.SourceID, triggerUploadReq.DestinationID)
	if err != nil {
		http.Error(w, err.Error(), http.StatusBadRequest)
		return
	}
	w.WriteHeader(http.StatusOK)
}

func TriggerUploadHandler(sourceID, destID string) error {
	// return error if source id and dest id is empty
	if sourceID == "" && destID == "" {
		err := fmt.Errorf("empty source and destination id")
		pkgLogger.Errorf("[WH]: trigger upload : %v", err)
		return err
	}

	wh := make([]warehouseutils.Warehouse, 0)

	if sourceID != "" && destID == "" {
		// get all wh destinations for given source id
		connectionsMapLock.Lock()
		for _, srcMap := range connectionsMap {
			for srcID, w := range srcMap {
				if srcID == sourceID {
					wh = append(wh, w)
				}
			}
		}
		connectionsMapLock.Unlock()
	}
	if destID != "" {
		connectionsMapLock.Lock()
		for destinationId, srcMap := range connectionsMap {
			if destinationId == destID {
				for _, w := range srcMap {
					wh = append(wh, w)
				}
			}
		}
		connectionsMapLock.Unlock()
	}

	// return error if no such destinations found
	if len(wh) == 0 {
		err := fmt.Errorf("no warehouse destinations found for source id '%s'", sourceID)
		pkgLogger.Errorf("[WH]: %v", err)
		return err
	}

	// iterate over each wh destination and trigger upload
	for _, warehouse := range wh {
		triggerUpload(warehouse)
	}
	return nil
}

func databricksVersionHandler(w http.ResponseWriter, _ *http.Request) {
	w.WriteHeader(http.StatusOK)
	w.Write([]byte(deltalake.GetDatabricksVersion()))
}

func isUploadTriggered(wh warehouseutils.Warehouse) bool {
	triggerUploadsMapLock.Lock()
	isTriggered := triggerUploadsMap[wh.Identifier]
	triggerUploadsMapLock.Unlock()
	return isTriggered
}

func triggerUpload(wh warehouseutils.Warehouse) {
	triggerUploadsMapLock.Lock()
	triggerUploadsMap[wh.Identifier] = true
	triggerUploadsMapLock.Unlock()
	pkgLogger.Infof("[WH]: Upload triggered for warehouse '%s'", wh.Identifier)
}

func clearTriggeredUpload(wh warehouseutils.Warehouse) {
	triggerUploadsMapLock.Lock()
	delete(triggerUploadsMap, wh.Identifier)
	triggerUploadsMapLock.Unlock()
}

func healthHandler(w http.ResponseWriter, _ *http.Request) {
	dbService := ""
	pgNotifierService := ""
	if runningMode != DegradedMode {
		if !CheckPGHealth(notifier.GetDBHandle()) {
			http.Error(w, "Cannot connect to pgNotifierService", http.StatusInternalServerError)
			return
		}
		pgNotifierService = "UP"
	}

	if isMaster() {
		if !CheckPGHealth(dbHandle) {
			http.Error(w, "Cannot connect to dbService", http.StatusInternalServerError)
			return
		}
		dbService = "UP"
	}

	healthVal := fmt.Sprintf(
		`{"server":"UP","db":%q,"pgNotifier":%q,"acceptingEvents":"TRUE","warehouseMode":%q,"goroutines":"%d"}`,
		dbService, pgNotifierService, strings.ToUpper(warehouseMode), runtime.NumGoroutine(),
	)
	w.Write([]byte(healthVal))
}

func getConnectionString() string {
	if !CheckForWarehouseEnvVars() {
		return misc.GetConnectionString()
	}
	return fmt.Sprintf("host=%s port=%d user=%s "+
		"password=%s dbname=%s sslmode=%s application_name=%s",
		host, port, user, password, dbname, sslMode, appName)
}

func startWebHandler(ctx context.Context) error {
	mux := http.NewServeMux()

	// do not register same endpoint when running embedded in rudder backend
	if isStandAlone() {
		mux.HandleFunc("/health", healthHandler)
	}
	if runningMode != DegradedMode {
		if isMaster() {
			pkgLogger.Infof("WH: Warehouse master service waiting for BackendConfig before starting on %d", webPort)
			backendconfig.DefaultBackendConfig.WaitForConfig(ctx)

			mux.Handle("/v1/process", (&api.WarehouseAPI{
				Logger:      pkgLogger,
				Stats:       stats.Default,
				Repo:        repo.NewStagingFiles(dbHandle),
				Multitenant: tenantManager,
			}).Handler())

			// triggers upload only when there are pending events and triggerUpload is sent for a sourceId
			mux.HandleFunc("/v1/warehouse/pending-events", pendingEventsHandler)
			// triggers uploads for a source
			mux.HandleFunc("/v1/warehouse/trigger-upload", triggerUploadHandler)
			mux.HandleFunc("/databricksVersion", databricksVersionHandler)
			mux.HandleFunc("/v1/setConfig", setConfigHandler)

			// Warehouse Async Job end-points
			mux.HandleFunc("/v1/warehouse/jobs", asyncWh.AddWarehouseJobHandler)           // FIXME: add degraded mode
			mux.HandleFunc("/v1/warehouse/jobs/status", asyncWh.StatusWarehouseJobHandler) // FIXME: add degraded mode

			pkgLogger.Infof("WH: Starting warehouse master service in %d", webPort)
		} else {
			pkgLogger.Infof("WH: Starting warehouse slave service in %d", webPort)
		}
	}

	srv := &http.Server{
		Addr:    fmt.Sprintf(":%d", webPort),
		Handler: bugsnag.Handler(mux),
	}

	return httputil.ListenAndServe(ctx, srv)
}

// CheckForWarehouseEnvVars Checks if all the required Env Variables for Warehouse are present
func CheckForWarehouseEnvVars() bool {
	return config.IsSet("WAREHOUSE_JOBS_DB_HOST") &&
		config.IsSet("WAREHOUSE_JOBS_DB_USER") &&
		config.IsSet("WAREHOUSE_JOBS_DB_DB_NAME") &&
		config.IsSet("WAREHOUSE_JOBS_DB_PASSWORD")
}

// This checks if gateway is running or not
func isStandAlone() bool {
	return warehouseMode != EmbeddedMode && warehouseMode != EmbeddedMasterMode
}

func isMaster() bool {
	return warehouseMode == config.MasterMode ||
		warehouseMode == config.MasterSlaveMode ||
		warehouseMode == config.EmbeddedMode ||
		warehouseMode == config.EmbeddedMasterMode
}

func isSlave() bool {
	return warehouseMode == config.SlaveMode || warehouseMode == config.MasterSlaveMode || warehouseMode == config.EmbeddedMode
}

func isStandAloneSlave() bool {
	return warehouseMode == config.SlaveMode
}

func setupDB(ctx context.Context, connInfo string) error {
	if isStandAloneSlave() {
		return nil
	}

	var err error
	dbHandle, err = sql.Open("postgres", connInfo)
	if err != nil {
		return err
	}

	isDBCompatible, err := validators.IsPostgresCompatible(ctx, dbHandle)
	if err != nil {
		return err
	}

	if !isDBCompatible {
		err := errors.New("rudder Warehouse Service needs postgres version >= 10. Exiting")
		pkgLogger.Error(err)
		return err
	}

	if err = dbHandle.PingContext(ctx); err != nil {
		return fmt.Errorf("could not ping WH db: %w", err)
	}

	return setupTables(dbHandle)
}

// Setup prepares the database connection for warehouse service, verifies database compatibility and creates the required tables
func Setup(ctx context.Context) error {
	if !isStandAlone() && !db.IsNormalMode() {
		return nil
	}
	psqlInfo := getConnectionString()
	if err := setupDB(ctx, psqlInfo); err != nil {
		return fmt.Errorf("cannot setup warehouse db: %w", err)
	}
	return nil
}

// Start starts the warehouse service
func Start(ctx context.Context, app app.App) error {
	application = app

	if dbHandle == nil && !isStandAloneSlave() {
		return errors.New("warehouse service cannot start, database connection is not setup")
	}
	// do not start warehouse service if rudder core is not in normal mode and warehouse is running in same process as rudder core
	if !isStandAlone() && !db.IsNormalMode() {
		pkgLogger.Infof("Skipping start of warehouse service...")
		return nil
	}

	pkgLogger.Infof("WH: Starting Warehouse service...")
	psqlInfo := getConnectionString()

	defer func() {
		if r := recover(); r != nil {
			pkgLogger.Fatal(r)
			panic(r)
		}
	}()

	runningMode := config.GetString("Warehouse.runningMode", "")
	if runningMode == DegradedMode {
		pkgLogger.Infof("WH: Running warehouse service in degraded mode...")
		if isMaster() {
			rruntime.GoForWarehouse(func() {
				minimalConfigSubscriber()
			})
			err := InitWarehouseAPI(dbHandle, pkgLogger.Child("upload_api"))
			if err != nil {
				pkgLogger.Errorf("WH: Failed to start warehouse api: %v", err)
				return err
			}
		}
		return startWebHandler(ctx)
	}
	var err error
	workspaceIdentifier := fmt.Sprintf(`%s::%s`, config.GetKubeNamespace(), misc.GetMD5Hash(config.GetWorkspaceToken()))
	notifier, err = pgnotifier.New(workspaceIdentifier, psqlInfo)
	if err != nil {
		return fmt.Errorf("cannot setup pgnotifier: %w", err)
	}

	g, ctx := errgroup.WithContext(ctx)

	// Setting up reporting client
	// only if standalone or embedded connecting to diff DB for warehouse
	if (isStandAlone() && isMaster()) || (misc.GetConnectionString() != psqlInfo) {
		reporting := application.Features().Reporting.Setup(backendconfig.DefaultBackendConfig)

		g.Go(misc.WithBugsnagForWarehouse(func() error {
			reporting.AddClient(ctx, types.Config{ConnInfo: psqlInfo, ClientName: types.WarehouseReportingClient})
			return nil
		}))
	}

	if isStandAlone() && isMaster() {
		destinationdebugger.Setup(backendconfig.DefaultBackendConfig)

		// Report warehouse features
		g.Go(func() error {
			backendconfig.DefaultBackendConfig.WaitForConfig(ctx)

			c := controlplane.NewClient(
				backendconfig.GetConfigBackendURL(),
				backendconfig.DefaultBackendConfig.Identity(),
			)

			err := c.SendFeatures(ctx, info.WarehouseComponent.Name, info.WarehouseComponent.Features)
			if err != nil {
				pkgLogger.Errorf("error sending warehouse features: %v", err)
			}

			// We don't want to exit if we fail to send features
			return nil
		})
	}

	if isSlave() {
		pkgLogger.Infof("WH: Starting warehouse slave...")
		g.Go(misc.WithBugsnagForWarehouse(func() error {
			return setupSlave(ctx)
		}))
	}

	if isMaster() {
		pkgLogger.Infof("[WH]: Starting warehouse master...")

		backendconfig.DefaultBackendConfig.WaitForConfig(ctx)

		region := config.GetString("region", "")

		controlPlaneClient = controlplane.NewClient(
			backendconfig.GetConfigBackendURL(),
			backendconfig.DefaultBackendConfig.Identity(),
			controlplane.WithRegion(region),
		)

		tenantManager = &multitenant.Manager{
			BackendConfig: backendconfig.DefaultBackendConfig,
		}
		g.Go(func() error {
			tenantManager.Run(ctx)
			return nil
		})

		g.Go(misc.WithBugsnagForWarehouse(func() error {
			return notifier.ClearJobs(ctx)
		}))

		g.Go(misc.WithBugsnagForWarehouse(func() error {
			monitorDestRouters(ctx)
			return nil
		}))

		archiver := &archive.Archiver{
			DB:          dbHandle,
			Stats:       stats.Default,
			Logger:      pkgLogger.Child("archiver"),
			FileManager: filemanager.DefaultFileManagerFactory,
			Multitenant: tenantManager,
		}
		g.Go(misc.WithBugsnagForWarehouse(func() error {
			archive.CronArchiver(ctx, archiver)
			return nil
		}))

		err := InitWarehouseAPI(dbHandle, pkgLogger.Child("upload_api"))
		if err != nil {
			pkgLogger.Errorf("WH: Failed to start warehouse api: %v", err)
			return err
		}
		asyncWh = jobs.InitWarehouseJobsAPI(ctx, dbHandle, &notifier)
		jobs.WithConfig(asyncWh, config.Default)

		g.Go(misc.WithBugsnagForWarehouse(func() error {
			return asyncWh.InitAsyncJobRunner()
		}))
	}

	g.Go(func() error {
		return startWebHandler(ctx)
	})

	return g.Wait()
}<|MERGE_RESOLUTION|>--- conflicted
+++ resolved
@@ -150,14 +150,10 @@
 	workspaceBySourceIDsLock          sync.RWMutex
 	tenantManager                     multitenant.Manager
 	stats                             stats.Stats
-<<<<<<< HEAD
-	Now                               string
 	uploadJobFactory                  UploadJobFactory
-=======
 	Now                               func() time.Time
 	NowSQL                            string
 	Logger                            logger.Logger
->>>>>>> fe587a7f
 	cpInternalClient                  cpclient.InternalControlPlane
 
 	backgroundCancel context.CancelFunc
@@ -1259,14 +1255,9 @@
 	}
 }
 
-<<<<<<< HEAD
 func (wh *HandleT) Setup(whType string) error {
 	pkgLogger.Infof("WH: Warehouse Router started: %s", whType)
-=======
-func (wh *HandleT) Setup(whType string) {
 	wh.Logger = pkgLogger
-	wh.Logger.Infof("WH: Warehouse Router started: %s", whType)
->>>>>>> fe587a7f
 	wh.dbHandle = dbHandle
 	// We now have access to the warehouseDBHandle through
 	// which we will be running the db calls.
