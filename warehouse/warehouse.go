--- conflicted
+++ resolved
@@ -40,10 +40,7 @@
 	"github.com/rudderlabs/rudder-server/utils/timeutil"
 	"github.com/rudderlabs/rudder-server/utils/types"
 	"github.com/rudderlabs/rudder-server/warehouse/archive"
-<<<<<<< HEAD
-=======
 	"github.com/rudderlabs/rudder-server/warehouse/integrations/manager"
->>>>>>> e48c98ea
 	"github.com/rudderlabs/rudder-server/warehouse/integrations/middleware/sqlquerywrapper"
 	"github.com/rudderlabs/rudder-server/warehouse/internal/api"
 	"github.com/rudderlabs/rudder-server/warehouse/internal/model"
@@ -76,12 +73,6 @@
 	pkgLogger                           logger.Logger
 	tableCountQueryTimeout              time.Duration
 	runningMode                         string
-<<<<<<< HEAD
-=======
-	uploadStatusTrackFrequency          time.Duration
-	uploadAllocatorSleep                time.Duration
-	waitForWorkerSleep                  time.Duration
->>>>>>> e48c98ea
 	ShouldForceSetLowerVersion          bool
 	asyncWh                             *jobs.AsyncJobWh
 )
@@ -109,41 +100,6 @@
 	JobID             int64
 )
 
-<<<<<<< HEAD
-=======
-type HandleT struct { // TODO rename to "router" and move to "router.go"
-	destType                          string
-	warehouses                        []model.Warehouse
-	dbHandle                          *sqlquerywrapper.DB
-	warehouseDBHandle                 *DB
-	stagingRepo                       *repo.StagingFiles
-	uploadRepo                        *repo.Uploads
-	whSchemaRepo                      *repo.WHSchema
-	notifier                          pgnotifier.PGNotifier
-	isEnabled                         atomic.Bool
-	configSubscriberLock              sync.RWMutex
-	workerChannelMap                  map[string]chan *UploadJob
-	workerChannelMapLock              sync.RWMutex
-	inProgressMap                     map[WorkerIdentifierT][]JobID
-	inProgressMapLock                 sync.RWMutex
-	noOfWorkers                       int
-	activeWorkerCount                 atomic.Int32
-	maxConcurrentUploadJobs           int
-	allowMultipleSourcesForJobsPickup bool
-	workspaceBySourceIDs              map[string]string
-	stats                             stats.Stats
-	uploadJobFactory                  UploadJobFactory
-	Now                               func() time.Time
-	NowSQL                            string
-	Logger                            logger.Logger
-	conf                              *config.Config
-
-	backgroundCancel context.CancelFunc
-	backgroundGroup  errgroup.Group
-	backgroundWait   func() error
-}
-
->>>>>>> e48c98ea
 func Init4() {
 	loadConfig()
 	pkgLogger = logger.NewLogger().Child("warehouse")
@@ -162,23 +118,10 @@
 	port = config.GetInt("WAREHOUSE_JOBS_DB_PORT", 5432)
 	password = config.GetString("WAREHOUSE_JOBS_DB_PASSWORD", "ubuntu") // Reading secrets from
 	sslMode = config.GetString("WAREHOUSE_JOBS_DB_SSL_MODE", "disable")
-<<<<<<< HEAD
-=======
-	config.RegisterIntConfigVariable(10, &warehouseSyncPreFetchCount, true, 1, "Warehouse.warehouseSyncPreFetchCount")
-	config.RegisterBoolConfigVariable(false, &warehouseSyncFreqIgnore, true, "Warehouse.warehouseSyncFreqIgnore")
-	config.RegisterIntConfigVariable(3, &minRetryAttempts, true, 1, "Warehouse.minRetryAttempts")
-	config.RegisterDurationConfigVariable(180, &retryTimeWindow, true, time.Minute, []string{"Warehouse.retryTimeWindow", "Warehouse.retryTimeWindowInMins"}...)
->>>>>>> e48c98ea
 	triggerUploadsMap = map[string]bool{}
 	config.RegisterIntConfigVariable(10240, &maxStagingFileReadBufferCapacityInK, true, 1, "Warehouse.maxStagingFileReadBufferCapacityInK")
 	config.RegisterDurationConfigVariable(120, &longRunningUploadStatThresholdInMin, true, time.Minute, []string{"Warehouse.longRunningUploadStatThreshold", "Warehouse.longRunningUploadStatThresholdInMin"}...)
 	runningMode = config.GetString("Warehouse.runningMode", "")
-<<<<<<< HEAD
-=======
-	config.RegisterDurationConfigVariable(30, &uploadStatusTrackFrequency, false, time.Minute, []string{"Warehouse.uploadStatusTrackFrequency", "Warehouse.uploadStatusTrackFrequencyInMin"}...)
-	config.RegisterDurationConfigVariable(5, &uploadAllocatorSleep, false, time.Second, []string{"Warehouse.uploadAllocatorSleep", "Warehouse.uploadAllocatorSleepInS"}...)
-	config.RegisterDurationConfigVariable(5, &waitForWorkerSleep, false, time.Second, []string{"Warehouse.waitForWorkerSleep", "Warehouse.waitForWorkerSleepInS"}...)
->>>>>>> e48c98ea
 	config.RegisterBoolConfigVariable(true, &ShouldForceSetLowerVersion, false, "SQLMigrator.forceSetLowerVersion")
 	config.RegisterDurationConfigVariable(30, &tableCountQueryTimeout, true, time.Second, []string{"Warehouse.tableCountQueryTimeout", "Warehouse.tableCountQueryTimeoutInS"}...)
 	config.RegisterDurationConfigVariable(5, &dbHandleTimeout, true, time.Minute, []string{"Warehouse.dbHandleTimeout", "Warehouse.dbHanndleTimeoutInMin"}...)
@@ -186,17 +129,6 @@
 	appName = misc.DefaultString("rudder-server").OnError(os.Hostname())
 }
 
-<<<<<<< HEAD
-=======
-// get name of the worker (`destID_namespace`) to be stored in map wh.workerChannelMap
-func (wh *HandleT) workerIdentifier(warehouse model.Warehouse) (identifier string) {
-	if wh.allowMultipleSourcesForJobsPickup {
-		return warehouse.Source.ID + "_" + warehouse.Destination.ID + "_" + warehouse.Namespace
-	}
-	return warehouse.Destination.ID + "_" + warehouse.Namespace
-}
-
->>>>>>> e48c98ea
 func getDestinationFromSlaveConnectionMap(destinationId, sourceId string) (model.Warehouse, error) {
 	if destinationId == "" || sourceId == "" {
 		return model.Warehouse{}, errors.New("invalid Parameters")
@@ -214,140 +146,6 @@
 	return conn, nil
 }
 
-<<<<<<< HEAD
-=======
-func (wh *HandleT) getActiveWorkerCount() int {
-	return int(wh.activeWorkerCount.Load())
-}
-
-func (wh *HandleT) decrementActiveWorkers() {
-	wh.activeWorkerCount.Add(-1)
-}
-
-func (wh *HandleT) incrementActiveWorkers() {
-	wh.activeWorkerCount.Add(1)
-}
-
-func (wh *HandleT) initWorker() chan *UploadJob {
-	workerChan := make(chan *UploadJob, 1000)
-	for i := 0; i < wh.maxConcurrentUploadJobs; i++ {
-		wh.backgroundGroup.Go(func() error {
-			for uploadJob := range workerChan {
-				wh.incrementActiveWorkers()
-				err := wh.handleUploadJob(uploadJob)
-				if err != nil {
-					wh.Logger.Errorf("[WH] Failed in handle Upload jobs for worker: %+w", err)
-				}
-				wh.removeDestInProgress(uploadJob.warehouse, uploadJob.upload.ID)
-				wh.decrementActiveWorkers()
-			}
-			return nil
-		})
-	}
-	return workerChan
-}
-
-func (*HandleT) handleUploadJob(uploadJob *UploadJob) error {
-	// Process the upload job
-	return uploadJob.run()
-}
-
-// Backend Config subscriber subscribes to backend-config and gets all the configurations that includes all sources, destinations and their latest values.
-func (wh *HandleT) backendConfigSubscriber(ctx context.Context) {
-	for warehouses := range bcManager.Subscribe(ctx) {
-		wh.Logger.Info(`Received updated workspace config`)
-
-		warehouses = lo.Filter(warehouses, func(warehouse model.Warehouse, _ int) bool {
-			return warehouse.Destination.DestinationDefinition.Name == wh.destType
-		})
-
-		for _, warehouse := range warehouses {
-			if warehouseutils.IDResolutionEnabled() && slices.Contains(warehouseutils.IdentityEnabledWarehouses, wh.destType) {
-				wh.setupIdentityTables(ctx, warehouse)
-				if shouldPopulateHistoricIdentities && warehouse.Destination.Enabled {
-					// non-blocking populate historic identities
-					wh.populateHistoricIdentities(ctx, warehouse)
-				}
-			}
-		}
-
-		wh.configSubscriberLock.Lock()
-		wh.warehouses = warehouses
-		if wh.workspaceBySourceIDs == nil {
-			wh.workspaceBySourceIDs = make(map[string]string)
-		}
-		for _, warehouse := range warehouses {
-			wh.workspaceBySourceIDs[warehouse.Source.ID] = warehouse.WorkspaceID
-		}
-		wh.configSubscriberLock.Unlock()
-
-		wh.workerChannelMapLock.Lock()
-		if wh.workerChannelMap == nil {
-			wh.workerChannelMap = make(map[string]chan *UploadJob)
-		}
-		for _, warehouse := range warehouses {
-			workerName := wh.workerIdentifier(warehouse)
-			// spawn one worker for each unique destID_namespace
-			// check this commit to https://github.com/rudderlabs/rudder-server/pull/476/commits/fbfddf167aa9fc63485fe006d34e6881f5019667
-			// to avoid creating goroutine for disabled sources/destinations
-			if _, ok := wh.workerChannelMap[workerName]; !ok {
-				workerChan := wh.initWorker()
-				wh.workerChannelMap[workerName] = workerChan
-			}
-		}
-		wh.workerChannelMapLock.Unlock()
-	}
-}
-
-func (wh *HandleT) setDestInProgress(warehouse model.Warehouse, jobID int64) {
-	identifier := wh.workerIdentifier(warehouse)
-	wh.inProgressMapLock.Lock()
-	defer wh.inProgressMapLock.Unlock()
-	wh.inProgressMap[WorkerIdentifierT(identifier)] = append(wh.inProgressMap[WorkerIdentifierT(identifier)], JobID(jobID))
-}
-
-func (wh *HandleT) removeDestInProgress(warehouse model.Warehouse, jobID int64) {
-	wh.inProgressMapLock.Lock()
-	defer wh.inProgressMapLock.Unlock()
-	identifier := wh.workerIdentifier(warehouse)
-	if idx, inProgress := wh.checkInProgressMap(jobID, identifier); inProgress {
-		wh.inProgressMap[WorkerIdentifierT(identifier)] = removeFromJobsIDT(wh.inProgressMap[WorkerIdentifierT(identifier)], idx)
-	}
-}
-
-func (wh *HandleT) isUploadJobInProgress(warehouse model.Warehouse, jobID int64) (int, bool) {
-	identifier := wh.workerIdentifier(warehouse)
-	wh.inProgressMapLock.RLock()
-	defer wh.inProgressMapLock.RUnlock()
-	return wh.checkInProgressMap(jobID, identifier)
-}
-
-func (wh *HandleT) getInProgressNamespaces() []string {
-	wh.inProgressMapLock.RLock()
-	defer wh.inProgressMapLock.RUnlock()
-	var identifiers []string
-	for k, v := range wh.inProgressMap {
-		if len(v) >= wh.maxConcurrentUploadJobs {
-			identifiers = append(identifiers, string(k))
-		}
-	}
-	return identifiers
-}
-
-func (wh *HandleT) checkInProgressMap(jobID int64, identifier string) (int, bool) {
-	for idx, id := range wh.inProgressMap[WorkerIdentifierT(identifier)] {
-		if jobID == int64(id) {
-			return idx, true
-		}
-	}
-	return 0, false
-}
-
-func removeFromJobsIDT(slice []JobID, idx int) []JobID {
-	return append(slice[:idx], slice[idx+1:]...)
-}
-
->>>>>>> e48c98ea
 func getUploadFreqInS(syncFrequency string) int64 {
 	freqInMin, err := strconv.ParseInt(syncFrequency, 10, 64)
 	if err != nil {
@@ -373,449 +171,10 @@
 	lastProcessedMarkerExp.Set(warehouse.Identifier, lastProcessedTime)
 }
 
-<<<<<<< HEAD
-=======
-func (wh *HandleT) createUploadJobsFromStagingFiles(ctx context.Context, warehouse model.Warehouse, stagingFiles []*model.StagingFile, priority int, uploadStartAfter time.Time) error {
-	// count := 0
-	// Process staging files in batches of stagingFilesBatchSize
-	// E.g. If there are 1000 pending staging files and stagingFilesBatchSize is 100,
-	// Then we create 10 new entries in wh_uploads table each with 100 staging files
-	uploadTriggered := isUploadTriggered(warehouse)
-	if uploadTriggered {
-		priority = 50
-	}
-
-	batches := service.StageFileBatching(stagingFiles, stagingFilesBatchSize)
-	for _, batch := range batches {
-		upload := model.Upload{
-			SourceID:        warehouse.Source.ID,
-			Namespace:       warehouse.Namespace,
-			WorkspaceID:     warehouse.WorkspaceID,
-			DestinationID:   warehouse.Destination.ID,
-			DestinationType: wh.destType,
-			Status:          model.Waiting,
-
-			LoadFileType:  warehouseutils.GetLoadFileType(wh.destType),
-			NextRetryTime: uploadStartAfter,
-			Priority:      priority,
-
-			// The following will be populated by staging files:
-			// FirstEventAt:     0,
-			// LastEventAt:      0,
-			// UseRudderStorage: false,
-			// SourceTaskRunID:  "",
-			// SourceJobID:      "",
-			// SourceJobRunID:   "",
-		}
-
-		_, err := wh.uploadRepo.CreateWithStagingFiles(ctx, upload, batch)
-		if err != nil {
-			return fmt.Errorf("creating upload: %w", err)
-		}
-	}
-
-	// reset upload trigger if the upload was triggered
-	if uploadTriggered {
-		clearTriggeredUpload(warehouse)
-	}
-
-	return nil
-}
-
-func getUploadStartAfterTime() time.Time {
-	if enableJitterForSyncs {
-		return timeutil.Now().Add(time.Duration(rand.Intn(15)) * time.Second)
-	}
-	return time.Now()
-}
-
-func (wh *HandleT) getLatestUploadStatus(ctx context.Context, warehouse *model.Warehouse) (int64, string, int) {
-	uploadID, status, priority, err := wh.warehouseDBHandle.GetLatestUploadStatus(
-		ctx,
-		warehouse.Source.ID,
-		warehouse.Destination.ID)
-	if err != nil {
-		wh.Logger.Errorf(`Error getting latest upload status for warehouse: %v`, err)
-	}
-
-	return uploadID, status, priority
-}
-
-func (wh *HandleT) createJobs(ctx context.Context, warehouse model.Warehouse) (err error) {
-	if ok, err := wh.canCreateUpload(warehouse); !ok {
-		wh.stats.NewTaggedStat("wh_scheduler.upload_sync_skipped", stats.CountType, stats.Tags{
-			"workspaceId":   warehouse.WorkspaceID,
-			"destinationID": warehouse.Destination.ID,
-			"destType":      warehouse.Destination.DestinationDefinition.Name,
-			"reason":        err.Error(),
-		}).Count(1)
-		wh.Logger.Debugf("[WH]: Skipping upload loop since %s upload freq not exceeded: %v", warehouse.Identifier, err)
-		return nil
-	}
-
-	priority := defaultUploadPriority
-	uploadID, uploadStatus, uploadPriority := wh.getLatestUploadStatus(ctx, &warehouse)
-	if uploadStatus == model.Waiting {
-		// If it is present do nothing else delete it
-		if _, inProgress := wh.isUploadJobInProgress(warehouse, uploadID); !inProgress {
-			err := wh.uploadRepo.DeleteWaiting(ctx, uploadID)
-			if err != nil {
-				wh.Logger.Error(err, "uploadID", uploadID, "warehouse", warehouse.Identifier)
-			}
-			priority = uploadPriority // copy the priority from the latest upload job.
-		}
-	}
-
-	stagingFilesFetchStat := wh.stats.NewTaggedStat("wh_scheduler.pending_staging_files", stats.TimerType, stats.Tags{
-		"workspaceId":   warehouse.WorkspaceID,
-		"destinationID": warehouse.Destination.ID,
-		"destType":      warehouse.Destination.DestinationDefinition.Name,
-	})
-	stagingFilesFetchStart := time.Now()
-	stagingFilesList, err := wh.stagingRepo.Pending(ctx, warehouse.Source.ID, warehouse.Destination.ID)
-	if err != nil {
-		return fmt.Errorf("pending staging files for %q: %w", warehouse.Identifier, err)
-	}
-	stagingFilesFetchStat.Since(stagingFilesFetchStart)
-
-	if len(stagingFilesList) == 0 {
-		wh.Logger.Debugf("[WH]: Found no pending staging files for %s", warehouse.Identifier)
-		return nil
-	}
-
-	uploadJobCreationStat := wh.stats.NewTaggedStat("wh_scheduler.create_upload_jobs", stats.TimerType, stats.Tags{
-		"workspaceId":   warehouse.WorkspaceID,
-		"destinationID": warehouse.Destination.ID,
-		"destType":      warehouse.Destination.DestinationDefinition.Name,
-	})
-	defer uploadJobCreationStat.RecordDuration()()
-
-	uploadStartAfter := getUploadStartAfterTime()
-	err = wh.createUploadJobsFromStagingFiles(ctx, warehouse, stagingFilesList, priority, uploadStartAfter)
-	if err != nil {
-		return err
-	}
-	setLastProcessedMarker(warehouse, uploadStartAfter)
-
-	return nil
-}
-
-func (wh *HandleT) mainLoop(ctx context.Context) {
-	for {
-		if !wh.isEnabled.Load() {
-			select {
-			case <-ctx.Done():
-				return
-			case <-time.After(mainLoopSleep):
-			}
-			continue
-		}
-
-		jobCreationChan := make(chan struct{}, maxParallelJobCreation)
-		wh.configSubscriberLock.RLock()
-		wg := sync.WaitGroup{}
-		wg.Add(len(wh.warehouses))
-
-		wh.stats.NewTaggedStat("wh_scheduler.warehouse_length", stats.GaugeType, stats.Tags{
-			warehouseutils.DestinationType: wh.destType,
-		}).Gauge(len(wh.warehouses)) // Correlation between number of warehouses and scheduling time.
-		whTotalSchedulingStats := wh.stats.NewTaggedStat("wh_scheduler.total_scheduling_time", stats.TimerType, stats.Tags{
-			warehouseutils.DestinationType: wh.destType,
-		})
-		whTotalSchedulingStart := time.Now()
-
-		for _, warehouse := range wh.warehouses {
-			w := warehouse
-			rruntime.GoForWarehouse(func() {
-				jobCreationChan <- struct{}{}
-				defer func() {
-					wg.Done()
-					<-jobCreationChan
-				}()
-
-				wh.Logger.Debugf("[WH] Processing Jobs for warehouse: %s", w.Identifier)
-				err := wh.createJobs(ctx, w)
-				if err != nil {
-					wh.Logger.Errorf("[WH] Failed to process warehouse Jobs: %v", err)
-				}
-			})
-		}
-		wh.configSubscriberLock.RUnlock()
-		wg.Wait()
-
-		whTotalSchedulingStats.Since(whTotalSchedulingStart)
-		select {
-		case <-ctx.Done():
-			return
-		case <-time.After(mainLoopSleep):
-		}
-	}
-}
-
-func (wh *HandleT) processingStats(availableWorkers int, jobStats model.UploadJobsStats) {
-	// Get pending jobs
-	pendingJobsStat := wh.stats.NewTaggedStat("wh_processing_pending_jobs", stats.GaugeType, stats.Tags{
-		"destType": wh.destType,
-	})
-	pendingJobsStat.Gauge(int(jobStats.PendingJobs))
-
-	availableWorkersStat := wh.stats.NewTaggedStat("wh_processing_available_workers", stats.GaugeType, stats.Tags{
-		"destType": wh.destType,
-	})
-	availableWorkersStat.Gauge(availableWorkers)
-
-	pickupLagStat := wh.stats.NewTaggedStat("wh_processing_pickup_lag", stats.TimerType, stats.Tags{
-		"destType": wh.destType,
-	})
-	pickupLagStat.SendTiming(jobStats.PickupLag)
-
-	pickupWaitTimeStat := wh.stats.NewTaggedStat("wh_processing_pickup_wait_time", stats.TimerType, stats.Tags{
-		"destType": wh.destType,
-	})
-	pickupWaitTimeStat.SendTiming(jobStats.PickupWaitTime)
-}
-
-func (wh *HandleT) getUploadsToProcess(ctx context.Context, availableWorkers int, skipIdentifiers []string) ([]*UploadJob, error) {
-	uploads, err := wh.uploadRepo.GetToProcess(ctx, wh.destType, availableWorkers, repo.ProcessOptions{
-		SkipIdentifiers:                   skipIdentifiers,
-		SkipWorkspaces:                    tenantManager.DegradedWorkspaces(),
-		AllowMultipleSourcesForJobsPickup: wh.allowMultipleSourcesForJobsPickup,
-	})
-	if err != nil {
-		return nil, err
-	}
-
-	var uploadJobs []*UploadJob
-	for _, upload := range uploads {
-		wh.configSubscriberLock.RLock()
-		if upload.WorkspaceID == "" {
-			var ok bool
-			upload.WorkspaceID, ok = wh.workspaceBySourceIDs[upload.SourceID]
-			if !ok {
-				wh.Logger.Warnf("could not find workspace id for source id: %s", upload.SourceID)
-			}
-		}
-
-		warehouse, found := lo.Find(wh.warehouses, func(w model.Warehouse) bool {
-			return w.Source.ID == upload.SourceID && w.Destination.ID == upload.DestinationID
-		})
-		wh.configSubscriberLock.RUnlock()
-
-		upload.UseRudderStorage = warehouse.GetBoolDestinationConfig("useRudderStorage")
-
-		if !found {
-			uploadJob := wh.uploadJobFactory.NewUploadJob(ctx, &model.UploadJob{
-				Upload: upload,
-			}, nil)
-			err := fmt.Errorf("unable to find source : %s or destination : %s, both or the connection between them", upload.SourceID, upload.DestinationID)
-			_, _ = uploadJob.setUploadError(err, model.Aborted)
-			wh.Logger.Errorf("%v", err)
-			continue
-		}
-
-		stagingFilesList, err := wh.stagingRepo.GetForUpload(ctx, upload)
-		if err != nil {
-			return nil, err
-		}
-
-		whManager, err := manager.New(wh.destType, wh.conf, wh.Logger, wh.stats)
-		if err != nil {
-			return nil, err
-		}
-		uploadJob := wh.uploadJobFactory.NewUploadJob(ctx, &model.UploadJob{
-			Warehouse:    warehouse,
-			Upload:       upload,
-			StagingFiles: stagingFilesList,
-		}, whManager)
-
-		uploadJobs = append(uploadJobs, uploadJob)
-	}
-
-	jobsStats, err := wh.uploadRepo.UploadJobsStats(ctx, wh.destType, repo.ProcessOptions{
-		SkipIdentifiers: skipIdentifiers,
-		SkipWorkspaces:  tenantManager.DegradedWorkspaces(),
-	})
-	if err != nil {
-		return nil, fmt.Errorf("processing stats: %w", err)
-	}
-
-	wh.processingStats(availableWorkers, jobsStats)
-
-	return uploadJobs, nil
-}
-
-func (wh *HandleT) runUploadJobAllocator(ctx context.Context) {
-loop:
-	for {
-		select {
-		case <-ctx.Done():
-			break loop
-		case <-bcManager.initialConfigFetched:
-			wh.Logger.Debugf("Initial config fetched in runUploadJobAllocator for %s", wh.destType)
-		}
-
-		availableWorkers := wh.noOfWorkers - wh.getActiveWorkerCount()
-		if availableWorkers < 1 {
-			select {
-			case <-ctx.Done():
-				break loop
-			case <-time.After(waitForWorkerSleep):
-			}
-			continue
-		}
-
-		inProgressNamespaces := wh.getInProgressNamespaces()
-		wh.Logger.Debugf(`Current inProgress namespace identifiers for %s: %v`, wh.destType, inProgressNamespaces)
-
-		uploadJobsToProcess, err := wh.getUploadsToProcess(ctx, availableWorkers, inProgressNamespaces)
-		if err != nil {
-			if errors.Is(err, context.Canceled) ||
-				errors.Is(err, context.DeadlineExceeded) ||
-				strings.Contains(err.Error(), "pq: canceling statement due to user request") {
-				break loop
-			} else {
-				wh.Logger.Errorf(`Error executing getUploadsToProcess: %v`, err)
-				panic(err)
-			}
-		}
-
-		for _, uploadJob := range uploadJobsToProcess {
-			wh.setDestInProgress(uploadJob.warehouse, uploadJob.upload.ID)
-		}
-
-		for _, uploadJob := range uploadJobsToProcess {
-			workerName := wh.workerIdentifier(uploadJob.warehouse)
-			wh.workerChannelMapLock.RLock()
-			wh.workerChannelMap[workerName] <- uploadJob
-			wh.workerChannelMapLock.RUnlock()
-		}
-
-		select {
-		case <-ctx.Done():
-			break loop
-		case <-time.After(uploadAllocatorSleep):
-		}
-	}
-
-	wh.workerChannelMapLock.RLock()
-	for _, workerChannel := range wh.workerChannelMap {
-		close(workerChannel)
-	}
-	wh.workerChannelMapLock.RUnlock()
-}
-
->>>>>>> e48c98ea
 func getBucketFolder(batchID, tableName string) string {
 	return fmt.Sprintf(`%v-%v`, batchID, tableName)
 }
 
-<<<<<<< HEAD
-=======
-// Enable enables a router :)
-func (wh *HandleT) Enable() {
-	wh.isEnabled.Store(true)
-}
-
-// Disable disables a router:)
-func (wh *HandleT) Disable() {
-	wh.isEnabled.Store(false)
-}
-
-func (wh *HandleT) Setup(ctx context.Context, whType string) error {
-	pkgLogger.Infof("WH: Warehouse Router started: %s", whType)
-	wh.Logger = pkgLogger
-	wh.conf = config.Default
-	wh.dbHandle = wrappedDBHandle
-	// We now have access to the warehouseDBHandle through
-	// which we will be running the db calls.
-	wh.warehouseDBHandle = NewWarehouseDB(wrappedDBHandle)
-	wh.stagingRepo = repo.NewStagingFiles(wrappedDBHandle)
-	wh.uploadRepo = repo.NewUploads(wrappedDBHandle)
-	wh.whSchemaRepo = repo.NewWHSchemas(wrappedDBHandle)
-
-	wh.notifier = notifier
-	wh.destType = whType
-	err := wh.resetInProgressJobs(ctx)
-	if err != nil {
-		return err
-	}
-	wh.Enable()
-	wh.inProgressMap = make(map[WorkerIdentifierT][]JobID)
-	wh.stats = stats.Default
-
-	wh.uploadJobFactory = UploadJobFactory{
-		stats:                stats.Default,
-		dbHandle:             wh.dbHandle,
-		pgNotifier:           &wh.notifier,
-		destinationValidator: validations.NewDestinationValidator(),
-		loadFile: &loadfiles.LoadFileGenerator{
-			Logger:             pkgLogger.Child("loadfile"),
-			Notifier:           &notifier,
-			StageRepo:          repo.NewStagingFiles(wrappedDBHandle),
-			LoadRepo:           repo.NewLoadFiles(wrappedDBHandle),
-			ControlPlaneClient: controlPlaneClient,
-		},
-		recovery: service.NewRecovery(whType, repo.NewUploads(wrappedDBHandle)),
-	}
-	loadfiles.WithConfig(wh.uploadJobFactory.loadFile, config.Default)
-
-	whName := warehouseutils.WHDestNameMap[whType]
-	config.RegisterIntConfigVariable(8, &wh.noOfWorkers, true, 1, fmt.Sprintf(`Warehouse.%v.noOfWorkers`, whName), "Warehouse.noOfWorkers")
-	config.RegisterIntConfigVariable(1, &wh.maxConcurrentUploadJobs, false, 1, fmt.Sprintf(`Warehouse.%v.maxConcurrentUploadJobs`, whName))
-	config.RegisterBoolConfigVariable(false, &wh.allowMultipleSourcesForJobsPickup, false, fmt.Sprintf(`Warehouse.%v.allowMultipleSourcesForJobsPickup`, whName))
-
-	ctx, cancel := context.WithCancel(ctx)
-	g, ctx := errgroup.WithContext(ctx)
-
-	wh.backgroundCancel = cancel
-	wh.backgroundWait = g.Wait
-
-	g.Go(misc.WithBugsnagForWarehouse(func() error {
-		wh.backendConfigSubscriber(ctx)
-		return nil
-	}))
-
-	g.Go(misc.WithBugsnagForWarehouse(func() error {
-		wh.runUploadJobAllocator(ctx)
-		return nil
-	}))
-	g.Go(misc.WithBugsnagForWarehouse(func() error {
-		wh.mainLoop(ctx)
-		return nil
-	}))
-
-	g.Go(misc.WithBugsnagForWarehouse(func() error {
-		return wh.CronTracker(ctx)
-	}))
-
-	return nil
-}
-
-func (wh *HandleT) Shutdown() error {
-	wh.backgroundCancel()
-	return wh.backgroundWait()
-}
-
-func (wh *HandleT) resetInProgressJobs(ctx context.Context) error {
-	sqlStatement := fmt.Sprintf(`
-		UPDATE
-		  %s
-		SET
-		  in_progress = %t
-		WHERE
-		  destination_type = '%s'
-		  AND in_progress = %t;
-`,
-		warehouseutils.WarehouseUploadsTable,
-		false,
-		wh.destType,
-		true,
-	)
-	_, err := wh.dbHandle.ExecContext(ctx, sqlStatement)
-	return err
-}
-
->>>>>>> e48c98ea
 // Gets the config from config backend and extracts enabled write keys
 func monitorDestRouters(ctx context.Context) error {
 	dstToWhRouter := make(map[string]*Router)
@@ -838,11 +197,7 @@
 
 func onConfigDataEvent(ctx context.Context, configMap map[string]backendconfig.ConfigT, dstToWhRouter map[string]*Router) error {
 	enabledDestinations := make(map[string]bool)
-<<<<<<< HEAD
 	for _, wConfig := range configMap {
-=======
-	for _, wConfig := range config {
->>>>>>> e48c98ea
 		for _, source := range wConfig.Sources {
 			for _, destination := range source.Destinations {
 				enabledDestinations[destination.DestinationDefinition.Name] = true
@@ -850,7 +205,6 @@
 					router, ok := dstToWhRouter[destination.DestinationDefinition.Name]
 					if !ok {
 						pkgLogger.Info("Starting a new Warehouse Destination Router: ", destination.DestinationDefinition.Name)
-<<<<<<< HEAD
 						router, err := NewRouter(
 							ctx,
 							destination.DestinationDefinition.Name,
@@ -870,16 +224,6 @@
 					} else {
 						pkgLogger.Debug("Enabling existing Destination: ", destination.DestinationDefinition.Name)
 						router.Enable()
-=======
-						wh = &HandleT{}
-						if err := wh.Setup(ctx, destination.DestinationDefinition.Name); err != nil {
-							return fmt.Errorf("setup warehouse %q: %w", destination.DestinationDefinition.Name, err)
-						}
-						dstToWhRouter[destination.DestinationDefinition.Name] = wh
-					} else {
-						pkgLogger.Debug("Enabling existing Destination: ", destination.DestinationDefinition.Name)
-						wh.Enable()
->>>>>>> e48c98ea
 					}
 				}
 			}
