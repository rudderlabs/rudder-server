--- conflicted
+++ resolved
@@ -367,17 +367,10 @@
 	return
 }
 
-<<<<<<< HEAD
-func (wh *HandleT) initUpload(warehouse warehouseutils.WarehouseT, jsonUploadsList []*StagingFileT, schema map[string]map[string]string) warehouseutils.UploadT {
-	sqlStatement := fmt.Sprintf(`INSERT INTO %s (source_id, namespace, destination_id, destination_type, start_staging_file_id, end_staging_file_id, start_load_file_id, end_load_file_id, status, schema, error, created_at, updated_at)
-	VALUES ($1, $2, $3, $4, $5, $6 ,$7, $8, $9, $10, $11, $12, $13) RETURNING id`, warehouseUploadsTable)
-	logger.Infof("WH: %s: Creating record in %s table: %v", wh.destType, warehouseUploadsTable, sqlStatement)
-=======
 func (wh *HandleT) initUpload(warehouse warehouseutils.WarehouseT, jsonUploadsList []*StagingFileT) warehouseutils.UploadT {
 	sqlStatement := fmt.Sprintf(`INSERT INTO %s (source_id, namespace, destination_id, destination_type, start_staging_file_id, end_staging_file_id, start_load_file_id, end_load_file_id, status, schema, error, first_event_at, last_event_at, created_at, updated_at)
 	VALUES ($1, $2, $3, $4, $5, $6 ,$7, $8, $9, $10, $11, $12, $13, $14, $15) RETURNING id`, warehouseUploadsTable)
-	logger.Infof("WH: %s: Creating record in wh_load_files id: %v", wh.destType, sqlStatement)
->>>>>>> 199a6ccf
+	logger.Infof("WH: %s: Creating record in %s table: %v", wh.destType, warehouseUploadsTable, sqlStatement)
 	stmt, err := wh.dbHandle.Prepare(sqlStatement)
 	if err != nil {
 		panic(err)
