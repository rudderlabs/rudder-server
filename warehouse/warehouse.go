package warehouse

import (
	"context"
	"database/sql"
	"encoding/json"
	"errors"
	"fmt"
	"io"
	"math/rand"
	"net/http"
	"os"
	"runtime"
	"strconv"
	"strings"
	"sync"
	"time"

	"github.com/bugsnag/bugsnag-go/v2"
	"github.com/cenkalti/backoff/v4"
	"github.com/lib/pq"
	"github.com/thoas/go-funk"
	"github.com/tidwall/gjson"
	"golang.org/x/sync/errgroup"

	"github.com/rudderlabs/rudder-server/app"
	"github.com/rudderlabs/rudder-server/config"
	backendconfig "github.com/rudderlabs/rudder-server/config/backend-config"
	"github.com/rudderlabs/rudder-server/info"
	"github.com/rudderlabs/rudder-server/rruntime"
	"github.com/rudderlabs/rudder-server/services/controlplane"
	"github.com/rudderlabs/rudder-server/services/db"
	destinationdebugger "github.com/rudderlabs/rudder-server/services/debugger/destination"
	"github.com/rudderlabs/rudder-server/services/filemanager"
	"github.com/rudderlabs/rudder-server/services/pgnotifier"
	migrator "github.com/rudderlabs/rudder-server/services/sql-migrator"
	"github.com/rudderlabs/rudder-server/services/stats"
	"github.com/rudderlabs/rudder-server/services/validators"
	"github.com/rudderlabs/rudder-server/utils/httputil"
	"github.com/rudderlabs/rudder-server/utils/logger"
	"github.com/rudderlabs/rudder-server/utils/misc"
	"github.com/rudderlabs/rudder-server/utils/timeutil"
	"github.com/rudderlabs/rudder-server/utils/types"
	"github.com/rudderlabs/rudder-server/warehouse/archive"
	cpclient "github.com/rudderlabs/rudder-server/warehouse/client/controlplane"
	"github.com/rudderlabs/rudder-server/warehouse/deltalake"
	"github.com/rudderlabs/rudder-server/warehouse/internal/api"
	"github.com/rudderlabs/rudder-server/warehouse/internal/loadfiles"
	"github.com/rudderlabs/rudder-server/warehouse/internal/model"
	"github.com/rudderlabs/rudder-server/warehouse/internal/repo"
	"github.com/rudderlabs/rudder-server/warehouse/jobs"
	"github.com/rudderlabs/rudder-server/warehouse/manager"
	"github.com/rudderlabs/rudder-server/warehouse/multitenant"
	warehouseutils "github.com/rudderlabs/rudder-server/warehouse/utils"
	"github.com/rudderlabs/rudder-server/warehouse/validations"
)

var (
	application                         app.App
	webPort                             int
	dbHandle                            *sql.DB
	notifier                            pgnotifier.PgNotifierT
	tenantManager                       *multitenant.Manager
	controlPlaneClient                  *controlplane.Client
	noOfSlaveWorkerRoutines             int
	uploadFreqInS                       int64
	stagingFilesSchemaPaginationSize    int
	mainLoopSleep                       time.Duration
	stagingFilesBatchSize               int
	crashRecoverWarehouses              []string
	inRecoveryMap                       map[string]bool
	lastProcessedMarkerMap              map[string]int64
	lastProcessedMarkerMapLock          sync.RWMutex
	warehouseMode                       string
	warehouseSyncPreFetchCount          int
	warehouseSyncFreqIgnore             bool
	minRetryAttempts                    int
	retryTimeWindow                     time.Duration
	maxStagingFileReadBufferCapacityInK int
	connectionsMap                      map[string]map[string]warehouseutils.Warehouse // destID -> sourceID -> warehouse map
	connectionsMapLock                  sync.RWMutex
	triggerUploadsMap                   map[string]bool // `whType:sourceID:destinationID` -> boolean value representing if an upload was triggered or not
	triggerUploadsMapLock               sync.RWMutex
	sourceIDsByWorkspace                map[string][]string // workspaceID -> []sourceIDs
	sourceIDsByWorkspaceLock            sync.RWMutex
	longRunningUploadStatThresholdInMin time.Duration
	pkgLogger                           logger.Logger
	numLoadFileUploadWorkers            int
	slaveUploadTimeout                  time.Duration
	tableCountQueryTimeout              time.Duration
	runningMode                         string
	uploadStatusTrackFrequency          time.Duration
	uploadAllocatorSleep                time.Duration
	waitForConfig                       time.Duration
	waitForWorkerSleep                  time.Duration
	uploadBufferTimeInMin               int
	ShouldForceSetLowerVersion          bool
	skipDeepEqualSchemas                bool
	maxParallelJobCreation              int
	enableJitterForSyncs                bool
	asyncWh                             *jobs.AsyncJobWhT
	configBackendURL                    string
	enableTunnelling                    bool
)

var (
	host, user, password, dbname, sslMode, appName string
	port                                           int
)

// warehouses worker modes
const (
	MasterMode         = "master"
	SlaveMode          = "slave"
	MasterSlaveMode    = "master_and_slave"
	EmbeddedMode       = "embedded"
	EmbeddedMasterMode = "embedded_master"
)

const (
	DegradedMode        = "degraded"
	triggerUploadQPName = "triggerUpload"
)

type (
	WorkerIdentifierT string
	JobIDT            int64
)

type HandleT struct {
	destType                          string
	warehouses                        []warehouseutils.Warehouse
	dbHandle                          *sql.DB
	warehouseDBHandle                 *DB
	stagingRepo                       *repo.StagingFiles
	notifier                          pgnotifier.PgNotifierT
	isEnabled                         bool
	configSubscriberLock              sync.RWMutex
	workerChannelMap                  map[string]chan *UploadJobT
	workerChannelMapLock              sync.RWMutex
	initialConfigFetched              bool
	inProgressMap                     map[WorkerIdentifierT][]JobIDT
	inProgressMapLock                 sync.RWMutex
	areBeingEnqueuedLock              sync.RWMutex
	noOfWorkers                       int
	activeWorkerCount                 int
	activeWorkerCountLock             sync.RWMutex
	maxConcurrentUploadJobs           int
	allowMultipleSourcesForJobsPickup bool
	workspaceBySourceIDs              map[string]string
	workspaceBySourceIDsLock          sync.RWMutex
	tenantManager                     multitenant.Manager
	stats                             stats.Stats
	Now                               string
<<<<<<< HEAD
	uploadJobFactory                  UploadJobFactory
=======
	cpInternalClient                  cpclient.InternalControlPlane
>>>>>>> 736a70bf

	backgroundCancel context.CancelFunc
	backgroundGroup  errgroup.Group
	backgroundWait   func() error
}

type ErrorResponseT struct {
	Error string
}

func Init4() {
	loadConfig()
	pkgLogger = logger.NewLogger().Child("warehouse")
}

func loadConfig() {
	// Port where WH is running
	config.RegisterIntConfigVariable(8082, &webPort, false, 1, "Warehouse.webPort")
	config.RegisterIntConfigVariable(4, &noOfSlaveWorkerRoutines, true, 1, "Warehouse.noOfSlaveWorkerRoutines")
	config.RegisterIntConfigVariable(960, &stagingFilesBatchSize, true, 1, "Warehouse.stagingFilesBatchSize")
	config.RegisterInt64ConfigVariable(1800, &uploadFreqInS, true, 1, "Warehouse.uploadFreqInS")
	config.RegisterDurationConfigVariable(5, &mainLoopSleep, true, time.Second, []string{"Warehouse.mainLoopSleep", "Warehouse.mainLoopSleepInS"}...)
	crashRecoverWarehouses = []string{warehouseutils.RS, warehouseutils.POSTGRES, warehouseutils.MSSQL, warehouseutils.AZURE_SYNAPSE, warehouseutils.DELTALAKE}
	inRecoveryMap = map[string]bool{}
	lastProcessedMarkerMap = map[string]int64{}
	config.RegisterStringConfigVariable("embedded", &warehouseMode, false, "Warehouse.mode")
	host = config.GetString("WAREHOUSE_JOBS_DB_HOST", "localhost")
	user = config.GetString("WAREHOUSE_JOBS_DB_USER", "ubuntu")
	dbname = config.GetString("WAREHOUSE_JOBS_DB_DB_NAME", "ubuntu")
	port = config.GetInt("WAREHOUSE_JOBS_DB_PORT", 5432)
	password = config.GetString("WAREHOUSE_JOBS_DB_PASSWORD", "ubuntu") // Reading secrets from
	sslMode = config.GetString("WAREHOUSE_JOBS_DB_SSL_MODE", "disable")
	configBackendURL = config.GetString("CONFIG_BACKEND_URL", "api.rudderlabs.com")
	enableTunnelling = config.GetBool("ENABLE_TUNNELLING", true)
	config.RegisterIntConfigVariable(10, &warehouseSyncPreFetchCount, true, 1, "Warehouse.warehouseSyncPreFetchCount")
	config.RegisterIntConfigVariable(100, &stagingFilesSchemaPaginationSize, true, 1, "Warehouse.stagingFilesSchemaPaginationSize")
	config.RegisterBoolConfigVariable(false, &warehouseSyncFreqIgnore, true, "Warehouse.warehouseSyncFreqIgnore")
	config.RegisterIntConfigVariable(3, &minRetryAttempts, true, 1, "Warehouse.minRetryAttempts")
	config.RegisterDurationConfigVariable(180, &retryTimeWindow, true, time.Minute, []string{"Warehouse.retryTimeWindow", "Warehouse.retryTimeWindowInMins"}...)
	connectionsMap = map[string]map[string]warehouseutils.Warehouse{}
	triggerUploadsMap = map[string]bool{}
	sourceIDsByWorkspace = map[string][]string{}
	config.RegisterIntConfigVariable(10240, &maxStagingFileReadBufferCapacityInK, true, 1, "Warehouse.maxStagingFileReadBufferCapacityInK")
	config.RegisterDurationConfigVariable(120, &longRunningUploadStatThresholdInMin, true, time.Minute, []string{"Warehouse.longRunningUploadStatThreshold", "Warehouse.longRunningUploadStatThresholdInMin"}...)
	config.RegisterDurationConfigVariable(10, &slaveUploadTimeout, true, time.Minute, []string{"Warehouse.slaveUploadTimeout", "Warehouse.slaveUploadTimeoutInMin"}...)
	config.RegisterIntConfigVariable(8, &numLoadFileUploadWorkers, true, 1, "Warehouse.numLoadFileUploadWorkers")
	runningMode = config.GetString("Warehouse.runningMode", "")
	config.RegisterDurationConfigVariable(30, &uploadStatusTrackFrequency, false, time.Minute, []string{"Warehouse.uploadStatusTrackFrequency", "Warehouse.uploadStatusTrackFrequencyInMin"}...)
	config.RegisterIntConfigVariable(180, &uploadBufferTimeInMin, false, 1, "Warehouse.uploadBufferTimeInMin")
	config.RegisterDurationConfigVariable(5, &uploadAllocatorSleep, false, time.Second, []string{"Warehouse.uploadAllocatorSleep", "Warehouse.uploadAllocatorSleepInS"}...)
	config.RegisterDurationConfigVariable(5, &waitForConfig, false, time.Second, []string{"Warehouse.waitForConfig", "Warehouse.waitForConfigInS"}...)
	config.RegisterDurationConfigVariable(5, &waitForWorkerSleep, false, time.Second, []string{"Warehouse.waitForWorkerSleep", "Warehouse.waitForWorkerSleepInS"}...)
	config.RegisterBoolConfigVariable(true, &ShouldForceSetLowerVersion, false, "SQLMigrator.forceSetLowerVersion")
	config.RegisterBoolConfigVariable(false, &skipDeepEqualSchemas, true, "Warehouse.skipDeepEqualSchemas")
	config.RegisterIntConfigVariable(8, &maxParallelJobCreation, true, 1, "Warehouse.maxParallelJobCreation")
	config.RegisterBoolConfigVariable(false, &enableJitterForSyncs, true, "Warehouse.enableJitterForSyncs")
	config.RegisterDurationConfigVariable(30, &tableCountQueryTimeout, true, time.Second, []string{"Warehouse.tableCountQueryTimeout", "Warehouse.tableCountQueryTimeoutInS"}...)

	appName = misc.DefaultString("rudder-server").OnError(os.Hostname())
}

// get name of the worker (`destID_namespace`) to be stored in map wh.workerChannelMap
func (wh *HandleT) workerIdentifier(warehouse warehouseutils.Warehouse) (identifier string) {
	identifier = fmt.Sprintf(`%s_%s`, warehouse.Destination.ID, warehouse.Namespace)

	if wh.allowMultipleSourcesForJobsPickup {
		identifier = fmt.Sprintf(`%s_%s_%s`, warehouse.Source.ID, warehouse.Destination.ID, warehouse.Namespace)
	}
	return
}

func getDestinationFromConnectionMap(DestinationId, SourceId string) (warehouseutils.Warehouse, error) {
	if DestinationId == "" || SourceId == "" {
		return warehouseutils.Warehouse{}, errors.New("invalid Parameters")
	}
	sourceMap, ok := connectionsMap[DestinationId]
	if !ok {
		return warehouseutils.Warehouse{}, errors.New("invalid Destination Id")
	}

	conn, ok := sourceMap[SourceId]
	if !ok {
		return warehouseutils.Warehouse{}, errors.New("invalid Source Id")
	}

	return conn, nil
}

func (wh *HandleT) getActiveWorkerCount() int {
	wh.activeWorkerCountLock.Lock()
	defer wh.activeWorkerCountLock.Unlock()
	return wh.activeWorkerCount
}

func (wh *HandleT) decrementActiveWorkers() {
	// decrement number of workers actively engaged
	wh.activeWorkerCountLock.Lock()
	wh.activeWorkerCount--
	wh.activeWorkerCountLock.Unlock()
}

func (wh *HandleT) incrementActiveWorkers() {
	// increment number of workers actively engaged
	wh.activeWorkerCountLock.Lock()
	wh.activeWorkerCount++
	wh.activeWorkerCountLock.Unlock()
}

func (wh *HandleT) initWorker() chan *UploadJobT {
	workerChan := make(chan *UploadJobT, 1000)
	for i := 0; i < wh.maxConcurrentUploadJobs; i++ {
		wh.backgroundGroup.Go(func() error {
			for uploadJob := range workerChan {
				wh.incrementActiveWorkers()
				err := wh.handleUploadJob(uploadJob)
				if err != nil {
					pkgLogger.Errorf("[WH] Failed in handle Upload jobs for worker: %+w", err)
				}
				wh.removeDestInProgress(uploadJob.warehouse, uploadJob.upload.ID)
				wh.decrementActiveWorkers()
			}
			return nil
		})
	}
	return workerChan
}

func (*HandleT) handleUploadJob(uploadJob *UploadJobT) (err error) {
	// Process the upload job
	err = uploadJob.run()
	return
}

// Backend Config subscriber subscribes to backend-config and gets all the configurations that includes all sources, destinations and their latest values.
func (wh *HandleT) backendConfigSubscriber(ctx context.Context) {
	for config := range wh.tenantManager.WatchConfig(ctx) {
		wh.configSubscriberLock.Lock()
		wh.warehouses = []warehouseutils.Warehouse{}
		sourceIDsByWorkspaceLock.Lock()
		sourceIDsByWorkspace = map[string][]string{}

		wh.workspaceBySourceIDsLock.Lock()
		wh.workspaceBySourceIDs = map[string]string{}

		pkgLogger.Info(`Received updated workspace config`)
		for workspaceID, wConfig := range config {
			for _, source := range wConfig.Sources {
				if _, ok := sourceIDsByWorkspace[workspaceID]; !ok {
					sourceIDsByWorkspace[workspaceID] = []string{}
				}

				sourceIDsByWorkspace[workspaceID] = append(sourceIDsByWorkspace[workspaceID], source.ID)
				wh.workspaceBySourceIDs[source.ID] = workspaceID

				if len(source.Destinations) == 0 {
					continue
				}

				for _, destination := range source.Destinations {

					if destination.DestinationDefinition.Name != wh.destType {
						continue
					}

					if enableTunnelling {
						destination = wh.attachSSHTunnellingInfo(ctx, destination)
					}

					namespace := wh.getNamespace(destination.Config, source, destination, wh.destType)
					warehouse := warehouseutils.Warehouse{
						WorkspaceID: workspaceID,
						Source:      source,
						Destination: destination,
						Namespace:   namespace,
						Type:        wh.destType,
						Identifier:  warehouseutils.GetWarehouseIdentifier(wh.destType, source.ID, destination.ID),
					}
					wh.warehouses = append(wh.warehouses, warehouse)

					workerName := wh.workerIdentifier(warehouse)
					wh.workerChannelMapLock.Lock()
					// spawn one worker for each unique destID_namespace
					// check this commit to https://github.com/rudderlabs/rudder-server/pull/476/commits/fbfddf167aa9fc63485fe006d34e6881f5019667
					// to avoid creating goroutine for disabled sources/destinations
					if _, ok := wh.workerChannelMap[workerName]; !ok {
						workerChan := wh.initWorker()
						wh.workerChannelMap[workerName] = workerChan
					}
					wh.workerChannelMapLock.Unlock()

					connectionsMapLock.Lock()
					if connectionsMap[destination.ID] == nil {
						connectionsMap[destination.ID] = map[string]warehouseutils.Warehouse{}
					}
					if warehouse.Destination.Config["sslMode"] == "verify-ca" {
						if err := warehouseutils.WriteSSLKeys(warehouse.Destination); err.IsError() {
							pkgLogger.Error(err.Error())
							persistSSLFileErrorStat(workspaceID, wh.destType, destination.Name, destination.ID, source.Name, source.ID, err.GetErrTag())
						}
					}
					connectionsMap[destination.ID][source.ID] = warehouse
					connectionsMapLock.Unlock()

					if warehouseutils.IDResolutionEnabled() && misc.Contains(warehouseutils.IdentityEnabledWarehouses, warehouse.Type) {
						wh.setupIdentityTables(warehouse)
						if shouldPopulateHistoricIdentities && warehouse.Destination.Enabled {
							// non-blocking populate historic identities
							wh.populateHistoricIdentities(warehouse)
						}
					}
				}
			}
		}

		pkgLogger.Infof("Releasing config subscriber lock: %s", wh.destType)
		wh.workspaceBySourceIDsLock.Unlock()
		sourceIDsByWorkspaceLock.Unlock()
		wh.configSubscriberLock.Unlock()
		wh.initialConfigFetched = true
	}
}

func (wh *HandleT) attachSSHTunnellingInfo(
	ctx context.Context,
	upstream backendconfig.DestinationT,
) backendconfig.DestinationT {
	// at destination level, do we have tunnelling enabled.
	if tunnelEnabled := warehouseutils.ReadAsBool("useSSH", upstream.Config); !tunnelEnabled {
		return upstream
	}

	pkgLogger.Debugf("Fetching ssh keys for destination: %s", upstream.ID)
	keys, err := wh.cpInternalClient.GetDestinationSSHKeys(ctx, upstream.ID)
	if err != nil {
		pkgLogger.Errorf("fetching ssh keys for destination: %s", err.Error())
		return upstream
	}

	replica := backendconfig.DestinationT{}
	if err := DeepCopy(upstream, &replica); err != nil {
		pkgLogger.Errorf("deep copying the destination: %s failed: %s", upstream.ID, err)
		return upstream
	}

	replica.Config["sshPrivateKey"] = keys.PrivateKey
	return replica
}

func DeepCopy(src, dest interface{}) error {
	byt, err := json.Marshal(src)
	if err != nil {
		return err
	}

	return json.Unmarshal(byt, dest)
}

func GetKeyAsBool(key string, conf map[string]interface{}) bool {
	if val, ok := conf[key]; ok {
		if ok := val.(bool); ok {
			return val.(bool)
		}
	}
	return false
}

// getNamespace sets namespace name in the following order
//  1. user set name from destinationConfig
//  2. from existing record in wh_schemas with same source + dest combo
//  3. convert source name
func (wh *HandleT) getNamespace(configI interface{}, source backendconfig.SourceT, destination backendconfig.DestinationT, destType string) string {
	configMap := configI.(map[string]interface{})
	var namespace string
	if destType == warehouseutils.CLICKHOUSE {
		// TODO: Handle if configMap["database"] is nil
		return configMap["database"].(string)
	}
	if configMap["namespace"] != nil {
		namespace = configMap["namespace"].(string)
		if len(strings.TrimSpace(namespace)) > 0 {
			return warehouseutils.ToProviderCase(destType, warehouseutils.ToSafeNamespace(destType, namespace))
		}
	}
	// TODO: Move config to global level based on use case
	namespacePrefix := config.GetString(fmt.Sprintf("Warehouse.%s.customDatasetPrefix", warehouseutils.WHDestNameMap[destType]), "")
	if namespacePrefix != "" {
		return warehouseutils.ToProviderCase(destType, warehouseutils.ToSafeNamespace(destType, fmt.Sprintf(`%s_%s`, namespacePrefix, source.Name)))
	}
	var exists bool
	if namespace, exists = warehouseutils.GetNamespace(source, destination, wh.dbHandle); !exists {
		namespace = warehouseutils.ToProviderCase(destType, warehouseutils.ToSafeNamespace(destType, source.Name))
	}
	return namespace
}

func (wh *HandleT) getPendingStagingFiles(ctx context.Context, warehouse warehouseutils.Warehouse) ([]*model.StagingFile, error) {
	var lastStagingFileID int64
	sqlStatement := fmt.Sprintf(`
	SELECT
	  end_staging_file_id
	FROM
	  %[1]s UT
	WHERE
	  UT.destination_type = '%[2]s'
	  AND UT.source_id = '%[3]s'
	  AND UT.destination_id = '%[4]s'
	ORDER BY
	  UT.id DESC;
`,
		warehouseutils.WarehouseUploadsTable,
		warehouse.Type,
		warehouse.Source.ID,
		warehouse.Destination.ID,
	)

	err := wh.dbHandle.QueryRow(sqlStatement).Scan(&lastStagingFileID)
	if err != nil && err != sql.ErrNoRows {
		panic(fmt.Errorf("query: %s failed with Error : %w", sqlStatement, err))
	}

	stagingFilesList, err := wh.stagingRepo.GetAfterID(
		ctx,
		warehouse.Source.ID,
		warehouse.Destination.ID,
		lastStagingFileID,
	)
	if err != nil {
		return nil, err
	}

	stagingFilesListPtr := make([]*model.StagingFile, len(stagingFilesList))
	for i := range stagingFilesList {
		stagingFilesListPtr[i] = &stagingFilesList[i]
	}

	return stagingFilesListPtr, nil
}

func (wh *HandleT) initUpload(warehouse warehouseutils.Warehouse, jsonUploadsList []*model.StagingFile, isUploadTriggered bool, priority int, uploadStartAfter time.Time) {
	sqlStatement := fmt.Sprintf(`
		INSERT INTO %s (
		  source_id, namespace, workspace_id, destination_id,
		  destination_type, start_staging_file_id,
		  end_staging_file_id, start_load_file_id,
		  end_load_file_id, status, schema,
		  error, metadata, first_event_at,
		  last_event_at, created_at, updated_at
		)
		VALUES
		  (
			$1, $2, $3, $4, $5, $6, $7, $8, $9, $10,
			$11, $12, $13, $14, $15, $16, $17
		  ) RETURNING id;
`,
		warehouseutils.WarehouseUploadsTable,
	)
	pkgLogger.Infof("WH: %s: Creating record in %s table: %v", wh.destType, warehouseutils.WarehouseUploadsTable, sqlStatement)
	stmt, err := wh.dbHandle.Prepare(sqlStatement)
	if err != nil {
		panic(err)
	}
	defer stmt.Close()

	startJSONID := jsonUploadsList[0].ID
	endJSONID := jsonUploadsList[len(jsonUploadsList)-1].ID
	namespace := warehouse.Namespace

	var firstEventAt, lastEventAt time.Time
	if ok := jsonUploadsList[0].FirstEventAt.IsZero(); !ok {
		firstEventAt = jsonUploadsList[0].FirstEventAt
	}
	if ok := jsonUploadsList[len(jsonUploadsList)-1].LastEventAt.IsZero(); !ok {
		lastEventAt = jsonUploadsList[len(jsonUploadsList)-1].LastEventAt
	}

	now := timeutil.Now()
	metadataMap := map[string]interface{}{
		"use_rudder_storage": jsonUploadsList[0].UseRudderStorage, // TODO: Since the use_rudder_storage is now being populated for both the staging and load files. Let's try to leverage it instead of hard coding it from the first staging file.
		"source_batch_id":    jsonUploadsList[0].SourceBatchID,
		"source_task_id":     jsonUploadsList[0].SourceTaskID,
		"source_task_run_id": jsonUploadsList[0].SourceTaskRunID,
		"source_job_id":      jsonUploadsList[0].SourceJobID,
		"source_job_run_id":  jsonUploadsList[0].SourceJobRunID,
		"load_file_type":     warehouseutils.GetLoadFileType(wh.destType),
		"nextRetryTime":      uploadStartAfter.Format(time.RFC3339),
	}
	if isUploadTriggered {
		// set priority to 50 if the upload was manually triggered
		metadataMap["priority"] = 50
	}
	if priority != 0 {
		metadataMap["priority"] = priority
	}
	metadata, err := json.Marshal(metadataMap)
	if err != nil {
		panic(err)
	}
	row := stmt.QueryRow(
		warehouse.Source.ID,
		namespace,
		warehouse.WorkspaceID,
		warehouse.Destination.ID,
		wh.destType,
		startJSONID,
		endJSONID,
		0,
		0,
		model.Waiting,
		"{}",
		"{}",
		metadata,
		firstEventAt,
		lastEventAt,
		now,
		now,
	)

	var uploadID int64
	err = row.Scan(&uploadID)
	if err != nil {
		panic(err)
	}
}

func (wh *HandleT) setDestInProgress(warehouse warehouseutils.Warehouse, jobID int64) {
	identifier := wh.workerIdentifier(warehouse)
	wh.inProgressMapLock.Lock()
	defer wh.inProgressMapLock.Unlock()
	wh.inProgressMap[WorkerIdentifierT(identifier)] = append(wh.inProgressMap[WorkerIdentifierT(identifier)], JobIDT(jobID))
}

func (wh *HandleT) removeDestInProgress(warehouse warehouseutils.Warehouse, jobID int64) {
	wh.inProgressMapLock.Lock()
	defer wh.inProgressMapLock.Unlock()
	if idx, inProgress := wh.isUploadJobInProgress(warehouse, jobID); inProgress {
		identifier := wh.workerIdentifier(warehouse)
		wh.inProgressMap[WorkerIdentifierT(identifier)] = removeFromJobsIDT(wh.inProgressMap[WorkerIdentifierT(identifier)], idx)
	}
}

func (wh *HandleT) isUploadJobInProgress(warehouse warehouseutils.Warehouse, jobID int64) (inProgressIdx int, inProgress bool) {
	identifier := wh.workerIdentifier(warehouse)
	for idx, id := range wh.inProgressMap[WorkerIdentifierT(identifier)] {
		if jobID == int64(id) {
			inProgress = true
			inProgressIdx = idx
			return
		}
	}
	return
}

func removeFromJobsIDT(slice []JobIDT, idx int) []JobIDT {
	return append(slice[:idx], slice[idx+1:]...)
}

func getUploadFreqInS(syncFrequency string) int64 {
	freqInS := uploadFreqInS
	if syncFrequency != "" {
		freqInMin, _ := strconv.ParseInt(syncFrequency, 10, 64)
		freqInS = freqInMin * 60
	}
	return freqInS
}

func uploadFrequencyExceeded(warehouse warehouseutils.Warehouse, syncFrequency string) bool {
	freqInS := getUploadFreqInS(syncFrequency)
	lastProcessedMarkerMapLock.Lock()
	defer lastProcessedMarkerMapLock.Unlock()
	if lastExecTime, ok := lastProcessedMarkerMap[warehouse.Identifier]; ok && timeutil.Now().Unix()-lastExecTime < freqInS {
		return true
	}
	return false
}

func setLastProcessedMarker(warehouse warehouseutils.Warehouse, lastProcessedTime time.Time) {
	lastProcessedMarkerMapLock.Lock()
	defer lastProcessedMarkerMapLock.Unlock()
	lastProcessedMarkerMap[warehouse.Identifier] = lastProcessedTime.Unix()
}

func (wh *HandleT) createUploadJobsFromStagingFiles(warehouse warehouseutils.Warehouse, _ manager.ManagerI, stagingFilesList []*model.StagingFile, priority int, uploadStartAfter time.Time) {
	// count := 0
	// Process staging files in batches of stagingFilesBatchSize
	// E.g. If there are 1000 pending staging files and stagingFilesBatchSize is 100,
	// Then we create 10 new entries in wh_uploads table each with 100 staging files
	var (
		stagingFilesInUpload []*model.StagingFile
		counter              int
	)
	uploadTriggered := isUploadTriggered(warehouse)

	initUpload := func() {
		wh.initUpload(warehouse, stagingFilesInUpload, uploadTriggered, priority, uploadStartAfter)
		stagingFilesInUpload = []*model.StagingFile{}
		counter = 0
	}
	for idx, sFile := range stagingFilesList {
		if idx > 0 && counter > 0 && sFile.UseRudderStorage != stagingFilesList[idx-1].UseRudderStorage {
			initUpload()
		}

		stagingFilesInUpload = append(stagingFilesInUpload, sFile)
		counter++
		if counter == stagingFilesBatchSize || idx == len(stagingFilesList)-1 {
			initUpload()
		}
	}

	// reset upload trigger if the upload was triggered
	if uploadTriggered {
		clearTriggeredUpload(warehouse)
	}
}

func getUploadStartAfterTime() time.Time {
	if enableJitterForSyncs {
		return timeutil.Now().Add(time.Duration(rand.Intn(15)) * time.Second)
	}
	return time.Now()
}

func (wh *HandleT) getLatestUploadStatus(warehouse *warehouseutils.Warehouse) (int64, string, int) {
	uploadID, status, priority, err := wh.warehouseDBHandle.GetLatestUploadStatus(
		context.TODO(),
		warehouse.Type,
		warehouse.Source.ID,
		warehouse.Destination.ID)
	if err != nil {
		pkgLogger.Errorf(`Error getting latest upload status for warehouse: %v`, err)
	}

	return uploadID, status, priority
}

func (wh *HandleT) deleteWaitingUploadJob(jobID int64) {
	sqlStatement := fmt.Sprintf(`
		DELETE FROM %s WHERE id = %d AND status = '%s'`,
		warehouseutils.WarehouseUploadsTable,
		jobID,
		model.Waiting,
	)
	_, err := wh.dbHandle.Exec(sqlStatement)
	if err != nil {
		pkgLogger.Errorf(`Error deleting upload job: %d in waiting state: %v`, jobID, err)
	}
}

func (wh *HandleT) createJobs(ctx context.Context, warehouse warehouseutils.Warehouse) (err error) {
	whManager, err := manager.New(wh.destType)
	if err != nil {
		return err
	}

	// Step 1: Crash recovery after restart
	// Remove pending temp tables in Redshift etc.
	_, ok := inRecoveryMap[warehouse.Destination.ID]
	if ok {
		pkgLogger.Infof("[WH]: Crash recovering for %s:%s", wh.destType, warehouse.Destination.ID)
		err = whManager.CrashRecover(warehouse)
		if err != nil {
			return err
		}
		delete(inRecoveryMap, warehouse.Destination.ID)
	}

	if !wh.canCreateUpload(warehouse) {
		pkgLogger.Debugf("[WH]: Skipping upload loop since %s upload freq not exceeded", warehouse.Identifier)
		return nil
	}

	wh.areBeingEnqueuedLock.Lock()

	priority := 0
	uploadID, uploadStatus, uploadPriority := wh.getLatestUploadStatus(&warehouse)
	if uploadStatus == model.Waiting {
		// If it is present do nothing else delete it
		if _, inProgress := wh.isUploadJobInProgress(warehouse, uploadID); !inProgress {
			wh.deleteWaitingUploadJob(uploadID)
			priority = uploadPriority // copy the priority from the latest upload job.
		}
	}

	wh.areBeingEnqueuedLock.Unlock()

	stagingFilesFetchStat := wh.stats.NewTaggedStat("wh_scheduler.pending_staging_files", stats.TimerType, stats.Tags{
		"workspaceId":   warehouse.WorkspaceID,
		"destinationID": warehouse.Destination.ID,
		"destType":      warehouse.Destination.DestinationDefinition.Name,
	})
	stagingFilesFetchStat.Start()
	stagingFilesList, err := wh.getPendingStagingFiles(ctx, warehouse)
	if err != nil {
		pkgLogger.Errorf("[WH]: Failed to get pending staging files: %s with error %v", warehouse.Identifier, err)
		return err
	}
	stagingFilesFetchStat.End()

	if len(stagingFilesList) == 0 {
		pkgLogger.Debugf("[WH]: Found no pending staging files for %s", warehouse.Identifier)
		return nil
	}

	uploadJobCreationStat := wh.stats.NewTaggedStat("wh_scheduler.create_upload_jobs", stats.TimerType, stats.Tags{
		"workspaceId":   warehouse.WorkspaceID,
		"destinationID": warehouse.Destination.ID,
		"destType":      warehouse.Destination.DestinationDefinition.Name,
	})
	uploadJobCreationStat.Start()

	uploadStartAfter := getUploadStartAfterTime()
	wh.createUploadJobsFromStagingFiles(warehouse, whManager, stagingFilesList, priority, uploadStartAfter)
	setLastProcessedMarker(warehouse, uploadStartAfter)

	uploadJobCreationStat.End()

	return nil
}

func (wh *HandleT) mainLoop(ctx context.Context) {
	for {
		if !wh.isEnabled {
			select {
			case <-ctx.Done():
				return
			case <-time.After(mainLoopSleep):
			}
			continue
		}

		jobCreationChan := make(chan struct{}, maxParallelJobCreation)
		wh.configSubscriberLock.RLock()
		wg := sync.WaitGroup{}
		wg.Add(len(wh.warehouses))

		whTotalSchedulingStats := wh.stats.NewStat("wh_scheduler.total_scheduling_time", stats.TimerType)
		whTotalSchedulingStats.Start()

		for _, warehouse := range wh.warehouses {
			w := warehouse
			rruntime.GoForWarehouse(func() {
				jobCreationChan <- struct{}{}
				defer func() {
					wg.Done()
					<-jobCreationChan
				}()

				pkgLogger.Debugf("[WH] Processing Jobs for warehouse: %s", w.Identifier)
				err := wh.createJobs(ctx, w)
				if err != nil {
					pkgLogger.Errorf("[WH] Failed to process warehouse Jobs: %v", err)
				}
			})
		}
		wh.configSubscriberLock.RUnlock()
		wg.Wait()

		whTotalSchedulingStats.End()
		wh.stats.NewStat("wh_scheduler.warehouse_length", stats.CountType).Count(len(wh.warehouses)) // Correlation between number of warehouses and scheduling time.
		select {
		case <-ctx.Done():
			return
		case <-time.After(mainLoopSleep):
		}
	}
}

func (wh *HandleT) processingStats(ctx context.Context, availableWorkers int, skipIdentifiers []string, skipIdentifiersSQL string) error {
	var (
		pendingJobs             int
		query                   string
		pickupLagInSeconds      float64
		pickupWaitTimeInSeconds float64
		err                     error
		Now                     = "NOW()"
		degradedWorkspaces      = tenantManager.DegradedWorkspaces()
	)
	if wh.Now != "" {
		Now = wh.Now
	}
	if degradedWorkspaces == nil {
		degradedWorkspaces = []string{}
	}

	query = fmt.Sprintf(`
		SELECT
			COALESCE(COUNT(*), 0) AS pending_jobs,
			COALESCE(EXTRACT(EPOCH FROM(AGE(%[7]s, MIN(COALESCE(metadata->>'nextRetryTime', %[7]s::text)::timestamptz)))), 0) AS pickup_lag_in_seconds,
			COALESCE(SUM(EXTRACT(EPOCH FROM AGE(%[7]s, COALESCE(metadata->>'nextRetryTime', %[7]s::text)::timestamptz))), 0) AS pickup_wait_time_in_seconds
		FROM
			%[1]s t
		WHERE
			t.destination_type = '%[2]s' AND
			t.in_progress = %[3]t AND
			t.status != '%[4]s' AND
			t.status != '%[5]s' %[6]s AND
			COALESCE(metadata->>'nextRetryTime', %[7]s::text)::timestamptz <= %[7]s AND
			workspace_id <> ALL ($1);
`,
		warehouseutils.WarehouseUploadsTable,
		wh.destType,
		false,
		model.ExportedData,
		model.Aborted,
		skipIdentifiersSQL,
		Now,
	)

	if len(skipIdentifiers) > 0 {
		if err = wh.dbHandle.QueryRowContext(
			ctx,
			query,
			pq.Array(degradedWorkspaces),
			pq.Array(skipIdentifiers),
		).Scan(&pendingJobs, &pickupLagInSeconds, &pickupWaitTimeInSeconds); err != nil {
			return fmt.Errorf("processing  with skip identifiers: %w", err)
		}
	} else {
		if err = wh.dbHandle.QueryRowContext(
			ctx,
			query,
			pq.Array(degradedWorkspaces),
		).Scan(&pendingJobs, &pickupLagInSeconds, &pickupWaitTimeInSeconds); err != nil {
			return fmt.Errorf("count pending jobs: %w", err)
		}
	}

	pendingJobsStat := wh.stats.NewTaggedStat("wh_processing_pending_jobs", stats.CountType, stats.Tags{
		"module":   moduleName,
		"destType": wh.destType,
	})
	pendingJobsStat.Count(pendingJobs)

	availableWorkersStat := wh.stats.NewTaggedStat("wh_processing_available_workers", stats.CountType, stats.Tags{
		"module":   moduleName,
		"destType": wh.destType,
	})
	availableWorkersStat.Count(availableWorkers)

	pickupLagStat := wh.stats.NewTaggedStat("wh_processing_pickup_lag", stats.TimerType, stats.Tags{
		"module":   moduleName,
		"destType": wh.destType,
	})
	pickupLagStat.SendTiming(time.Duration(pickupLagInSeconds) * time.Second)

	pickupWaitTimeStat := wh.stats.NewTaggedStat("wh_processing_pickup_wait_time", stats.TimerType, stats.Tags{
		"module":   moduleName,
		"destType": wh.destType,
	})
	pickupWaitTimeStat.SendTiming(time.Duration(pickupWaitTimeInSeconds) * time.Second)
	return nil
}

func (wh *HandleT) getUploadsToProcess(ctx context.Context, availableWorkers int, skipIdentifiers []string) ([]*UploadJobT, error) {
	var skipIdentifiersSQL string
	partitionIdentifierSQL := `destination_id, namespace`

	if len(skipIdentifiers) > 0 {
		skipIdentifiersSQL = `AND ((destination_id || '_' || namespace)) != ALL($2)`
	}

	if wh.allowMultipleSourcesForJobsPickup {
		if len(skipIdentifiers) > 0 {
			skipIdentifiersSQL = `AND ((source_id || '_' || destination_id || '_' || namespace)) != ALL($2)`
		}
		partitionIdentifierSQL = fmt.Sprintf(`%s, %s`, "source_id", partitionIdentifierSQL)
	}

	sqlStatement := fmt.Sprintf(`
			SELECT
				id,
				status,
				schema,
				mergedSchema,
				namespace,
				workspace_id,
				source_id,
				destination_id,
				destination_type,
				start_staging_file_id,
				end_staging_file_id,
				start_load_file_id,
				end_load_file_id,
				error,
				metadata,
				timings->0 as firstTiming,
				timings->-1 as lastTiming,
				timings,
				COALESCE(metadata->>'priority', '100')::int,
				first_event_at,
				last_event_at
			FROM (
				SELECT
					ROW_NUMBER() OVER (PARTITION BY %s ORDER BY COALESCE(metadata->>'priority', '100')::int ASC, id ASC) AS row_number,
					t.*
				FROM
					%s t
				WHERE
					t.destination_type = '%s' AND
					t.in_progress=%t AND
					t.status != '%s' AND
					t.status != '%s' %s AND
					COALESCE(metadata->>'nextRetryTime', NOW()::text)::timestamptz <= NOW() AND
          			workspace_id <> ALL ($1)
			) grouped_uploads
			WHERE
				grouped_uploads.row_number = 1
			ORDER BY
				COALESCE(metadata->>'priority', '100')::int ASC,
				id ASC
			LIMIT %d;
`,
		partitionIdentifierSQL,
		warehouseutils.WarehouseUploadsTable,
		wh.destType,
		false,
		model.ExportedData,
		model.Aborted,
		skipIdentifiersSQL,
		availableWorkers,
	)

	var (
		rows               *sql.Rows
		err                error
		degradedWorkspaces = tenantManager.DegradedWorkspaces()
	)
	if degradedWorkspaces == nil {
		degradedWorkspaces = []string{}
	}

	if len(skipIdentifiers) > 0 {
		rows, err = wh.dbHandle.QueryContext(
			ctx,
			sqlStatement,
			pq.Array(degradedWorkspaces),
			pq.Array(skipIdentifiers),
		)
	} else {
		rows, err = wh.dbHandle.QueryContext(
			ctx,
			sqlStatement,
			pq.Array(degradedWorkspaces),
		)
	}

	if err != nil && !errors.Is(err, sql.ErrNoRows) {
		return []*UploadJobT{}, err
	}

	if errors.Is(err, sql.ErrNoRows) {
		return []*UploadJobT{}, nil
	}
	defer rows.Close()

	var uploadJobs []*UploadJobT
	for rows.Next() {
		var (
			upload                    Upload
			schema                    json.RawMessage
			mergedSchema              json.RawMessage
			firstTiming               sql.NullString
			lastTiming                sql.NullString
			firstEventAt, lastEventAt sql.NullTime
		)

		err := rows.Scan(
			&upload.ID,
			&upload.Status,
			&schema,
			&mergedSchema,
			&upload.Namespace,
			&upload.WorkspaceID,
			&upload.SourceID,
			&upload.DestinationID,
			&upload.DestinationType,
			&upload.StartStagingFileID,
			&upload.EndStagingFileID,
			&upload.StartLoadFileID,
			&upload.EndLoadFileID,
			&upload.Error,
			&upload.Metadata,
			&firstTiming,
			&lastTiming,
			&upload.TimingsObj,
			&upload.Priority,
			&firstEventAt,
			&lastEventAt,
		)
		if err != nil {
			panic(fmt.Errorf("failed to scan result from query: %s\n with error : %w", sqlStatement, err))
		}
		upload.FirstEventAt = firstEventAt.Time
		upload.LastEventAt = lastEventAt.Time
		upload.UploadSchema = warehouseutils.JSONSchemaToMap(schema)
		upload.MergedSchema = warehouseutils.JSONSchemaToMap(mergedSchema)

		// TODO: replace gjson with jsoniter
		// cloud sources info
		upload.SourceBatchID = gjson.GetBytes(upload.Metadata, "source_batch_id").String()
		upload.SourceTaskID = gjson.GetBytes(upload.Metadata, "source_task_id").String()
		upload.SourceTaskRunID = gjson.GetBytes(upload.Metadata, "source_task_run_id").String()
		upload.SourceJobID = gjson.GetBytes(upload.Metadata, "source_job_id").String()
		upload.SourceJobRunID = gjson.GetBytes(upload.Metadata, "source_job_run_id").String()
		// load file type
		upload.LoadFileType = gjson.GetBytes(upload.Metadata, "load_file_type").String()

		_, upload.FirstAttemptAt = warehouseutils.TimingFromJSONString(firstTiming)
		var lastStatus string
		lastStatus, upload.LastAttemptAt = warehouseutils.TimingFromJSONString(lastTiming)
		upload.Attempts = gjson.Get(string(upload.Error), fmt.Sprintf(`%s.attempt`, lastStatus)).Int()

		if upload.WorkspaceID == "" {
			var ok bool
			wh.workspaceBySourceIDsLock.Lock()
			upload.WorkspaceID, ok = wh.workspaceBySourceIDs[upload.SourceID]
			wh.workspaceBySourceIDsLock.Unlock()

			if !ok {
				pkgLogger.Warnf("could not find workspace id for source id: %s", upload.SourceID)
			}
		}

		wh.configSubscriberLock.RLock()
		warehouse, ok := funk.Find(wh.warehouses, func(w warehouseutils.Warehouse) bool {
			return w.Source.ID == upload.SourceID && w.Destination.ID == upload.DestinationID
		}).(warehouseutils.Warehouse)
		wh.configSubscriberLock.RUnlock()

		upload.UseRudderStorage = warehouse.GetBoolDestinationConfig("useRudderStorage")

		if !ok {
			uploadJob := wh.uploadJobFactory.NewUploadJob(&model.UploadJob{
				Upload: model.Upload(upload),
			})
			err := fmt.Errorf("unable to find source : %s or destination : %s, both or the connection between them", upload.SourceID, upload.DestinationID)
			_, _ = uploadJob.setUploadError(err, model.Aborted)
			pkgLogger.Errorf("%v", err)
			continue
		}

		upload.SourceType = warehouse.Source.SourceDefinition.Name
		upload.SourceCategory = warehouse.Source.SourceDefinition.Category

		stagingFilesList, err := wh.stagingRepo.GetInRange(
			ctx,
			warehouse.Source.ID,
			warehouse.Destination.ID,
			upload.StartStagingFileID,
			upload.EndStagingFileID,
		)
		if err != nil {
			return nil, err
		}

		stagingFileListPtr := make([]*model.StagingFile, len(stagingFilesList))
		for i := range stagingFilesList {
			stagingFileListPtr[i] = &stagingFilesList[i]
		}

		uploadJob := wh.uploadJobFactory.NewUploadJob(&model.UploadJob{
			Warehouse:    warehouse,
			Upload:       model.Upload(upload),
			StagingFiles: stagingFileListPtr,
		})

		uploadJobs = append(uploadJobs, uploadJob)
	}

	if err = wh.processingStats(ctx, availableWorkers, skipIdentifiers, skipIdentifiersSQL); err != nil {
		return nil, fmt.Errorf("processing stats: %w", err)
	}

	return uploadJobs, nil
}

func (wh *HandleT) getInProgressNamespaces() (identifiers []string) {
	wh.inProgressMapLock.Lock()
	defer wh.inProgressMapLock.Unlock()
	for k, v := range wh.inProgressMap {
		if len(v) >= wh.maxConcurrentUploadJobs {
			identifiers = append(identifiers, string(k))
		}
	}
	return
}

func (wh *HandleT) runUploadJobAllocator(ctx context.Context) {
loop:
	for {
		if !wh.initialConfigFetched {
			select {
			case <-ctx.Done():
				break loop
			case <-time.After(waitForConfig):
			}
			continue
		}

		availableWorkers := wh.noOfWorkers - wh.getActiveWorkerCount()
		if availableWorkers < 1 {
			select {
			case <-ctx.Done():
				break loop
			case <-time.After(waitForWorkerSleep):
			}
			continue
		}

		wh.areBeingEnqueuedLock.Lock()

		inProgressNamespaces := wh.getInProgressNamespaces()
		pkgLogger.Debugf(`Current inProgress namespace identifiers for %s: %v`, wh.destType, inProgressNamespaces)

		uploadJobsToProcess, err := wh.getUploadsToProcess(ctx, availableWorkers, inProgressNamespaces)
		if err != nil {
			pkgLogger.Errorf(`Error executing getUploadsToProcess: %v`, err)
			panic(err)
		}

		for _, uploadJob := range uploadJobsToProcess {
			wh.setDestInProgress(uploadJob.warehouse, uploadJob.upload.ID)
		}
		wh.areBeingEnqueuedLock.Unlock()

		for _, uploadJob := range uploadJobsToProcess {
			workerName := wh.workerIdentifier(uploadJob.warehouse)
			wh.workerChannelMapLock.Lock()
			wh.workerChannelMap[workerName] <- uploadJob
			wh.workerChannelMapLock.Unlock()
		}

		select {
		case <-ctx.Done():
			break loop
		case <-time.After(uploadAllocatorSleep):
		}
	}

	wh.workerChannelMapLock.Lock()
	for _, workerChannel := range wh.workerChannelMap {
		close(workerChannel)
	}
	wh.workerChannelMapLock.Unlock()
}

func (wh *HandleT) uploadStatusTrack(ctx context.Context) {
	for {
		for _, warehouse := range wh.warehouses {
			source := warehouse.Source
			destination := warehouse.Destination

			if !source.Enabled || !destination.Enabled {
				continue
			}

			config := destination.Config
			// Default frequency
			syncFrequency := "1440"
			if config[warehouseutils.SyncFrequency] != nil {
				syncFrequency, _ = config[warehouseutils.SyncFrequency].(string)
			}

			timeWindow := uploadBufferTimeInMin
			if value, err := strconv.Atoi(syncFrequency); err == nil {
				timeWindow += value
			}

			sqlStatement := fmt.Sprintf(`
				select
				  created_at
				from
				  %[1]s
				where
				  source_id = '%[2]s'
				  and destination_id = '%[3]s'
				  and created_at > NOW() - interval '%[4]d MIN'
				  and created_at < NOW() - interval '%[5]d MIN'
				order by
				  created_at desc
				limit
				  1;
`,

				warehouseutils.WarehouseStagingFilesTable,
				source.ID,
				destination.ID,
				2*timeWindow,
				timeWindow,
			)

			var createdAt sql.NullTime
			err := wh.dbHandle.QueryRow(sqlStatement).Scan(&createdAt)
			if err == sql.ErrNoRows {
				continue
			}
			if err != nil && err != sql.ErrNoRows {
				panic(fmt.Errorf("Query: %s\nfailed with Error : %w", sqlStatement, err))
			}

			if !createdAt.Valid {
				continue
			}

			sqlStatement = fmt.Sprintf(`
				SELECT
				  EXISTS (
					SELECT
					  1
					FROM
					  %s
					WHERE
					  source_id = $1
					  AND destination_id = $2
					  AND (
						status = $3
						OR status = $4
						OR status LIKE $5
					  )
					  AND updated_at > $6
				  );
`,
				warehouseutils.WarehouseUploadsTable,
			)
			sqlStatementArgs := []interface{}{
				source.ID,
				destination.ID,
				model.ExportedData,
				model.Aborted,
				"%_failed",
				createdAt.Time.Format(misc.RFC3339Milli),
			}
			var (
				exists   bool
				uploaded int
			)
			err = wh.dbHandle.QueryRow(sqlStatement, sqlStatementArgs...).Scan(&exists)
			if err != nil && err != sql.ErrNoRows {
				panic(fmt.Errorf("Query: %s\nfailed with Error : %w", sqlStatement, err))
			}
			if exists {
				uploaded = 1
			}

			getUploadStatusStat("warehouse_successful_upload_exists", warehouse).Count(uploaded)
		}
		select {
		case <-ctx.Done():
			return
		case <-time.After(uploadStatusTrackFrequency):
		}
	}
}

func getBucketFolder(batchID, tableName string) string {
	return fmt.Sprintf(`%v-%v`, batchID, tableName)
}

// Enable enables a router :)
func (wh *HandleT) Enable() {
	wh.isEnabled = true
}

// Disable disables a router:)
func (wh *HandleT) Disable() {
	wh.isEnabled = false
}

func (wh *HandleT) setInterruptedDestinations() {
	if !misc.Contains(crashRecoverWarehouses, wh.destType) {
		return
	}
	sqlStatement := fmt.Sprintf(`
		SELECT
		  destination_id
		FROM
		  %s
		WHERE
		  destination_type = '%s'
		  AND (
			status = '%s'
			OR status = '%s'
		  )
		  and in_progress = %t;
`,
		warehouseutils.WarehouseUploadsTable,
		wh.destType,
		getInProgressState(model.ExportedData),
		getFailedState(model.ExportedData),
		true,
	)
	rows, err := wh.dbHandle.Query(sqlStatement)
	if err != nil {
		panic(fmt.Errorf("query: %s failed with Error : %w", sqlStatement, err))
	}
	defer rows.Close()

	for rows.Next() {
		var destID string
		err := rows.Scan(&destID)
		if err != nil {
			panic(fmt.Errorf("failed to scan result from query: %s\nwith error : %w", sqlStatement, err))
		}
		inRecoveryMap[destID] = true
	}
}

func (wh *HandleT) Setup(whType string) error {
	pkgLogger.Infof("WH: Warehouse Router started: %s", whType)
	wh.dbHandle = dbHandle
	// We now have access to the warehouseDBHandle through
	// which we will be running the db calls.
	wh.warehouseDBHandle = NewWarehouseDB(dbHandle)
	wh.stagingRepo = &repo.StagingFiles{
		DB: dbHandle,
	}
	wh.notifier = notifier
	wh.destType = whType
	wh.setInterruptedDestinations()
	wh.resetInProgressJobs()
	wh.Enable()
	wh.workerChannelMap = make(map[string]chan *UploadJobT)
	wh.inProgressMap = make(map[WorkerIdentifierT][]JobIDT)
	wh.tenantManager = multitenant.Manager{
		BackendConfig: backendconfig.DefaultBackendConfig,
	}
	whManager, err := manager.New(wh.destType)
	if err != nil {
		return err
	}
	wh.stats = stats.Default

	wh.uploadJobFactory = UploadJobFactory{
		stats:                stats.Default,
		dbHandle:             wh.dbHandle,
		whManager:            whManager,
		pgNotifier:           &wh.notifier,
		destinationValidator: validations.NewDestinationValidator(),
		loadFile: &loadfiles.LoadFileGenerator{
			Logger:             pkgLogger.Child("loadfile"),
			Notifier:           &notifier,
			StageRepo:          &repo.StagingFiles{DB: dbHandle},
			LoadRepo:           &repo.LoadFiles{DB: dbHandle},
			ControlPlaneClient: controlPlaneClient,
		},
	}
	loadfiles.WithConfig(wh.uploadJobFactory.loadFile, config.Default)

	whName := warehouseutils.WHDestNameMap[whType]
	config.RegisterIntConfigVariable(8, &wh.noOfWorkers, true, 1, fmt.Sprintf(`Warehouse.%v.noOfWorkers`, whName), "Warehouse.noOfWorkers")
	config.RegisterIntConfigVariable(1, &wh.maxConcurrentUploadJobs, false, 1, fmt.Sprintf(`Warehouse.%v.maxConcurrentUploadJobs`, whName))
	config.RegisterBoolConfigVariable(false, &wh.allowMultipleSourcesForJobsPickup, false, fmt.Sprintf(`Warehouse.%v.allowMultipleSourcesForJobsPickup`, whName))

	wh.cpInternalClient = cpclient.NewInternalClientWithCache(
		configBackendURL,
		cpclient.BasicAuth{
			Username: config.GetString("CP_INTERNAL_API_USERNAME", ""),
			Password: config.GetString("CP_INTERNAL_API_PASSWORD", ""),
		},
	)

	ctx, cancel := context.WithCancel(context.Background())
	g, ctx := errgroup.WithContext(ctx)

	wh.backgroundCancel = cancel
	wh.backgroundWait = g.Wait

	g.Go(misc.WithBugsnagForWarehouse(func() error {
		wh.tenantManager.Run(ctx)
		return nil
	}))

	g.Go(misc.WithBugsnagForWarehouse(func() error {
		wh.backendConfigSubscriber(ctx)
		return nil
	}))

	g.Go(misc.WithBugsnagForWarehouse(func() error {
		wh.runUploadJobAllocator(ctx)
		return nil
	}))
	g.Go(misc.WithBugsnagForWarehouse(func() error {
		wh.mainLoop(ctx)
		return nil
	}))

	g.Go(misc.WithBugsnagForWarehouse(func() error {
		pkgLogger.Infof("WH: Warehouse Idle upload tracker started")
		wh.uploadStatusTrack(ctx)
		return nil
	}))

	return nil
}

func (wh *HandleT) Shutdown() error {
	wh.backgroundCancel()
	return wh.backgroundWait()
}

func (wh *HandleT) resetInProgressJobs() {
	sqlStatement := fmt.Sprintf(`
		UPDATE
		  %s
		SET
		  in_progress = %t
		WHERE
		  destination_type = '%s'
		  AND in_progress = %t;
`,
		warehouseutils.WarehouseUploadsTable,
		false,
		wh.destType,
		true,
	)
	_, err := wh.dbHandle.Query(sqlStatement)
	if err != nil {
		panic(fmt.Errorf("query: %s failed with Error : %w", sqlStatement, err))
	}
}

func minimalConfigSubscriber() {
	ch := backendconfig.DefaultBackendConfig.Subscribe(context.TODO(), backendconfig.TopicBackendConfig)
	for data := range ch {
		pkgLogger.Debug("Got config from config-backend", data)
		config := data.Data.(map[string]backendconfig.ConfigT)

		sourceIDsByWorkspaceLock.Lock()
		sourceIDsByWorkspace = map[string][]string{}

		var connectionFlags backendconfig.ConnectionFlags
		for workspaceID, wConfig := range config {
			connectionFlags = wConfig.ConnectionFlags // the last connection flags should be enough, since they are all the same in multi-workspace environments
			for _, source := range wConfig.Sources {
				if _, ok := sourceIDsByWorkspace[workspaceID]; !ok {
					sourceIDsByWorkspace[workspaceID] = []string{}
				}
				sourceIDsByWorkspace[workspaceID] = append(sourceIDsByWorkspace[workspaceID], source.ID)
				for _, destination := range source.Destinations {
					if misc.Contains(warehouseutils.WarehouseDestinations, destination.DestinationDefinition.Name) {
						wh := &HandleT{
							dbHandle: dbHandle,
							destType: destination.DestinationDefinition.Name,
						}
						namespace := wh.getNamespace(destination.Config, source, destination, wh.destType)
						connectionsMapLock.Lock()
						if connectionsMap[destination.ID] == nil {
							connectionsMap[destination.ID] = map[string]warehouseutils.Warehouse{}
						}
						connectionsMap[destination.ID][source.ID] = warehouseutils.Warehouse{
							WorkspaceID: workspaceID,
							Destination: destination,
							Namespace:   namespace,
							Type:        wh.destType,
							Source:      source,
							Identifier:  warehouseutils.GetWarehouseIdentifier(wh.destType, source.ID, destination.ID),
						}
						connectionsMapLock.Unlock()
					}
				}
			}
		}
		sourceIDsByWorkspaceLock.Unlock()

		if val, ok := connectionFlags.Services["warehouse"]; ok {
			if UploadAPI.connectionManager != nil {
				UploadAPI.connectionManager.Apply(connectionFlags.URL, val)
			}
		}
	}
}

// Gets the config from config backend and extracts enabled write keys
func monitorDestRouters(ctx context.Context) error {
	dstToWhRouter := make(map[string]*HandleT)

	ch := tenantManager.WatchConfig(ctx)
	for config := range ch {
		err := onConfigDataEvent(config, dstToWhRouter)
		if err != nil {
			return err
		}
	}

	g, _ := errgroup.WithContext(context.Background())
	for _, wh := range dstToWhRouter {
		wh := wh
		g.Go(wh.Shutdown)
	}
	return g.Wait()
}

func onConfigDataEvent(config map[string]backendconfig.ConfigT, dstToWhRouter map[string]*HandleT) error {
	pkgLogger.Debug("Got config from config-backend", config)

	enabledDestinations := make(map[string]bool)
	var connectionFlags backendconfig.ConnectionFlags
	for _, wConfig := range config {
		connectionFlags = wConfig.ConnectionFlags // the last connection flags should be enough, since they are all the same in multi-workspace environments
		for _, source := range wConfig.Sources {
			for _, destination := range source.Destinations {
				enabledDestinations[destination.DestinationDefinition.Name] = true
				if misc.Contains(warehouseutils.WarehouseDestinations, destination.DestinationDefinition.Name) {
					wh, ok := dstToWhRouter[destination.DestinationDefinition.Name]
					if !ok {
						pkgLogger.Info("Starting a new Warehouse Destination Router: ", destination.DestinationDefinition.Name)
						wh = &HandleT{}
						wh.configSubscriberLock.Lock()
						if err := wh.Setup(destination.DestinationDefinition.Name); err != nil {
							return fmt.Errorf("setup warehouse %q: %w", destination.DestinationDefinition.Name, err)
						}
						wh.configSubscriberLock.Unlock()
						dstToWhRouter[destination.DestinationDefinition.Name] = wh
					} else {
						pkgLogger.Debug("Enabling existing Destination: ", destination.DestinationDefinition.Name)
						wh.configSubscriberLock.Lock()
						wh.Enable()
						wh.configSubscriberLock.Unlock()
					}
				}
			}
		}
	}
	if val, ok := connectionFlags.Services["warehouse"]; ok {
		if UploadAPI.connectionManager != nil {
			UploadAPI.connectionManager.Apply(connectionFlags.URL, val)
		}
	}

	keys := misc.StringKeys(dstToWhRouter)
	for _, key := range keys {
		if _, ok := enabledDestinations[key]; !ok {
			if wh, ok := dstToWhRouter[key]; ok {
				pkgLogger.Info("Disabling a existing warehouse destination: ", key)
				wh.configSubscriberLock.Lock()
				wh.Disable()
				wh.configSubscriberLock.Unlock()
			}
		}
	}

	return nil
}

func setupTables(dbHandle *sql.DB) error {
	m := &migrator.Migrator{
		Handle:                     dbHandle,
		MigrationsTable:            "wh_schema_migrations",
		ShouldForceSetLowerVersion: ShouldForceSetLowerVersion,
	}

	operation := func() error {
		return m.Migrate("warehouse")
	}

	backoffWithMaxRetry := backoff.WithMaxRetries(backoff.NewExponentialBackOff(), 3)
	err := backoff.RetryNotify(operation, backoffWithMaxRetry, func(err error, t time.Duration) {
		pkgLogger.Warnf("Failed to setup WH db tables: %v, retrying after %v", err, t)
	})
	if err != nil {
		return fmt.Errorf("could not run warehouse database migrations: %w", err)
	}
	return nil
}

func CheckPGHealth(dbHandle *sql.DB) bool {
	if dbHandle == nil {
		return false
	}
	rows, err := dbHandle.Query(`SELECT 'Rudder Warehouse DB Health Check'::text as message`)
	if err != nil {
		pkgLogger.Error(err)
		return false
	}
	defer rows.Close()
	return true
}

func setConfigHandler(w http.ResponseWriter, r *http.Request) {
	pkgLogger.LogRequest(r)

	body, err := io.ReadAll(r.Body)
	if err != nil {
		pkgLogger.Errorf("[WH]: Error reading body: %v", err)
		http.Error(w, "can't read body", http.StatusBadRequest)
		return
	}
	defer r.Body.Close()

	var kvs []warehouseutils.KeyValue
	err = json.Unmarshal(body, &kvs)
	if err != nil {
		pkgLogger.Errorf("[WH]: Error unmarshalling body: %v", err)
		http.Error(w, "can't unmarshall body", http.StatusBadRequest)
		return
	}

	for _, kv := range kvs {
		config.Set(kv.Key, kv.Value)
	}
	w.WriteHeader(http.StatusOK)
}

func pendingEventsHandler(w http.ResponseWriter, r *http.Request) {
	// TODO : respond with errors in a common way
	pkgLogger.LogRequest(r)

	ctx := r.Context()

	if r.Method != "POST" {
		w.WriteHeader(http.StatusMethodNotAllowed)
		return
	}

	// read body
	body, err := io.ReadAll(r.Body)
	if err != nil {
		pkgLogger.Errorf("[WH]: Error reading body: %v", err)
		http.Error(w, "can't read body", http.StatusBadRequest)
		return
	}
	defer r.Body.Close()

	// unmarshall body
	var pendingEventsReq warehouseutils.PendingEventsRequestT
	err = json.Unmarshal(body, &pendingEventsReq)
	if err != nil {
		pkgLogger.Errorf("[WH]: Error unmarshalling body: %v", err)
		http.Error(w, "can't unmarshall body", http.StatusBadRequest)
		return
	}

	sourceID := pendingEventsReq.SourceID

	// return error if source id is empty
	if sourceID == "" {
		pkgLogger.Errorf("[WH]: pending-events:  Empty source id")
		http.Error(w, "empty source id", http.StatusBadRequest)
		return
	}

	workspaceID, err := tenantManager.SourceToWorkspace(ctx, sourceID)
	if err != nil {
		pkgLogger.Errorf("[WH]: Error checking if source is degraded: %v", err)
		http.Error(w, "workspaceID from sourceID not found", http.StatusBadRequest)
		return
	}

	if tenantManager.DegradedWorkspace(workspaceID) {
		pkgLogger.Infof("[WH]: Workspace (id: %q) is degraded: %v", workspaceID, err)
		http.Error(w, "workspace is in degraded mode", http.StatusServiceUnavailable)
		return
	}

	pendingEvents := false
	var (
		pendingStagingFileCount int64
		pendingUploadCount      int64
	)

	// check whether there are any pending staging files or uploads for the given source id
	// get pending staging files
	pendingStagingFileCount, err = getPendingStagingFileCount(sourceID, true)
	if err != nil {
		err := fmt.Errorf("error getting pending staging file count : %v", err)
		pkgLogger.Errorf("[WH]: %v", err)
		http.Error(w, err.Error(), http.StatusInternalServerError)
		return
	}

	filterBy := []warehouseutils.FilterBy{{Key: "source_id", Value: sourceID}}
	if pendingEventsReq.TaskRunID != "" {
		filterBy = append(filterBy, warehouseutils.FilterBy{Key: "metadata->>'source_task_run_id'", Value: pendingEventsReq.TaskRunID})
	}

	pendingUploadCount, err = getPendingUploadCount(filterBy...)
	if err != nil {
		err := fmt.Errorf("error getting pending uploads : %v", err)
		pkgLogger.Errorf("[WH]: %v", err)
		http.Error(w, err.Error(), http.StatusInternalServerError)
		return
	}

	// if there are any pending staging files or uploads, set pending events as true
	if (pendingStagingFileCount + pendingUploadCount) > int64(0) {
		pendingEvents = true
	}

	// read `triggerUpload` queryParam
	var triggerPendingUpload bool
	triggerUploadQP := r.URL.Query().Get(triggerUploadQPName)
	if triggerUploadQP != "" {
		triggerPendingUpload, _ = strconv.ParseBool(triggerUploadQP)
	}

	// trigger upload if there are pending events and triggerPendingUpload is true
	if pendingEvents && triggerPendingUpload {
		pkgLogger.Infof("[WH]: Triggering upload for all wh destinations connected to source '%s'", sourceID)
		wh := make([]warehouseutils.Warehouse, 0)

		// get all wh destinations for given source id
		connectionsMapLock.Lock()
		for _, srcMap := range connectionsMap {
			for srcID, w := range srcMap {
				if srcID == sourceID {
					wh = append(wh, w)
				}
			}
		}
		connectionsMapLock.Unlock()

		// return error if no such destinations found
		if len(wh) == 0 {
			err := fmt.Errorf("no warehouse destinations found for source id '%s'", sourceID)
			pkgLogger.Errorf("[WH]: %v", err)
			http.Error(w, err.Error(), http.StatusBadRequest)
			return
		}

		for _, warehouse := range wh {
			triggerUpload(warehouse)
		}
	}

	// create and write response
	res := warehouseutils.PendingEventsResponseT{
		PendingEvents:            pendingEvents,
		PendingStagingFilesCount: pendingStagingFileCount,
		PendingUploadCount:       pendingUploadCount,
	}

	resBody, err := json.Marshal(res)
	if err != nil {
		err := fmt.Errorf("failed to marshall pending events response : %v", err)
		pkgLogger.Errorf("[WH]: %v", err)
		http.Error(w, err.Error(), http.StatusInternalServerError)
		return
	}

	w.Write(resBody)
}

func getPendingStagingFileCount(sourceOrDestId string, isSourceId bool) (fileCount int64, err error) {
	sourceOrDestColumn := ""
	if isSourceId {
		sourceOrDestColumn = "source_id"
	} else {
		sourceOrDestColumn = "destination_id"
	}
	var lastStagingFileIDRes sql.NullInt64
	sqlStatement := fmt.Sprintf(`
		SELECT
		  MAX(end_staging_file_id)
		FROM
		  %[1]s
		WHERE
		  %[2]s = $1;
`,
		warehouseutils.WarehouseUploadsTable,
		sourceOrDestColumn,
	)
	err = dbHandle.QueryRow(sqlStatement, sourceOrDestId).Scan(&lastStagingFileIDRes)
	if err != nil && err != sql.ErrNoRows {
		err = fmt.Errorf("query: %s run failed with Error : %w", sqlStatement, err)
		return
	}
	lastStagingFileID := int64(0)
	if lastStagingFileIDRes.Valid {
		lastStagingFileID = lastStagingFileIDRes.Int64
	}

	sqlStatement = fmt.Sprintf(`
		SELECT
		  COUNT(*)
		FROM
		  %[1]s
		WHERE
		  id > %[2]v
		  AND %[3]s = $1;
`,
		warehouseutils.WarehouseStagingFilesTable,
		lastStagingFileID,
		sourceOrDestColumn,
	)
	err = dbHandle.QueryRow(sqlStatement, sourceOrDestId).Scan(&fileCount)
	if err != nil && err != sql.ErrNoRows {
		err = fmt.Errorf("query: %s run failed with Error : %w", sqlStatement, err)
		return
	}

	return fileCount, nil
}

func getPendingUploadCount(filters ...warehouseutils.FilterBy) (uploadCount int64, err error) {
	pkgLogger.Debugf("Fetching pending upload count with filters: %v", filters)

	query := fmt.Sprintf(`
		SELECT
		  COUNT(*)
		FROM
		  %[1]s
		WHERE
		  %[1]s.status NOT IN ('%[2]s', '%[3]s')
	`,
		warehouseutils.WarehouseUploadsTable,
		model.ExportedData,
		model.Aborted,
	)

	args := make([]interface{}, 0)
	for i, filter := range filters {
		query += fmt.Sprintf(" AND %s=$%d", filter.Key, i+1)
		args = append(args, filter.Value)
	}

	err = dbHandle.QueryRow(query, args...).Scan(&uploadCount)
	if err != nil && err != sql.ErrNoRows {
		err = fmt.Errorf("query: %s failed with Error : %w", query, err)
		return
	}

	return uploadCount, nil
}

func triggerUploadHandler(w http.ResponseWriter, r *http.Request) {
	// TODO : respond with errors in a common way
	pkgLogger.LogRequest(r)

	ctx := r.Context()

	// read body
	body, err := io.ReadAll(r.Body)
	if err != nil {
		pkgLogger.Errorf("[WH]: Error reading body: %v", err)
		http.Error(w, "can't read body", http.StatusBadRequest)
		return
	}
	defer r.Body.Close()

	// unmarshall body
	var triggerUploadReq warehouseutils.TriggerUploadRequestT
	err = json.Unmarshal(body, &triggerUploadReq)
	if err != nil {
		pkgLogger.Errorf("[WH]: Error unmarshalling body: %v", err)
		http.Error(w, "can't unmarshall body", http.StatusBadRequest)
		return
	}

	workspaceID, err := tenantManager.SourceToWorkspace(ctx, triggerUploadReq.SourceID)
	if err != nil {
		pkgLogger.Errorf("[WH]: Error checking if source is degraded: %v", err)
		http.Error(w, "workspaceID from sourceID not found", http.StatusBadRequest)
		return
	}

	if tenantManager.DegradedWorkspace(workspaceID) {
		pkgLogger.Infof("[WH]: Workspace (id: %q) is degraded: %v", workspaceID, err)
		http.Error(w, "workspace is in degraded mode", http.StatusServiceUnavailable)
		return
	}

	err = TriggerUploadHandler(triggerUploadReq.SourceID, triggerUploadReq.DestinationID)
	if err != nil {
		http.Error(w, err.Error(), http.StatusBadRequest)
		return
	}
	w.WriteHeader(http.StatusOK)
}

func TriggerUploadHandler(sourceID, destID string) error {
	// return error if source id and dest id is empty
	if sourceID == "" && destID == "" {
		err := fmt.Errorf("empty source and destination id")
		pkgLogger.Errorf("[WH]: trigger upload : %v", err)
		return err
	}

	wh := make([]warehouseutils.Warehouse, 0)

	if sourceID != "" && destID == "" {
		// get all wh destinations for given source id
		connectionsMapLock.Lock()
		for _, srcMap := range connectionsMap {
			for srcID, w := range srcMap {
				if srcID == sourceID {
					wh = append(wh, w)
				}
			}
		}
		connectionsMapLock.Unlock()
	}
	if destID != "" {
		connectionsMapLock.Lock()
		for destinationId, srcMap := range connectionsMap {
			if destinationId == destID {
				for _, w := range srcMap {
					wh = append(wh, w)
				}
			}
		}
		connectionsMapLock.Unlock()
	}

	// return error if no such destinations found
	if len(wh) == 0 {
		err := fmt.Errorf("no warehouse destinations found for source id '%s'", sourceID)
		pkgLogger.Errorf("[WH]: %v", err)
		return err
	}

	// iterate over each wh destination and trigger upload
	for _, warehouse := range wh {
		triggerUpload(warehouse)
	}
	return nil
}

func databricksVersionHandler(w http.ResponseWriter, _ *http.Request) {
	w.WriteHeader(http.StatusOK)
	w.Write([]byte(deltalake.GetDatabricksVersion()))
}

func isUploadTriggered(wh warehouseutils.Warehouse) bool {
	triggerUploadsMapLock.Lock()
	isTriggered := triggerUploadsMap[wh.Identifier]
	triggerUploadsMapLock.Unlock()
	return isTriggered
}

func triggerUpload(wh warehouseutils.Warehouse) {
	triggerUploadsMapLock.Lock()
	triggerUploadsMap[wh.Identifier] = true
	triggerUploadsMapLock.Unlock()
	pkgLogger.Infof("[WH]: Upload triggered for warehouse '%s'", wh.Identifier)
}

func clearTriggeredUpload(wh warehouseutils.Warehouse) {
	triggerUploadsMapLock.Lock()
	delete(triggerUploadsMap, wh.Identifier)
	triggerUploadsMapLock.Unlock()
}

func healthHandler(w http.ResponseWriter, _ *http.Request) {
	dbService := ""
	pgNotifierService := ""
	if runningMode != DegradedMode {
		if !CheckPGHealth(notifier.GetDBHandle()) {
			http.Error(w, "Cannot connect to pgNotifierService", http.StatusInternalServerError)
			return
		}
		pgNotifierService = "UP"
	}

	if isMaster() {
		if !CheckPGHealth(dbHandle) {
			http.Error(w, "Cannot connect to dbService", http.StatusInternalServerError)
			return
		}
		dbService = "UP"
	}

	healthVal := fmt.Sprintf(
		`{"server":"UP","db":%q,"pgNotifier":%q,"acceptingEvents":"TRUE","warehouseMode":%q,"goroutines":"%d"}`,
		dbService, pgNotifierService, strings.ToUpper(warehouseMode), runtime.NumGoroutine(),
	)
	w.Write([]byte(healthVal))
}

func getConnectionString() string {
	if !CheckForWarehouseEnvVars() {
		return misc.GetConnectionString()
	}
	return fmt.Sprintf("host=%s port=%d user=%s "+
		"password=%s dbname=%s sslmode=%s application_name=%s",
		host, port, user, password, dbname, sslMode, appName)
}

func startWebHandler(ctx context.Context) error {
	mux := http.NewServeMux()

	// do not register same endpoint when running embedded in rudder backend
	if isStandAlone() {
		mux.HandleFunc("/health", healthHandler)
	}
	if runningMode != DegradedMode {
		if isMaster() {
			pkgLogger.Infof("WH: Warehouse master service waiting for BackendConfig before starting on %d", webPort)
			backendconfig.DefaultBackendConfig.WaitForConfig(ctx)

			mux.Handle("/v1/process", (&api.WarehouseAPI{
				Logger: pkgLogger,
				Stats:  stats.Default,
				Repo: &repo.StagingFiles{
					DB: dbHandle,
				},
				Multitenant: tenantManager,
			}).Handler())

			// triggers upload only when there are pending events and triggerUpload is sent for a sourceId
			mux.HandleFunc("/v1/warehouse/pending-events", pendingEventsHandler)
			// triggers uploads for a source
			mux.HandleFunc("/v1/warehouse/trigger-upload", triggerUploadHandler)
			mux.HandleFunc("/databricksVersion", databricksVersionHandler)
			mux.HandleFunc("/v1/setConfig", setConfigHandler)

			// Warehouse Async Job end-points
			mux.HandleFunc("/v1/warehouse/jobs", asyncWh.AddWarehouseJobHandler)           // FIXME: add degraded mode
			mux.HandleFunc("/v1/warehouse/jobs/status", asyncWh.StatusWarehouseJobHandler) // FIXME: add degraded mode

			pkgLogger.Infof("WH: Starting warehouse master service in %d", webPort)
		} else {
			pkgLogger.Infof("WH: Starting warehouse slave service in %d", webPort)
		}
	}

	srv := &http.Server{
		Addr:    fmt.Sprintf(":%d", webPort),
		Handler: bugsnag.Handler(mux),
	}

	return httputil.ListenAndServe(ctx, srv)
}

// CheckForWarehouseEnvVars Checks if all the required Env Variables for Warehouse are present
func CheckForWarehouseEnvVars() bool {
	return config.IsSet("WAREHOUSE_JOBS_DB_HOST") &&
		config.IsSet("WAREHOUSE_JOBS_DB_USER") &&
		config.IsSet("WAREHOUSE_JOBS_DB_DB_NAME") &&
		config.IsSet("WAREHOUSE_JOBS_DB_PASSWORD")
}

// This checks if gateway is running or not
func isStandAlone() bool {
	return warehouseMode != EmbeddedMode && warehouseMode != EmbeddedMasterMode
}

func isMaster() bool {
	return warehouseMode == config.MasterMode ||
		warehouseMode == config.MasterSlaveMode ||
		warehouseMode == config.EmbeddedMode ||
		warehouseMode == config.EmbeddedMasterMode
}

func isSlave() bool {
	return warehouseMode == config.SlaveMode || warehouseMode == config.MasterSlaveMode || warehouseMode == config.EmbeddedMode
}

func isStandAloneSlave() bool {
	return warehouseMode == config.SlaveMode
}

func setupDB(ctx context.Context, connInfo string) error {
	if isStandAloneSlave() {
		return nil
	}

	var err error
	dbHandle, err = sql.Open("postgres", connInfo)
	if err != nil {
		return err
	}

	isDBCompatible, err := validators.IsPostgresCompatible(ctx, dbHandle)
	if err != nil {
		return err
	}

	if !isDBCompatible {
		err := errors.New("rudder Warehouse Service needs postgres version >= 10. Exiting")
		pkgLogger.Error(err)
		return err
	}

	if err = dbHandle.PingContext(ctx); err != nil {
		return fmt.Errorf("could not ping WH db: %w", err)
	}

	return setupTables(dbHandle)
}

// Setup prepares the database connection for warehouse service, verifies database compatibility and creates the required tables
func Setup(ctx context.Context) error {
	if !isStandAlone() && !db.IsNormalMode() {
		return nil
	}
	psqlInfo := getConnectionString()
	if err := setupDB(ctx, psqlInfo); err != nil {
		return fmt.Errorf("cannot setup warehouse db: %w", err)
	}
	return nil
}

// Start starts the warehouse service
func Start(ctx context.Context, app app.App) error {
	application = app

	if dbHandle == nil && !isStandAloneSlave() {
		return errors.New("warehouse service cannot start, database connection is not setup")
	}
	// do not start warehouse service if rudder core is not in normal mode and warehouse is running in same process as rudder core
	if !isStandAlone() && !db.IsNormalMode() {
		pkgLogger.Infof("Skipping start of warehouse service...")
		return nil
	}

	pkgLogger.Infof("WH: Starting Warehouse service...")
	psqlInfo := getConnectionString()

	defer func() {
		if r := recover(); r != nil {
			pkgLogger.Fatal(r)
			panic(r)
		}
	}()

	runningMode := config.GetString("Warehouse.runningMode", "")
	if runningMode == DegradedMode {
		pkgLogger.Infof("WH: Running warehouse service in degraded mode...")
		if isMaster() {
			rruntime.GoForWarehouse(func() {
				minimalConfigSubscriber()
			})
			err := InitWarehouseAPI(dbHandle, pkgLogger.Child("upload_api"))
			if err != nil {
				pkgLogger.Errorf("WH: Failed to start warehouse api: %v", err)
				return err
			}
		}
		return startWebHandler(ctx)
	}
	var err error
	workspaceIdentifier := fmt.Sprintf(`%s::%s`, config.GetKubeNamespace(), misc.GetMD5Hash(config.GetWorkspaceToken()))
	notifier, err = pgnotifier.New(workspaceIdentifier, psqlInfo)
	if err != nil {
		return fmt.Errorf("cannot setup pgnotifier: %w", err)
	}

	g, ctx := errgroup.WithContext(ctx)

	// Setting up reporting client
	// only if standalone or embedded connecting to diff DB for warehouse
	if (isStandAlone() && isMaster()) || (misc.GetConnectionString() != psqlInfo) {
		reporting := application.Features().Reporting.Setup(backendconfig.DefaultBackendConfig)

		g.Go(misc.WithBugsnagForWarehouse(func() error {
			reporting.AddClient(ctx, types.Config{ConnInfo: psqlInfo, ClientName: types.WAREHOUSE_REPORTING_CLIENT})
			return nil
		}))
		region := config.GetString("region", "")

		controlPlaneClient = controlplane.NewClient(
			backendconfig.GetConfigBackendURL(),
			backendconfig.DefaultBackendConfig.Identity(),
			controlplane.WithRegion(region),
		)
	}

	if isStandAlone() && isMaster() {
		destinationdebugger.Setup(backendconfig.DefaultBackendConfig)

		// Report warehouse features
		g.Go(func() error {
			backendconfig.DefaultBackendConfig.WaitForConfig(ctx)

			c := controlplane.NewClient(
				config.GetString("CONFIG_BACKEND_URL", "https://api.rudderstack.com"),
				backendconfig.DefaultBackendConfig.Identity(),
			)

			err := c.SendFeatures(ctx, info.WarehouseComponent.Name, info.WarehouseComponent.Features)
			if err != nil {
				pkgLogger.Errorf("error sending warehouse features: %v", err)
			}

			// We don't want to exit if we fail to send features
			return nil
		})
	}

	if isSlave() {
		pkgLogger.Infof("WH: Starting warehouse slave...")
		g.Go(misc.WithBugsnagForWarehouse(func() error {
			return setupSlave(ctx)
		}))
	}

	if isMaster() {
		pkgLogger.Infof("[WH]: Starting warehouse master...")

		backendconfig.DefaultBackendConfig.WaitForConfig(ctx)

		tenantManager = &multitenant.Manager{
			BackendConfig: backendconfig.DefaultBackendConfig,
		}
		g.Go(func() error {
			tenantManager.Run(ctx)
			return nil
		})

		g.Go(misc.WithBugsnagForWarehouse(func() error {
			return notifier.ClearJobs(ctx)
		}))

		g.Go(misc.WithBugsnagForWarehouse(func() error {
			monitorDestRouters(ctx)
			return nil
		}))

		archiver := &archive.Archiver{
			DB:          dbHandle,
			Stats:       stats.Default,
			Logger:      pkgLogger.Child("archiver"),
			FileManager: filemanager.DefaultFileManagerFactory,
			Multitenant: tenantManager,
		}
		g.Go(misc.WithBugsnagForWarehouse(func() error {
			archive.CronArchiver(ctx, archiver)
			return nil
		}))

		err := InitWarehouseAPI(dbHandle, pkgLogger.Child("upload_api"))
		if err != nil {
			pkgLogger.Errorf("WH: Failed to start warehouse api: %v", err)
			return err
		}
		asyncWh = jobs.InitWarehouseJobsAPI(ctx, dbHandle, &notifier)
		jobs.WithConfig(asyncWh, config.Default)

		g.Go(misc.WithBugsnagForWarehouse(func() error {
			return asyncWh.InitAsyncJobRunner()
		}))
	}

	g.Go(func() error {
		return startWebHandler(ctx)
	})

	return g.Wait()
}<|MERGE_RESOLUTION|>--- conflicted
+++ resolved
@@ -152,11 +152,8 @@
 	tenantManager                     multitenant.Manager
 	stats                             stats.Stats
 	Now                               string
-<<<<<<< HEAD
 	uploadJobFactory                  UploadJobFactory
-=======
 	cpInternalClient                  cpclient.InternalControlPlane
->>>>>>> 736a70bf
 
 	backgroundCancel context.CancelFunc
 	backgroundGroup  errgroup.Group
