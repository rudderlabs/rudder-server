package warehouse

import (
	"context"
	"database/sql"
	"encoding/json"
	"errors"
	"fmt"
	"io"
	"math/rand"
	"net/http"
	"os"
	"runtime"
	"strconv"
	"strings"
	"sync"
	"time"

	"github.com/bugsnag/bugsnag-go/v2"
	"github.com/cenkalti/backoff/v4"
	"github.com/lib/pq"
	"github.com/thoas/go-funk"
	"github.com/tidwall/gjson"
	"golang.org/x/sync/errgroup"

	"github.com/rudderlabs/rudder-server/app"
	"github.com/rudderlabs/rudder-server/config"
	backendconfig "github.com/rudderlabs/rudder-server/config/backend-config"
	"github.com/rudderlabs/rudder-server/info"
	"github.com/rudderlabs/rudder-server/rruntime"
	"github.com/rudderlabs/rudder-server/services/controlplane"
	"github.com/rudderlabs/rudder-server/services/db"
	destinationdebugger "github.com/rudderlabs/rudder-server/services/debugger/destination"
	"github.com/rudderlabs/rudder-server/services/filemanager"
	"github.com/rudderlabs/rudder-server/services/pgnotifier"
	migrator "github.com/rudderlabs/rudder-server/services/sql-migrator"
	"github.com/rudderlabs/rudder-server/services/stats"
	"github.com/rudderlabs/rudder-server/services/validators"
	"github.com/rudderlabs/rudder-server/utils/httputil"
	"github.com/rudderlabs/rudder-server/utils/logger"
	"github.com/rudderlabs/rudder-server/utils/misc"
	"github.com/rudderlabs/rudder-server/utils/timeutil"
	"github.com/rudderlabs/rudder-server/utils/types"
	"github.com/rudderlabs/rudder-server/warehouse/archive"
	cpclient "github.com/rudderlabs/rudder-server/warehouse/client/controlplane"
	"github.com/rudderlabs/rudder-server/warehouse/deltalake"
	"github.com/rudderlabs/rudder-server/warehouse/internal/api"
	"github.com/rudderlabs/rudder-server/warehouse/internal/model"
	"github.com/rudderlabs/rudder-server/warehouse/internal/repo"
	"github.com/rudderlabs/rudder-server/warehouse/jobs"
	"github.com/rudderlabs/rudder-server/warehouse/manager"
	"github.com/rudderlabs/rudder-server/warehouse/multitenant"
	warehouseutils "github.com/rudderlabs/rudder-server/warehouse/utils"
	"github.com/rudderlabs/rudder-server/warehouse/validations"
)

var (
	application                         app.App
	webPort                             int
	dbHandle                            *sql.DB
	notifier                            pgnotifier.PgNotifierT
	tenantManager                       *multitenant.Manager
	controlPlaneClient                  *controlplane.Client
	noOfSlaveWorkerRoutines             int
	uploadFreqInS                       int64
	stagingFilesSchemaPaginationSize    int
	mainLoopSleep                       time.Duration
	stagingFilesBatchSize               int
	crashRecoverWarehouses              []string
	inRecoveryMap                       map[string]bool
	lastProcessedMarkerMap              map[string]int64
	lastProcessedMarkerMapLock          sync.RWMutex
	warehouseMode                       string
	warehouseSyncPreFetchCount          int
	warehouseSyncFreqIgnore             bool
	minRetryAttempts                    int
	retryTimeWindow                     time.Duration
	maxStagingFileReadBufferCapacityInK int
	connectionsMap                      map[string]map[string]warehouseutils.Warehouse // destID -> sourceID -> warehouse map
	connectionsMapLock                  sync.RWMutex
	triggerUploadsMap                   map[string]bool // `whType:sourceID:destinationID` -> boolean value representing if an upload was triggered or not
	triggerUploadsMapLock               sync.RWMutex
	sourceIDsByWorkspace                map[string][]string // workspaceID -> []sourceIDs
	sourceIDsByWorkspaceLock            sync.RWMutex
	longRunningUploadStatThresholdInMin time.Duration
	pkgLogger                           logger.Logger
	numLoadFileUploadWorkers            int
	slaveUploadTimeout                  time.Duration
	tableCountQueryTimeout              time.Duration
	runningMode                         string
	uploadStatusTrackFrequency          time.Duration
	uploadAllocatorSleep                time.Duration
	waitForConfig                       time.Duration
	waitForWorkerSleep                  time.Duration
	ShouldForceSetLowerVersion          bool
	skipDeepEqualSchemas                bool
	maxParallelJobCreation              int
	enableJitterForSyncs                bool
	asyncWh                             *jobs.AsyncJobWhT
	configBackendURL                    string
	enableTunnelling                    bool
)

var (
	host, user, password, dbname, sslMode, appName string
	port                                           int
)

// warehouses worker modes
const (
	MasterMode         = "master"
	SlaveMode          = "slave"
	MasterSlaveMode    = "master_and_slave"
	EmbeddedMode       = "embedded"
	EmbeddedMasterMode = "embedded_master"
)

const (
	DegradedMode        = "degraded"
	triggerUploadQPName = "triggerUpload"
)

type (
	WorkerIdentifierT string
	JobIDT            int64
)

type HandleT struct {
	destType                          string
	warehouses                        []warehouseutils.Warehouse
	dbHandle                          *sql.DB
	warehouseDBHandle                 *DB
	stagingRepo                       *repo.StagingFiles
	notifier                          pgnotifier.PgNotifierT
	isEnabled                         bool
	configSubscriberLock              sync.RWMutex
	workerChannelMap                  map[string]chan *UploadJobT
	workerChannelMapLock              sync.RWMutex
	initialConfigFetched              bool
	inProgressMap                     map[WorkerIdentifierT][]JobIDT
	inProgressMapLock                 sync.RWMutex
	areBeingEnqueuedLock              sync.RWMutex
	noOfWorkers                       int
	activeWorkerCount                 int
	activeWorkerCountLock             sync.RWMutex
	maxConcurrentUploadJobs           int
	allowMultipleSourcesForJobsPickup bool
	workspaceBySourceIDs              map[string]string
	workspaceBySourceIDsLock          sync.RWMutex
	tenantManager                     multitenant.Manager
	stats                             stats.Stats
<<<<<<< HEAD
	Now                               func() time.Time
	NowSQL                            string
	Logger                            logger.Logger
=======
	Now                               string
	cpInternalClient                  cpclient.InternalControlPlane
>>>>>>> 1cbb1e75

	backgroundCancel context.CancelFunc
	backgroundGroup  errgroup.Group
	backgroundWait   func() error
}

type ErrorResponseT struct {
	Error string
}

func Init4() {
	loadConfig()
	pkgLogger = logger.NewLogger().Child("warehouse")
}

func loadConfig() {
	// Port where WH is running
	config.RegisterIntConfigVariable(8082, &webPort, false, 1, "Warehouse.webPort")
	config.RegisterIntConfigVariable(4, &noOfSlaveWorkerRoutines, true, 1, "Warehouse.noOfSlaveWorkerRoutines")
	config.RegisterIntConfigVariable(960, &stagingFilesBatchSize, true, 1, "Warehouse.stagingFilesBatchSize")
	config.RegisterInt64ConfigVariable(1800, &uploadFreqInS, true, 1, "Warehouse.uploadFreqInS")
	config.RegisterDurationConfigVariable(5, &mainLoopSleep, true, time.Second, []string{"Warehouse.mainLoopSleep", "Warehouse.mainLoopSleepInS"}...)
	crashRecoverWarehouses = []string{warehouseutils.RS, warehouseutils.POSTGRES, warehouseutils.MSSQL, warehouseutils.AZURE_SYNAPSE, warehouseutils.DELTALAKE}
	inRecoveryMap = map[string]bool{}
	lastProcessedMarkerMap = map[string]int64{}
	config.RegisterStringConfigVariable("embedded", &warehouseMode, false, "Warehouse.mode")
	host = config.GetString("WAREHOUSE_JOBS_DB_HOST", "localhost")
	user = config.GetString("WAREHOUSE_JOBS_DB_USER", "ubuntu")
	dbname = config.GetString("WAREHOUSE_JOBS_DB_DB_NAME", "ubuntu")
	port = config.GetInt("WAREHOUSE_JOBS_DB_PORT", 5432)
	password = config.GetString("WAREHOUSE_JOBS_DB_PASSWORD", "ubuntu") // Reading secrets from
	sslMode = config.GetString("WAREHOUSE_JOBS_DB_SSL_MODE", "disable")
	configBackendURL = config.GetString("CONFIG_BACKEND_URL", "api.rudderlabs.com")
	enableTunnelling = config.GetBool("ENABLE_TUNNELLING", true)
	config.RegisterIntConfigVariable(10, &warehouseSyncPreFetchCount, true, 1, "Warehouse.warehouseSyncPreFetchCount")
	config.RegisterIntConfigVariable(100, &stagingFilesSchemaPaginationSize, true, 1, "Warehouse.stagingFilesSchemaPaginationSize")
	config.RegisterBoolConfigVariable(false, &warehouseSyncFreqIgnore, true, "Warehouse.warehouseSyncFreqIgnore")
	config.RegisterIntConfigVariable(3, &minRetryAttempts, true, 1, "Warehouse.minRetryAttempts")
	config.RegisterDurationConfigVariable(180, &retryTimeWindow, true, time.Minute, []string{"Warehouse.retryTimeWindow", "Warehouse.retryTimeWindowInMins"}...)
	connectionsMap = map[string]map[string]warehouseutils.Warehouse{}
	triggerUploadsMap = map[string]bool{}
	sourceIDsByWorkspace = map[string][]string{}
	config.RegisterIntConfigVariable(10240, &maxStagingFileReadBufferCapacityInK, true, 1, "Warehouse.maxStagingFileReadBufferCapacityInK")
	config.RegisterDurationConfigVariable(120, &longRunningUploadStatThresholdInMin, true, time.Minute, []string{"Warehouse.longRunningUploadStatThreshold", "Warehouse.longRunningUploadStatThresholdInMin"}...)
	config.RegisterDurationConfigVariable(10, &slaveUploadTimeout, true, time.Minute, []string{"Warehouse.slaveUploadTimeout", "Warehouse.slaveUploadTimeoutInMin"}...)
	config.RegisterIntConfigVariable(8, &numLoadFileUploadWorkers, true, 1, "Warehouse.numLoadFileUploadWorkers")
	runningMode = config.GetString("Warehouse.runningMode", "")
	config.RegisterDurationConfigVariable(30, &uploadStatusTrackFrequency, false, time.Minute, []string{"Warehouse.uploadStatusTrackFrequency", "Warehouse.uploadStatusTrackFrequencyInMin"}...)
	config.RegisterDurationConfigVariable(5, &uploadAllocatorSleep, false, time.Second, []string{"Warehouse.uploadAllocatorSleep", "Warehouse.uploadAllocatorSleepInS"}...)
	config.RegisterDurationConfigVariable(5, &waitForConfig, false, time.Second, []string{"Warehouse.waitForConfig", "Warehouse.waitForConfigInS"}...)
	config.RegisterDurationConfigVariable(5, &waitForWorkerSleep, false, time.Second, []string{"Warehouse.waitForWorkerSleep", "Warehouse.waitForWorkerSleepInS"}...)
	config.RegisterBoolConfigVariable(true, &ShouldForceSetLowerVersion, false, "SQLMigrator.forceSetLowerVersion")
	config.RegisterBoolConfigVariable(false, &skipDeepEqualSchemas, true, "Warehouse.skipDeepEqualSchemas")
	config.RegisterIntConfigVariable(8, &maxParallelJobCreation, true, 1, "Warehouse.maxParallelJobCreation")
	config.RegisterBoolConfigVariable(false, &enableJitterForSyncs, true, "Warehouse.enableJitterForSyncs")
	config.RegisterDurationConfigVariable(30, &tableCountQueryTimeout, true, time.Second, []string{"Warehouse.tableCountQueryTimeout", "Warehouse.tableCountQueryTimeoutInS"}...)

	appName = misc.DefaultString("rudder-server").OnError(os.Hostname())
}

// get name of the worker (`destID_namespace`) to be stored in map wh.workerChannelMap
func (wh *HandleT) workerIdentifier(warehouse warehouseutils.Warehouse) (identifier string) {
	identifier = fmt.Sprintf(`%s_%s`, warehouse.Destination.ID, warehouse.Namespace)

	if wh.allowMultipleSourcesForJobsPickup {
		identifier = fmt.Sprintf(`%s_%s_%s`, warehouse.Source.ID, warehouse.Destination.ID, warehouse.Namespace)
	}
	return
}

func getDestinationFromConnectionMap(DestinationId, SourceId string) (warehouseutils.Warehouse, error) {
	if DestinationId == "" || SourceId == "" {
		return warehouseutils.Warehouse{}, errors.New("invalid Parameters")
	}
	sourceMap, ok := connectionsMap[DestinationId]
	if !ok {
		return warehouseutils.Warehouse{}, errors.New("invalid Destination Id")
	}

	conn, ok := sourceMap[SourceId]
	if !ok {
		return warehouseutils.Warehouse{}, errors.New("invalid Source Id")
	}

	return conn, nil
}

func (wh *HandleT) getActiveWorkerCount() int {
	wh.activeWorkerCountLock.Lock()
	defer wh.activeWorkerCountLock.Unlock()
	return wh.activeWorkerCount
}

func (wh *HandleT) decrementActiveWorkers() {
	// decrement number of workers actively engaged
	wh.activeWorkerCountLock.Lock()
	wh.activeWorkerCount--
	wh.activeWorkerCountLock.Unlock()
}

func (wh *HandleT) incrementActiveWorkers() {
	// increment number of workers actively engaged
	wh.activeWorkerCountLock.Lock()
	wh.activeWorkerCount++
	wh.activeWorkerCountLock.Unlock()
}

func (wh *HandleT) initWorker() chan *UploadJobT {
	workerChan := make(chan *UploadJobT, 1000)
	for i := 0; i < wh.maxConcurrentUploadJobs; i++ {
		wh.backgroundGroup.Go(func() error {
			for uploadJob := range workerChan {
				wh.incrementActiveWorkers()
				err := wh.handleUploadJob(uploadJob)
				if err != nil {
					wh.Logger.Errorf("[WH] Failed in handle Upload jobs for worker: %+w", err)
				}
				wh.removeDestInProgress(uploadJob.warehouse, uploadJob.upload.ID)
				wh.decrementActiveWorkers()
			}
			return nil
		})
	}
	return workerChan
}

func (*HandleT) handleUploadJob(uploadJob *UploadJobT) (err error) {
	// Process the upload job
	err = uploadJob.run()
	return
}

// Backend Config subscriber subscribes to backend-config and gets all the configurations that includes all sources, destinations and their latest values.
func (wh *HandleT) backendConfigSubscriber(ctx context.Context) {
	for config := range wh.tenantManager.WatchConfig(ctx) {
		wh.configSubscriberLock.Lock()
		wh.warehouses = []warehouseutils.Warehouse{}
		sourceIDsByWorkspaceLock.Lock()
		sourceIDsByWorkspace = map[string][]string{}

		wh.workspaceBySourceIDsLock.Lock()
		wh.workspaceBySourceIDs = map[string]string{}

<<<<<<< HEAD
		wh.Logger.Infof(`Received updated workspace config`)
=======
		pkgLogger.Info(`Received updated workspace config`)
>>>>>>> 1cbb1e75
		for workspaceID, wConfig := range config {
			for _, source := range wConfig.Sources {
				if _, ok := sourceIDsByWorkspace[workspaceID]; !ok {
					sourceIDsByWorkspace[workspaceID] = []string{}
				}

				sourceIDsByWorkspace[workspaceID] = append(sourceIDsByWorkspace[workspaceID], source.ID)
				wh.workspaceBySourceIDs[source.ID] = workspaceID

				if len(source.Destinations) == 0 {
					continue
				}

				for _, destination := range source.Destinations {

					if destination.DestinationDefinition.Name != wh.destType {
						continue
					}

					if enableTunnelling {
						destination = wh.attachSSHTunnellingInfo(ctx, destination)
					}

					namespace := wh.getNamespace(destination.Config, source, destination, wh.destType)
					warehouse := warehouseutils.Warehouse{
						WorkspaceID: workspaceID,
						Source:      source,
						Destination: destination,
						Namespace:   namespace,
						Type:        wh.destType,
						Identifier:  warehouseutils.GetWarehouseIdentifier(wh.destType, source.ID, destination.ID),
					}
					wh.warehouses = append(wh.warehouses, warehouse)

					workerName := wh.workerIdentifier(warehouse)
					wh.workerChannelMapLock.Lock()
					// spawn one worker for each unique destID_namespace
					// check this commit to https://github.com/rudderlabs/rudder-server/pull/476/commits/fbfddf167aa9fc63485fe006d34e6881f5019667
					// to avoid creating goroutine for disabled sources/destinations
					if _, ok := wh.workerChannelMap[workerName]; !ok {
						workerChan := wh.initWorker()
						wh.workerChannelMap[workerName] = workerChan
					}
					wh.workerChannelMapLock.Unlock()

					connectionsMapLock.Lock()
					if connectionsMap[destination.ID] == nil {
						connectionsMap[destination.ID] = map[string]warehouseutils.Warehouse{}
					}
					if warehouse.Destination.Config["sslMode"] == "verify-ca" {
						if err := warehouseutils.WriteSSLKeys(warehouse.Destination); err.IsError() {
							wh.Logger.Error(err.Error())
							persistSSLFileErrorStat(workspaceID, wh.destType, destination.Name, destination.ID, source.Name, source.ID, err.GetErrTag())
						}
					}
					connectionsMap[destination.ID][source.ID] = warehouse
					connectionsMapLock.Unlock()

					if warehouseutils.IDResolutionEnabled() && misc.Contains(warehouseutils.IdentityEnabledWarehouses, warehouse.Type) {
						wh.setupIdentityTables(warehouse)
						if shouldPopulateHistoricIdentities && warehouse.Destination.Enabled {
							// non-blocking populate historic identities
							wh.populateHistoricIdentities(warehouse)
						}
					}
				}
			}
		}
<<<<<<< HEAD
		wh.Logger.Infof("Releasing config subscriber lock: %s", wh.destType)
=======

		pkgLogger.Infof("Releasing config subscriber lock: %s", wh.destType)
>>>>>>> 1cbb1e75
		wh.workspaceBySourceIDsLock.Unlock()
		sourceIDsByWorkspaceLock.Unlock()
		wh.configSubscriberLock.Unlock()
		wh.initialConfigFetched = true
	}
}

func (wh *HandleT) attachSSHTunnellingInfo(
	ctx context.Context,
	upstream backendconfig.DestinationT,
) backendconfig.DestinationT {
	// at destination level, do we have tunnelling enabled.
	if tunnelEnabled := warehouseutils.ReadAsBool("useSSH", upstream.Config); !tunnelEnabled {
		return upstream
	}

	pkgLogger.Debugf("Fetching ssh keys for destination: %s", upstream.ID)
	keys, err := wh.cpInternalClient.GetDestinationSSHKeys(ctx, upstream.ID)
	if err != nil {
		pkgLogger.Errorf("fetching ssh keys for destination: %s", err.Error())
		return upstream
	}

	replica := backendconfig.DestinationT{}
	if err := DeepCopy(upstream, &replica); err != nil {
		pkgLogger.Errorf("deep copying the destination: %s failed: %s", upstream.ID, err)
		return upstream
	}

	replica.Config["sshPrivateKey"] = keys.PrivateKey
	return replica
}

func DeepCopy(src, dest interface{}) error {
	byt, err := json.Marshal(src)
	if err != nil {
		return err
	}

	return json.Unmarshal(byt, dest)
}

func GetKeyAsBool(key string, conf map[string]interface{}) bool {
	if val, ok := conf[key]; ok {
		if ok := val.(bool); ok {
			return val.(bool)
		}
	}
	return false
}

// getNamespace sets namespace name in the following order
//  1. user set name from destinationConfig
//  2. from existing record in wh_schemas with same source + dest combo
//  3. convert source name
func (wh *HandleT) getNamespace(configI interface{}, source backendconfig.SourceT, destination backendconfig.DestinationT, destType string) string {
	configMap := configI.(map[string]interface{})
	var namespace string
	if destType == warehouseutils.CLICKHOUSE {
		// TODO: Handle if configMap["database"] is nil
		return configMap["database"].(string)
	}
	if configMap["namespace"] != nil {
		namespace = configMap["namespace"].(string)
		if len(strings.TrimSpace(namespace)) > 0 {
			return warehouseutils.ToProviderCase(destType, warehouseutils.ToSafeNamespace(destType, namespace))
		}
	}
	// TODO: Move config to global level based on use case
	namespacePrefix := config.GetString(fmt.Sprintf("Warehouse.%s.customDatasetPrefix", warehouseutils.WHDestNameMap[destType]), "")
	if namespacePrefix != "" {
		return warehouseutils.ToProviderCase(destType, warehouseutils.ToSafeNamespace(destType, fmt.Sprintf(`%s_%s`, namespacePrefix, source.Name)))
	}
	var exists bool
	if namespace, exists = warehouseutils.GetNamespace(source, destination, wh.dbHandle); !exists {
		namespace = warehouseutils.ToProviderCase(destType, warehouseutils.ToSafeNamespace(destType, source.Name))
	}
	return namespace
}

func (wh *HandleT) getPendingStagingFiles(ctx context.Context, warehouse warehouseutils.Warehouse) ([]*model.StagingFile, error) {
	var lastStagingFileID int64
	sqlStatement := fmt.Sprintf(`
	SELECT
	  end_staging_file_id
	FROM
	  %[1]s UT
	WHERE
	  UT.destination_type = '%[2]s'
	  AND UT.source_id = '%[3]s'
	  AND UT.destination_id = '%[4]s'
	ORDER BY
	  UT.id DESC;
`,
		warehouseutils.WarehouseUploadsTable,
		warehouse.Type,
		warehouse.Source.ID,
		warehouse.Destination.ID,
	)

	err := wh.dbHandle.QueryRow(sqlStatement).Scan(&lastStagingFileID)
	if err != nil && err != sql.ErrNoRows {
		panic(fmt.Errorf("query: %s failed with Error : %w", sqlStatement, err))
	}

	stagingFilesList, err := wh.stagingRepo.GetAfterID(
		ctx,
		warehouse.Source.ID,
		warehouse.Destination.ID,
		lastStagingFileID,
	)
	if err != nil {
		return nil, err
	}

	stagingFilesListPtr := make([]*model.StagingFile, len(stagingFilesList))
	for i := range stagingFilesList {
		stagingFilesListPtr[i] = &stagingFilesList[i]
	}

	return stagingFilesListPtr, nil
}

func (wh *HandleT) initUpload(warehouse warehouseutils.Warehouse, jsonUploadsList []*model.StagingFile, isUploadTriggered bool, priority int, uploadStartAfter time.Time) {
	sqlStatement := fmt.Sprintf(`
		INSERT INTO %s (
		  source_id, namespace, workspace_id, destination_id,
		  destination_type, start_staging_file_id,
		  end_staging_file_id, start_load_file_id,
		  end_load_file_id, status, schema,
		  error, metadata, first_event_at,
		  last_event_at, created_at, updated_at
		)
		VALUES
		  (
			$1, $2, $3, $4, $5, $6, $7, $8, $9, $10,
			$11, $12, $13, $14, $15, $16, $17
		  ) RETURNING id;
`,
		warehouseutils.WarehouseUploadsTable,
	)
	wh.Logger.Infof("WH: %s: Creating record in %s table: %v", wh.destType, warehouseutils.WarehouseUploadsTable, sqlStatement)
	stmt, err := wh.dbHandle.Prepare(sqlStatement)
	if err != nil {
		panic(err)
	}
	defer stmt.Close()

	startJSONID := jsonUploadsList[0].ID
	endJSONID := jsonUploadsList[len(jsonUploadsList)-1].ID
	namespace := warehouse.Namespace

	var firstEventAt, lastEventAt time.Time
	if ok := jsonUploadsList[0].FirstEventAt.IsZero(); !ok {
		firstEventAt = jsonUploadsList[0].FirstEventAt
	}
	if ok := jsonUploadsList[len(jsonUploadsList)-1].LastEventAt.IsZero(); !ok {
		lastEventAt = jsonUploadsList[len(jsonUploadsList)-1].LastEventAt
	}

	now := timeutil.Now()
	metadataMap := map[string]interface{}{
		"use_rudder_storage": jsonUploadsList[0].UseRudderStorage, // TODO: Since the use_rudder_storage is now being populated for both the staging and load files. Let's try to leverage it instead of hard coding it from the first staging file.
		"source_batch_id":    jsonUploadsList[0].SourceBatchID,
		"source_task_id":     jsonUploadsList[0].SourceTaskID,
		"source_task_run_id": jsonUploadsList[0].SourceTaskRunID,
		"source_job_id":      jsonUploadsList[0].SourceJobID,
		"source_job_run_id":  jsonUploadsList[0].SourceJobRunID,
		"load_file_type":     warehouseutils.GetLoadFileType(wh.destType),
		"nextRetryTime":      uploadStartAfter.Format(time.RFC3339),
	}
	if isUploadTriggered {
		// set priority to 50 if the upload was manually triggered
		metadataMap["priority"] = 50
	}
	if priority != 0 {
		metadataMap["priority"] = priority
	}
	metadata, err := json.Marshal(metadataMap)
	if err != nil {
		panic(err)
	}
	row := stmt.QueryRow(
		warehouse.Source.ID,
		namespace,
		warehouse.WorkspaceID,
		warehouse.Destination.ID,
		wh.destType,
		startJSONID,
		endJSONID,
		0,
		0,
		model.Waiting,
		"{}",
		"{}",
		metadata,
		firstEventAt,
		lastEventAt,
		now,
		now,
	)

	var uploadID int64
	err = row.Scan(&uploadID)
	if err != nil {
		panic(err)
	}
}

func (wh *HandleT) setDestInProgress(warehouse warehouseutils.Warehouse, jobID int64) {
	identifier := wh.workerIdentifier(warehouse)
	wh.inProgressMapLock.Lock()
	defer wh.inProgressMapLock.Unlock()
	wh.inProgressMap[WorkerIdentifierT(identifier)] = append(wh.inProgressMap[WorkerIdentifierT(identifier)], JobIDT(jobID))
}

func (wh *HandleT) removeDestInProgress(warehouse warehouseutils.Warehouse, jobID int64) {
	wh.inProgressMapLock.Lock()
	defer wh.inProgressMapLock.Unlock()
	if idx, inProgress := wh.isUploadJobInProgress(warehouse, jobID); inProgress {
		identifier := wh.workerIdentifier(warehouse)
		wh.inProgressMap[WorkerIdentifierT(identifier)] = removeFromJobsIDT(wh.inProgressMap[WorkerIdentifierT(identifier)], idx)
	}
}

func (wh *HandleT) isUploadJobInProgress(warehouse warehouseutils.Warehouse, jobID int64) (inProgressIdx int, inProgress bool) {
	identifier := wh.workerIdentifier(warehouse)
	for idx, id := range wh.inProgressMap[WorkerIdentifierT(identifier)] {
		if jobID == int64(id) {
			inProgress = true
			inProgressIdx = idx
			return
		}
	}
	return
}

func removeFromJobsIDT(slice []JobIDT, idx int) []JobIDT {
	return append(slice[:idx], slice[idx+1:]...)
}

func getUploadFreqInS(syncFrequency string) int64 {
	freqInS := uploadFreqInS
	if syncFrequency != "" {
		freqInMin, _ := strconv.ParseInt(syncFrequency, 10, 64)
		freqInS = freqInMin * 60
	}
	return freqInS
}

func uploadFrequencyExceeded(warehouse warehouseutils.Warehouse, syncFrequency string) bool {
	freqInS := getUploadFreqInS(syncFrequency)
	lastProcessedMarkerMapLock.Lock()
	defer lastProcessedMarkerMapLock.Unlock()
	if lastExecTime, ok := lastProcessedMarkerMap[warehouse.Identifier]; ok && timeutil.Now().Unix()-lastExecTime < freqInS {
		return true
	}
	return false
}

func setLastProcessedMarker(warehouse warehouseutils.Warehouse, lastProcessedTime time.Time) {
	lastProcessedMarkerMapLock.Lock()
	defer lastProcessedMarkerMapLock.Unlock()
	lastProcessedMarkerMap[warehouse.Identifier] = lastProcessedTime.Unix()
}

func (wh *HandleT) createUploadJobsFromStagingFiles(warehouse warehouseutils.Warehouse, _ manager.ManagerI, stagingFilesList []*model.StagingFile, priority int, uploadStartAfter time.Time) {
	// count := 0
	// Process staging files in batches of stagingFilesBatchSize
	// E.g. If there are 1000 pending staging files and stagingFilesBatchSize is 100,
	// Then we create 10 new entries in wh_uploads table each with 100 staging files
	var (
		stagingFilesInUpload []*model.StagingFile
		counter              int
	)
	uploadTriggered := isUploadTriggered(warehouse)

	initUpload := func() {
		wh.initUpload(warehouse, stagingFilesInUpload, uploadTriggered, priority, uploadStartAfter)
		stagingFilesInUpload = []*model.StagingFile{}
		counter = 0
	}
	for idx, sFile := range stagingFilesList {
		if idx > 0 && counter > 0 && sFile.UseRudderStorage != stagingFilesList[idx-1].UseRudderStorage {
			initUpload()
		}

		stagingFilesInUpload = append(stagingFilesInUpload, sFile)
		counter++
		if counter == stagingFilesBatchSize || idx == len(stagingFilesList)-1 {
			initUpload()
		}
	}

	// reset upload trigger if the upload was triggered
	if uploadTriggered {
		clearTriggeredUpload(warehouse)
	}
}

func getUploadStartAfterTime() time.Time {
	if enableJitterForSyncs {
		return timeutil.Now().Add(time.Duration(rand.Intn(15)) * time.Second)
	}
	return time.Now()
}

func (wh *HandleT) getLatestUploadStatus(warehouse *warehouseutils.Warehouse) (int64, string, int) {
	uploadID, status, priority, err := wh.warehouseDBHandle.GetLatestUploadStatus(
		context.TODO(),
		warehouse.Type,
		warehouse.Source.ID,
		warehouse.Destination.ID)
	if err != nil {
		wh.Logger.Errorf(`Error getting latest upload status for warehouse: %v`, err)
	}

	return uploadID, status, priority
}

func (wh *HandleT) deleteWaitingUploadJob(jobID int64) {
	sqlStatement := fmt.Sprintf(`
		DELETE FROM %s WHERE id = %d AND status = '%s'`,
		warehouseutils.WarehouseUploadsTable,
		jobID,
		model.Waiting,
	)
	_, err := wh.dbHandle.Exec(sqlStatement)
	if err != nil {
		wh.Logger.Errorf(`Error deleting upload job: %d in waiting state: %v`, jobID, err)
	}
}

func (wh *HandleT) createJobs(ctx context.Context, warehouse warehouseutils.Warehouse) (err error) {
	whManager, err := manager.New(wh.destType)
	if err != nil {
		return err
	}

	// Step 1: Crash recovery after restart
	// Remove pending temp tables in Redshift etc.
	_, ok := inRecoveryMap[warehouse.Destination.ID]
	if ok {
		wh.Logger.Infof("[WH]: Crash recovering for %s:%s", wh.destType, warehouse.Destination.ID)
		err = whManager.CrashRecover(warehouse)
		if err != nil {
			return err
		}
		delete(inRecoveryMap, warehouse.Destination.ID)
	}

	if !wh.canCreateUpload(warehouse) {
		wh.Logger.Debugf("[WH]: Skipping upload loop since %s upload freq not exceeded", warehouse.Identifier)
		return nil
	}

	wh.areBeingEnqueuedLock.Lock()

	priority := 0
	uploadID, uploadStatus, uploadPriority := wh.getLatestUploadStatus(&warehouse)
	if uploadStatus == model.Waiting {
		// If it is present do nothing else delete it
		if _, inProgress := wh.isUploadJobInProgress(warehouse, uploadID); !inProgress {
			wh.deleteWaitingUploadJob(uploadID)
			priority = uploadPriority // copy the priority from the latest upload job.
		}
	}

	wh.areBeingEnqueuedLock.Unlock()

	stagingFilesFetchStat := wh.stats.NewTaggedStat("wh_scheduler.pending_staging_files", stats.TimerType, stats.Tags{
		"workspaceId":   warehouse.WorkspaceID,
		"destinationID": warehouse.Destination.ID,
		"destType":      warehouse.Destination.DestinationDefinition.Name,
	})
	stagingFilesFetchStat.Start()
	stagingFilesList, err := wh.getPendingStagingFiles(ctx, warehouse)
	if err != nil {
		wh.Logger.Errorf("[WH]: Failed to get pending staging files: %s with error %v", warehouse.Identifier, err)
		return err
	}
	stagingFilesFetchStat.End()

	if len(stagingFilesList) == 0 {
		wh.Logger.Debugf("[WH]: Found no pending staging files for %s", warehouse.Identifier)
		return nil
	}

	uploadJobCreationStat := wh.stats.NewTaggedStat("wh_scheduler.create_upload_jobs", stats.TimerType, stats.Tags{
		"workspaceId":   warehouse.WorkspaceID,
		"destinationID": warehouse.Destination.ID,
		"destType":      warehouse.Destination.DestinationDefinition.Name,
	})
	uploadJobCreationStat.Start()

	uploadStartAfter := getUploadStartAfterTime()
	wh.createUploadJobsFromStagingFiles(warehouse, whManager, stagingFilesList, priority, uploadStartAfter)
	setLastProcessedMarker(warehouse, uploadStartAfter)

	uploadJobCreationStat.End()

	return nil
}

func (wh *HandleT) mainLoop(ctx context.Context) {
	for {
		if !wh.isEnabled {
			select {
			case <-ctx.Done():
				return
			case <-time.After(mainLoopSleep):
			}
			continue
		}

		jobCreationChan := make(chan struct{}, maxParallelJobCreation)
		wh.configSubscriberLock.RLock()
		wg := sync.WaitGroup{}
		wg.Add(len(wh.warehouses))

		whTotalSchedulingStats := wh.stats.NewStat("wh_scheduler.total_scheduling_time", stats.TimerType)
		whTotalSchedulingStats.Start()

		for _, warehouse := range wh.warehouses {
			w := warehouse
			rruntime.GoForWarehouse(func() {
				jobCreationChan <- struct{}{}
				defer func() {
					wg.Done()
					<-jobCreationChan
				}()

				wh.Logger.Debugf("[WH] Processing Jobs for warehouse: %s", w.Identifier)
				err := wh.createJobs(ctx, w)
				if err != nil {
					wh.Logger.Errorf("[WH] Failed to process warehouse Jobs: %v", err)
				}
			})
		}
		wh.configSubscriberLock.RUnlock()
		wg.Wait()

		whTotalSchedulingStats.End()
		wh.stats.NewStat("wh_scheduler.warehouse_length", stats.CountType).Count(len(wh.warehouses)) // Correlation between number of warehouses and scheduling time.
		select {
		case <-ctx.Done():
			return
		case <-time.After(mainLoopSleep):
		}
	}
}

func (wh *HandleT) processingStats(ctx context.Context, availableWorkers int, skipIdentifiers []string, skipIdentifiersSQL string) error {
	var (
		pendingJobs             int
		query                   string
		pickupLagInSeconds      float64
		pickupWaitTimeInSeconds float64
		err                     error
		NowSQL                  = "NOW()"
		degradedWorkspaces      = tenantManager.DegradedWorkspaces()
	)
	if wh.NowSQL != "" {
		NowSQL = wh.NowSQL
	}
	if degradedWorkspaces == nil {
		degradedWorkspaces = []string{}
	}

	query = fmt.Sprintf(`
		SELECT
			COALESCE(COUNT(*), 0) AS pending_jobs,
			COALESCE(EXTRACT(EPOCH FROM(AGE(%[7]s, MIN(COALESCE(metadata->>'nextRetryTime', %[7]s::text)::timestamptz)))), 0) AS pickup_lag_in_seconds,
			COALESCE(SUM(EXTRACT(EPOCH FROM AGE(%[7]s, COALESCE(metadata->>'nextRetryTime', %[7]s::text)::timestamptz))), 0) AS pickup_wait_time_in_seconds
		FROM
			%[1]s t
		WHERE
			t.destination_type = '%[2]s' AND
			t.in_progress = %[3]t AND
			t.status != '%[4]s' AND
			t.status != '%[5]s' %[6]s AND
			COALESCE(metadata->>'nextRetryTime', %[7]s::text)::timestamptz <= %[7]s AND
			workspace_id <> ALL ($1);
`,
		warehouseutils.WarehouseUploadsTable,
		wh.destType,
		false,
		model.ExportedData,
		model.Aborted,
		skipIdentifiersSQL,
		NowSQL,
	)

	if len(skipIdentifiers) > 0 {
		if err = wh.dbHandle.QueryRowContext(
			ctx,
			query,
			pq.Array(degradedWorkspaces),
			pq.Array(skipIdentifiers),
		).Scan(&pendingJobs, &pickupLagInSeconds, &pickupWaitTimeInSeconds); err != nil {
			return fmt.Errorf("processing  with skip identifiers: %w", err)
		}
	} else {
		if err = wh.dbHandle.QueryRowContext(
			ctx,
			query,
			pq.Array(degradedWorkspaces),
		).Scan(&pendingJobs, &pickupLagInSeconds, &pickupWaitTimeInSeconds); err != nil {
			return fmt.Errorf("count pending jobs: %w", err)
		}
	}

	pendingJobsStat := wh.stats.NewTaggedStat("wh_processing_pending_jobs", stats.CountType, stats.Tags{
		"module":   moduleName,
		"destType": wh.destType,
	})
	pendingJobsStat.Count(pendingJobs)

	availableWorkersStat := wh.stats.NewTaggedStat("wh_processing_available_workers", stats.CountType, stats.Tags{
		"module":   moduleName,
		"destType": wh.destType,
	})
	availableWorkersStat.Count(availableWorkers)

	pickupLagStat := wh.stats.NewTaggedStat("wh_processing_pickup_lag", stats.TimerType, stats.Tags{
		"module":   moduleName,
		"destType": wh.destType,
	})
	pickupLagStat.SendTiming(time.Duration(pickupLagInSeconds) * time.Second)

	pickupWaitTimeStat := wh.stats.NewTaggedStat("wh_processing_pickup_wait_time", stats.TimerType, stats.Tags{
		"module":   moduleName,
		"destType": wh.destType,
	})
	pickupWaitTimeStat.SendTiming(time.Duration(pickupWaitTimeInSeconds) * time.Second)
	return nil
}

func (wh *HandleT) getUploadsToProcess(ctx context.Context, availableWorkers int, skipIdentifiers []string) ([]*UploadJobT, error) {
	var skipIdentifiersSQL string
	partitionIdentifierSQL := `destination_id, namespace`

	if len(skipIdentifiers) > 0 {
		skipIdentifiersSQL = `AND ((destination_id || '_' || namespace)) != ALL($2)`
	}

	if wh.allowMultipleSourcesForJobsPickup {
		if len(skipIdentifiers) > 0 {
			skipIdentifiersSQL = `AND ((source_id || '_' || destination_id || '_' || namespace)) != ALL($2)`
		}
		partitionIdentifierSQL = fmt.Sprintf(`%s, %s`, "source_id", partitionIdentifierSQL)
	}

	sqlStatement := fmt.Sprintf(`
			SELECT
				id,
				status,
				schema,
				mergedSchema,
				namespace,
				workspace_id,
				source_id,
				destination_id,
				destination_type,
				start_staging_file_id,
				end_staging_file_id,
				start_load_file_id,
				end_load_file_id,
				error,
				metadata,
				timings->0 as firstTiming,
				timings->-1 as lastTiming,
				timings,
				COALESCE(metadata->>'priority', '100')::int,
				first_event_at,
				last_event_at
			FROM (
				SELECT
					ROW_NUMBER() OVER (PARTITION BY %s ORDER BY COALESCE(metadata->>'priority', '100')::int ASC, id ASC) AS row_number,
					t.*
				FROM
					%s t
				WHERE
					t.destination_type = '%s' AND
					t.in_progress=%t AND
					t.status != '%s' AND
					t.status != '%s' %s AND
					COALESCE(metadata->>'nextRetryTime', NOW()::text)::timestamptz <= NOW() AND
          			workspace_id <> ALL ($1)
			) grouped_uploads
			WHERE
				grouped_uploads.row_number = 1
			ORDER BY
				COALESCE(metadata->>'priority', '100')::int ASC,
				id ASC
			LIMIT %d;
`,
		partitionIdentifierSQL,
		warehouseutils.WarehouseUploadsTable,
		wh.destType,
		false,
		model.ExportedData,
		model.Aborted,
		skipIdentifiersSQL,
		availableWorkers,
	)

	var (
		rows               *sql.Rows
		err                error
		degradedWorkspaces = tenantManager.DegradedWorkspaces()
	)
	if degradedWorkspaces == nil {
		degradedWorkspaces = []string{}
	}

	if len(skipIdentifiers) > 0 {
		rows, err = wh.dbHandle.QueryContext(
			ctx,
			sqlStatement,
			pq.Array(degradedWorkspaces),
			pq.Array(skipIdentifiers),
		)
	} else {
		rows, err = wh.dbHandle.QueryContext(
			ctx,
			sqlStatement,
			pq.Array(degradedWorkspaces),
		)
	}

	if err != nil && !errors.Is(err, sql.ErrNoRows) {
		return []*UploadJobT{}, err
	}

	if errors.Is(err, sql.ErrNoRows) {
		return []*UploadJobT{}, nil
	}
	defer rows.Close()

	var uploadJobs []*UploadJobT
	for rows.Next() {
		var (
			upload                    Upload
			schema                    json.RawMessage
			mergedSchema              json.RawMessage
			firstTiming               sql.NullString
			lastTiming                sql.NullString
			firstEventAt, lastEventAt sql.NullTime
		)

		err := rows.Scan(
			&upload.ID,
			&upload.Status,
			&schema,
			&mergedSchema,
			&upload.Namespace,
			&upload.WorkspaceID,
			&upload.SourceID,
			&upload.DestinationID,
			&upload.DestinationType,
			&upload.StartStagingFileID,
			&upload.EndStagingFileID,
			&upload.StartLoadFileID,
			&upload.EndLoadFileID,
			&upload.Error,
			&upload.Metadata,
			&firstTiming,
			&lastTiming,
			&upload.TimingsObj,
			&upload.Priority,
			&firstEventAt,
			&lastEventAt,
		)
		if err != nil {
			panic(fmt.Errorf("failed to scan result from query: %s\n with error : %w", sqlStatement, err))
		}
		upload.FirstEventAt = firstEventAt.Time
		upload.LastEventAt = lastEventAt.Time
		upload.UploadSchema = warehouseutils.JSONSchemaToMap(schema)
		upload.MergedSchema = warehouseutils.JSONSchemaToMap(mergedSchema)

		// TODO: replace gjson with jsoniter
		// cloud sources info
		upload.SourceBatchID = gjson.GetBytes(upload.Metadata, "source_batch_id").String()
		upload.SourceTaskID = gjson.GetBytes(upload.Metadata, "source_task_id").String()
		upload.SourceTaskRunID = gjson.GetBytes(upload.Metadata, "source_task_run_id").String()
		upload.SourceJobID = gjson.GetBytes(upload.Metadata, "source_job_id").String()
		upload.SourceJobRunID = gjson.GetBytes(upload.Metadata, "source_job_run_id").String()
		// load file type
		upload.LoadFileType = gjson.GetBytes(upload.Metadata, "load_file_type").String()

		_, upload.FirstAttemptAt = warehouseutils.TimingFromJSONString(firstTiming)
		var lastStatus string
		lastStatus, upload.LastAttemptAt = warehouseutils.TimingFromJSONString(lastTiming)
		upload.Attempts = gjson.Get(string(upload.Error), fmt.Sprintf(`%s.attempt`, lastStatus)).Int()

		if upload.WorkspaceID == "" {
			var ok bool
			wh.workspaceBySourceIDsLock.Lock()
			upload.WorkspaceID, ok = wh.workspaceBySourceIDs[upload.SourceID]
			wh.workspaceBySourceIDsLock.Unlock()

			if !ok {
				wh.Logger.Warnf("could not find workspace id for source id: %s", upload.SourceID)
			}
		}

		wh.configSubscriberLock.RLock()
		warehouse, ok := funk.Find(wh.warehouses, func(w warehouseutils.Warehouse) bool {
			return w.Source.ID == upload.SourceID && w.Destination.ID == upload.DestinationID
		}).(warehouseutils.Warehouse)
		wh.configSubscriberLock.RUnlock()

		upload.UseRudderStorage = warehouse.GetBoolDestinationConfig("useRudderStorage")

		if !ok {
			uploadJob := UploadJobT{
				upload:   &upload,
				dbHandle: wh.dbHandle,
				stats:    wh.stats,
			}
			err := fmt.Errorf("unable to find source : %s or destination : %s, both or the connection between them", upload.SourceID, upload.DestinationID)
			_, _ = uploadJob.setUploadError(err, model.Aborted)
			wh.Logger.Errorf("%v", err)
			continue
		}

		upload.SourceType = warehouse.Source.SourceDefinition.Name
		upload.SourceCategory = warehouse.Source.SourceDefinition.Category

		stagingFilesList, err := wh.stagingRepo.GetInRange(
			ctx,
			warehouse.Source.ID,
			warehouse.Destination.ID,
			upload.StartStagingFileID,
			upload.EndStagingFileID,
		)
		if err != nil {
			return nil, err
		}

		stagingFileIDs := make([]int64, len(stagingFilesList))
		stagingFileListPtr := make([]*model.StagingFile, len(stagingFilesList))
		for i := range stagingFilesList {
			stagingFileIDs[i] = stagingFilesList[i].ID
			stagingFileListPtr[i] = &stagingFilesList[i]
		}

		whManager, err := manager.New(wh.destType)
		if err != nil {
			return nil, err
		}

		uploadJob := UploadJobT{
			upload:               &upload,
			stagingFiles:         stagingFileListPtr,
			stagingFileIDs:       stagingFileIDs,
			warehouse:            warehouse,
			whManager:            whManager,
			dbHandle:             wh.dbHandle,
			pgNotifier:           &wh.notifier,
			destinationValidator: validations.NewDestinationValidator(),
			stats:                wh.stats,
		}

		uploadJobs = append(uploadJobs, &uploadJob)
	}

	if err = wh.processingStats(ctx, availableWorkers, skipIdentifiers, skipIdentifiersSQL); err != nil {
		return nil, fmt.Errorf("processing stats: %w", err)
	}

	return uploadJobs, nil
}

func (wh *HandleT) getInProgressNamespaces() (identifiers []string) {
	wh.inProgressMapLock.Lock()
	defer wh.inProgressMapLock.Unlock()
	for k, v := range wh.inProgressMap {
		if len(v) >= wh.maxConcurrentUploadJobs {
			identifiers = append(identifiers, string(k))
		}
	}
	return
}

func (wh *HandleT) runUploadJobAllocator(ctx context.Context) {
loop:
	for {
		if !wh.initialConfigFetched {
			select {
			case <-ctx.Done():
				break loop
			case <-time.After(waitForConfig):
			}
			continue
		}

		availableWorkers := wh.noOfWorkers - wh.getActiveWorkerCount()
		if availableWorkers < 1 {
			select {
			case <-ctx.Done():
				break loop
			case <-time.After(waitForWorkerSleep):
			}
			continue
		}

		wh.areBeingEnqueuedLock.Lock()

		inProgressNamespaces := wh.getInProgressNamespaces()
		wh.Logger.Debugf(`Current inProgress namespace identifiers for %s: %v`, wh.destType, inProgressNamespaces)

		uploadJobsToProcess, err := wh.getUploadsToProcess(ctx, availableWorkers, inProgressNamespaces)
		if err != nil {
			wh.Logger.Errorf(`Error executing getUploadsToProcess: %v`, err)
			panic(err)
		}

		for _, uploadJob := range uploadJobsToProcess {
			wh.setDestInProgress(uploadJob.warehouse, uploadJob.upload.ID)
		}
		wh.areBeingEnqueuedLock.Unlock()

		for _, uploadJob := range uploadJobsToProcess {
			workerName := wh.workerIdentifier(uploadJob.warehouse)
			wh.workerChannelMapLock.Lock()
			wh.workerChannelMap[workerName] <- uploadJob
			wh.workerChannelMapLock.Unlock()
		}

		select {
		case <-ctx.Done():
			break loop
		case <-time.After(uploadAllocatorSleep):
		}
	}

	wh.workerChannelMapLock.Lock()
	for _, workerChannel := range wh.workerChannelMap {
		close(workerChannel)
	}
	wh.workerChannelMapLock.Unlock()
}

func getBucketFolder(batchID, tableName string) string {
	return fmt.Sprintf(`%v-%v`, batchID, tableName)
}

// Enable enables a router :)
func (wh *HandleT) Enable() {
	wh.isEnabled = true
}

// Disable disables a router:)
func (wh *HandleT) Disable() {
	wh.isEnabled = false
}

func (wh *HandleT) setInterruptedDestinations() {
	if !misc.Contains(crashRecoverWarehouses, wh.destType) {
		return
	}
	sqlStatement := fmt.Sprintf(`
		SELECT
		  destination_id
		FROM
		  %s
		WHERE
		  destination_type = '%s'
		  AND (
			status = '%s'
			OR status = '%s'
		  )
		  and in_progress = %t;
`,
		warehouseutils.WarehouseUploadsTable,
		wh.destType,
		getInProgressState(model.ExportedData),
		getFailedState(model.ExportedData),
		true,
	)
	rows, err := wh.dbHandle.Query(sqlStatement)
	if err != nil {
		panic(fmt.Errorf("query: %s failed with Error : %w", sqlStatement, err))
	}
	defer rows.Close()

	for rows.Next() {
		var destID string
		err := rows.Scan(&destID)
		if err != nil {
			panic(fmt.Errorf("failed to scan result from query: %s\nwith error : %w", sqlStatement, err))
		}
		inRecoveryMap[destID] = true
	}
}

func (wh *HandleT) Setup(whType string) {
	wh.Logger = pkgLogger
	wh.Logger.Infof("WH: Warehouse Router started: %s", whType)
	wh.dbHandle = dbHandle
	// We now have access to the warehouseDBHandle through
	// which we will be running the db calls.
	wh.warehouseDBHandle = NewWarehouseDB(dbHandle)
	wh.stagingRepo = &repo.StagingFiles{
		DB: dbHandle,
	}
	wh.notifier = notifier
	wh.destType = whType
	wh.setInterruptedDestinations()
	wh.resetInProgressJobs()
	wh.Enable()
	wh.workerChannelMap = make(map[string]chan *UploadJobT)
	wh.inProgressMap = make(map[WorkerIdentifierT][]JobIDT)
	wh.tenantManager = multitenant.Manager{
		BackendConfig: backendconfig.DefaultBackendConfig,
	}
	wh.stats = stats.Default
	wh.Now = timeutil.Now
	wh.NowSQL = "NOW()"

	whName := warehouseutils.WHDestNameMap[whType]
	config.RegisterIntConfigVariable(8, &wh.noOfWorkers, true, 1, fmt.Sprintf(`Warehouse.%v.noOfWorkers`, whName), "Warehouse.noOfWorkers")
	config.RegisterIntConfigVariable(1, &wh.maxConcurrentUploadJobs, false, 1, fmt.Sprintf(`Warehouse.%v.maxConcurrentUploadJobs`, whName))
	config.RegisterBoolConfigVariable(false, &wh.allowMultipleSourcesForJobsPickup, false, fmt.Sprintf(`Warehouse.%v.allowMultipleSourcesForJobsPickup`, whName))

	wh.cpInternalClient = cpclient.NewInternalClientWithCache(
		configBackendURL,
		cpclient.BasicAuth{
			Username: config.GetString("CP_INTERNAL_API_USERNAME", ""),
			Password: config.GetString("CP_INTERNAL_API_PASSWORD", ""),
		},
	)

	ctx, cancel := context.WithCancel(context.Background())
	g, ctx := errgroup.WithContext(ctx)

	wh.backgroundCancel = cancel
	wh.backgroundWait = g.Wait

	g.Go(misc.WithBugsnagForWarehouse(func() error {
		wh.tenantManager.Run(ctx)
		return nil
	}))

	g.Go(misc.WithBugsnagForWarehouse(func() error {
		wh.backendConfigSubscriber(ctx)
		return nil
	}))

	g.Go(misc.WithBugsnagForWarehouse(func() error {
		wh.runUploadJobAllocator(ctx)
		return nil
	}))
	g.Go(misc.WithBugsnagForWarehouse(func() error {
		wh.mainLoop(ctx)
		return nil
	}))

	g.Go(misc.WithBugsnagForWarehouse(func() error {
		return wh.CronTracker(ctx)
	}))
}

func (wh *HandleT) Shutdown() {
	wh.backgroundCancel()
	wh.backgroundWait()
}

func (wh *HandleT) resetInProgressJobs() {
	sqlStatement := fmt.Sprintf(`
		UPDATE
		  %s
		SET
		  in_progress = %t
		WHERE
		  destination_type = '%s'
		  AND in_progress = %t;
`,
		warehouseutils.WarehouseUploadsTable,
		false,
		wh.destType,
		true,
	)
	_, err := wh.dbHandle.Query(sqlStatement)
	if err != nil {
		panic(fmt.Errorf("query: %s failed with Error : %w", sqlStatement, err))
	}
}

func minimalConfigSubscriber() {
	ch := backendconfig.DefaultBackendConfig.Subscribe(context.TODO(), backendconfig.TopicBackendConfig)
	for data := range ch {
		pkgLogger.Debug("Got config from config-backend", data)
		config := data.Data.(map[string]backendconfig.ConfigT)

		sourceIDsByWorkspaceLock.Lock()
		sourceIDsByWorkspace = map[string][]string{}

		var connectionFlags backendconfig.ConnectionFlags
		for workspaceID, wConfig := range config {
			connectionFlags = wConfig.ConnectionFlags // the last connection flags should be enough, since they are all the same in multi-workspace environments
			for _, source := range wConfig.Sources {
				if _, ok := sourceIDsByWorkspace[workspaceID]; !ok {
					sourceIDsByWorkspace[workspaceID] = []string{}
				}
				sourceIDsByWorkspace[workspaceID] = append(sourceIDsByWorkspace[workspaceID], source.ID)
				for _, destination := range source.Destinations {
					if misc.Contains(warehouseutils.WarehouseDestinations, destination.DestinationDefinition.Name) {
						wh := &HandleT{
							dbHandle: dbHandle,
							destType: destination.DestinationDefinition.Name,
						}
						namespace := wh.getNamespace(destination.Config, source, destination, wh.destType)
						connectionsMapLock.Lock()
						if connectionsMap[destination.ID] == nil {
							connectionsMap[destination.ID] = map[string]warehouseutils.Warehouse{}
						}
						connectionsMap[destination.ID][source.ID] = warehouseutils.Warehouse{
							WorkspaceID: workspaceID,
							Destination: destination,
							Namespace:   namespace,
							Type:        wh.destType,
							Source:      source,
							Identifier:  warehouseutils.GetWarehouseIdentifier(wh.destType, source.ID, destination.ID),
						}
						connectionsMapLock.Unlock()
					}
				}
			}
		}
		sourceIDsByWorkspaceLock.Unlock()

		if val, ok := connectionFlags.Services["warehouse"]; ok {
			if UploadAPI.connectionManager != nil {
				UploadAPI.connectionManager.Apply(connectionFlags.URL, val)
			}
		}
	}
}

// Gets the config from config backend and extracts enabled write keys
func monitorDestRouters(ctx context.Context) {
	dstToWhRouter := make(map[string]*HandleT)

	ch := tenantManager.WatchConfig(ctx)
	for config := range ch {
		onConfigDataEvent(config, dstToWhRouter)
	}

	g, _ := errgroup.WithContext(context.Background())
	for _, wh := range dstToWhRouter {
		wh := wh
		g.Go(func() error {
			wh.Shutdown()
			return nil
		})
	}
	g.Wait()
}

func onConfigDataEvent(config map[string]backendconfig.ConfigT, dstToWhRouter map[string]*HandleT) {
	pkgLogger.Debug("Got config from config-backend", config)

	enabledDestinations := make(map[string]bool)
	var connectionFlags backendconfig.ConnectionFlags
	for _, wConfig := range config {
		connectionFlags = wConfig.ConnectionFlags // the last connection flags should be enough, since they are all the same in multi-workspace environments
		for _, source := range wConfig.Sources {
			for _, destination := range source.Destinations {
				enabledDestinations[destination.DestinationDefinition.Name] = true
				if misc.Contains(warehouseutils.WarehouseDestinations, destination.DestinationDefinition.Name) {
					wh, ok := dstToWhRouter[destination.DestinationDefinition.Name]
					if !ok {
						pkgLogger.Info("Starting a new Warehouse Destination Router: ", destination.DestinationDefinition.Name)
						wh = &HandleT{}
						wh.configSubscriberLock.Lock()
						wh.Setup(destination.DestinationDefinition.Name)
						wh.configSubscriberLock.Unlock()
						dstToWhRouter[destination.DestinationDefinition.Name] = wh
					} else {
						pkgLogger.Debug("Enabling existing Destination: ", destination.DestinationDefinition.Name)
						wh.configSubscriberLock.Lock()
						wh.Enable()
						wh.configSubscriberLock.Unlock()
					}
				}
			}
		}
	}
	if val, ok := connectionFlags.Services["warehouse"]; ok {
		if UploadAPI.connectionManager != nil {
			UploadAPI.connectionManager.Apply(connectionFlags.URL, val)
		}
	}

	keys := misc.StringKeys(dstToWhRouter)
	for _, key := range keys {
		if _, ok := enabledDestinations[key]; !ok {
			if wh, ok := dstToWhRouter[key]; ok {
				pkgLogger.Info("Disabling a existing warehouse destination: ", key)
				wh.configSubscriberLock.Lock()
				wh.Disable()
				wh.configSubscriberLock.Unlock()
			}
		}
	}
}

func setupTables(dbHandle *sql.DB) error {
	m := &migrator.Migrator{
		Handle:                     dbHandle,
		MigrationsTable:            "wh_schema_migrations",
		ShouldForceSetLowerVersion: ShouldForceSetLowerVersion,
	}

	operation := func() error {
		return m.Migrate("warehouse")
	}

	backoffWithMaxRetry := backoff.WithMaxRetries(backoff.NewExponentialBackOff(), 3)
	err := backoff.RetryNotify(operation, backoffWithMaxRetry, func(err error, t time.Duration) {
		pkgLogger.Warnf("Failed to setup WH db tables: %v, retrying after %v", err, t)
	})
	if err != nil {
		return fmt.Errorf("could not run warehouse database migrations: %w", err)
	}
	return nil
}

func CheckPGHealth(dbHandle *sql.DB) bool {
	if dbHandle == nil {
		return false
	}
	rows, err := dbHandle.Query(`SELECT 'Rudder Warehouse DB Health Check'::text as message`)
	if err != nil {
		pkgLogger.Error(err)
		return false
	}
	defer rows.Close()
	return true
}

func setConfigHandler(w http.ResponseWriter, r *http.Request) {
	pkgLogger.LogRequest(r)

	body, err := io.ReadAll(r.Body)
	if err != nil {
		pkgLogger.Errorf("[WH]: Error reading body: %v", err)
		http.Error(w, "can't read body", http.StatusBadRequest)
		return
	}
	defer r.Body.Close()

	var kvs []warehouseutils.KeyValue
	err = json.Unmarshal(body, &kvs)
	if err != nil {
		pkgLogger.Errorf("[WH]: Error unmarshalling body: %v", err)
		http.Error(w, "can't unmarshall body", http.StatusBadRequest)
		return
	}

	for _, kv := range kvs {
		config.Set(kv.Key, kv.Value)
	}
	w.WriteHeader(http.StatusOK)
}

func pendingEventsHandler(w http.ResponseWriter, r *http.Request) {
	// TODO : respond with errors in a common way
	pkgLogger.LogRequest(r)

	ctx := r.Context()

	if r.Method != "POST" {
		w.WriteHeader(http.StatusMethodNotAllowed)
		return
	}

	// read body
	body, err := io.ReadAll(r.Body)
	if err != nil {
		pkgLogger.Errorf("[WH]: Error reading body: %v", err)
		http.Error(w, "can't read body", http.StatusBadRequest)
		return
	}
	defer r.Body.Close()

	// unmarshall body
	var pendingEventsReq warehouseutils.PendingEventsRequestT
	err = json.Unmarshal(body, &pendingEventsReq)
	if err != nil {
		pkgLogger.Errorf("[WH]: Error unmarshalling body: %v", err)
		http.Error(w, "can't unmarshall body", http.StatusBadRequest)
		return
	}

	sourceID := pendingEventsReq.SourceID

	// return error if source id is empty
	if sourceID == "" {
		pkgLogger.Errorf("[WH]: pending-events:  Empty source id")
		http.Error(w, "empty source id", http.StatusBadRequest)
		return
	}

	workspaceID, err := tenantManager.SourceToWorkspace(ctx, sourceID)
	if err != nil {
		pkgLogger.Errorf("[WH]: Error checking if source is degraded: %v", err)
		http.Error(w, "workspaceID from sourceID not found", http.StatusBadRequest)
		return
	}

	if tenantManager.DegradedWorkspace(workspaceID) {
		pkgLogger.Infof("[WH]: Workspace (id: %q) is degraded: %v", workspaceID, err)
		http.Error(w, "workspace is in degraded mode", http.StatusServiceUnavailable)
		return
	}

	pendingEvents := false
	var (
		pendingStagingFileCount int64
		pendingUploadCount      int64
	)

	// check whether there are any pending staging files or uploads for the given source id
	// get pending staging files
	pendingStagingFileCount, err = getPendingStagingFileCount(sourceID, true)
	if err != nil {
		err := fmt.Errorf("error getting pending staging file count : %v", err)
		pkgLogger.Errorf("[WH]: %v", err)
		http.Error(w, err.Error(), http.StatusInternalServerError)
		return
	}

	filterBy := []warehouseutils.FilterBy{{Key: "source_id", Value: sourceID}}
	if pendingEventsReq.TaskRunID != "" {
		filterBy = append(filterBy, warehouseutils.FilterBy{Key: "metadata->>'source_task_run_id'", Value: pendingEventsReq.TaskRunID})
	}

	pendingUploadCount, err = getPendingUploadCount(filterBy...)
	if err != nil {
		err := fmt.Errorf("error getting pending uploads : %v", err)
		pkgLogger.Errorf("[WH]: %v", err)
		http.Error(w, err.Error(), http.StatusInternalServerError)
		return
	}

	// if there are any pending staging files or uploads, set pending events as true
	if (pendingStagingFileCount + pendingUploadCount) > int64(0) {
		pendingEvents = true
	}

	// read `triggerUpload` queryParam
	var triggerPendingUpload bool
	triggerUploadQP := r.URL.Query().Get(triggerUploadQPName)
	if triggerUploadQP != "" {
		triggerPendingUpload, _ = strconv.ParseBool(triggerUploadQP)
	}

	// trigger upload if there are pending events and triggerPendingUpload is true
	if pendingEvents && triggerPendingUpload {
		pkgLogger.Infof("[WH]: Triggering upload for all wh destinations connected to source '%s'", sourceID)
		wh := make([]warehouseutils.Warehouse, 0)

		// get all wh destinations for given source id
		connectionsMapLock.Lock()
		for _, srcMap := range connectionsMap {
			for srcID, w := range srcMap {
				if srcID == sourceID {
					wh = append(wh, w)
				}
			}
		}
		connectionsMapLock.Unlock()

		// return error if no such destinations found
		if len(wh) == 0 {
			err := fmt.Errorf("no warehouse destinations found for source id '%s'", sourceID)
			pkgLogger.Errorf("[WH]: %v", err)
			http.Error(w, err.Error(), http.StatusBadRequest)
			return
		}

		for _, warehouse := range wh {
			triggerUpload(warehouse)
		}
	}

	// create and write response
	res := warehouseutils.PendingEventsResponseT{
		PendingEvents:            pendingEvents,
		PendingStagingFilesCount: pendingStagingFileCount,
		PendingUploadCount:       pendingUploadCount,
	}

	resBody, err := json.Marshal(res)
	if err != nil {
		err := fmt.Errorf("failed to marshall pending events response : %v", err)
		pkgLogger.Errorf("[WH]: %v", err)
		http.Error(w, err.Error(), http.StatusInternalServerError)
		return
	}

	w.Write(resBody)
}

func getPendingStagingFileCount(sourceOrDestId string, isSourceId bool) (fileCount int64, err error) {
	sourceOrDestColumn := ""
	if isSourceId {
		sourceOrDestColumn = "source_id"
	} else {
		sourceOrDestColumn = "destination_id"
	}
	var lastStagingFileIDRes sql.NullInt64
	sqlStatement := fmt.Sprintf(`
		SELECT
		  MAX(end_staging_file_id)
		FROM
		  %[1]s
		WHERE
		  %[2]s = $1;
`,
		warehouseutils.WarehouseUploadsTable,
		sourceOrDestColumn,
	)
	err = dbHandle.QueryRow(sqlStatement, sourceOrDestId).Scan(&lastStagingFileIDRes)
	if err != nil && err != sql.ErrNoRows {
		err = fmt.Errorf("query: %s run failed with Error : %w", sqlStatement, err)
		return
	}
	lastStagingFileID := int64(0)
	if lastStagingFileIDRes.Valid {
		lastStagingFileID = lastStagingFileIDRes.Int64
	}

	sqlStatement = fmt.Sprintf(`
		SELECT
		  COUNT(*)
		FROM
		  %[1]s
		WHERE
		  id > %[2]v
		  AND %[3]s = $1;
`,
		warehouseutils.WarehouseStagingFilesTable,
		lastStagingFileID,
		sourceOrDestColumn,
	)
	err = dbHandle.QueryRow(sqlStatement, sourceOrDestId).Scan(&fileCount)
	if err != nil && err != sql.ErrNoRows {
		err = fmt.Errorf("query: %s run failed with Error : %w", sqlStatement, err)
		return
	}

	return fileCount, nil
}

func getPendingUploadCount(filters ...warehouseutils.FilterBy) (uploadCount int64, err error) {
	pkgLogger.Debugf("Fetching pending upload count with filters: %v", filters)

	query := fmt.Sprintf(`
		SELECT
		  COUNT(*)
		FROM
		  %[1]s
		WHERE
		  %[1]s.status NOT IN ('%[2]s', '%[3]s')
	`,
		warehouseutils.WarehouseUploadsTable,
		model.ExportedData,
		model.Aborted,
	)

	args := make([]interface{}, 0)
	for i, filter := range filters {
		query += fmt.Sprintf(" AND %s=$%d", filter.Key, i+1)
		args = append(args, filter.Value)
	}

	err = dbHandle.QueryRow(query, args...).Scan(&uploadCount)
	if err != nil && err != sql.ErrNoRows {
		err = fmt.Errorf("query: %s failed with Error : %w", query, err)
		return
	}

	return uploadCount, nil
}

func triggerUploadHandler(w http.ResponseWriter, r *http.Request) {
	// TODO : respond with errors in a common way
	pkgLogger.LogRequest(r)

	ctx := r.Context()

	// read body
	body, err := io.ReadAll(r.Body)
	if err != nil {
		pkgLogger.Errorf("[WH]: Error reading body: %v", err)
		http.Error(w, "can't read body", http.StatusBadRequest)
		return
	}
	defer r.Body.Close()

	// unmarshall body
	var triggerUploadReq warehouseutils.TriggerUploadRequestT
	err = json.Unmarshal(body, &triggerUploadReq)
	if err != nil {
		pkgLogger.Errorf("[WH]: Error unmarshalling body: %v", err)
		http.Error(w, "can't unmarshall body", http.StatusBadRequest)
		return
	}

	workspaceID, err := tenantManager.SourceToWorkspace(ctx, triggerUploadReq.SourceID)
	if err != nil {
		pkgLogger.Errorf("[WH]: Error checking if source is degraded: %v", err)
		http.Error(w, "workspaceID from sourceID not found", http.StatusBadRequest)
		return
	}

	if tenantManager.DegradedWorkspace(workspaceID) {
		pkgLogger.Infof("[WH]: Workspace (id: %q) is degraded: %v", workspaceID, err)
		http.Error(w, "workspace is in degraded mode", http.StatusServiceUnavailable)
		return
	}

	err = TriggerUploadHandler(triggerUploadReq.SourceID, triggerUploadReq.DestinationID)
	if err != nil {
		http.Error(w, err.Error(), http.StatusBadRequest)
		return
	}
	w.WriteHeader(http.StatusOK)
}

func TriggerUploadHandler(sourceID, destID string) error {
	// return error if source id and dest id is empty
	if sourceID == "" && destID == "" {
		err := fmt.Errorf("empty source and destination id")
		pkgLogger.Errorf("[WH]: trigger upload : %v", err)
		return err
	}

	wh := make([]warehouseutils.Warehouse, 0)

	if sourceID != "" && destID == "" {
		// get all wh destinations for given source id
		connectionsMapLock.Lock()
		for _, srcMap := range connectionsMap {
			for srcID, w := range srcMap {
				if srcID == sourceID {
					wh = append(wh, w)
				}
			}
		}
		connectionsMapLock.Unlock()
	}
	if destID != "" {
		connectionsMapLock.Lock()
		for destinationId, srcMap := range connectionsMap {
			if destinationId == destID {
				for _, w := range srcMap {
					wh = append(wh, w)
				}
			}
		}
		connectionsMapLock.Unlock()
	}

	// return error if no such destinations found
	if len(wh) == 0 {
		err := fmt.Errorf("no warehouse destinations found for source id '%s'", sourceID)
		pkgLogger.Errorf("[WH]: %v", err)
		return err
	}

	// iterate over each wh destination and trigger upload
	for _, warehouse := range wh {
		triggerUpload(warehouse)
	}
	return nil
}

func databricksVersionHandler(w http.ResponseWriter, _ *http.Request) {
	w.WriteHeader(http.StatusOK)
	w.Write([]byte(deltalake.GetDatabricksVersion()))
}

func isUploadTriggered(wh warehouseutils.Warehouse) bool {
	triggerUploadsMapLock.Lock()
	isTriggered := triggerUploadsMap[wh.Identifier]
	triggerUploadsMapLock.Unlock()
	return isTriggered
}

func triggerUpload(wh warehouseutils.Warehouse) {
	triggerUploadsMapLock.Lock()
	triggerUploadsMap[wh.Identifier] = true
	triggerUploadsMapLock.Unlock()
	pkgLogger.Infof("[WH]: Upload triggered for warehouse '%s'", wh.Identifier)
}

func clearTriggeredUpload(wh warehouseutils.Warehouse) {
	triggerUploadsMapLock.Lock()
	delete(triggerUploadsMap, wh.Identifier)
	triggerUploadsMapLock.Unlock()
}

func healthHandler(w http.ResponseWriter, _ *http.Request) {
	dbService := ""
	pgNotifierService := ""
	if runningMode != DegradedMode {
		if !CheckPGHealth(notifier.GetDBHandle()) {
			http.Error(w, "Cannot connect to pgNotifierService", http.StatusInternalServerError)
			return
		}
		pgNotifierService = "UP"
	}

	if isMaster() {
		if !CheckPGHealth(dbHandle) {
			http.Error(w, "Cannot connect to dbService", http.StatusInternalServerError)
			return
		}
		dbService = "UP"
	}

	healthVal := fmt.Sprintf(
		`{"server":"UP","db":%q,"pgNotifier":%q,"acceptingEvents":"TRUE","warehouseMode":%q,"goroutines":"%d"}`,
		dbService, pgNotifierService, strings.ToUpper(warehouseMode), runtime.NumGoroutine(),
	)
	w.Write([]byte(healthVal))
}

func getConnectionString() string {
	if !CheckForWarehouseEnvVars() {
		return misc.GetConnectionString()
	}
	return fmt.Sprintf("host=%s port=%d user=%s "+
		"password=%s dbname=%s sslmode=%s application_name=%s",
		host, port, user, password, dbname, sslMode, appName)
}

func startWebHandler(ctx context.Context) error {
	mux := http.NewServeMux()

	// do not register same endpoint when running embedded in rudder backend
	if isStandAlone() {
		mux.HandleFunc("/health", healthHandler)
	}
	if runningMode != DegradedMode {
		if isMaster() {
			pkgLogger.Infof("WH: Warehouse master service waiting for BackendConfig before starting on %d", webPort)
			backendconfig.DefaultBackendConfig.WaitForConfig(ctx)

			mux.Handle("/v1/process", (&api.WarehouseAPI{
				Logger: pkgLogger,
				Stats:  stats.Default,
				Repo: &repo.StagingFiles{
					DB: dbHandle,
				},
				Multitenant: tenantManager,
			}).Handler())

			// triggers upload only when there are pending events and triggerUpload is sent for a sourceId
			mux.HandleFunc("/v1/warehouse/pending-events", pendingEventsHandler)
			// triggers uploads for a source
			mux.HandleFunc("/v1/warehouse/trigger-upload", triggerUploadHandler)
			mux.HandleFunc("/databricksVersion", databricksVersionHandler)
			mux.HandleFunc("/v1/setConfig", setConfigHandler)

			// Warehouse Async Job end-points
			mux.HandleFunc("/v1/warehouse/jobs", asyncWh.AddWarehouseJobHandler)           // FIXME: add degraded mode
			mux.HandleFunc("/v1/warehouse/jobs/status", asyncWh.StatusWarehouseJobHandler) // FIXME: add degraded mode

			pkgLogger.Infof("WH: Starting warehouse master service in %d", webPort)
		} else {
			pkgLogger.Infof("WH: Starting warehouse slave service in %d", webPort)
		}
	}

	srv := &http.Server{
		Addr:    fmt.Sprintf(":%d", webPort),
		Handler: bugsnag.Handler(mux),
	}

	return httputil.ListenAndServe(ctx, srv)
}

// CheckForWarehouseEnvVars Checks if all the required Env Variables for Warehouse are present
func CheckForWarehouseEnvVars() bool {
	return config.IsSet("WAREHOUSE_JOBS_DB_HOST") &&
		config.IsSet("WAREHOUSE_JOBS_DB_USER") &&
		config.IsSet("WAREHOUSE_JOBS_DB_DB_NAME") &&
		config.IsSet("WAREHOUSE_JOBS_DB_PASSWORD")
}

// This checks if gateway is running or not
func isStandAlone() bool {
	return warehouseMode != EmbeddedMode && warehouseMode != EmbeddedMasterMode
}

func isMaster() bool {
	return warehouseMode == config.MasterMode ||
		warehouseMode == config.MasterSlaveMode ||
		warehouseMode == config.EmbeddedMode ||
		warehouseMode == config.EmbeddedMasterMode
}

func isSlave() bool {
	return warehouseMode == config.SlaveMode || warehouseMode == config.MasterSlaveMode || warehouseMode == config.EmbeddedMode
}

func isStandAloneSlave() bool {
	return warehouseMode == config.SlaveMode
}

func setupDB(ctx context.Context, connInfo string) error {
	if isStandAloneSlave() {
		return nil
	}

	var err error
	dbHandle, err = sql.Open("postgres", connInfo)
	if err != nil {
		return err
	}

	isDBCompatible, err := validators.IsPostgresCompatible(ctx, dbHandle)
	if err != nil {
		return err
	}

	if !isDBCompatible {
		err := errors.New("rudder Warehouse Service needs postgres version >= 10. Exiting")
		pkgLogger.Error(err)
		return err
	}

	if err = dbHandle.PingContext(ctx); err != nil {
		return fmt.Errorf("could not ping WH db: %w", err)
	}

	return setupTables(dbHandle)
}

// Setup prepares the database connection for warehouse service, verifies database compatibility and creates the required tables
func Setup(ctx context.Context) error {
	if !isStandAlone() && !db.IsNormalMode() {
		return nil
	}
	psqlInfo := getConnectionString()
	if err := setupDB(ctx, psqlInfo); err != nil {
		return fmt.Errorf("cannot setup warehouse db: %w", err)
	}
	return nil
}

// Start starts the warehouse service
func Start(ctx context.Context, app app.App) error {
	application = app

	if dbHandle == nil && !isStandAloneSlave() {
		return errors.New("warehouse service cannot start, database connection is not setup")
	}
	// do not start warehouse service if rudder core is not in normal mode and warehouse is running in same process as rudder core
	if !isStandAlone() && !db.IsNormalMode() {
		pkgLogger.Infof("Skipping start of warehouse service...")
		return nil
	}

	pkgLogger.Infof("WH: Starting Warehouse service...")
	psqlInfo := getConnectionString()

	defer func() {
		if r := recover(); r != nil {
			pkgLogger.Fatal(r)
			panic(r)
		}
	}()

	runningMode := config.GetString("Warehouse.runningMode", "")
	if runningMode == DegradedMode {
		pkgLogger.Infof("WH: Running warehouse service in degraded mode...")
		if isMaster() {
			rruntime.GoForWarehouse(func() {
				minimalConfigSubscriber()
			})
			err := InitWarehouseAPI(dbHandle, pkgLogger.Child("upload_api"))
			if err != nil {
				pkgLogger.Errorf("WH: Failed to start warehouse api: %v", err)
				return err
			}
		}
		return startWebHandler(ctx)
	}
	var err error
	workspaceIdentifier := fmt.Sprintf(`%s::%s`, config.GetKubeNamespace(), misc.GetMD5Hash(config.GetWorkspaceToken()))
	notifier, err = pgnotifier.New(workspaceIdentifier, psqlInfo)
	if err != nil {
		return fmt.Errorf("cannot setup pgnotifier: %w", err)
	}

	g, ctx := errgroup.WithContext(ctx)

	// Setting up reporting client
	// only if standalone or embedded connecting to diff DB for warehouse
	if (isStandAlone() && isMaster()) || (misc.GetConnectionString() != psqlInfo) {
		reporting := application.Features().Reporting.Setup(backendconfig.DefaultBackendConfig)

		g.Go(misc.WithBugsnagForWarehouse(func() error {
			reporting.AddClient(ctx, types.Config{ConnInfo: psqlInfo, ClientName: types.WAREHOUSE_REPORTING_CLIENT})
			return nil
		}))
		region := config.GetString("region", "")

		controlPlaneClient = controlplane.NewClient(
			backendconfig.GetConfigBackendURL(),
			backendconfig.DefaultBackendConfig.Identity(),
			controlplane.WithRegion(region),
		)
	}

	if isStandAlone() && isMaster() {
		destinationdebugger.Setup(backendconfig.DefaultBackendConfig)

		// Report warehouse features
		g.Go(func() error {
			backendconfig.DefaultBackendConfig.WaitForConfig(ctx)

			c := controlplane.NewClient(
				config.GetString("CONFIG_BACKEND_URL", "https://api.rudderstack.com"),
				backendconfig.DefaultBackendConfig.Identity(),
			)

			err := c.SendFeatures(ctx, info.WarehouseComponent.Name, info.WarehouseComponent.Features)
			if err != nil {
				pkgLogger.Errorf("error sending warehouse features: %v", err)
			}

			// We don't want to exit if we fail to send features
			return nil
		})
	}

	if isSlave() {
		pkgLogger.Infof("WH: Starting warehouse slave...")
		g.Go(misc.WithBugsnagForWarehouse(func() error {
			return setupSlave(ctx)
		}))
	}

	if isMaster() {
		pkgLogger.Infof("[WH]: Starting warehouse master...")

		backendconfig.DefaultBackendConfig.WaitForConfig(ctx)

		tenantManager = &multitenant.Manager{
			BackendConfig: backendconfig.DefaultBackendConfig,
		}
		g.Go(func() error {
			tenantManager.Run(ctx)
			return nil
		})

		g.Go(misc.WithBugsnagForWarehouse(func() error {
			return notifier.ClearJobs(ctx)
		}))

		g.Go(misc.WithBugsnagForWarehouse(func() error {
			monitorDestRouters(ctx)
			return nil
		}))

		archiver := &archive.Archiver{
			DB:          dbHandle,
			Stats:       stats.Default,
			Logger:      pkgLogger.Child("archiver"),
			FileManager: filemanager.DefaultFileManagerFactory,
			Multitenant: tenantManager,
		}
		g.Go(misc.WithBugsnagForWarehouse(func() error {
			archive.CronArchiver(ctx, archiver)
			return nil
		}))

		err := InitWarehouseAPI(dbHandle, pkgLogger.Child("upload_api"))
		if err != nil {
			pkgLogger.Errorf("WH: Failed to start warehouse api: %v", err)
			return err
		}
		asyncWh = jobs.InitWarehouseJobsAPI(ctx, dbHandle, &notifier)
		jobs.WithConfig(asyncWh, config.Default)

		g.Go(misc.WithBugsnagForWarehouse(func() error {
			return asyncWh.InitAsyncJobRunner()
		}))
	}

	g.Go(func() error {
		return startWebHandler(ctx)
	})

	return g.Wait()
}<|MERGE_RESOLUTION|>--- conflicted
+++ resolved
@@ -149,14 +149,11 @@
 	workspaceBySourceIDsLock          sync.RWMutex
 	tenantManager                     multitenant.Manager
 	stats                             stats.Stats
-<<<<<<< HEAD
 	Now                               func() time.Time
 	NowSQL                            string
 	Logger                            logger.Logger
-=======
 	Now                               string
 	cpInternalClient                  cpclient.InternalControlPlane
->>>>>>> 1cbb1e75
 
 	backgroundCancel context.CancelFunc
 	backgroundGroup  errgroup.Group
@@ -300,11 +297,8 @@
 		wh.workspaceBySourceIDsLock.Lock()
 		wh.workspaceBySourceIDs = map[string]string{}
 
-<<<<<<< HEAD
-		wh.Logger.Infof(`Received updated workspace config`)
-=======
-		pkgLogger.Info(`Received updated workspace config`)
->>>>>>> 1cbb1e75
+
+		wh.Logger.Info(`Received updated workspace config`)
 		for workspaceID, wConfig := range config {
 			for _, source := range wConfig.Sources {
 				if _, ok := sourceIDsByWorkspace[workspaceID]; !ok {
@@ -373,12 +367,8 @@
 				}
 			}
 		}
-<<<<<<< HEAD
+
 		wh.Logger.Infof("Releasing config subscriber lock: %s", wh.destType)
-=======
-
-		pkgLogger.Infof("Releasing config subscriber lock: %s", wh.destType)
->>>>>>> 1cbb1e75
 		wh.workspaceBySourceIDsLock.Unlock()
 		sourceIDsByWorkspaceLock.Unlock()
 		wh.configSubscriberLock.Unlock()
