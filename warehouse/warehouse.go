package warehouse

import (
	"database/sql"
	"encoding/json"
	"errors"
	"fmt"
	"io/ioutil"
	"log"
	"net/http"
	"runtime"
	"sort"
	"strconv"
	"strings"
	"sync"
	"time"

	"github.com/bugsnag/bugsnag-go"
	"github.com/rudderlabs/rudder-server/config"
	backendconfig "github.com/rudderlabs/rudder-server/config/backend-config"
	"github.com/rudderlabs/rudder-server/jobsdb"
	"github.com/rudderlabs/rudder-server/rruntime"
	"github.com/rudderlabs/rudder-server/services/db"
	destinationConnectionTester "github.com/rudderlabs/rudder-server/services/destination-connection-tester"
	"github.com/rudderlabs/rudder-server/services/pgnotifier"
	migrator "github.com/rudderlabs/rudder-server/services/sql-migrator"
	"github.com/rudderlabs/rudder-server/services/validators"
	"github.com/rudderlabs/rudder-server/utils"
	"github.com/rudderlabs/rudder-server/utils/logger"
	"github.com/rudderlabs/rudder-server/utils/misc"
	"github.com/rudderlabs/rudder-server/utils/timeutil"
	"github.com/rudderlabs/rudder-server/warehouse/manager"
	warehouseutils "github.com/rudderlabs/rudder-server/warehouse/utils"
	"github.com/tidwall/gjson"
)

var (
	webPort                             int
	dbHandle                            *sql.DB
	notifier                            pgnotifier.PgNotifierT
	WarehouseDestinations               []string
	jobQueryBatchSize                   int
	noOfWorkers                         int
	noOfSlaveWorkerRoutines             int
	slaveWorkerRoutineBusy              []bool //Busy-true
	uploadFreqInS                       int64
	stagingFilesSchemaPaginationSize    int
	mainLoopSleep                       time.Duration
	workerRetrySleep                    time.Duration
	stagingFilesBatchSize               int
	crashRecoverWarehouses              []string
	inProgressMap                       map[string]bool
	inRecoveryMap                       map[string]bool
	inProgressMapLock                   sync.RWMutex
	lastExecMap                         map[string]int64
	lastExecMapLock                     sync.RWMutex
	warehouseMode                       string
	warehouseSyncPreFetchCount          int
	warehouseSyncFreqIgnore             bool
	activeWorkerCount                   int
	activeWorkerCountLock               sync.RWMutex
	minRetryAttempts                    int
	retryTimeWindow                     time.Duration
	maxStagingFileReadBufferCapacityInK int
	destinationsMap                     map[string]warehouseutils.WarehouseT // destID -> warehouse map
	destinationsMapLock                 sync.RWMutex
	longRunningUploadStatThresholdInMin time.Duration
	pkgLogger                           logger.LoggerI
)

var (
	host, user, password, dbname, sslmode string
	port                                  int
)

// warehouses worker modes
const (
	MasterMode      = "master"
	SlaveMode       = "slave"
	MasterSlaveMode = "master_and_slave"
	EmbeddedMode    = "embedded"
)

const (
	DegradedMode                  = "degraded"
	StagingFilesPGNotifierChannel = "process_staging_file"
)

type HandleT struct {
	destType             string
	warehouses           []warehouseutils.WarehouseT
	dbHandle             *sql.DB
	notifier             pgnotifier.PgNotifierT
	uploadToWarehouseQ   chan []ProcessStagingFilesJobT
	createLoadFilesQ     chan LoadFileJobT
	isEnabled            bool
	configSubscriberLock sync.RWMutex
	workerChannelMap     map[string]chan []*UploadJobT
	workerChannelMapLock sync.RWMutex
	uploadJobsQ          chan []*UploadJobT
}

type ErrorResponseT struct {
	Error string
}

func init() {
	loadConfig()
	pkgLogger = logger.NewLogger().Child("warehouse")
}

func loadConfig() {
	//Port where WH is running
	webPort = config.GetInt("Warehouse.webPort", 8082)
	WarehouseDestinations = []string{"RS", "BQ", "SNOWFLAKE", "POSTGRES", "CLICKHOUSE"}
	jobQueryBatchSize = config.GetInt("Router.jobQueryBatchSize", 10000)
	noOfWorkers = config.GetInt("Warehouse.noOfWorkers", 8)
	noOfSlaveWorkerRoutines = config.GetInt("Warehouse.noOfSlaveWorkerRoutines", 4)
	stagingFilesBatchSize = config.GetInt("Warehouse.stagingFilesBatchSize", 240)
	uploadFreqInS = config.GetInt64("Warehouse.uploadFreqInS", 1800)
	mainLoopSleep = config.GetDuration("Warehouse.mainLoopSleepInS", 1) * time.Second
	workerRetrySleep = config.GetDuration("Warehouse.workerRetrySleepInS", 5) * time.Second
	crashRecoverWarehouses = []string{"RS"}
	inProgressMap = map[string]bool{}
	inRecoveryMap = map[string]bool{}
	lastExecMap = map[string]int64{}
	warehouseMode = config.GetString("Warehouse.mode", "embedded")
	host = config.GetEnv("WAREHOUSE_JOBS_DB_HOST", "localhost")
	user = config.GetEnv("WAREHOUSE_JOBS_DB_USER", "ubuntu")
	dbname = config.GetEnv("WAREHOUSE_JOBS_DB_DB_NAME", "ubuntu")
	port, _ = strconv.Atoi(config.GetEnv("WAREHOUSE_JOBS_DB_PORT", "5432"))
	password = config.GetEnv("WAREHOUSE_JOBS_DB_PASSWORD", "ubuntu") // Reading secrets from
	sslmode = config.GetEnv("WAREHOUSE_JOBS_DB_SSL_MODE", "disable")
	warehouseSyncPreFetchCount = config.GetInt("Warehouse.warehouseSyncPreFetchCount", 10)
	stagingFilesSchemaPaginationSize = config.GetInt("Warehouse.stagingFilesSchemaPaginationSize", 100)
	warehouseSyncFreqIgnore = config.GetBool("Warehouse.warehouseSyncFreqIgnore", false)
	minRetryAttempts = config.GetInt("Warehouse.minRetryAttempts", 3)
	retryTimeWindow = config.GetDuration("Warehouse.retryTimeWindowInMins", time.Duration(180)) * time.Minute
	destinationsMap = map[string]warehouseutils.WarehouseT{}
	maxStagingFileReadBufferCapacityInK = config.GetInt("Warehouse.maxStagingFileReadBufferCapacityInK", 10240)
	longRunningUploadStatThresholdInMin = config.GetDuration("Warehouse.longRunningUploadStatThresholdInMin", time.Duration(120)) * time.Minute
}

// get name of the worker (`destID_namespace`) to be stored in map wh.workerChannelMap
func workerIdentifier(warehouse warehouseutils.WarehouseT) string {
	return fmt.Sprintf(`%s_%s`, warehouse.Destination.ID, warehouse.Namespace)
}

func (wh *HandleT) waitAndLockAvailableWorker() {
	// infinite loop to check for active workers count and retry if not
	// break after handling
	for {
		// check number of workers actively enagaged
		// if limit hit, sleep and check again
		// activeWorkerCount is across all wh.destType's
		activeWorkerCountLock.Lock()
		activeWorkers := activeWorkerCount
		if activeWorkers >= noOfWorkers {
			activeWorkerCountLock.Unlock()
			pkgLogger.Debugf("WH: Setting to sleep and waiting till activeWorkers are less than %d", noOfWorkers)
			// TODO: add randomness to this ?
			time.Sleep(workerRetrySleep)
			continue
		}
		activeWorkerCount++
		activeWorkerCountLock.Unlock()
		break
	}
}

func (wh *HandleT) releaseWorker() {
	// decrement number of workers actively engaged
	activeWorkerCountLock.Lock()
	activeWorkerCount--
	activeWorkerCountLock.Unlock()
}

func (wh *HandleT) initWorker(identifier string) chan []*UploadJobT {
	workerChan := make(chan []*UploadJobT, 100)
	rruntime.Go(func() {
		for {
			uploads := <-workerChan
			err := wh.handleUploadJobs(uploads)
			if err != nil {
				pkgLogger.Errorf("[WH] Failed in handle Upload jobs for worker: %+w", err)
			}
			setDestInProgress(uploads[0].warehouse, false)
		}
	})
	return workerChan
}

func (wh *HandleT) handleUploadJobs(jobs []*UploadJobT) error {

	var err error
	for _, uploadJob := range jobs {
		// Process the upload job
		timerStat := uploadJob.timerStat("upload_time")
		timerStat.Start()
		err = uploadJob.run()
		wh.recordDeliveryStatus(uploadJob.warehouse.Destination.ID, uploadJob.upload.ID)
		if err != nil {
			// do not process other jobs so that uploads are done in order
			break
		}
		timerStat.End()
		onSuccessfulUpload(uploadJob.warehouse)
	}

	wh.releaseWorker()

	return err
}

func (wh *HandleT) backendConfigSubscriber() {
	ch := make(chan utils.DataEvent)
	backendconfig.Subscribe(ch, backendconfig.TopicBackendConfig)
	for {
		config := <-ch
		wh.configSubscriberLock.Lock()
		wh.warehouses = []warehouseutils.WarehouseT{}
		allSources := config.Data.(backendconfig.SourcesT)

		for _, source := range allSources.Sources {
			if len(source.Destinations) == 0 {
				continue
			}
			for _, destination := range source.Destinations {
				if destination.DestinationDefinition.Name != wh.destType {
					continue
				}
				namespace := wh.getNamespace(destination.Config, source, destination, wh.destType)
				warehouse := warehouseutils.WarehouseT{Source: source, Destination: destination, Namespace: namespace, Type: wh.destType, Identifier: fmt.Sprintf("%s:%s:%s", wh.destType, source.ID, destination.ID)}
				wh.warehouses = append(wh.warehouses, warehouse)

				workerName := workerIdentifier(warehouse)
				wh.workerChannelMapLock.Lock()
				// spawn one worker for each unique destID_namespace
				// check this commit to https://github.com/rudderlabs/rudder-server/pull/476/commits/4a0a10e5faa2c337c457f14c3ad1c32e2abfb006
				// to avoid creating goroutine for disabled sources/destiantions
				if _, ok := wh.workerChannelMap[workerName]; !ok {
					workerChan := wh.initWorker(workerName)
					wh.workerChannelMap[workerName] = workerChan
				}
				wh.workerChannelMapLock.Unlock()

				destinationsMapLock.Lock()
				destinationsMap[destination.ID] = warehouseutils.WarehouseT{Destination: destination, Namespace: namespace, Type: wh.destType}
				destinationsMapLock.Unlock()

				// send last 10 warehouse upload's status to control plane
				if destination.Config != nil && destination.Enabled && destination.Config["eventDelivery"] == true {
					sourceID := source.ID
					destinationID := destination.ID
					rruntime.Go(func() {
						wh.syncLiveWarehouseStatus(sourceID, destinationID)
					})
				}
				// test and send connection status to control plane
				if val, ok := destination.Config["testConnection"].(bool); ok && val {
					destination := destination
					rruntime.Go(func() {
						testResponse := destinationConnectionTester.TestWarehouseDestinationConnection(destination)
						destinationConnectionTester.UploadDestinationConnectionTesterResponse(testResponse, destination.ID)
					})
				}

				if warehouseutils.IDResolutionEnabled() && misc.ContainsString(warehouseutils.IdentityEnabledWarehouses, warehouse.Type) {
					wh.setupIdentityTables(warehouse)
					if shouldPopulateHistoricIdentities && warehouse.Destination.Enabled {
						// non blocking populate historic identities
						wh.populateHistoricIdentities(warehouse)
					}
				}
			}
		}
		pkgLogger.Debug("[WH] Unlocking config sub lock: %s", wh.destType)
		wh.configSubscriberLock.Unlock()
	}
}

// getNamespace sets namespace name in the following order
// 	1. user set name from destinationConfig
// 	2. from existing record in wh_schemas with same source + dest combo
// 	3. convert source name
func (wh *HandleT) getNamespace(config interface{}, source backendconfig.SourceT, destination backendconfig.DestinationT, destType string) string {
	configMap := config.(map[string]interface{})
	var namespace string
	if destType == "CLICKHOUSE" {
		//TODO: Handle if configMap["database"] is nil
		return configMap["database"].(string)
	}
	if configMap["namespace"] != nil {
		namespace = configMap["namespace"].(string)
		if len(strings.TrimSpace(namespace)) > 0 {
			return warehouseutils.ToProviderCase(destType, warehouseutils.ToSafeNamespace(destType, namespace))
		}
	}
	var exists bool
	if namespace, exists = warehouseutils.GetNamespace(source, destination, wh.dbHandle); !exists {
		namespace = warehouseutils.ToProviderCase(destType, warehouseutils.ToSafeNamespace(destType, source.Name))
	}
	return namespace
}

func (wh *HandleT) getStagingFiles(warehouse warehouseutils.WarehouseT, startID int64, endID int64) ([]*StagingFileT, error) {
	sqlStatement := fmt.Sprintf(`SELECT id, location
                                FROM %[1]s
								WHERE %[1]s.id >= %[2]v AND %[1]s.id <= %[3]v AND %[1]s.source_id='%[4]s' AND %[1]s.destination_id='%[5]s'
								ORDER BY id ASC`,
		warehouseutils.WarehouseStagingFilesTable, startID, endID, warehouse.Source.ID, warehouse.Destination.ID)
	rows, err := wh.dbHandle.Query(sqlStatement)
	if err != nil && err != sql.ErrNoRows {
		panic(err)
	}
	defer rows.Close()

	var stagingFilesList []*StagingFileT
	for rows.Next() {
		var jsonUpload StagingFileT
		err := rows.Scan(&jsonUpload.ID, &jsonUpload.Location)
		if err != nil {
			panic(err)
		}
		stagingFilesList = append(stagingFilesList, &jsonUpload)
	}

	return stagingFilesList, nil
}

func (wh *HandleT) getPendingStagingFiles(warehouse warehouseutils.WarehouseT) ([]*StagingFileT, error) {
	var lastStagingFileID int64
	sqlStatement := fmt.Sprintf(`SELECT end_staging_file_id FROM %[1]s WHERE %[1]s.destination_type='%[2]s' AND %[1]s.source_id='%[3]s' AND %[1]s.destination_id='%[4]s' AND (%[1]s.status= '%[5]s' OR %[1]s.status = '%[6]s') ORDER BY %[1]s.id DESC`, warehouseutils.WarehouseUploadsTable, warehouse.Type, warehouse.Source.ID, warehouse.Destination.ID, ExportedData, Aborted)

	err := wh.dbHandle.QueryRow(sqlStatement).Scan(&lastStagingFileID)
	if err != nil && err != sql.ErrNoRows {
		panic(err)
	}

	sqlStatement = fmt.Sprintf(`SELECT id, location, first_event_at, last_event_at
                                FROM %[1]s
								WHERE %[1]s.id > %[2]v AND %[1]s.source_id='%[3]s' AND %[1]s.destination_id='%[4]s'
								ORDER BY id ASC`,
		warehouseutils.WarehouseStagingFilesTable, lastStagingFileID, warehouse.Source.ID, warehouse.Destination.ID)
	rows, err := wh.dbHandle.Query(sqlStatement)
	if err != nil && err != sql.ErrNoRows {
		panic(err)
	}
	defer rows.Close()

	var stagingFilesList []*StagingFileT
	var firstEventAt, lastEventAt sql.NullTime
	for rows.Next() {
		var jsonUpload StagingFileT
		err := rows.Scan(&jsonUpload.ID, &jsonUpload.Location, &firstEventAt, &lastEventAt)
		if err != nil {
			panic(err)
		}
		jsonUpload.FirstEventAt = firstEventAt.Time
		jsonUpload.LastEventAt = lastEventAt.Time
		stagingFilesList = append(stagingFilesList, &jsonUpload)
	}

	return stagingFilesList, nil
}

func (wh *HandleT) initUpload(warehouse warehouseutils.WarehouseT, jsonUploadsList []*StagingFileT) UploadT {
	sqlStatement := fmt.Sprintf(`INSERT INTO %s (source_id, namespace, destination_id, destination_type, start_staging_file_id, end_staging_file_id, start_load_file_id, end_load_file_id, status, schema, error, first_event_at, last_event_at, created_at, updated_at)
	VALUES ($1, $2, $3, $4, $5, $6 ,$7, $8, $9, $10, $11, $12, $13, $14, $15) RETURNING id`, warehouseutils.WarehouseUploadsTable)
	pkgLogger.Infof("WH: %s: Creating record in %s table: %v", wh.destType, warehouseutils.WarehouseUploadsTable, sqlStatement)
	stmt, err := wh.dbHandle.Prepare(sqlStatement)
	if err != nil {
		panic(err)
	}
	defer stmt.Close()

	startJSONID := jsonUploadsList[0].ID
	endJSONID := jsonUploadsList[len(jsonUploadsList)-1].ID
	namespace := warehouse.Namespace

	var firstEventAt, lastEventAt time.Time
	if ok := jsonUploadsList[0].FirstEventAt.IsZero(); !ok {
		firstEventAt = jsonUploadsList[0].FirstEventAt
	}
	if ok := jsonUploadsList[len(jsonUploadsList)-1].LastEventAt.IsZero(); !ok {
		lastEventAt = jsonUploadsList[len(jsonUploadsList)-1].LastEventAt
	}

	now := timeutil.Now()
	row := stmt.QueryRow(warehouse.Source.ID, namespace, warehouse.Destination.ID, wh.destType, startJSONID, endJSONID, 0, 0, Waiting, "{}", "{}", firstEventAt, lastEventAt, now, now)

	var uploadID int64
	err = row.Scan(&uploadID)
	if err != nil {
		panic(err)
	}

	upload := UploadT{
		ID:                 uploadID,
		Namespace:          warehouse.Namespace,
		SourceID:           warehouse.Source.ID,
		DestinationID:      warehouse.Destination.ID,
		DestinationType:    wh.destType,
		StartStagingFileID: startJSONID,
		EndStagingFileID:   endJSONID,
		Status:             Waiting,
	}

	return upload
}

func (wh *HandleT) getPendingUploads(warehouse warehouseutils.WarehouseT) ([]UploadT, error) {

	sqlStatement := fmt.Sprintf(`SELECT id, status, schema, namespace, source_id, destination_id, destination_type, start_staging_file_id, end_staging_file_id, start_load_file_id, end_load_file_id, error, timings->0 as firstTiming, timings->-1 as lastTiming FROM %[1]s WHERE (%[1]s.destination_type='%[2]s' AND %[1]s.source_id='%[3]s' AND %[1]s.destination_id = '%[4]s' AND %[1]s.status != '%[5]s' AND %[1]s.status != '%[6]s') ORDER BY id asc`, warehouseutils.WarehouseUploadsTable, wh.destType, warehouse.Source.ID, warehouse.Destination.ID, ExportedData, Aborted)

	rows, err := wh.dbHandle.Query(sqlStatement)
	if err != nil && err != sql.ErrNoRows {
		return []UploadT{}, err
	}

	if err == sql.ErrNoRows {
		return []UploadT{}, nil
	}
	defer rows.Close()

	var uploads []UploadT
	for rows.Next() {
		var upload UploadT
		var schema json.RawMessage
		var firstTiming sql.NullString
		var lastTiming sql.NullString
		err := rows.Scan(&upload.ID, &upload.Status, &schema, &upload.Namespace, &upload.SourceID, &upload.DestinationID, &upload.DestinationType, &upload.StartStagingFileID, &upload.EndStagingFileID, &upload.StartLoadFileID, &upload.EndLoadFileID, &upload.Error, &firstTiming, &lastTiming)
		if err != nil {
			panic(err)
		}
		upload.Schema = warehouseutils.JSONSchemaToMap(schema)

		_, upload.FirstAttemptAt = warehouseutils.TimingFromJSONString(firstTiming)
		var lastStatus string
		lastStatus, upload.LastAttemptAt = warehouseutils.TimingFromJSONString(lastTiming)
		upload.Attempts = gjson.Get(string(upload.Error), fmt.Sprintf(`%s.attempt`, lastStatus)).Int()

		uploads = append(uploads, upload)
	}

	return uploads, nil
}

func setDestInProgress(warehouse warehouseutils.WarehouseT, starting bool) {
	inProgressMapLock.Lock()
	defer inProgressMapLock.Unlock()
	if starting {
		inProgressMap[warehouse.Identifier] = true
	} else {
		delete(inProgressMap, warehouse.Identifier)
	}
}

func isDestInProgress(warehouse warehouseutils.WarehouseT) bool {
	inProgressMapLock.RLock()
	defer inProgressMapLock.RUnlock()
	if inProgressMap[warehouse.Identifier] {
		return true
	}
	return false
}

func uploadFrequencyExceeded(warehouse warehouseutils.WarehouseT, syncFrequency string) bool {
	freqInS := uploadFreqInS
	if syncFrequency != "" {
		freqInMin, _ := strconv.ParseInt(syncFrequency, 10, 64)
		freqInS = freqInMin * 60
	}
	lastExecMapLock.Lock()
	defer lastExecMapLock.Unlock()
	if lastExecTime, ok := lastExecMap[warehouse.Identifier]; ok && timeutil.Now().Unix()-lastExecTime < freqInS {
		return true
	}
	return false
}

func setLastExec(warehouse warehouseutils.WarehouseT) {
	lastExecMapLock.Lock()
	defer lastExecMapLock.Unlock()
	lastExecMap[warehouse.Identifier] = timeutil.Now().Unix()
}

func (wh *HandleT) getUploadJobsForPendingUploads(warehouse warehouseutils.WarehouseT, whManager manager.ManagerI, pendingUploads []UploadT) ([]*UploadJobT, error) {
	uploadJobs := []*UploadJobT{}
	for _, pendingUpload := range pendingUploads {
		if !wh.canStartPendingUpload(pendingUpload, warehouse) {
			pkgLogger.Debugf("[WH]: Skipping pending upload for %s since current time less than next retry time", warehouse.Identifier)
			break
		}
		stagingFilesList, err := wh.getStagingFiles(warehouse, pendingUpload.StartStagingFileID, pendingUpload.EndStagingFileID)
		if err != nil {
			return uploadJobs, err
		}

		uploadJob := UploadJobT{
			upload:       &pendingUpload,
			stagingFiles: stagingFilesList,
			warehouse:    warehouse,
			whManager:    whManager,
			dbHandle:     wh.dbHandle,
			pgNotifier:   &wh.notifier,
		}

		pkgLogger.Debugf("[WH]: Adding job %+v", uploadJob)
		uploadJobs = append(uploadJobs, &uploadJob)
	}

	return uploadJobs, nil
}

func (wh *HandleT) getUploadJobsForNewStagingFiles(warehouse warehouseutils.WarehouseT, whManager manager.ManagerI, stagingFilesList []*StagingFileT) ([]*UploadJobT, error) {
	count := 0
	var uploadJobs []*UploadJobT
	// Process staging files in batches of stagingFilesBatchSize
	// Eg. If there are 1000 pending staging files and stagingFilesBatchSize is 100,
	// Then we create 10 new entries in wh_uploads table each with 100 staging files
	for {
		lastIndex := count + stagingFilesBatchSize
		if lastIndex >= len(stagingFilesList) {
			lastIndex = len(stagingFilesList)
		}

		upload := wh.initUpload(warehouse, stagingFilesList[count:lastIndex])

		job := UploadJobT{
			upload:       &upload,
			stagingFiles: stagingFilesList[count:lastIndex],
			warehouse:    warehouse,
			whManager:    whManager,
			dbHandle:     wh.dbHandle,
			pgNotifier:   &wh.notifier,
		}

		uploadJobs = append(uploadJobs, &job)
		count += stagingFilesBatchSize
		if count >= len(stagingFilesList) {
			break
		}
	}

	return uploadJobs, nil
}

func (wh *HandleT) processJobs(warehouse warehouseutils.WarehouseT) (numJobs int, err error) {
	if isDestInProgress(warehouse) {
		pkgLogger.Debugf("[WH]: Skipping upload loop since %s upload in progress", warehouse.Identifier)
		return 0, nil
	}

	enqueuedJobs := false
	setDestInProgress(warehouse, true)
	defer func() {
		if !enqueuedJobs {
			setDestInProgress(warehouse, false)
		}
	}()

	whManager, err := manager.New(wh.destType)
	if err != nil {
		return 0, err
	}

	// Step 1: Crash recovery after restart
	// Remove pending temp tables in Redshift etc.
	_, ok := inRecoveryMap[warehouse.Destination.ID]
	if ok {
		pkgLogger.Infof("[WH]: Crash recovering for %s:%s", wh.destType, warehouse.Destination.ID)
		err = whManager.CrashRecover(warehouse)
		if err != nil {
			return 0, err
		}
		delete(inRecoveryMap, warehouse.Destination.ID)
	}

	var uploadJobs []*UploadJobT

	// Step 2: Handle any Pending uploads
	// An upload job is pending if it is neither exported nor aborted

	pendingUploads, err := wh.getPendingUploads(warehouse)
	if err != nil {
		pkgLogger.Errorf("[WH]: Failed to get pending uploads: %s with error %w", warehouse.Identifier, err)
		return 0, err
	}

	if len(pendingUploads) > 0 {
		pkgLogger.Infof("[WH]: Found pending uploads: %v for %s", len(pendingUploads), warehouse.Identifier)
		uploadJobs, err = wh.getUploadJobsForPendingUploads(warehouse, whManager, pendingUploads)
		if err != nil {
			pkgLogger.Errorf("[WH]: Failed to create upload jobs for %s from pending uploads with error: %w", warehouse.Identifier, err)
			return 0, err
		}
<<<<<<< HEAD
		if len(uploadJobs) == 0 {
			return 0, nil
		}
		wh.uploadJobsQ <- uploadJobs
		enqueuedJobs = true
=======
		enqueuedJobs = wh.enqueueUploadJobs(uploadJobs, warehouse)
>>>>>>> 452b0457
		return len(uploadJobs), nil
	}

	// Step 3: Handle pending staging files. Create new uploads for them
	// We will perform only one of Step 2 or Step 3, in every execution

	if !wh.canStartUpload(warehouse) {
		pkgLogger.Debugf("[WH]: Skipping upload loop since %s upload freq not exceeded", warehouse.Identifier)
		return 0, nil
	}

	stagingFilesList, err := wh.getPendingStagingFiles(warehouse)
	if err != nil {
		pkgLogger.Errorf("[WH]: Failed to get pending staging files: %s with error %w", warehouse.Identifier, err)
		return 0, err
	}
	if len(stagingFilesList) == 0 {
		pkgLogger.Debugf("[WH]: Found no pending staging files for %s", warehouse.Identifier)
		return 0, nil
	}

	uploadJobs, err = wh.getUploadJobsForNewStagingFiles(warehouse, whManager, stagingFilesList)
	if err != nil {
		pkgLogger.Errorf("[WH]: Failed to create upload jobs for %s for new staging files with error: %w", warehouse.Identifier, err)
		return 0, err
	}
	if len(uploadJobs) == 0 {
		logger.Errorf("[WH]: Create 0 upload jobs for %s for new staging files - %d:%d", warehouse.Identifier, stagingFilesList[0].ID, stagingFilesList[len(stagingFilesList)-1].ID)
		return 0, err
	}

	setLastExec(warehouse)
<<<<<<< HEAD
	wh.uploadJobsQ <- uploadJobs
	enqueuedJobs = true
=======
	enqueuedJobs = wh.enqueueUploadJobs(uploadJobs, warehouse)
>>>>>>> 452b0457
	return len(uploadJobs), nil
}

func (wh *HandleT) sortWarehousesByOldestUnSyncedEventAt() (err error) {
	sqlStatement := fmt.Sprintf(`
		SELECT
			concat('%s', ':', source_id, ':', destination_id) as wh_identifier,
			CASE
				WHEN (status='exported_data' or status='aborted') THEN last_event_at
				ELSE first_event_at
				END AS oldest_unsynced_event
		FROM (
			SELECT
				ROW_NUMBER() OVER (PARTITION BY source_id, destination_id ORDER BY id desc) AS row_number,
				t.source_id, t.destination_id, t.last_event_at, t.first_event_at, t.status
			FROM
				wh_uploads t) grouped_uploads
		WHERE
			grouped_uploads.row_number = 1;`,
		wh.destType)

	rows, err := wh.dbHandle.Query(sqlStatement)
	if err != nil && err != sql.ErrNoRows {
		return err
	}
	defer rows.Close()

	oldestEventAtMap := map[string]time.Time{}

	for rows.Next() {
		var whIdentifier string
		var oldestUnSyncedEventAtNullTime sql.NullTime
		err := rows.Scan(&whIdentifier, &oldestUnSyncedEventAtNullTime)
		if err != nil {
			return err
		}
		oldestUnSyncedEventAt := oldestUnSyncedEventAtNullTime.Time
		if !oldestUnSyncedEventAtNullTime.Valid {
			oldestUnSyncedEventAt = timeutil.Now()
		}
		oldestEventAtMap[whIdentifier] = oldestUnSyncedEventAt
	}

	sort.Slice(wh.warehouses, func(i, j int) bool {
		var firstTime, secondTime time.Time
		var ok bool
		if firstTime, ok = oldestEventAtMap[warehouseutils.GetWarehouseIdentifier(wh.destType, wh.warehouses[i].Source.ID, wh.warehouses[i].Destination.ID)]; !ok {
			firstTime = timeutil.Now()
		}
		if secondTime, ok = oldestEventAtMap[warehouseutils.GetWarehouseIdentifier(wh.destType, wh.warehouses[j].Source.ID, wh.warehouses[j].Destination.ID)]; !ok {
			secondTime = timeutil.Now()
		}
		return firstTime.Before(secondTime)
	})
	return
}

func (wh *HandleT) mainLoop() {
	for {
		wh.configSubscriberLock.RLock()
		if !wh.isEnabled {
			time.Sleep(mainLoopSleep)
			wh.configSubscriberLock.RUnlock()
			continue
		}

		err := wh.sortWarehousesByOldestUnSyncedEventAt()
		wh.configSubscriberLock.RUnlock()
		if err != nil {
			logger.Errorf(`[WH] Error sorting warehouses by last event time: %v`, err)
		}

		for _, warehouse := range wh.warehouses {
			pkgLogger.Debugf("[WH] Processing Jobs for warehouse: %s", warehouse.Identifier)
			_, err := wh.processJobs(warehouse)
			if err != nil {
				pkgLogger.Errorf("[WH] Failed to process warehouse Jobs: %w", err)
			}
		}
		time.Sleep(mainLoopSleep)
	}
}

<<<<<<< HEAD
func (wh *HandleT) runUploadJobAllocator() {
	for {
		uploadJobs := <-wh.uploadJobsQ
		workerName := workerIdentifier(uploadJobs[0].warehouse)
		// Waits till a worker is available to process
		wh.waitAndLockAvailableWorker()
		wh.workerChannelMapLock.Lock()
		wh.workerChannelMap[workerName] <- uploadJobs
		wh.workerChannelMapLock.Unlock()
	}
=======
func (wh *HandleT) enqueueUploadJobs(uploads []*UploadJobT, warehouse warehouseutils.WarehouseT) bool {
	if len(uploads) == 0 {
		pkgLogger.Errorf("[WH]: Zero upload jobs, not enqueuing")
		return false
	}
	workerName := workerIdentifier(warehouse)
	wh.workerChannelMapLock.Lock()
	wh.workerChannelMap[workerName] <- uploads
	wh.workerChannelMapLock.Unlock()
	return true
>>>>>>> 452b0457
}

func getBucketFolder(batchID string, tableName string) string {
	return fmt.Sprintf(`%v-%v`, batchID, tableName)
}

//Enable enables a router :)
func (wh *HandleT) Enable() {
	wh.isEnabled = true
}

//Disable disables a router:)
func (wh *HandleT) Disable() {
	wh.isEnabled = false
}

func (wh *HandleT) setInterruptedDestinations() (err error) {
	if !misc.Contains(crashRecoverWarehouses, wh.destType) {
		return
	}
	sqlStatement := fmt.Sprintf(`SELECT destination_id FROM %s WHERE destination_type='%s' AND (status='%s' OR status='%s')`, warehouseutils.WarehouseUploadsTable, wh.destType, getInProgressState(ExportedData), getFailedState(ExportedData))
	rows, err := wh.dbHandle.Query(sqlStatement)
	if err != nil {
		panic(err)
	}
	defer rows.Close()

	for rows.Next() {
		var destID string
		err := rows.Scan(&destID)
		if err != nil {
			panic(err)
		}
		inRecoveryMap[destID] = true
	}
	return err
}

func (wh *HandleT) Setup(whType string) {
	pkgLogger.Infof("WH: Warehouse Router started: %s", whType)
	wh.dbHandle = dbHandle
	wh.notifier = notifier
	wh.destType = whType
	wh.setInterruptedDestinations()
	wh.Enable()
	wh.uploadToWarehouseQ = make(chan []ProcessStagingFilesJobT)
	wh.createLoadFilesQ = make(chan LoadFileJobT)
	wh.uploadJobsQ = make(chan []*UploadJobT, 1000)
	wh.workerChannelMap = make(map[string]chan []*UploadJobT)
	rruntime.Go(func() {
		wh.backendConfigSubscriber()
	})
	rruntime.Go(func() {
		wh.runUploadJobAllocator()
	})
	rruntime.Go(func() {
		wh.mainLoop()
	})
}

var loadFileFormatMap = map[string]string{
	"BQ":         "json",
	"RS":         "csv",
	"SNOWFLAKE":  "csv",
	"POSTGRES":   "csv",
	"CLICKHOUSE": "csv",
}

// Gets the config from config backend and extracts enabled writekeys
func monitorDestRouters() {
	ch := make(chan utils.DataEvent)
	backendconfig.Subscribe(ch, backendconfig.TopicBackendConfig)
	dstToWhRouter := make(map[string]*HandleT)

	for {
		config := <-ch
		pkgLogger.Debug("Got config from config-backend", config)
		sources := config.Data.(backendconfig.SourcesT)
		enabledDestinations := make(map[string]bool)
		for _, source := range sources.Sources {
			for _, destination := range source.Destinations {
				enabledDestinations[destination.DestinationDefinition.Name] = true
				if misc.Contains(WarehouseDestinations, destination.DestinationDefinition.Name) {
					wh, ok := dstToWhRouter[destination.DestinationDefinition.Name]
					if !ok {
						pkgLogger.Info("Starting a new Warehouse Destination Router: ", destination.DestinationDefinition.Name)
						wh = &HandleT{}
						wh.configSubscriberLock.Lock()
						wh.Setup(destination.DestinationDefinition.Name)
						wh.configSubscriberLock.Unlock()
						dstToWhRouter[destination.DestinationDefinition.Name] = wh
					} else {
						pkgLogger.Debug("Enabling existing Destination: ", destination.DestinationDefinition.Name)
						wh.configSubscriberLock.Lock()
						wh.Enable()
						wh.configSubscriberLock.Unlock()
					}
				}
			}
		}

		keys := misc.StringKeys(dstToWhRouter)
		for _, key := range keys {
			if _, ok := enabledDestinations[key]; !ok {
				if wh, ok := dstToWhRouter[key]; ok {
					pkgLogger.Info("Disabling a existing warehouse destination: ", key)
					wh.configSubscriberLock.Lock()
					wh.Disable()
					wh.configSubscriberLock.Unlock()
				}
			}
		}
	}
}

func setupTables(dbHandle *sql.DB) {
	m := &migrator.Migrator{
		Handle:                     dbHandle,
		MigrationsTable:            "wh_schema_migrations",
		ShouldForceSetLowerVersion: config.GetBool("SQLMigrator.forceSetLowerVersion", false),
	}

	err := m.Migrate("warehouse")
	if err != nil {
		panic(fmt.Errorf("Could not run warehouse database migrations: %w", err))
	}
}

func CheckPGHealth() bool {
	rows, err := dbHandle.Query(fmt.Sprintf(`SELECT 'Rudder Warehouse DB Health Check'::text as message`))
	if err != nil {
		pkgLogger.Error(err)
		return false
	}
	defer rows.Close()
	return true
}

func processHandler(w http.ResponseWriter, r *http.Request) {
	pkgLogger.LogRequest(r)

	body, err := ioutil.ReadAll(r.Body)
	if err != nil {
		pkgLogger.Errorf("[WH]: Error reading body: %v", err)
		http.Error(w, "can't read body", http.StatusBadRequest)
		return
	}
	defer r.Body.Close()

	var stagingFile warehouseutils.StagingFileT
	json.Unmarshal(body, &stagingFile)

	var firstEventAt, lastEventAt interface{}
	firstEventAt = stagingFile.FirstEventAt
	lastEventAt = stagingFile.LastEventAt
	if stagingFile.FirstEventAt == "" || stagingFile.LastEventAt == "" {
		firstEventAt = nil
		lastEventAt = nil
	}

	pkgLogger.Debugf("BRT: Creating record for uploaded json in %s table with schema: %+v", warehouseutils.WarehouseStagingFilesTable, stagingFile.Schema)
	schemaPayload, err := json.Marshal(stagingFile.Schema)
	sqlStatement := fmt.Sprintf(`INSERT INTO %s (location, schema, source_id, destination_id, status, total_events, first_event_at, last_event_at, created_at, updated_at)
									   VALUES ($1, $2, $3, $4, $5, $6, $7, $8, $9, $9)`, warehouseutils.WarehouseStagingFilesTable)
	stmt, err := dbHandle.Prepare(sqlStatement)
	if err != nil {
		panic(err)
	}
	defer stmt.Close()

	_, err = stmt.Exec(stagingFile.Location, schemaPayload, stagingFile.BatchDestination.Source.ID, stagingFile.BatchDestination.Destination.ID, warehouseutils.StagingFileWaitingState, stagingFile.TotalEvents, firstEventAt, lastEventAt, timeutil.Now())
	if err != nil {
		panic(err)
	}
}

func healthHandler(w http.ResponseWriter, r *http.Request) {
	var dbService string = "UP"
	if !CheckPGHealth() {
		dbService = "DOWN"
	}
	healthVal := fmt.Sprintf(`{"server":"UP", "db":"%s","acceptingEvents":"TRUE","warehouseMode":"%s","goroutines":"%d"}`, dbService, strings.ToUpper(warehouseMode), runtime.NumGoroutine())
	w.Write([]byte(healthVal))
}

func getConnectionString() string {
	if warehouseMode == config.EmbeddedMode {
		return jobsdb.GetConnectionString()
	}
	return fmt.Sprintf("host=%s port=%d user=%s "+
		"password=%s dbname=%s sslmode=%s",
		host, port, user, password, dbname, sslmode)
}

func startWebHandler() {
	// do not register same endpoint when running embedded in rudder backend
	if isStandAlone() {
		http.HandleFunc("/health", healthHandler)
	}
	if isMaster() {
		backendconfig.WaitForConfig()
		http.HandleFunc("/v1/process", processHandler)
		pkgLogger.Infof("WH: Starting warehouse master service in %d", webPort)
	} else {
		pkgLogger.Infof("WH: Starting warehouse slave service in %d", webPort)
	}
	log.Fatal(http.ListenAndServe(":"+strconv.Itoa(webPort), bugsnag.Handler(nil)))
}

func isStandAlone() bool {
	return warehouseMode != EmbeddedMode
}

func isMaster() bool {
	return warehouseMode == config.MasterMode || warehouseMode == config.MasterSlaveMode || warehouseMode == config.EmbeddedMode
}

func isSlave() bool {
	return warehouseMode == config.SlaveMode || warehouseMode == config.MasterSlaveMode || warehouseMode == config.EmbeddedMode
}

func Start() {
	time.Sleep(1 * time.Second)
	// do not start warehouse service if rudder core is not in normal mode and warehouse is running in same process as rudder core
	if !isStandAlone() && !db.IsNormalMode() {
		pkgLogger.Infof("Skipping start of warehouse service...")
		return
	}

	pkgLogger.Infof("WH: Starting Warehouse service...")
	var err error
	psqlInfo := getConnectionString()

	dbHandle, err = sql.Open("postgres", psqlInfo)
	if err != nil {
		panic(err)
	}

	isDBCompatible, err := validators.IsPostgresCompatible(dbHandle)
	if err != nil {
		panic(err)
	}

	if !isDBCompatible {
		err := errors.New("Rudder Warehouse Service needs postgres version >= 10. Exiting")
		pkgLogger.Error(err)
		panic(err)
	}

	setupTables(dbHandle)

	defer startWebHandler()

	runningMode := config.GetEnv("RSERVER_WAREHOUSE_RUNNING_MODE", "")
	if runningMode == DegradedMode {
		return
	}

	notifier, err = pgnotifier.New(psqlInfo)
	if err != nil {
		panic(err)
	}

	if isSlave() {
		pkgLogger.Infof("WH: Starting warehouse slave...")
		setupSlave()
	}

	if isMaster() {
		pkgLogger.Infof("[WH]: Starting warehouse master...")
		err = notifier.AddTopic(StagingFilesPGNotifierChannel)
		if err != nil {
			panic(err)
		}
		rruntime.Go(func() {
			monitorDestRouters()
		})
		rruntime.Go(func() {
			runArchiver(dbHandle)
		})
	}
}<|MERGE_RESOLUTION|>--- conflicted
+++ resolved
@@ -595,15 +595,12 @@
 			pkgLogger.Errorf("[WH]: Failed to create upload jobs for %s from pending uploads with error: %w", warehouse.Identifier, err)
 			return 0, err
 		}
-<<<<<<< HEAD
 		if len(uploadJobs) == 0 {
+			enqueuedJobs = false
 			return 0, nil
 		}
 		wh.uploadJobsQ <- uploadJobs
 		enqueuedJobs = true
-=======
-		enqueuedJobs = wh.enqueueUploadJobs(uploadJobs, warehouse)
->>>>>>> 452b0457
 		return len(uploadJobs), nil
 	}
 
@@ -632,16 +629,13 @@
 	}
 	if len(uploadJobs) == 0 {
 		logger.Errorf("[WH]: Create 0 upload jobs for %s for new staging files - %d:%d", warehouse.Identifier, stagingFilesList[0].ID, stagingFilesList[len(stagingFilesList)-1].ID)
+		enqueuedJobs = false
 		return 0, err
 	}
 
 	setLastExec(warehouse)
-<<<<<<< HEAD
 	wh.uploadJobsQ <- uploadJobs
 	enqueuedJobs = true
-=======
-	enqueuedJobs = wh.enqueueUploadJobs(uploadJobs, warehouse)
->>>>>>> 452b0457
 	return len(uploadJobs), nil
 }
 
@@ -725,7 +719,6 @@
 	}
 }
 
-<<<<<<< HEAD
 func (wh *HandleT) runUploadJobAllocator() {
 	for {
 		uploadJobs := <-wh.uploadJobsQ
@@ -736,18 +729,6 @@
 		wh.workerChannelMap[workerName] <- uploadJobs
 		wh.workerChannelMapLock.Unlock()
 	}
-=======
-func (wh *HandleT) enqueueUploadJobs(uploads []*UploadJobT, warehouse warehouseutils.WarehouseT) bool {
-	if len(uploads) == 0 {
-		pkgLogger.Errorf("[WH]: Zero upload jobs, not enqueuing")
-		return false
-	}
-	workerName := workerIdentifier(warehouse)
-	wh.workerChannelMapLock.Lock()
-	wh.workerChannelMap[workerName] <- uploads
-	wh.workerChannelMapLock.Unlock()
-	return true
->>>>>>> 452b0457
 }
 
 func getBucketFolder(batchID string, tableName string) string {
