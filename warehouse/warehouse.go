package warehouse

import (
	"context"
	"database/sql"
	"encoding/json"
	"errors"
	"fmt"
	"io"
	"math/rand"
	"net/http"
	"os"
	"runtime"
	"strconv"
	"strings"
	"sync"
	"time"

	"github.com/bugsnag/bugsnag-go/v2"
	"github.com/cenkalti/backoff/v4"
	"github.com/lib/pq"
	"github.com/thoas/go-funk"
	"github.com/tidwall/gjson"
	"golang.org/x/sync/errgroup"

	"github.com/rudderlabs/rudder-server/app"
	"github.com/rudderlabs/rudder-server/config"
	backendconfig "github.com/rudderlabs/rudder-server/config/backend-config"
	"github.com/rudderlabs/rudder-server/info"
	"github.com/rudderlabs/rudder-server/rruntime"
	"github.com/rudderlabs/rudder-server/services/controlplane/features"
	"github.com/rudderlabs/rudder-server/services/db"
	destinationdebugger "github.com/rudderlabs/rudder-server/services/debugger/destination"
	"github.com/rudderlabs/rudder-server/services/filemanager"
	"github.com/rudderlabs/rudder-server/services/pgnotifier"
	migrator "github.com/rudderlabs/rudder-server/services/sql-migrator"
	"github.com/rudderlabs/rudder-server/services/stats"
	"github.com/rudderlabs/rudder-server/services/validators"
	"github.com/rudderlabs/rudder-server/utils/httputil"
	"github.com/rudderlabs/rudder-server/utils/logger"
	"github.com/rudderlabs/rudder-server/utils/misc"
	"github.com/rudderlabs/rudder-server/utils/timeutil"
	"github.com/rudderlabs/rudder-server/utils/types"
	"github.com/rudderlabs/rudder-server/warehouse/archive"
	"github.com/rudderlabs/rudder-server/warehouse/deltalake"
	"github.com/rudderlabs/rudder-server/warehouse/internal/api"
	"github.com/rudderlabs/rudder-server/warehouse/internal/model"
	"github.com/rudderlabs/rudder-server/warehouse/internal/repo"
	"github.com/rudderlabs/rudder-server/warehouse/jobs"
	"github.com/rudderlabs/rudder-server/warehouse/manager"
	"github.com/rudderlabs/rudder-server/warehouse/multitenant"
	warehouseutils "github.com/rudderlabs/rudder-server/warehouse/utils"
	"github.com/rudderlabs/rudder-server/warehouse/validations"
)

var (
	application                         app.App
	webPort                             int
	dbHandle                            *sql.DB
	notifier                            pgnotifier.PgNotifierT
	tenantManager                       *multitenant.Manager
	noOfSlaveWorkerRoutines             int
	uploadFreqInS                       int64
	stagingFilesSchemaPaginationSize    int
	mainLoopSleep                       time.Duration
	stagingFilesBatchSize               int
	crashRecoverWarehouses              []string
	inRecoveryMap                       map[string]bool
	lastProcessedMarkerMap              map[string]int64
	lastProcessedMarkerMapLock          sync.RWMutex
	warehouseMode                       string
	warehouseSyncPreFetchCount          int
	warehouseSyncFreqIgnore             bool
	minRetryAttempts                    int
	retryTimeWindow                     time.Duration
	maxStagingFileReadBufferCapacityInK int
	connectionsMap                      map[string]map[string]warehouseutils.Warehouse // destID -> sourceID -> warehouse map
	connectionsMapLock                  sync.RWMutex
	triggerUploadsMap                   map[string]bool // `whType:sourceID:destinationID` -> boolean value representing if an upload was triggered or not
	triggerUploadsMapLock               sync.RWMutex
	sourceIDsByWorkspace                map[string][]string // workspaceID -> []sourceIDs
	sourceIDsByWorkspaceLock            sync.RWMutex
	longRunningUploadStatThresholdInMin time.Duration
	pkgLogger                           logger.Logger
	numLoadFileUploadWorkers            int
	slaveUploadTimeout                  time.Duration
	tableCountQueryTimeout              time.Duration
	runningMode                         string
	uploadStatusTrackFrequency          time.Duration
	uploadAllocatorSleep                time.Duration
	waitForConfig                       time.Duration
	waitForWorkerSleep                  time.Duration
	uploadBufferTimeInMin               int
	ShouldForceSetLowerVersion          bool
	skipDeepEqualSchemas                bool
	maxParallelJobCreation              int
	enableJitterForSyncs                bool
	configBackendURL                    string
	asyncWh                             *jobs.AsyncJobWhT
)

var (
	host, user, password, dbname, sslMode, appName string
	port                                           int
)

// warehouses worker modes
const (
	MasterMode         = "master"
	SlaveMode          = "slave"
	MasterSlaveMode    = "master_and_slave"
	EmbeddedMode       = "embedded"
	EmbeddedMasterMode = "embedded_master"
)

const (
	DegradedMode        = "degraded"
	triggerUploadQPName = "triggerUpload"
)

type (
	WorkerIdentifierT string
	JobIDT            int64
)

type HandleT struct {
	destType                          string
	warehouses                        []warehouseutils.Warehouse
	dbHandle                          *sql.DB
	warehouseDBHandle                 *DB
	stagingRepo                       *repo.StagingFiles
	notifier                          pgnotifier.PgNotifierT
	isEnabled                         bool
	configSubscriberLock              sync.RWMutex
	workerChannelMap                  map[string]chan *UploadJobT
	workerChannelMapLock              sync.RWMutex
	initialConfigFetched              bool
	inProgressMap                     map[WorkerIdentifierT][]JobIDT
	inProgressMapLock                 sync.RWMutex
	areBeingEnqueuedLock              sync.RWMutex
	noOfWorkers                       int
	activeWorkerCount                 int
	activeWorkerCountLock             sync.RWMutex
	maxConcurrentUploadJobs           int
	allowMultipleSourcesForJobsPickup bool
	workspaceBySourceIDs              map[string]string
	workspaceBySourceIDsLock          sync.RWMutex
	tenantManager                     multitenant.Manager
	uploadJobFactory                  UploadJobFactory

	backgroundCancel context.CancelFunc
	backgroundGroup  errgroup.Group
	backgroundWait   func() error
}

type ErrorResponseT struct {
	Error string
}

func Init4() {
	loadConfig()
	pkgLogger = logger.NewLogger().Child("warehouse")
}

func loadConfig() {
	// Port where WH is running
	config.RegisterIntConfigVariable(8082, &webPort, false, 1, "Warehouse.webPort")
	config.RegisterIntConfigVariable(4, &noOfSlaveWorkerRoutines, true, 1, "Warehouse.noOfSlaveWorkerRoutines")
	config.RegisterIntConfigVariable(960, &stagingFilesBatchSize, true, 1, "Warehouse.stagingFilesBatchSize")
	config.RegisterInt64ConfigVariable(1800, &uploadFreqInS, true, 1, "Warehouse.uploadFreqInS")
	config.RegisterDurationConfigVariable(5, &mainLoopSleep, true, time.Second, []string{"Warehouse.mainLoopSleep", "Warehouse.mainLoopSleepInS"}...)
	crashRecoverWarehouses = []string{warehouseutils.RS, warehouseutils.POSTGRES, warehouseutils.MSSQL, warehouseutils.AZURE_SYNAPSE, warehouseutils.DELTALAKE}
	inRecoveryMap = map[string]bool{}
	lastProcessedMarkerMap = map[string]int64{}
	config.RegisterStringConfigVariable("embedded", &warehouseMode, false, "Warehouse.mode")
	host = config.GetString("WAREHOUSE_JOBS_DB_HOST", "localhost")
	user = config.GetString("WAREHOUSE_JOBS_DB_USER", "ubuntu")
	dbname = config.GetString("WAREHOUSE_JOBS_DB_DB_NAME", "ubuntu")
	port = config.GetInt("WAREHOUSE_JOBS_DB_PORT", 5432)
	password = config.GetString("WAREHOUSE_JOBS_DB_PASSWORD", "ubuntu") // Reading secrets from
	sslMode = config.GetString("WAREHOUSE_JOBS_DB_SSL_MODE", "disable")
	config.RegisterIntConfigVariable(10, &warehouseSyncPreFetchCount, true, 1, "Warehouse.warehouseSyncPreFetchCount")
	config.RegisterIntConfigVariable(100, &stagingFilesSchemaPaginationSize, true, 1, "Warehouse.stagingFilesSchemaPaginationSize")
	config.RegisterBoolConfigVariable(false, &warehouseSyncFreqIgnore, true, "Warehouse.warehouseSyncFreqIgnore")
	config.RegisterIntConfigVariable(3, &minRetryAttempts, true, 1, "Warehouse.minRetryAttempts")
	config.RegisterDurationConfigVariable(180, &retryTimeWindow, true, time.Minute, []string{"Warehouse.retryTimeWindow", "Warehouse.retryTimeWindowInMins"}...)
	connectionsMap = map[string]map[string]warehouseutils.Warehouse{}
	triggerUploadsMap = map[string]bool{}
	sourceIDsByWorkspace = map[string][]string{}
	config.RegisterIntConfigVariable(10240, &maxStagingFileReadBufferCapacityInK, true, 1, "Warehouse.maxStagingFileReadBufferCapacityInK")
	config.RegisterDurationConfigVariable(120, &longRunningUploadStatThresholdInMin, true, time.Minute, []string{"Warehouse.longRunningUploadStatThreshold", "Warehouse.longRunningUploadStatThresholdInMin"}...)
	config.RegisterDurationConfigVariable(10, &slaveUploadTimeout, true, time.Minute, []string{"Warehouse.slaveUploadTimeout", "Warehouse.slaveUploadTimeoutInMin"}...)
	config.RegisterIntConfigVariable(8, &numLoadFileUploadWorkers, true, 1, "Warehouse.numLoadFileUploadWorkers")
	runningMode = config.GetString("Warehouse.runningMode", "")
	config.RegisterDurationConfigVariable(30, &uploadStatusTrackFrequency, false, time.Minute, []string{"Warehouse.uploadStatusTrackFrequency", "Warehouse.uploadStatusTrackFrequencyInMin"}...)
	config.RegisterIntConfigVariable(180, &uploadBufferTimeInMin, false, 1, "Warehouse.uploadBufferTimeInMin")
	config.RegisterDurationConfigVariable(5, &uploadAllocatorSleep, false, time.Second, []string{"Warehouse.uploadAllocatorSleep", "Warehouse.uploadAllocatorSleepInS"}...)
	config.RegisterDurationConfigVariable(5, &waitForConfig, false, time.Second, []string{"Warehouse.waitForConfig", "Warehouse.waitForConfigInS"}...)
	config.RegisterDurationConfigVariable(5, &waitForWorkerSleep, false, time.Second, []string{"Warehouse.waitForWorkerSleep", "Warehouse.waitForWorkerSleepInS"}...)
	config.RegisterBoolConfigVariable(true, &ShouldForceSetLowerVersion, false, "SQLMigrator.forceSetLowerVersion")
	config.RegisterBoolConfigVariable(false, &skipDeepEqualSchemas, true, "Warehouse.skipDeepEqualSchemas")
	config.RegisterIntConfigVariable(8, &maxParallelJobCreation, true, 1, "Warehouse.maxParallelJobCreation")
	config.RegisterBoolConfigVariable(false, &enableJitterForSyncs, true, "Warehouse.enableJitterForSyncs")
	config.RegisterDurationConfigVariable(30, &tableCountQueryTimeout, true, time.Second, []string{"Warehouse.tableCountQueryTimeout", "Warehouse.tableCountQueryTimeoutInS"}...)

	appName = misc.DefaultString("rudder-server").OnError(os.Hostname())
	configBackendURL = config.GetString("CONFIG_BACKEND_URL", "https://api.rudderstack.com")
}

// get name of the worker (`destID_namespace`) to be stored in map wh.workerChannelMap
func (wh *HandleT) workerIdentifier(warehouse warehouseutils.Warehouse) (identifier string) {
	identifier = fmt.Sprintf(`%s_%s`, warehouse.Destination.ID, warehouse.Namespace)

	if wh.allowMultipleSourcesForJobsPickup {
		identifier = fmt.Sprintf(`%s_%s_%s`, warehouse.Source.ID, warehouse.Destination.ID, warehouse.Namespace)
	}
	return
}

func getDestinationFromConnectionMap(DestinationId, SourceId string) (warehouseutils.Warehouse, error) {
	if DestinationId == "" || SourceId == "" {
		return warehouseutils.Warehouse{}, errors.New("invalid Parameters")
	}
	sourceMap, ok := connectionsMap[DestinationId]
	if !ok {
		return warehouseutils.Warehouse{}, errors.New("invalid Destination Id")
	}

	conn, ok := sourceMap[SourceId]
	if !ok {
		return warehouseutils.Warehouse{}, errors.New("invalid Source Id")
	}

	return conn, nil
}

func (wh *HandleT) getActiveWorkerCount() int {
	wh.activeWorkerCountLock.Lock()
	defer wh.activeWorkerCountLock.Unlock()
	return wh.activeWorkerCount
}

func (wh *HandleT) decrementActiveWorkers() {
	// decrement number of workers actively engaged
	wh.activeWorkerCountLock.Lock()
	wh.activeWorkerCount--
	wh.activeWorkerCountLock.Unlock()
}

func (wh *HandleT) incrementActiveWorkers() {
	// increment number of workers actively engaged
	wh.activeWorkerCountLock.Lock()
	wh.activeWorkerCount++
	wh.activeWorkerCountLock.Unlock()
}

func (wh *HandleT) initWorker() chan *UploadJobT {
	workerChan := make(chan *UploadJobT, 1000)
	for i := 0; i < wh.maxConcurrentUploadJobs; i++ {
		wh.backgroundGroup.Go(func() error {
			for uploadJob := range workerChan {
				wh.incrementActiveWorkers()
				err := wh.handleUploadJob(uploadJob)
				if err != nil {
					pkgLogger.Errorf("[WH] Failed in handle Upload jobs for worker: %+w", err)
				}
				wh.removeDestInProgress(uploadJob.warehouse, uploadJob.upload.ID)
				wh.decrementActiveWorkers()
			}
			return nil
		})
	}
	return workerChan
}

func (*HandleT) handleUploadJob(uploadJob *UploadJobT) (err error) {
	// Process the upload job
	err = uploadJob.run()
	return
}

// Backend Config subscriber subscribes to backend-config and gets all the configurations that includes all sources, destinations and their latest values.
func (wh *HandleT) backendConfigSubscriber(ctx context.Context) {
	for config := range wh.tenantManager.WatchConfig(ctx) {
		wh.configSubscriberLock.Lock()
		wh.warehouses = []warehouseutils.Warehouse{}
		sourceIDsByWorkspaceLock.Lock()
		sourceIDsByWorkspace = map[string][]string{}

		wh.workspaceBySourceIDsLock.Lock()
		wh.workspaceBySourceIDs = map[string]string{}

		pkgLogger.Infof(`Received updated workspace config`)
		for workspaceID, wConfig := range config {
			for _, source := range wConfig.Sources {
				if _, ok := sourceIDsByWorkspace[workspaceID]; !ok {
					sourceIDsByWorkspace[workspaceID] = []string{}
				}
				sourceIDsByWorkspace[workspaceID] = append(sourceIDsByWorkspace[workspaceID], source.ID)
				wh.workspaceBySourceIDs[source.ID] = workspaceID

				if len(source.Destinations) == 0 {
					continue
				}
				for _, destination := range source.Destinations {
					if destination.DestinationDefinition.Name != wh.destType {
						continue
					}
					namespace := wh.getNamespace(destination.Config, source, destination, wh.destType)
					warehouse := warehouseutils.Warehouse{
						WorkspaceID: workspaceID,
						Source:      source,
						Destination: destination,
						Namespace:   namespace,
						Type:        wh.destType,
						Identifier:  warehouseutils.GetWarehouseIdentifier(wh.destType, source.ID, destination.ID),
					}
					wh.warehouses = append(wh.warehouses, warehouse)

					workerName := wh.workerIdentifier(warehouse)
					wh.workerChannelMapLock.Lock()
					// spawn one worker for each unique destID_namespace
					// check this commit to https://github.com/rudderlabs/rudder-server/pull/476/commits/fbfddf167aa9fc63485fe006d34e6881f5019667
					// to avoid creating goroutine for disabled sources/destinations
					if _, ok := wh.workerChannelMap[workerName]; !ok {
						workerChan := wh.initWorker()
						wh.workerChannelMap[workerName] = workerChan
					}
					wh.workerChannelMapLock.Unlock()

					connectionsMapLock.Lock()
					if connectionsMap[destination.ID] == nil {
						connectionsMap[destination.ID] = map[string]warehouseutils.Warehouse{}
					}
					if warehouse.Destination.Config["sslMode"] == "verify-ca" {
						if err := warehouseutils.WriteSSLKeys(warehouse.Destination); err.IsError() {
							pkgLogger.Error(err.Error())
							persistSSLFileErrorStat(workspaceID, wh.destType, destination.Name, destination.ID, source.Name, source.ID, err.GetErrTag())
						}
					}
					connectionsMap[destination.ID][source.ID] = warehouse
					connectionsMapLock.Unlock()

					if warehouseutils.IDResolutionEnabled() && misc.Contains(warehouseutils.IdentityEnabledWarehouses, warehouse.Type) {
						wh.setupIdentityTables(warehouse)
						if shouldPopulateHistoricIdentities && warehouse.Destination.Enabled {
							// non-blocking populate historic identities
							wh.populateHistoricIdentities(warehouse)
						}
					}
				}
			}
		}
		pkgLogger.Infof("Releasing config subscriber lock: %s", wh.destType)
		wh.workspaceBySourceIDsLock.Unlock()
		sourceIDsByWorkspaceLock.Unlock()
		wh.configSubscriberLock.Unlock()
		wh.initialConfigFetched = true
	}
}

// getNamespace sets namespace name in the following order
//  1. user set name from destinationConfig
//  2. from existing record in wh_schemas with same source + dest combo
//  3. convert source name
func (wh *HandleT) getNamespace(configI interface{}, source backendconfig.SourceT, destination backendconfig.DestinationT, destType string) string {
	configMap := configI.(map[string]interface{})
	var namespace string
	if destType == warehouseutils.CLICKHOUSE {
		// TODO: Handle if configMap["database"] is nil
		return configMap["database"].(string)
	}
	if configMap["namespace"] != nil {
		namespace = configMap["namespace"].(string)
		if len(strings.TrimSpace(namespace)) > 0 {
			return warehouseutils.ToProviderCase(destType, warehouseutils.ToSafeNamespace(destType, namespace))
		}
	}
	// TODO: Move config to global level based on use case
	namespacePrefix := config.GetString(fmt.Sprintf("Warehouse.%s.customDatasetPrefix", warehouseutils.WHDestNameMap[destType]), "")
	if namespacePrefix != "" {
		return warehouseutils.ToProviderCase(destType, warehouseutils.ToSafeNamespace(destType, fmt.Sprintf(`%s_%s`, namespacePrefix, source.Name)))
	}
	var exists bool
	if namespace, exists = warehouseutils.GetNamespace(source, destination, wh.dbHandle); !exists {
		namespace = warehouseutils.ToProviderCase(destType, warehouseutils.ToSafeNamespace(destType, source.Name))
	}
	return namespace
}

func (wh *HandleT) getPendingStagingFiles(ctx context.Context, warehouse warehouseutils.Warehouse) ([]*model.StagingFile, error) {
	var lastStagingFileID int64
	sqlStatement := fmt.Sprintf(`
	SELECT
	  end_staging_file_id
	FROM
	  %[1]s UT
	WHERE
	  UT.destination_type = '%[2]s'
	  AND UT.source_id = '%[3]s'
	  AND UT.destination_id = '%[4]s'
	ORDER BY
	  UT.id DESC;
`,
		warehouseutils.WarehouseUploadsTable,
		warehouse.Type,
		warehouse.Source.ID,
		warehouse.Destination.ID,
	)

	err := wh.dbHandle.QueryRow(sqlStatement).Scan(&lastStagingFileID)
	if err != nil && err != sql.ErrNoRows {
		panic(fmt.Errorf("query: %s failed with Error : %w", sqlStatement, err))
	}

	stagingFilesList, err := wh.stagingRepo.GetAfterID(
		ctx,
		warehouse.Source.ID,
		warehouse.Destination.ID,
		lastStagingFileID,
	)
	if err != nil {
		return nil, err
	}

	stagingFilesListPtr := make([]*model.StagingFile, len(stagingFilesList))
	for i := range stagingFilesList {
		stagingFilesListPtr[i] = &stagingFilesList[i]
	}

	return stagingFilesListPtr, nil
}

func (wh *HandleT) initUpload(warehouse warehouseutils.Warehouse, jsonUploadsList []*model.StagingFile, isUploadTriggered bool, priority int, uploadStartAfter time.Time) {
	sqlStatement := fmt.Sprintf(`
		INSERT INTO %s (
		  source_id, namespace, workspace_id, destination_id,
		  destination_type, start_staging_file_id,
		  end_staging_file_id, start_load_file_id,
		  end_load_file_id, status, schema,
		  error, metadata, first_event_at,
		  last_event_at, created_at, updated_at
		)
		VALUES
		  (
			$1, $2, $3, $4, $5, $6, $7, $8, $9, $10,
			$11, $12, $13, $14, $15, $16, $17
		  ) RETURNING id;
`,
		warehouseutils.WarehouseUploadsTable,
	)
	pkgLogger.Infof("WH: %s: Creating record in %s table: %v", wh.destType, warehouseutils.WarehouseUploadsTable, sqlStatement)
	stmt, err := wh.dbHandle.Prepare(sqlStatement)
	if err != nil {
		panic(err)
	}
	defer stmt.Close()

	startJSONID := jsonUploadsList[0].ID
	endJSONID := jsonUploadsList[len(jsonUploadsList)-1].ID
	namespace := warehouse.Namespace

	var firstEventAt, lastEventAt time.Time
	if ok := jsonUploadsList[0].FirstEventAt.IsZero(); !ok {
		firstEventAt = jsonUploadsList[0].FirstEventAt
	}
	if ok := jsonUploadsList[len(jsonUploadsList)-1].LastEventAt.IsZero(); !ok {
		lastEventAt = jsonUploadsList[len(jsonUploadsList)-1].LastEventAt
	}

	now := timeutil.Now()
	metadataMap := map[string]interface{}{
		"use_rudder_storage": jsonUploadsList[0].UseRudderStorage, // TODO: Since the use_rudder_storage is now being populated for both the staging and load files. Let's try to leverage it instead of hard coding it from the first staging file.
		"source_batch_id":    jsonUploadsList[0].SourceBatchID,
		"source_task_id":     jsonUploadsList[0].SourceTaskID,
		"source_task_run_id": jsonUploadsList[0].SourceTaskRunID,
		"source_job_id":      jsonUploadsList[0].SourceJobID,
		"source_job_run_id":  jsonUploadsList[0].SourceJobRunID,
		"load_file_type":     warehouseutils.GetLoadFileType(wh.destType),
		"nextRetryTime":      uploadStartAfter.Format(time.RFC3339),
	}
	if isUploadTriggered {
		// set priority to 50 if the upload was manually triggered
		metadataMap["priority"] = 50
	}
	if priority != 0 {
		metadataMap["priority"] = priority
	}
	metadata, err := json.Marshal(metadataMap)
	if err != nil {
		panic(err)
	}
	row := stmt.QueryRow(
		warehouse.Source.ID,
		namespace,
		warehouse.WorkspaceID,
		warehouse.Destination.ID,
		wh.destType,
		startJSONID,
		endJSONID,
		0,
		0,
		model.Waiting,
		"{}",
		"{}",
		metadata,
		firstEventAt,
		lastEventAt,
		now,
		now,
	)

	var uploadID int64
	err = row.Scan(&uploadID)
	if err != nil {
		panic(err)
	}
}

func (wh *HandleT) setDestInProgress(warehouse warehouseutils.Warehouse, jobID int64) {
	identifier := wh.workerIdentifier(warehouse)
	wh.inProgressMapLock.Lock()
	defer wh.inProgressMapLock.Unlock()
	wh.inProgressMap[WorkerIdentifierT(identifier)] = append(wh.inProgressMap[WorkerIdentifierT(identifier)], JobIDT(jobID))
}

func (wh *HandleT) removeDestInProgress(warehouse warehouseutils.Warehouse, jobID int64) {
	wh.inProgressMapLock.Lock()
	defer wh.inProgressMapLock.Unlock()
	if idx, inProgress := wh.isUploadJobInProgress(warehouse, jobID); inProgress {
		identifier := wh.workerIdentifier(warehouse)
		wh.inProgressMap[WorkerIdentifierT(identifier)] = removeFromJobsIDT(wh.inProgressMap[WorkerIdentifierT(identifier)], idx)
	}
}

func (wh *HandleT) isUploadJobInProgress(warehouse warehouseutils.Warehouse, jobID int64) (inProgressIdx int, inProgress bool) {
	identifier := wh.workerIdentifier(warehouse)
	for idx, id := range wh.inProgressMap[WorkerIdentifierT(identifier)] {
		if jobID == int64(id) {
			inProgress = true
			inProgressIdx = idx
			return
		}
	}
	return
}

func removeFromJobsIDT(slice []JobIDT, idx int) []JobIDT {
	return append(slice[:idx], slice[idx+1:]...)
}

func getUploadFreqInS(syncFrequency string) int64 {
	freqInS := uploadFreqInS
	if syncFrequency != "" {
		freqInMin, _ := strconv.ParseInt(syncFrequency, 10, 64)
		freqInS = freqInMin * 60
	}
	return freqInS
}

func uploadFrequencyExceeded(warehouse warehouseutils.Warehouse, syncFrequency string) bool {
	freqInS := getUploadFreqInS(syncFrequency)
	lastProcessedMarkerMapLock.Lock()
	defer lastProcessedMarkerMapLock.Unlock()
	if lastExecTime, ok := lastProcessedMarkerMap[warehouse.Identifier]; ok && timeutil.Now().Unix()-lastExecTime < freqInS {
		return true
	}
	return false
}

func setLastProcessedMarker(warehouse warehouseutils.Warehouse, lastProcessedTime time.Time) {
	lastProcessedMarkerMapLock.Lock()
	defer lastProcessedMarkerMapLock.Unlock()
	lastProcessedMarkerMap[warehouse.Identifier] = lastProcessedTime.Unix()
}

func (wh *HandleT) createUploadJobsFromStagingFiles(warehouse warehouseutils.Warehouse, _ manager.ManagerI, stagingFilesList []*model.StagingFile, priority int, uploadStartAfter time.Time) {
	// count := 0
	// Process staging files in batches of stagingFilesBatchSize
	// E.g. If there are 1000 pending staging files and stagingFilesBatchSize is 100,
	// Then we create 10 new entries in wh_uploads table each with 100 staging files
	var (
		stagingFilesInUpload []*model.StagingFile
		counter              int
	)
	uploadTriggered := isUploadTriggered(warehouse)

	initUpload := func() {
		wh.initUpload(warehouse, stagingFilesInUpload, uploadTriggered, priority, uploadStartAfter)
		stagingFilesInUpload = []*model.StagingFile{}
		counter = 0
	}
	for idx, sFile := range stagingFilesList {
		if idx > 0 && counter > 0 && sFile.UseRudderStorage != stagingFilesList[idx-1].UseRudderStorage {
			initUpload()
		}

		stagingFilesInUpload = append(stagingFilesInUpload, sFile)
		counter++
		if counter == stagingFilesBatchSize || idx == len(stagingFilesList)-1 {
			initUpload()
		}
	}

	// reset upload trigger if the upload was triggered
	if uploadTriggered {
		clearTriggeredUpload(warehouse)
	}
}

func getUploadStartAfterTime() time.Time {
	if enableJitterForSyncs {
		return timeutil.Now().Add(time.Duration(rand.Intn(15)) * time.Second)
	}
	return time.Now()
}

func (wh *HandleT) getLatestUploadStatus(warehouse *warehouseutils.Warehouse) (int64, string, int) {
	uploadID, status, priority, err := wh.warehouseDBHandle.GetLatestUploadStatus(
		context.TODO(),
		warehouse.Type,
		warehouse.Source.ID,
		warehouse.Destination.ID)
	if err != nil {
		pkgLogger.Errorf(`Error getting latest upload status for warehouse: %v`, err)
	}

	return uploadID, status, priority
}

func (wh *HandleT) deleteWaitingUploadJob(jobID int64) {
	sqlStatement := fmt.Sprintf(`
		DELETE FROM
		  %s
		WHERE
		  id = %d
		  AND status = '%s';
`,
		warehouseutils.WarehouseUploadsTable,
		jobID,
		model.Waiting,
	)
	_, err := wh.dbHandle.Exec(sqlStatement)
	if err != nil {
		pkgLogger.Errorf(`Error deleting upload job: %d in waiting state: %v`, jobID, err)
	}
}

func (wh *HandleT) createJobs(ctx context.Context, warehouse warehouseutils.Warehouse) (err error) {
	whManager, err := manager.New(wh.destType)
	if err != nil {
		return err
	}

	// Step 1: Crash recovery after restart
	// Remove pending temp tables in Redshift etc.
	_, ok := inRecoveryMap[warehouse.Destination.ID]
	if ok {
		pkgLogger.Infof("[WH]: Crash recovering for %s:%s", wh.destType, warehouse.Destination.ID)
		err = whManager.CrashRecover(warehouse)
		if err != nil {
			return err
		}
		delete(inRecoveryMap, warehouse.Destination.ID)
	}

	if !wh.canCreateUpload(warehouse) {
		pkgLogger.Debugf("[WH]: Skipping upload loop since %s upload freq not exceeded", warehouse.Identifier)
		return nil
	}

	wh.areBeingEnqueuedLock.Lock()

	priority := 0
	uploadID, uploadStatus, uploadPriority := wh.getLatestUploadStatus(&warehouse)
	if uploadStatus == model.Waiting {
		// If it is present do nothing else delete it
		if _, inProgress := wh.isUploadJobInProgress(warehouse, uploadID); !inProgress {
			wh.deleteWaitingUploadJob(uploadID)
			priority = uploadPriority // copy the priority from the latest upload job.
		}
	}

	wh.areBeingEnqueuedLock.Unlock()

	stagingFilesFetchStat := stats.Default.NewTaggedStat("wh_scheduler.pending_staging_files", stats.TimerType, stats.Tags{
		"workspaceId":   warehouse.WorkspaceID,
		"destinationID": warehouse.Destination.ID,
		"destType":      warehouse.Destination.DestinationDefinition.Name,
	})
	stagingFilesFetchStat.Start()
	stagingFilesList, err := wh.getPendingStagingFiles(ctx, warehouse)
	if err != nil {
		pkgLogger.Errorf("[WH]: Failed to get pending staging files: %s with error %v", warehouse.Identifier, err)
		return err
	}
	stagingFilesFetchStat.End()

	if len(stagingFilesList) == 0 {
		pkgLogger.Debugf("[WH]: Found no pending staging files for %s", warehouse.Identifier)
		return nil
	}

	uploadJobCreationStat := stats.Default.NewTaggedStat("wh_scheduler.create_upload_jobs", stats.TimerType, stats.Tags{
		"workspaceId":   warehouse.WorkspaceID,
		"destinationID": warehouse.Destination.ID,
		"destType":      warehouse.Destination.DestinationDefinition.Name,
	})
	uploadJobCreationStat.Start()

	uploadStartAfter := getUploadStartAfterTime()
	wh.createUploadJobsFromStagingFiles(warehouse, whManager, stagingFilesList, priority, uploadStartAfter)
	setLastProcessedMarker(warehouse, uploadStartAfter)

	uploadJobCreationStat.End()

	return nil
}

func (wh *HandleT) mainLoop(ctx context.Context) {
	for {
		if !wh.isEnabled {
			select {
			case <-ctx.Done():
				return
			case <-time.After(mainLoopSleep):
			}
			continue
		}

		jobCreationChan := make(chan struct{}, maxParallelJobCreation)
		wh.configSubscriberLock.RLock()
		wg := sync.WaitGroup{}
		wg.Add(len(wh.warehouses))

		whTotalSchedulingStats := stats.Default.NewStat("wh_scheduler.total_scheduling_time", stats.TimerType)
		whTotalSchedulingStats.Start()

		for _, warehouse := range wh.warehouses {
			w := warehouse
			rruntime.GoForWarehouse(func() {
				jobCreationChan <- struct{}{}
				defer func() {
					wg.Done()
					<-jobCreationChan
				}()

				pkgLogger.Debugf("[WH] Processing Jobs for warehouse: %s", w.Identifier)
				err := wh.createJobs(ctx, w)
				if err != nil {
					pkgLogger.Errorf("[WH] Failed to process warehouse Jobs: %v", err)
				}
			})
		}
		wh.configSubscriberLock.RUnlock()
		wg.Wait()

		whTotalSchedulingStats.End()
		stats.Default.NewStat("wh_scheduler.warehouse_length", stats.CountType).Count(len(wh.warehouses)) // Correlation between number of warehouses and scheduling time.
		select {
		case <-ctx.Done():
			return
		case <-time.After(mainLoopSleep):
		}
	}
}

func (wh *HandleT) getUploadsToProcess(ctx context.Context, availableWorkers int, skipIdentifiers []string) ([]*UploadJobT, error) {
	var skipIdentifiersSQL string
	partitionIdentifierSQL := `destination_id, namespace`

	if len(skipIdentifiers) > 0 {
		skipIdentifiersSQL = `and ((destination_id || '_' || namespace)) != ALL($1)`
	}

	if wh.allowMultipleSourcesForJobsPickup {
		if len(skipIdentifiers) > 0 {
			skipIdentifiersSQL = `and ((source_id || '_' || destination_id || '_' || namespace)) != ALL($1)`
		}
		partitionIdentifierSQL = fmt.Sprintf(`%s, %s`, "source_id", partitionIdentifierSQL)
	}

	sqlStatement := fmt.Sprintf(`
			SELECT
					id,
					status,
					schema,
					mergedSchema,
					namespace,
					workspace_id,
					source_id,
					destination_id,
					destination_type,
					start_staging_file_id,
					end_staging_file_id,
					start_load_file_id,
					end_load_file_id,
					error,
					metadata,
					timings->0 as firstTiming,
					timings->-1 as lastTiming,
					timings,
					COALESCE(metadata->>'priority', '100')::int,
					first_event_at,
					last_event_at
				FROM (
					SELECT
						ROW_NUMBER() OVER (PARTITION BY %s ORDER BY COALESCE(metadata->>'priority', '100')::int ASC, id ASC) AS row_number,
						t.*
					FROM
						%s t
					WHERE
						t.destination_type = '%s' and t.in_progress=%t and t.status != '%s' and t.status != '%s' %s and COALESCE(metadata->>'nextRetryTime', now()::text)::timestamptz <= now()
				) grouped_uploads
				WHERE
					grouped_uploads.row_number = 1
				ORDER BY
					COALESCE(metadata->>'priority', '100')::int ASC, id ASC
				LIMIT %d;

		`, partitionIdentifierSQL, warehouseutils.WarehouseUploadsTable, wh.destType, false, model.ExportedData, model.Aborted, skipIdentifiersSQL, availableWorkers)

	var (
		rows *sql.Rows
		err  error
	)
	if len(skipIdentifiers) > 0 {
		rows, err = wh.dbHandle.Query(
			sqlStatement,
			pq.Array(skipIdentifiers),
		)
	} else {
		rows, err = wh.dbHandle.Query(
			sqlStatement,
		)
	}

	if err != nil && !errors.Is(err, sql.ErrNoRows) {
		return []*UploadJobT{}, err
	}

	if errors.Is(err, sql.ErrNoRows) {
		return []*UploadJobT{}, nil
	}
	defer rows.Close()

	var uploadJobs []*UploadJobT
	for rows.Next() {
		var (
			upload                    Upload
			schema                    json.RawMessage
			mergedSchema              json.RawMessage
			firstTiming               sql.NullString
			lastTiming                sql.NullString
			firstEventAt, lastEventAt sql.NullTime
		)

		err := rows.Scan(
			&upload.ID,
			&upload.Status,
			&schema,
			&mergedSchema,
			&upload.Namespace,
			&upload.WorkspaceID,
			&upload.SourceID,
			&upload.DestinationID,
			&upload.DestinationType,
			&upload.StartStagingFileID,
			&upload.EndStagingFileID,
			&upload.StartLoadFileID,
			&upload.EndLoadFileID,
			&upload.Error,
			&upload.Metadata,
			&firstTiming,
			&lastTiming,
			&upload.TimingsObj,
			&upload.Priority,
			&firstEventAt,
			&lastEventAt,
		)
		if err != nil {
			panic(fmt.Errorf("Failed to scan result from query: %s\nwith Error : %w", sqlStatement, err))
		}
		upload.FirstEventAt = firstEventAt.Time
		upload.LastEventAt = lastEventAt.Time
		upload.UploadSchema = warehouseutils.JSONSchemaToMap(schema)
		upload.MergedSchema = warehouseutils.JSONSchemaToMap(mergedSchema)

		// TODO: replace gjson with jsoniter
		// cloud sources info
		upload.SourceBatchID = gjson.GetBytes(upload.Metadata, "source_batch_id").String()
		upload.SourceTaskID = gjson.GetBytes(upload.Metadata, "source_task_id").String()
		upload.SourceTaskRunID = gjson.GetBytes(upload.Metadata, "source_task_run_id").String()
		upload.SourceJobID = gjson.GetBytes(upload.Metadata, "source_job_id").String()
		upload.SourceJobRunID = gjson.GetBytes(upload.Metadata, "source_job_run_id").String()
		// load file type
		upload.LoadFileType = gjson.GetBytes(upload.Metadata, "load_file_type").String()

		_, upload.FirstAttemptAt = warehouseutils.TimingFromJSONString(firstTiming)
		var lastStatus string
		lastStatus, upload.LastAttemptAt = warehouseutils.TimingFromJSONString(lastTiming)
		upload.Attempts = gjson.Get(string(upload.Error), fmt.Sprintf(`%s.attempt`, lastStatus)).Int()

		if upload.WorkspaceID == "" {
			var ok bool
			wh.workspaceBySourceIDsLock.Lock()
			upload.WorkspaceID, ok = wh.workspaceBySourceIDs[upload.SourceID]
			wh.workspaceBySourceIDsLock.Unlock()

			if !ok {
				pkgLogger.Warnf("could not find workspace id for source id: %s", upload.SourceID)
			}
		}

		wh.configSubscriberLock.RLock()
		warehouse, ok := funk.Find(wh.warehouses, func(w warehouseutils.Warehouse) bool {
			return w.Source.ID == upload.SourceID && w.Destination.ID == upload.DestinationID
		}).(warehouseutils.Warehouse)
		wh.configSubscriberLock.RUnlock()

		upload.UseRudderStorage = warehouse.GetBoolDestinationConfig("useRudderStorage")

		if !ok {
<<<<<<< HEAD
			uploadJob := wh.uploadJobFactory.NewUploadJob(&model.UploadJob{
				Upload: model.Upload(upload),
			})
=======
			uploadJob := UploadJobT{
				upload:   &upload,
				dbHandle: wh.dbHandle,
				stats:    stats.Default,
			}
>>>>>>> d86400dc
			err := fmt.Errorf("unable to find source : %s or destination : %s, both or the connection between them", upload.SourceID, upload.DestinationID)
			_, _ = uploadJob.setUploadError(err, model.Aborted)
			pkgLogger.Errorf("%v", err)
			continue
		}

		upload.SourceType = warehouse.Source.SourceDefinition.Name
		upload.SourceCategory = warehouse.Source.SourceDefinition.Category

		stagingFilesList, err := wh.stagingRepo.GetInRange(
			ctx,
			warehouse.Source.ID,
			warehouse.Destination.ID,
			upload.StartStagingFileID,
			upload.EndStagingFileID,
		)
		if err != nil {
			return nil, err
		}

		stagingFileIDs := make([]int64, len(stagingFilesList))
		stagingFileListPtr := make([]*model.StagingFile, len(stagingFilesList))
		for i := range stagingFilesList {
			stagingFileIDs[i] = stagingFilesList[i].ID
			stagingFileListPtr[i] = &stagingFilesList[i]
		}

		whManager, err := manager.New(wh.destType)
		if err != nil {
			return nil, err
		}

		uploadJob := UploadJobT{
			upload:               &upload,
			stagingFiles:         stagingFileListPtr,
			stagingFileIDs:       stagingFileIDs,
			warehouse:            warehouse,
			whManager:            whManager,
			dbHandle:             wh.dbHandle,
			pgNotifier:           &wh.notifier,
			destinationValidator: validations.NewDestinationValidator(),
			stats:                stats.Default,
		}

		uploadJobs = append(uploadJobs, &uploadJob)
	}

	return uploadJobs, nil
}

func (wh *HandleT) getInProgressNamespaces() (identifiers []string) {
	wh.inProgressMapLock.Lock()
	defer wh.inProgressMapLock.Unlock()
	for k, v := range wh.inProgressMap {
		if len(v) >= wh.maxConcurrentUploadJobs {
			identifiers = append(identifiers, string(k))
		}
	}
	return
}

func (wh *HandleT) runUploadJobAllocator(ctx context.Context) {
loop:
	for {
		if !wh.initialConfigFetched {
			select {
			case <-ctx.Done():
				break loop
			case <-time.After(waitForConfig):
			}
			continue
		}

		availableWorkers := wh.noOfWorkers - wh.getActiveWorkerCount()
		if availableWorkers < 1 {
			select {
			case <-ctx.Done():
				break loop
			case <-time.After(waitForWorkerSleep):
			}
			continue
		}

		wh.areBeingEnqueuedLock.Lock()

		inProgressNamespaces := wh.getInProgressNamespaces()
		pkgLogger.Debugf(`Current inProgress namespace identifiers for %s: %v`, wh.destType, inProgressNamespaces)

		uploadJobsToProcess, err := wh.getUploadsToProcess(ctx, availableWorkers, inProgressNamespaces)
		if err != nil {
			pkgLogger.Errorf(`Error executing getUploadsToProcess: %v`, err)
			panic(err)
		}

		for _, uploadJob := range uploadJobsToProcess {
			wh.setDestInProgress(uploadJob.warehouse, uploadJob.upload.ID)
		}
		wh.areBeingEnqueuedLock.Unlock()

		for _, uploadJob := range uploadJobsToProcess {
			workerName := wh.workerIdentifier(uploadJob.warehouse)
			wh.workerChannelMapLock.Lock()
			wh.workerChannelMap[workerName] <- uploadJob
			wh.workerChannelMapLock.Unlock()
		}

		select {
		case <-ctx.Done():
			break loop
		case <-time.After(uploadAllocatorSleep):
		}
	}

	wh.workerChannelMapLock.Lock()
	for _, workerChannel := range wh.workerChannelMap {
		close(workerChannel)
	}
	wh.workerChannelMapLock.Unlock()
}

func (wh *HandleT) uploadStatusTrack(ctx context.Context) {
	for {
		for _, warehouse := range wh.warehouses {
			source := warehouse.Source
			destination := warehouse.Destination

			if !source.Enabled || !destination.Enabled {
				continue
			}

			config := destination.Config
			// Default frequency
			syncFrequency := "1440"
			if config[warehouseutils.SyncFrequency] != nil {
				syncFrequency, _ = config[warehouseutils.SyncFrequency].(string)
			}

			timeWindow := uploadBufferTimeInMin
			if value, err := strconv.Atoi(syncFrequency); err == nil {
				timeWindow += value
			}

			sqlStatement := fmt.Sprintf(`
				select
				  created_at
				from
				  %[1]s
				where
				  source_id = '%[2]s'
				  and destination_id = '%[3]s'
				  and created_at > now() - interval '%[4]d MIN'
				  and created_at < now() - interval '%[5]d MIN'
				order by
				  created_at desc
				limit
				  1;
`,

				warehouseutils.WarehouseStagingFilesTable,
				source.ID,
				destination.ID,
				2*timeWindow,
				timeWindow,
			)

			var createdAt sql.NullTime
			err := wh.dbHandle.QueryRow(sqlStatement).Scan(&createdAt)
			if err == sql.ErrNoRows {
				continue
			}
			if err != nil && err != sql.ErrNoRows {
				panic(fmt.Errorf("Query: %s\nfailed with Error : %w", sqlStatement, err))
			}

			if !createdAt.Valid {
				continue
			}

			sqlStatement = fmt.Sprintf(`
				SELECT
				  EXISTS (
					SELECT
					  1
					FROM
					  %s
					WHERE
					  source_id = $1
					  AND destination_id = $2
					  AND (
						status = $3
						OR status = $4
						OR status LIKE $5
					  )
					  AND updated_at > $6
				  );
`,
				warehouseutils.WarehouseUploadsTable,
			)
			sqlStatementArgs := []interface{}{
				source.ID,
				destination.ID,
				model.ExportedData,
				model.Aborted,
				"%_failed",
				createdAt.Time.Format(misc.RFC3339Milli),
			}
			var (
				exists   bool
				uploaded int
			)
			err = wh.dbHandle.QueryRow(sqlStatement, sqlStatementArgs...).Scan(&exists)
			if err != nil && err != sql.ErrNoRows {
				panic(fmt.Errorf("Query: %s\nfailed with Error : %w", sqlStatement, err))
			}
			if exists {
				uploaded = 1
			}

			getUploadStatusStat("warehouse_successful_upload_exists", warehouse).Count(uploaded)
		}
		select {
		case <-ctx.Done():
			return
		case <-time.After(uploadStatusTrackFrequency):
		}
	}
}

func getBucketFolder(batchID, tableName string) string {
	return fmt.Sprintf(`%v-%v`, batchID, tableName)
}

// Enable enables a router :)
func (wh *HandleT) Enable() {
	wh.isEnabled = true
}

// Disable disables a router:)
func (wh *HandleT) Disable() {
	wh.isEnabled = false
}

func (wh *HandleT) setInterruptedDestinations() {
	if !misc.Contains(crashRecoverWarehouses, wh.destType) {
		return
	}
	sqlStatement := fmt.Sprintf(`
		SELECT
		  destination_id
		FROM
		  %s
		WHERE
		  destination_type = '%s'
		  AND (
			status = '%s'
			OR status = '%s'
		  )
		  and in_progress = %t;
`,
		warehouseutils.WarehouseUploadsTable,
		wh.destType,
		getInProgressState(model.ExportedData),
		getFailedState(model.ExportedData),
		true,
	)
	rows, err := wh.dbHandle.Query(sqlStatement)
	if err != nil {
		panic(fmt.Errorf("query: %s failed with Error : %w", sqlStatement, err))
	}
	defer rows.Close()

	for rows.Next() {
		var destID string
		err := rows.Scan(&destID)
		if err != nil {
			panic(fmt.Errorf("Failed to scan result from query: %s\nwith Error : %w", sqlStatement, err))
		}
		inRecoveryMap[destID] = true
	}
}

func (wh *HandleT) Setup(whType string) {
	pkgLogger.Infof("WH: Warehouse Router started: %s", whType)
	wh.dbHandle = dbHandle
	// We now have access to the warehouseDBHandle through
	// which we will be running the db calls.
	wh.warehouseDBHandle = NewWarehouseDB(dbHandle)
	wh.stagingRepo = &repo.StagingFiles{
		DB: dbHandle,
	}
	wh.notifier = notifier
	wh.destType = whType
	wh.setInterruptedDestinations()
	wh.resetInProgressJobs()
	wh.Enable()
	wh.workerChannelMap = make(map[string]chan *UploadJobT)
	wh.inProgressMap = make(map[WorkerIdentifierT][]JobIDT)
	wh.tenantManager = multitenant.Manager{
		BackendConfig: backendconfig.DefaultBackendConfig,
	}

	whName := warehouseutils.WHDestNameMap[whType]
	config.RegisterIntConfigVariable(8, &wh.noOfWorkers, true, 1, fmt.Sprintf(`Warehouse.%v.noOfWorkers`, whName), "Warehouse.noOfWorkers")
	config.RegisterIntConfigVariable(1, &wh.maxConcurrentUploadJobs, false, 1, fmt.Sprintf(`Warehouse.%v.maxConcurrentUploadJobs`, whName))
	config.RegisterBoolConfigVariable(false, &wh.allowMultipleSourcesForJobsPickup, false, fmt.Sprintf(`Warehouse.%v.allowMultipleSourcesForJobsPickup`, whName))

	ctx, cancel := context.WithCancel(context.Background())
	g, ctx := errgroup.WithContext(ctx)

	wh.backgroundCancel = cancel
	wh.backgroundWait = g.Wait

	g.Go(misc.WithBugsnagForWarehouse(func() error {
		wh.tenantManager.Run(ctx)
		return nil
	}))

	g.Go(misc.WithBugsnagForWarehouse(func() error {
		wh.backendConfigSubscriber(ctx)
		return nil
	}))

	g.Go(misc.WithBugsnagForWarehouse(func() error {
		wh.runUploadJobAllocator(ctx)
		return nil
	}))
	g.Go(misc.WithBugsnagForWarehouse(func() error {
		wh.mainLoop(ctx)
		return nil
	}))

	g.Go(misc.WithBugsnagForWarehouse(func() error {
		pkgLogger.Infof("WH: Warehouse Idle upload tracker started")
		wh.uploadStatusTrack(ctx)
		return nil
	}))
}

func (wh *HandleT) Shutdown() {
	wh.backgroundCancel()
	wh.backgroundWait()
}

func (wh *HandleT) resetInProgressJobs() {
	sqlStatement := fmt.Sprintf(`
		UPDATE
		  %s
		SET
		  in_progress = %t
		WHERE
		  destination_type = '%s'
		  AND in_progress = %t;
`,
		warehouseutils.WarehouseUploadsTable,
		false,
		wh.destType,
		true,
	)
	_, err := wh.dbHandle.Query(sqlStatement)
	if err != nil {
		panic(fmt.Errorf("query: %s failed with Error : %w", sqlStatement, err))
	}
}

func minimalConfigSubscriber() {
	ch := backendconfig.DefaultBackendConfig.Subscribe(context.TODO(), backendconfig.TopicBackendConfig)
	for data := range ch {
		pkgLogger.Debug("Got config from config-backend", data)
		config := data.Data.(map[string]backendconfig.ConfigT)

		sourceIDsByWorkspaceLock.Lock()
		sourceIDsByWorkspace = map[string][]string{}

		var connectionFlags backendconfig.ConnectionFlags
		for workspaceID, wConfig := range config {
			connectionFlags = wConfig.ConnectionFlags // the last connection flags should be enough, since they are all the same in multi-workspace environments
			for _, source := range wConfig.Sources {
				if _, ok := sourceIDsByWorkspace[workspaceID]; !ok {
					sourceIDsByWorkspace[workspaceID] = []string{}
				}
				sourceIDsByWorkspace[workspaceID] = append(sourceIDsByWorkspace[workspaceID], source.ID)
				for _, destination := range source.Destinations {
					if misc.Contains(warehouseutils.WarehouseDestinations, destination.DestinationDefinition.Name) {
						wh := &HandleT{
							dbHandle: dbHandle,
							destType: destination.DestinationDefinition.Name,
						}
						namespace := wh.getNamespace(destination.Config, source, destination, wh.destType)
						connectionsMapLock.Lock()
						if connectionsMap[destination.ID] == nil {
							connectionsMap[destination.ID] = map[string]warehouseutils.Warehouse{}
						}
						connectionsMap[destination.ID][source.ID] = warehouseutils.Warehouse{
							WorkspaceID: workspaceID,
							Destination: destination,
							Namespace:   namespace,
							Type:        wh.destType,
							Source:      source,
							Identifier:  warehouseutils.GetWarehouseIdentifier(wh.destType, source.ID, destination.ID),
						}
						connectionsMapLock.Unlock()
					}
				}
			}
		}
		sourceIDsByWorkspaceLock.Unlock()

		if val, ok := connectionFlags.Services["warehouse"]; ok {
			if UploadAPI.connectionManager != nil {
				UploadAPI.connectionManager.Apply(connectionFlags.URL, val)
			}
		}
	}
}

// Gets the config from config backend and extracts enabled write keys
func monitorDestRouters(ctx context.Context) {
	dstToWhRouter := make(map[string]*HandleT)

	ch := tenantManager.WatchConfig(ctx)
	for config := range ch {
		onConfigDataEvent(config, dstToWhRouter)
	}

	g, _ := errgroup.WithContext(context.Background())
	for _, wh := range dstToWhRouter {
		wh := wh
		g.Go(func() error {
			wh.Shutdown()
			return nil
		})
	}
	g.Wait()
}

func onConfigDataEvent(config map[string]backendconfig.ConfigT, dstToWhRouter map[string]*HandleT) {
	pkgLogger.Debug("Got config from config-backend", config)

	enabledDestinations := make(map[string]bool)
	var connectionFlags backendconfig.ConnectionFlags
	for _, wConfig := range config {
		connectionFlags = wConfig.ConnectionFlags // the last connection flags should be enough, since they are all the same in multi-workspace environments
		for _, source := range wConfig.Sources {
			for _, destination := range source.Destinations {
				enabledDestinations[destination.DestinationDefinition.Name] = true
				if misc.Contains(warehouseutils.WarehouseDestinations, destination.DestinationDefinition.Name) {
					wh, ok := dstToWhRouter[destination.DestinationDefinition.Name]
					if !ok {
						pkgLogger.Info("Starting a new Warehouse Destination Router: ", destination.DestinationDefinition.Name)
						wh = &HandleT{}
						wh.configSubscriberLock.Lock()
						wh.Setup(destination.DestinationDefinition.Name)
						wh.configSubscriberLock.Unlock()
						dstToWhRouter[destination.DestinationDefinition.Name] = wh
					} else {
						pkgLogger.Debug("Enabling existing Destination: ", destination.DestinationDefinition.Name)
						wh.configSubscriberLock.Lock()
						wh.Enable()
						wh.configSubscriberLock.Unlock()
					}
				}
			}
		}
	}
	if val, ok := connectionFlags.Services["warehouse"]; ok {
		if UploadAPI.connectionManager != nil {
			UploadAPI.connectionManager.Apply(connectionFlags.URL, val)
		}
	}

	keys := misc.StringKeys(dstToWhRouter)
	for _, key := range keys {
		if _, ok := enabledDestinations[key]; !ok {
			if wh, ok := dstToWhRouter[key]; ok {
				pkgLogger.Info("Disabling a existing warehouse destination: ", key)
				wh.configSubscriberLock.Lock()
				wh.Disable()
				wh.configSubscriberLock.Unlock()
			}
		}
	}
}

func setupTables(dbHandle *sql.DB) error {
	m := &migrator.Migrator{
		Handle:                     dbHandle,
		MigrationsTable:            "wh_schema_migrations",
		ShouldForceSetLowerVersion: ShouldForceSetLowerVersion,
	}

	operation := func() error {
		return m.Migrate("warehouse")
	}

	backoffWithMaxRetry := backoff.WithMaxRetries(backoff.NewExponentialBackOff(), 3)
	err := backoff.RetryNotify(operation, backoffWithMaxRetry, func(err error, t time.Duration) {
		pkgLogger.Warnf("Failed to setup WH db tables: %v, retrying after %v", err, t)
	})
	if err != nil {
		return fmt.Errorf("could not run warehouse database migrations: %w", err)
	}
	return nil
}

func CheckPGHealth(dbHandle *sql.DB) bool {
	if dbHandle == nil {
		return false
	}
	rows, err := dbHandle.Query(`SELECT 'Rudder Warehouse DB Health Check'::text as message`)
	if err != nil {
		pkgLogger.Error(err)
		return false
	}
	defer rows.Close()
	return true
}

func setConfigHandler(w http.ResponseWriter, r *http.Request) {
	pkgLogger.LogRequest(r)

	body, err := io.ReadAll(r.Body)
	if err != nil {
		pkgLogger.Errorf("[WH]: Error reading body: %v", err)
		http.Error(w, "can't read body", http.StatusBadRequest)
		return
	}
	defer r.Body.Close()

	var kvs []warehouseutils.KeyValue
	err = json.Unmarshal(body, &kvs)
	if err != nil {
		pkgLogger.Errorf("[WH]: Error unmarshalling body: %v", err)
		http.Error(w, "can't unmarshall body", http.StatusBadRequest)
		return
	}

	for _, kv := range kvs {
		config.Set(kv.Key, kv.Value)
	}
	w.WriteHeader(http.StatusOK)
}

func pendingEventsHandler(w http.ResponseWriter, r *http.Request) {
	// TODO : respond with errors in a common way
	pkgLogger.LogRequest(r)

	ctx := r.Context()

	if r.Method != "POST" {
		w.WriteHeader(http.StatusMethodNotAllowed)
		return
	}

	// read body
	body, err := io.ReadAll(r.Body)
	if err != nil {
		pkgLogger.Errorf("[WH]: Error reading body: %v", err)
		http.Error(w, "can't read body", http.StatusBadRequest)
		return
	}
	defer r.Body.Close()

	// unmarshall body
	var pendingEventsReq warehouseutils.PendingEventsRequestT
	err = json.Unmarshal(body, &pendingEventsReq)
	if err != nil {
		pkgLogger.Errorf("[WH]: Error unmarshalling body: %v", err)
		http.Error(w, "can't unmarshall body", http.StatusBadRequest)
		return
	}

	sourceID := pendingEventsReq.SourceID

	// return error if source id is empty
	if sourceID == "" {
		pkgLogger.Errorf("[WH]: pending-events:  Empty source id")
		http.Error(w, "empty source id", http.StatusBadRequest)
		return
	}

	workspaceID, err := tenantManager.SourceToWorkspace(ctx, sourceID)
	if err != nil {
		pkgLogger.Errorf("[WH]: Error checking if source is degraded: %v", err)
		http.Error(w, "workspaceID from sourceID not found", http.StatusBadRequest)
		return
	}

	if tenantManager.DegradedWorkspace(workspaceID) {
		pkgLogger.Infof("[WH]: Workspace (id: %q) is degraded: %v", workspaceID, err)
		http.Error(w, "workspace is in degraded mode", http.StatusServiceUnavailable)
		return
	}

	pendingEvents := false
	var (
		pendingStagingFileCount int64
		pendingUploadCount      int64
	)

	// check whether there are any pending staging files or uploads for the given source id
	// get pending staging files
	pendingStagingFileCount, err = getPendingStagingFileCount(sourceID, true)
	if err != nil {
		err := fmt.Errorf("error getting pending staging file count : %v", err)
		pkgLogger.Errorf("[WH]: %v", err)
		http.Error(w, err.Error(), http.StatusInternalServerError)
		return
	}

	filterBy := []warehouseutils.FilterBy{{Key: "source_id", Value: sourceID}}
	if pendingEventsReq.TaskRunID != "" {
		filterBy = append(filterBy, warehouseutils.FilterBy{Key: "metadata->>'source_task_run_id'", Value: pendingEventsReq.TaskRunID})
	}

	pendingUploadCount, err = getPendingUploadCount(filterBy...)
	if err != nil {
		err := fmt.Errorf("error getting pending uploads : %v", err)
		pkgLogger.Errorf("[WH]: %v", err)
		http.Error(w, err.Error(), http.StatusInternalServerError)
		return
	}

	// if there are any pending staging files or uploads, set pending events as true
	if (pendingStagingFileCount + pendingUploadCount) > int64(0) {
		pendingEvents = true
	}

	// read `triggerUpload` queryParam
	var triggerPendingUpload bool
	triggerUploadQP := r.URL.Query().Get(triggerUploadQPName)
	if triggerUploadQP != "" {
		triggerPendingUpload, _ = strconv.ParseBool(triggerUploadQP)
	}

	// trigger upload if there are pending events and triggerPendingUpload is true
	if pendingEvents && triggerPendingUpload {
		pkgLogger.Infof("[WH]: Triggering upload for all wh destinations connected to source '%s'", sourceID)
		wh := make([]warehouseutils.Warehouse, 0)

		// get all wh destinations for given source id
		connectionsMapLock.Lock()
		for _, srcMap := range connectionsMap {
			for srcID, w := range srcMap {
				if srcID == sourceID {
					wh = append(wh, w)
				}
			}
		}
		connectionsMapLock.Unlock()

		// return error if no such destinations found
		if len(wh) == 0 {
			err := fmt.Errorf("no warehouse destinations found for source id '%s'", sourceID)
			pkgLogger.Errorf("[WH]: %v", err)
			http.Error(w, err.Error(), http.StatusBadRequest)
			return
		}

		for _, warehouse := range wh {
			triggerUpload(warehouse)
		}
	}

	// create and write response
	res := warehouseutils.PendingEventsResponseT{
		PendingEvents:            pendingEvents,
		PendingStagingFilesCount: pendingStagingFileCount,
		PendingUploadCount:       pendingUploadCount,
	}

	resBody, err := json.Marshal(res)
	if err != nil {
		err := fmt.Errorf("failed to marshall pending events response : %v", err)
		pkgLogger.Errorf("[WH]: %v", err)
		http.Error(w, err.Error(), http.StatusInternalServerError)
		return
	}

	w.Write(resBody)
}

func getPendingStagingFileCount(sourceOrDestId string, isSourceId bool) (fileCount int64, err error) {
	sourceOrDestId = pq.QuoteIdentifier(sourceOrDestId)
	sourceOrDestColumn := ""
	if isSourceId {
		sourceOrDestColumn = "source_id"
	} else {
		sourceOrDestColumn = "destination_id"
	}
	var lastStagingFileIDRes sql.NullInt64
	sqlStatement := fmt.Sprintf(`
		SELECT
		  MAX(end_staging_file_id)
		FROM
		  %[1]s
		WHERE
		  %[2]s = $1;
`,
		warehouseutils.WarehouseUploadsTable,
		sourceOrDestColumn,
	)
	err = dbHandle.QueryRow(sqlStatement, sourceOrDestId).Scan(&lastStagingFileIDRes)
	if err != nil && err != sql.ErrNoRows {
		err = fmt.Errorf("query: %s run failed with Error : %w", sqlStatement, err)
		return
	}
	lastStagingFileID := int64(0)
	if lastStagingFileIDRes.Valid {
		lastStagingFileID = lastStagingFileIDRes.Int64
	}

	sqlStatement = fmt.Sprintf(`
		SELECT
		  COUNT(*)
		FROM
		  %[1]s
		WHERE
		  id > %[2]v
		  AND %[3]s = $1;
`,
		warehouseutils.WarehouseStagingFilesTable,
		lastStagingFileID,
		sourceOrDestColumn,
	)
	err = dbHandle.QueryRow(sqlStatement, sourceOrDestId).Scan(&fileCount)
	if err != nil && err != sql.ErrNoRows {
		err = fmt.Errorf("query: %s run failed with Error : %w", sqlStatement, err)
		return
	}

	return fileCount, nil
}

func getPendingUploadCount(filters ...warehouseutils.FilterBy) (uploadCount int64, err error) {
	pkgLogger.Debugf("Fetching pending upload count with filters: %v", filters)

	query := fmt.Sprintf(`
		SELECT
		  COUNT(*)
		FROM
		  %[1]s
		WHERE
		  %[1]s.status NOT IN ('%[2]s', '%[3]s')
	`,
		warehouseutils.WarehouseUploadsTable,
		model.ExportedData,
		model.Aborted,
	)

	args := make([]interface{}, 0)
	for i, filter := range filters {
		query += fmt.Sprintf(" AND %s=$%d", filter.Key, i+1)
		args = append(args, filter.Value)
	}

	err = dbHandle.QueryRow(query, args...).Scan(&uploadCount)
	if err != nil && err != sql.ErrNoRows {
		err = fmt.Errorf("query: %s failed with Error : %w", query, err)
		return
	}

	return uploadCount, nil
}

func triggerUploadHandler(w http.ResponseWriter, r *http.Request) {
	// TODO : respond with errors in a common way
	pkgLogger.LogRequest(r)

	ctx := r.Context()

	// read body
	body, err := io.ReadAll(r.Body)
	if err != nil {
		pkgLogger.Errorf("[WH]: Error reading body: %v", err)
		http.Error(w, "can't read body", http.StatusBadRequest)
		return
	}
	defer r.Body.Close()

	// unmarshall body
	var triggerUploadReq warehouseutils.TriggerUploadRequestT
	err = json.Unmarshal(body, &triggerUploadReq)
	if err != nil {
		pkgLogger.Errorf("[WH]: Error unmarshalling body: %v", err)
		http.Error(w, "can't unmarshall body", http.StatusBadRequest)
		return
	}

	workspaceID, err := tenantManager.SourceToWorkspace(ctx, triggerUploadReq.SourceID)
	if err != nil {
		pkgLogger.Errorf("[WH]: Error checking if source is degraded: %v", err)
		http.Error(w, "workspaceID from sourceID not found", http.StatusBadRequest)
		return
	}

	if tenantManager.DegradedWorkspace(workspaceID) {
		pkgLogger.Infof("[WH]: Workspace (id: %q) is degraded: %v", workspaceID, err)
		http.Error(w, "workspace is in degraded mode", http.StatusServiceUnavailable)
		return
	}

	err = TriggerUploadHandler(triggerUploadReq.SourceID, triggerUploadReq.DestinationID)
	if err != nil {
		http.Error(w, err.Error(), http.StatusBadRequest)
		return
	}
	w.WriteHeader(http.StatusOK)
}

func TriggerUploadHandler(sourceID, destID string) error {
	// return error if source id and dest id is empty
	if sourceID == "" && destID == "" {
		err := fmt.Errorf("empty source and destination id")
		pkgLogger.Errorf("[WH]: trigger upload : %v", err)
		return err
	}

	wh := make([]warehouseutils.Warehouse, 0)

	if sourceID != "" && destID == "" {
		// get all wh destinations for given source id
		connectionsMapLock.Lock()
		for _, srcMap := range connectionsMap {
			for srcID, w := range srcMap {
				if srcID == sourceID {
					wh = append(wh, w)
				}
			}
		}
		connectionsMapLock.Unlock()
	}
	if destID != "" {
		connectionsMapLock.Lock()
		for destinationId, srcMap := range connectionsMap {
			if destinationId == destID {
				for _, w := range srcMap {
					wh = append(wh, w)
				}
			}
		}
		connectionsMapLock.Unlock()
	}

	// return error if no such destinations found
	if len(wh) == 0 {
		err := fmt.Errorf("no warehouse destinations found for source id '%s'", sourceID)
		pkgLogger.Errorf("[WH]: %v", err)
		return err
	}

	// iterate over each wh destination and trigger upload
	for _, warehouse := range wh {
		triggerUpload(warehouse)
	}
	return nil
}

func databricksVersionHandler(w http.ResponseWriter, _ *http.Request) {
	w.WriteHeader(http.StatusOK)
	w.Write([]byte(deltalake.GetDatabricksVersion()))
}

func isUploadTriggered(wh warehouseutils.Warehouse) bool {
	triggerUploadsMapLock.Lock()
	isTriggered := triggerUploadsMap[wh.Identifier]
	triggerUploadsMapLock.Unlock()
	return isTriggered
}

func triggerUpload(wh warehouseutils.Warehouse) {
	triggerUploadsMapLock.Lock()
	triggerUploadsMap[wh.Identifier] = true
	triggerUploadsMapLock.Unlock()
	pkgLogger.Infof("[WH]: Upload triggered for warehouse '%s'", wh.Identifier)
}

func clearTriggeredUpload(wh warehouseutils.Warehouse) {
	triggerUploadsMapLock.Lock()
	delete(triggerUploadsMap, wh.Identifier)
	triggerUploadsMapLock.Unlock()
}

func healthHandler(w http.ResponseWriter, _ *http.Request) {
	dbService := ""
	pgNotifierService := ""
	if runningMode != DegradedMode {
		if !CheckPGHealth(notifier.GetDBHandle()) {
			http.Error(w, "Cannot connect to pgNotifierService", http.StatusInternalServerError)
			return
		}
		pgNotifierService = "UP"
	}

	if isMaster() {
		if !CheckPGHealth(dbHandle) {
			http.Error(w, "Cannot connect to dbService", http.StatusInternalServerError)
			return
		}
		dbService = "UP"
	}

	healthVal := fmt.Sprintf(
		`{"server":"UP","db":%q,"pgNotifier":%q,"acceptingEvents":"TRUE","warehouseMode":%q,"goroutines":"%d"}`,
		dbService, pgNotifierService, strings.ToUpper(warehouseMode), runtime.NumGoroutine(),
	)
	w.Write([]byte(healthVal))
}

func getConnectionString() string {
	if !CheckForWarehouseEnvVars() {
		return misc.GetConnectionString()
	}
	return fmt.Sprintf("host=%s port=%d user=%s "+
		"password=%s dbname=%s sslmode=%s application_name=%s",
		host, port, user, password, dbname, sslMode, appName)
}

func startWebHandler(ctx context.Context) error {
	mux := http.NewServeMux()

	// do not register same endpoint when running embedded in rudder backend
	if isStandAlone() {
		mux.HandleFunc("/health", healthHandler)
	}
	if runningMode != DegradedMode {
		if isMaster() {
			pkgLogger.Infof("WH: Warehouse master service waiting for BackendConfig before starting on %d", webPort)
			backendconfig.DefaultBackendConfig.WaitForConfig(ctx)

			mux.Handle("/v1/process", (&api.WarehouseAPI{
				Logger: pkgLogger,
				Stats:  stats.Default,
				Repo: &repo.StagingFiles{
					DB: dbHandle,
				},
				Multitenant: tenantManager,
			}).Handler())

			// triggers upload only when there are pending events and triggerUpload is sent for a sourceId
			mux.HandleFunc("/v1/warehouse/pending-events", pendingEventsHandler)
			// triggers uploads for a source
			mux.HandleFunc("/v1/warehouse/trigger-upload", triggerUploadHandler)
			mux.HandleFunc("/databricksVersion", databricksVersionHandler)
			mux.HandleFunc("/v1/setConfig", setConfigHandler)

			// Warehouse Async Job end-points
			mux.HandleFunc("/v1/warehouse/jobs", asyncWh.AddWarehouseJobHandler)           // FIXME: add degraded mode
			mux.HandleFunc("/v1/warehouse/jobs/status", asyncWh.StatusWarehouseJobHandler) // FIXME: add degraded mode

			pkgLogger.Infof("WH: Starting warehouse master service in %d", webPort)
		} else {
			pkgLogger.Infof("WH: Starting warehouse slave service in %d", webPort)
		}
	}

	srv := &http.Server{
		Addr:    fmt.Sprintf(":%d", webPort),
		Handler: bugsnag.Handler(mux),
	}

	return httputil.ListenAndServe(ctx, srv)
}

// CheckForWarehouseEnvVars Checks if all the required Env Variables for Warehouse are present
func CheckForWarehouseEnvVars() bool {
	return config.IsSet("WAREHOUSE_JOBS_DB_HOST") &&
		config.IsSet("WAREHOUSE_JOBS_DB_USER") &&
		config.IsSet("WAREHOUSE_JOBS_DB_DB_NAME") &&
		config.IsSet("WAREHOUSE_JOBS_DB_PASSWORD")
}

// This checks if gateway is running or not
func isStandAlone() bool {
	return warehouseMode != EmbeddedMode && warehouseMode != EmbeddedMasterMode
}

func isMaster() bool {
	return warehouseMode == config.MasterMode ||
		warehouseMode == config.MasterSlaveMode ||
		warehouseMode == config.EmbeddedMode ||
		warehouseMode == config.EmbeddedMasterMode
}

func isSlave() bool {
	return warehouseMode == config.SlaveMode || warehouseMode == config.MasterSlaveMode || warehouseMode == config.EmbeddedMode
}

func isStandAloneSlave() bool {
	return warehouseMode == config.SlaveMode
}

func setupDB(ctx context.Context, connInfo string) error {
	if isStandAloneSlave() {
		return nil
	}

	var err error
	dbHandle, err = sql.Open("postgres", connInfo)
	if err != nil {
		return err
	}

	isDBCompatible, err := validators.IsPostgresCompatible(ctx, dbHandle)
	if err != nil {
		return err
	}

	if !isDBCompatible {
		err := errors.New("rudder Warehouse Service needs postgres version >= 10. Exiting")
		pkgLogger.Error(err)
		return err
	}

	if err = dbHandle.PingContext(ctx); err != nil {
		return fmt.Errorf("could not ping WH db: %w", err)
	}

	return setupTables(dbHandle)
}

// Setup prepares the database connection for warehouse service, verifies database compatibility and creates the required tables
func Setup(ctx context.Context) error {
	if !isStandAlone() && !db.IsNormalMode() {
		return nil
	}
	psqlInfo := getConnectionString()
	if err := setupDB(ctx, psqlInfo); err != nil {
		return fmt.Errorf("cannot setup warehouse db: %w", err)
	}
	return nil
}

// Start starts the warehouse service
func Start(ctx context.Context, app app.App) error {
	application = app

	if dbHandle == nil && !isStandAloneSlave() {
		return errors.New("warehouse service cannot start, database connection is not setup")
	}
	// do not start warehouse service if rudder core is not in normal mode and warehouse is running in same process as rudder core
	if !isStandAlone() && !db.IsNormalMode() {
		pkgLogger.Infof("Skipping start of warehouse service...")
		return nil
	}

	pkgLogger.Infof("WH: Starting Warehouse service...")
	psqlInfo := getConnectionString()

	defer func() {
		if r := recover(); r != nil {
			pkgLogger.Fatal(r)
			panic(r)
		}
	}()

	runningMode := config.GetString("Warehouse.runningMode", "")
	if runningMode == DegradedMode {
		pkgLogger.Infof("WH: Running warehouse service in degraded mode...")
		if isMaster() {
			rruntime.GoForWarehouse(func() {
				minimalConfigSubscriber()
			})
			err := InitWarehouseAPI(dbHandle, pkgLogger.Child("upload_api"))
			if err != nil {
				pkgLogger.Errorf("WH: Failed to start warehouse api: %v", err)
				return err
			}
		}
		return startWebHandler(ctx)
	}
	var err error
	workspaceIdentifier := fmt.Sprintf(`%s::%s`, config.GetKubeNamespace(), misc.GetMD5Hash(config.GetWorkspaceToken()))
	notifier, err = pgnotifier.New(workspaceIdentifier, psqlInfo)
	if err != nil {
		return fmt.Errorf("cannot setup pgnotifier: %w", err)
	}

	g, ctx := errgroup.WithContext(ctx)

	// Setting up reporting client
	// only if standalone or embedded connecting to diff DB for warehouse
	if (isStandAlone() && isMaster()) || (misc.GetConnectionString() != psqlInfo) {
		reporting := application.Features().Reporting.Setup(backendconfig.DefaultBackendConfig)

		g.Go(misc.WithBugsnagForWarehouse(func() error {
			reporting.AddClient(ctx, types.Config{ConnInfo: psqlInfo, ClientName: types.WAREHOUSE_REPORTING_CLIENT})
			return nil
		}))
	}

	if isStandAlone() && isMaster() {
		destinationdebugger.Setup(backendconfig.DefaultBackendConfig)

		// Report warehouse features
		g.Go(func() error {
			backendconfig.DefaultBackendConfig.WaitForConfig(ctx)

			c := features.NewClient(
				config.GetString("CONFIG_BACKEND_URL", "https://api.rudderstack.com"),
				backendconfig.DefaultBackendConfig.Identity(),
			)

			err := c.Send(ctx, info.WarehouseComponent.Name, info.WarehouseComponent.Features)
			if err != nil {
				pkgLogger.Errorf("error sending warehouse features: %v", err)
			}

			// We don't want to exit if we fail to send features
			return nil
		})
	}

	if isSlave() {
		pkgLogger.Infof("WH: Starting warehouse slave...")
		g.Go(misc.WithBugsnagForWarehouse(func() error {
			return setupSlave(ctx)
		}))
	}

	if isMaster() {
		pkgLogger.Infof("[WH]: Starting warehouse master...")

		backendconfig.DefaultBackendConfig.WaitForConfig(ctx)

		tenantManager = &multitenant.Manager{
			BackendConfig: backendconfig.DefaultBackendConfig,
		}
		g.Go(func() error {
			tenantManager.Run(ctx)
			return nil
		})

		g.Go(misc.WithBugsnagForWarehouse(func() error {
			return notifier.ClearJobs(ctx)
		}))
		g.Go(misc.WithBugsnagForWarehouse(func() error {
			monitorDestRouters(ctx)
			return nil
		}))

		archiver := &archive.Archiver{
			DB:          dbHandle,
			Stats:       stats.Default,
			Logger:      pkgLogger.Child("archiver"),
			FileManager: filemanager.DefaultFileManagerFactory,
			Multitenant: tenantManager,
		}
		g.Go(misc.WithBugsnagForWarehouse(func() error {
			archive.CronArchiver(ctx, archiver)
			return nil
		}))

		err := InitWarehouseAPI(dbHandle, pkgLogger.Child("upload_api"))
		if err != nil {
			pkgLogger.Errorf("WH: Failed to start warehouse api: %v", err)
			return err
		}
		asyncWh = jobs.InitWarehouseJobsAPI(ctx, dbHandle, &notifier)
		jobs.WithConfig(asyncWh, config.Default)

		g.Go(misc.WithBugsnagForWarehouse(func() error {
			return asyncWh.InitAsyncJobRunner()
		}))
	}

	g.Go(func() error {
		return startWebHandler(ctx)
	})

	return g.Wait()
}<|MERGE_RESOLUTION|>--- conflicted
+++ resolved
@@ -95,7 +95,6 @@
 	skipDeepEqualSchemas                bool
 	maxParallelJobCreation              int
 	enableJitterForSyncs                bool
-	configBackendURL                    string
 	asyncWh                             *jobs.AsyncJobWhT
 )
 
@@ -921,17 +920,9 @@
 		upload.UseRudderStorage = warehouse.GetBoolDestinationConfig("useRudderStorage")
 
 		if !ok {
-<<<<<<< HEAD
 			uploadJob := wh.uploadJobFactory.NewUploadJob(&model.UploadJob{
 				Upload: model.Upload(upload),
 			})
-=======
-			uploadJob := UploadJobT{
-				upload:   &upload,
-				dbHandle: wh.dbHandle,
-				stats:    stats.Default,
-			}
->>>>>>> d86400dc
 			err := fmt.Errorf("unable to find source : %s or destination : %s, both or the connection between them", upload.SourceID, upload.DestinationID)
 			_, _ = uploadJob.setUploadError(err, model.Aborted)
 			pkgLogger.Errorf("%v", err)
