package warehouse

import (
	"bufio"
	"bytes"
	"compress/gzip"
	"database/sql"
	"encoding/csv"
	"encoding/json"
	"errors"
	"fmt"
	"io/ioutil"
	"log"
	"net/http"
	"os"
	"path/filepath"
	"runtime"
	"sort"
	"strconv"
	"strings"
	"sync"
	"time"

	"github.com/bugsnag/bugsnag-go"
	"github.com/iancoleman/strcase"
	"github.com/lib/pq"
	"github.com/rudderlabs/rudder-server/config"
	backendconfig "github.com/rudderlabs/rudder-server/config/backend-config"
	"github.com/rudderlabs/rudder-server/jobsdb"
	"github.com/rudderlabs/rudder-server/rruntime"
	"github.com/rudderlabs/rudder-server/services/db"
	destinationdebugger "github.com/rudderlabs/rudder-server/services/destination-debugger"
	"github.com/rudderlabs/rudder-server/services/filemanager"
	"github.com/rudderlabs/rudder-server/services/pgnotifier"
	"github.com/rudderlabs/rudder-server/services/stats"
	"github.com/rudderlabs/rudder-server/utils"
	"github.com/rudderlabs/rudder-server/utils/logger"
	"github.com/rudderlabs/rudder-server/utils/misc"
	"github.com/rudderlabs/rudder-server/utils/timeutil"
	"github.com/rudderlabs/rudder-server/warehouse/bigquery"
	"github.com/rudderlabs/rudder-server/warehouse/redshift"
	"github.com/rudderlabs/rudder-server/warehouse/snowflake"
	warehouseutils "github.com/rudderlabs/rudder-server/warehouse/utils"
	uuid "github.com/satori/go.uuid"
)

var (
	webPort                          int
	dbHandle                         *sql.DB
	notifier                         pgnotifier.PgNotifierT
	warehouseDestinations            []string
	jobQueryBatchSize                int
	noOfWorkers                      int
	noOfSlaveWorkerRoutines          int
	slaveWorkerRoutineBusy           []bool //Busy-true
	uploadFreqInS                    int64
	stagingFilesSchemaPaginationSize int
	mainLoopSleep                    time.Duration
	stagingFilesBatchSize            int
	configSubscriberLock             sync.RWMutex
	availableWarehouses              []string
	crashRecoverWarehouses           []string
	inProgressMap                    map[string]bool
	inRecoveryMap                    map[string]bool
	inProgressMapLock                sync.RWMutex
	lastExecMap                      map[string]int64
	lastExecMapLock                  sync.RWMutex
	warehouseLoadFilesTable          string
	warehouseStagingFilesTable       string
	warehouseUploadsTable            string
	warehouseTableUploadsTable       string
	warehouseSchemasTable            string
	warehouseMode                    string
	warehouseSyncPreFetchCount       int
	warehouseSyncFreqIgnore          bool
)
var (
	host, user, password, dbname string
	port                         int
)

// warehouses worker modes
const (
	MasterMode      = "master"
	SlaveMode       = "slave"
	MasterSlaveMode = "master_and_slave"
	EmbeddedMode    = "embedded"
)

type HandleT struct {
	destType           string
	warehouses         []warehouseutils.WarehouseT
	dbHandle           *sql.DB
	notifier           pgnotifier.PgNotifierT
	uploadToWarehouseQ chan []ProcessStagingFilesJobT
	createLoadFilesQ   chan LoadFileJobT
	isEnabled          bool
}

type ProcessStagingFilesJobT struct {
	Upload    warehouseutils.UploadT
	List      []*StagingFileT
	Warehouse warehouseutils.WarehouseT
}

type LoadFileJobT struct {
	Upload                     warehouseutils.UploadT
	StagingFile                *StagingFileT
	Schema                     map[string]map[string]string
	Warehouse                  warehouseutils.WarehouseT
	Wg                         *misc.WaitGroup
	LoadFileIDsChan            chan []int64
	TableToBucketFolderMap     map[string]string
	TableToBucketFolderMapLock *sync.RWMutex
}

type StagingFileT struct {
	ID           int64
	Location     string
	SourceID     string
	Schema       json.RawMessage
	Status       string // enum
	CreatedAt    time.Time
	FirstEventAt time.Time
	LastEventAt  time.Time
}

type ErrorResponseT struct {
	Error string
}

func init() {
	config.Initialize()
	loadConfig()
}

func loadConfig() {
	//Port where WH is running
	webPort = config.GetInt("Warehouse.webPort", 8082)
	warehouseDestinations = []string{"RS", "BQ", "SNOWFLAKE"}
	jobQueryBatchSize = config.GetInt("Router.jobQueryBatchSize", 10000)
	noOfWorkers = config.GetInt("Warehouse.noOfWorkers", 8)
	noOfSlaveWorkerRoutines = config.GetInt("Warehouse.noOfSlaveWorkerRoutines", 4)
	stagingFilesBatchSize = config.GetInt("Warehouse.stagingFilesBatchSize", 240)
	uploadFreqInS = config.GetInt64("Warehouse.uploadFreqInS", 1800)
	warehouseStagingFilesTable = config.GetString("Warehouse.stagingFilesTable", "wh_staging_files")
	warehouseLoadFilesTable = config.GetString("Warehouse.loadFilesTable", "wh_load_files")
	warehouseUploadsTable = config.GetString("Warehouse.uploadsTable", "wh_uploads")
	warehouseTableUploadsTable = config.GetString("Warehouse.tableUploadsTable", "wh_table_uploads")
	warehouseSchemasTable = config.GetString("Warehouse.schemasTable", "wh_schemas")
	mainLoopSleep = config.GetDuration("Warehouse.mainLoopSleepInS", 60) * time.Second
	availableWarehouses = []string{"RS", "BQ", "SNOWFLAKE"}
	crashRecoverWarehouses = []string{"RS"}
	inProgressMap = map[string]bool{}
	inRecoveryMap = map[string]bool{}
	lastExecMap = map[string]int64{}
	warehouseMode = config.GetString("Warehouse.mode", "embedded")
	host = config.GetEnv("WAREHOUSE_JOBS_DB_HOST", "localhost")
	user = config.GetEnv("WAREHOUSE_JOBS_DB_USER", "ubuntu")
	dbname = config.GetEnv("WAREHOUSE_JOBS_DB_DB_NAME", "ubuntu")
	port, _ = strconv.Atoi(config.GetEnv("WAREHOUSE_JOBS_DB_PORT", "5432"))
	password = config.GetEnv("WAREHOUSE_JOBS_DB_PASSWORD", "ubuntu") // Reading secrets from
	warehouseSyncPreFetchCount = config.GetInt("Warehouse.warehouseSyncPreFetchCount", 10)
	stagingFilesSchemaPaginationSize = config.GetInt("Warehouse.stagingFilesSchemaPaginationSize", 100)
	warehouseSyncFreqIgnore = config.GetBool("Warehouse.warehouseSyncFreqIgnore", false)
}

func (wh *HandleT) backendConfigSubscriber() {
	ch := make(chan utils.DataEvent)
	backendconfig.Subscribe(ch, backendconfig.TopicBackendConfig)
	for {
		config := <-ch
		configSubscriberLock.Lock()
		wh.warehouses = []warehouseutils.WarehouseT{}
		allSources := config.Data.(backendconfig.SourcesT)
		for _, source := range allSources.Sources {
			if len(source.Destinations) > 0 {
				for _, destination := range source.Destinations {
					if destination.DestinationDefinition.Name == wh.destType {
<<<<<<< HEAD
						wh.warehouses = append(wh.warehouses, warehouseutils.WarehouseT{Source: source, Destination: destination})
						if destination.Config != nil && destination.Enabled && destination.Config.(map[string]interface{})["eventDelivery"] == true {
							sourceID := source.ID
							destinationID := destination.ID
							rruntime.Go(func() {
								wh.syncLiveWarehouseStatus(sourceID, destinationID)
							})
						}
=======
						namespace:= getNamespaceFromDestinationConfig(destination.Config, source.Name, wh.destType)
						wh.warehouses = append(wh.warehouses, warehouseutils.WarehouseT{Source: source, Destination: destination, Namespace: namespace})
>>>>>>> 8d1c0853
					}
				}
			}
		}
		configSubscriberLock.Unlock()
	}
}
<<<<<<< HEAD
func (wh *HandleT) syncLiveWarehouseStatus(sourceID string, destinationID string) {
	rows, err := wh.dbHandle.Query(fmt.Sprintf(`select id from %s where source_id='%s' and destination_id='%s' order by updated_at asc limit %d`, warehouseUploadsTable, sourceID, destinationID, warehouseSyncPreFetchCount))
	if err != nil && err != sql.ErrNoRows {
		panic(err)
	}
	defer rows.Close()
	var uploadIDs []int64
	for rows.Next() {
		var uploadID int64
		rows.Scan(&uploadID)
		uploadIDs = append(uploadIDs, uploadID)
	}
	for _, uploadID := range uploadIDs {
		wh.recordDeliveryStatus(uploadID)
	}
}
=======
func getNamespaceFromDestinationConfig(config interface{}, sourceName string, destType string) string{
	configMap := config.(map[string]interface{})
	var namespace string
	if configMap["namespace"]!=nil{
		namespace = configMap["namespace"].(string)
	}
	if len(strings.TrimSpace(namespace))>0 {
		namespace = misc.TruncateStr(strings.ToLower(strcase.ToSnake(warehouseutils.ToSafeDBString(destType, namespace))), 127)
	} else {
		namespace = misc.TruncateStr(strings.ToLower(strcase.ToSnake(warehouseutils.ToSafeDBString(destType, sourceName))), 127)
	}
	return namespace
}

>>>>>>> 8d1c0853
func (wh *HandleT) getStagingFiles(warehouse warehouseutils.WarehouseT, startID int64, endID int64) ([]*StagingFileT, error) {
	sqlStatement := fmt.Sprintf(`SELECT id, location
                                FROM %[1]s
								WHERE %[1]s.id >= %[2]v AND %[1]s.id <= %[3]v AND %[1]s.source_id='%[4]s' AND %[1]s.destination_id='%[5]s'
								ORDER BY id ASC`,
		warehouseStagingFilesTable, startID, endID, warehouse.Source.ID, warehouse.Destination.ID)
	rows, err := wh.dbHandle.Query(sqlStatement)
	if err != nil && err != sql.ErrNoRows {
		panic(err)
	}
	defer rows.Close()

	var stagingFilesList []*StagingFileT
	for rows.Next() {
		var jsonUpload StagingFileT
		err := rows.Scan(&jsonUpload.ID, &jsonUpload.Location)
		if err != nil {
			panic(err)
		}
		stagingFilesList = append(stagingFilesList, &jsonUpload)
	}

	return stagingFilesList, nil
}

func (wh *HandleT) getPendingStagingFiles(warehouse warehouseutils.WarehouseT) ([]*StagingFileT, error) {
	var lastStagingFileID int64
	sqlStatement := fmt.Sprintf(`SELECT end_staging_file_id FROM %[1]s WHERE %[1]s.source_id='%[2]s' AND %[1]s.destination_id='%[3]s' AND (%[1]s.status= '%[4]s' OR %[1]s.status = '%[5]s') ORDER BY %[1]s.id DESC`, warehouseUploadsTable, warehouse.Source.ID, warehouse.Destination.ID, warehouseutils.ExportedDataState, warehouseutils.AbortedState)
	err := wh.dbHandle.QueryRow(sqlStatement).Scan(&lastStagingFileID)
	if err != nil && err != sql.ErrNoRows {
		panic(err)
	}

	sqlStatement = fmt.Sprintf(`SELECT id, location, first_event_at, last_event_at
                                FROM %[1]s
								WHERE %[1]s.id > %[2]v AND %[1]s.source_id='%[3]s' AND %[1]s.destination_id='%[4]s'
								ORDER BY id ASC`,
		warehouseStagingFilesTable, lastStagingFileID, warehouse.Source.ID, warehouse.Destination.ID)
	rows, err := wh.dbHandle.Query(sqlStatement)
	if err != nil && err != sql.ErrNoRows {
		panic(err)
	}
	defer rows.Close()

	var stagingFilesList []*StagingFileT
	var firstEventAt, lastEventAt interface{}
	for rows.Next() {
		var jsonUpload StagingFileT
		err := rows.Scan(&jsonUpload.ID, &jsonUpload.Location, &firstEventAt, &lastEventAt)
		if err != nil {
			panic(err)
		}
		jsonUpload.FirstEventAt, _ = firstEventAt.(time.Time)
		jsonUpload.LastEventAt, _ = lastEventAt.(time.Time)
		stagingFilesList = append(stagingFilesList, &jsonUpload)
	}

	return stagingFilesList, nil
}

func mergeSchema(currentSchema map[string]map[string]string, schemaList []map[string]map[string]string) map[string]map[string]string {
	schemaMap := make(map[string]map[string]string)
	for _, schema := range schemaList {
		for tableName, columnMap := range schema {
			if schemaMap[tableName] == nil {
				schemaMap[tableName] = make(map[string]string)
			}
			for columnName, columnType := range columnMap {
				// if column already has a type in db, use that
				if len(currentSchema) > 0 {
					if _, ok := currentSchema[tableName]; ok {
						if columnTypeInDB, ok := currentSchema[tableName][columnName]; ok {
							schemaMap[tableName][columnName] = columnTypeInDB
							continue
						}
					}
				}
				// check if we already set the columnType in schemaMap
				if _, ok := schemaMap[tableName][columnName]; !ok {
					schemaMap[tableName][columnName] = columnType
				}
			}
		}
	}
	return schemaMap
}

func (wh *HandleT) consolidateSchema(warehouse warehouseutils.WarehouseT, jsonUploadsList []*StagingFileT) map[string]map[string]string {
	schemaInDB, err := warehouseutils.GetCurrentSchema(wh.dbHandle, warehouse)
	if err != nil {
		panic(err)
	}
	currSchema := schemaInDB.Schema

	count := 0
	for {
		lastIndex := count + stagingFilesSchemaPaginationSize
		if lastIndex >= len(jsonUploadsList) {
			lastIndex = len(jsonUploadsList)
		}

		var ids []int64
		for _, upload := range jsonUploadsList[count:lastIndex] {
			ids = append(ids, upload.ID)
		}

		sqlStatement := fmt.Sprintf(`SELECT schema FROM %s WHERE id IN (%s)`, warehouseStagingFilesTable, misc.IntArrayToString(ids, ","))
		rows, err := wh.dbHandle.Query(sqlStatement)
		if err != nil && err != sql.ErrNoRows {
			panic(err)
		}

		var schemas []map[string]map[string]string
		for rows.Next() {
			var s json.RawMessage
			err := rows.Scan(&s)
			if err != nil {
				panic(err)
			}
			var schema map[string]map[string]string
			err = json.Unmarshal(s, &schema)
			if err != nil {
				panic(err)
			}

			schemas = append(schemas, schema)
		}
		rows.Close()

		currSchema = mergeSchema(currSchema, schemas)

		count += stagingFilesSchemaPaginationSize
		if count >= len(jsonUploadsList) {
			break
		}
	}

	// add rudder_discards table
	destType := warehouse.Destination.DestinationDefinition.Name
	discards := map[string]string{
		warehouseutils.ToCase(destType, "table_name"):   "string",
		warehouseutils.ToCase(destType, "row_id"):       "string",
		warehouseutils.ToCase(destType, "column_name"):  "string",
		warehouseutils.ToCase(destType, "column_value"): "string",
		warehouseutils.ToCase(destType, "received_at"):  "datetime",
		warehouseutils.ToCase(destType, "uuid_ts"):      "datetime",
	}
	currSchema[warehouseutils.ToCase(destType, warehouseutils.DiscardsTable)] = discards
	return currSchema
}

func (wh *HandleT) areTableUploadsCreated(upload warehouseutils.UploadT) bool {
	sqlStatement := fmt.Sprintf(`SELECT COUNT(*) FROM %s WHERE wh_upload_id=%d`, warehouseTableUploadsTable, upload.ID)
	var count int
	err := wh.dbHandle.QueryRow(sqlStatement).Scan(&count)
	if err != nil {
		panic(err)
	}
	return count > 0
}

func (wh *HandleT) initTableUploads(upload warehouseutils.UploadT, schema map[string]map[string]string) (err error) {
	//Using transactions for bulk copying
	txn, err := wh.dbHandle.Begin()
	if err != nil {
		return
	}

	stmt, err := txn.Prepare(pq.CopyIn(warehouseTableUploadsTable, "wh_upload_id", "table_name", "status", "error", "created_at", "updated_at"))
	if err != nil {
		return
	}

	tables := make([]string, 0, len(schema))
	for t := range schema {
		tables = append(tables, t)
	}

	now := timeutil.Now()
	for _, table := range tables {
		_, err = stmt.Exec(upload.ID, table, "waiting", "{}", now, now)
		if err != nil {
			return
		}
	}

	_, err = stmt.Exec()
	if err != nil {
		return
	}

	err = stmt.Close()
	if err != nil {
		return
	}

	err = txn.Commit()
	if err != nil {
		return
	}
	return
}

func (wh *HandleT) initUpload(warehouse warehouseutils.WarehouseT, jsonUploadsList []*StagingFileT) warehouseutils.UploadT {
	sqlStatement := fmt.Sprintf(`INSERT INTO %s (source_id, namespace, destination_id, destination_type, start_staging_file_id, end_staging_file_id, start_load_file_id, end_load_file_id, status, schema, error, first_event_at, last_event_at, created_at, updated_at)
	VALUES ($1, $2, $3, $4, $5, $6 ,$7, $8, $9, $10, $11, $12, $13, $14, $15) RETURNING id`, warehouseUploadsTable)
	logger.Infof("WH: %s: Creating record in %s table: %v", wh.destType, warehouseUploadsTable, sqlStatement)
	stmt, err := wh.dbHandle.Prepare(sqlStatement)
	if err != nil {
		panic(err)
	}
	defer stmt.Close()

	startJSONID := jsonUploadsList[0].ID
	endJSONID := jsonUploadsList[len(jsonUploadsList)-1].ID
<<<<<<< HEAD
	namespace := misc.TruncateStr(strings.ToLower(strcase.ToSnake(warehouseutils.ToSafeDBString(wh.destType, warehouse.Source.Name))), 127)

	var firstEventAt, lastEventAt interface{}
	if ok := jsonUploadsList[0].FirstEventAt.IsZero(); !ok {
		firstEventAt = jsonUploadsList[0].FirstEventAt
	}
	if ok := jsonUploadsList[0].LastEventAt.IsZero(); !ok {
		lastEventAt = jsonUploadsList[0].LastEventAt
	}

	now := timeutil.Now()
	row := stmt.QueryRow(warehouse.Source.ID, namespace, warehouse.Destination.ID, wh.destType, startJSONID, endJSONID, 0, 0, warehouseutils.WaitingState, "{}", "{}", firstEventAt, lastEventAt, now, now)
=======
	currentSchema, err := json.Marshal(schema)
	row := stmt.QueryRow(warehouse.Source.ID, warehouse.Namespace, warehouse.Destination.ID, wh.destType, startJSONID, endJSONID, 0, 0, warehouseutils.WaitingState, currentSchema, "{}", time.Now(), time.Now())
>>>>>>> 8d1c0853

	var uploadID int64
	err = row.Scan(&uploadID)
	if err != nil {
		panic(err)
	}

	upload := warehouseutils.UploadT{
		ID:                 uploadID,
		Namespace:          warehouse.Namespace,
		SourceID:           warehouse.Source.ID,
		DestinationID:      warehouse.Destination.ID,
		DestinationType:    wh.destType,
		StartStagingFileID: startJSONID,
		EndStagingFileID:   endJSONID,
		Status:             warehouseutils.WaitingState,
	}

	return upload
}

func (wh *HandleT) getPendingUploads(warehouse warehouseutils.WarehouseT) ([]warehouseutils.UploadT, bool) {

	sqlStatement := fmt.Sprintf(`SELECT id, status, schema, namespace, start_staging_file_id, end_staging_file_id, start_load_file_id, end_load_file_id, error FROM %[1]s WHERE (%[1]s.source_id='%[2]s' AND %[1]s.destination_id='%[3]s' AND %[1]s.status!='%[4]s' AND %[1]s.status!='%[5]s') ORDER BY id asc`, warehouseUploadsTable, warehouse.Source.ID, warehouse.Destination.ID, warehouseutils.ExportedDataState, warehouseutils.AbortedState)

	rows, err := wh.dbHandle.Query(sqlStatement)
	if err != nil && err != sql.ErrNoRows {
		panic(err)
	}
	if err == sql.ErrNoRows {
		return []warehouseutils.UploadT{}, false
	}
	defer rows.Close()

	var uploads []warehouseutils.UploadT
	for rows.Next() {
		var upload warehouseutils.UploadT
		var schema json.RawMessage
		err := rows.Scan(&upload.ID, &upload.Status, &schema, &upload.Namespace, &upload.StartStagingFileID, &upload.EndStagingFileID, &upload.StartLoadFileID, &upload.EndLoadFileID, &upload.Error)
		if err != nil {
			panic(err)
		}
		upload.Schema = warehouseutils.JSONSchemaToMap(schema)
		uploads = append(uploads, upload)
	}

	var anyPending bool
	if len(uploads) > 0 {
		anyPending = true
	}
	return uploads, anyPending
}

func connectionString(warehouse warehouseutils.WarehouseT) string {
	return fmt.Sprintf(`source:%s:destination:%s`, warehouse.Source.ID, warehouse.Destination.ID)
}

func setDestInProgress(warehouse warehouseutils.WarehouseT, starting bool) {
	inProgressMapLock.Lock()
	if starting {
		inProgressMap[connectionString(warehouse)] = true
	} else {
		delete(inProgressMap, connectionString(warehouse))
	}
	inProgressMapLock.Unlock()
}

func isDestInProgress(warehouse warehouseutils.WarehouseT) bool {
	inProgressMapLock.RLock()
	if inProgressMap[connectionString(warehouse)] {
		inProgressMapLock.RUnlock()
		return true
	}
	inProgressMapLock.RUnlock()
	return false
}

func uploadFrequencyExceeded(warehouse warehouseutils.WarehouseT, syncFrequency string) bool {
	freqInS := uploadFreqInS
	if syncFrequency != "" {
		freqInMin, _ := strconv.ParseInt(syncFrequency, 10, 64)
		freqInS = freqInMin * 60
	}
	lastExecMapLock.Lock()
	defer lastExecMapLock.Unlock()
	if lastExecTime, ok := lastExecMap[connectionString(warehouse)]; ok && timeutil.Now().Unix()-lastExecTime < freqInS {
		return true
	}
	return false
}

func setLastExec(warehouse warehouseutils.WarehouseT) {
	lastExecMapLock.Lock()
	defer lastExecMapLock.Unlock()
	lastExecMap[connectionString(warehouse)] = timeutil.Now().Unix()
}

type WarehouseManager interface {
	Process(config warehouseutils.ConfigT) error
	CrashRecover(config warehouseutils.ConfigT) (err error)
	FetchSchema(warehouse warehouseutils.WarehouseT, namespace string) (map[string]map[string]string, error)
}

func NewWhManager(destType string) (WarehouseManager, error) {
	switch destType {
	case "RS":
		var rs redshift.HandleT
		return &rs, nil
	case "BQ":
		var bq bigquery.HandleT
		return &bq, nil
	case "SNOWFLAKE":
		var sf snowflake.HandleT
		return &sf, nil
	}
	return nil, errors.New("No provider configured for WarehouseManager")
}

func (wh *HandleT) mainLoop() {
	for {
		if !wh.isEnabled {
			time.Sleep(mainLoopSleep)
			continue
		}
		for _, warehouse := range wh.warehouses {
			if isDestInProgress(warehouse) {
				logger.Debugf("WH: Skipping upload loop since %s:%s upload in progess", wh.destType, warehouse.Destination.ID)
				continue
			}
			setDestInProgress(warehouse, true)

			_, ok := inRecoveryMap[warehouse.Destination.ID]
			if ok {
				whManager, err := NewWhManager(wh.destType)
				if err != nil {
					panic(err)
				}
				logger.Infof("WH: Crash recovering for %s:%s", wh.destType, warehouse.Destination.ID)
				err = whManager.CrashRecover(warehouseutils.ConfigT{
					DbHandle:  wh.dbHandle,
					Warehouse: warehouse,
				})
				if err != nil {
					setDestInProgress(warehouse, false)
					continue
				}
				delete(inRecoveryMap, warehouse.Destination.ID)
			}

			// fetch any pending wh_uploads records (query for not successful/aborted uploads)
			pendingUploads, ok := wh.getPendingUploads(warehouse)
			if ok {
				logger.Infof("WH: Found pending uploads: %v for %s:%s", len(pendingUploads), wh.destType, warehouse.Destination.ID)
				jobs := []ProcessStagingFilesJobT{}
				for _, pendingUpload := range pendingUploads {
					stagingFilesList, err := wh.getStagingFiles(warehouse, pendingUpload.StartStagingFileID, pendingUpload.EndStagingFileID)
					if err != nil {
						panic(err)
					}
					job := ProcessStagingFilesJobT{
						List:      stagingFilesList,
						Warehouse: warehouse,
						Upload:    pendingUpload,
					}
					logger.Debugf("WH: Adding job %+v", job)
					jobs = append(jobs, job)
				}
				wh.uploadToWarehouseQ <- jobs
			} else {
				if !wh.canStartUpload(warehouse) {
					logger.Debugf("WH: Skipping upload loop since %s:%s upload freq not exceeded", wh.destType, warehouse.Destination.ID)
					setDestInProgress(warehouse, false)
					continue
				}
				setLastExec(warehouse)
				// fetch staging files that are not processed yet
				stagingFilesList, err := wh.getPendingStagingFiles(warehouse)
				if err != nil {
					panic(err)
				}
				if len(stagingFilesList) == 0 {
					logger.Debugf("WH: Found no pending staging files for %s:%s", wh.destType, warehouse.Destination.ID)
					setDestInProgress(warehouse, false)
					continue
				}
				logger.Infof("WH: Found %v pending staging files for %s:%s", len(stagingFilesList), wh.destType, warehouse.Destination.ID)

				count := 0
				jobs := []ProcessStagingFilesJobT{}
				// process staging files in batches of stagingFilesBatchSize
				for {
					lastIndex := count + stagingFilesBatchSize
					if lastIndex >= len(stagingFilesList) {
						lastIndex = len(stagingFilesList)
					}
					upload := wh.initUpload(warehouse, stagingFilesList[count:lastIndex])
					job := ProcessStagingFilesJobT{
						List:      stagingFilesList[count:lastIndex],
						Warehouse: warehouse,
						Upload:    upload,
					}
					logger.Debugf("WH: Adding job %+v", job)
					jobs = append(jobs, job)
					count += stagingFilesBatchSize
					if count >= len(stagingFilesList) {
						break
					}
				}
				wh.uploadToWarehouseQ <- jobs
			}
		}
		time.Sleep(mainLoopSleep)
	}
}

type PayloadT struct {
	BatchID             string
	UploadID            int64
	StagingFileID       int64
	StagingFileLocation string
	Schema              map[string]map[string]string
	SourceID            string
	DestinationID       string
	DestinationType     string
	DestinationConfig   interface{}
	LoadFileIDs         []int64
}

func (wh *HandleT) createLoadFiles(job *ProcessStagingFilesJobT) (err error) {
	// stat for time taken to process staging files in a single job
	timer := warehouseutils.DestStat(stats.TimerType, "process_staging_files_batch_time", job.Warehouse.Destination.ID)
	timer.Start()

	var jsonIDs []int64
	for _, job := range job.List {
		jsonIDs = append(jsonIDs, job.ID)
	}
	warehouseutils.SetStagingFilesStatus(jsonIDs, warehouseutils.StagingFileExecutingState, wh.dbHandle)

	logger.Debugf("WH: Starting batch processing %v stage files with %v workers for %s:%s", len(job.List), noOfWorkers, wh.destType, job.Warehouse.Destination.ID)
	var messages []pgnotifier.MessageT
	for _, stagingFile := range job.List {
		payload := PayloadT{
			UploadID:            job.Upload.ID,
			StagingFileID:       stagingFile.ID,
			StagingFileLocation: stagingFile.Location,
			Schema:              job.Upload.Schema,
			SourceID:            job.Warehouse.Source.ID,
			DestinationID:       job.Warehouse.Destination.ID,
			DestinationType:     wh.destType,
			DestinationConfig:   job.Warehouse.Destination.Config,
		}

		payloadJSON, err := json.Marshal(payload)
		if err != nil {
			panic(err)
		}
		message := pgnotifier.MessageT{
			Payload: payloadJSON,
		}
		messages = append(messages, message)
	}

	logger.Infof("WH: Publishing %d staging files to PgNotifier", len(messages))
	var loadFileIDs []int64
	ch, err := wh.notifier.Publish("process_staging_file", messages)
	if err != nil {
		panic(err)
	}

	responses := <-ch
	logger.Infof("WH: Received responses from PgNotifier")
	for _, resp := range responses {
		// TODO: make it aborted
		if resp.Status == "aborted" {
			logger.Errorf("Error in genrating load files: %v", resp.Error)
			continue
		}
		var payload map[string]interface{}
		err = json.Unmarshal(resp.Payload, &payload)
		if err != nil {
			panic(err)
		}
		respIDs, ok := payload["LoadFileIDs"].([]interface{})
		if !ok {
			panic(err)
		}
		ids := make([]int64, len(respIDs))
		for i := range respIDs {
			ids[i] = int64(respIDs[i].(float64))
		}
		loadFileIDs = append(loadFileIDs, ids...)
	}

	timer.End()
	if len(loadFileIDs) == 0 {
		err = errors.New(responses[0].Error)
		warehouseutils.SetStagingFilesError(jsonIDs, warehouseutils.StagingFileFailedState, wh.dbHandle, err)
		warehouseutils.DestStat(stats.CountType, "process_staging_files_failures", job.Warehouse.Destination.ID).Count(len(job.List))
		return err
	}
	warehouseutils.SetStagingFilesStatus(jsonIDs, warehouseutils.StagingFileSucceededState, wh.dbHandle)
	warehouseutils.DestStat(stats.CountType, "process_staging_files_success", job.Warehouse.Destination.ID).Count(len(job.List))
	warehouseutils.DestStat(stats.CountType, "generate_load_files", job.Warehouse.Destination.ID).Count(len(loadFileIDs))

	sort.Slice(loadFileIDs, func(i, j int) bool { return loadFileIDs[i] < loadFileIDs[j] })
	startLoadFileID := loadFileIDs[0]
	endLoadFileID := loadFileIDs[len(loadFileIDs)-1]

	err = warehouseutils.SetUploadStatus(
		job.Upload,
		warehouseutils.GeneratedLoadFileState,
		wh.dbHandle,
		warehouseutils.UploadColumnT{Column: warehouseutils.UploadStartLoadFileIDField, Value: startLoadFileID},
		warehouseutils.UploadColumnT{Column: warehouseutils.UploadEndLoadFileIDField, Value: endLoadFileID},
	)
	if err != nil {
		panic(err)
	}

	job.Upload.StartLoadFileID = startLoadFileID
	job.Upload.EndLoadFileID = endLoadFileID
	job.Upload.Status = warehouseutils.GeneratedLoadFileState
	return
}

func (wh *HandleT) updateTableEventsCount(tableName string, upload warehouseutils.UploadT, warehouse warehouseutils.WarehouseT) (err error) {
	subQuery := fmt.Sprintf(`SELECT sum(total_events) as total from %[1]s right join (
		SELECT  staging_file_id, MAX(id) AS id FROM wh_load_files
		WHERE ( source_id='%[2]s'
			AND destination_id='%[3]s'
			AND table_name='%[4]s'
			AND id >= %[5]v
			AND id <= %[6]v)
		GROUP BY staging_file_id ) uniqueStagingFiles
		ON  wh_load_files.id = uniqueStagingFiles.id `,
		warehouseLoadFilesTable,
		warehouse.Source.ID,
		warehouse.Destination.ID,
		tableName,
		upload.StartLoadFileID,
		upload.EndLoadFileID,
		warehouseTableUploadsTable)

	sqlStatement := fmt.Sprintf(`update %[1]s set total_events = subquery.total FROM (%[2]s) AS subquery WHERE table_name = '%[3]s' AND wh_upload_id = %[4]d`,
		warehouseTableUploadsTable,
		subQuery,
		tableName,
		upload.ID)
	_, err = wh.dbHandle.Exec(sqlStatement)
	return
}

func (wh *HandleT) SyncLoadFilesToWarehouse(job *ProcessStagingFilesJobT) (err error) {
	for tableName := range job.Upload.Schema {
		err := wh.updateTableEventsCount(tableName, job.Upload, job.Warehouse)
		if err != nil {
			panic(err)
		}
	}
	logger.Infof("WH: Starting load flow for %s:%s", wh.destType, job.Warehouse.Destination.ID)
	whManager, err := NewWhManager(wh.destType)
	if err != nil {
		panic(err)
	}
	err = whManager.Process(warehouseutils.ConfigT{
		DbHandle:  wh.dbHandle,
		Upload:    job.Upload,
		Warehouse: job.Warehouse,
	})
	return
}

func (wh *HandleT) recordDeliveryStatus(uploadID int64) {
	var (
		sourceID      string
		destinationID string
		status        string
		errorCode     string
		errorResp     string
		updatedAt     time.Time
		tableName     string
		tableStatus   string
		attemptNum    int
	)
	successfulTableUploads := make([]string, 0)
	failedTableUploads := make([]string, 0)

	row := wh.dbHandle.QueryRow(fmt.Sprintf(`select source_id, destination_id, status, error, updated_at from %s where id=%d`, warehouseUploadsTable, uploadID))
	err := row.Scan(&sourceID, &destinationID, &status, &errorResp, &updatedAt)
	if err != nil && err != sql.ErrNoRows {
		panic(err)
	}
	rows, err := wh.dbHandle.Query(fmt.Sprintf(`select table_name, status from %s where wh_upload_id=%d`, warehouseTableUploadsTable, uploadID))
	if err != nil && err != sql.ErrNoRows {
		panic(err)
	}
	defer rows.Close()
	for rows.Next() {
		rows.Scan(&tableName, &tableStatus)
		if tableStatus == warehouseutils.ExportedDataState {
			successfulTableUploads = append(successfulTableUploads, tableName)
		} else {
			failedTableUploads = append(failedTableUploads, tableName)
		}
	}

	var errJson map[string]map[string]interface{}
	err = json.Unmarshal([]byte(errorResp), &errJson)
	if err != nil {
		panic(err)
	}
	if stateErr, ok := errJson[status]; ok {
		if attempt, ok := stateErr["attempt"]; ok {
			if floatAttempt, ok := attempt.(float64); ok {
				attemptNum = attemptNum + int(floatAttempt)
			}
		}
	}
	if attemptNum == 0 {
		attemptNum = 1
	}
	var errorRespB []byte
	if errorResp == "{}" {
		errorCode = "200"
	} else {
		errorCode = "400"

	}
	errorRespB, _ = json.Marshal(ErrorResponseT{Error: errorResp})

	payloadMap := map[string]interface{}{
		"lastSyncedAt":             updatedAt,
		"successful_table_uploads": successfulTableUploads,
		"failed_table_uploads":     failedTableUploads,
		"uploadID":                 uploadID,
		"error":                    errorResp,
	}
	payload, _ := json.Marshal(payloadMap)
	deliveryStatus := destinationdebugger.DeliveryStatusT{
		DestinationID: destinationID,
		SourceID:      sourceID,
		Payload:       payload,
		AttemptNum:    attemptNum,
		JobState:      status,
		ErrorCode:     errorCode,
		ErrorResponse: errorRespB,
	}
	destinationdebugger.RecordEventDeliveryStatus(destinationID, &deliveryStatus)
}

func (wh *HandleT) initWorkers() {
	for i := 0; i < noOfWorkers; i++ {
		rruntime.Go(func() {
			func() {
				for {
					// handle job to process staging files and convert them into load files
					processStagingFilesJobList := <-wh.uploadToWarehouseQ
					whOneFullPassTimer := warehouseutils.DestStat(stats.TimerType, "total_end_to_end_step_time", processStagingFilesJobList[0].Warehouse.Destination.ID)
					whOneFullPassTimer.Start()
					for _, job := range processStagingFilesJobList {
						if len(job.List) == 0 {
							warehouseutils.DestStat(stats.CountType, "failed_uploads", job.Warehouse.Destination.ID).Count(1)
							warehouseutils.SetUploadError(job.Upload, errors.New("no staging files found"), warehouseutils.GeneratingLoadFileFailedState, wh.dbHandle)
							wh.recordDeliveryStatus(job.Upload.ID)
							break
						}
						// consolidate schema if not already done
						schemaInDB, err := warehouseutils.GetCurrentSchema(wh.dbHandle, job.Warehouse)
						whManager, err := NewWhManager(wh.destType)
						if err != nil {
							panic(err)
						}

						namespace := schemaInDB.Namespace
						if namespace == "" {
							namespace = job.Upload.Namespace
						}

						syncedSchema, err := whManager.FetchSchema(job.Warehouse, namespace)
						if err != nil {
							logger.Errorf(`WH: Failed fetching schema from warehouse: %v`, err)
							warehouseutils.DestStat(stats.CountType, "failed_uploads", job.Warehouse.Destination.ID).Count(1)
							warehouseutils.SetUploadError(job.Upload, err, warehouseutils.GeneratingLoadFileFailedState, wh.dbHandle)
							wh.recordDeliveryStatus(job.Upload.ID)
							break
						}

						hasSchemaChanged := !warehouseutils.CompareSchema(schemaInDB.Schema, syncedSchema)
						if hasSchemaChanged {
							err = warehouseutils.UpdateCurrentSchema(namespace, job.Warehouse, job.Upload.ID, syncedSchema, wh.dbHandle)
							if err != nil {
								panic(err)
							}
						}

						if len(job.Upload.Schema) == 0 || hasSchemaChanged {
							// merge schemas over all staging files in this batch
							consolidatedSchema := wh.consolidateSchema(job.Warehouse, job.List)
							marshalledSchema, err := json.Marshal(consolidatedSchema)
							if err != nil {
								panic(err)
							}
							warehouseutils.SetUploadColumns(
								job.Upload,
								wh.dbHandle,
								warehouseutils.UploadColumnT{Column: warehouseutils.UploadSchemaField, Value: marshalledSchema},
							)
							job.Upload.Schema = consolidatedSchema
						}
						if !wh.areTableUploadsCreated(job.Upload) {
							err := wh.initTableUploads(job.Upload, job.Upload.Schema)
							if err != nil {
								// TODO: Handle error / Retry
								logger.Error("WH: Error creating records in wh_table_uploads", err)
							}
						}

						createPlusUploadTimer := warehouseutils.DestStat(stats.TimerType, "stagingfileset_total_handling_time", job.Warehouse.Destination.ID)
						createPlusUploadTimer.Start()

						// generate load files only if not done before
						// upload records have start_load_file_id and end_load_file_id set to 0 on creation
						// and are updated on creation of load files
						logger.Infof("WH: Processing %d staging files in upload job:%v with staging files from %v to %v for %s:%s", len(job.List), job.Upload.ID, job.List[0].ID, job.List[len(job.List)-1].ID, wh.destType, job.Warehouse.Destination.ID)
						warehouseutils.SetUploadColumns(
							job.Upload,
							wh.dbHandle,
							warehouseutils.UploadColumnT{Column: warehouseutils.UploadLastExecAtField, Value: timeutil.Now()},
						)
						if job.Upload.StartLoadFileID == 0 || hasSchemaChanged {
							warehouseutils.SetUploadStatus(job.Upload, warehouseutils.GeneratingLoadFileState, wh.dbHandle)
							err := wh.createLoadFiles(&job)
							if err != nil {
								//Unreachable code. So not modifying the stat 'failed_uploads', which is reused later for copying.
								warehouseutils.DestStat(stats.CountType, "failed_uploads", job.Warehouse.Destination.ID).Count(1)
								warehouseutils.SetUploadError(job.Upload, err, warehouseutils.GeneratingLoadFileFailedState, wh.dbHandle)
								wh.recordDeliveryStatus(job.Upload.ID)
								break
							}
						}
						err = wh.SyncLoadFilesToWarehouse(&job)
						wh.recordDeliveryStatus(job.Upload.ID)

						createPlusUploadTimer.End()

						if err != nil {
							warehouseutils.DestStat(stats.CountType, "failed_uploads", job.Warehouse.Destination.ID).Count(1)
							break
						}
						warehouseutils.DestStat(stats.CountType, "load_staging_files_into_warehouse", job.Warehouse.Destination.ID).Count(len(job.List))
					}
					if whOneFullPassTimer != nil {
						whOneFullPassTimer.End()
					}
					setDestInProgress(processStagingFilesJobList[0].Warehouse, false)
				}
			}()
		})
	}
}

func getBucketFolder(batchID string, tableName string) string {
	return fmt.Sprintf(`%v-%v`, batchID, tableName)
}

func (wh *HandleT) setupTables() {
	sqlStatement := fmt.Sprintf(`CREATE TABLE IF NOT EXISTS %s (
									  id BIGSERIAL PRIMARY KEY,
									  staging_file_id BIGINT,
									  location TEXT NOT NULL,
									  source_id VARCHAR(64) NOT NULL,
									  destination_id VARCHAR(64) NOT NULL,
									  destination_type VARCHAR(64) NOT NULL,
									  table_name TEXT NOT NULL,
									  created_at TIMESTAMP NOT NULL);`, warehouseLoadFilesTable)

	_, err := wh.dbHandle.Exec(sqlStatement)
	if err != nil {
		panic(err)
	}

	// change table_name type to text to support table_names upto length 127
	sqlStatement = fmt.Sprintf(`ALTER TABLE %s ALTER COLUMN %s TYPE TEXT`, warehouseLoadFilesTable, "table_name")
	_, err = wh.dbHandle.Exec(sqlStatement)
	if err != nil {
		panic(err)
	}

	// index on source_id, destination_id combination
	sqlStatement = fmt.Sprintf(`CREATE INDEX IF NOT EXISTS %[1]s_source_destination_id_index ON %[1]s (source_id, destination_id);`, warehouseLoadFilesTable)
	_, err = wh.dbHandle.Exec(sqlStatement)
	if err != nil {
		panic(err)
	}

	sqlStatement = `DO $$ BEGIN
                                CREATE TYPE wh_upload_state_type
                                     AS ENUM(
										 	  'waiting',
											  'generating_load_file',
											  'generating_load_file_failed',
											  'generated_load_file',
											  'updating_schema',
											  'updating_schema_failed',
											  'updated_schema',
											  'exporting_data',
											  'exporting_data_failed',
											  'exported_data',
											  'aborted');
                                     EXCEPTION
                                        WHEN duplicate_object THEN null;
                            END $$;`

	_, err = wh.dbHandle.Exec(sqlStatement)
	if err != nil {
		panic(err)
	}

	sqlStatement = `ALTER TYPE wh_upload_state_type ADD VALUE IF NOT EXISTS 'waiting';`
	_, err = wh.dbHandle.Exec(sqlStatement)
	if err != nil {
		panic(err)
	}
	sqlStatement = `ALTER TYPE wh_upload_state_type ADD VALUE IF NOT EXISTS 'aborted';`
	_, err = wh.dbHandle.Exec(sqlStatement)
	if err != nil {
		panic(err)
	}

	sqlStatement = fmt.Sprintf(`CREATE TABLE IF NOT EXISTS %s (
                                      id BIGSERIAL PRIMARY KEY,
									  source_id VARCHAR(64) NOT NULL,
									  namespace VARCHAR(64) NOT NULL,
									  destination_id VARCHAR(64) NOT NULL,
									  destination_type VARCHAR(64) NOT NULL,
									  start_staging_file_id BIGINT,
									  end_staging_file_id BIGINT,
									  start_load_file_id BIGINT,
									  end_load_file_id BIGINT,
									  status wh_upload_state_type NOT NULL,
									  schema JSONB NOT NULL,
									  error JSONB,
									  created_at TIMESTAMP NOT NULL,
									  updated_at TIMESTAMP NOT NULL);`, warehouseUploadsTable)

	_, err = wh.dbHandle.Exec(sqlStatement)
	if err != nil {
		panic(err)
	}

	// index on status
	sqlStatement = fmt.Sprintf(`CREATE INDEX IF NOT EXISTS %[1]s_status_index ON %[1]s (status);`, warehouseUploadsTable)
	_, err = wh.dbHandle.Exec(sqlStatement)
	if err != nil {
		panic(err)
	}

	// index on source_id, destination_id combination
	sqlStatement = fmt.Sprintf(`CREATE INDEX IF NOT EXISTS %[1]s_source_destination_id_index ON %[1]s (source_id, destination_id);`, warehouseUploadsTable)
	_, err = wh.dbHandle.Exec(sqlStatement)
	if err != nil {
		panic(err)
	}

	sqlStatement = fmt.Sprintf(`CREATE TABLE IF NOT EXISTS %s (
									  id BIGSERIAL PRIMARY KEY,
									  wh_upload_id BIGSERIAL,
									  source_id VARCHAR(64) NOT NULL,
									  namespace VARCHAR(64) NOT NULL,
									  destination_id VARCHAR(64) NOT NULL,
									  destination_type VARCHAR(64) NOT NULL,
									  schema JSONB NOT NULL,
									  error TEXT,
									  created_at TIMESTAMP NOT NULL);`, warehouseSchemasTable)

	_, err = wh.dbHandle.Exec(sqlStatement)
	if err != nil {
		panic(err)
	}

	// index on source_id, destination_id combination
	sqlStatement = fmt.Sprintf(`CREATE INDEX IF NOT EXISTS %[1]s_source_destination_id_index ON %[1]s (source_id, destination_id);`, warehouseSchemasTable)
	_, err = wh.dbHandle.Exec(sqlStatement)
	if err != nil {
		panic(err)
	}
}

//Enable enables a router :)
func (wh *HandleT) Enable() {
	wh.isEnabled = true
}

//Disable disables a router:)
func (wh *HandleT) Disable() {
	wh.isEnabled = false
}

func (wh *HandleT) setInterruptedDestinations() (err error) {
	if !misc.Contains(crashRecoverWarehouses, wh.destType) {
		return
	}
	sqlStatement := fmt.Sprintf(`SELECT destination_id FROM %s WHERE destination_type='%s' AND (status='%s' OR status='%s')`, warehouseUploadsTable, wh.destType, warehouseutils.ExportingDataState, warehouseutils.ExportingDataFailedState)
	rows, err := wh.dbHandle.Query(sqlStatement)
	if err != nil {
		panic(err)
	}
	defer rows.Close()

	for rows.Next() {
		var destID string
		err := rows.Scan(&destID)
		if err != nil {
			panic(err)
		}
		inRecoveryMap[destID] = true
	}
	return err
}

func (wh *HandleT) Setup(whType string) {
	logger.Infof("WH: Warehouse Router started: %s", whType)
	wh.dbHandle = dbHandle
	wh.notifier = notifier
	wh.destType = whType
	wh.setInterruptedDestinations()
	wh.Enable()
	wh.uploadToWarehouseQ = make(chan []ProcessStagingFilesJobT)
	wh.createLoadFilesQ = make(chan LoadFileJobT)
	rruntime.Go(func() {
		wh.backendConfigSubscriber()
	})
	rruntime.Go(func() {
		wh.initWorkers()
	})
	rruntime.Go(func() {
		wh.mainLoop()
	})
}

var loadFileFormatMap = map[string]string{
	"BQ":        "json",
	"RS":        "csv",
	"SNOWFLAKE": "csv",
}

func processStagingFile(job PayloadT) (loadFileIDs []int64, err error) {
	logger.Debugf("WH: Starting processing staging file: %v at %v for %s:%s", job.StagingFileID, job.StagingFileLocation, job.DestinationType, job.DestinationID)
	// download staging file into a temp dir
	dirName := "/rudder-warehouse-json-uploads-tmp/"
	tmpDirPath, err := misc.CreateTMPDIR()
	if err != nil {
		panic(err)
	}
	jsonPath := tmpDirPath + dirName + fmt.Sprintf(`%s_%s/`, job.DestinationType, job.DestinationID) + job.StagingFileLocation
	err = os.MkdirAll(filepath.Dir(jsonPath), os.ModePerm)
	jsonFile, err := os.Create(jsonPath)
	if err != nil {
		panic(err)
	}

	downloader, err := filemanager.New(&filemanager.SettingsT{
		Provider: warehouseutils.ObjectStorageType(job.DestinationType, job.DestinationConfig),
		Config:   job.DestinationConfig.(map[string]interface{}),
	})
	if err != nil {
		return loadFileIDs, err
	}

	timer := warehouseutils.DestStat(stats.TimerType, "download_staging_file_time", job.DestinationID)
	timer.Start()

	err = downloader.Download(jsonFile, job.StagingFileLocation)
	if err != nil {
		return loadFileIDs, err
	}
	jsonFile.Close()
	defer os.Remove(jsonPath)
	timer.End()

	fi, err := os.Stat(jsonPath)
	if err != nil {
		logger.Errorf("WH: Error getting file size of downloaded staging file: ", err)
	}
	fileSize := fi.Size()
	logger.Debugf("WH: Downloaded staging file %s size:%v", job.StagingFileLocation, fileSize)
	warehouseutils.DestStat(stats.CountType, "downloaded_staging_file_size", job.DestinationID).Count(int(fileSize))

	sortedTableColumnMap := make(map[string][]string)
	// sort columns per table so as to maintaing same order in load file (needed in case of csv load file)
	for tableName, columnMap := range job.Schema {
		sortedTableColumnMap[tableName] = []string{}
		for k := range columnMap {
			sortedTableColumnMap[tableName] = append(sortedTableColumnMap[tableName], k)
		}
		sort.Strings(sortedTableColumnMap[tableName])
	}

	logger.Debugf("Starting read from downloaded staging file: %s", job.StagingFileLocation)
	rawf, err := os.Open(jsonPath)
	if err != nil {
		logger.Errorf("WH: Error opening file using os.Open at path:%s downloaded from %s", jsonPath, job.StagingFileLocation)
		panic(err)
	}
	reader, err := gzip.NewReader(rawf)
	if err != nil {
		if err.Error() == "EOF" {
			return loadFileIDs, nil
		}
		logger.Errorf("WH: Error reading file using gzip.NewReader at path:%s downloaded from %s", jsonPath, job.StagingFileLocation)
		panic(err)
	}

	// read from staging file and write a separate load file for each table in warehouse
	// tableContentMap := make(map[string]string)
	outputFileMap := make(map[string]misc.GZipWriter)
	eventsCountMap := make(map[string]int)
	uuidTS := timeutil.Now()
	sc := bufio.NewScanner(reader)
	misc.PrintMemUsage()

	timer = warehouseutils.DestStat(stats.TimerType, "process_staging_file_to_csv_time", job.DestinationID)
	timer.Start()

	lineBytesCounter := 0
	for sc.Scan() {
		lineBytes := sc.Bytes()
		lineBytesCounter += len(lineBytes)
		var jsonLine map[string]interface{}
		json.Unmarshal(lineBytes, &jsonLine)
		metadata, ok := jsonLine["metadata"]
		if !ok {
			continue
		}
		columnData, ok := jsonLine["data"].(map[string]interface{})
		if !ok {
			continue
		}
		tableName, ok := metadata.(map[string]interface{})["table"].(string)
		if !ok {
			continue
		}
		columns, ok := metadata.(map[string]interface{})["columns"].(map[string]interface{})
		if !ok {
			continue
		}
		if _, ok := outputFileMap[tableName]; !ok {
			outputFilePath := strings.TrimSuffix(jsonPath, "json.gz") + tableName + fmt.Sprintf(`.%s`, loadFileFormatMap[job.DestinationType]) + ".gz"
			gzWriter, err := misc.CreateGZ(outputFilePath)
			defer gzWriter.CloseGZ()
			if err != nil {
				return nil, err
			}
			outputFileMap[tableName] = gzWriter
			eventsCountMap[tableName] = 0
		}
		if job.DestinationType == "BQ" {
			for _, columnName := range sortedTableColumnMap[tableName] {
				if columnName == warehouseutils.ToCase(job.DestinationType, "uuid_ts") {
					// add uuid_ts to track when event was processed into load_file
					columnData[warehouseutils.ToCase(job.DestinationType, "uuid_ts")] = uuidTS.Format("2006-01-02 15:04:05 Z")
					continue
				}
				columnVal, ok := columnData[columnName]
				if !ok {
					continue
				}
				columnType, ok := columns[columnName].(string)
				if !ok {
					continue
				}
				// json.Unmarshal returns int as float
				// convert int's back to int to avoid writing integers like 123456789 as 1.23456789e+08
				// most warehouses only support scientific notation only for floats and not integers
				if columnType == "int" || columnType == "bigint" {
					floatVal, ok := columnVal.(float64)
					if !ok {
						continue
					}
					columnData[columnName] = int(floatVal)
				}
				// if the current data type doesnt match the one in warehouse, set value as NULL
				dataTypeInSchema := job.Schema[tableName][columnName]
				if ok && columnType != dataTypeInSchema {
					if dataTypeInSchema == "string" {
						// cast to string since string type column can accomodate any kind of value
						columnData[columnName] = fmt.Sprintf(`%v`, columnVal)
					} else if (columnType == "int" || columnType == "bigint") && dataTypeInSchema == "float" {
						// pass it along
					} else if columnType == "float" && (dataTypeInSchema == "int" || dataTypeInSchema == "bigint") {
						floatVal, ok := columnVal.(float64)
						if !ok {
							continue
						}
						columnData[columnName] = int(floatVal)
					} else {
						columnData[columnName] = nil
						rowID, hasID := columnData[warehouseutils.ToCase(job.DestinationType, "id")]
						receivedAt, hasReceivedAt := columnData[warehouseutils.ToCase(job.DestinationType, "received_at")]
						if hasID && hasReceivedAt {
							discardsTable := warehouseutils.ToCase(job.DestinationType, warehouseutils.DiscardsTable)
							if _, ok := outputFileMap[discardsTable]; !ok {
								discardsOutputFilePath := strings.TrimSuffix(jsonPath, "json.gz") + discardsTable + fmt.Sprintf(`.%s`, loadFileFormatMap[job.DestinationType]) + ".gz"
								gzWriter, err := misc.CreateGZ(discardsOutputFilePath)
								defer gzWriter.CloseGZ()
								if err != nil {
									return nil, err
								}
								outputFileMap[discardsTable] = gzWriter
							}

							discardsData := map[string]interface{}{
								"column_name":  columnName,
								"column_value": fmt.Sprintf(`%v`, columnVal),
								"received_at":  receivedAt,
								"row_id":       rowID,
								"table_name":   tableName,
								"uuid_ts":      uuidTS.Format("2006-01-02 15:04:05 Z"),
							}
							dLine, err := json.Marshal(discardsData)
							if err != nil {
								return loadFileIDs, err
							}
							outputFileMap[discardsTable].WriteGZ(string(dLine) + "\n")
						}
						continue
					}
				}

			}
			line, err := json.Marshal(columnData)
			if err != nil {
				return loadFileIDs, err
			}
			outputFileMap[tableName].WriteGZ(string(line) + "\n")
			eventsCountMap[tableName]++
		} else {
			csvRow := []string{}
			var buff bytes.Buffer
			csvWriter := csv.NewWriter(&buff)
			for _, columnName := range sortedTableColumnMap[tableName] {
				if columnName == warehouseutils.ToCase(job.DestinationType, "uuid_ts") {
					// add uuid_ts to track when event was processed into load_file
					csvRow = append(csvRow, fmt.Sprintf("%v", uuidTS.Format(misc.RFC3339Milli)))
					continue
				}
				columnVal, ok := columnData[columnName]
				if !ok {
					csvRow = append(csvRow, "")
					continue
				}

				columnType, ok := columns[columnName].(string)
				if !ok {
					csvRow = append(csvRow, "")
					continue
				}
				// json.Unmarshal returns int as float
				// convert int's back to int to avoid writing integers like 123456789 as 1.23456789e+08
				// most warehouses only support scientific notation only for floats and not integers
				if columnType == "int" || columnType == "bigint" {
					floatVal, ok := columnVal.(float64)
					if !ok {
						csvRow = append(csvRow, "")
						continue
					}
					columnVal = int(floatVal)
				}
				// if the current data type doesnt match the one in warehouse, set value as NULL
				dataTypeInSchema := job.Schema[tableName][columnName]
				if ok && columnType != dataTypeInSchema {
					if dataTypeInSchema == "string" {
						// pass it along since string type column can accomodate any kind of value
					} else if (columnType == "int" || columnType == "bigint") && dataTypeInSchema == "float" {
						// pass it along
					} else if columnType == "float" && (dataTypeInSchema == "int" || dataTypeInSchema == "bigint") {
						floatVal, ok := columnVal.(float64)
						if !ok {
							csvRow = append(csvRow, "")
							continue
						}
						columnVal = int(floatVal)
					} else {
						csvRow = append(csvRow, "")
						rowID, hasID := columnData[warehouseutils.ToCase(job.DestinationType, "id")]
						receivedAt, hasReceivedAt := columnData[warehouseutils.ToCase(job.DestinationType, "received_at")]
						if hasID && hasReceivedAt {
							discardsTable := warehouseutils.ToCase(job.DestinationType, warehouseutils.DiscardsTable)
							if _, ok := outputFileMap[discardsTable]; !ok {
								discardsOutputFilePath := strings.TrimSuffix(jsonPath, "json.gz") + discardsTable + fmt.Sprintf(`.%s`, loadFileFormatMap[job.DestinationType]) + ".gz"
								gzWriter, err := misc.CreateGZ(discardsOutputFilePath)
								defer gzWriter.CloseGZ()
								if err != nil {
									return nil, err
								}
								outputFileMap[discardsTable] = gzWriter
							}

							discardRow := []string{}
							var dBuff bytes.Buffer
							dCsvWriter := csv.NewWriter(&dBuff)
							// sorted discard columns: column_name, column_value, received_at, row_id, table_name, uuid_ts
							discardRow = append(discardRow, columnName, fmt.Sprintf("%v", columnVal), fmt.Sprintf("%v", receivedAt), fmt.Sprintf("%v", rowID), tableName, uuidTS.Format(misc.RFC3339Milli))
							dCsvWriter.Write(discardRow)
							dCsvWriter.Flush()
							outputFileMap[discardsTable].WriteGZ(dBuff.String())
						}
						continue
					}
				}
				csvRow = append(csvRow, fmt.Sprintf("%v", columnVal))
			}
			csvWriter.Write(csvRow)
			csvWriter.Flush()
			outputFileMap[tableName].WriteGZ(buff.String())
			eventsCountMap[tableName]++
		}
	}
	reader.Close()
	timer.End()
	misc.PrintMemUsage()

	logger.Debugf("Process %v bytes from downloaded staging file: %s", lineBytesCounter, job.StagingFileLocation)
	warehouseutils.DestStat(stats.CountType, "bytes_processed_in_staging_file", job.DestinationID).Count(lineBytesCounter)

	uploader, err := filemanager.New(&filemanager.SettingsT{
		Provider: warehouseutils.ObjectStorageType(job.DestinationType, job.DestinationConfig),
		Config:   job.DestinationConfig.(map[string]interface{}),
	})
	if err != nil {
		panic(err)
	}

	timer = warehouseutils.DestStat(stats.TimerType, "upload_load_files_per_staging_file_time", job.DestinationID)
	timer.Start()
	for tableName, outputFile := range outputFileMap {
		outputFile.CloseGZ()
		file, err := os.Open(outputFile.File.Name())
		defer os.Remove(outputFile.File.Name())
		logger.Debugf("WH: %s: Uploading load_file to %s for table: %s in staging_file id: %v", job.DestinationType, warehouseutils.ObjectStorageType(job.DestinationType, job.DestinationConfig), tableName, job.StagingFileID)
		uploadLocation, err := uploader.Upload(file, config.GetEnv("WAREHOUSE_BUCKET_LOAD_OBJECTS_FOLDER_NAME", "rudder-warehouse-load-objects"), tableName, job.SourceID, getBucketFolder(job.BatchID, tableName))
		if err != nil {
			return loadFileIDs, err
		}
		sqlStatement := fmt.Sprintf(`INSERT INTO %s (staging_file_id, location, source_id, destination_id, destination_type, table_name, total_events, created_at)
									   VALUES ($1, $2, $3, $4, $5, $6, $7, $8) RETURNING id`, warehouseLoadFilesTable)
		stmt, err := dbHandle.Prepare(sqlStatement)
		if err != nil {
			panic(err)
		}
		defer stmt.Close()

		var fileID int64
		err = stmt.QueryRow(job.StagingFileID, uploadLocation.Location, job.SourceID, job.DestinationID, job.DestinationType, tableName, eventsCountMap[tableName], timeutil.Now()).Scan(&fileID)
		if err != nil {
			panic(err)
		}
		loadFileIDs = append(loadFileIDs, fileID)
	}
	timer.End()
	return
}

// Gets the config from config backend and extracts enabled writekeys
func monitorDestRouters() {
	ch := make(chan utils.DataEvent)
	backendconfig.Subscribe(ch, backendconfig.TopicBackendConfig)
	dstToWhRouter := make(map[string]*HandleT)

	for {
		config := <-ch
		logger.Debug("Got config from config-backend", config)
		sources := config.Data.(backendconfig.SourcesT)
		enabledDestinations := make(map[string]bool)
		for _, source := range sources.Sources {
			for _, destination := range source.Destinations {
				enabledDestinations[destination.DestinationDefinition.Name] = true
				if misc.Contains(warehouseDestinations, destination.DestinationDefinition.Name) {
					wh, ok := dstToWhRouter[destination.DestinationDefinition.Name]
					if !ok {
						logger.Info("Starting a new Warehouse Destination Router: ", destination.DestinationDefinition.Name)
						var wh HandleT
						wh.Setup(destination.DestinationDefinition.Name)
						dstToWhRouter[destination.DestinationDefinition.Name] = &wh
					} else {
						logger.Debug("Enabling existing Destination: ", destination.DestinationDefinition.Name)
						wh.Enable()
					}
				}
			}
		}

		keys := misc.StringKeys(dstToWhRouter)
		for _, key := range keys {
			if _, ok := enabledDestinations[key]; !ok {
				if whHandle, ok := dstToWhRouter[key]; ok {
					logger.Info("Disabling a existing warehouse destination: ", key)
					whHandle.Disable()
				}
			}
		}
	}
}

func setupTables(dbHandle *sql.DB) {
	sqlStatement := `DO $$ BEGIN
                                CREATE TYPE wh_staging_state_type
                                     AS ENUM(
                                              'waiting',
                                              'executing',
											  'failed',
											  'succeeded');
                                     EXCEPTION
                                        WHEN duplicate_object THEN null;
                            END $$;`

	_, err := dbHandle.Exec(sqlStatement)
	if err != nil {
		panic(err)
	}

	sqlStatement = fmt.Sprintf(`CREATE TABLE IF NOT EXISTS %s (
                                      id BIGSERIAL PRIMARY KEY,
									  location TEXT NOT NULL,
									  source_id VARCHAR(64) NOT NULL,
									  destination_id VARCHAR(64) NOT NULL,
									  schema JSONB NOT NULL,
									  error TEXT,
									  status wh_staging_state_type,
									  first_event_at TIMESTAMP,
									  last_event_at TIMESTAMP,
									  total_events BIGINT,
									  created_at TIMESTAMP NOT NULL,
									  updated_at TIMESTAMP NOT NULL);`, warehouseStagingFilesTable)

	_, err = dbHandle.Exec(sqlStatement)
	if err != nil {
		panic(err)
	}

	sqlStatement = fmt.Sprintf(`ALTER TABLE %s ADD COLUMN IF NOT EXISTS first_event_at TIMESTAMP, ADD COLUMN IF NOT EXISTS last_event_at TIMESTAMP, ADD COLUMN IF NOT EXISTS total_events BIGINT`, warehouseStagingFilesTable)
	_, err = dbHandle.Exec(sqlStatement)
	if err != nil {
		panic(err)
	}

	// index on source_id, destination_id combination
	sqlStatement = fmt.Sprintf(`CREATE INDEX IF NOT EXISTS %[1]s_id_index ON %[1]s (source_id, destination_id);`, warehouseStagingFilesTable)
	_, err = dbHandle.Exec(sqlStatement)
	if err != nil {
		panic(err)
	}

	sqlStatement = fmt.Sprintf(`CREATE TABLE IF NOT EXISTS %s (
									  id BIGSERIAL PRIMARY KEY,
									  staging_file_id BIGINT,
									  location TEXT NOT NULL,
									  source_id VARCHAR(64) NOT NULL,
									  destination_id VARCHAR(64) NOT NULL,
									  destination_type VARCHAR(64) NOT NULL,
									  table_name TEXT NOT NULL,
									  total_events BIGINT,
									  created_at TIMESTAMP NOT NULL);`, warehouseLoadFilesTable)

	_, err = dbHandle.Exec(sqlStatement)
	if err != nil {
		panic(err)
	}

	// change table_name type to text to support table_names upto length 127
	sqlStatement = fmt.Sprintf(`ALTER TABLE %s ALTER COLUMN %s TYPE TEXT`, warehouseLoadFilesTable, "table_name")
	_, err = dbHandle.Exec(sqlStatement)
	if err != nil {
		panic(err)
	}

	sqlStatement = fmt.Sprintf(`ALTER TABLE %s ADD COLUMN IF NOT EXISTS total_events BIGINT`, warehouseLoadFilesTable)
	_, err = dbHandle.Exec(sqlStatement)
	if err != nil {
		panic(err)
	}

	// index on source_id, destination_id, table_name combination
	sqlStatement = fmt.Sprintf(`CREATE INDEX IF NOT EXISTS %[1]s_source_destination_id_table_name_index ON %[1]s (source_id, destination_id, table_name);`, warehouseLoadFilesTable)
	_, err = dbHandle.Exec(sqlStatement)
	if err != nil {
		panic(err)
	}

	sqlStatement = `DO $$ BEGIN
                                CREATE TYPE wh_upload_state_type
                                     AS ENUM(
										 	  'waiting',
											  'generating_load_file',
											  'generating_load_file_failed',
											  'generated_load_file',
											  'updating_schema',
											  'updating_schema_failed',
											  'updated_schema',
											  'exporting_data',
											  'exporting_data_failed',
											  'exported_data',
											  'aborted');
                                     EXCEPTION
                                        WHEN duplicate_object THEN null;
                            END $$;`

	_, err = dbHandle.Exec(sqlStatement)
	if err != nil {
		panic(err)
	}

	sqlStatement = `ALTER TYPE wh_upload_state_type ADD VALUE IF NOT EXISTS 'waiting';`
	_, err = dbHandle.Exec(sqlStatement)
	if err != nil {
		panic(err)
	}
	sqlStatement = `ALTER TYPE wh_upload_state_type ADD VALUE IF NOT EXISTS 'aborted';`
	_, err = dbHandle.Exec(sqlStatement)
	if err != nil {
		panic(err)
	}

	sqlStatement = fmt.Sprintf(`CREATE TABLE IF NOT EXISTS %s (
                                      id BIGSERIAL PRIMARY KEY,
									  source_id VARCHAR(64) NOT NULL,
									  namespace VARCHAR(64) NOT NULL,
									  destination_id VARCHAR(64) NOT NULL,
									  destination_type VARCHAR(64) NOT NULL,
									  start_staging_file_id BIGINT,
									  end_staging_file_id BIGINT,
									  start_load_file_id BIGINT,
									  end_load_file_id BIGINT,
									  status wh_upload_state_type NOT NULL,
									  schema JSONB NOT NULL,
									  error JSONB,
									  first_event_at TIMESTAMP,
									  last_event_at TIMESTAMP,
									  last_exec_at TIMESTAMP,
									  timings JSONB,
									  created_at TIMESTAMP NOT NULL,
									  updated_at TIMESTAMP NOT NULL);`, warehouseUploadsTable)

	_, err = dbHandle.Exec(sqlStatement)
	if err != nil {
		panic(err)
	}

	sqlStatement = fmt.Sprintf(`ALTER TABLE %s ADD COLUMN IF NOT EXISTS first_event_at TIMESTAMP, ADD COLUMN IF NOT EXISTS last_event_at TIMESTAMP, ADD COLUMN IF NOT EXISTS last_exec_at TIMESTAMP, ADD COLUMN IF NOT EXISTS timings JSONB`, warehouseUploadsTable)
	_, err = dbHandle.Exec(sqlStatement)
	if err != nil {
		panic(err)
	}

	// index on status
	sqlStatement = fmt.Sprintf(`CREATE INDEX IF NOT EXISTS %[1]s_status_index ON %[1]s (status);`, warehouseUploadsTable)
	_, err = dbHandle.Exec(sqlStatement)
	if err != nil {
		panic(err)
	}

	// index on source_id, destination_id combination
	sqlStatement = fmt.Sprintf(`CREATE INDEX IF NOT EXISTS %[1]s_source_destination_id_index ON %[1]s (source_id, destination_id);`, warehouseUploadsTable)
	_, err = dbHandle.Exec(sqlStatement)
	if err != nil {
		panic(err)
	}

	sqlStatement = `DO $$ BEGIN
                                CREATE TYPE wh_table_upload_state_type
                                     AS ENUM(
											  'waiting',
											  'executing',
											  'exporting_data',
											  'exporting_data_failed',
											  'exported_data',
											  'aborted');
                                     EXCEPTION
                                        WHEN duplicate_object THEN null;
                            END $$;`

	_, err = dbHandle.Exec(sqlStatement)
	if err != nil {
		panic(err)
	}

	sqlStatement = fmt.Sprintf(`CREATE TABLE IF NOT EXISTS %s (
                                      id BIGSERIAL PRIMARY KEY,
									  wh_upload_id BIGSERIAL NOT NULL,
									  table_name TEXT,
									  status wh_table_upload_state_type NOT NULL,
									  error TEXT,
									  last_exec_time TIMESTAMP,
									  total_events TEXT,
									  created_at TIMESTAMP NOT NULL,
									  updated_at TIMESTAMP NOT NULL);`, warehouseTableUploadsTable)

	_, err = dbHandle.Exec(sqlStatement)
	if err != nil {
		panic(err)
	}

	sqlStatement = fmt.Sprintf(`ALTER TABLE %s ADD COLUMN IF NOT EXISTS total_events BIGINT`, warehouseTableUploadsTable)
	_, err = dbHandle.Exec(sqlStatement)
	if err != nil {
		panic(err)
	}

	// change error type to text
	sqlStatement = fmt.Sprintf(`ALTER TABLE %s ALTER COLUMN %s TYPE TEXT`, warehouseTableUploadsTable, "error")
	_, err = dbHandle.Exec(sqlStatement)
	if err != nil {
		panic(err)
	}

	// index on source_id, destination_id combination
	sqlStatement = fmt.Sprintf(`CREATE INDEX IF NOT EXISTS %[1]s_wh_upload_id_table_name_index ON %[1]s (wh_upload_id, table_name);`, warehouseTableUploadsTable)
	_, err = dbHandle.Exec(sqlStatement)
	if err != nil {
		panic(err)
	}

	sqlStatement = fmt.Sprintf(`CREATE TABLE IF NOT EXISTS %s (
									  id BIGSERIAL PRIMARY KEY,
									  wh_upload_id BIGSERIAL,
									  source_id VARCHAR(64) NOT NULL,
									  namespace VARCHAR(64) NOT NULL,
									  destination_id VARCHAR(64) NOT NULL,
									  destination_type VARCHAR(64) NOT NULL,
									  schema JSONB NOT NULL,
									  error TEXT,
									  created_at TIMESTAMP NOT NULL);`, warehouseSchemasTable)

	_, err = dbHandle.Exec(sqlStatement)
	if err != nil {
		panic(err)
	}

	// index on source_id, destination_id combination
	sqlStatement = fmt.Sprintf(`CREATE INDEX IF NOT EXISTS %[1]s_source_destination_id_index ON %[1]s (source_id, destination_id);`, warehouseSchemasTable)
	_, err = dbHandle.Exec(sqlStatement)
	if err != nil {
		panic(err)
	}
}

func CheckPGHealth() bool {
	rows, err := dbHandle.Query(fmt.Sprintf(`SELECT 'Rudder Warehouse DB Health Check'::text as message`))
	if err != nil {
		logger.Error(err)
		return false
	}
	defer rows.Close()
	return true
}

func processHandler(w http.ResponseWriter, r *http.Request) {
	logger.LogRequest(r)

	body, err := ioutil.ReadAll(r.Body)
	if err != nil {
		log.Printf("Error reading body: %v", err)
		http.Error(w, "can't read body", http.StatusBadRequest)
		return
	}
	defer r.Body.Close()

	var stagingFile warehouseutils.StagingFileT
	json.Unmarshal(body, &stagingFile)

	var firstEventAt, lastEventAt interface{}
	firstEventAt = stagingFile.FirstEventAt
	lastEventAt = stagingFile.LastEventAt
	if stagingFile.FirstEventAt == "" || stagingFile.LastEventAt == "" {
		firstEventAt = nil
		lastEventAt = nil
	}

	logger.Debugf("BRT: Creating record for uploaded json in %s table with schema: %+v", warehouseStagingFilesTable, stagingFile.Schema)
	schemaPayload, err := json.Marshal(stagingFile.Schema)
	sqlStatement := fmt.Sprintf(`INSERT INTO %s (location, schema, source_id, destination_id, status, total_events, first_event_at, last_event_at, created_at, updated_at)
									   VALUES ($1, $2, $3, $4, $5, $6, $7, $8, $9, $9)`, warehouseStagingFilesTable)
	stmt, err := dbHandle.Prepare(sqlStatement)
	if err != nil {
		panic(err)
	}
	defer stmt.Close()

	_, err = stmt.Exec(stagingFile.Location, schemaPayload, stagingFile.BatchDestination.Source.ID, stagingFile.BatchDestination.Destination.ID, warehouseutils.StagingFileWaitingState, stagingFile.TotalEvents, firstEventAt, lastEventAt, timeutil.Now())
	if err != nil {
		panic(err)
	}
}

func healthHandler(w http.ResponseWriter, r *http.Request) {
	var dbService string = "UP"
	if !CheckPGHealth() {
		dbService = "DOWN"
	}
	healthVal := fmt.Sprintf(`{"server":"UP", "db":"%s","acceptingEvents":"TRUE","warehouseMode":"%s","goroutines":"%d"}`, dbService, strings.ToUpper(warehouseMode), runtime.NumGoroutine())
	w.Write([]byte(healthVal))
}

func getConnectionString() string {
	if warehouseMode == config.EmbeddedMode {
		return jobsdb.GetConnectionString()
	}
	return fmt.Sprintf("host=%s port=%d user=%s "+
		"password=%s dbname=%s sslmode=disable",
		host, port, user, password, dbname)
}

func startWebHandler() {
	// do not register same endpoint when running embedded in rudder backend
	if isStandAlone() {
		http.HandleFunc("/health", healthHandler)
	}
	if isMaster() {
		backendconfig.WaitForConfig()
		http.HandleFunc("/v1/process", processHandler)
		logger.Infof("WH: Starting warehouse master service in %d", webPort)
	} else {
		logger.Infof("WH: Starting warehouse slave service in %d", webPort)
	}
	log.Fatal(http.ListenAndServe(":"+strconv.Itoa(webPort), bugsnag.Handler(nil)))
}

func claimAndProcess(workerIdx int, slaveID string) {
	logger.Infof("WH: Attempting to claim job by slave worker-%v-%v", workerIdx, slaveID)
	workerID := warehouseutils.GetSlaveWorkerId(workerIdx, slaveID)
	claim, claimed := notifier.Claim(workerID)
	if claimed {
		logger.Infof("WH: Successfully claimed job:%v by slave worker-%v-%v", claim.ID, workerIdx, slaveID)
		var payload PayloadT
		json.Unmarshal(claim.Payload, &payload)
		payload.BatchID = claim.BatchID
		ids, err := processStagingFile(payload)
		if err != nil {
			response := pgnotifier.ClaimResponseT{
				Err: err,
			}
			claim.ClaimResponseChan <- response
		}
		payload.LoadFileIDs = ids
		output, err := json.Marshal(payload)
		response := pgnotifier.ClaimResponseT{
			Err:     err,
			Payload: output,
		}
		claim.ClaimResponseChan <- response
	}
	slaveWorkerRoutineBusy[workerIdx-1] = false
	logger.Infof("WH: Setting free slave worker %d: %v", workerIdx, slaveWorkerRoutineBusy)
}

func setupSlave() {
	slaveWorkerRoutineBusy = make([]bool, noOfSlaveWorkerRoutines)
	slaveID := uuid.NewV4().String()
	rruntime.Go(func() {
		jobNotificationChannel, err := notifier.Subscribe("process_staging_file")
		if err != nil {
			panic(err)
		}
		for {
			ev := <-jobNotificationChannel
			logger.Debugf("WH: Notification recieved, event: %v, workers: %v", ev, slaveWorkerRoutineBusy)
			for workerIdx := 1; workerIdx <= noOfSlaveWorkerRoutines; workerIdx++ {
				if !slaveWorkerRoutineBusy[workerIdx-1] {
					slaveWorkerRoutineBusy[workerIdx-1] = true
					idx := workerIdx
					rruntime.Go(func() {
						claimAndProcess(idx, slaveID)
					})
					break
				}
			}
		}
	})
}

func isStandAlone() bool {
	return warehouseMode != EmbeddedMode
}

func isMaster() bool {
	return warehouseMode == config.MasterMode || warehouseMode == config.MasterSlaveMode || warehouseMode == config.EmbeddedMode
}

func isSlave() bool {
	return warehouseMode == config.SlaveMode || warehouseMode == config.MasterSlaveMode || warehouseMode == config.EmbeddedMode
}

func Start() {
	time.Sleep(1 * time.Second)
	// do not start warehouse service if rudder core is not in normal mode and warehouse is running in same process as rudder core
	if !isStandAlone() && !db.IsNormalMode() {
		logger.Infof("Skipping start of warehouse service...")
		return
	}

	logger.Infof("WH: Starting Warehouse service...")
	var err error
	psqlInfo := getConnectionString()

	if !misc.IsPostgresCompatible(psqlInfo) {
		err := errors.New("Rudder Warehouse Service needs postgres version >= 10. Exiting")
		logger.Error(err)
		panic(err)
	}

	dbHandle, err = sql.Open("postgres", psqlInfo)
	if err != nil {
		panic(err)
	}
	setupTables(dbHandle)
	notifier, err = pgnotifier.New(psqlInfo)
	if err != nil {
		panic(err)
	}

	if isSlave() {
		logger.Infof("WH: Starting warehouse slave...")
		setupSlave()
	}

	if isMaster() {
		if warehouseMode != config.EmbeddedMode {
			backendconfig.Setup()
		}
		logger.Infof("WH: Starting warehouse master...")
		err = notifier.AddTopic("process_staging_file")
		if err != nil {
			panic(err)
		}
		rruntime.Go(func() {
			monitorDestRouters()
		})
	}

	startWebHandler()
}<|MERGE_RESOLUTION|>--- conflicted
+++ resolved
@@ -177,8 +177,8 @@
 			if len(source.Destinations) > 0 {
 				for _, destination := range source.Destinations {
 					if destination.DestinationDefinition.Name == wh.destType {
-<<<<<<< HEAD
-						wh.warehouses = append(wh.warehouses, warehouseutils.WarehouseT{Source: source, Destination: destination})
+						namespace:= getNamespaceFromDestinationConfig(destination.Config, source.Name, wh.destType)
+						wh.warehouses = append(wh.warehouses, warehouseutils.WarehouseT{Source: source, Destination: destination, Namespace: namespace})
 						if destination.Config != nil && destination.Enabled && destination.Config.(map[string]interface{})["eventDelivery"] == true {
 							sourceID := source.ID
 							destinationID := destination.ID
@@ -186,10 +186,6 @@
 								wh.syncLiveWarehouseStatus(sourceID, destinationID)
 							})
 						}
-=======
-						namespace:= getNamespaceFromDestinationConfig(destination.Config, source.Name, wh.destType)
-						wh.warehouses = append(wh.warehouses, warehouseutils.WarehouseT{Source: source, Destination: destination, Namespace: namespace})
->>>>>>> 8d1c0853
 					}
 				}
 			}
@@ -197,7 +193,6 @@
 		configSubscriberLock.Unlock()
 	}
 }
-<<<<<<< HEAD
 func (wh *HandleT) syncLiveWarehouseStatus(sourceID string, destinationID string) {
 	rows, err := wh.dbHandle.Query(fmt.Sprintf(`select id from %s where source_id='%s' and destination_id='%s' order by updated_at asc limit %d`, warehouseUploadsTable, sourceID, destinationID, warehouseSyncPreFetchCount))
 	if err != nil && err != sql.ErrNoRows {
@@ -214,7 +209,6 @@
 		wh.recordDeliveryStatus(uploadID)
 	}
 }
-=======
 func getNamespaceFromDestinationConfig(config interface{}, sourceName string, destType string) string{
 	configMap := config.(map[string]interface{})
 	var namespace string
@@ -229,7 +223,6 @@
 	return namespace
 }
 
->>>>>>> 8d1c0853
 func (wh *HandleT) getStagingFiles(warehouse warehouseutils.WarehouseT, startID int64, endID int64) ([]*StagingFileT, error) {
 	sqlStatement := fmt.Sprintf(`SELECT id, location
                                 FROM %[1]s
@@ -275,15 +268,15 @@
 	defer rows.Close()
 
 	var stagingFilesList []*StagingFileT
-	var firstEventAt, lastEventAt interface{}
+	var firstEventAt, lastEventAt sql.NullTime
 	for rows.Next() {
 		var jsonUpload StagingFileT
 		err := rows.Scan(&jsonUpload.ID, &jsonUpload.Location, &firstEventAt, &lastEventAt)
 		if err != nil {
 			panic(err)
 		}
-		jsonUpload.FirstEventAt, _ = firstEventAt.(time.Time)
-		jsonUpload.LastEventAt, _ = lastEventAt.(time.Time)
+		jsonUpload.FirstEventAt = firstEventAt.Time
+		jsonUpload.LastEventAt = lastEventAt.Time
 		stagingFilesList = append(stagingFilesList, &jsonUpload)
 	}
 
@@ -322,7 +315,7 @@
 	if err != nil {
 		panic(err)
 	}
-	currSchema := schemaInDB.Schema
+	currSchema := schemaInDB
 
 	count := 0
 	for {
@@ -445,10 +438,9 @@
 
 	startJSONID := jsonUploadsList[0].ID
 	endJSONID := jsonUploadsList[len(jsonUploadsList)-1].ID
-<<<<<<< HEAD
 	namespace := misc.TruncateStr(strings.ToLower(strcase.ToSnake(warehouseutils.ToSafeDBString(wh.destType, warehouse.Source.Name))), 127)
 
-	var firstEventAt, lastEventAt interface{}
+	var firstEventAt, lastEventAt time.Time
 	if ok := jsonUploadsList[0].FirstEventAt.IsZero(); !ok {
 		firstEventAt = jsonUploadsList[0].FirstEventAt
 	}
@@ -458,10 +450,6 @@
 
 	now := timeutil.Now()
 	row := stmt.QueryRow(warehouse.Source.ID, namespace, warehouse.Destination.ID, wh.destType, startJSONID, endJSONID, 0, 0, warehouseutils.WaitingState, "{}", "{}", firstEventAt, lastEventAt, now, now)
-=======
-	currentSchema, err := json.Marshal(schema)
-	row := stmt.QueryRow(warehouse.Source.ID, warehouse.Namespace, warehouse.Destination.ID, wh.destType, startJSONID, endJSONID, 0, 0, warehouseutils.WaitingState, currentSchema, "{}", time.Now(), time.Now())
->>>>>>> 8d1c0853
 
 	var uploadID int64
 	err = row.Scan(&uploadID)
@@ -650,7 +638,7 @@
 				logger.Infof("WH: Found %v pending staging files for %s:%s", len(stagingFilesList), wh.destType, warehouse.Destination.ID)
 
 				count := 0
-				jobs := []ProcessStagingFilesJobT{}
+				var jobs []ProcessStagingFilesJobT
 				// process staging files in batches of stagingFilesBatchSize
 				for {
 					lastIndex := count + stagingFilesBatchSize
@@ -936,12 +924,9 @@
 							panic(err)
 						}
 
-						namespace := schemaInDB.Namespace
-						if namespace == "" {
-							namespace = job.Upload.Namespace
-						}
-
-						syncedSchema, err := whManager.FetchSchema(job.Warehouse, namespace)
+
+
+						syncedSchema, err := whManager.FetchSchema(job.Warehouse, job.Warehouse.Namespace)
 						if err != nil {
 							logger.Errorf(`WH: Failed fetching schema from warehouse: %v`, err)
 							warehouseutils.DestStat(stats.CountType, "failed_uploads", job.Warehouse.Destination.ID).Count(1)
@@ -950,9 +935,9 @@
 							break
 						}
 
-						hasSchemaChanged := !warehouseutils.CompareSchema(schemaInDB.Schema, syncedSchema)
+						hasSchemaChanged := !warehouseutils.CompareSchema(schemaInDB, syncedSchema)
 						if hasSchemaChanged {
-							err = warehouseutils.UpdateCurrentSchema(namespace, job.Warehouse, job.Upload.ID, syncedSchema, wh.dbHandle)
+							err = warehouseutils.UpdateCurrentSchema(job.Warehouse.Namespace, job.Warehouse, job.Upload.ID, syncedSchema, wh.dbHandle)
 							if err != nil {
 								panic(err)
 							}
@@ -1028,128 +1013,6 @@
 	return fmt.Sprintf(`%v-%v`, batchID, tableName)
 }
 
-func (wh *HandleT) setupTables() {
-	sqlStatement := fmt.Sprintf(`CREATE TABLE IF NOT EXISTS %s (
-									  id BIGSERIAL PRIMARY KEY,
-									  staging_file_id BIGINT,
-									  location TEXT NOT NULL,
-									  source_id VARCHAR(64) NOT NULL,
-									  destination_id VARCHAR(64) NOT NULL,
-									  destination_type VARCHAR(64) NOT NULL,
-									  table_name TEXT NOT NULL,
-									  created_at TIMESTAMP NOT NULL);`, warehouseLoadFilesTable)
-
-	_, err := wh.dbHandle.Exec(sqlStatement)
-	if err != nil {
-		panic(err)
-	}
-
-	// change table_name type to text to support table_names upto length 127
-	sqlStatement = fmt.Sprintf(`ALTER TABLE %s ALTER COLUMN %s TYPE TEXT`, warehouseLoadFilesTable, "table_name")
-	_, err = wh.dbHandle.Exec(sqlStatement)
-	if err != nil {
-		panic(err)
-	}
-
-	// index on source_id, destination_id combination
-	sqlStatement = fmt.Sprintf(`CREATE INDEX IF NOT EXISTS %[1]s_source_destination_id_index ON %[1]s (source_id, destination_id);`, warehouseLoadFilesTable)
-	_, err = wh.dbHandle.Exec(sqlStatement)
-	if err != nil {
-		panic(err)
-	}
-
-	sqlStatement = `DO $$ BEGIN
-                                CREATE TYPE wh_upload_state_type
-                                     AS ENUM(
-										 	  'waiting',
-											  'generating_load_file',
-											  'generating_load_file_failed',
-											  'generated_load_file',
-											  'updating_schema',
-											  'updating_schema_failed',
-											  'updated_schema',
-											  'exporting_data',
-											  'exporting_data_failed',
-											  'exported_data',
-											  'aborted');
-                                     EXCEPTION
-                                        WHEN duplicate_object THEN null;
-                            END $$;`
-
-	_, err = wh.dbHandle.Exec(sqlStatement)
-	if err != nil {
-		panic(err)
-	}
-
-	sqlStatement = `ALTER TYPE wh_upload_state_type ADD VALUE IF NOT EXISTS 'waiting';`
-	_, err = wh.dbHandle.Exec(sqlStatement)
-	if err != nil {
-		panic(err)
-	}
-	sqlStatement = `ALTER TYPE wh_upload_state_type ADD VALUE IF NOT EXISTS 'aborted';`
-	_, err = wh.dbHandle.Exec(sqlStatement)
-	if err != nil {
-		panic(err)
-	}
-
-	sqlStatement = fmt.Sprintf(`CREATE TABLE IF NOT EXISTS %s (
-                                      id BIGSERIAL PRIMARY KEY,
-									  source_id VARCHAR(64) NOT NULL,
-									  namespace VARCHAR(64) NOT NULL,
-									  destination_id VARCHAR(64) NOT NULL,
-									  destination_type VARCHAR(64) NOT NULL,
-									  start_staging_file_id BIGINT,
-									  end_staging_file_id BIGINT,
-									  start_load_file_id BIGINT,
-									  end_load_file_id BIGINT,
-									  status wh_upload_state_type NOT NULL,
-									  schema JSONB NOT NULL,
-									  error JSONB,
-									  created_at TIMESTAMP NOT NULL,
-									  updated_at TIMESTAMP NOT NULL);`, warehouseUploadsTable)
-
-	_, err = wh.dbHandle.Exec(sqlStatement)
-	if err != nil {
-		panic(err)
-	}
-
-	// index on status
-	sqlStatement = fmt.Sprintf(`CREATE INDEX IF NOT EXISTS %[1]s_status_index ON %[1]s (status);`, warehouseUploadsTable)
-	_, err = wh.dbHandle.Exec(sqlStatement)
-	if err != nil {
-		panic(err)
-	}
-
-	// index on source_id, destination_id combination
-	sqlStatement = fmt.Sprintf(`CREATE INDEX IF NOT EXISTS %[1]s_source_destination_id_index ON %[1]s (source_id, destination_id);`, warehouseUploadsTable)
-	_, err = wh.dbHandle.Exec(sqlStatement)
-	if err != nil {
-		panic(err)
-	}
-
-	sqlStatement = fmt.Sprintf(`CREATE TABLE IF NOT EXISTS %s (
-									  id BIGSERIAL PRIMARY KEY,
-									  wh_upload_id BIGSERIAL,
-									  source_id VARCHAR(64) NOT NULL,
-									  namespace VARCHAR(64) NOT NULL,
-									  destination_id VARCHAR(64) NOT NULL,
-									  destination_type VARCHAR(64) NOT NULL,
-									  schema JSONB NOT NULL,
-									  error TEXT,
-									  created_at TIMESTAMP NOT NULL);`, warehouseSchemasTable)
-
-	_, err = wh.dbHandle.Exec(sqlStatement)
-	if err != nil {
-		panic(err)
-	}
-
-	// index on source_id, destination_id combination
-	sqlStatement = fmt.Sprintf(`CREATE INDEX IF NOT EXISTS %[1]s_source_destination_id_index ON %[1]s (source_id, destination_id);`, warehouseSchemasTable)
-	_, err = wh.dbHandle.Exec(sqlStatement)
-	if err != nil {
-		panic(err)
-	}
-}
 
 //Enable enables a router :)
 func (wh *HandleT) Enable() {
@@ -1807,6 +1670,18 @@
 	if err != nil {
 		panic(err)
 	}
+
+	sqlStatement = fmt.Sprintf(`DROP INDEX IF EXISTS %[1]s_source_destination_id_index`, warehouseSchemasTable)
+	_, err = dbHandle.Exec(sqlStatement)
+	if err != nil {
+		panic(err)
+	}
+	// index on namespace, destination_id combination
+	sqlStatement = fmt.Sprintf(`CREATE INDEX IF NOT EXISTS %[1]s_destination_id_namespace_index ON %[1]s (destination_id, namespace);`, warehouseSchemasTable)
+	_, err = dbHandle.Exec(sqlStatement)
+	if err != nil {
+		panic(err)
+	}
 }
 
 func CheckPGHealth() bool {
