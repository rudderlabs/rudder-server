package warehouse

import (
	"context"
	"database/sql"
	"errors"
	"expvar"
	"fmt"
	"os"
	"strconv"
	"sync"
	"time"

	"github.com/rudderlabs/rudder-server/services/notifier"

	"github.com/rudderlabs/rudder-server/warehouse/encoding"

	"github.com/cenkalti/backoff/v4"
	"github.com/samber/lo"
	"golang.org/x/exp/slices"
	"golang.org/x/sync/errgroup"

	"github.com/rudderlabs/rudder-go-kit/config"
	"github.com/rudderlabs/rudder-go-kit/filemanager"
	"github.com/rudderlabs/rudder-go-kit/logger"
	"github.com/rudderlabs/rudder-go-kit/stats"
	"github.com/rudderlabs/rudder-server/app"
	backendconfig "github.com/rudderlabs/rudder-server/backend-config"
	"github.com/rudderlabs/rudder-server/info"
	"github.com/rudderlabs/rudder-server/services/controlplane"
	"github.com/rudderlabs/rudder-server/services/db"
	migrator "github.com/rudderlabs/rudder-server/services/sql-migrator"
	"github.com/rudderlabs/rudder-server/services/validators"
	"github.com/rudderlabs/rudder-server/utils/misc"
	"github.com/rudderlabs/rudder-server/utils/timeutil"
	"github.com/rudderlabs/rudder-server/utils/types"
	"github.com/rudderlabs/rudder-server/warehouse/archive"
	"github.com/rudderlabs/rudder-server/warehouse/integrations/middleware/sqlquerywrapper"
	"github.com/rudderlabs/rudder-server/warehouse/internal/model"
	"github.com/rudderlabs/rudder-server/warehouse/jobs"
	"github.com/rudderlabs/rudder-server/warehouse/multitenant"
	warehouseutils "github.com/rudderlabs/rudder-server/warehouse/utils"
)

var (
	application                app.App
	dbHandle                   *sql.DB
	wrappedDBHandle            *sqlquerywrapper.DB
	dbHandleTimeout            time.Duration
	pgNotifier                 *notifier.Notifier
	tenantManager              *multitenant.Manager
	controlPlaneClient         *controlplane.Client
	uploadFreqInS              int64
	lastProcessedMarkerMap     map[string]int64
	lastProcessedMarkerExp     = expvar.NewMap("lastProcessedMarkerMap")
	lastProcessedMarkerMapLock sync.RWMutex
	bcManager                  *backendConfigManager
	triggerUploadsMap          map[string]bool // `whType:sourceID:destinationID` -> boolean value representing if an upload was triggered or not
	triggerUploadsMapLock      sync.RWMutex
	pkgLogger                  logger.Logger
	ShouldForceSetLowerVersion bool
	asyncWh                    *jobs.AsyncJobWh
)

var (
	host, user, password, dbname, sslMode, appName string
	port                                           int
)

var defaultUploadPriority = 100

const (
	DegradedMode        = "degraded"
	triggerUploadQPName = "triggerUpload"
)

type (
	WorkerIdentifierT string
	JobID             int64
)

func Init4() {
	loadConfig()
	pkgLogger = logger.NewLogger().Child("warehouse")
}

func loadConfig() {
	// Port where WH is running
	config.RegisterInt64ConfigVariable(1800, &uploadFreqInS, true, 1, "Warehouse.uploadFreqInS")
	lastProcessedMarkerMap = map[string]int64{}
	host = config.GetString("WAREHOUSE_JOBS_DB_HOST", "localhost")
	user = config.GetString("WAREHOUSE_JOBS_DB_USER", "ubuntu")
	dbname = config.GetString("WAREHOUSE_JOBS_DB_DB_NAME", "ubuntu")
	port = config.GetInt("WAREHOUSE_JOBS_DB_PORT", 5432)
	password = config.GetString("WAREHOUSE_JOBS_DB_PASSWORD", "ubuntu") // Reading secrets from
	sslMode = config.GetString("WAREHOUSE_JOBS_DB_SSL_MODE", "disable")
	triggerUploadsMap = map[string]bool{}
	config.RegisterBoolConfigVariable(true, &ShouldForceSetLowerVersion, false, "SQLMigrator.forceSetLowerVersion")
	config.RegisterDurationConfigVariable(5, &dbHandleTimeout, true, time.Minute, []string{"Warehouse.dbHandleTimeout", "Warehouse.dbHanndleTimeoutInMin"}...)

	appName = misc.DefaultString("rudder-server").OnError(os.Hostname())
}

func getUploadFreqInS(syncFrequency string) int64 {
	freqInMin, err := strconv.ParseInt(syncFrequency, 10, 64)
	if err != nil {
		return uploadFreqInS
	}
	return freqInMin * 60
}

func uploadFrequencyExceeded(warehouse model.Warehouse, syncFrequency string) bool {
	freqInS := getUploadFreqInS(syncFrequency)
	lastProcessedMarkerMapLock.RLock()
	defer lastProcessedMarkerMapLock.RUnlock()
	if lastExecTime, ok := lastProcessedMarkerMap[warehouse.Identifier]; ok && timeutil.Now().Unix()-lastExecTime < freqInS {
		return true
	}
	return false
}

func setLastProcessedMarker(warehouse model.Warehouse, lastProcessedTime time.Time) {
	lastProcessedMarkerMapLock.Lock()
	defer lastProcessedMarkerMapLock.Unlock()
	lastProcessedMarkerMap[warehouse.Identifier] = lastProcessedTime.Unix()
	lastProcessedMarkerExp.Set(warehouse.Identifier, lastProcessedTime)
}

func getBucketFolder(batchID, tableName string) string {
	return fmt.Sprintf(`%v-%v`, batchID, tableName)
}

// Gets the config from config backend and extracts enabled write keys
func monitorDestRouters(ctx context.Context) error {
	dstToWhRouter := make(map[string]*router)

	ch := tenantManager.WatchConfig(ctx)
	for configData := range ch {
		err := onConfigDataEvent(ctx, configData, dstToWhRouter)
		if err != nil {
			return err
		}
	}

	g, _ := errgroup.WithContext(context.Background())
	for _, router := range dstToWhRouter {
		router := router
		g.Go(router.Shutdown)
	}
	return g.Wait()
}

func onConfigDataEvent(ctx context.Context, configMap map[string]backendconfig.ConfigT, dstToWhRouter map[string]*router) error {
	enabledDestinations := make(map[string]bool)
	for _, wConfig := range configMap {
		for _, source := range wConfig.Sources {
			for _, destination := range source.Destinations {
				enabledDestinations[destination.DestinationDefinition.Name] = true

				if !slices.Contains(warehouseutils.WarehouseDestinations, destination.DestinationDefinition.Name) {
					continue
				}

				router, ok := dstToWhRouter[destination.DestinationDefinition.Name]
				if ok {
					pkgLogger.Debug("Enabling existing Destination: ", destination.DestinationDefinition.Name)
					router.Enable()
					continue
				}

				pkgLogger.Info("Starting a new Warehouse Destination Router: ", destination.DestinationDefinition.Name)

				router, err := newRouter(
					ctx,
					application,
					destination.DestinationDefinition.Name,
					config.Default,
					pkgLogger,
					stats.Default,
					wrappedDBHandle,
					pgNotifier,
					tenantManager,
					controlPlaneClient,
					bcManager,
					encoding.NewFactory(config.Default),
				)
				if err != nil {
					return fmt.Errorf("setup warehouse %q: %w", destination.DestinationDefinition.Name, err)
				}
				dstToWhRouter[destination.DestinationDefinition.Name] = router
			}
		}
	}

	keys := lo.Keys(dstToWhRouter)
	for _, key := range keys {
		if _, ok := enabledDestinations[key]; !ok {
			if wh, ok := dstToWhRouter[key]; ok {
				pkgLogger.Info("Disabling a existing warehouse destination: ", key)
				wh.Disable()
			}
		}
	}

	return nil
}

func setupTables(dbHandle *sql.DB) error {
	m := &migrator.Migrator{
		Handle:                     dbHandle,
		MigrationsTable:            "wh_schema_migrations",
		ShouldForceSetLowerVersion: ShouldForceSetLowerVersion,
	}

	operation := func() error {
		return m.Migrate("warehouse")
	}

	backoffWithMaxRetry := backoff.WithMaxRetries(backoff.NewExponentialBackOff(), 3)
	err := backoff.RetryNotify(operation, backoffWithMaxRetry, func(err error, t time.Duration) {
		pkgLogger.Warnf("Failed to setup WH db tables: %v, retrying after %v", err, t)
	})
	if err != nil {
		return fmt.Errorf("could not run warehouse database migrations: %w", err)
	}
	return nil
}

func getPendingUploadCount(filters ...warehouseutils.FilterBy) (uploadCount int64, err error) {
	pkgLogger.Debugf("Fetching pending upload count with filters: %v", filters)

	query := fmt.Sprintf(`
		SELECT
		  COUNT(*)
		FROM
		  %[1]s
		WHERE
		  %[1]s.status NOT IN ('%[2]s', '%[3]s')
	`,
		warehouseutils.WarehouseUploadsTable,
		model.ExportedData,
		model.Aborted,
	)

	args := make([]interface{}, 0)
	for i, filter := range filters {
		query += fmt.Sprintf(" AND %s=$%d", filter.Key, i+1)
		args = append(args, filter.Value)
	}

	err = wrappedDBHandle.QueryRow(query, args...).Scan(&uploadCount)
	if err != nil && err != sql.ErrNoRows {
		err = fmt.Errorf("query: %s failed with Error : %w", query, err)
		return
	}

	return uploadCount, nil
}

func TriggerUploadHandler(sourceID, destID string) error {
	// return error if source id and dest id is empty
	if sourceID == "" && destID == "" {
		err := fmt.Errorf("empty source and destination id")
		pkgLogger.Errorf("[WH]: trigger upload : %v", err)
		return err
	}

	var wh []model.Warehouse
	if sourceID != "" && destID == "" {
		wh = bcManager.WarehousesBySourceID(sourceID)
	}
	if destID != "" {
		wh = bcManager.WarehousesByDestID(destID)
	}

	// return error if no such destinations found
	if len(wh) == 0 {
		err := fmt.Errorf("no warehouse destinations found for source id '%s'", sourceID)
		pkgLogger.Errorf("[WH]: %v", err)
		return err
	}

	// iterate over each wh destination and trigger upload
	for _, warehouse := range wh {
		triggerUpload(warehouse)
	}
	return nil
}

func isUploadTriggered(wh model.Warehouse) bool {
	triggerUploadsMapLock.RLock()
	defer triggerUploadsMapLock.RUnlock()
	return triggerUploadsMap[wh.Identifier]
}

func triggerUpload(wh model.Warehouse) {
	triggerUploadsMapLock.Lock()
	defer triggerUploadsMapLock.Unlock()
	pkgLogger.Infof("[WH]: Upload triggered for warehouse '%s'", wh.Identifier)
	triggerUploadsMap[wh.Identifier] = true
}

func clearTriggeredUpload(wh model.Warehouse) {
	triggerUploadsMapLock.Lock()
	defer triggerUploadsMapLock.Unlock()
	delete(triggerUploadsMap, wh.Identifier)
}

<<<<<<< HEAD
func healthHandler(w http.ResponseWriter, _ *http.Request) {
	var dbService, notifierService string

	ctx, cancel := context.WithTimeout(context.Background(), 10*time.Second)
	defer cancel()

	if runningMode != DegradedMode {
		if !CheckPGHealth(ctx, pgNotifier.GetDBHandle()) {
			http.Error(w, "Cannot connect to notifierService", http.StatusInternalServerError)
			return
		}
		notifierService = "UP"
	}

	if isMaster() {
		if !CheckPGHealth(ctx, dbHandle) {
			http.Error(w, "Cannot connect to dbService", http.StatusInternalServerError)
			return
		}
		dbService = "UP"
	}

	healthVal := fmt.Sprintf(`
		{
			"server": "UP",
			"db": %q,
			"notifier": %q,
			"acceptingEvents": "TRUE",
			"warehouseMode": %q,
			"goroutines": "%d"
		}
	`,
		dbService,
		notifierService,
		strings.ToUpper(warehouseMode),
		runtime.NumGoroutine(),
	)

	_, _ = w.Write([]byte(healthVal))
}

func CheckPGHealth(ctx context.Context, db *sql.DB) bool {
	if db == nil {
		return false
	}

	healthCheckMsg := "Rudder Warehouse DB Health Check"
	msg := ""

	err := db.QueryRowContext(ctx, `SELECT '`+healthCheckMsg+`'::text as message;`).Scan(&msg)
	if err != nil {
		return false
	}

	return healthCheckMsg == msg
}

=======
>>>>>>> 5dacdcfb
func getConnectionString() string {
	if !CheckForWarehouseEnvVars() {
		return misc.GetConnectionString(config.Default)
	}
	return fmt.Sprintf("host=%s port=%d user=%s "+
		"password=%s dbname=%s sslmode=%s application_name=%s",
		host, port, user, password, dbname, sslMode, appName)
}

// CheckForWarehouseEnvVars Checks if all the required Env Variables for Warehouse are present
func CheckForWarehouseEnvVars() bool {
	return config.IsSet("WAREHOUSE_JOBS_DB_HOST") &&
		config.IsSet("WAREHOUSE_JOBS_DB_USER") &&
		config.IsSet("WAREHOUSE_JOBS_DB_DB_NAME") &&
		config.IsSet("WAREHOUSE_JOBS_DB_PASSWORD")
}

func setupDB(ctx context.Context, connInfo string) error {
	var err error
	dbHandle, err = sql.Open("postgres", connInfo)
	if err != nil {
		return err
	}
	dbHandle.SetMaxOpenConns(config.GetInt("Warehouse.maxOpenConnections", 20))

	isDBCompatible, err := validators.IsPostgresCompatible(ctx, dbHandle)
	if err != nil {
		return err
	}

	if !isDBCompatible {
		err := errors.New("rudder Warehouse Service needs postgres version >= 10. Exiting")
		pkgLogger.Error(err)
		return err
	}

	if err = dbHandle.PingContext(ctx); err != nil {
		return fmt.Errorf("could not ping WH db: %w", err)
	}

	wrappedDBHandle = sqlquerywrapper.New(
		dbHandle,
		sqlquerywrapper.WithLogger(pkgLogger.Child("dbHandle")),
		sqlquerywrapper.WithQueryTimeout(dbHandleTimeout),
	)

	return setupTables(dbHandle)
}

// Setup prepares the database connection for warehouse service, verifies database compatibility and creates the required tables
func Setup(ctx context.Context) error {
	if !db.IsNormalMode() {
		return nil
	}
	psqlInfo := getConnectionString()
	if err := setupDB(ctx, psqlInfo); err != nil {
		return fmt.Errorf("cannot setup warehouse db: %w", err)
	}
	return nil
}

// Start starts the warehouse service
func Start(ctx context.Context, app app.App) error {
	application = app

	mode := config.GetString("Warehouse.mode", config.EmbeddedMode)

	if dbHandle == nil && !isStandAloneSlave(mode) {
		return errors.New("warehouse service cannot start, database connection is not setup")
	}
	// do not start warehouse service if rudder core is not in normal mode and warehouse is running in same process as rudder core
	if !isStandAlone(mode) && !db.IsNormalMode() {
		pkgLogger.Infof("Skipping start of warehouse service...")
		return nil
	}

	pkgLogger.Infof("WH: Starting Warehouse service...")
	psqlInfo := getConnectionString()

	defer func() {
		if r := recover(); r != nil {
			pkgLogger.Fatal(r)
			panic(r)
		}
	}()

	g, gCtx := errgroup.WithContext(ctx)

	tenantManager = multitenant.New(config.Default, backendconfig.DefaultBackendConfig)

	g.Go(func() error {
		tenantManager.Run(gCtx)
		return nil
	})

	bcManager = newBackendConfigManager(
		config.Default, wrappedDBHandle, tenantManager,
		pkgLogger.Child("wh_bc_manager"),
	)
	g.Go(func() error {
		bcManager.Start(gCtx)
		return nil
	})

	RegisterAdmin(bcManager, pkgLogger)

	runningMode := config.GetString("Warehouse.runningMode", "")
	if runningMode == DegradedMode {
		pkgLogger.Infof("WH: Running warehouse service in degraded mode...")
		if isMaster(mode) {
			err := InitWarehouseAPI(dbHandle, bcManager, pkgLogger.Child("upload_api"))
			if err != nil {
				pkgLogger.Errorf("WH: Failed to start warehouse api: %v", err)
				return err
			}
		}

		api := NewApi(
			mode, config.Default, pkgLogger, stats.Default,
			backendconfig.DefaultBackendConfig, wrappedDBHandle, nil, tenantManager,
			bcManager, nil,
		)
		return api.Start(ctx)
	}

	var err error
	workspaceIdentifier := fmt.Sprintf(`%s::%s`, config.GetKubeNamespace(), misc.GetMD5Hash(config.GetWorkspaceToken()))
	pgNotifier, err = notifier.New(ctx, config.Default, pkgLogger, stats.Default, workspaceIdentifier, psqlInfo)
	if err != nil {
		return fmt.Errorf("cannot setup notifier: %w", err)
	}
	g.Go(func() error {
		return pgNotifier.Wait(gCtx)
	})

	// Setting up reporting client only if standalone master or embedded connecting to different DB for warehouse
	// A different DB for warehouse is used when:
	// 1. MultiTenant (uses RDS)
	// 2. rudderstack-postgresql-warehouse pod in Hosted and Enterprise
	if (isStandAlone(mode) && isMaster(mode)) || (misc.GetConnectionString(config.Default) != psqlInfo) {
		reporting := application.Features().Reporting.Setup(backendconfig.DefaultBackendConfig)

		g.Go(misc.WithBugsnagForWarehouse(func() error {
			reporting.AddClient(gCtx, types.Config{ConnInfo: psqlInfo, ClientName: types.WarehouseReportingClient})
			return nil
		}))
	}

	if isStandAlone(mode) && isMaster(mode) {
		// Report warehouse features
		g.Go(func() error {
			backendconfig.DefaultBackendConfig.WaitForConfig(gCtx)

			c := controlplane.NewClient(
				backendconfig.GetConfigBackendURL(),
				backendconfig.DefaultBackendConfig.Identity(),
			)

			err := c.SendFeatures(gCtx, info.WarehouseComponent.Name, info.WarehouseComponent.Features)
			if err != nil {
				pkgLogger.Errorf("error sending warehouse features: %v", err)
			}

			// We don't want to exit if we fail to send features
			return nil
		})
	}

	if isSlave(mode) {
		pkgLogger.Infof("WH: Starting warehouse slave...")
		g.Go(misc.WithBugsnagForWarehouse(func() error {
			cm := newConstraintsManager(config.Default)
			ef := encoding.NewFactory(config.Default)

			slave := newSlave(config.Default, pkgLogger, stats.Default, pgNotifier, bcManager, cm, ef)
			return slave.setupSlave(gCtx)
		}))
	}

	if isMaster(mode) {
		pkgLogger.Infof("[WH]: Starting warehouse master...")

		backendconfig.DefaultBackendConfig.WaitForConfig(ctx)

		region := config.GetString("region", "")

		controlPlaneClient = controlplane.NewClient(
			backendconfig.GetConfigBackendURL(),
			backendconfig.DefaultBackendConfig.Identity(),
			controlplane.WithRegion(region),
		)

		g.Go(misc.WithBugsnagForWarehouse(func() error {
			return pgNotifier.ClearJobs(gCtx)
		}))

		g.Go(misc.WithBugsnagForWarehouse(func() error {
			return monitorDestRouters(gCtx)
		}))

		g.Go(misc.WithBugsnagForWarehouse(func() error {
			archive.CronArchiver(gCtx, archive.New(
				config.Default,
				pkgLogger,
				stats.Default,
				dbHandle,
				filemanager.New,
				tenantManager,
			))
			return nil
		}))

		err := InitWarehouseAPI(dbHandle, bcManager, pkgLogger.Child("upload_api"))
		if err != nil {
			pkgLogger.Errorf("WH: Failed to start warehouse api: %v", err)
			return err
		}
		asyncWh = jobs.InitWarehouseJobsAPI(gCtx, dbHandle, pgNotifier)
		jobs.WithConfig(asyncWh, config.Default)

		g.Go(misc.WithBugsnagForWarehouse(func() error {
			return asyncWh.InitAsyncJobRunner()
		}))
	}

	g.Go(func() error {
		api := NewApi(
			mode, config.Default, pkgLogger, stats.Default,
			backendconfig.DefaultBackendConfig, wrappedDBHandle, &notifier, tenantManager,
			bcManager, asyncWh,
		)
		return api.Start(gCtx)
	})

	return g.Wait()
}<|MERGE_RESOLUTION|>--- conflicted
+++ resolved
@@ -306,66 +306,6 @@
 	delete(triggerUploadsMap, wh.Identifier)
 }
 
-<<<<<<< HEAD
-func healthHandler(w http.ResponseWriter, _ *http.Request) {
-	var dbService, notifierService string
-
-	ctx, cancel := context.WithTimeout(context.Background(), 10*time.Second)
-	defer cancel()
-
-	if runningMode != DegradedMode {
-		if !CheckPGHealth(ctx, pgNotifier.GetDBHandle()) {
-			http.Error(w, "Cannot connect to notifierService", http.StatusInternalServerError)
-			return
-		}
-		notifierService = "UP"
-	}
-
-	if isMaster() {
-		if !CheckPGHealth(ctx, dbHandle) {
-			http.Error(w, "Cannot connect to dbService", http.StatusInternalServerError)
-			return
-		}
-		dbService = "UP"
-	}
-
-	healthVal := fmt.Sprintf(`
-		{
-			"server": "UP",
-			"db": %q,
-			"notifier": %q,
-			"acceptingEvents": "TRUE",
-			"warehouseMode": %q,
-			"goroutines": "%d"
-		}
-	`,
-		dbService,
-		notifierService,
-		strings.ToUpper(warehouseMode),
-		runtime.NumGoroutine(),
-	)
-
-	_, _ = w.Write([]byte(healthVal))
-}
-
-func CheckPGHealth(ctx context.Context, db *sql.DB) bool {
-	if db == nil {
-		return false
-	}
-
-	healthCheckMsg := "Rudder Warehouse DB Health Check"
-	msg := ""
-
-	err := db.QueryRowContext(ctx, `SELECT '`+healthCheckMsg+`'::text as message;`).Scan(&msg)
-	if err != nil {
-		return false
-	}
-
-	return healthCheckMsg == msg
-}
-
-=======
->>>>>>> 5dacdcfb
 func getConnectionString() string {
 	if !CheckForWarehouseEnvVars() {
 		return misc.GetConnectionString(config.Default)
@@ -594,7 +534,7 @@
 	g.Go(func() error {
 		api := NewApi(
 			mode, config.Default, pkgLogger, stats.Default,
-			backendconfig.DefaultBackendConfig, wrappedDBHandle, &notifier, tenantManager,
+			backendconfig.DefaultBackendConfig, wrappedDBHandle, pgNotifier, tenantManager,
 			bcManager, asyncWh,
 		)
 		return api.Start(gCtx)
