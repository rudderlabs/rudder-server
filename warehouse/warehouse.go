package warehouse

import (
	"context"
	"database/sql"
	"encoding/json"
	"errors"
	"fmt"
	"io"
	"math/rand"
	"net/http"
	"os"
	"runtime"
	"strconv"
	"strings"
	"sync"
	"time"

	"github.com/bugsnag/bugsnag-go/v2"
	"github.com/cenkalti/backoff/v4"
	"github.com/lib/pq"
	"github.com/thoas/go-funk"
	"github.com/tidwall/gjson"
	"golang.org/x/sync/errgroup"

	"github.com/rudderlabs/rudder-server/app"
	"github.com/rudderlabs/rudder-server/config"
	backendconfig "github.com/rudderlabs/rudder-server/config/backend-config"
	"github.com/rudderlabs/rudder-server/info"
	"github.com/rudderlabs/rudder-server/rruntime"
	"github.com/rudderlabs/rudder-server/services/controlplane"
	"github.com/rudderlabs/rudder-server/services/db"
	destinationdebugger "github.com/rudderlabs/rudder-server/services/debugger/destination"
	"github.com/rudderlabs/rudder-server/services/filemanager"
	"github.com/rudderlabs/rudder-server/services/pgnotifier"
	migrator "github.com/rudderlabs/rudder-server/services/sql-migrator"
	"github.com/rudderlabs/rudder-server/services/stats"
	"github.com/rudderlabs/rudder-server/services/validators"
	"github.com/rudderlabs/rudder-server/utils/httputil"
	"github.com/rudderlabs/rudder-server/utils/logger"
	"github.com/rudderlabs/rudder-server/utils/misc"
	"github.com/rudderlabs/rudder-server/utils/timeutil"
	"github.com/rudderlabs/rudder-server/utils/types"
	"github.com/rudderlabs/rudder-server/warehouse/archive"
	"github.com/rudderlabs/rudder-server/warehouse/deltalake"
	"github.com/rudderlabs/rudder-server/warehouse/internal/api"
	"github.com/rudderlabs/rudder-server/warehouse/internal/model"
	"github.com/rudderlabs/rudder-server/warehouse/internal/repo"
	"github.com/rudderlabs/rudder-server/warehouse/jobs"
	"github.com/rudderlabs/rudder-server/warehouse/manager"
	"github.com/rudderlabs/rudder-server/warehouse/multitenant"
	warehouseutils "github.com/rudderlabs/rudder-server/warehouse/utils"
	"github.com/rudderlabs/rudder-server/warehouse/validations"
)

var (
	application                         app.App
	webPort                             int
	dbHandle                            *sql.DB
	notifier                            pgnotifier.PgNotifierT
	tenantManager                       *multitenant.Manager
	controlPlaneClient                  *controlplane.Client
	noOfSlaveWorkerRoutines             int
	uploadFreqInS                       int64
	stagingFilesSchemaPaginationSize    int
	mainLoopSleep                       time.Duration
	stagingFilesBatchSize               int
	crashRecoverWarehouses              []string
	inRecoveryMap                       map[string]bool
	lastProcessedMarkerMap              map[string]int64
	lastProcessedMarkerMapLock          sync.RWMutex
	warehouseMode                       string
	warehouseSyncPreFetchCount          int
	warehouseSyncFreqIgnore             bool
	minRetryAttempts                    int
	retryTimeWindow                     time.Duration
	maxStagingFileReadBufferCapacityInK int
	connectionsMap                      map[string]map[string]warehouseutils.Warehouse // destID -> sourceID -> warehouse map
	connectionsMapLock                  sync.RWMutex
	triggerUploadsMap                   map[string]bool // `whType:sourceID:destinationID` -> boolean value representing if an upload was triggered or not
	triggerUploadsMapLock               sync.RWMutex
	sourceIDsByWorkspace                map[string][]string // workspaceID -> []sourceIDs
	sourceIDsByWorkspaceLock            sync.RWMutex
	longRunningUploadStatThresholdInMin time.Duration
	pkgLogger                           logger.Logger
	numLoadFileUploadWorkers            int
	slaveUploadTimeout                  time.Duration
	tableCountQueryTimeout              time.Duration
	runningMode                         string
	uploadStatusTrackFrequency          time.Duration
	uploadAllocatorSleep                time.Duration
	waitForConfig                       time.Duration
	waitForWorkerSleep                  time.Duration
	uploadBufferTimeInMin               int
	ShouldForceSetLowerVersion          bool
	skipDeepEqualSchemas                bool
	maxParallelJobCreation              int
	enableJitterForSyncs                bool
	asyncWh                             *jobs.AsyncJobWhT
)

var (
	host, user, password, dbname, sslMode, appName string
	port                                           int
)

// warehouses worker modes
const (
	MasterMode         = "master"
	SlaveMode          = "slave"
	MasterSlaveMode    = "master_and_slave"
	EmbeddedMode       = "embedded"
	EmbeddedMasterMode = "embedded_master"
)

const (
	DegradedMode        = "degraded"
	triggerUploadQPName = "triggerUpload"
)

type (
	WorkerIdentifierT string
	JobIDT            int64
)

type HandleT struct {
	destType                          string
	warehouses                        []warehouseutils.Warehouse
	dbHandle                          *sql.DB
	warehouseDBHandle                 *DB
	stagingRepo                       *repo.StagingFiles
	notifier                          pgnotifier.PgNotifierT
	isEnabled                         bool
	configSubscriberLock              sync.RWMutex
	workerChannelMap                  map[string]chan *UploadJobT
	workerChannelMapLock              sync.RWMutex
	initialConfigFetched              bool
	inProgressMap                     map[WorkerIdentifierT][]JobIDT
	inProgressMapLock                 sync.RWMutex
	areBeingEnqueuedLock              sync.RWMutex
	noOfWorkers                       int
	activeWorkerCount                 int
	activeWorkerCountLock             sync.RWMutex
	maxConcurrentUploadJobs           int
	allowMultipleSourcesForJobsPickup bool
	workspaceBySourceIDs              map[string]string
	workspaceBySourceIDsLock          sync.RWMutex
	tenantManager                     multitenant.Manager
	stats                             stats.Stats
	Now                               string

	backgroundCancel context.CancelFunc
	backgroundGroup  errgroup.Group
	backgroundWait   func() error
}

type ErrorResponseT struct {
	Error string
}

func Init4() {
	loadConfig()
	pkgLogger = logger.NewLogger().Child("warehouse")
}

func loadConfig() {
	// Port where WH is running
	config.RegisterIntConfigVariable(8082, &webPort, false, 1, "Warehouse.webPort")
	config.RegisterIntConfigVariable(4, &noOfSlaveWorkerRoutines, true, 1, "Warehouse.noOfSlaveWorkerRoutines")
	config.RegisterIntConfigVariable(960, &stagingFilesBatchSize, true, 1, "Warehouse.stagingFilesBatchSize")
	config.RegisterInt64ConfigVariable(1800, &uploadFreqInS, true, 1, "Warehouse.uploadFreqInS")
	config.RegisterDurationConfigVariable(5, &mainLoopSleep, true, time.Second, []string{"Warehouse.mainLoopSleep", "Warehouse.mainLoopSleepInS"}...)
	crashRecoverWarehouses = []string{warehouseutils.RS, warehouseutils.POSTGRES, warehouseutils.MSSQL, warehouseutils.AZURE_SYNAPSE, warehouseutils.DELTALAKE}
	inRecoveryMap = map[string]bool{}
	lastProcessedMarkerMap = map[string]int64{}
	config.RegisterStringConfigVariable("embedded", &warehouseMode, false, "Warehouse.mode")
	host = config.GetString("WAREHOUSE_JOBS_DB_HOST", "localhost")
	user = config.GetString("WAREHOUSE_JOBS_DB_USER", "ubuntu")
	dbname = config.GetString("WAREHOUSE_JOBS_DB_DB_NAME", "ubuntu")
	port = config.GetInt("WAREHOUSE_JOBS_DB_PORT", 5432)
	password = config.GetString("WAREHOUSE_JOBS_DB_PASSWORD", "ubuntu") // Reading secrets from
	sslMode = config.GetString("WAREHOUSE_JOBS_DB_SSL_MODE", "disable")
	config.RegisterIntConfigVariable(10, &warehouseSyncPreFetchCount, true, 1, "Warehouse.warehouseSyncPreFetchCount")
	config.RegisterIntConfigVariable(100, &stagingFilesSchemaPaginationSize, true, 1, "Warehouse.stagingFilesSchemaPaginationSize")
	config.RegisterBoolConfigVariable(false, &warehouseSyncFreqIgnore, true, "Warehouse.warehouseSyncFreqIgnore")
	config.RegisterIntConfigVariable(3, &minRetryAttempts, true, 1, "Warehouse.minRetryAttempts")
	config.RegisterDurationConfigVariable(180, &retryTimeWindow, true, time.Minute, []string{"Warehouse.retryTimeWindow", "Warehouse.retryTimeWindowInMins"}...)
	connectionsMap = map[string]map[string]warehouseutils.Warehouse{}
	triggerUploadsMap = map[string]bool{}
	sourceIDsByWorkspace = map[string][]string{}
	config.RegisterIntConfigVariable(10240, &maxStagingFileReadBufferCapacityInK, true, 1, "Warehouse.maxStagingFileReadBufferCapacityInK")
	config.RegisterDurationConfigVariable(120, &longRunningUploadStatThresholdInMin, true, time.Minute, []string{"Warehouse.longRunningUploadStatThreshold", "Warehouse.longRunningUploadStatThresholdInMin"}...)
	config.RegisterDurationConfigVariable(10, &slaveUploadTimeout, true, time.Minute, []string{"Warehouse.slaveUploadTimeout", "Warehouse.slaveUploadTimeoutInMin"}...)
	config.RegisterIntConfigVariable(8, &numLoadFileUploadWorkers, true, 1, "Warehouse.numLoadFileUploadWorkers")
	runningMode = config.GetString("Warehouse.runningMode", "")
	config.RegisterDurationConfigVariable(30, &uploadStatusTrackFrequency, false, time.Minute, []string{"Warehouse.uploadStatusTrackFrequency", "Warehouse.uploadStatusTrackFrequencyInMin"}...)
	config.RegisterIntConfigVariable(180, &uploadBufferTimeInMin, false, 1, "Warehouse.uploadBufferTimeInMin")
	config.RegisterDurationConfigVariable(5, &uploadAllocatorSleep, false, time.Second, []string{"Warehouse.uploadAllocatorSleep", "Warehouse.uploadAllocatorSleepInS"}...)
	config.RegisterDurationConfigVariable(5, &waitForConfig, false, time.Second, []string{"Warehouse.waitForConfig", "Warehouse.waitForConfigInS"}...)
	config.RegisterDurationConfigVariable(5, &waitForWorkerSleep, false, time.Second, []string{"Warehouse.waitForWorkerSleep", "Warehouse.waitForWorkerSleepInS"}...)
	config.RegisterBoolConfigVariable(true, &ShouldForceSetLowerVersion, false, "SQLMigrator.forceSetLowerVersion")
	config.RegisterBoolConfigVariable(false, &skipDeepEqualSchemas, true, "Warehouse.skipDeepEqualSchemas")
	config.RegisterIntConfigVariable(8, &maxParallelJobCreation, true, 1, "Warehouse.maxParallelJobCreation")
	config.RegisterBoolConfigVariable(false, &enableJitterForSyncs, true, "Warehouse.enableJitterForSyncs")
	config.RegisterDurationConfigVariable(30, &tableCountQueryTimeout, true, time.Second, []string{"Warehouse.tableCountQueryTimeout", "Warehouse.tableCountQueryTimeoutInS"}...)

	appName = misc.DefaultString("rudder-server").OnError(os.Hostname())
}

// get name of the worker (`destID_namespace`) to be stored in map wh.workerChannelMap
func (wh *HandleT) workerIdentifier(warehouse warehouseutils.Warehouse) (identifier string) {
	identifier = fmt.Sprintf(`%s_%s`, warehouse.Destination.ID, warehouse.Namespace)

	if wh.allowMultipleSourcesForJobsPickup {
		identifier = fmt.Sprintf(`%s_%s_%s`, warehouse.Source.ID, warehouse.Destination.ID, warehouse.Namespace)
	}
	return
}

func getDestinationFromConnectionMap(DestinationId, SourceId string) (warehouseutils.Warehouse, error) {
	if DestinationId == "" || SourceId == "" {
		return warehouseutils.Warehouse{}, errors.New("invalid Parameters")
	}
	sourceMap, ok := connectionsMap[DestinationId]
	if !ok {
		return warehouseutils.Warehouse{}, errors.New("invalid Destination Id")
	}

	conn, ok := sourceMap[SourceId]
	if !ok {
		return warehouseutils.Warehouse{}, errors.New("invalid Source Id")
	}

	return conn, nil
}

func (wh *HandleT) getActiveWorkerCount() int {
	wh.activeWorkerCountLock.Lock()
	defer wh.activeWorkerCountLock.Unlock()
	return wh.activeWorkerCount
}

func (wh *HandleT) decrementActiveWorkers() {
	// decrement number of workers actively engaged
	wh.activeWorkerCountLock.Lock()
	wh.activeWorkerCount--
	wh.activeWorkerCountLock.Unlock()
}

func (wh *HandleT) incrementActiveWorkers() {
	// increment number of workers actively engaged
	wh.activeWorkerCountLock.Lock()
	wh.activeWorkerCount++
	wh.activeWorkerCountLock.Unlock()
}

func (wh *HandleT) initWorker() chan *UploadJobT {
	workerChan := make(chan *UploadJobT, 1000)
	for i := 0; i < wh.maxConcurrentUploadJobs; i++ {
		wh.backgroundGroup.Go(func() error {
			for uploadJob := range workerChan {
				wh.incrementActiveWorkers()
				err := wh.handleUploadJob(uploadJob)
				if err != nil {
					pkgLogger.Errorf("[WH] Failed in handle Upload jobs for worker: %+w", err)
				}
				wh.removeDestInProgress(uploadJob.warehouse, uploadJob.upload.ID)
				wh.decrementActiveWorkers()
			}
			return nil
		})
	}
	return workerChan
}

func (*HandleT) handleUploadJob(uploadJob *UploadJobT) (err error) {
	// Process the upload job
	err = uploadJob.run()
	return
}

// Backend Config subscriber subscribes to backend-config and gets all the configurations that includes all sources, destinations and their latest values.
func (wh *HandleT) backendConfigSubscriber(ctx context.Context) {
	for config := range wh.tenantManager.WatchConfig(ctx) {
		wh.configSubscriberLock.Lock()
		wh.warehouses = []warehouseutils.Warehouse{}
		sourceIDsByWorkspaceLock.Lock()
		sourceIDsByWorkspace = map[string][]string{}

		wh.workspaceBySourceIDsLock.Lock()
		wh.workspaceBySourceIDs = map[string]string{}

		pkgLogger.Infof(`Received updated workspace config`)
		for workspaceID, wConfig := range config {
			for _, source := range wConfig.Sources {
				if _, ok := sourceIDsByWorkspace[workspaceID]; !ok {
					sourceIDsByWorkspace[workspaceID] = []string{}
				}
				sourceIDsByWorkspace[workspaceID] = append(sourceIDsByWorkspace[workspaceID], source.ID)
				wh.workspaceBySourceIDs[source.ID] = workspaceID

				if len(source.Destinations) == 0 {
					continue
				}
				for _, destination := range source.Destinations {
					if destination.DestinationDefinition.Name != wh.destType {
						continue
					}
					namespace := wh.getNamespace(destination.Config, source, destination, wh.destType)
					warehouse := warehouseutils.Warehouse{
						WorkspaceID: workspaceID,
						Source:      source,
						Destination: destination,
						Namespace:   namespace,
						Type:        wh.destType,
						Identifier:  warehouseutils.GetWarehouseIdentifier(wh.destType, source.ID, destination.ID),
					}
					wh.warehouses = append(wh.warehouses, warehouse)

					workerName := wh.workerIdentifier(warehouse)
					wh.workerChannelMapLock.Lock()
					// spawn one worker for each unique destID_namespace
					// check this commit to https://github.com/rudderlabs/rudder-server/pull/476/commits/fbfddf167aa9fc63485fe006d34e6881f5019667
					// to avoid creating goroutine for disabled sources/destinations
					if _, ok := wh.workerChannelMap[workerName]; !ok {
						workerChan := wh.initWorker()
						wh.workerChannelMap[workerName] = workerChan
					}
					wh.workerChannelMapLock.Unlock()

					connectionsMapLock.Lock()
					if connectionsMap[destination.ID] == nil {
						connectionsMap[destination.ID] = map[string]warehouseutils.Warehouse{}
					}
					if warehouse.Destination.Config["sslMode"] == "verify-ca" {
						if err := warehouseutils.WriteSSLKeys(warehouse.Destination); err.IsError() {
							pkgLogger.Error(err.Error())
							persistSSLFileErrorStat(workspaceID, wh.destType, destination.Name, destination.ID, source.Name, source.ID, err.GetErrTag())
						}
					}
					connectionsMap[destination.ID][source.ID] = warehouse
					connectionsMapLock.Unlock()

					if warehouseutils.IDResolutionEnabled() && misc.Contains(warehouseutils.IdentityEnabledWarehouses, warehouse.Type) {
						wh.setupIdentityTables(warehouse)
						if shouldPopulateHistoricIdentities && warehouse.Destination.Enabled {
							// non-blocking populate historic identities
							wh.populateHistoricIdentities(warehouse)
						}
					}
				}
			}
		}
		pkgLogger.Infof("Releasing config subscriber lock: %s", wh.destType)
		wh.workspaceBySourceIDsLock.Unlock()
		sourceIDsByWorkspaceLock.Unlock()
		wh.configSubscriberLock.Unlock()
		wh.initialConfigFetched = true
	}
}

// getNamespace sets namespace name in the following order
//  1. user set name from destinationConfig
//  2. from existing record in wh_schemas with same source + dest combo
//  3. convert source name
func (wh *HandleT) getNamespace(configI interface{}, source backendconfig.SourceT, destination backendconfig.DestinationT, destType string) string {
	configMap := configI.(map[string]interface{})
	var namespace string
	if destType == warehouseutils.CLICKHOUSE {
		// TODO: Handle if configMap["database"] is nil
		return configMap["database"].(string)
	}
	if configMap["namespace"] != nil {
		namespace = configMap["namespace"].(string)
		if len(strings.TrimSpace(namespace)) > 0 {
			return warehouseutils.ToProviderCase(destType, warehouseutils.ToSafeNamespace(destType, namespace))
		}
	}
	// TODO: Move config to global level based on use case
	namespacePrefix := config.GetString(fmt.Sprintf("Warehouse.%s.customDatasetPrefix", warehouseutils.WHDestNameMap[destType]), "")
	if namespacePrefix != "" {
		return warehouseutils.ToProviderCase(destType, warehouseutils.ToSafeNamespace(destType, fmt.Sprintf(`%s_%s`, namespacePrefix, source.Name)))
	}
	var exists bool
	if namespace, exists = warehouseutils.GetNamespace(source, destination, wh.dbHandle); !exists {
		namespace = warehouseutils.ToProviderCase(destType, warehouseutils.ToSafeNamespace(destType, source.Name))
	}
	return namespace
}

func (wh *HandleT) getPendingStagingFiles(ctx context.Context, warehouse warehouseutils.Warehouse) ([]*model.StagingFile, error) {
	var lastStagingFileID int64
	sqlStatement := fmt.Sprintf(`
	SELECT
	  end_staging_file_id
	FROM
	  %[1]s UT
	WHERE
	  UT.destination_type = '%[2]s'
	  AND UT.source_id = '%[3]s'
	  AND UT.destination_id = '%[4]s'
	ORDER BY
	  UT.id DESC;
`,
		warehouseutils.WarehouseUploadsTable,
		warehouse.Type,
		warehouse.Source.ID,
		warehouse.Destination.ID,
	)

	err := wh.dbHandle.QueryRow(sqlStatement).Scan(&lastStagingFileID)
	if err != nil && err != sql.ErrNoRows {
		panic(fmt.Errorf("query: %s failed with Error : %w", sqlStatement, err))
	}

	stagingFilesList, err := wh.stagingRepo.GetAfterID(
		ctx,
		warehouse.Source.ID,
		warehouse.Destination.ID,
		lastStagingFileID,
	)
	if err != nil {
		return nil, err
	}

	stagingFilesListPtr := make([]*model.StagingFile, len(stagingFilesList))
	for i := range stagingFilesList {
		stagingFilesListPtr[i] = &stagingFilesList[i]
	}

	return stagingFilesListPtr, nil
}

func (wh *HandleT) initUpload(warehouse warehouseutils.Warehouse, jsonUploadsList []*model.StagingFile, isUploadTriggered bool, priority int, uploadStartAfter time.Time) {
	sqlStatement := fmt.Sprintf(`
		INSERT INTO %s (
		  source_id, namespace, workspace_id, destination_id,
		  destination_type, start_staging_file_id,
		  end_staging_file_id, start_load_file_id,
		  end_load_file_id, status, schema,
		  error, metadata, first_event_at,
		  last_event_at, created_at, updated_at
		)
		VALUES
		  (
			$1, $2, $3, $4, $5, $6, $7, $8, $9, $10,
			$11, $12, $13, $14, $15, $16, $17
		  ) RETURNING id;
`,
		warehouseutils.WarehouseUploadsTable,
	)
	pkgLogger.Infof("WH: %s: Creating record in %s table: %v", wh.destType, warehouseutils.WarehouseUploadsTable, sqlStatement)
	stmt, err := wh.dbHandle.Prepare(sqlStatement)
	if err != nil {
		panic(err)
	}
	defer stmt.Close()

	startJSONID := jsonUploadsList[0].ID
	endJSONID := jsonUploadsList[len(jsonUploadsList)-1].ID
	namespace := warehouse.Namespace

	var firstEventAt, lastEventAt time.Time
	if ok := jsonUploadsList[0].FirstEventAt.IsZero(); !ok {
		firstEventAt = jsonUploadsList[0].FirstEventAt
	}
	if ok := jsonUploadsList[len(jsonUploadsList)-1].LastEventAt.IsZero(); !ok {
		lastEventAt = jsonUploadsList[len(jsonUploadsList)-1].LastEventAt
	}

	now := timeutil.Now()
	metadataMap := map[string]interface{}{
		"use_rudder_storage": jsonUploadsList[0].UseRudderStorage, // TODO: Since the use_rudder_storage is now being populated for both the staging and load files. Let's try to leverage it instead of hard coding it from the first staging file.
		"source_batch_id":    jsonUploadsList[0].SourceBatchID,
		"source_task_id":     jsonUploadsList[0].SourceTaskID,
		"source_task_run_id": jsonUploadsList[0].SourceTaskRunID,
		"source_job_id":      jsonUploadsList[0].SourceJobID,
		"source_job_run_id":  jsonUploadsList[0].SourceJobRunID,
		"load_file_type":     warehouseutils.GetLoadFileType(wh.destType),
		"nextRetryTime":      uploadStartAfter.Format(time.RFC3339),
	}
	if isUploadTriggered {
		// set priority to 50 if the upload was manually triggered
		metadataMap["priority"] = 50
	}
	if priority != 0 {
		metadataMap["priority"] = priority
	}
	metadata, err := json.Marshal(metadataMap)
	if err != nil {
		panic(err)
	}
	row := stmt.QueryRow(
		warehouse.Source.ID,
		namespace,
		warehouse.WorkspaceID,
		warehouse.Destination.ID,
		wh.destType,
		startJSONID,
		endJSONID,
		0,
		0,
		model.Waiting,
		"{}",
		"{}",
		metadata,
		firstEventAt,
		lastEventAt,
		now,
		now,
	)

	var uploadID int64
	err = row.Scan(&uploadID)
	if err != nil {
		panic(err)
	}
}

func (wh *HandleT) setDestInProgress(warehouse warehouseutils.Warehouse, jobID int64) {
	identifier := wh.workerIdentifier(warehouse)
	wh.inProgressMapLock.Lock()
	defer wh.inProgressMapLock.Unlock()
	wh.inProgressMap[WorkerIdentifierT(identifier)] = append(wh.inProgressMap[WorkerIdentifierT(identifier)], JobIDT(jobID))
}

func (wh *HandleT) removeDestInProgress(warehouse warehouseutils.Warehouse, jobID int64) {
	wh.inProgressMapLock.Lock()
	defer wh.inProgressMapLock.Unlock()
	if idx, inProgress := wh.isUploadJobInProgress(warehouse, jobID); inProgress {
		identifier := wh.workerIdentifier(warehouse)
		wh.inProgressMap[WorkerIdentifierT(identifier)] = removeFromJobsIDT(wh.inProgressMap[WorkerIdentifierT(identifier)], idx)
	}
}

func (wh *HandleT) isUploadJobInProgress(warehouse warehouseutils.Warehouse, jobID int64) (inProgressIdx int, inProgress bool) {
	identifier := wh.workerIdentifier(warehouse)
	for idx, id := range wh.inProgressMap[WorkerIdentifierT(identifier)] {
		if jobID == int64(id) {
			inProgress = true
			inProgressIdx = idx
			return
		}
	}
	return
}

func removeFromJobsIDT(slice []JobIDT, idx int) []JobIDT {
	return append(slice[:idx], slice[idx+1:]...)
}

func getUploadFreqInS(syncFrequency string) int64 {
	freqInS := uploadFreqInS
	if syncFrequency != "" {
		freqInMin, _ := strconv.ParseInt(syncFrequency, 10, 64)
		freqInS = freqInMin * 60
	}
	return freqInS
}

func uploadFrequencyExceeded(warehouse warehouseutils.Warehouse, syncFrequency string) bool {
	freqInS := getUploadFreqInS(syncFrequency)
	lastProcessedMarkerMapLock.Lock()
	defer lastProcessedMarkerMapLock.Unlock()
	if lastExecTime, ok := lastProcessedMarkerMap[warehouse.Identifier]; ok && timeutil.Now().Unix()-lastExecTime < freqInS {
		return true
	}
	return false
}

func setLastProcessedMarker(warehouse warehouseutils.Warehouse, lastProcessedTime time.Time) {
	lastProcessedMarkerMapLock.Lock()
	defer lastProcessedMarkerMapLock.Unlock()
	lastProcessedMarkerMap[warehouse.Identifier] = lastProcessedTime.Unix()
}

func (wh *HandleT) createUploadJobsFromStagingFiles(warehouse warehouseutils.Warehouse, _ manager.ManagerI, stagingFilesList []*model.StagingFile, priority int, uploadStartAfter time.Time) {
	// count := 0
	// Process staging files in batches of stagingFilesBatchSize
	// E.g. If there are 1000 pending staging files and stagingFilesBatchSize is 100,
	// Then we create 10 new entries in wh_uploads table each with 100 staging files
	var (
		stagingFilesInUpload []*model.StagingFile
		counter              int
	)
	uploadTriggered := isUploadTriggered(warehouse)

	initUpload := func() {
		wh.initUpload(warehouse, stagingFilesInUpload, uploadTriggered, priority, uploadStartAfter)
		stagingFilesInUpload = []*model.StagingFile{}
		counter = 0
	}
	for idx, sFile := range stagingFilesList {
		if idx > 0 && counter > 0 && sFile.UseRudderStorage != stagingFilesList[idx-1].UseRudderStorage {
			initUpload()
		}

		stagingFilesInUpload = append(stagingFilesInUpload, sFile)
		counter++
		if counter == stagingFilesBatchSize || idx == len(stagingFilesList)-1 {
			initUpload()
		}
	}

	// reset upload trigger if the upload was triggered
	if uploadTriggered {
		clearTriggeredUpload(warehouse)
	}
}

func getUploadStartAfterTime() time.Time {
	if enableJitterForSyncs {
		return timeutil.Now().Add(time.Duration(rand.Intn(15)) * time.Second)
	}
	return time.Now()
}

func (wh *HandleT) getLatestUploadStatus(warehouse *warehouseutils.Warehouse) (int64, string, int) {
	uploadID, status, priority, err := wh.warehouseDBHandle.GetLatestUploadStatus(
		context.TODO(),
		warehouse.Type,
		warehouse.Source.ID,
		warehouse.Destination.ID)
	if err != nil {
		pkgLogger.Errorf(`Error getting latest upload status for warehouse: %v`, err)
	}

	return uploadID, status, priority
}

func (wh *HandleT) deleteWaitingUploadJob(jobID int64) {
	sqlStatement := fmt.Sprintf(`
		DELETE FROM
		  %s
		WHERE
		  id = %d
		  AND status = '%s';
`,
		warehouseutils.WarehouseUploadsTable,
		jobID,
		model.Waiting,
	)
	_, err := wh.dbHandle.Exec(sqlStatement)
	if err != nil {
		pkgLogger.Errorf(`Error deleting upload job: %d in waiting state: %v`, jobID, err)
	}
}

func (wh *HandleT) createJobs(ctx context.Context, warehouse warehouseutils.Warehouse) (err error) {
	whManager, err := manager.New(wh.destType)
	if err != nil {
		return err
	}

	// Step 1: Crash recovery after restart
	// Remove pending temp tables in Redshift etc.
	_, ok := inRecoveryMap[warehouse.Destination.ID]
	if ok {
		pkgLogger.Infof("[WH]: Crash recovering for %s:%s", wh.destType, warehouse.Destination.ID)
		err = whManager.CrashRecover(warehouse)
		if err != nil {
			return err
		}
		delete(inRecoveryMap, warehouse.Destination.ID)
	}

	if !wh.canCreateUpload(warehouse) {
		pkgLogger.Debugf("[WH]: Skipping upload loop since %s upload freq not exceeded", warehouse.Identifier)
		return nil
	}

	wh.areBeingEnqueuedLock.Lock()

	priority := 0
	uploadID, uploadStatus, uploadPriority := wh.getLatestUploadStatus(&warehouse)
	if uploadStatus == model.Waiting {
		// If it is present do nothing else delete it
		if _, inProgress := wh.isUploadJobInProgress(warehouse, uploadID); !inProgress {
			wh.deleteWaitingUploadJob(uploadID)
			priority = uploadPriority // copy the priority from the latest upload job.
		}
	}

	wh.areBeingEnqueuedLock.Unlock()

	stagingFilesFetchStat := wh.stats.NewTaggedStat("wh_scheduler.pending_staging_files", stats.TimerType, stats.Tags{
		"workspaceId":   warehouse.WorkspaceID,
		"destinationID": warehouse.Destination.ID,
		"destType":      warehouse.Destination.DestinationDefinition.Name,
	})
	stagingFilesFetchStat.Start()
	stagingFilesList, err := wh.getPendingStagingFiles(ctx, warehouse)
	if err != nil {
		pkgLogger.Errorf("[WH]: Failed to get pending staging files: %s with error %v", warehouse.Identifier, err)
		return err
	}
	stagingFilesFetchStat.End()

	if len(stagingFilesList) == 0 {
		pkgLogger.Debugf("[WH]: Found no pending staging files for %s", warehouse.Identifier)
		return nil
	}

	uploadJobCreationStat := wh.stats.NewTaggedStat("wh_scheduler.create_upload_jobs", stats.TimerType, stats.Tags{
		"workspaceId":   warehouse.WorkspaceID,
		"destinationID": warehouse.Destination.ID,
		"destType":      warehouse.Destination.DestinationDefinition.Name,
	})
	uploadJobCreationStat.Start()

	uploadStartAfter := getUploadStartAfterTime()
	wh.createUploadJobsFromStagingFiles(warehouse, whManager, stagingFilesList, priority, uploadStartAfter)
	setLastProcessedMarker(warehouse, uploadStartAfter)

	uploadJobCreationStat.End()

	return nil
}

func (wh *HandleT) mainLoop(ctx context.Context) {
	for {
		if !wh.isEnabled {
			select {
			case <-ctx.Done():
				return
			case <-time.After(mainLoopSleep):
			}
			continue
		}

		jobCreationChan := make(chan struct{}, maxParallelJobCreation)
		wh.configSubscriberLock.RLock()
		wg := sync.WaitGroup{}
		wg.Add(len(wh.warehouses))

		whTotalSchedulingStats := wh.stats.NewStat("wh_scheduler.total_scheduling_time", stats.TimerType)
		whTotalSchedulingStats.Start()

		for _, warehouse := range wh.warehouses {
			w := warehouse
			rruntime.GoForWarehouse(func() {
				jobCreationChan <- struct{}{}
				defer func() {
					wg.Done()
					<-jobCreationChan
				}()

				pkgLogger.Debugf("[WH] Processing Jobs for warehouse: %s", w.Identifier)
				err := wh.createJobs(ctx, w)
				if err != nil {
					pkgLogger.Errorf("[WH] Failed to process warehouse Jobs: %v", err)
				}
			})
		}
		wh.configSubscriberLock.RUnlock()
		wg.Wait()

		whTotalSchedulingStats.End()
		wh.stats.NewStat("wh_scheduler.warehouse_length", stats.CountType).Count(len(wh.warehouses)) // Correlation between number of warehouses and scheduling time.
		select {
		case <-ctx.Done():
			return
		case <-time.After(mainLoopSleep):
		}
	}
}

func (wh *HandleT) processingStats(ctx context.Context, availableWorkers int, skipIdentifiers []string, skipIdentifiersSQL string) error {
	var (
		pendingJobs             int
		pendingJobsQuery        string
		pickupLagInSeconds      float64
		pickupWaitTimeInSeconds float64
		pickupQuery             string
		err                     error
		Now                     = "NOW()"
	)
	if wh.Now != "" {
		Now = wh.Now
	}

	pendingJobsQuery = fmt.Sprintf(`
		SELECT
			COALESCE(COUNT(*), 0) AS pending_jobs
		FROM
			%[1]s t
		WHERE
			t.destination_type = '%[2]s' AND
			t.in_progress = %[3]t AND
			t.status != '%[4]s' AND
			t.status != '%[5]s'
			%[6]s AND
			COALESCE(metadata->>'nextRetryTime', %[7]s::text)::timestamptz <= %[7]s;
`,
		warehouseutils.WarehouseUploadsTable,
		wh.destType,
		false,
		model.ExportedData,
		model.Aborted,
		skipIdentifiersSQL,
		Now,
	)
	pickupQuery = fmt.Sprintf(`
		SELECT
			COALESCE(EXTRACT(EPOCH FROM(AGE(%[7]s, MIN(COALESCE(metadata->>'nextRetryTime', %[7]s::text)::timestamptz)))), 0) AS pickup_lag_in_seconds,
			COALESCE(SUM(EXTRACT(EPOCH FROM AGE(%[7]s, COALESCE(metadata->>'nextRetryTime', %[7]s::text)::timestamptz))), 0) AS pickup_wait_time_in_seconds
		FROM
			%[1]s t
		WHERE
			t.destination_type = '%[2]s' AND
			t.in_progress = %[3]t AND
			t.status != '%[4]s' AND
			t.status != '%[5]s'
			%[6]s AND
			COALESCE(metadata->>'nextRetryTime', %[7]s::text)::timestamptz <= %[7]s;
`,
		warehouseutils.WarehouseUploadsTable,
		wh.destType,
		false,
		model.ExportedData,
		model.Aborted,
		skipIdentifiersSQL,
		Now,
	)

	if len(skipIdentifiers) > 0 {
		if err = wh.dbHandle.QueryRowContext(ctx, pendingJobsQuery, pq.Array(skipIdentifiers)).Scan(&pendingJobs); err != nil {
			return fmt.Errorf("count pending jobs: %w", err)
		}

		if err = wh.dbHandle.QueryRowContext(ctx, pickupQuery, pq.Array(skipIdentifiers)).Scan(&pickupLagInSeconds, &pickupWaitTimeInSeconds); err != nil {
			return fmt.Errorf("pickup lag: %w", err)
		}
	} else {
		if err = wh.dbHandle.QueryRowContext(ctx, pendingJobsQuery).Scan(&pendingJobs); err != nil {
			return fmt.Errorf("count pending jobs: %w", err)
		}

		if err = wh.dbHandle.QueryRowContext(ctx, pickupQuery).Scan(&pickupLagInSeconds, &pickupWaitTimeInSeconds); err != nil {
			return fmt.Errorf("pickup lag: %w", err)
		}
	}

	pendingJobsStat := wh.stats.NewTaggedStat("wh_processing_pending_jobs", stats.CountType, stats.Tags{
		"module":   moduleName,
		"destType": wh.destType,
	})
	pendingJobsStat.Count(pendingJobs)

	availableWorkersStat := wh.stats.NewTaggedStat("wh_processing_available_workers", stats.CountType, stats.Tags{
		"module":   moduleName,
		"destType": wh.destType,
	})
	availableWorkersStat.Count(availableWorkers)

	pickupLagStat := wh.stats.NewTaggedStat("wh_processing_pickup_lag", stats.TimerType, stats.Tags{
		"module":   moduleName,
		"destType": wh.destType,
	})
	pickupLagStat.SendTiming(time.Duration(pickupLagInSeconds) * time.Second)

	pickupWaitTimeStat := wh.stats.NewTaggedStat("wh_processing_pickup_wait_time", stats.TimerType, stats.Tags{
		"module":   moduleName,
		"destType": wh.destType,
	})
	pickupWaitTimeStat.SendTiming(time.Duration(pickupWaitTimeInSeconds) * time.Second)
	return nil
}

func (wh *HandleT) getUploadsToProcess(ctx context.Context, availableWorkers int, skipIdentifiers []string) ([]*UploadJobT, error) {
	var skipIdentifiersSQL string
	partitionIdentifierSQL := `destination_id, namespace`

	if len(skipIdentifiers) > 0 {
<<<<<<< HEAD
		skipIdentifiersSQL = `AND ((destination_id || '_' || namespace)) != ALL($1)`
=======
		skipIdentifiersSQL = `and ((destination_id || '_' || namespace)) != ALL($2)`
>>>>>>> 99d475b5
	}

	if wh.allowMultipleSourcesForJobsPickup {
		if len(skipIdentifiers) > 0 {
<<<<<<< HEAD
			skipIdentifiersSQL = `AND ((source_id || '_' || destination_id || '_' || namespace)) != ALL($1)`
=======
			skipIdentifiersSQL = `and ((source_id || '_' || destination_id || '_' || namespace)) != ALL($2)`
>>>>>>> 99d475b5
		}
		partitionIdentifierSQL = fmt.Sprintf(`%s, %s`, "source_id", partitionIdentifierSQL)
	}

	sqlStatement := fmt.Sprintf(`
			SELECT
<<<<<<< HEAD
				id,
				status,
				schema,
				mergedSchema,
				namespace,
				workspace_id,
				source_id,
				destination_id,
				destination_type,
				start_staging_file_id,
				end_staging_file_id,
				start_load_file_id,
				end_load_file_id,
				error,
				metadata,
				timings->0 as firstTiming,
				timings->-1 as lastTiming,
				timings,
				COALESCE(metadata->>'priority', '100')::int,
				first_event_at,
				last_event_at
			FROM (
				SELECT
					ROW_NUMBER() OVER (PARTITION BY %s ORDER BY COALESCE(metadata->>'priority', '100')::int ASC, id ASC) AS row_number,
					t.*
				FROM
					%s t
=======
					id,
					status,
					schema,
					mergedSchema,
					namespace,
					workspace_id,
					source_id,
					destination_id,
					destination_type,
					start_staging_file_id,
					end_staging_file_id,
					start_load_file_id,
					end_load_file_id,
					error,
					metadata,
					timings->0 as firstTiming,
					timings->-1 as lastTiming,
					timings,
					COALESCE(metadata->>'priority', '100')::int,
					first_event_at,
					last_event_at
				FROM (
					SELECT
						ROW_NUMBER() OVER (PARTITION BY %s ORDER BY COALESCE(metadata->>'priority', '100')::int ASC, id ASC) AS row_number,
						t.*
					FROM
						%s t
					WHERE
						t.destination_type = '%s' AND
						t.in_progress=%t AND
						t.status != '%s' AND
						t.status != '%s' %s AND
						COALESCE(metadata->>'nextRetryTime', now()::text)::timestamptz <= now() AND
						workspace_id <> ALL ($1)
				) grouped_uploads
>>>>>>> 99d475b5
				WHERE
					t.destination_type = '%s' AND
					t.in_progress=%t AND
					t.status != '%s' AND
					t.status != '%s'
					%s AND
					COALESCE(metadata->>'nextRetryTime', NOW()::text)::timestamptz <= NOW()
			) grouped_uploads
			WHERE
				grouped_uploads.row_number = 1
			ORDER BY
				COALESCE(metadata->>'priority', '100')::int ASC,
				id ASC
			LIMIT %d;
`,
		partitionIdentifierSQL,
		warehouseutils.WarehouseUploadsTable,
		wh.destType,
		false,
		model.ExportedData,
		model.Aborted,
		skipIdentifiersSQL,
		availableWorkers,
	)

	var (
		rows               *sql.Rows
		err                error
		degradedWorkspaces = tenantManager.DegradedWorkspaces()
	)
	if degradedWorkspaces == nil {
		degradedWorkspaces = []string{}
	}

	if len(skipIdentifiers) > 0 {
		rows, err = wh.dbHandle.QueryContext(
			ctx,
			sqlStatement,
			pq.Array(degradedWorkspaces),
			pq.Array(skipIdentifiers),
		)
	} else {
		rows, err = wh.dbHandle.QueryContext(
			ctx,
			sqlStatement,
			pq.Array(degradedWorkspaces),
		)
	}

	if err != nil && !errors.Is(err, sql.ErrNoRows) {
		return []*UploadJobT{}, err
	}

	if errors.Is(err, sql.ErrNoRows) {
		return []*UploadJobT{}, nil
	}
	defer rows.Close()

	var uploadJobs []*UploadJobT
	for rows.Next() {
		var (
			upload                    Upload
			schema                    json.RawMessage
			mergedSchema              json.RawMessage
			firstTiming               sql.NullString
			lastTiming                sql.NullString
			firstEventAt, lastEventAt sql.NullTime
		)

		err := rows.Scan(
			&upload.ID,
			&upload.Status,
			&schema,
			&mergedSchema,
			&upload.Namespace,
			&upload.WorkspaceID,
			&upload.SourceID,
			&upload.DestinationID,
			&upload.DestinationType,
			&upload.StartStagingFileID,
			&upload.EndStagingFileID,
			&upload.StartLoadFileID,
			&upload.EndLoadFileID,
			&upload.Error,
			&upload.Metadata,
			&firstTiming,
			&lastTiming,
			&upload.TimingsObj,
			&upload.Priority,
			&firstEventAt,
			&lastEventAt,
		)
		if err != nil {
			panic(fmt.Errorf("Failed to scan result from query: %s\nwith Error : %w", sqlStatement, err))
		}
		upload.FirstEventAt = firstEventAt.Time
		upload.LastEventAt = lastEventAt.Time
		upload.UploadSchema = warehouseutils.JSONSchemaToMap(schema)
		upload.MergedSchema = warehouseutils.JSONSchemaToMap(mergedSchema)

		// TODO: replace gjson with jsoniter
		// cloud sources info
		upload.SourceBatchID = gjson.GetBytes(upload.Metadata, "source_batch_id").String()
		upload.SourceTaskID = gjson.GetBytes(upload.Metadata, "source_task_id").String()
		upload.SourceTaskRunID = gjson.GetBytes(upload.Metadata, "source_task_run_id").String()
		upload.SourceJobID = gjson.GetBytes(upload.Metadata, "source_job_id").String()
		upload.SourceJobRunID = gjson.GetBytes(upload.Metadata, "source_job_run_id").String()
		// load file type
		upload.LoadFileType = gjson.GetBytes(upload.Metadata, "load_file_type").String()

		_, upload.FirstAttemptAt = warehouseutils.TimingFromJSONString(firstTiming)
		var lastStatus string
		lastStatus, upload.LastAttemptAt = warehouseutils.TimingFromJSONString(lastTiming)
		upload.Attempts = gjson.Get(string(upload.Error), fmt.Sprintf(`%s.attempt`, lastStatus)).Int()

		if upload.WorkspaceID == "" {
			var ok bool
			wh.workspaceBySourceIDsLock.Lock()
			upload.WorkspaceID, ok = wh.workspaceBySourceIDs[upload.SourceID]
			wh.workspaceBySourceIDsLock.Unlock()

			if !ok {
				pkgLogger.Warnf("could not find workspace id for source id: %s", upload.SourceID)
			}
		}

		wh.configSubscriberLock.RLock()
		warehouse, ok := funk.Find(wh.warehouses, func(w warehouseutils.Warehouse) bool {
			return w.Source.ID == upload.SourceID && w.Destination.ID == upload.DestinationID
		}).(warehouseutils.Warehouse)
		wh.configSubscriberLock.RUnlock()

		upload.UseRudderStorage = warehouse.GetBoolDestinationConfig("useRudderStorage")

		if !ok {
			uploadJob := UploadJobT{
				upload:   &upload,
				dbHandle: wh.dbHandle,
				stats:    wh.stats,
			}
			err := fmt.Errorf("unable to find source : %s or destination : %s, both or the connection between them", upload.SourceID, upload.DestinationID)
			_, _ = uploadJob.setUploadError(err, model.Aborted)
			pkgLogger.Errorf("%v", err)
			continue
		}

		upload.SourceType = warehouse.Source.SourceDefinition.Name
		upload.SourceCategory = warehouse.Source.SourceDefinition.Category

		stagingFilesList, err := wh.stagingRepo.GetInRange(
			ctx,
			warehouse.Source.ID,
			warehouse.Destination.ID,
			upload.StartStagingFileID,
			upload.EndStagingFileID,
		)
		if err != nil {
			return nil, err
		}

		stagingFileIDs := make([]int64, len(stagingFilesList))
		stagingFileListPtr := make([]*model.StagingFile, len(stagingFilesList))
		for i := range stagingFilesList {
			stagingFileIDs[i] = stagingFilesList[i].ID
			stagingFileListPtr[i] = &stagingFilesList[i]
		}

		whManager, err := manager.New(wh.destType)
		if err != nil {
			return nil, err
		}

		uploadJob := UploadJobT{
			upload:               &upload,
			stagingFiles:         stagingFileListPtr,
			stagingFileIDs:       stagingFileIDs,
			warehouse:            warehouse,
			whManager:            whManager,
			dbHandle:             wh.dbHandle,
			pgNotifier:           &wh.notifier,
			destinationValidator: validations.NewDestinationValidator(),
			stats:                wh.stats,
		}

		uploadJobs = append(uploadJobs, &uploadJob)
	}

	if err = wh.processingStats(ctx, availableWorkers, skipIdentifiers, skipIdentifiersSQL); err != nil {
		return nil, fmt.Errorf("processing stats: %w", err)
	}

	return uploadJobs, nil
}

func (wh *HandleT) getInProgressNamespaces() (identifiers []string) {
	wh.inProgressMapLock.Lock()
	defer wh.inProgressMapLock.Unlock()
	for k, v := range wh.inProgressMap {
		if len(v) >= wh.maxConcurrentUploadJobs {
			identifiers = append(identifiers, string(k))
		}
	}
	return
}

func (wh *HandleT) runUploadJobAllocator(ctx context.Context) {
loop:
	for {
		if !wh.initialConfigFetched {
			select {
			case <-ctx.Done():
				break loop
			case <-time.After(waitForConfig):
			}
			continue
		}

		availableWorkers := wh.noOfWorkers - wh.getActiveWorkerCount()
		if availableWorkers < 1 {
			select {
			case <-ctx.Done():
				break loop
			case <-time.After(waitForWorkerSleep):
			}
			continue
		}

		wh.areBeingEnqueuedLock.Lock()

		inProgressNamespaces := wh.getInProgressNamespaces()
		pkgLogger.Debugf(`Current inProgress namespace identifiers for %s: %v`, wh.destType, inProgressNamespaces)

		uploadJobsToProcess, err := wh.getUploadsToProcess(ctx, availableWorkers, inProgressNamespaces)
		if err != nil {
			pkgLogger.Errorf(`Error executing getUploadsToProcess: %v`, err)
			panic(err)
		}

		for _, uploadJob := range uploadJobsToProcess {
			wh.setDestInProgress(uploadJob.warehouse, uploadJob.upload.ID)
		}
		wh.areBeingEnqueuedLock.Unlock()

		for _, uploadJob := range uploadJobsToProcess {
			workerName := wh.workerIdentifier(uploadJob.warehouse)
			wh.workerChannelMapLock.Lock()
			wh.workerChannelMap[workerName] <- uploadJob
			wh.workerChannelMapLock.Unlock()
		}

		select {
		case <-ctx.Done():
			break loop
		case <-time.After(uploadAllocatorSleep):
		}
	}

	wh.workerChannelMapLock.Lock()
	for _, workerChannel := range wh.workerChannelMap {
		close(workerChannel)
	}
	wh.workerChannelMapLock.Unlock()
}

func (wh *HandleT) uploadStatusTrack(ctx context.Context) {
	for {
		for _, warehouse := range wh.warehouses {
			source := warehouse.Source
			destination := warehouse.Destination

			if !source.Enabled || !destination.Enabled {
				continue
			}

			config := destination.Config
			// Default frequency
			syncFrequency := "1440"
			if config[warehouseutils.SyncFrequency] != nil {
				syncFrequency, _ = config[warehouseutils.SyncFrequency].(string)
			}

			timeWindow := uploadBufferTimeInMin
			if value, err := strconv.Atoi(syncFrequency); err == nil {
				timeWindow += value
			}

			sqlStatement := fmt.Sprintf(`
				select
				  created_at
				from
				  %[1]s
				where
				  source_id = '%[2]s'
				  and destination_id = '%[3]s'
				  and created_at > NOW() - interval '%[4]d MIN'
				  and created_at < NOW() - interval '%[5]d MIN'
				order by
				  created_at desc
				limit
				  1;
`,

				warehouseutils.WarehouseStagingFilesTable,
				source.ID,
				destination.ID,
				2*timeWindow,
				timeWindow,
			)

			var createdAt sql.NullTime
			err := wh.dbHandle.QueryRow(sqlStatement).Scan(&createdAt)
			if err == sql.ErrNoRows {
				continue
			}
			if err != nil && err != sql.ErrNoRows {
				panic(fmt.Errorf("Query: %s\nfailed with Error : %w", sqlStatement, err))
			}

			if !createdAt.Valid {
				continue
			}

			sqlStatement = fmt.Sprintf(`
				SELECT
				  EXISTS (
					SELECT
					  1
					FROM
					  %s
					WHERE
					  source_id = $1
					  AND destination_id = $2
					  AND (
						status = $3
						OR status = $4
						OR status LIKE $5
					  )
					  AND updated_at > $6
				  );
`,
				warehouseutils.WarehouseUploadsTable,
			)
			sqlStatementArgs := []interface{}{
				source.ID,
				destination.ID,
				model.ExportedData,
				model.Aborted,
				"%_failed",
				createdAt.Time.Format(misc.RFC3339Milli),
			}
			var (
				exists   bool
				uploaded int
			)
			err = wh.dbHandle.QueryRow(sqlStatement, sqlStatementArgs...).Scan(&exists)
			if err != nil && err != sql.ErrNoRows {
				panic(fmt.Errorf("Query: %s\nfailed with Error : %w", sqlStatement, err))
			}
			if exists {
				uploaded = 1
			}

			getUploadStatusStat("warehouse_successful_upload_exists", warehouse).Count(uploaded)
		}
		select {
		case <-ctx.Done():
			return
		case <-time.After(uploadStatusTrackFrequency):
		}
	}
}

func getBucketFolder(batchID, tableName string) string {
	return fmt.Sprintf(`%v-%v`, batchID, tableName)
}

// Enable enables a router :)
func (wh *HandleT) Enable() {
	wh.isEnabled = true
}

// Disable disables a router:)
func (wh *HandleT) Disable() {
	wh.isEnabled = false
}

func (wh *HandleT) setInterruptedDestinations() {
	if !misc.Contains(crashRecoverWarehouses, wh.destType) {
		return
	}
	sqlStatement := fmt.Sprintf(`
		SELECT
		  destination_id
		FROM
		  %s
		WHERE
		  destination_type = '%s'
		  AND (
			status = '%s'
			OR status = '%s'
		  )
		  and in_progress = %t;
`,
		warehouseutils.WarehouseUploadsTable,
		wh.destType,
		getInProgressState(model.ExportedData),
		getFailedState(model.ExportedData),
		true,
	)
	rows, err := wh.dbHandle.Query(sqlStatement)
	if err != nil {
		panic(fmt.Errorf("query: %s failed with Error : %w", sqlStatement, err))
	}
	defer rows.Close()

	for rows.Next() {
		var destID string
		err := rows.Scan(&destID)
		if err != nil {
			panic(fmt.Errorf("Failed to scan result from query: %s\nwith Error : %w", sqlStatement, err))
		}
		inRecoveryMap[destID] = true
	}
}

func (wh *HandleT) Setup(whType string) {
	pkgLogger.Infof("WH: Warehouse Router started: %s", whType)
	wh.dbHandle = dbHandle
	// We now have access to the warehouseDBHandle through
	// which we will be running the db calls.
	wh.warehouseDBHandle = NewWarehouseDB(dbHandle)
	wh.stagingRepo = &repo.StagingFiles{
		DB: dbHandle,
	}
	wh.notifier = notifier
	wh.destType = whType
	wh.setInterruptedDestinations()
	wh.resetInProgressJobs()
	wh.Enable()
	wh.workerChannelMap = make(map[string]chan *UploadJobT)
	wh.inProgressMap = make(map[WorkerIdentifierT][]JobIDT)
	wh.tenantManager = multitenant.Manager{
		BackendConfig: backendconfig.DefaultBackendConfig,
	}
	wh.stats = stats.Default

	whName := warehouseutils.WHDestNameMap[whType]
	config.RegisterIntConfigVariable(8, &wh.noOfWorkers, true, 1, fmt.Sprintf(`Warehouse.%v.noOfWorkers`, whName), "Warehouse.noOfWorkers")
	config.RegisterIntConfigVariable(1, &wh.maxConcurrentUploadJobs, false, 1, fmt.Sprintf(`Warehouse.%v.maxConcurrentUploadJobs`, whName))
	config.RegisterBoolConfigVariable(false, &wh.allowMultipleSourcesForJobsPickup, false, fmt.Sprintf(`Warehouse.%v.allowMultipleSourcesForJobsPickup`, whName))

	ctx, cancel := context.WithCancel(context.Background())
	g, ctx := errgroup.WithContext(ctx)

	wh.backgroundCancel = cancel
	wh.backgroundWait = g.Wait

	g.Go(misc.WithBugsnagForWarehouse(func() error {
		wh.tenantManager.Run(ctx)
		return nil
	}))

	g.Go(misc.WithBugsnagForWarehouse(func() error {
		wh.backendConfigSubscriber(ctx)
		return nil
	}))

	g.Go(misc.WithBugsnagForWarehouse(func() error {
		wh.runUploadJobAllocator(ctx)
		return nil
	}))
	g.Go(misc.WithBugsnagForWarehouse(func() error {
		wh.mainLoop(ctx)
		return nil
	}))

	g.Go(misc.WithBugsnagForWarehouse(func() error {
		pkgLogger.Infof("WH: Warehouse Idle upload tracker started")
		wh.uploadStatusTrack(ctx)
		return nil
	}))
}

func (wh *HandleT) Shutdown() {
	wh.backgroundCancel()
	wh.backgroundWait()
}

func (wh *HandleT) resetInProgressJobs() {
	sqlStatement := fmt.Sprintf(`
		UPDATE
		  %s
		SET
		  in_progress = %t
		WHERE
		  destination_type = '%s'
		  AND in_progress = %t;
`,
		warehouseutils.WarehouseUploadsTable,
		false,
		wh.destType,
		true,
	)
	_, err := wh.dbHandle.Query(sqlStatement)
	if err != nil {
		panic(fmt.Errorf("query: %s failed with Error : %w", sqlStatement, err))
	}
}

func minimalConfigSubscriber() {
	ch := backendconfig.DefaultBackendConfig.Subscribe(context.TODO(), backendconfig.TopicBackendConfig)
	for data := range ch {
		pkgLogger.Debug("Got config from config-backend", data)
		config := data.Data.(map[string]backendconfig.ConfigT)

		sourceIDsByWorkspaceLock.Lock()
		sourceIDsByWorkspace = map[string][]string{}

		var connectionFlags backendconfig.ConnectionFlags
		for workspaceID, wConfig := range config {
			connectionFlags = wConfig.ConnectionFlags // the last connection flags should be enough, since they are all the same in multi-workspace environments
			for _, source := range wConfig.Sources {
				if _, ok := sourceIDsByWorkspace[workspaceID]; !ok {
					sourceIDsByWorkspace[workspaceID] = []string{}
				}
				sourceIDsByWorkspace[workspaceID] = append(sourceIDsByWorkspace[workspaceID], source.ID)
				for _, destination := range source.Destinations {
					if misc.Contains(warehouseutils.WarehouseDestinations, destination.DestinationDefinition.Name) {
						wh := &HandleT{
							dbHandle: dbHandle,
							destType: destination.DestinationDefinition.Name,
						}
						namespace := wh.getNamespace(destination.Config, source, destination, wh.destType)
						connectionsMapLock.Lock()
						if connectionsMap[destination.ID] == nil {
							connectionsMap[destination.ID] = map[string]warehouseutils.Warehouse{}
						}
						connectionsMap[destination.ID][source.ID] = warehouseutils.Warehouse{
							WorkspaceID: workspaceID,
							Destination: destination,
							Namespace:   namespace,
							Type:        wh.destType,
							Source:      source,
							Identifier:  warehouseutils.GetWarehouseIdentifier(wh.destType, source.ID, destination.ID),
						}
						connectionsMapLock.Unlock()
					}
				}
			}
		}
		sourceIDsByWorkspaceLock.Unlock()

		if val, ok := connectionFlags.Services["warehouse"]; ok {
			if UploadAPI.connectionManager != nil {
				UploadAPI.connectionManager.Apply(connectionFlags.URL, val)
			}
		}
	}
}

// Gets the config from config backend and extracts enabled write keys
func monitorDestRouters(ctx context.Context) {
	dstToWhRouter := make(map[string]*HandleT)

	ch := tenantManager.WatchConfig(ctx)
	for config := range ch {
		onConfigDataEvent(config, dstToWhRouter)
	}

	g, _ := errgroup.WithContext(context.Background())
	for _, wh := range dstToWhRouter {
		wh := wh
		g.Go(func() error {
			wh.Shutdown()
			return nil
		})
	}
	g.Wait()
}

func onConfigDataEvent(config map[string]backendconfig.ConfigT, dstToWhRouter map[string]*HandleT) {
	pkgLogger.Debug("Got config from config-backend", config)

	enabledDestinations := make(map[string]bool)
	var connectionFlags backendconfig.ConnectionFlags
	for _, wConfig := range config {
		connectionFlags = wConfig.ConnectionFlags // the last connection flags should be enough, since they are all the same in multi-workspace environments
		for _, source := range wConfig.Sources {
			for _, destination := range source.Destinations {
				enabledDestinations[destination.DestinationDefinition.Name] = true
				if misc.Contains(warehouseutils.WarehouseDestinations, destination.DestinationDefinition.Name) {
					wh, ok := dstToWhRouter[destination.DestinationDefinition.Name]
					if !ok {
						pkgLogger.Info("Starting a new Warehouse Destination Router: ", destination.DestinationDefinition.Name)
						wh = &HandleT{}
						wh.configSubscriberLock.Lock()
						wh.Setup(destination.DestinationDefinition.Name)
						wh.configSubscriberLock.Unlock()
						dstToWhRouter[destination.DestinationDefinition.Name] = wh
					} else {
						pkgLogger.Debug("Enabling existing Destination: ", destination.DestinationDefinition.Name)
						wh.configSubscriberLock.Lock()
						wh.Enable()
						wh.configSubscriberLock.Unlock()
					}
				}
			}
		}
	}
	if val, ok := connectionFlags.Services["warehouse"]; ok {
		if UploadAPI.connectionManager != nil {
			UploadAPI.connectionManager.Apply(connectionFlags.URL, val)
		}
	}

	keys := misc.StringKeys(dstToWhRouter)
	for _, key := range keys {
		if _, ok := enabledDestinations[key]; !ok {
			if wh, ok := dstToWhRouter[key]; ok {
				pkgLogger.Info("Disabling a existing warehouse destination: ", key)
				wh.configSubscriberLock.Lock()
				wh.Disable()
				wh.configSubscriberLock.Unlock()
			}
		}
	}
}

func setupTables(dbHandle *sql.DB) error {
	m := &migrator.Migrator{
		Handle:                     dbHandle,
		MigrationsTable:            "wh_schema_migrations",
		ShouldForceSetLowerVersion: ShouldForceSetLowerVersion,
	}

	operation := func() error {
		return m.Migrate("warehouse")
	}

	backoffWithMaxRetry := backoff.WithMaxRetries(backoff.NewExponentialBackOff(), 3)
	err := backoff.RetryNotify(operation, backoffWithMaxRetry, func(err error, t time.Duration) {
		pkgLogger.Warnf("Failed to setup WH db tables: %v, retrying after %v", err, t)
	})
	if err != nil {
		return fmt.Errorf("could not run warehouse database migrations: %w", err)
	}
	return nil
}

func CheckPGHealth(dbHandle *sql.DB) bool {
	if dbHandle == nil {
		return false
	}
	rows, err := dbHandle.Query(`SELECT 'Rudder Warehouse DB Health Check'::text as message`)
	if err != nil {
		pkgLogger.Error(err)
		return false
	}
	defer rows.Close()
	return true
}

func setConfigHandler(w http.ResponseWriter, r *http.Request) {
	pkgLogger.LogRequest(r)

	body, err := io.ReadAll(r.Body)
	if err != nil {
		pkgLogger.Errorf("[WH]: Error reading body: %v", err)
		http.Error(w, "can't read body", http.StatusBadRequest)
		return
	}
	defer r.Body.Close()

	var kvs []warehouseutils.KeyValue
	err = json.Unmarshal(body, &kvs)
	if err != nil {
		pkgLogger.Errorf("[WH]: Error unmarshalling body: %v", err)
		http.Error(w, "can't unmarshall body", http.StatusBadRequest)
		return
	}

	for _, kv := range kvs {
		config.Set(kv.Key, kv.Value)
	}
	w.WriteHeader(http.StatusOK)
}

func pendingEventsHandler(w http.ResponseWriter, r *http.Request) {
	// TODO : respond with errors in a common way
	pkgLogger.LogRequest(r)

	ctx := r.Context()

	if r.Method != "POST" {
		w.WriteHeader(http.StatusMethodNotAllowed)
		return
	}

	// read body
	body, err := io.ReadAll(r.Body)
	if err != nil {
		pkgLogger.Errorf("[WH]: Error reading body: %v", err)
		http.Error(w, "can't read body", http.StatusBadRequest)
		return
	}
	defer r.Body.Close()

	// unmarshall body
	var pendingEventsReq warehouseutils.PendingEventsRequestT
	err = json.Unmarshal(body, &pendingEventsReq)
	if err != nil {
		pkgLogger.Errorf("[WH]: Error unmarshalling body: %v", err)
		http.Error(w, "can't unmarshall body", http.StatusBadRequest)
		return
	}

	sourceID := pendingEventsReq.SourceID

	// return error if source id is empty
	if sourceID == "" {
		pkgLogger.Errorf("[WH]: pending-events:  Empty source id")
		http.Error(w, "empty source id", http.StatusBadRequest)
		return
	}

	workspaceID, err := tenantManager.SourceToWorkspace(ctx, sourceID)
	if err != nil {
		pkgLogger.Errorf("[WH]: Error checking if source is degraded: %v", err)
		http.Error(w, "workspaceID from sourceID not found", http.StatusBadRequest)
		return
	}

	if tenantManager.DegradedWorkspace(workspaceID) {
		pkgLogger.Infof("[WH]: Workspace (id: %q) is degraded: %v", workspaceID, err)
		http.Error(w, "workspace is in degraded mode", http.StatusServiceUnavailable)
		return
	}

	pendingEvents := false
	var (
		pendingStagingFileCount int64
		pendingUploadCount      int64
	)

	// check whether there are any pending staging files or uploads for the given source id
	// get pending staging files
	pendingStagingFileCount, err = getPendingStagingFileCount(sourceID, true)
	if err != nil {
		err := fmt.Errorf("error getting pending staging file count : %v", err)
		pkgLogger.Errorf("[WH]: %v", err)
		http.Error(w, err.Error(), http.StatusInternalServerError)
		return
	}

	filterBy := []warehouseutils.FilterBy{{Key: "source_id", Value: sourceID}}
	if pendingEventsReq.TaskRunID != "" {
		filterBy = append(filterBy, warehouseutils.FilterBy{Key: "metadata->>'source_task_run_id'", Value: pendingEventsReq.TaskRunID})
	}

	pendingUploadCount, err = getPendingUploadCount(filterBy...)
	if err != nil {
		err := fmt.Errorf("error getting pending uploads : %v", err)
		pkgLogger.Errorf("[WH]: %v", err)
		http.Error(w, err.Error(), http.StatusInternalServerError)
		return
	}

	// if there are any pending staging files or uploads, set pending events as true
	if (pendingStagingFileCount + pendingUploadCount) > int64(0) {
		pendingEvents = true
	}

	// read `triggerUpload` queryParam
	var triggerPendingUpload bool
	triggerUploadQP := r.URL.Query().Get(triggerUploadQPName)
	if triggerUploadQP != "" {
		triggerPendingUpload, _ = strconv.ParseBool(triggerUploadQP)
	}

	// trigger upload if there are pending events and triggerPendingUpload is true
	if pendingEvents && triggerPendingUpload {
		pkgLogger.Infof("[WH]: Triggering upload for all wh destinations connected to source '%s'", sourceID)
		wh := make([]warehouseutils.Warehouse, 0)

		// get all wh destinations for given source id
		connectionsMapLock.Lock()
		for _, srcMap := range connectionsMap {
			for srcID, w := range srcMap {
				if srcID == sourceID {
					wh = append(wh, w)
				}
			}
		}
		connectionsMapLock.Unlock()

		// return error if no such destinations found
		if len(wh) == 0 {
			err := fmt.Errorf("no warehouse destinations found for source id '%s'", sourceID)
			pkgLogger.Errorf("[WH]: %v", err)
			http.Error(w, err.Error(), http.StatusBadRequest)
			return
		}

		for _, warehouse := range wh {
			triggerUpload(warehouse)
		}
	}

	// create and write response
	res := warehouseutils.PendingEventsResponseT{
		PendingEvents:            pendingEvents,
		PendingStagingFilesCount: pendingStagingFileCount,
		PendingUploadCount:       pendingUploadCount,
	}

	resBody, err := json.Marshal(res)
	if err != nil {
		err := fmt.Errorf("failed to marshall pending events response : %v", err)
		pkgLogger.Errorf("[WH]: %v", err)
		http.Error(w, err.Error(), http.StatusInternalServerError)
		return
	}

	w.Write(resBody)
}

func getPendingStagingFileCount(sourceOrDestId string, isSourceId bool) (fileCount int64, err error) {
	sourceOrDestColumn := ""
	if isSourceId {
		sourceOrDestColumn = "source_id"
	} else {
		sourceOrDestColumn = "destination_id"
	}
	var lastStagingFileIDRes sql.NullInt64
	sqlStatement := fmt.Sprintf(`
		SELECT
		  MAX(end_staging_file_id)
		FROM
		  %[1]s
		WHERE
		  %[2]s = $1;
`,
		warehouseutils.WarehouseUploadsTable,
		sourceOrDestColumn,
	)
	err = dbHandle.QueryRow(sqlStatement, sourceOrDestId).Scan(&lastStagingFileIDRes)
	if err != nil && err != sql.ErrNoRows {
		err = fmt.Errorf("query: %s run failed with Error : %w", sqlStatement, err)
		return
	}
	lastStagingFileID := int64(0)
	if lastStagingFileIDRes.Valid {
		lastStagingFileID = lastStagingFileIDRes.Int64
	}

	sqlStatement = fmt.Sprintf(`
		SELECT
		  COUNT(*)
		FROM
		  %[1]s
		WHERE
		  id > %[2]v
		  AND %[3]s = $1;
`,
		warehouseutils.WarehouseStagingFilesTable,
		lastStagingFileID,
		sourceOrDestColumn,
	)
	err = dbHandle.QueryRow(sqlStatement, sourceOrDestId).Scan(&fileCount)
	if err != nil && err != sql.ErrNoRows {
		err = fmt.Errorf("query: %s run failed with Error : %w", sqlStatement, err)
		return
	}

	return fileCount, nil
}

func getPendingUploadCount(filters ...warehouseutils.FilterBy) (uploadCount int64, err error) {
	pkgLogger.Debugf("Fetching pending upload count with filters: %v", filters)

	query := fmt.Sprintf(`
		SELECT
		  COUNT(*)
		FROM
		  %[1]s
		WHERE
		  %[1]s.status NOT IN ('%[2]s', '%[3]s')
	`,
		warehouseutils.WarehouseUploadsTable,
		model.ExportedData,
		model.Aborted,
	)

	args := make([]interface{}, 0)
	for i, filter := range filters {
		query += fmt.Sprintf(" AND %s=$%d", filter.Key, i+1)
		args = append(args, filter.Value)
	}

	err = dbHandle.QueryRow(query, args...).Scan(&uploadCount)
	if err != nil && err != sql.ErrNoRows {
		err = fmt.Errorf("query: %s failed with Error : %w", query, err)
		return
	}

	return uploadCount, nil
}

func triggerUploadHandler(w http.ResponseWriter, r *http.Request) {
	// TODO : respond with errors in a common way
	pkgLogger.LogRequest(r)

	ctx := r.Context()

	// read body
	body, err := io.ReadAll(r.Body)
	if err != nil {
		pkgLogger.Errorf("[WH]: Error reading body: %v", err)
		http.Error(w, "can't read body", http.StatusBadRequest)
		return
	}
	defer r.Body.Close()

	// unmarshall body
	var triggerUploadReq warehouseutils.TriggerUploadRequestT
	err = json.Unmarshal(body, &triggerUploadReq)
	if err != nil {
		pkgLogger.Errorf("[WH]: Error unmarshalling body: %v", err)
		http.Error(w, "can't unmarshall body", http.StatusBadRequest)
		return
	}

	workspaceID, err := tenantManager.SourceToWorkspace(ctx, triggerUploadReq.SourceID)
	if err != nil {
		pkgLogger.Errorf("[WH]: Error checking if source is degraded: %v", err)
		http.Error(w, "workspaceID from sourceID not found", http.StatusBadRequest)
		return
	}

	if tenantManager.DegradedWorkspace(workspaceID) {
		pkgLogger.Infof("[WH]: Workspace (id: %q) is degraded: %v", workspaceID, err)
		http.Error(w, "workspace is in degraded mode", http.StatusServiceUnavailable)
		return
	}

	err = TriggerUploadHandler(triggerUploadReq.SourceID, triggerUploadReq.DestinationID)
	if err != nil {
		http.Error(w, err.Error(), http.StatusBadRequest)
		return
	}
	w.WriteHeader(http.StatusOK)
}

func TriggerUploadHandler(sourceID, destID string) error {
	// return error if source id and dest id is empty
	if sourceID == "" && destID == "" {
		err := fmt.Errorf("empty source and destination id")
		pkgLogger.Errorf("[WH]: trigger upload : %v", err)
		return err
	}

	wh := make([]warehouseutils.Warehouse, 0)

	if sourceID != "" && destID == "" {
		// get all wh destinations for given source id
		connectionsMapLock.Lock()
		for _, srcMap := range connectionsMap {
			for srcID, w := range srcMap {
				if srcID == sourceID {
					wh = append(wh, w)
				}
			}
		}
		connectionsMapLock.Unlock()
	}
	if destID != "" {
		connectionsMapLock.Lock()
		for destinationId, srcMap := range connectionsMap {
			if destinationId == destID {
				for _, w := range srcMap {
					wh = append(wh, w)
				}
			}
		}
		connectionsMapLock.Unlock()
	}

	// return error if no such destinations found
	if len(wh) == 0 {
		err := fmt.Errorf("no warehouse destinations found for source id '%s'", sourceID)
		pkgLogger.Errorf("[WH]: %v", err)
		return err
	}

	// iterate over each wh destination and trigger upload
	for _, warehouse := range wh {
		triggerUpload(warehouse)
	}
	return nil
}

func databricksVersionHandler(w http.ResponseWriter, _ *http.Request) {
	w.WriteHeader(http.StatusOK)
	w.Write([]byte(deltalake.GetDatabricksVersion()))
}

func isUploadTriggered(wh warehouseutils.Warehouse) bool {
	triggerUploadsMapLock.Lock()
	isTriggered := triggerUploadsMap[wh.Identifier]
	triggerUploadsMapLock.Unlock()
	return isTriggered
}

func triggerUpload(wh warehouseutils.Warehouse) {
	triggerUploadsMapLock.Lock()
	triggerUploadsMap[wh.Identifier] = true
	triggerUploadsMapLock.Unlock()
	pkgLogger.Infof("[WH]: Upload triggered for warehouse '%s'", wh.Identifier)
}

func clearTriggeredUpload(wh warehouseutils.Warehouse) {
	triggerUploadsMapLock.Lock()
	delete(triggerUploadsMap, wh.Identifier)
	triggerUploadsMapLock.Unlock()
}

func healthHandler(w http.ResponseWriter, _ *http.Request) {
	dbService := ""
	pgNotifierService := ""
	if runningMode != DegradedMode {
		if !CheckPGHealth(notifier.GetDBHandle()) {
			http.Error(w, "Cannot connect to pgNotifierService", http.StatusInternalServerError)
			return
		}
		pgNotifierService = "UP"
	}

	if isMaster() {
		if !CheckPGHealth(dbHandle) {
			http.Error(w, "Cannot connect to dbService", http.StatusInternalServerError)
			return
		}
		dbService = "UP"
	}

	healthVal := fmt.Sprintf(
		`{"server":"UP","db":%q,"pgNotifier":%q,"acceptingEvents":"TRUE","warehouseMode":%q,"goroutines":"%d"}`,
		dbService, pgNotifierService, strings.ToUpper(warehouseMode), runtime.NumGoroutine(),
	)
	w.Write([]byte(healthVal))
}

func getConnectionString() string {
	if !CheckForWarehouseEnvVars() {
		return misc.GetConnectionString()
	}
	return fmt.Sprintf("host=%s port=%d user=%s "+
		"password=%s dbname=%s sslmode=%s application_name=%s",
		host, port, user, password, dbname, sslMode, appName)
}

func startWebHandler(ctx context.Context) error {
	mux := http.NewServeMux()

	// do not register same endpoint when running embedded in rudder backend
	if isStandAlone() {
		mux.HandleFunc("/health", healthHandler)
	}
	if runningMode != DegradedMode {
		if isMaster() {
			pkgLogger.Infof("WH: Warehouse master service waiting for BackendConfig before starting on %d", webPort)
			backendconfig.DefaultBackendConfig.WaitForConfig(ctx)

			mux.Handle("/v1/process", (&api.WarehouseAPI{
				Logger: pkgLogger,
				Stats:  stats.Default,
				Repo: &repo.StagingFiles{
					DB: dbHandle,
				},
				Multitenant: tenantManager,
			}).Handler())

			// triggers upload only when there are pending events and triggerUpload is sent for a sourceId
			mux.HandleFunc("/v1/warehouse/pending-events", pendingEventsHandler)
			// triggers uploads for a source
			mux.HandleFunc("/v1/warehouse/trigger-upload", triggerUploadHandler)
			mux.HandleFunc("/databricksVersion", databricksVersionHandler)
			mux.HandleFunc("/v1/setConfig", setConfigHandler)

			// Warehouse Async Job end-points
			mux.HandleFunc("/v1/warehouse/jobs", asyncWh.AddWarehouseJobHandler)           // FIXME: add degraded mode
			mux.HandleFunc("/v1/warehouse/jobs/status", asyncWh.StatusWarehouseJobHandler) // FIXME: add degraded mode

			pkgLogger.Infof("WH: Starting warehouse master service in %d", webPort)
		} else {
			pkgLogger.Infof("WH: Starting warehouse slave service in %d", webPort)
		}
	}

	srv := &http.Server{
		Addr:    fmt.Sprintf(":%d", webPort),
		Handler: bugsnag.Handler(mux),
	}

	return httputil.ListenAndServe(ctx, srv)
}

// CheckForWarehouseEnvVars Checks if all the required Env Variables for Warehouse are present
func CheckForWarehouseEnvVars() bool {
	return config.IsSet("WAREHOUSE_JOBS_DB_HOST") &&
		config.IsSet("WAREHOUSE_JOBS_DB_USER") &&
		config.IsSet("WAREHOUSE_JOBS_DB_DB_NAME") &&
		config.IsSet("WAREHOUSE_JOBS_DB_PASSWORD")
}

// This checks if gateway is running or not
func isStandAlone() bool {
	return warehouseMode != EmbeddedMode && warehouseMode != EmbeddedMasterMode
}

func isMaster() bool {
	return warehouseMode == config.MasterMode ||
		warehouseMode == config.MasterSlaveMode ||
		warehouseMode == config.EmbeddedMode ||
		warehouseMode == config.EmbeddedMasterMode
}

func isSlave() bool {
	return warehouseMode == config.SlaveMode || warehouseMode == config.MasterSlaveMode || warehouseMode == config.EmbeddedMode
}

func isStandAloneSlave() bool {
	return warehouseMode == config.SlaveMode
}

func setupDB(ctx context.Context, connInfo string) error {
	if isStandAloneSlave() {
		return nil
	}

	var err error
	dbHandle, err = sql.Open("postgres", connInfo)
	if err != nil {
		return err
	}

	isDBCompatible, err := validators.IsPostgresCompatible(ctx, dbHandle)
	if err != nil {
		return err
	}

	if !isDBCompatible {
		err := errors.New("rudder Warehouse Service needs postgres version >= 10. Exiting")
		pkgLogger.Error(err)
		return err
	}

	if err = dbHandle.PingContext(ctx); err != nil {
		return fmt.Errorf("could not ping WH db: %w", err)
	}

	return setupTables(dbHandle)
}

// Setup prepares the database connection for warehouse service, verifies database compatibility and creates the required tables
func Setup(ctx context.Context) error {
	if !isStandAlone() && !db.IsNormalMode() {
		return nil
	}
	psqlInfo := getConnectionString()
	if err := setupDB(ctx, psqlInfo); err != nil {
		return fmt.Errorf("cannot setup warehouse db: %w", err)
	}
	return nil
}

// Start starts the warehouse service
func Start(ctx context.Context, app app.App) error {
	application = app

	if dbHandle == nil && !isStandAloneSlave() {
		return errors.New("warehouse service cannot start, database connection is not setup")
	}
	// do not start warehouse service if rudder core is not in normal mode and warehouse is running in same process as rudder core
	if !isStandAlone() && !db.IsNormalMode() {
		pkgLogger.Infof("Skipping start of warehouse service...")
		return nil
	}

	pkgLogger.Infof("WH: Starting Warehouse service...")
	psqlInfo := getConnectionString()

	defer func() {
		if r := recover(); r != nil {
			pkgLogger.Fatal(r)
			panic(r)
		}
	}()

	runningMode := config.GetString("Warehouse.runningMode", "")
	if runningMode == DegradedMode {
		pkgLogger.Infof("WH: Running warehouse service in degraded mode...")
		if isMaster() {
			rruntime.GoForWarehouse(func() {
				minimalConfigSubscriber()
			})
			err := InitWarehouseAPI(dbHandle, pkgLogger.Child("upload_api"))
			if err != nil {
				pkgLogger.Errorf("WH: Failed to start warehouse api: %v", err)
				return err
			}
		}
		return startWebHandler(ctx)
	}
	var err error
	workspaceIdentifier := fmt.Sprintf(`%s::%s`, config.GetKubeNamespace(), misc.GetMD5Hash(config.GetWorkspaceToken()))
	notifier, err = pgnotifier.New(workspaceIdentifier, psqlInfo)
	if err != nil {
		return fmt.Errorf("cannot setup pgnotifier: %w", err)
	}

	g, ctx := errgroup.WithContext(ctx)

	// Setting up reporting client
	// only if standalone or embedded connecting to diff DB for warehouse
	if (isStandAlone() && isMaster()) || (misc.GetConnectionString() != psqlInfo) {
		reporting := application.Features().Reporting.Setup(backendconfig.DefaultBackendConfig)

		g.Go(misc.WithBugsnagForWarehouse(func() error {
			reporting.AddClient(ctx, types.Config{ConnInfo: psqlInfo, ClientName: types.WAREHOUSE_REPORTING_CLIENT})
			return nil
		}))
		region := config.GetString("region", "")

		controlPlaneClient = controlplane.NewClient(
			backendconfig.GetConfigBackendURL(),
			backendconfig.DefaultBackendConfig.Identity(),
			controlplane.WithRegion(region),
		)
	}

	if isStandAlone() && isMaster() {
		destinationdebugger.Setup(backendconfig.DefaultBackendConfig)

		// Report warehouse features
		g.Go(func() error {
			backendconfig.DefaultBackendConfig.WaitForConfig(ctx)

			c := controlplane.NewClient(
				config.GetString("CONFIG_BACKEND_URL", "https://api.rudderstack.com"),
				backendconfig.DefaultBackendConfig.Identity(),
			)

			err := c.SendFeatures(ctx, info.WarehouseComponent.Name, info.WarehouseComponent.Features)
			if err != nil {
				pkgLogger.Errorf("error sending warehouse features: %v", err)
			}

			// We don't want to exit if we fail to send features
			return nil
		})
	}

	if isSlave() {
		pkgLogger.Infof("WH: Starting warehouse slave...")
		g.Go(misc.WithBugsnagForWarehouse(func() error {
			return setupSlave(ctx)
		}))
	}

	if isMaster() {
		pkgLogger.Infof("[WH]: Starting warehouse master...")

		backendconfig.DefaultBackendConfig.WaitForConfig(ctx)

		tenantManager = &multitenant.Manager{
			BackendConfig: backendconfig.DefaultBackendConfig,
		}
		g.Go(func() error {
			tenantManager.Run(ctx)
			return nil
		})

		g.Go(misc.WithBugsnagForWarehouse(func() error {
			return notifier.ClearJobs(ctx)
		}))
		g.Go(misc.WithBugsnagForWarehouse(func() error {
			monitorDestRouters(ctx)
			return nil
		}))

		archiver := &archive.Archiver{
			DB:          dbHandle,
			Stats:       stats.Default,
			Logger:      pkgLogger.Child("archiver"),
			FileManager: filemanager.DefaultFileManagerFactory,
			Multitenant: tenantManager,
		}
		g.Go(misc.WithBugsnagForWarehouse(func() error {
			archive.CronArchiver(ctx, archiver)
			return nil
		}))

		err := InitWarehouseAPI(dbHandle, pkgLogger.Child("upload_api"))
		if err != nil {
			pkgLogger.Errorf("WH: Failed to start warehouse api: %v", err)
			return err
		}
		asyncWh = jobs.InitWarehouseJobsAPI(ctx, dbHandle, &notifier)
		jobs.WithConfig(asyncWh, config.Default)

		g.Go(misc.WithBugsnagForWarehouse(func() error {
			return asyncWh.InitAsyncJobRunner()
		}))
	}

	g.Go(func() error {
		return startWebHandler(ctx)
	})

	return g.Wait()
}<|MERGE_RESOLUTION|>--- conflicted
+++ resolved
@@ -872,27 +872,18 @@
 	partitionIdentifierSQL := `destination_id, namespace`
 
 	if len(skipIdentifiers) > 0 {
-<<<<<<< HEAD
-		skipIdentifiersSQL = `AND ((destination_id || '_' || namespace)) != ALL($1)`
-=======
-		skipIdentifiersSQL = `and ((destination_id || '_' || namespace)) != ALL($2)`
->>>>>>> 99d475b5
+		skipIdentifiersSQL = `AND ((destination_id || '_' || namespace)) != ALL($2)`
 	}
 
 	if wh.allowMultipleSourcesForJobsPickup {
 		if len(skipIdentifiers) > 0 {
-<<<<<<< HEAD
-			skipIdentifiersSQL = `AND ((source_id || '_' || destination_id || '_' || namespace)) != ALL($1)`
-=======
-			skipIdentifiersSQL = `and ((source_id || '_' || destination_id || '_' || namespace)) != ALL($2)`
->>>>>>> 99d475b5
+			skipIdentifiersSQL = `AND ((source_id || '_' || destination_id || '_' || namespace)) != ALL($2)`
 		}
 		partitionIdentifierSQL = fmt.Sprintf(`%s, %s`, "source_id", partitionIdentifierSQL)
 	}
 
 	sqlStatement := fmt.Sprintf(`
 			SELECT
-<<<<<<< HEAD
 				id,
 				status,
 				schema,
@@ -920,50 +911,13 @@
 					t.*
 				FROM
 					%s t
-=======
-					id,
-					status,
-					schema,
-					mergedSchema,
-					namespace,
-					workspace_id,
-					source_id,
-					destination_id,
-					destination_type,
-					start_staging_file_id,
-					end_staging_file_id,
-					start_load_file_id,
-					end_load_file_id,
-					error,
-					metadata,
-					timings->0 as firstTiming,
-					timings->-1 as lastTiming,
-					timings,
-					COALESCE(metadata->>'priority', '100')::int,
-					first_event_at,
-					last_event_at
-				FROM (
-					SELECT
-						ROW_NUMBER() OVER (PARTITION BY %s ORDER BY COALESCE(metadata->>'priority', '100')::int ASC, id ASC) AS row_number,
-						t.*
-					FROM
-						%s t
-					WHERE
-						t.destination_type = '%s' AND
-						t.in_progress=%t AND
-						t.status != '%s' AND
-						t.status != '%s' %s AND
-						COALESCE(metadata->>'nextRetryTime', now()::text)::timestamptz <= now() AND
-						workspace_id <> ALL ($1)
-				) grouped_uploads
->>>>>>> 99d475b5
 				WHERE
 					t.destination_type = '%s' AND
 					t.in_progress=%t AND
 					t.status != '%s' AND
-					t.status != '%s'
-					%s AND
-					COALESCE(metadata->>'nextRetryTime', NOW()::text)::timestamptz <= NOW()
+					t.status != '%s' %s AND
+					COALESCE(metadata->>'nextRetryTime', NOW()::text)::timestamptz <= NOW() AND
+          workspace_id <> ALL ($1)
 			) grouped_uploads
 			WHERE
 				grouped_uploads.row_number = 1
