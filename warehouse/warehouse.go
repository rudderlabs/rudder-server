package warehouse

import (
	"context"
	"database/sql"
	"encoding/json"
	"errors"
	"fmt"
	"io"
	"math/rand"
	"net/http"
	"os"
	"runtime"
	"strconv"
	"strings"
	"sync"
	"time"

	"github.com/bugsnag/bugsnag-go/v2"
	"github.com/cenkalti/backoff/v4"
	"github.com/lib/pq"
	"github.com/thoas/go-funk"
	"github.com/tidwall/gjson"
	"golang.org/x/sync/errgroup"

	"github.com/rudderlabs/rudder-server/app"
	"github.com/rudderlabs/rudder-server/config"
	backendconfig "github.com/rudderlabs/rudder-server/config/backend-config"
	"github.com/rudderlabs/rudder-server/info"
	"github.com/rudderlabs/rudder-server/rruntime"
	"github.com/rudderlabs/rudder-server/services/controlplane/features"
	"github.com/rudderlabs/rudder-server/services/db"
	destinationdebugger "github.com/rudderlabs/rudder-server/services/debugger/destination"
	"github.com/rudderlabs/rudder-server/services/pgnotifier"
	migrator "github.com/rudderlabs/rudder-server/services/sql-migrator"
	"github.com/rudderlabs/rudder-server/services/stats"
	"github.com/rudderlabs/rudder-server/services/validators"
	"github.com/rudderlabs/rudder-server/utils/httputil"
	"github.com/rudderlabs/rudder-server/utils/logger"
	"github.com/rudderlabs/rudder-server/utils/misc"
	"github.com/rudderlabs/rudder-server/utils/pubsub"
	"github.com/rudderlabs/rudder-server/utils/timeutil"
	"github.com/rudderlabs/rudder-server/utils/types"
	"github.com/rudderlabs/rudder-server/warehouse/configuration_testing"
	"github.com/rudderlabs/rudder-server/warehouse/deltalake"
	"github.com/rudderlabs/rudder-server/warehouse/manager"
	warehouseutils "github.com/rudderlabs/rudder-server/warehouse/utils"
)

var (
	application                         app.App
	webPort                             int
	dbHandle                            *sql.DB
	notifier                            pgnotifier.PgNotifierT
	noOfSlaveWorkerRoutines             int
	uploadFreqInS                       int64
	stagingFilesSchemaPaginationSize    int
	mainLoopSleep                       time.Duration
	stagingFilesBatchSize               int
	crashRecoverWarehouses              []string
	inRecoveryMap                       map[string]bool
	lastProcessedMarkerMap              map[string]int64
	lastProcessedMarkerMapLock          sync.RWMutex
	warehouseMode                       string
	warehouseSyncPreFetchCount          int
	warehouseSyncFreqIgnore             bool
	minRetryAttempts                    int
	retryTimeWindow                     time.Duration
	maxStagingFileReadBufferCapacityInK int
	connectionsMap                      map[string]map[string]warehouseutils.Warehouse // destID -> sourceID -> warehouse map
	connectionsMapLock                  sync.RWMutex
	triggerUploadsMap                   map[string]bool // `whType:sourceID:destinationID` -> boolean value representing if an upload was triggered or not
	triggerUploadsMapLock               sync.RWMutex
	sourceIDsByWorkspace                map[string][]string // workspaceID -> []sourceIDs
	sourceIDsByWorkspaceLock            sync.RWMutex
	longRunningUploadStatThresholdInMin time.Duration
	pkgLogger                           logger.Logger
	numLoadFileUploadWorkers            int
	slaveUploadTimeout                  time.Duration
	runningMode                         string
	uploadStatusTrackFrequency          time.Duration
	uploadAllocatorSleep                time.Duration
	waitForConfig                       time.Duration
	waitForWorkerSleep                  time.Duration
	uploadBufferTimeInMin               int
	ShouldForceSetLowerVersion          bool
	skipDeepEqualSchemas                bool
	maxParallelJobCreation              int
	enableJitterForSyncs                bool
	configBackendURL                    string
)

var (
	host, user, password, dbname, sslmode, appName string
	port                                           int
)

// warehouses worker modes
const (
	MasterMode        = "master"
	SlaveMode         = "slave"
	MasterSlaveMode   = "master_and_slave"
	EmbeddedMode      = "embedded"
	PooledWHSlaveMode = "embedded_master"
)

const (
	DegradedMode        = "degraded"
	triggerUploadQPName = "triggerUpload"
)

type (
	WorkerIdentifierT string
	JobIDT            int64
)

type HandleT struct {
	destType                          string
	warehouses                        []warehouseutils.Warehouse
	dbHandle                          *sql.DB
	warehouseDBHandle                 *DB
	notifier                          pgnotifier.PgNotifierT
	isEnabled                         bool
	configSubscriberLock              sync.RWMutex
	workerChannelMap                  map[string]chan *UploadJobT
	workerChannelMapLock              sync.RWMutex
	initialConfigFetched              bool
	inProgressMap                     map[WorkerIdentifierT][]JobIDT
	inProgressMapLock                 sync.RWMutex
	areBeingEnqueuedLock              sync.RWMutex
	noOfWorkers                       int
	activeWorkerCount                 int
	activeWorkerCountLock             sync.RWMutex
	maxConcurrentUploadJobs           int
	allowMultipleSourcesForJobsPickup bool

	sourceIDToWorkspaceID     map[string]string
	sourceIDToWorkspaceIDLock sync.RWMutex

	backgroundCancel context.CancelFunc
	backgroundGroup  errgroup.Group
	backgroundWait   func() error
}

type ErrorResponseT struct {
	Error string
}

func Init4() {
	loadConfig()
	pkgLogger = logger.NewLogger().Child("warehouse")
}

func loadConfig() {
	// Port where WH is running
	config.RegisterIntConfigVariable(8082, &webPort, false, 1, "Warehouse.webPort")
	config.RegisterIntConfigVariable(4, &noOfSlaveWorkerRoutines, true, 1, "Warehouse.noOfSlaveWorkerRoutines")
	config.RegisterIntConfigVariable(960, &stagingFilesBatchSize, true, 1, "Warehouse.stagingFilesBatchSize")
	config.RegisterInt64ConfigVariable(1800, &uploadFreqInS, true, 1, "Warehouse.uploadFreqInS")
	config.RegisterDurationConfigVariable(5, &mainLoopSleep, true, time.Second, []string{"Warehouse.mainLoopSleep", "Warehouse.mainLoopSleepInS"}...)
	crashRecoverWarehouses = []string{warehouseutils.RS, warehouseutils.POSTGRES, warehouseutils.MSSQL, warehouseutils.AZURE_SYNAPSE, warehouseutils.DELTALAKE}
	inRecoveryMap = map[string]bool{}
	lastProcessedMarkerMap = map[string]int64{}
	config.RegisterStringConfigVariable("embedded", &warehouseMode, false, "Warehouse.mode")
	host = config.GetString("WAREHOUSE_JOBS_DB_HOST", "localhost")
	user = config.GetString("WAREHOUSE_JOBS_DB_USER", "ubuntu")
	dbname = config.GetString("WAREHOUSE_JOBS_DB_DB_NAME", "ubuntu")
	port = config.GetInt("WAREHOUSE_JOBS_DB_PORT", 5432)
	password = config.GetString("WAREHOUSE_JOBS_DB_PASSWORD", "ubuntu") // Reading secrets from
	sslmode = config.GetString("WAREHOUSE_JOBS_DB_SSL_MODE", "disable")
	config.RegisterIntConfigVariable(10, &warehouseSyncPreFetchCount, true, 1, "Warehouse.warehouseSyncPreFetchCount")
	config.RegisterIntConfigVariable(100, &stagingFilesSchemaPaginationSize, true, 1, "Warehouse.stagingFilesSchemaPaginationSize")
	config.RegisterBoolConfigVariable(false, &warehouseSyncFreqIgnore, true, "Warehouse.warehouseSyncFreqIgnore")
	config.RegisterIntConfigVariable(3, &minRetryAttempts, true, 1, "Warehouse.minRetryAttempts")
	config.RegisterDurationConfigVariable(180, &retryTimeWindow, true, time.Minute, []string{"Warehouse.retryTimeWindow", "Warehouse.retryTimeWindowInMins"}...)
	connectionsMap = map[string]map[string]warehouseutils.Warehouse{}
	triggerUploadsMap = map[string]bool{}
	sourceIDsByWorkspace = map[string][]string{}
	config.RegisterIntConfigVariable(10240, &maxStagingFileReadBufferCapacityInK, true, 1, "Warehouse.maxStagingFileReadBufferCapacityInK")
	config.RegisterDurationConfigVariable(120, &longRunningUploadStatThresholdInMin, true, time.Minute, []string{"Warehouse.longRunningUploadStatThreshold", "Warehouse.longRunningUploadStatThresholdInMin"}...)
	config.RegisterDurationConfigVariable(10, &slaveUploadTimeout, true, time.Minute, []string{"Warehouse.slaveUploadTimeout", "Warehouse.slaveUploadTimeoutInMin"}...)
	config.RegisterIntConfigVariable(8, &numLoadFileUploadWorkers, true, 1, "Warehouse.numLoadFileUploadWorkers")
	runningMode = config.GetString("Warehouse.runningMode", "")
	config.RegisterDurationConfigVariable(30, &uploadStatusTrackFrequency, false, time.Minute, []string{"Warehouse.uploadStatusTrackFrequency", "Warehouse.uploadStatusTrackFrequencyInMin"}...)
	config.RegisterIntConfigVariable(180, &uploadBufferTimeInMin, false, 1, "Warehouse.uploadBufferTimeInMin")
	config.RegisterDurationConfigVariable(5, &uploadAllocatorSleep, false, time.Second, []string{"Warehouse.uploadAllocatorSleep", "Warehouse.uploadAllocatorSleepInS"}...)
	config.RegisterDurationConfigVariable(5, &waitForConfig, false, time.Second, []string{"Warehouse.waitForConfig", "Warehouse.waitForConfigInS"}...)
	config.RegisterDurationConfigVariable(5, &waitForWorkerSleep, false, time.Second, []string{"Warehouse.waitForWorkerSleep", "Warehouse.waitForWorkerSleepInS"}...)
	config.RegisterBoolConfigVariable(true, &ShouldForceSetLowerVersion, false, "SQLMigrator.forceSetLowerVersion")
	config.RegisterBoolConfigVariable(false, &skipDeepEqualSchemas, true, "Warehouse.skipDeepEqualSchemas")
	config.RegisterIntConfigVariable(8, &maxParallelJobCreation, true, 1, "Warehouse.maxParallelJobCreation")
	config.RegisterBoolConfigVariable(false, &enableJitterForSyncs, true, "Warehouse.enableJitterForSyncs")
	appName = misc.DefaultString("rudder-server").OnError(os.Hostname())
	configBackendURL = config.GetString("CONFIG_BACKEND_URL", "https://api.rudderlabs.com")
}

// get name of the worker (`destID_namespace`) to be stored in map wh.workerChannelMap
func (wh *HandleT) workerIdentifier(warehouse warehouseutils.Warehouse) (identifier string) {
	identifier = fmt.Sprintf(`%s_%s`, warehouse.Destination.ID, warehouse.Namespace)

	if wh.allowMultipleSourcesForJobsPickup {
		identifier = fmt.Sprintf(`%s_%s_%s`, warehouse.Source.ID, warehouse.Destination.ID, warehouse.Namespace)
	}
	return
}

func (wh *HandleT) getActiveWorkerCount() int {
	wh.activeWorkerCountLock.Lock()
	defer wh.activeWorkerCountLock.Unlock()
	return wh.activeWorkerCount
}

func (wh *HandleT) decrementActiveWorkers() {
	// decrement number of workers actively engaged
	wh.activeWorkerCountLock.Lock()
	wh.activeWorkerCount--
	wh.activeWorkerCountLock.Unlock()
}

func (wh *HandleT) incrementActiveWorkers() {
	// increment number of workers actively engaged
	wh.activeWorkerCountLock.Lock()
	wh.activeWorkerCount++
	wh.activeWorkerCountLock.Unlock()
}

func (wh *HandleT) initWorker() chan *UploadJobT {
	workerChan := make(chan *UploadJobT, 1000)
	for i := 0; i < wh.maxConcurrentUploadJobs; i++ {
		wh.backgroundGroup.Go(func() error {
			for uploadJob := range workerChan {
				wh.incrementActiveWorkers()
				err := wh.handleUploadJob(uploadJob)
				if err != nil {
					pkgLogger.Errorf("[WH] Failed in handle Upload jobs for worker: %+w", err)
				}
				wh.removeDestInProgress(uploadJob.warehouse, uploadJob.upload.ID)
				wh.decrementActiveWorkers()
			}
			return nil
		})
	}
	return workerChan
}

func (*HandleT) handleUploadJob(uploadJob *UploadJobT) (err error) {
	// Process the upload job
	err = uploadJob.run()
	return
}

func (wh *HandleT) backendConfigSubscriber() {
	ch := backendconfig.DefaultBackendConfig.Subscribe(context.TODO(), backendconfig.TopicBackendConfig)
	for data := range ch {
		wh.configSubscriberLock.Lock()
<<<<<<< HEAD
		wh.warehouses = []warehouseutils.Warehouse{}
		allSources := config.Data.(backendconfig.ConfigT)
=======
		wh.warehouses = []warehouseutils.WarehouseT{}
		config := data.Data.(map[string]backendconfig.ConfigT)
>>>>>>> 40fe19d4
		sourceIDsByWorkspaceLock.Lock()
		sourceIDsByWorkspace = map[string][]string{}

		wh.sourceIDToWorkspaceIDLock.Lock()
		wh.sourceIDToWorkspaceID = map[string]string{}

		pkgLogger.Infof(`Received updated workspace config`)
<<<<<<< HEAD
		for _, source := range allSources.Sources {
			wh.sourceIDToWorkspaceID[source.ID] = source.WorkspaceID

			if _, ok := sourceIDsByWorkspace[source.WorkspaceID]; !ok {
				sourceIDsByWorkspace[source.WorkspaceID] = []string{}
			}
			sourceIDsByWorkspace[source.WorkspaceID] = append(sourceIDsByWorkspace[source.WorkspaceID], source.ID)
=======
		for workspaceID, wConfig := range config {
			for _, source := range wConfig.Sources {
				if _, ok := sourceIDsByWorkspace[workspaceID]; !ok {
					sourceIDsByWorkspace[workspaceID] = []string{}
				}
				sourceIDsByWorkspace[workspaceID] = append(sourceIDsByWorkspace[workspaceID], source.ID)
>>>>>>> 40fe19d4

				if len(source.Destinations) == 0 {
					continue
				}
<<<<<<< HEAD
				namespace := wh.getNamespace(destination.Config, source, destination, wh.destType)
				warehouse := warehouseutils.Warehouse{
					WorkspaceID: source.WorkspaceID,
					Source:      source,
					Destination: destination,
					Namespace:   namespace,
					Type:        wh.destType,
					Identifier:  warehouseutils.GetWarehouseIdentifier(wh.destType, source.ID, destination.ID),
				}
				wh.warehouses = append(wh.warehouses, warehouse)

				workerName := wh.workerIdentifier(warehouse)
				wh.workerChannelMapLock.Lock()
				// spawn one worker for each unique destID_namespace
				// check this commit to https://github.com/rudderlabs/rudder-server/pull/476/commits/fbfddf167aa9fc63485fe006d34e6881f5019667
				// to avoid creating goroutine for disabled sources/destinations
				if _, ok := wh.workerChannelMap[workerName]; !ok {
					workerChan := wh.initWorker()
					wh.workerChannelMap[workerName] = workerChan
				}
				wh.workerChannelMapLock.Unlock()

				connectionsMapLock.Lock()
				if connectionsMap[destination.ID] == nil {
					connectionsMap[destination.ID] = map[string]warehouseutils.Warehouse{}
				}
				if warehouse.Destination.Config["sslMode"] == "verify-ca" {
					if err := warehouseutils.WriteSSLKeys(warehouse.Destination); err.IsError() {
						pkgLogger.Error(err.Error())
						persistSSLFileErrorStat(source.WorkspaceID, wh.destType, destination.Name, destination.ID, source.Name, source.ID, err.GetErrTag())
=======
				for _, destination := range source.Destinations {
					if destination.DestinationDefinition.Name != wh.destType {
						continue
					}
					namespace := wh.getNamespace(destination.Config, source, destination, wh.destType)
					warehouse := warehouseutils.WarehouseT{
						Source:      source,
						Destination: destination,
						Namespace:   namespace,
						Type:        wh.destType,
						Identifier:  warehouseutils.GetWarehouseIdentifier(wh.destType, source.ID, destination.ID),
					}
					wh.warehouses = append(wh.warehouses, warehouse)

					workerName := wh.workerIdentifier(warehouse)
					wh.workerChannelMapLock.Lock()
					// spawn one worker for each unique destID_namespace
					// check this commit to https://github.com/rudderlabs/rudder-server/pull/476/commits/fbfddf167aa9fc63485fe006d34e6881f5019667
					// to avoid creating goroutine for disabled sources/destinations
					if _, ok := wh.workerChannelMap[workerName]; !ok {
						workerChan := wh.initWorker()
						wh.workerChannelMap[workerName] = workerChan
					}
					wh.workerChannelMapLock.Unlock()

					connectionsMapLock.Lock()
					if connectionsMap[destination.ID] == nil {
						connectionsMap[destination.ID] = map[string]warehouseutils.WarehouseT{}
>>>>>>> 40fe19d4
					}
					if warehouse.Destination.Config["sslMode"] == "verify-ca" {
						if err := warehouseutils.WriteSSLKeys(warehouse.Destination); err.IsError() {
							pkgLogger.Error(err.Error())
							persistSSLFileErrorStat(wh.destType, destination.Name, destination.ID, source.Name, source.ID, err.GetErrTag())
						}
					}
					connectionsMap[destination.ID][source.ID] = warehouse
					connectionsMapLock.Unlock()

					if warehouseutils.IDResolutionEnabled() && misc.Contains(warehouseutils.IdentityEnabledWarehouses, warehouse.Type) {
						wh.setupIdentityTables(warehouse)
						if shouldPopulateHistoricIdentities && warehouse.Destination.Enabled {
							// non blocking populate historic identities
							wh.populateHistoricIdentities(warehouse)
						}
					}
				}
			}
		}
		pkgLogger.Infof("Releasing config subscriber lock: %s", wh.destType)
		wh.sourceIDToWorkspaceIDLock.Unlock()
		sourceIDsByWorkspaceLock.Unlock()
		wh.configSubscriberLock.Unlock()
		wh.initialConfigFetched = true
	}
}

// getNamespace sets namespace name in the following order
//  1. user set name from destinationConfig
//  2. from existing record in wh_schemas with same source + dest combo
//  3. convert source name
func (wh *HandleT) getNamespace(configI interface{}, source backendconfig.SourceT, destination backendconfig.DestinationT, destType string) string {
	configMap := configI.(map[string]interface{})
	var namespace string
	if destType == warehouseutils.CLICKHOUSE {
		// TODO: Handle if configMap["database"] is nil
		return configMap["database"].(string)
	}
	if configMap["namespace"] != nil {
		namespace = configMap["namespace"].(string)
		if len(strings.TrimSpace(namespace)) > 0 {
			return warehouseutils.ToProviderCase(destType, warehouseutils.ToSafeNamespace(destType, namespace))
		}
	}
	// TODO: Move config to global level based on use case
	namespacePrefix := config.GetString(fmt.Sprintf("Warehouse.%s.customDatasetPrefix", warehouseutils.WHDestNameMap[destType]), "")
	if namespacePrefix != "" {
		return warehouseutils.ToProviderCase(destType, warehouseutils.ToSafeNamespace(destType, fmt.Sprintf(`%s_%s`, namespacePrefix, source.Name)))
	}
	var exists bool
	if namespace, exists = warehouseutils.GetNamespace(source, destination, wh.dbHandle); !exists {
		namespace = warehouseutils.ToProviderCase(destType, warehouseutils.ToSafeNamespace(destType, source.Name))
	}
	return namespace
}

func (wh *HandleT) getStagingFiles(warehouse warehouseutils.Warehouse, startID, endID int64) ([]*StagingFileT, error) {
	sqlStatement := fmt.Sprintf(`SELECT id, location, status, metadata->>'time_window_year', metadata->>'time_window_month', metadata->>'time_window_day', metadata->>'time_window_hour', metadata->>'use_rudder_storage', metadata->>'destination_revision_id'
                                FROM %[1]s
								WHERE %[1]s.id >= %[2]v AND %[1]s.id <= %[3]v AND %[1]s.source_id='%[4]s' AND %[1]s.destination_id='%[5]s'
								ORDER BY id ASC`,
		warehouseutils.WarehouseStagingFilesTable, startID, endID, warehouse.Source.ID, warehouse.Destination.ID)
	rows, err := wh.dbHandle.Query(sqlStatement)
	if err != nil && err != sql.ErrNoRows {
		panic(fmt.Errorf("Query: %s failed with Error : %w", sqlStatement, err))
	}
	defer rows.Close()

	var stagingFilesList []*StagingFileT
	for rows.Next() {
		var jsonUpload StagingFileT
		var timeWindowYear, timeWindowMonth, timeWindowDay, timeWindowHour sql.NullInt64
		var destinationRevisionID sql.NullString
		var UseRudderStorage sql.NullBool
		err := rows.Scan(&jsonUpload.ID, &jsonUpload.Location, &jsonUpload.Status, &timeWindowYear, &timeWindowMonth, &timeWindowDay, &timeWindowHour, &UseRudderStorage, &destinationRevisionID)
		if err != nil {
			panic(fmt.Errorf("Failed to scan result from query: %s\nwith Error : %w", sqlStatement, err))
		}
		jsonUpload.TimeWindow = time.Date(int(timeWindowYear.Int64), time.Month(timeWindowMonth.Int64), int(timeWindowDay.Int64), int(timeWindowHour.Int64), 0, 0, 0, time.UTC)
		jsonUpload.UseRudderStorage = UseRudderStorage.Bool
		jsonUpload.DestinationRevisionID = destinationRevisionID.String
		stagingFilesList = append(stagingFilesList, &jsonUpload)
	}

	return stagingFilesList, nil
}

func (wh *HandleT) getPendingStagingFiles(warehouse warehouseutils.Warehouse) ([]*StagingFileT, error) {
	var lastStagingFileID int64
	sqlStatement := fmt.Sprintf(`SELECT end_staging_file_id FROM %[1]s WHERE %[1]s.destination_type='%[2]s' AND %[1]s.source_id='%[3]s' AND %[1]s.destination_id='%[4]s' ORDER BY %[1]s.id DESC`, warehouseutils.WarehouseUploadsTable, warehouse.Type, warehouse.Source.ID, warehouse.Destination.ID)

	err := wh.dbHandle.QueryRow(sqlStatement).Scan(&lastStagingFileID)
	if err != nil && err != sql.ErrNoRows {
		panic(fmt.Errorf("Query: %s failed with Error : %w", sqlStatement, err))
	}

	sqlStatement = fmt.Sprintf(`SELECT id, location, status, first_event_at, last_event_at, metadata->>'source_batch_id', metadata->>'source_task_id', metadata->>'source_task_run_id', metadata->>'source_job_id', metadata->>'source_job_run_id', metadata->>'use_rudder_storage', metadata->>'time_window_year', metadata->>'time_window_month', metadata->>'time_window_day', metadata->>'time_window_hour', metadata->>'destination_revision_id'
                                FROM %[1]s
								WHERE %[1]s.id > %[2]v AND %[1]s.source_id='%[3]s' AND %[1]s.destination_id='%[4]s'
								ORDER BY id ASC`,
		warehouseutils.WarehouseStagingFilesTable, lastStagingFileID, warehouse.Source.ID, warehouse.Destination.ID)
	rows, err := wh.dbHandle.Query(sqlStatement)
	if err != nil && err != sql.ErrNoRows {
		panic(fmt.Errorf("Query: %s failed with Error : %w", sqlStatement, err))
	}
	defer rows.Close()

	var stagingFilesList []*StagingFileT
	var firstEventAt, lastEventAt sql.NullTime
	var sourceBatchID, sourceTaskID, sourceTaskRunID, sourceJobID, sourceJobRunID, destinationRevisionID sql.NullString
	var timeWindowYear, timeWindowMonth, timeWindowDay, timeWindowHour sql.NullInt64
	var UseRudderStorage sql.NullBool
	for rows.Next() {
		var jsonUpload StagingFileT
		err := rows.Scan(&jsonUpload.ID, &jsonUpload.Location, &jsonUpload.Status, &firstEventAt, &lastEventAt, &sourceBatchID, &sourceTaskID, &sourceTaskRunID, &sourceJobID, &sourceJobRunID, &UseRudderStorage, &timeWindowYear, &timeWindowMonth, &timeWindowDay, &timeWindowHour, &destinationRevisionID)
		if err != nil {
			panic(fmt.Errorf("Failed to scan result from query: %s\nwith Error : %w", sqlStatement, err))
		}
		jsonUpload.FirstEventAt = firstEventAt.Time
		jsonUpload.LastEventAt = lastEventAt.Time
		jsonUpload.TimeWindow = time.Date(int(timeWindowYear.Int64), time.Month(timeWindowMonth.Int64), int(timeWindowDay.Int64), int(timeWindowHour.Int64), 0, 0, 0, time.UTC)
		jsonUpload.UseRudderStorage = UseRudderStorage.Bool
		jsonUpload.DestinationRevisionID = destinationRevisionID.String
		// add cloud sources metadata
		jsonUpload.SourceBatchID = sourceBatchID.String
		jsonUpload.SourceTaskID = sourceTaskID.String
		jsonUpload.SourceTaskRunID = sourceTaskRunID.String
		jsonUpload.SourceJobID = sourceJobID.String
		jsonUpload.SourceJobRunID = sourceJobRunID.String
		stagingFilesList = append(stagingFilesList, &jsonUpload)
	}

	return stagingFilesList, nil
}

func (wh *HandleT) initUpload(warehouse warehouseutils.Warehouse, jsonUploadsList []*StagingFileT, isUploadTriggered bool, priority int, uploadStartAfter time.Time) {
	sqlStatement := fmt.Sprintf(`INSERT INTO %s (source_id, namespace, workspace_id, destination_id, destination_type, start_staging_file_id, end_staging_file_id, start_load_file_id, end_load_file_id, status, schema, error, metadata, first_event_at, last_event_at, created_at, updated_at)
	VALUES ($1, $2, $3, $4, $5, $6 ,$7, $8, $9, $10, $11, $12, $13, $14, $15, $16, $17) RETURNING id`, warehouseutils.WarehouseUploadsTable)
	pkgLogger.Infof("WH: %s: Creating record in %s table: %v", wh.destType, warehouseutils.WarehouseUploadsTable, sqlStatement)
	stmt, err := wh.dbHandle.Prepare(sqlStatement)
	if err != nil {
		panic(err)
	}
	defer stmt.Close()

	startJSONID := jsonUploadsList[0].ID
	endJSONID := jsonUploadsList[len(jsonUploadsList)-1].ID
	namespace := warehouse.Namespace

	var firstEventAt, lastEventAt time.Time
	if ok := jsonUploadsList[0].FirstEventAt.IsZero(); !ok {
		firstEventAt = jsonUploadsList[0].FirstEventAt
	}
	if ok := jsonUploadsList[len(jsonUploadsList)-1].LastEventAt.IsZero(); !ok {
		lastEventAt = jsonUploadsList[len(jsonUploadsList)-1].LastEventAt
	}

	now := timeutil.Now()
	metadataMap := map[string]interface{}{
		"use_rudder_storage": jsonUploadsList[0].UseRudderStorage, // TODO: Since the use_rudder_storage is now being populated for both the staging and load files. Let's try to leverage it instead of hard coding it from the first staging file.
		"source_batch_id":    jsonUploadsList[0].SourceBatchID,
		"source_task_id":     jsonUploadsList[0].SourceTaskID,
		"source_task_run_id": jsonUploadsList[0].SourceTaskRunID,
		"source_job_id":      jsonUploadsList[0].SourceJobID,
		"source_job_run_id":  jsonUploadsList[0].SourceJobRunID,
		"load_file_type":     warehouseutils.GetLoadFileType(wh.destType),
		"nextRetryTime":      uploadStartAfter.Format(time.RFC3339),
	}
	if isUploadTriggered {
		// set priority to 50 if the upload was manually triggered
		metadataMap["priority"] = 50
	}
	if priority != 0 {
		metadataMap["priority"] = priority
	}
	metadata, err := json.Marshal(metadataMap)
	if err != nil {
		panic(err)
	}
	row := stmt.QueryRow(
		warehouse.Source.ID,
		namespace,
		warehouse.WorkspaceID,
		warehouse.Destination.ID,
		wh.destType,

		startJSONID,
		endJSONID,

		0, 0, Waiting, "{}", "{}", metadata, firstEventAt, lastEventAt, now, now)

	var uploadID int64
	err = row.Scan(&uploadID)
	if err != nil {
		panic(err)
	}
}

func (wh *HandleT) setDestInProgress(warehouse warehouseutils.Warehouse, jobID int64) {
	identifier := wh.workerIdentifier(warehouse)
	wh.inProgressMapLock.Lock()
	defer wh.inProgressMapLock.Unlock()
	wh.inProgressMap[WorkerIdentifierT(identifier)] = append(wh.inProgressMap[WorkerIdentifierT(identifier)], JobIDT(jobID))
}

func (wh *HandleT) removeDestInProgress(warehouse warehouseutils.Warehouse, jobID int64) {
	wh.inProgressMapLock.Lock()
	defer wh.inProgressMapLock.Unlock()
	if idx, inProgess := wh.isUploadJobInProgress(warehouse, jobID); inProgess {
		identifier := wh.workerIdentifier(warehouse)
		wh.inProgressMap[WorkerIdentifierT(identifier)] = removeFromJobsIDT(wh.inProgressMap[WorkerIdentifierT(identifier)], idx)
	}
}

func (wh *HandleT) isUploadJobInProgress(warehouse warehouseutils.Warehouse, jobID int64) (inProgressIdx int, inProgress bool) {
	identifier := wh.workerIdentifier(warehouse)
	for idx, id := range wh.inProgressMap[WorkerIdentifierT(identifier)] {
		if jobID == int64(id) {
			inProgress = true
			inProgressIdx = idx
			return
		}
	}
	return
}

func removeFromJobsIDT(slice []JobIDT, idx int) []JobIDT {
	return append(slice[:idx], slice[idx+1:]...)
}

func getUploadFreqInS(syncFrequency string) int64 {
	freqInS := uploadFreqInS
	if syncFrequency != "" {
		freqInMin, _ := strconv.ParseInt(syncFrequency, 10, 64)
		freqInS = freqInMin * 60
	}
	return freqInS
}

func uploadFrequencyExceeded(warehouse warehouseutils.Warehouse, syncFrequency string) bool {
	freqInS := getUploadFreqInS(syncFrequency)
	lastProcessedMarkerMapLock.Lock()
	defer lastProcessedMarkerMapLock.Unlock()
	if lastExecTime, ok := lastProcessedMarkerMap[warehouse.Identifier]; ok && timeutil.Now().Unix()-lastExecTime < freqInS {
		return true
	}
	return false
}

func setLastProcessedMarker(warehouse warehouseutils.Warehouse, lastProcessedTime time.Time) {
	lastProcessedMarkerMapLock.Lock()
	defer lastProcessedMarkerMapLock.Unlock()
	lastProcessedMarkerMap[warehouse.Identifier] = lastProcessedTime.Unix()
}

func (wh *HandleT) createUploadJobsFromStagingFiles(warehouse warehouseutils.Warehouse, _ manager.ManagerI, stagingFilesList []*StagingFileT, priority int, uploadStartAfter time.Time) {
	// count := 0
	// Process staging files in batches of stagingFilesBatchSize
	// Eg. If there are 1000 pending staging files and stagingFilesBatchSize is 100,
	// Then we create 10 new entries in wh_uploads table each with 100 staging files
	var stagingFilesInUpload []*StagingFileT
	var counter int
	uploadTriggered := isUploadTriggered(warehouse)

	initUpload := func() {
		wh.initUpload(warehouse, stagingFilesInUpload, uploadTriggered, priority, uploadStartAfter)
		stagingFilesInUpload = []*StagingFileT{}
		counter = 0
	}
	for idx, sFile := range stagingFilesList {
		if idx > 0 && counter > 0 && sFile.UseRudderStorage != stagingFilesList[idx-1].UseRudderStorage {
			initUpload()
		}

		stagingFilesInUpload = append(stagingFilesInUpload, sFile)
		counter++
		if counter == stagingFilesBatchSize || idx == len(stagingFilesList)-1 {
			initUpload()
		}
	}

	// reset upload trigger if the upload was triggered
	if uploadTriggered {
		clearTriggeredUpload(warehouse)
	}
}

func getUploadStartAfterTime() time.Time {
	if enableJitterForSyncs {
		return timeutil.Now().Add(time.Duration(rand.Intn(15)) * time.Second)
	}
	return time.Now()
}

func (wh *HandleT) getLatestUploadStatus(warehouse *warehouseutils.Warehouse) (int64, string, int) {
	uploadID, status, priority, err := wh.warehouseDBHandle.GetLatestUploadStatus(
		context.TODO(),
		warehouse.Type,
		warehouse.Source.ID,
		warehouse.Destination.ID)
	if err != nil {
		pkgLogger.Errorf(`Error getting latest upload status for warehouse: %v`, err)
	}

	return uploadID, status, priority
}

func (wh *HandleT) deleteWaitingUploadJob(jobID int64) {
	sqlStatement := fmt.Sprintf(`DELETE FROM %s WHERE id = %d AND status = '%s'`, warehouseutils.WarehouseUploadsTable, jobID, Waiting)
	_, err := wh.dbHandle.Exec(sqlStatement)
	if err != nil {
		pkgLogger.Errorf(`Error deleting upload job: %d in waiting state: %v`, jobID, err)
	}
}

func (wh *HandleT) createJobs(warehouse warehouseutils.Warehouse) (err error) {
	whManager, err := manager.New(wh.destType)
	if err != nil {
		return err
	}

	// Step 1: Crash recovery after restart
	// Remove pending temp tables in Redshift etc.
	_, ok := inRecoveryMap[warehouse.Destination.ID]
	if ok {
		pkgLogger.Infof("[WH]: Crash recovering for %s:%s", wh.destType, warehouse.Destination.ID)
		err = whManager.CrashRecover(warehouse)
		if err != nil {
			return err
		}
		delete(inRecoveryMap, warehouse.Destination.ID)
	}

	if !wh.canCreateUpload(warehouse) {
		pkgLogger.Debugf("[WH]: Skipping upload loop since %s upload freq not exceeded", warehouse.Identifier)
		return nil
	}

	wh.areBeingEnqueuedLock.Lock()

	priority := 0
	uploadID, uploadStatus, uploadPriority := wh.getLatestUploadStatus(&warehouse)
	if uploadStatus == Waiting {
		// If it is present do nothing else delete it
		if _, inProgess := wh.isUploadJobInProgress(warehouse, uploadID); !inProgess {
			wh.deleteWaitingUploadJob(uploadID)
			priority = uploadPriority // copy the priority from the latest upload job.
		}
	}

	wh.areBeingEnqueuedLock.Unlock()

	stagingFilesFetchStat := stats.Default.NewTaggedStat("wh_scheduler.pending_staging_files", stats.TimerType, stats.Tags{
		"workspaceId":   warehouse.WorkspaceID,
		"destinationID": warehouse.Destination.ID,
		"destType":      warehouse.Destination.DestinationDefinition.Name,
	})
	stagingFilesFetchStat.Start()
	stagingFilesList, err := wh.getPendingStagingFiles(warehouse)
	if err != nil {
		pkgLogger.Errorf("[WH]: Failed to get pending staging files: %s with error %v", warehouse.Identifier, err)
		return err
	}
	stagingFilesFetchStat.End()

	if len(stagingFilesList) == 0 {
		pkgLogger.Debugf("[WH]: Found no pending staging files for %s", warehouse.Identifier)
		return nil
	}

	uploadJobCreationStat := stats.Default.NewTaggedStat("wh_scheduler.create_upload_jobs", stats.TimerType, stats.Tags{
		"workspaceId":   warehouse.WorkspaceID,
		"destinationID": warehouse.Destination.ID,
		"destType":      warehouse.Destination.DestinationDefinition.Name,
	})
	uploadJobCreationStat.Start()

	uploadStartAfter := getUploadStartAfterTime()
	wh.createUploadJobsFromStagingFiles(warehouse, whManager, stagingFilesList, priority, uploadStartAfter)
	setLastProcessedMarker(warehouse, uploadStartAfter)

	uploadJobCreationStat.End()

	return nil
}

func (wh *HandleT) mainLoop(ctx context.Context) {
	for {
		if !wh.isEnabled {
			select {
			case <-ctx.Done():
				return
			case <-time.After(mainLoopSleep):
			}
			continue
		}

		jobCreationChan := make(chan struct{}, maxParallelJobCreation)
		wh.configSubscriberLock.RLock()
		wg := sync.WaitGroup{}
		wg.Add(len(wh.warehouses))

		whTotalSchedulingStats := stats.Default.NewStat("wh_scheduler.total_scheduling_time", stats.TimerType)
		whTotalSchedulingStats.Start()

		for _, warehouse := range wh.warehouses {
			w := warehouse
			rruntime.GoForWarehouse(func() {
				jobCreationChan <- struct{}{}
				defer func() {
					wg.Done()
					<-jobCreationChan
				}()

				pkgLogger.Debugf("[WH] Processing Jobs for warehouse: %s", w.Identifier)
				err := wh.createJobs(w)
				if err != nil {
					pkgLogger.Errorf("[WH] Failed to process warehouse Jobs: %v", err)
				}
			})
		}
		wh.configSubscriberLock.RUnlock()
		wg.Wait()

		whTotalSchedulingStats.End()
		stats.Default.NewStat("wh_scheduler.warehouse_length", stats.CountType).Count(len(wh.warehouses)) // Correlation between number of warehouses and scheduling time.
		select {
		case <-ctx.Done():
			return
		case <-time.After(mainLoopSleep):
		}
	}
}

func (wh *HandleT) getUploadsToProcess(availableWorkers int, skipIdentifiers []string) ([]*UploadJobT, error) {
	var skipIdentifiersSQL string
	partitionIdentifierSQL := `destination_id, namespace`

	if len(skipIdentifiers) > 0 {
		skipIdentifiersSQL = `and ((destination_id || '_' || namespace)) != ALL($1)`
	}

	if wh.allowMultipleSourcesForJobsPickup {
		if len(skipIdentifiers) > 0 {
			skipIdentifiersSQL = `and ((source_id || '_' || destination_id || '_' || namespace)) != ALL($1)`
		}
		partitionIdentifierSQL = fmt.Sprintf(`%s, %s`, "source_id", partitionIdentifierSQL)
	}

	sqlStatement := fmt.Sprintf(`
			SELECT
					id, 
					status, 
					schema, 
					mergedSchema, 
					namespace,
					workspace_id,
					source_id,
					destination_id,
					destination_type,
					start_staging_file_id,
					end_staging_file_id,
					start_load_file_id,
					end_load_file_id,
					error,
					metadata,
					timings->0 as firstTiming,
					timings->-1 as lastTiming,
					timings,
					COALESCE(metadata->>'priority', '100')::int, 
					first_event_at, 
					last_event_at
				FROM (
					SELECT
						ROW_NUMBER() OVER (PARTITION BY %s ORDER BY COALESCE(metadata->>'priority', '100')::int ASC, id ASC) AS row_number,
						t.*
					FROM
						%s t
					WHERE
						t.destination_type = '%s' and t.in_progress=%t and t.status != '%s' and t.status != '%s' %s and COALESCE(metadata->>'nextRetryTime', now()::text)::timestamptz <= now()
				) grouped_uploads
				WHERE
					grouped_uploads.row_number = 1
				ORDER BY
					COALESCE(metadata->>'priority', '100')::int ASC, id ASC
				LIMIT %d;

		`, partitionIdentifierSQL, warehouseutils.WarehouseUploadsTable, wh.destType, false, ExportedData, Aborted, skipIdentifiersSQL, availableWorkers)

	var rows *sql.Rows
	var err error
	if len(skipIdentifiers) > 0 {
		rows, err = wh.dbHandle.Query(sqlStatement, pq.Array(skipIdentifiers))
	} else {
		rows, err = wh.dbHandle.Query(sqlStatement)
	}

	if err != nil && !errors.Is(err, sql.ErrNoRows) {
		return []*UploadJobT{}, err
	}

	if errors.Is(err, sql.ErrNoRows) {
		return []*UploadJobT{}, nil
	}
	defer rows.Close()

	var uploadJobs []*UploadJobT
	for rows.Next() {
		var upload Upload
		var schema json.RawMessage
		var mergedSchema json.RawMessage
		var firstTiming sql.NullString
		var lastTiming sql.NullString
		var firstEventAt, lastEventAt sql.NullTime
		err := rows.Scan(
			&upload.ID,
			&upload.Status,
			&schema,
			&mergedSchema,
			&upload.Namespace,
			&upload.WorkspaceID,
			&upload.SourceID,
			&upload.DestinationID,
			&upload.DestinationType,
			&upload.StartStagingFileID,
			&upload.EndStagingFileID,
			&upload.StartLoadFileID,
			&upload.EndLoadFileID,
			&upload.Error,
			&upload.Metadata,
			&firstTiming,
			&lastTiming,
			&upload.TimingsObj,
			&upload.Priority,
			&firstEventAt,
			&lastEventAt,
		)
		if err != nil {
			panic(fmt.Errorf("Failed to scan result from query: %s\nwith Error : %w", sqlStatement, err))
		}
		upload.FirstEventAt = firstEventAt.Time
		upload.LastEventAt = lastEventAt.Time
		upload.UploadSchema = warehouseutils.JSONSchemaToMap(schema)
		upload.MergedSchema = warehouseutils.JSONSchemaToMap(mergedSchema)

		// TODO: replace gjson with jsoniter
		// cloud sources info
		upload.SourceBatchID = gjson.GetBytes(upload.Metadata, "source_batch_id").String()
		upload.SourceTaskID = gjson.GetBytes(upload.Metadata, "source_task_id").String()
		upload.SourceTaskRunID = gjson.GetBytes(upload.Metadata, "source_task_run_id").String()
		upload.SourceJobID = gjson.GetBytes(upload.Metadata, "source_job_id").String()
		upload.SourceJobRunID = gjson.GetBytes(upload.Metadata, "source_job_run_id").String()
		// load file type
		upload.LoadFileType = gjson.GetBytes(upload.Metadata, "load_file_type").String()

		_, upload.FirstAttemptAt = warehouseutils.TimingFromJSONString(firstTiming)
		var lastStatus string
		lastStatus, upload.LastAttemptAt = warehouseutils.TimingFromJSONString(lastTiming)
		upload.Attempts = gjson.Get(string(upload.Error), fmt.Sprintf(`%s.attempt`, lastStatus)).Int()

		if upload.WorkspaceID == "" {
			var ok bool
			wh.sourceIDToWorkspaceIDLock.Lock()
			upload.WorkspaceID, ok = wh.sourceIDToWorkspaceID[upload.SourceID]
			wh.sourceIDToWorkspaceIDLock.Unlock()

			if !ok {
				pkgLogger.Warnf("could not find workspace id for source id: %s", upload.SourceID)
			}
		}

		wh.configSubscriberLock.RLock()
		warehouse, ok := funk.Find(wh.warehouses, func(w warehouseutils.Warehouse) bool {
			return w.Source.ID == upload.SourceID && w.Destination.ID == upload.DestinationID
		}).(warehouseutils.Warehouse)
		wh.configSubscriberLock.RUnlock()

		upload.UseRudderStorage = warehouse.GetBoolDestinationConfig("useRudderStorage")

		if !ok {
			uploadJob := UploadJobT{
				upload:   &upload,
				dbHandle: wh.dbHandle,
			}
			err := fmt.Errorf("Unable to find source : %s or destination : %s, both or the connection between them", upload.SourceID, upload.DestinationID)
			_, _ = uploadJob.setUploadError(err, Aborted)
			pkgLogger.Errorf("%v", err)
			continue
		}

		upload.SourceType = warehouse.Source.SourceDefinition.Name
		upload.SourceCategory = warehouse.Source.SourceDefinition.Category

		stagingFilesList, err := wh.getStagingFiles(warehouse, upload.StartStagingFileID, upload.EndStagingFileID)
		if err != nil {
			return nil, err
		}
		var stagingFileIDs []int64
		for _, stagingFile := range stagingFilesList {
			stagingFileIDs = append(stagingFileIDs, stagingFile.ID)
		}

		whManager, err := manager.New(wh.destType)
		if err != nil {
			return nil, err
		}

		uploadJob := UploadJobT{
			upload:               &upload,
			stagingFiles:         stagingFilesList,
			stagingFileIDs:       stagingFileIDs,
			warehouse:            warehouse,
			whManager:            whManager,
			dbHandle:             wh.dbHandle,
			pgNotifier:           &wh.notifier,
			destinationValidator: configuration_testing.NewDestinationValidator(),
		}

		uploadJobs = append(uploadJobs, &uploadJob)
	}

	return uploadJobs, nil
}

func (wh *HandleT) getInProgressNamespaces() (identifiers []string) {
	wh.inProgressMapLock.Lock()
	defer wh.inProgressMapLock.Unlock()
	for k, v := range wh.inProgressMap {
		if len(v) >= wh.maxConcurrentUploadJobs {
			identifiers = append(identifiers, string(k))
		}
	}
	return
}

func (wh *HandleT) runUploadJobAllocator(ctx context.Context) {
loop:
	for {
		if !wh.initialConfigFetched {
			select {
			case <-ctx.Done():
				break loop
			case <-time.After(waitForConfig):
			}
			continue
		}

		availableWorkers := wh.noOfWorkers - wh.getActiveWorkerCount()
		if availableWorkers < 1 {
			select {
			case <-ctx.Done():
				break loop
			case <-time.After(waitForWorkerSleep):
			}
			continue
		}

		wh.areBeingEnqueuedLock.Lock()

		inProgressNamespaces := wh.getInProgressNamespaces()
		pkgLogger.Debugf(`Current inProgress namespace identifiers for %s: %v`, wh.destType, inProgressNamespaces)

		uploadJobsToProcess, err := wh.getUploadsToProcess(availableWorkers, inProgressNamespaces)
		if err != nil {
			pkgLogger.Errorf(`Error executing getUploadsToProcess: %v`, err)
			panic(err)
		}

		for _, uploadJob := range uploadJobsToProcess {
			wh.setDestInProgress(uploadJob.warehouse, uploadJob.upload.ID)
		}
		wh.areBeingEnqueuedLock.Unlock()

		for _, uploadJob := range uploadJobsToProcess {
			workerName := wh.workerIdentifier(uploadJob.warehouse)
			wh.workerChannelMapLock.Lock()
			wh.workerChannelMap[workerName] <- uploadJob
			wh.workerChannelMapLock.Unlock()
		}

		select {
		case <-ctx.Done():
			break loop
		case <-time.After(uploadAllocatorSleep):
		}
	}

	wh.workerChannelMapLock.Lock()
	for _, workerChannel := range wh.workerChannelMap {
		close(workerChannel)
	}
	wh.workerChannelMapLock.Unlock()
}

func (wh *HandleT) uploadStatusTrack(ctx context.Context) {
	for {
		for _, warehouse := range wh.warehouses {
			source := warehouse.Source
			destination := warehouse.Destination

			if !source.Enabled || !destination.Enabled {
				continue
			}

			config := destination.Config
			// Default frequency
			syncFrequency := "1440"
			if config[warehouseutils.SyncFrequency] != nil {
				syncFrequency, _ = config[warehouseutils.SyncFrequency].(string)
			}

			timeWindow := uploadBufferTimeInMin
			if value, err := strconv.Atoi(syncFrequency); err == nil {
				timeWindow += value
			}

			sqlStatement := fmt.Sprintf(`
				select created_at from %[1]s where source_id='%[2]s' and destination_id='%[3]s' and created_at > now() - interval '%[4]d MIN' and created_at < now() - interval '%[5]d MIN' order by created_at desc limit 1`,
				warehouseutils.WarehouseStagingFilesTable, source.ID, destination.ID, 2*timeWindow, timeWindow)

			var createdAt sql.NullTime
			err := wh.dbHandle.QueryRow(sqlStatement).Scan(&createdAt)
			if err == sql.ErrNoRows {
				continue
			}
			if err != nil && err != sql.ErrNoRows {
				panic(fmt.Errorf("Query: %s\nfailed with Error : %w", sqlStatement, err))
			}

			if !createdAt.Valid {
				continue
			}

			sqlStatement = fmt.Sprintf(`SELECT EXISTS ( SELECT 1 FROM %s WHERE source_id = $1 AND destination_id = $2 AND ( status = $3 OR status = $4 OR status LIKE $5 ) AND updated_at > $6 );`,
				warehouseutils.WarehouseUploadsTable,
			)
			sqlStatementArgs := []interface{}{
				source.ID,
				destination.ID,
				ExportedData,
				Aborted,
				"%_failed",
				createdAt.Time.Format(misc.RFC3339Milli),
			}
			var exists bool
			var uploaded int
			err = wh.dbHandle.QueryRow(sqlStatement, sqlStatementArgs...).Scan(&exists)
			if err != nil && err != sql.ErrNoRows {
				panic(fmt.Errorf("Query: %s\nfailed with Error : %w", sqlStatement, err))
			}
			if exists {
				uploaded = 1
			}

			getUploadStatusStat("warehouse_successful_upload_exists", warehouse).Count(uploaded)
		}
		select {
		case <-ctx.Done():
			return
		case <-time.After(uploadStatusTrackFrequency):
		}
	}
}

func getBucketFolder(batchID, tableName string) string {
	return fmt.Sprintf(`%v-%v`, batchID, tableName)
}

// Enable enables a router :)
func (wh *HandleT) Enable() {
	wh.isEnabled = true
}

// Disable disables a router:)
func (wh *HandleT) Disable() {
	wh.isEnabled = false
}

func (wh *HandleT) setInterruptedDestinations() {
	if !misc.Contains(crashRecoverWarehouses, wh.destType) {
		return
	}
	sqlStatement := fmt.Sprintf(`SELECT destination_id FROM %s WHERE destination_type='%s' AND (status='%s' OR status='%s') and in_progress=%t`, warehouseutils.WarehouseUploadsTable, wh.destType, getInProgressState(ExportedData), getFailedState(ExportedData), true)
	rows, err := wh.dbHandle.Query(sqlStatement)
	if err != nil {
		panic(fmt.Errorf("Query: %s failed with Error : %w", sqlStatement, err))
	}
	defer rows.Close()

	for rows.Next() {
		var destID string
		err := rows.Scan(&destID)
		if err != nil {
			panic(fmt.Errorf("Failed to scan result from query: %s\nwith Error : %w", sqlStatement, err))
		}
		inRecoveryMap[destID] = true
	}
}

func (wh *HandleT) Setup(whType string) {
	pkgLogger.Infof("WH: Warehouse Router started: %s", whType)
	wh.dbHandle = dbHandle
	// We now have access to the warehouseDBHandle through
	// which we will be running the db calls.
	wh.warehouseDBHandle = NewWarehouseDB(dbHandle)
	wh.notifier = notifier
	wh.destType = whType
	wh.setInterruptedDestinations()
	wh.resetInProgressJobs()
	wh.Enable()
	wh.workerChannelMap = make(map[string]chan *UploadJobT)
	wh.inProgressMap = make(map[WorkerIdentifierT][]JobIDT)

	whName := warehouseutils.WHDestNameMap[whType]
	config.RegisterIntConfigVariable(8, &wh.noOfWorkers, true, 1, fmt.Sprintf(`Warehouse.%v.noOfWorkers`, whName), "Warehouse.noOfWorkers")
	config.RegisterIntConfigVariable(1, &wh.maxConcurrentUploadJobs, false, 1, fmt.Sprintf(`Warehouse.%v.maxConcurrentUploadJobs`, whName))
	config.RegisterBoolConfigVariable(false, &wh.allowMultipleSourcesForJobsPickup, false, fmt.Sprintf(`Warehouse.%v.allowMultipleSourcesForJobsPickup`, whName))

	ctx, cancel := context.WithCancel(context.Background())
	g, ctx := errgroup.WithContext(ctx)

	wh.backgroundCancel = cancel
	wh.backgroundWait = g.Wait

	rruntime.GoForWarehouse(func() {
		wh.backendConfigSubscriber()
	})

	g.Go(misc.WithBugsnagForWarehouse(func() error {
		wh.runUploadJobAllocator(ctx)
		return nil
	}))
	g.Go(misc.WithBugsnagForWarehouse(func() error {
		wh.mainLoop(ctx)
		return nil
	}))

	g.Go(misc.WithBugsnagForWarehouse(func() error {
		pkgLogger.Infof("WH: Warehouse Idle upload tracker started")
		wh.uploadStatusTrack(ctx)
		return nil
	}))
}

func (wh *HandleT) Shutdown() {
	wh.backgroundCancel()
	wh.backgroundWait()
}

func (wh *HandleT) resetInProgressJobs() {
	sqlStatement := fmt.Sprintf(`UPDATE %s SET in_progress=%t WHERE destination_type='%s' AND in_progress=%t`, warehouseutils.WarehouseUploadsTable, false, wh.destType, true)
	_, err := wh.dbHandle.Query(sqlStatement)
	if err != nil {
		panic(fmt.Errorf("Query: %s failed with Error : %w", sqlStatement, err))
	}
}

func minimalConfigSubscriber() {
	ch := backendconfig.DefaultBackendConfig.Subscribe(context.TODO(), backendconfig.TopicBackendConfig)
	for data := range ch {
		pkgLogger.Debug("Got config from config-backend", data)
		config := data.Data.(map[string]backendconfig.ConfigT)
		sourceIDsByWorkspaceLock.Lock()
		sourceIDsByWorkspace = map[string][]string{}
<<<<<<< HEAD
		for _, source := range sources.Sources {
			if _, ok := sourceIDsByWorkspace[source.WorkspaceID]; !ok {
				sourceIDsByWorkspace[source.WorkspaceID] = []string{}
			}
			sourceIDsByWorkspace[source.WorkspaceID] = append(sourceIDsByWorkspace[source.WorkspaceID], source.ID)
			for _, destination := range source.Destinations {
				if misc.Contains(warehouseutils.WarehouseDestinations, destination.DestinationDefinition.Name) {
					wh := &HandleT{
						dbHandle: dbHandle,
						destType: destination.DestinationDefinition.Name,
					}
					namespace := wh.getNamespace(destination.Config, source, destination, wh.destType)
					connectionsMapLock.Lock()
					if connectionsMap[destination.ID] == nil {
						connectionsMap[destination.ID] = map[string]warehouseutils.Warehouse{}
					}
					connectionsMap[destination.ID][source.ID] = warehouseutils.Warehouse{
						Destination: destination,
						Namespace:   namespace,
						Type:        wh.destType,
						Source:      source,
						Identifier:  warehouseutils.GetWarehouseIdentifier(wh.destType, source.ID, destination.ID),
=======
		var connectionFlags backendconfig.ConnectionFlags
		for workspaceID, wConfig := range config {
			connectionFlags = wConfig.ConnectionFlags // the last connection flags should be enough, since they are all the same in multi-workspace environments
			for _, source := range wConfig.Sources {
				if _, ok := sourceIDsByWorkspace[workspaceID]; !ok {
					sourceIDsByWorkspace[workspaceID] = []string{}
				}
				sourceIDsByWorkspace[workspaceID] = append(sourceIDsByWorkspace[workspaceID], source.ID)
				for _, destination := range source.Destinations {
					if misc.Contains(warehouseutils.WarehouseDestinations, destination.DestinationDefinition.Name) {
						wh := &HandleT{
							dbHandle: dbHandle,
							destType: destination.DestinationDefinition.Name,
						}
						namespace := wh.getNamespace(destination.Config, source, destination, wh.destType)
						connectionsMapLock.Lock()
						if connectionsMap[destination.ID] == nil {
							connectionsMap[destination.ID] = map[string]warehouseutils.WarehouseT{}
						}
						connectionsMap[destination.ID][source.ID] = warehouseutils.WarehouseT{
							Destination: destination,
							Namespace:   namespace,
							Type:        wh.destType,
							Source:      source,
							Identifier:  warehouseutils.GetWarehouseIdentifier(wh.destType, source.ID, destination.ID),
						}
						connectionsMapLock.Unlock()
>>>>>>> 40fe19d4
					}
				}
			}
		}
		sourceIDsByWorkspaceLock.Unlock()
		if val, ok := connectionFlags.Services["warehouse"]; ok {
			if UploadAPI.connectionManager != nil {
				UploadAPI.connectionManager.Apply(connectionFlags.URL, val)
			}
		}
	}
}

// Gets the config from config backend and extracts enabled writekeys
func monitorDestRouters(ctx context.Context) {
	ch := backendconfig.DefaultBackendConfig.Subscribe(ctx, backendconfig.TopicBackendConfig)
	dstToWhRouter := make(map[string]*HandleT)

	for config := range ch {
		onConfigDataEvent(config, dstToWhRouter)
	}

	g, _ := errgroup.WithContext(context.Background())
	for _, wh := range dstToWhRouter {
		wh := wh
		g.Go(func() error {
			wh.Shutdown()
			return nil
		})
	}
	g.Wait()
}

func onConfigDataEvent(data pubsub.DataEvent, dstToWhRouter map[string]*HandleT) {
	pkgLogger.Debug("Got config from config-backend", data)
	config := data.Data.(map[string]backendconfig.ConfigT)

	enabledDestinations := make(map[string]bool)
	var connectionFlags backendconfig.ConnectionFlags
	for _, wConfig := range config {
		connectionFlags = wConfig.ConnectionFlags // the last connection flags should be enough, since they are all the same in multi-workspace environments
		for _, source := range wConfig.Sources {
			for _, destination := range source.Destinations {
				enabledDestinations[destination.DestinationDefinition.Name] = true
				if misc.Contains(warehouseutils.WarehouseDestinations, destination.DestinationDefinition.Name) {
					wh, ok := dstToWhRouter[destination.DestinationDefinition.Name]
					if !ok {
						pkgLogger.Info("Starting a new Warehouse Destination Router: ", destination.DestinationDefinition.Name)
						wh = &HandleT{}
						wh.configSubscriberLock.Lock()
						wh.Setup(destination.DestinationDefinition.Name)
						wh.configSubscriberLock.Unlock()
						dstToWhRouter[destination.DestinationDefinition.Name] = wh
					} else {
						pkgLogger.Debug("Enabling existing Destination: ", destination.DestinationDefinition.Name)
						wh.configSubscriberLock.Lock()
						wh.Enable()
						wh.configSubscriberLock.Unlock()
					}
				}
			}
		}
	}
	if val, ok := connectionFlags.Services["warehouse"]; ok {
		if UploadAPI.connectionManager != nil {
			UploadAPI.connectionManager.Apply(connectionFlags.URL, val)
		}
	}

	keys := misc.StringKeys(dstToWhRouter)
	for _, key := range keys {
		if _, ok := enabledDestinations[key]; !ok {
			if wh, ok := dstToWhRouter[key]; ok {
				pkgLogger.Info("Disabling a existing warehouse destination: ", key)
				wh.configSubscriberLock.Lock()
				wh.Disable()
				wh.configSubscriberLock.Unlock()
			}
		}
	}
}

func setupTables(dbHandle *sql.DB) error {
	m := &migrator.Migrator{
		Handle:                     dbHandle,
		MigrationsTable:            "wh_schema_migrations",
		ShouldForceSetLowerVersion: ShouldForceSetLowerVersion,
	}

	operation := func() error {
		return m.Migrate("warehouse")
	}

	backoffWithMaxRetry := backoff.WithMaxRetries(backoff.NewExponentialBackOff(), 3)
	err := backoff.RetryNotify(operation, backoffWithMaxRetry, func(err error, t time.Duration) {
		pkgLogger.Warnf("Failed to setup WH db tables: %v, retrying after %v", err, t)
	})
	if err != nil {
		return fmt.Errorf("could not run warehouse database migrations: %w", err)
	}
	return nil
}

func CheckPGHealth(dbHandle *sql.DB) bool {
	if dbHandle == nil {
		return false
	}
	rows, err := dbHandle.Query(`SELECT 'Rudder Warehouse DB Health Check'::text as message`)
	if err != nil {
		pkgLogger.Error(err)
		return false
	}
	defer rows.Close()
	return true
}

func processHandler(w http.ResponseWriter, r *http.Request) {
	pkgLogger.LogRequest(r)

	body, err := io.ReadAll(r.Body)
	if err != nil {
		pkgLogger.Errorf("[WH]: Error reading body: %v", err)
		http.Error(w, "can't read body", http.StatusBadRequest)
		return
	}
	defer r.Body.Close()

	var stagingFile warehouseutils.StagingFile
	json.Unmarshal(body, &stagingFile)

	var firstEventAt, lastEventAt interface{}
	firstEventAt = stagingFile.FirstEventAt
	lastEventAt = stagingFile.LastEventAt
	if stagingFile.FirstEventAt == "" || stagingFile.LastEventAt == "" {
		firstEventAt = nil
		lastEventAt = nil
	}
	metadataMap := map[string]interface{}{
		"use_rudder_storage":      stagingFile.UseRudderStorage,
		"source_batch_id":         stagingFile.SourceBatchID,
		"source_task_id":          stagingFile.SourceTaskID,
		"source_task_run_id":      stagingFile.SourceTaskRunID,
		"source_job_id":           stagingFile.SourceJobID,
		"source_job_run_id":       stagingFile.SourceJobRunID,
		"time_window_year":        stagingFile.TimeWindow.Year(),
		"time_window_month":       stagingFile.TimeWindow.Month(),
		"time_window_day":         stagingFile.TimeWindow.Day(),
		"time_window_hour":        stagingFile.TimeWindow.Hour(),
		"destination_revision_id": stagingFile.DestinationRevisionID,
	}
	metadata, err := json.Marshal(metadataMap)
	if err != nil {
		panic(err)
	}

	pkgLogger.Debugf("BRT: Creating record for uploaded json in %s table with schema: %+v", warehouseutils.WarehouseStagingFilesTable, stagingFile.Schema)
	schemaPayload, _ := json.Marshal(stagingFile.Schema)
	sqlStatement := fmt.Sprintf(`INSERT INTO %s (location, schema, workspace_id, source_id, destination_id, status, total_events, first_event_at, last_event_at, created_at, updated_at, metadata)
									   VALUES ($1, $2, $3, $4, $5, $6, $7, $8, $9, $9, $10, $11)`, warehouseutils.WarehouseStagingFilesTable)
	stmt, err := dbHandle.Prepare(sqlStatement)
	if err != nil {
		panic(err)
	}
	defer stmt.Close()

	_, err = stmt.Exec(
		stagingFile.Location,
		schemaPayload,
		stagingFile.WorkspaceID,
		stagingFile.BatchDestination.Source.ID,
		stagingFile.BatchDestination.Destination.ID,
		warehouseutils.StagingFileWaitingState,
		stagingFile.TotalEvents,
		firstEventAt,
		lastEventAt,
		timeutil.Now(),
		metadata,
	)
	if err != nil {
		panic(err)
	}

	stats.Default.NewTaggedStat("rows_staged", stats.CountType, map[string]string{
		"workspace_id": stagingFile.WorkspaceID,
		"module":       "warehouse",
		"destType":     stagingFile.BatchDestination.Destination.DestinationDefinition.Name,
		"warehouseID": getWarehouseTagName(
			stagingFile.BatchDestination.Destination.ID,
			stagingFile.BatchDestination.Source.Name,
			stagingFile.BatchDestination.Destination.Name,
			stagingFile.BatchDestination.Source.ID),
	}).Count(stagingFile.TotalEvents)
}

func setConfigHandler(w http.ResponseWriter, r *http.Request) {
	pkgLogger.LogRequest(r)

	body, err := io.ReadAll(r.Body)
	if err != nil {
		pkgLogger.Errorf("[WH]: Error reading body: %v", err)
		http.Error(w, "can't read body", http.StatusBadRequest)
		return
	}
	defer r.Body.Close()

	var kvs []warehouseutils.KeyValue
	err = json.Unmarshal(body, &kvs)
	if err != nil {
		pkgLogger.Errorf("[WH]: Error unmarshalling body: %v", err)
		http.Error(w, "can't unmarshall body", http.StatusBadRequest)
		return
	}

	for _, kv := range kvs {
		config.Set(kv.Key, kv.Value)
	}
	w.WriteHeader(http.StatusOK)
}

func pendingEventsHandler(w http.ResponseWriter, r *http.Request) {
	// TODO : respond with errors in a common way
	pkgLogger.LogRequest(r)

	if r.Method != "POST" {
		w.WriteHeader(http.StatusMethodNotAllowed)
		return
	}

	// read body
	body, err := io.ReadAll(r.Body)
	if err != nil {
		pkgLogger.Errorf("[WH]: Error reading body: %v", err)
		http.Error(w, "can't read body", http.StatusBadRequest)
		return
	}
	defer r.Body.Close()

	// unmarshall body
	var pendingEventsReq warehouseutils.PendingEventsRequestT
	err = json.Unmarshal(body, &pendingEventsReq)
	if err != nil {
		pkgLogger.Errorf("[WH]: Error unmarshalling body: %v", err)
		http.Error(w, "can't unmarshall body", http.StatusBadRequest)
		return
	}

	sourceID := pendingEventsReq.SourceID

	// return error if source id is empty
	if sourceID == "" {
		pkgLogger.Errorf("[WH]: pending-events:  Empty source id")
		http.Error(w, "empty source id", http.StatusBadRequest)
		return
	}

	pendingEvents := false
	var pendingStagingFileCount int64
	var pendingUploadCount int64

	// check whether there are any pending staging files or uploads for the given source id
	// get pending staging files
	pendingStagingFileCount, err = getPendingStagingFileCount(sourceID, true)
	if err != nil {
		err := fmt.Errorf("Error getting pending staging file count : %v", err)
		pkgLogger.Errorf("[WH]: %v", err)
		http.Error(w, err.Error(), http.StatusInternalServerError)
		return
	}

	filterBy := []warehouseutils.FilterBy{{Key: "source_id", Value: sourceID}}
	if pendingEventsReq.TaskRunID != "" {
		filterBy = append(filterBy, warehouseutils.FilterBy{Key: "metadata->>'source_task_run_id'", Value: pendingEventsReq.TaskRunID})
	}

	pendingUploadCount, err = getPendingUploadCount(filterBy...)
	if err != nil {
		err := fmt.Errorf("Error getting pending uploads : %v", err)
		pkgLogger.Errorf("[WH]: %v", err)
		http.Error(w, err.Error(), http.StatusInternalServerError)
		return
	}

	// if there are any pending staging files or uploads, set pending events as true
	if (pendingStagingFileCount + pendingUploadCount) > int64(0) {
		pendingEvents = true
	}

	// read `triggerUpload` queryParam
	var triggerPendingUpload bool
	triggerUploadQP := r.URL.Query().Get(triggerUploadQPName)
	if triggerUploadQP != "" {
		triggerPendingUpload, _ = strconv.ParseBool(triggerUploadQP)
	}

	// trigger upload if there are pending events and triggerPendingUpload is true
	if pendingEvents && triggerPendingUpload {
		pkgLogger.Infof("[WH]: Triggering upload for all wh destinations connected to source '%s'", sourceID)
		wh := make([]warehouseutils.Warehouse, 0)

		// get all wh destinations for given source id
		connectionsMapLock.Lock()
		for _, srcMap := range connectionsMap {
			for srcID, w := range srcMap {
				if srcID == sourceID {
					wh = append(wh, w)
				}
			}
		}
		connectionsMapLock.Unlock()

		// return error if no such destinations found
		if len(wh) == 0 {
			err := fmt.Errorf("No warehouse destinations found for source id '%s'", sourceID)
			pkgLogger.Errorf("[WH]: %v", err)
			http.Error(w, err.Error(), http.StatusBadRequest)
			return
		}

		for _, warehouse := range wh {
			triggerUpload(warehouse)
		}
	}

	// create and write response
	res := warehouseutils.PendingEventsResponseT{
		PendingEvents:            pendingEvents,
		PendingStagingFilesCount: pendingStagingFileCount,
		PendingUploadCount:       pendingUploadCount,
	}

	resBody, err := json.Marshal(res)
	if err != nil {
		err := fmt.Errorf("Failed to marshall pending events response : %v", err)
		pkgLogger.Errorf("[WH]: %v", err)
		http.Error(w, err.Error(), http.StatusInternalServerError)
		return
	}

	w.Write(resBody)
}

func getPendingStagingFileCount(sourceOrDestId string, isSourceId bool) (fileCount int64, err error) {
	sourceOrDestColumn := ""
	if isSourceId {
		sourceOrDestColumn = "source_id"
	} else {
		sourceOrDestColumn = "destination_id"
	}
	var lastStagingFileIDRes sql.NullInt64
	sqlStatement := fmt.Sprintf(`SELECT MAX(end_staging_file_id) FROM %[1]s WHERE %[1]s.%[3]s='%[2]s'`, warehouseutils.WarehouseUploadsTable, sourceOrDestId, sourceOrDestColumn)

	err = dbHandle.QueryRow(sqlStatement).Scan(&lastStagingFileIDRes)
	if err != nil && err != sql.ErrNoRows {
		err = fmt.Errorf("Query: %s failed with Error : %w", sqlStatement, err)
		return
	}
	lastStagingFileID := int64(0)
	if lastStagingFileIDRes.Valid {
		lastStagingFileID = lastStagingFileIDRes.Int64
	}

	sqlStatement = fmt.Sprintf(`SELECT COUNT(*)
                                FROM %[1]s
								WHERE %[1]s.id > %[2]v AND %[1]s.%[4]s='%[3]s'`,
		warehouseutils.WarehouseStagingFilesTable, lastStagingFileID, sourceOrDestId, sourceOrDestColumn)

	err = dbHandle.QueryRow(sqlStatement).Scan(&fileCount)
	if err != nil && err != sql.ErrNoRows {
		err = fmt.Errorf("Query: %s failed with Error : %w", sqlStatement, err)
		return
	}

	return fileCount, nil
}

func getPendingUploadCount(filters ...warehouseutils.FilterBy) (uploadCount int64, err error) {
	pkgLogger.Debugf("Fetching pending upload count with filters: %v", filters)

	query := fmt.Sprintf(`
	SELECT
		COUNT(*)
	FROM
		%[1]s
	WHERE
		%[1]s.status NOT IN ('%[2]s', '%[3]s')
	`, warehouseutils.WarehouseUploadsTable, ExportedData, Aborted)

	args := make([]interface{}, 0)
	for i, filter := range filters {
		query += fmt.Sprintf(" AND %s=$%d", filter.Key, i+1)
		args = append(args, filter.Value)
	}

	err = dbHandle.QueryRow(query, args...).Scan(&uploadCount)
	if err != nil && err != sql.ErrNoRows {
		err = fmt.Errorf("Query: %s failed with Error : %w", query, err)
		return
	}

	return uploadCount, nil
}

func triggerUploadHandler(w http.ResponseWriter, r *http.Request) {
	// TODO : respond with errors in a common way
	pkgLogger.LogRequest(r)

	// read body
	body, err := io.ReadAll(r.Body)
	if err != nil {
		pkgLogger.Errorf("[WH]: Error reading body: %v", err)
		http.Error(w, "can't read body", http.StatusBadRequest)
		return
	}
	defer r.Body.Close()

	// unmarshall body
	var triggerUploadReq warehouseutils.TriggerUploadRequestT
	err = json.Unmarshal(body, &triggerUploadReq)
	if err != nil {
		pkgLogger.Errorf("[WH]: Error unmarshalling body: %v", err)
		http.Error(w, "can't unmarshall body", http.StatusBadRequest)
		return
	}

	err = TriggerUploadHandler(triggerUploadReq.SourceID, triggerUploadReq.DestinationID)
	if err != nil {
		http.Error(w, err.Error(), http.StatusBadRequest)
		return
	}
	w.WriteHeader(http.StatusOK)
}

func TriggerUploadHandler(sourceID, destID string) error {
	// return error if source id and dest id is empty
	if sourceID == "" && destID == "" {
		err := fmt.Errorf("Empty source and destination id")
		pkgLogger.Errorf("[WH]: trigger upload : %v", err)
		return err
	}

	wh := make([]warehouseutils.Warehouse, 0)

	if sourceID != "" && destID == "" {
		// get all wh destinations for given source id
		connectionsMapLock.Lock()
		for _, srcMap := range connectionsMap {
			for srcID, w := range srcMap {
				if srcID == sourceID {
					wh = append(wh, w)
				}
			}
		}
		connectionsMapLock.Unlock()
	}
	if destID != "" {
		connectionsMapLock.Lock()
		for destinationId, srcMap := range connectionsMap {
			if destinationId == destID {
				for _, w := range srcMap {
					wh = append(wh, w)
				}
			}
		}
		connectionsMapLock.Unlock()
	}

	// return error if no such destinations found
	if len(wh) == 0 {
		err := fmt.Errorf("No warehouse destinations found for source id '%s'", sourceID)
		pkgLogger.Errorf("[WH]: %v", err)
		return err
	}

	// iterate over each wh destination and trigger upload
	for _, warehouse := range wh {
		triggerUpload(warehouse)
	}
	return nil
}

func databricksVersionHandler(w http.ResponseWriter, _ *http.Request) {
	w.WriteHeader(http.StatusOK)
	w.Write([]byte(deltalake.GetDatabricksVersion()))
}

func isUploadTriggered(wh warehouseutils.Warehouse) bool {
	triggerUploadsMapLock.Lock()
	isTriggered := triggerUploadsMap[wh.Identifier]
	triggerUploadsMapLock.Unlock()
	return isTriggered
}

func triggerUpload(wh warehouseutils.Warehouse) {
	triggerUploadsMapLock.Lock()
	triggerUploadsMap[wh.Identifier] = true
	triggerUploadsMapLock.Unlock()
	pkgLogger.Infof("[WH]: Upload triggered for warehouse '%s'", wh.Identifier)
}

func clearTriggeredUpload(wh warehouseutils.Warehouse) {
	triggerUploadsMapLock.Lock()
	delete(triggerUploadsMap, wh.Identifier)
	triggerUploadsMapLock.Unlock()
}

func healthHandler(w http.ResponseWriter, _ *http.Request) {
	dbService := ""
	pgNotifierService := ""
	if runningMode != DegradedMode {
		if !CheckPGHealth(notifier.GetDBHandle()) {
			http.Error(w, "Cannot connect to pgNotifierService", http.StatusInternalServerError)
			return
		}
		pgNotifierService = "UP"
	}

	if isMaster() {
		if !CheckPGHealth(dbHandle) {
			http.Error(w, "Cannot connect to dbService", http.StatusInternalServerError)
			return
		}
		dbService = "UP"
	}

	healthVal := fmt.Sprintf(
		`{"server":"UP","db":%q,"pgNotifier":%q,"acceptingEvents":"TRUE","warehouseMode":%q,"goroutines":"%d"}`,
		dbService, pgNotifierService, strings.ToUpper(warehouseMode), runtime.NumGoroutine(),
	)
	w.Write([]byte(healthVal))
}

func getConnectionString() string {
	if !CheckForWarehouseEnvVars() {
		return misc.GetConnectionString()
	}
	return fmt.Sprintf("host=%s port=%d user=%s "+
		"password=%s dbname=%s sslmode=%s application_name=%s",
		host, port, user, password, dbname, sslmode, appName)
}

func startWebHandler(ctx context.Context) error {
	mux := http.NewServeMux()

	// do not register same endpoint when running embedded in rudder backend
	if isStandAlone() {
		mux.HandleFunc("/health", healthHandler)
	}
	if runningMode != DegradedMode {
		if isMaster() {
			pkgLogger.Infof("WH: Warehouse master service waiting for BackendConfig before starting on %d", webPort)
			backendconfig.DefaultBackendConfig.WaitForConfig(ctx)
			mux.HandleFunc("/v1/process", processHandler)
			// triggers uploads only when there are pending events and triggerUpload is sent for a sourceId
			mux.HandleFunc("/v1/warehouse/pending-events", pendingEventsHandler)
			// triggers uploads for a source
			mux.HandleFunc("/v1/warehouse/trigger-upload", triggerUploadHandler)
			mux.HandleFunc("/databricksVersion", databricksVersionHandler)
			mux.HandleFunc("/v1/setConfig", setConfigHandler)
			pkgLogger.Infof("WH: Starting warehouse master service in %d", webPort)
		} else {
			pkgLogger.Infof("WH: Starting warehouse slave service in %d", webPort)
		}
	}

	srv := &http.Server{
		Addr:    fmt.Sprintf(":%d", webPort),
		Handler: bugsnag.Handler(mux),
	}

	return httputil.ListenAndServe(ctx, srv)
}

// CheckForWarehouseEnvVars Checks if all the required Env Variables for Warehouse are present
func CheckForWarehouseEnvVars() bool {
	return config.IsSet("WAREHOUSE_JOBS_DB_HOST") &&
		config.IsSet("WAREHOUSE_JOBS_DB_USER") &&
		config.IsSet("WAREHOUSE_JOBS_DB_DB_NAME") &&
		config.IsSet("WAREHOUSE_JOBS_DB_PASSWORD")
}

// This checks if gateway is running or not
func isStandAlone() bool {
	return warehouseMode != EmbeddedMode && warehouseMode != PooledWHSlaveMode
}

func isMaster() bool {
	return warehouseMode == config.MasterMode ||
		warehouseMode == config.MasterSlaveMode ||
		warehouseMode == config.EmbeddedMode ||
		warehouseMode == config.PooledWHSlaveMode
}

func isSlave() bool {
	return warehouseMode == config.SlaveMode || warehouseMode == config.MasterSlaveMode || warehouseMode == config.EmbeddedMode
}

func isStandAloneSlave() bool {
	return warehouseMode == config.SlaveMode
}

func setupDB(ctx context.Context, connInfo string) error {
	if isStandAloneSlave() {
		return nil
	}

	var err error
	dbHandle, err = sql.Open("postgres", connInfo)
	if err != nil {
		return err
	}

	isDBCompatible, err := validators.IsPostgresCompatible(ctx, dbHandle)
	if err != nil {
		return err
	}

	if !isDBCompatible {
		err := errors.New("Rudder Warehouse Service needs postgres version >= 10. Exiting")
		pkgLogger.Error(err)
		return err
	}

	if err = dbHandle.PingContext(ctx); err != nil {
		return fmt.Errorf("could not ping WH db: %w", err)
	}

	return setupTables(dbHandle)
}

func Start(ctx context.Context, app app.App) error {
	application = app

	// do not start warehouse service if rudder core is not in normal mode and warehouse is running in same process as rudder core
	if !isStandAlone() && !db.IsNormalMode() {
		pkgLogger.Infof("Skipping start of warehouse service...")
		return nil
	}

	pkgLogger.Infof("WH: Starting Warehouse service...")
	psqlInfo := getConnectionString()

	if err := setupDB(ctx, psqlInfo); err != nil {
		return fmt.Errorf("cannot setup warehouse db: %w", err)
	}
	defer func() {
		if r := recover(); r != nil {
			pkgLogger.Fatal(r)
			panic(r)
		}
	}()

	runningMode := config.GetString("Warehouse.runningMode", "")
	if runningMode == DegradedMode {
		pkgLogger.Infof("WH: Running warehouse service in degraded mode...")
		if isMaster() {
			rruntime.GoForWarehouse(func() {
				minimalConfigSubscriber()
			})
			err := InitWarehouseAPI(dbHandle, pkgLogger.Child("upload_api"))
			if err != nil {
				pkgLogger.Errorf("WH: Failed to start warehouse api: %v", err)
				return err
			}
		}
		return startWebHandler(ctx)
	}
	var err error
	workspaceIdentifier := fmt.Sprintf(`%s::%s`, config.GetKubeNamespace(), misc.GetMD5Hash(config.GetWorkspaceToken()))
	notifier, err = pgnotifier.New(workspaceIdentifier, psqlInfo)
	if err != nil {
		panic(err)
	}

	g, ctx := errgroup.WithContext(ctx)

	// Setting up reporting client
	// only if standalone or embedded connecting to diff DB for warehouse
	if (isStandAlone() && isMaster()) || (misc.GetConnectionString() != psqlInfo) {
		reporting := application.Features().Reporting.Setup(backendconfig.DefaultBackendConfig)

		g.Go(misc.WithBugsnagForWarehouse(func() error {
			reporting.AddClient(ctx, types.Config{ConnInfo: psqlInfo, ClientName: types.WAREHOUSE_REPORTING_CLIENT})
			return nil
		}))
	}

	if isStandAlone() && isMaster() {
		destinationdebugger.Setup(backendconfig.DefaultBackendConfig)

		// Report warehouse features
		g.Go(func() error {
			backendconfig.DefaultBackendConfig.WaitForConfig(ctx)

			c := features.NewClient(
				config.GetString("CONFIG_BACKEND_URL", "https://api.rudderlabs.com"),
				backendconfig.DefaultBackendConfig.Identity(),
			)

			err := c.Send(ctx, info.WarehouseComponent.Name, info.WarehouseComponent.Features)
			if err != nil {
				pkgLogger.Errorf("error sending warehouse features: %v", err)
			}

			// We don't want to exit if we fail to send features
			return nil
		})
	}

	if isSlave() {
		pkgLogger.Infof("WH: Starting warehouse slave...")
		g.Go(misc.WithBugsnagForWarehouse(func() error {
			return setupSlave(ctx)
		}))
	}

	if isMaster() {
		pkgLogger.Infof("[WH]: Starting warehouse master...")

		g.Go(misc.WithBugsnagForWarehouse(func() error {
			return notifier.ClearJobs(ctx)
		}))
		g.Go(misc.WithBugsnagForWarehouse(func() error {
			monitorDestRouters(ctx)
			return nil
		}))
		g.Go(misc.WithBugsnagForWarehouse(func() error {
			runArchiver(ctx, dbHandle)
			return nil
		}))
		err := InitWarehouseAPI(dbHandle, pkgLogger.Child("upload_api"))
		if err != nil {
			pkgLogger.Errorf("WH: Failed to start warehouse api: %v", err)
			return err
		}
	}

	g.Go(func() error {
		return startWebHandler(ctx)
	})

	return g.Wait()
}<|MERGE_RESOLUTION|>--- conflicted
+++ resolved
@@ -133,9 +133,8 @@
 	activeWorkerCountLock             sync.RWMutex
 	maxConcurrentUploadJobs           int
 	allowMultipleSourcesForJobsPickup bool
-
-	sourceIDToWorkspaceID     map[string]string
-	sourceIDToWorkspaceIDLock sync.RWMutex
+	sourceIDToWorkspaceID             map[string]string
+	sourceIDToWorkspaceIDLock         sync.RWMutex
 
 	backgroundCancel context.CancelFunc
 	backgroundGroup  errgroup.Group
@@ -253,13 +252,8 @@
 	ch := backendconfig.DefaultBackendConfig.Subscribe(context.TODO(), backendconfig.TopicBackendConfig)
 	for data := range ch {
 		wh.configSubscriberLock.Lock()
-<<<<<<< HEAD
 		wh.warehouses = []warehouseutils.Warehouse{}
-		allSources := config.Data.(backendconfig.ConfigT)
-=======
-		wh.warehouses = []warehouseutils.WarehouseT{}
 		config := data.Data.(map[string]backendconfig.ConfigT)
->>>>>>> 40fe19d4
 		sourceIDsByWorkspaceLock.Lock()
 		sourceIDsByWorkspace = map[string][]string{}
 
@@ -267,64 +261,22 @@
 		wh.sourceIDToWorkspaceID = map[string]string{}
 
 		pkgLogger.Infof(`Received updated workspace config`)
-<<<<<<< HEAD
-		for _, source := range allSources.Sources {
-			wh.sourceIDToWorkspaceID[source.ID] = source.WorkspaceID
-
-			if _, ok := sourceIDsByWorkspace[source.WorkspaceID]; !ok {
-				sourceIDsByWorkspace[source.WorkspaceID] = []string{}
-			}
-			sourceIDsByWorkspace[source.WorkspaceID] = append(sourceIDsByWorkspace[source.WorkspaceID], source.ID)
-=======
 		for workspaceID, wConfig := range config {
 			for _, source := range wConfig.Sources {
 				if _, ok := sourceIDsByWorkspace[workspaceID]; !ok {
 					sourceIDsByWorkspace[workspaceID] = []string{}
 				}
 				sourceIDsByWorkspace[workspaceID] = append(sourceIDsByWorkspace[workspaceID], source.ID)
->>>>>>> 40fe19d4
 
 				if len(source.Destinations) == 0 {
 					continue
 				}
-<<<<<<< HEAD
-				namespace := wh.getNamespace(destination.Config, source, destination, wh.destType)
-				warehouse := warehouseutils.Warehouse{
-					WorkspaceID: source.WorkspaceID,
-					Source:      source,
-					Destination: destination,
-					Namespace:   namespace,
-					Type:        wh.destType,
-					Identifier:  warehouseutils.GetWarehouseIdentifier(wh.destType, source.ID, destination.ID),
-				}
-				wh.warehouses = append(wh.warehouses, warehouse)
-
-				workerName := wh.workerIdentifier(warehouse)
-				wh.workerChannelMapLock.Lock()
-				// spawn one worker for each unique destID_namespace
-				// check this commit to https://github.com/rudderlabs/rudder-server/pull/476/commits/fbfddf167aa9fc63485fe006d34e6881f5019667
-				// to avoid creating goroutine for disabled sources/destinations
-				if _, ok := wh.workerChannelMap[workerName]; !ok {
-					workerChan := wh.initWorker()
-					wh.workerChannelMap[workerName] = workerChan
-				}
-				wh.workerChannelMapLock.Unlock()
-
-				connectionsMapLock.Lock()
-				if connectionsMap[destination.ID] == nil {
-					connectionsMap[destination.ID] = map[string]warehouseutils.Warehouse{}
-				}
-				if warehouse.Destination.Config["sslMode"] == "verify-ca" {
-					if err := warehouseutils.WriteSSLKeys(warehouse.Destination); err.IsError() {
-						pkgLogger.Error(err.Error())
-						persistSSLFileErrorStat(source.WorkspaceID, wh.destType, destination.Name, destination.ID, source.Name, source.ID, err.GetErrTag())
-=======
 				for _, destination := range source.Destinations {
 					if destination.DestinationDefinition.Name != wh.destType {
 						continue
 					}
 					namespace := wh.getNamespace(destination.Config, source, destination, wh.destType)
-					warehouse := warehouseutils.WarehouseT{
+					warehouse := warehouseutils.Warehouse{
 						Source:      source,
 						Destination: destination,
 						Namespace:   namespace,
@@ -346,13 +298,12 @@
 
 					connectionsMapLock.Lock()
 					if connectionsMap[destination.ID] == nil {
-						connectionsMap[destination.ID] = map[string]warehouseutils.WarehouseT{}
->>>>>>> 40fe19d4
+						connectionsMap[destination.ID] = map[string]warehouseutils.Warehouse{}
 					}
 					if warehouse.Destination.Config["sslMode"] == "verify-ca" {
 						if err := warehouseutils.WriteSSLKeys(warehouse.Destination); err.IsError() {
 							pkgLogger.Error(err.Error())
-							persistSSLFileErrorStat(wh.destType, destination.Name, destination.ID, source.Name, source.ID, err.GetErrTag())
+							persistSSLFileErrorStat(workspaceID, wh.destType, destination.Name, destination.ID, source.Name, source.ID, err.GetErrTag())
 						}
 					}
 					connectionsMap[destination.ID][source.ID] = warehouse
@@ -1211,32 +1162,10 @@
 	for data := range ch {
 		pkgLogger.Debug("Got config from config-backend", data)
 		config := data.Data.(map[string]backendconfig.ConfigT)
+
 		sourceIDsByWorkspaceLock.Lock()
 		sourceIDsByWorkspace = map[string][]string{}
-<<<<<<< HEAD
-		for _, source := range sources.Sources {
-			if _, ok := sourceIDsByWorkspace[source.WorkspaceID]; !ok {
-				sourceIDsByWorkspace[source.WorkspaceID] = []string{}
-			}
-			sourceIDsByWorkspace[source.WorkspaceID] = append(sourceIDsByWorkspace[source.WorkspaceID], source.ID)
-			for _, destination := range source.Destinations {
-				if misc.Contains(warehouseutils.WarehouseDestinations, destination.DestinationDefinition.Name) {
-					wh := &HandleT{
-						dbHandle: dbHandle,
-						destType: destination.DestinationDefinition.Name,
-					}
-					namespace := wh.getNamespace(destination.Config, source, destination, wh.destType)
-					connectionsMapLock.Lock()
-					if connectionsMap[destination.ID] == nil {
-						connectionsMap[destination.ID] = map[string]warehouseutils.Warehouse{}
-					}
-					connectionsMap[destination.ID][source.ID] = warehouseutils.Warehouse{
-						Destination: destination,
-						Namespace:   namespace,
-						Type:        wh.destType,
-						Source:      source,
-						Identifier:  warehouseutils.GetWarehouseIdentifier(wh.destType, source.ID, destination.ID),
-=======
+
 		var connectionFlags backendconfig.ConnectionFlags
 		for workspaceID, wConfig := range config {
 			connectionFlags = wConfig.ConnectionFlags // the last connection flags should be enough, since they are all the same in multi-workspace environments
@@ -1254,9 +1183,9 @@
 						namespace := wh.getNamespace(destination.Config, source, destination, wh.destType)
 						connectionsMapLock.Lock()
 						if connectionsMap[destination.ID] == nil {
-							connectionsMap[destination.ID] = map[string]warehouseutils.WarehouseT{}
+							connectionsMap[destination.ID] = map[string]warehouseutils.Warehouse{}
 						}
-						connectionsMap[destination.ID][source.ID] = warehouseutils.WarehouseT{
+						connectionsMap[destination.ID][source.ID] = warehouseutils.Warehouse{
 							Destination: destination,
 							Namespace:   namespace,
 							Type:        wh.destType,
@@ -1264,12 +1193,12 @@
 							Identifier:  warehouseutils.GetWarehouseIdentifier(wh.destType, source.ID, destination.ID),
 						}
 						connectionsMapLock.Unlock()
->>>>>>> 40fe19d4
 					}
 				}
 			}
 		}
 		sourceIDsByWorkspaceLock.Unlock()
+
 		if val, ok := connectionFlags.Services["warehouse"]; ok {
 			if UploadAPI.connectionManager != nil {
 				UploadAPI.connectionManager.Apply(connectionFlags.URL, val)
