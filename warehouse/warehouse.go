--- conflicted
+++ resolved
@@ -21,12 +21,6 @@
 	"sync"
 	"time"
 
-<<<<<<< HEAD
-	"github.com/rudderlabs/rudder-server/warehouse/clickhouse"
-	"github.com/tidwall/gjson"
-
-=======
->>>>>>> ab9e088e
 	"github.com/bugsnag/bugsnag-go"
 	"github.com/lib/pq"
 	"github.com/rudderlabs/rudder-server/config"
@@ -51,6 +45,7 @@
 	"github.com/rudderlabs/rudder-server/warehouse/snowflake"
 	warehouseutils "github.com/rudderlabs/rudder-server/warehouse/utils"
 	uuid "github.com/satori/go.uuid"
+	"github.com/tidwall/gjson"
 )
 
 var (
@@ -284,6 +279,7 @@
 				warehouseutils.DestStat(stats.CountType, "failed_uploads", job.Warehouse.Destination.ID).Count(1)
 				break
 			}
+			onSuccessfulUpload(job.Warehouse)
 			warehouseutils.DestStat(stats.CountType, "load_staging_files_into_warehouse", job.Warehouse.Destination.ID).Count(len(job.List))
 		}
 		if whOneFullPassTimer != nil {
@@ -827,14 +823,10 @@
 					logger.Debugf("WH: Adding job %+v", job)
 					jobs = append(jobs, job)
 				}
-<<<<<<< HEAD
 				if len(jobs) == 0 {
 					continue
 				}
-				wh.uploadToWarehouseQ <- jobs
-=======
 				wh.enqueueUploadJobs(jobs, warehouse)
->>>>>>> ab9e088e
 			} else {
 				if !wh.canStartUpload(warehouse) {
 					logger.Debugf("WH: Skipping upload loop since %s:%s upload freq not exceeded", wh.destType, warehouse.Destination.ID)
@@ -1128,118 +1120,6 @@
 	destinationdebugger.RecordEventDeliveryStatus(destinationID, &deliveryStatus)
 }
 
-<<<<<<< HEAD
-func (wh *HandleT) initWorkers() {
-	for i := 0; i < noOfWorkers; i++ {
-		rruntime.Go(func() {
-			func() {
-				for {
-					// handle job to process staging files and convert them into load files
-					processStagingFilesJobList := <-wh.uploadToWarehouseQ
-					whOneFullPassTimer := warehouseutils.DestStat(stats.TimerType, "total_end_to_end_step_time", processStagingFilesJobList[0].Warehouse.Destination.ID)
-					whOneFullPassTimer.Start()
-					for _, job := range processStagingFilesJobList {
-						if len(job.List) == 0 {
-							warehouseutils.DestStat(stats.CountType, "failed_uploads", job.Warehouse.Destination.ID).Count(1)
-							warehouseutils.SetUploadError(job.Upload, errors.New("no staging files found"), warehouseutils.GeneratingLoadFileFailedState, wh.dbHandle)
-							wh.recordDeliveryStatus(job.Warehouse.Destination.ID, job.Upload.ID)
-							break
-						}
-						// consolidate schema if not already done
-						schemaInDB, err := warehouseutils.GetCurrentSchema(wh.dbHandle, job.Warehouse)
-						whManager, err := NewWhManager(wh.destType)
-						if err != nil {
-							panic(err)
-						}
-
-						syncedSchema, err := whManager.FetchSchema(job.Warehouse, job.Warehouse.Namespace)
-						if err != nil {
-							logger.Errorf(`WH: Failed fetching schema from warehouse: %v`, err)
-							warehouseutils.DestStat(stats.CountType, "failed_uploads", job.Warehouse.Destination.ID).Count(1)
-							warehouseutils.SetUploadError(job.Upload, err, warehouseutils.FetchingSchemaFailed, wh.dbHandle)
-							wh.recordDeliveryStatus(job.Warehouse.Destination.ID, job.Upload.ID)
-							break
-						}
-
-						hasSchemaChanged := !warehouseutils.CompareSchema(schemaInDB, syncedSchema)
-						if hasSchemaChanged {
-							err = warehouseutils.UpdateCurrentSchema(job.Warehouse.Namespace, job.Warehouse, job.Upload.ID, syncedSchema, wh.dbHandle)
-							if err != nil {
-								panic(err)
-							}
-						}
-
-						if len(job.Upload.Schema) == 0 || hasSchemaChanged {
-							// merge schemas over all staging files in this batch
-							logger.Infof("WH: Consolidating upload schema with schema in wh_schemas...")
-							consolidatedSchema := wh.consolidateSchema(job.Warehouse, job.List)
-							marshalledSchema, err := json.Marshal(consolidatedSchema)
-							if err != nil {
-								panic(err)
-							}
-							warehouseutils.SetUploadColumns(
-								job.Upload,
-								wh.dbHandle,
-								warehouseutils.UploadColumnT{Column: warehouseutils.UploadSchemaField, Value: marshalledSchema},
-							)
-							job.Upload.Schema = consolidatedSchema
-						}
-						if !wh.areTableUploadsCreated(job.Upload) {
-							err := wh.initTableUploads(job.Upload, job.Upload.Schema)
-							if err != nil {
-								// TODO: Handle error / Retry
-								logger.Error("WH: Error creating records in wh_table_uploads", err)
-							}
-						}
-
-						createPlusUploadTimer := warehouseutils.DestStat(stats.TimerType, "stagingfileset_total_handling_time", job.Warehouse.Destination.ID)
-						createPlusUploadTimer.Start()
-
-						// generate load files only if not done before
-						// upload records have start_load_file_id and end_load_file_id set to 0 on creation
-						// and are updated on creation of load files
-						logger.Infof("WH: Processing %d staging files in upload job:%v with staging files from %v to %v for %s:%s", len(job.List), job.Upload.ID, job.List[0].ID, job.List[len(job.List)-1].ID, wh.destType, job.Warehouse.Destination.ID)
-						warehouseutils.SetUploadColumns(
-							job.Upload,
-							wh.dbHandle,
-							warehouseutils.UploadColumnT{Column: warehouseutils.UploadLastExecAtField, Value: timeutil.Now()},
-						)
-						if job.Upload.StartLoadFileID == 0 || hasSchemaChanged {
-							warehouseutils.SetUploadStatus(job.Upload, warehouseutils.GeneratingLoadFileState, wh.dbHandle)
-							err := wh.createLoadFiles(&job)
-							if err != nil {
-								//Unreachable code. So not modifying the stat 'failed_uploads', which is reused later for copying.
-								warehouseutils.DestStat(stats.CountType, "failed_uploads", job.Warehouse.Destination.ID).Count(1)
-								warehouseutils.SetUploadError(job.Upload, err, warehouseutils.GeneratingLoadFileFailedState, wh.dbHandle)
-								wh.recordDeliveryStatus(job.Warehouse.Destination.ID, job.Upload.ID)
-								break
-							}
-						}
-						err = wh.SyncLoadFilesToWarehouse(&job)
-						wh.recordDeliveryStatus(job.Warehouse.Destination.ID, job.Upload.ID)
-
-						createPlusUploadTimer.End()
-
-						if err != nil {
-							warehouseutils.DestStat(stats.CountType, "failed_uploads", job.Warehouse.Destination.ID).Count(1)
-							break
-						}
-						onSuccessfulUpload(job.Warehouse)
-
-						warehouseutils.DestStat(stats.CountType, "load_staging_files_into_warehouse", job.Warehouse.Destination.ID).Count(len(job.List))
-					}
-					if whOneFullPassTimer != nil {
-						whOneFullPassTimer.End()
-					}
-					setDestInProgress(processStagingFilesJobList[0].Warehouse, false)
-				}
-			}()
-		})
-	}
-}
-
-=======
->>>>>>> ab9e088e
 func getBucketFolder(batchID string, tableName string) string {
 	return fmt.Sprintf(`%v-%v`, batchID, tableName)
 }
