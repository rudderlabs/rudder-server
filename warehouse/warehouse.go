package warehouse

import (
	"context"
	"database/sql"
	"errors"
	"expvar"
	"fmt"
	"os"
	"strconv"
	"sync"
	"time"

	"github.com/rudderlabs/rudder-server/services/notifier"

	"github.com/rudderlabs/rudder-server/warehouse/encoding"

	"github.com/cenkalti/backoff/v4"
	"github.com/samber/lo"
	"golang.org/x/exp/slices"
	"golang.org/x/sync/errgroup"

	"github.com/rudderlabs/rudder-go-kit/config"
	"github.com/rudderlabs/rudder-go-kit/filemanager"
	"github.com/rudderlabs/rudder-go-kit/logger"
	"github.com/rudderlabs/rudder-go-kit/stats"
	"github.com/rudderlabs/rudder-server/app"
	backendconfig "github.com/rudderlabs/rudder-server/backend-config"
	"github.com/rudderlabs/rudder-server/info"
	"github.com/rudderlabs/rudder-server/services/controlplane"
	"github.com/rudderlabs/rudder-server/services/db"
	migrator "github.com/rudderlabs/rudder-server/services/sql-migrator"
	"github.com/rudderlabs/rudder-server/services/validators"
	"github.com/rudderlabs/rudder-server/utils/misc"
	"github.com/rudderlabs/rudder-server/utils/timeutil"
	"github.com/rudderlabs/rudder-server/utils/types"
	"github.com/rudderlabs/rudder-server/warehouse/archive"
	"github.com/rudderlabs/rudder-server/warehouse/integrations/middleware/sqlquerywrapper"
	"github.com/rudderlabs/rudder-server/warehouse/internal/model"
	"github.com/rudderlabs/rudder-server/warehouse/jobs"
	"github.com/rudderlabs/rudder-server/warehouse/multitenant"
	warehouseutils "github.com/rudderlabs/rudder-server/warehouse/utils"
)

var (
	application                app.App
	dbHandle                   *sql.DB
	wrappedDBHandle            *sqlquerywrapper.DB
	dbHandleTimeout            time.Duration
	notifierInstance           *notifier.Notifier
	tenantManager              *multitenant.Manager
	controlPlaneClient         *controlplane.Client
	uploadFreqInS              int64
	lastProcessedMarkerMap     map[string]int64
	lastProcessedMarkerExp     = expvar.NewMap("lastProcessedMarkerMap")
	lastProcessedMarkerMapLock sync.RWMutex
	bcManager                  *backendConfigManager
	triggerUploadsMap          map[string]bool // `whType:sourceID:destinationID` -> boolean value representing if an upload was triggered or not
	triggerUploadsMapLock      sync.RWMutex
	pkgLogger                  logger.Logger
	ShouldForceSetLowerVersion bool
	asyncWh                    *jobs.AsyncJobWh
)

var (
	host, user, password, dbname, sslMode, appName string
	port                                           int
)

const defaultUploadPriority = 100

const (
	DegradedMode        = "degraded"
	triggerUploadQPName = "triggerUpload"
)

type (
	WorkerIdentifierT string
	JobID             int64
)

func Init4() {
	loadConfig()
	pkgLogger = logger.NewLogger().Child("warehouse")
}

func loadConfig() {
	// Port where WH is running
	config.RegisterInt64ConfigVariable(1800, &uploadFreqInS, true, 1, "Warehouse.uploadFreqInS")
	lastProcessedMarkerMap = map[string]int64{}
	host = config.GetString("WAREHOUSE_JOBS_DB_HOST", "localhost")
	user = config.GetString("WAREHOUSE_JOBS_DB_USER", "ubuntu")
	dbname = config.GetString("WAREHOUSE_JOBS_DB_DB_NAME", "ubuntu")
	port = config.GetInt("WAREHOUSE_JOBS_DB_PORT", 5432)
	password = config.GetString("WAREHOUSE_JOBS_DB_PASSWORD", "ubuntu") // Reading secrets from
	sslMode = config.GetString("WAREHOUSE_JOBS_DB_SSL_MODE", "disable")
	triggerUploadsMap = map[string]bool{}
	config.RegisterBoolConfigVariable(true, &ShouldForceSetLowerVersion, false, "SQLMigrator.forceSetLowerVersion")
	config.RegisterDurationConfigVariable(5, &dbHandleTimeout, true, time.Minute, []string{"Warehouse.dbHandleTimeout", "Warehouse.dbHanndleTimeoutInMin"}...)

	appName = misc.DefaultString("rudder-server").OnError(os.Hostname())
}

func getUploadFreqInS(syncFrequency string) int64 {
	freqInMin, err := strconv.ParseInt(syncFrequency, 10, 64)
	if err != nil {
		return uploadFreqInS
	}
	return freqInMin * 60
}

func uploadFrequencyExceeded(warehouse model.Warehouse, syncFrequency string) bool {
	freqInS := getUploadFreqInS(syncFrequency)
	lastProcessedMarkerMapLock.RLock()
	defer lastProcessedMarkerMapLock.RUnlock()
	if lastExecTime, ok := lastProcessedMarkerMap[warehouse.Identifier]; ok && timeutil.Now().Unix()-lastExecTime < freqInS {
		return true
	}
	return false
}

func setLastProcessedMarker(warehouse model.Warehouse, lastProcessedTime time.Time) {
	lastProcessedMarkerMapLock.Lock()
	defer lastProcessedMarkerMapLock.Unlock()
	lastProcessedMarkerMap[warehouse.Identifier] = lastProcessedTime.Unix()
	lastProcessedMarkerExp.Set(warehouse.Identifier, lastProcessedTime)
}

func getBucketFolder(batchID, tableName string) string {
	return fmt.Sprintf(`%v-%v`, batchID, tableName)
}

// Gets the config from config backend and extracts enabled write keys
func monitorDestRouters(ctx context.Context) error {
	dstToWhRouter := make(map[string]*router)

	ch := tenantManager.WatchConfig(ctx)
	for configData := range ch {
		err := onConfigDataEvent(ctx, configData, dstToWhRouter)
		if err != nil {
			return err
		}
	}

	g, _ := errgroup.WithContext(context.Background())
	for _, router := range dstToWhRouter {
		router := router
		g.Go(router.Shutdown)
	}
	return g.Wait()
}

func onConfigDataEvent(ctx context.Context, configMap map[string]backendconfig.ConfigT, dstToWhRouter map[string]*router) error {
	enabledDestinations := make(map[string]bool)
	for _, wConfig := range configMap {
		for _, source := range wConfig.Sources {
			for _, destination := range source.Destinations {
				enabledDestinations[destination.DestinationDefinition.Name] = true

				if !slices.Contains(warehouseutils.WarehouseDestinations, destination.DestinationDefinition.Name) {
					continue
				}

				router, ok := dstToWhRouter[destination.DestinationDefinition.Name]
				if ok {
					pkgLogger.Debug("Enabling existing Destination: ", destination.DestinationDefinition.Name)
					router.Enable()
					continue
				}

				pkgLogger.Info("Starting a new Warehouse Destination Router: ", destination.DestinationDefinition.Name)

				router, err := newRouter(
					ctx,
					application,
					destination.DestinationDefinition.Name,
					config.Default,
					pkgLogger,
					stats.Default,
					wrappedDBHandle,
					notifierInstance,
					tenantManager,
					controlPlaneClient,
					bcManager,
					encoding.NewFactory(config.Default),
				)
				if err != nil {
					return fmt.Errorf("setup warehouse %q: %w", destination.DestinationDefinition.Name, err)
				}
				dstToWhRouter[destination.DestinationDefinition.Name] = router
			}
		}
	}

	keys := lo.Keys(dstToWhRouter)
	for _, key := range keys {
		if _, ok := enabledDestinations[key]; !ok {
			if wh, ok := dstToWhRouter[key]; ok {
				pkgLogger.Info("Disabling a existing warehouse destination: ", key)
				wh.Disable()
			}
		}
	}

	return nil
}

func setupTables(dbHandle *sql.DB) error {
	m := &migrator.Migrator{
		Handle:                     dbHandle,
		MigrationsTable:            "wh_schema_migrations",
		ShouldForceSetLowerVersion: ShouldForceSetLowerVersion,
	}

	operation := func() error {
		return m.Migrate("warehouse")
	}

	backoffWithMaxRetry := backoff.WithMaxRetries(backoff.NewExponentialBackOff(), 3)
	err := backoff.RetryNotify(operation, backoffWithMaxRetry, func(err error, t time.Duration) {
		pkgLogger.Warnf("Failed to setup WH db tables: %v, retrying after %v", err, t)
	})
	if err != nil {
		return fmt.Errorf("could not run warehouse database migrations: %w", err)
	}
	return nil
}

func isUploadTriggered(wh model.Warehouse) bool {
	triggerUploadsMapLock.RLock()
	defer triggerUploadsMapLock.RUnlock()
	return triggerUploadsMap[wh.Identifier]
}

func triggerUpload(wh model.Warehouse) {
	triggerUploadsMapLock.Lock()
	defer triggerUploadsMapLock.Unlock()
	pkgLogger.Infof("[WH]: Upload triggered for warehouse '%s'", wh.Identifier)
	triggerUploadsMap[wh.Identifier] = true
}

func clearTriggeredUpload(wh model.Warehouse) {
	triggerUploadsMapLock.Lock()
	defer triggerUploadsMapLock.Unlock()
	delete(triggerUploadsMap, wh.Identifier)
}

func getConnectionString() string {
	if !CheckForWarehouseEnvVars() {
		return misc.GetConnectionString(config.Default)
	}
	return fmt.Sprintf("host=%s port=%d user=%s "+
		"password=%s dbname=%s sslmode=%s application_name=%s",
		host, port, user, password, dbname, sslMode, appName)
}

// CheckForWarehouseEnvVars Checks if all the required Env Variables for Warehouse are present
func CheckForWarehouseEnvVars() bool {
	return config.IsSet("WAREHOUSE_JOBS_DB_HOST") &&
		config.IsSet("WAREHOUSE_JOBS_DB_USER") &&
		config.IsSet("WAREHOUSE_JOBS_DB_DB_NAME") &&
		config.IsSet("WAREHOUSE_JOBS_DB_PASSWORD")
}

func setupDB(ctx context.Context, connInfo string) error {
	var err error
	dbHandle, err = sql.Open("postgres", connInfo)
	if err != nil {
		return err
	}
	dbHandle.SetMaxOpenConns(config.GetInt("Warehouse.maxOpenConnections", 20))

	isDBCompatible, err := validators.IsPostgresCompatible(ctx, dbHandle)
	if err != nil {
		return err
	}

	if !isDBCompatible {
		err := errors.New("rudder Warehouse Service needs postgres version >= 10. Exiting")
		pkgLogger.Error(err)
		return err
	}

	if err = dbHandle.PingContext(ctx); err != nil {
		return fmt.Errorf("could not ping WH db: %w", err)
	}

	wrappedDBHandle = sqlquerywrapper.New(
		dbHandle,
		sqlquerywrapper.WithLogger(pkgLogger.Child("dbHandle")),
		sqlquerywrapper.WithQueryTimeout(dbHandleTimeout),
	)

	return setupTables(dbHandle)
}

// Setup prepares the database connection for warehouse service, verifies database compatibility and creates the required tables
func Setup(ctx context.Context) error {
	if !db.IsNormalMode() {
		return nil
	}
	psqlInfo := getConnectionString()
	if err := setupDB(ctx, psqlInfo); err != nil {
		return fmt.Errorf("cannot setup warehouse db: %w", err)
	}
	return nil
}

// Start starts the warehouse service
func Start(ctx context.Context, app app.App) error {
	application = app

	mode := config.GetString("Warehouse.mode", config.EmbeddedMode)

	if dbHandle == nil && !isStandAloneSlave(mode) {
		return errors.New("warehouse service cannot start, database connection is not setup")
	}
	// do not start warehouse service if rudder core is not in normal mode and warehouse is running in same process as rudder core
	if !isStandAlone(mode) && !db.IsNormalMode() {
		pkgLogger.Infof("Skipping start of warehouse service...")
		return nil
	}

	pkgLogger.Infof("WH: Starting Warehouse service...")
	psqlInfo := getConnectionString()

	defer func() {
		if r := recover(); r != nil {
			pkgLogger.Fatal(r)
			panic(r)
		}
	}()

	g, gCtx := errgroup.WithContext(ctx)

	tenantManager = multitenant.New(config.Default, backendconfig.DefaultBackendConfig)

	g.Go(func() error {
		tenantManager.Run(gCtx)
		return nil
	})

	bcManager = newBackendConfigManager(
		config.Default, wrappedDBHandle, tenantManager,
		pkgLogger.Child("wh_bc_manager"),
	)
	g.Go(func() error {
		bcManager.Start(gCtx)
		return nil
	})

	RegisterAdmin(bcManager, pkgLogger)

	grpcServer, err := NewGRPCServer(config.Default, pkgLogger, wrappedDBHandle, tenantManager, bcManager)
	if err != nil {
		return fmt.Errorf("cannot create grpc server: %w", err)
	}

	runningMode := config.GetString("Warehouse.runningMode", "")
	if runningMode == DegradedMode {
		pkgLogger.Infof("WH: Running warehouse service in degraded mode...")
<<<<<<< HEAD

		g.Go(func() error {
			grpcServer.Start(gCtx)
			return nil
		})
		g.Go(func() error {
			api := NewApi(
				mode, config.Default, pkgLogger, stats.Default,
				backendconfig.DefaultBackendConfig, wrappedDBHandle, nil, tenantManager,
				bcManager, nil,
			)
			return api.Start(gCtx)
		})

		return g.Wait()
	}

=======

		if isMaster(mode) {
			g.Go(func() error {
				grpcServer.Start(gCtx)
				return nil
			})
		}
		g.Go(func() error {
			api := NewApi(
				mode, config.Default, pkgLogger, stats.Default,
				backendconfig.DefaultBackendConfig, wrappedDBHandle, nil, tenantManager,
				bcManager, nil,
			)
			return api.Start(gCtx)
		})

		return g.Wait()
	}
>>>>>>> 4cd05d10
	workspaceIdentifier := fmt.Sprintf(`%s::%s`, config.GetKubeNamespace(), misc.GetMD5Hash(config.GetWorkspaceToken()))
	notifierInstance = notifier.New(config.Default, pkgLogger, stats.Default, workspaceIdentifier)
	if err := notifierInstance.Setup(ctx, psqlInfo); err != nil {
		return fmt.Errorf("cannot setup notifier: %w", err)
	}

	// Setting up reporting client only if standalone master or embedded connecting to different DB for warehouse
	// A different DB for warehouse is used when:
	// 1. MultiTenant (uses RDS)
	// 2. rudderstack-postgresql-warehouse pod in Hosted and Enterprise
	if (isStandAlone(mode) && isMaster(mode)) || (misc.GetConnectionString(config.Default) != psqlInfo) {
		reporting := application.Features().Reporting.Setup(backendconfig.DefaultBackendConfig)

		g.Go(misc.WithBugsnagForWarehouse(func() error {
			reporting.AddClient(gCtx, types.Config{ConnInfo: psqlInfo, ClientName: types.WarehouseReportingClient})
			return nil
		}))
	}

	if isStandAlone(mode) && isMaster(mode) {
		// Report warehouse features
		g.Go(func() error {
			backendconfig.DefaultBackendConfig.WaitForConfig(gCtx)

			c := controlplane.NewClient(
				backendconfig.GetConfigBackendURL(),
				backendconfig.DefaultBackendConfig.Identity(),
			)

			err := c.SendFeatures(gCtx, info.WarehouseComponent.Name, info.WarehouseComponent.Features)
			if err != nil {
				pkgLogger.Errorf("error sending warehouse features: %v", err)
			}

			// We don't want to exit if we fail to send features
			return nil
		})
	}

	if isSlave(mode) {
		pkgLogger.Infof("WH: Starting warehouse slave...")
		g.Go(misc.WithBugsnagForWarehouse(func() error {
			cm := newConstraintsManager(config.Default)
			ef := encoding.NewFactory(config.Default)

			slave := newSlave(config.Default, pkgLogger, stats.Default, notifierInstance, bcManager, cm, ef)
			return slave.setupSlave(gCtx)
		}))
	}

	if isMaster(mode) {
		pkgLogger.Infof("[WH]: Starting warehouse master...")

		backendconfig.DefaultBackendConfig.WaitForConfig(ctx)

		region := config.GetString("region", "")

		controlPlaneClient = controlplane.NewClient(
			backendconfig.GetConfigBackendURL(),
			backendconfig.DefaultBackendConfig.Identity(),
			controlplane.WithRegion(region),
		)

		g.Go(misc.WithBugsnagForWarehouse(func() error {
			if err := notifierInstance.ClearJobs(gCtx); err != nil {
				return fmt.Errorf("unable to clear notifier jobs: %w", err)
			}

			return notifierInstance.RunMaintenance(gCtx)
		}))

		g.Go(misc.WithBugsnagForWarehouse(func() error {
			return monitorDestRouters(gCtx)
		}))

		g.Go(misc.WithBugsnagForWarehouse(func() error {
			archive.CronArchiver(gCtx, archive.New(
				config.Default,
				pkgLogger,
				stats.Default,
				dbHandle,
				filemanager.New,
				tenantManager,
			))
			return nil
		}))

		g.Go(func() error {
			grpcServer.Start(gCtx)
			return nil
		})

<<<<<<< HEAD
		asyncWh = jobs.InitWarehouseJobsAPI(gCtx, dbHandle, notifierInstance)
=======
		asyncWh = jobs.InitWarehouseJobsAPI(gCtx, dbHandle, &notifier)
>>>>>>> 4cd05d10
		jobs.WithConfig(asyncWh, config.Default)

		g.Go(misc.WithBugsnagForWarehouse(func() error {
			return asyncWh.InitAsyncJobRunner()
		}))
	}

	g.Go(func() error {
		api := NewApi(
			mode, config.Default, pkgLogger, stats.Default,
			backendconfig.DefaultBackendConfig, wrappedDBHandle, notifierInstance, tenantManager,
			bcManager, asyncWh,
		)
		return api.Start(gCtx)
	})
	g.Go(func() error {
		<-gCtx.Done()
		return notifierInstance.Shutdown()
	})

	return g.Wait()
}<|MERGE_RESOLUTION|>--- conflicted
+++ resolved
@@ -359,25 +359,6 @@
 	runningMode := config.GetString("Warehouse.runningMode", "")
 	if runningMode == DegradedMode {
 		pkgLogger.Infof("WH: Running warehouse service in degraded mode...")
-<<<<<<< HEAD
-
-		g.Go(func() error {
-			grpcServer.Start(gCtx)
-			return nil
-		})
-		g.Go(func() error {
-			api := NewApi(
-				mode, config.Default, pkgLogger, stats.Default,
-				backendconfig.DefaultBackendConfig, wrappedDBHandle, nil, tenantManager,
-				bcManager, nil,
-			)
-			return api.Start(gCtx)
-		})
-
-		return g.Wait()
-	}
-
-=======
 
 		if isMaster(mode) {
 			g.Go(func() error {
@@ -396,7 +377,7 @@
 
 		return g.Wait()
 	}
->>>>>>> 4cd05d10
+
 	workspaceIdentifier := fmt.Sprintf(`%s::%s`, config.GetKubeNamespace(), misc.GetMD5Hash(config.GetWorkspaceToken()))
 	notifierInstance = notifier.New(config.Default, pkgLogger, stats.Default, workspaceIdentifier)
 	if err := notifierInstance.Setup(ctx, psqlInfo); err != nil {
@@ -489,11 +470,7 @@
 			return nil
 		})
 
-<<<<<<< HEAD
 		asyncWh = jobs.InitWarehouseJobsAPI(gCtx, dbHandle, notifierInstance)
-=======
-		asyncWh = jobs.InitWarehouseJobsAPI(gCtx, dbHandle, &notifier)
->>>>>>> 4cd05d10
 		jobs.WithConfig(asyncWh, config.Default)
 
 		g.Go(misc.WithBugsnagForWarehouse(func() error {
