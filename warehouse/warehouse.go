package warehouse

import (
	"context"
	"database/sql"
	"encoding/json"
	"errors"
	"fmt"
	"io"
	"math/rand"
	"net/http"
	"os"
	"runtime"
	"strconv"
	"strings"
	"sync"
	"time"

	"github.com/bugsnag/bugsnag-go/v2"
	"github.com/cenkalti/backoff/v4"
	"github.com/lib/pq"
	"github.com/thoas/go-funk"
	"github.com/tidwall/gjson"
	"golang.org/x/sync/errgroup"

	"github.com/rudderlabs/rudder-server/app"
	"github.com/rudderlabs/rudder-server/config"
	backendconfig "github.com/rudderlabs/rudder-server/config/backend-config"
	"github.com/rudderlabs/rudder-server/info"
	"github.com/rudderlabs/rudder-server/rruntime"
	"github.com/rudderlabs/rudder-server/services/controlplane"
	"github.com/rudderlabs/rudder-server/services/db"
	destinationdebugger "github.com/rudderlabs/rudder-server/services/debugger/destination"
	"github.com/rudderlabs/rudder-server/services/filemanager"
	"github.com/rudderlabs/rudder-server/services/pgnotifier"
	migrator "github.com/rudderlabs/rudder-server/services/sql-migrator"
	"github.com/rudderlabs/rudder-server/services/stats"
	"github.com/rudderlabs/rudder-server/services/validators"
	"github.com/rudderlabs/rudder-server/utils/httputil"
	"github.com/rudderlabs/rudder-server/utils/logger"
	"github.com/rudderlabs/rudder-server/utils/misc"
	"github.com/rudderlabs/rudder-server/utils/timeutil"
	"github.com/rudderlabs/rudder-server/utils/types"
	"github.com/rudderlabs/rudder-server/warehouse/archive"
	cpclient "github.com/rudderlabs/rudder-server/warehouse/client/controlplane"
	"github.com/rudderlabs/rudder-server/warehouse/deltalake"
	"github.com/rudderlabs/rudder-server/warehouse/internal/api"
	"github.com/rudderlabs/rudder-server/warehouse/internal/model"
	"github.com/rudderlabs/rudder-server/warehouse/internal/repo"
	"github.com/rudderlabs/rudder-server/warehouse/internal/service"
	"github.com/rudderlabs/rudder-server/warehouse/jobs"
	"github.com/rudderlabs/rudder-server/warehouse/manager"
	"github.com/rudderlabs/rudder-server/warehouse/multitenant"
	warehouseutils "github.com/rudderlabs/rudder-server/warehouse/utils"
	"github.com/rudderlabs/rudder-server/warehouse/validations"
)

var (
	application                         app.App
	webPort                             int
	dbHandle                            *sql.DB
	notifier                            pgnotifier.PgNotifierT
	tenantManager                       *multitenant.Manager
	controlPlaneClient                  *controlplane.Client
	noOfSlaveWorkerRoutines             int
	uploadFreqInS                       int64
	stagingFilesSchemaPaginationSize    int
	mainLoopSleep                       time.Duration
	stagingFilesBatchSize               int
	crashRecoverWarehouses              []string
	inRecoveryMap                       map[string]bool
	lastProcessedMarkerMap              map[string]int64
	lastProcessedMarkerMapLock          sync.RWMutex
	warehouseMode                       string
	warehouseSyncPreFetchCount          int
	warehouseSyncFreqIgnore             bool
	minRetryAttempts                    int
	retryTimeWindow                     time.Duration
	maxStagingFileReadBufferCapacityInK int
	connectionsMap                      map[string]map[string]warehouseutils.Warehouse // destID -> sourceID -> warehouse map
	connectionsMapLock                  sync.RWMutex
	triggerUploadsMap                   map[string]bool // `whType:sourceID:destinationID` -> boolean value representing if an upload was triggered or not
	triggerUploadsMapLock               sync.RWMutex
	sourceIDsByWorkspace                map[string][]string // workspaceID -> []sourceIDs
	sourceIDsByWorkspaceLock            sync.RWMutex
	longRunningUploadStatThresholdInMin time.Duration
	pkgLogger                           logger.Logger
	numLoadFileUploadWorkers            int
	slaveUploadTimeout                  time.Duration
	tableCountQueryTimeout              time.Duration
	runningMode                         string
	uploadStatusTrackFrequency          time.Duration
	uploadAllocatorSleep                time.Duration
	waitForConfig                       time.Duration
	waitForWorkerSleep                  time.Duration
	ShouldForceSetLowerVersion          bool
	skipDeepEqualSchemas                bool
	maxParallelJobCreation              int
	enableJitterForSyncs                bool
	asyncWh                             *jobs.AsyncJobWhT
	configBackendURL                    string
	enableTunnelling                    bool
)

var (
	host, user, password, dbname, sslMode, appName string
	port                                           int
)

// warehouses worker modes
const (
	MasterMode         = "master"
	SlaveMode          = "slave"
	MasterSlaveMode    = "master_and_slave"
	EmbeddedMode       = "embedded"
	EmbeddedMasterMode = "embedded_master"
)

const (
	DegradedMode        = "degraded"
	triggerUploadQPName = "triggerUpload"
)

type (
	WorkerIdentifierT string
	JobIDT            int64
)

type HandleT struct {
	destType                          string
	warehouses                        []warehouseutils.Warehouse
	dbHandle                          *sql.DB
	warehouseDBHandle                 *DB
	stagingRepo                       *repo.StagingFiles
	uploadRepo                        *repo.Uploads
	notifier                          pgnotifier.PgNotifierT
	isEnabled                         bool
	configSubscriberLock              sync.RWMutex
	workerChannelMap                  map[string]chan *UploadJobT
	workerChannelMapLock              sync.RWMutex
	initialConfigFetched              bool
	inProgressMap                     map[WorkerIdentifierT][]JobIDT
	inProgressMapLock                 sync.RWMutex
	areBeingEnqueuedLock              sync.RWMutex
	noOfWorkers                       int
	activeWorkerCount                 int
	activeWorkerCountLock             sync.RWMutex
	maxConcurrentUploadJobs           int
	allowMultipleSourcesForJobsPickup bool
	workspaceBySourceIDs              map[string]string
	workspaceBySourceIDsLock          sync.RWMutex
	tenantManager                     multitenant.Manager
	stats                             stats.Stats
	Now                               func() time.Time
	NowSQL                            string
	Logger                            logger.Logger
	cpInternalClient                  cpclient.InternalControlPlane

	backgroundCancel context.CancelFunc
	backgroundGroup  errgroup.Group
	backgroundWait   func() error
}

type ErrorResponseT struct {
	Error string
}

func Init4() {
	loadConfig()
	pkgLogger = logger.NewLogger().Child("warehouse")
}

func loadConfig() {
	// Port where WH is running
	config.RegisterIntConfigVariable(8082, &webPort, false, 1, "Warehouse.webPort")
	config.RegisterIntConfigVariable(4, &noOfSlaveWorkerRoutines, true, 1, "Warehouse.noOfSlaveWorkerRoutines")
	config.RegisterIntConfigVariable(960, &stagingFilesBatchSize, true, 1, "Warehouse.stagingFilesBatchSize")
	config.RegisterInt64ConfigVariable(1800, &uploadFreqInS, true, 1, "Warehouse.uploadFreqInS")
	config.RegisterDurationConfigVariable(5, &mainLoopSleep, true, time.Second, []string{"Warehouse.mainLoopSleep", "Warehouse.mainLoopSleepInS"}...)
	crashRecoverWarehouses = []string{warehouseutils.RS, warehouseutils.POSTGRES, warehouseutils.MSSQL, warehouseutils.AZURE_SYNAPSE, warehouseutils.DELTALAKE}
	inRecoveryMap = map[string]bool{}
	lastProcessedMarkerMap = map[string]int64{}
	config.RegisterStringConfigVariable("embedded", &warehouseMode, false, "Warehouse.mode")
	host = config.GetString("WAREHOUSE_JOBS_DB_HOST", "localhost")
	user = config.GetString("WAREHOUSE_JOBS_DB_USER", "ubuntu")
	dbname = config.GetString("WAREHOUSE_JOBS_DB_DB_NAME", "ubuntu")
	port = config.GetInt("WAREHOUSE_JOBS_DB_PORT", 5432)
	password = config.GetString("WAREHOUSE_JOBS_DB_PASSWORD", "ubuntu") // Reading secrets from
	sslMode = config.GetString("WAREHOUSE_JOBS_DB_SSL_MODE", "disable")
	configBackendURL = config.GetString("CONFIG_BACKEND_URL", "api.rudderlabs.com")
	enableTunnelling = config.GetBool("ENABLE_TUNNELLING", true)
	config.RegisterIntConfigVariable(10, &warehouseSyncPreFetchCount, true, 1, "Warehouse.warehouseSyncPreFetchCount")
	config.RegisterIntConfigVariable(100, &stagingFilesSchemaPaginationSize, true, 1, "Warehouse.stagingFilesSchemaPaginationSize")
	config.RegisterBoolConfigVariable(false, &warehouseSyncFreqIgnore, true, "Warehouse.warehouseSyncFreqIgnore")
	config.RegisterIntConfigVariable(3, &minRetryAttempts, true, 1, "Warehouse.minRetryAttempts")
	config.RegisterDurationConfigVariable(180, &retryTimeWindow, true, time.Minute, []string{"Warehouse.retryTimeWindow", "Warehouse.retryTimeWindowInMins"}...)
	connectionsMap = map[string]map[string]warehouseutils.Warehouse{}
	triggerUploadsMap = map[string]bool{}
	sourceIDsByWorkspace = map[string][]string{}
	config.RegisterIntConfigVariable(10240, &maxStagingFileReadBufferCapacityInK, true, 1, "Warehouse.maxStagingFileReadBufferCapacityInK")
	config.RegisterDurationConfigVariable(120, &longRunningUploadStatThresholdInMin, true, time.Minute, []string{"Warehouse.longRunningUploadStatThreshold", "Warehouse.longRunningUploadStatThresholdInMin"}...)
	config.RegisterDurationConfigVariable(10, &slaveUploadTimeout, true, time.Minute, []string{"Warehouse.slaveUploadTimeout", "Warehouse.slaveUploadTimeoutInMin"}...)
	config.RegisterIntConfigVariable(8, &numLoadFileUploadWorkers, true, 1, "Warehouse.numLoadFileUploadWorkers")
	runningMode = config.GetString("Warehouse.runningMode", "")
	config.RegisterDurationConfigVariable(30, &uploadStatusTrackFrequency, false, time.Minute, []string{"Warehouse.uploadStatusTrackFrequency", "Warehouse.uploadStatusTrackFrequencyInMin"}...)
	config.RegisterDurationConfigVariable(5, &uploadAllocatorSleep, false, time.Second, []string{"Warehouse.uploadAllocatorSleep", "Warehouse.uploadAllocatorSleepInS"}...)
	config.RegisterDurationConfigVariable(5, &waitForConfig, false, time.Second, []string{"Warehouse.waitForConfig", "Warehouse.waitForConfigInS"}...)
	config.RegisterDurationConfigVariable(5, &waitForWorkerSleep, false, time.Second, []string{"Warehouse.waitForWorkerSleep", "Warehouse.waitForWorkerSleepInS"}...)
	config.RegisterBoolConfigVariable(true, &ShouldForceSetLowerVersion, false, "SQLMigrator.forceSetLowerVersion")
	config.RegisterBoolConfigVariable(false, &skipDeepEqualSchemas, true, "Warehouse.skipDeepEqualSchemas")
	config.RegisterIntConfigVariable(8, &maxParallelJobCreation, true, 1, "Warehouse.maxParallelJobCreation")
	config.RegisterBoolConfigVariable(false, &enableJitterForSyncs, true, "Warehouse.enableJitterForSyncs")
	config.RegisterDurationConfigVariable(30, &tableCountQueryTimeout, true, time.Second, []string{"Warehouse.tableCountQueryTimeout", "Warehouse.tableCountQueryTimeoutInS"}...)

	appName = misc.DefaultString("rudder-server").OnError(os.Hostname())
}

// get name of the worker (`destID_namespace`) to be stored in map wh.workerChannelMap
func (wh *HandleT) workerIdentifier(warehouse warehouseutils.Warehouse) (identifier string) {
	identifier = fmt.Sprintf(`%s_%s`, warehouse.Destination.ID, warehouse.Namespace)

	if wh.allowMultipleSourcesForJobsPickup {
		identifier = fmt.Sprintf(`%s_%s_%s`, warehouse.Source.ID, warehouse.Destination.ID, warehouse.Namespace)
	}
	return
}

func getDestinationFromConnectionMap(DestinationId, SourceId string) (warehouseutils.Warehouse, error) {
	if DestinationId == "" || SourceId == "" {
		return warehouseutils.Warehouse{}, errors.New("invalid Parameters")
	}
	sourceMap, ok := connectionsMap[DestinationId]
	if !ok {
		return warehouseutils.Warehouse{}, errors.New("invalid Destination Id")
	}

	conn, ok := sourceMap[SourceId]
	if !ok {
		return warehouseutils.Warehouse{}, errors.New("invalid Source Id")
	}

	return conn, nil
}

func (wh *HandleT) getActiveWorkerCount() int {
	wh.activeWorkerCountLock.Lock()
	defer wh.activeWorkerCountLock.Unlock()
	return wh.activeWorkerCount
}

func (wh *HandleT) decrementActiveWorkers() {
	// decrement number of workers actively engaged
	wh.activeWorkerCountLock.Lock()
	wh.activeWorkerCount--
	wh.activeWorkerCountLock.Unlock()
}

func (wh *HandleT) incrementActiveWorkers() {
	// increment number of workers actively engaged
	wh.activeWorkerCountLock.Lock()
	wh.activeWorkerCount++
	wh.activeWorkerCountLock.Unlock()
}

func (wh *HandleT) initWorker() chan *UploadJobT {
	workerChan := make(chan *UploadJobT, 1000)
	for i := 0; i < wh.maxConcurrentUploadJobs; i++ {
		wh.backgroundGroup.Go(func() error {
			for uploadJob := range workerChan {
				wh.incrementActiveWorkers()
				err := wh.handleUploadJob(uploadJob)
				if err != nil {
					wh.Logger.Errorf("[WH] Failed in handle Upload jobs for worker: %+w", err)
				}
				wh.removeDestInProgress(uploadJob.warehouse, uploadJob.upload.ID)
				wh.decrementActiveWorkers()
			}
			return nil
		})
	}
	return workerChan
}

func (*HandleT) handleUploadJob(uploadJob *UploadJobT) (err error) {
	// Process the upload job
	err = uploadJob.run()
	return
}

// Backend Config subscriber subscribes to backend-config and gets all the configurations that includes all sources, destinations and their latest values.
func (wh *HandleT) backendConfigSubscriber(ctx context.Context) {
	for config := range wh.tenantManager.WatchConfig(ctx) {
		wh.configSubscriberLock.Lock()
		wh.warehouses = []warehouseutils.Warehouse{}
		sourceIDsByWorkspaceLock.Lock()
		sourceIDsByWorkspace = map[string][]string{}

		wh.workspaceBySourceIDsLock.Lock()
		wh.workspaceBySourceIDs = map[string]string{}

		wh.Logger.Info(`Received updated workspace config`)
		for workspaceID, wConfig := range config {
			for _, source := range wConfig.Sources {
				if _, ok := sourceIDsByWorkspace[workspaceID]; !ok {
					sourceIDsByWorkspace[workspaceID] = []string{}
				}

				sourceIDsByWorkspace[workspaceID] = append(sourceIDsByWorkspace[workspaceID], source.ID)
				wh.workspaceBySourceIDs[source.ID] = workspaceID

				if len(source.Destinations) == 0 {
					continue
				}

				for _, destination := range source.Destinations {

					if destination.DestinationDefinition.Name != wh.destType {
						continue
					}

					if enableTunnelling {
						destination = wh.attachSSHTunnellingInfo(ctx, destination)
					}

					namespace := wh.getNamespace(destination.Config, source, destination, wh.destType)
					warehouse := warehouseutils.Warehouse{
						WorkspaceID: workspaceID,
						Source:      source,
						Destination: destination,
						Namespace:   namespace,
						Type:        wh.destType,
						Identifier:  warehouseutils.GetWarehouseIdentifier(wh.destType, source.ID, destination.ID),
					}
					wh.warehouses = append(wh.warehouses, warehouse)

					workerName := wh.workerIdentifier(warehouse)
					wh.workerChannelMapLock.Lock()
					// spawn one worker for each unique destID_namespace
					// check this commit to https://github.com/rudderlabs/rudder-server/pull/476/commits/fbfddf167aa9fc63485fe006d34e6881f5019667
					// to avoid creating goroutine for disabled sources/destinations
					if _, ok := wh.workerChannelMap[workerName]; !ok {
						workerChan := wh.initWorker()
						wh.workerChannelMap[workerName] = workerChan
					}
					wh.workerChannelMapLock.Unlock()

					connectionsMapLock.Lock()
					if connectionsMap[destination.ID] == nil {
						connectionsMap[destination.ID] = map[string]warehouseutils.Warehouse{}
					}
					if warehouse.Destination.Config["sslMode"] == "verify-ca" {
						if err := warehouseutils.WriteSSLKeys(warehouse.Destination); err.IsError() {
							wh.Logger.Error(err.Error())
							persistSSLFileErrorStat(workspaceID, wh.destType, destination.Name, destination.ID, source.Name, source.ID, err.GetErrTag())
						}
					}
					connectionsMap[destination.ID][source.ID] = warehouse
					connectionsMapLock.Unlock()

					if warehouseutils.IDResolutionEnabled() && misc.Contains(warehouseutils.IdentityEnabledWarehouses, warehouse.Type) {
						wh.setupIdentityTables(warehouse)
						if shouldPopulateHistoricIdentities && warehouse.Destination.Enabled {
							// non-blocking populate historic identities
							wh.populateHistoricIdentities(warehouse)
						}
					}
				}
			}
		}

		wh.Logger.Infof("Releasing config subscriber lock: %s", wh.destType)
		wh.workspaceBySourceIDsLock.Unlock()
		sourceIDsByWorkspaceLock.Unlock()
		wh.configSubscriberLock.Unlock()
		wh.initialConfigFetched = true
	}
}

func (wh *HandleT) attachSSHTunnellingInfo(
	ctx context.Context,
	upstream backendconfig.DestinationT,
) backendconfig.DestinationT {
	// at destination level, do we have tunnelling enabled.
	if tunnelEnabled := warehouseutils.ReadAsBool("useSSH", upstream.Config); !tunnelEnabled {
		return upstream
	}

	pkgLogger.Debugf("Fetching ssh keys for destination: %s", upstream.ID)
	keys, err := wh.cpInternalClient.GetDestinationSSHKeys(ctx, upstream.ID)
	if err != nil {
		pkgLogger.Errorf("fetching ssh keys for destination: %s", err.Error())
		return upstream
	}

	replica := backendconfig.DestinationT{}
	if err := DeepCopy(upstream, &replica); err != nil {
		pkgLogger.Errorf("deep copying the destination: %s failed: %s", upstream.ID, err)
		return upstream
	}

	replica.Config["sshPrivateKey"] = keys.PrivateKey
	return replica
}

func DeepCopy(src, dest interface{}) error {
	byt, err := json.Marshal(src)
	if err != nil {
		return err
	}

	return json.Unmarshal(byt, dest)
}

func GetKeyAsBool(key string, conf map[string]interface{}) bool {
	if val, ok := conf[key]; ok {
		if ok := val.(bool); ok {
			return val.(bool)
		}
	}
	return false
}

// getNamespace sets namespace name in the following order
//  1. user set name from destinationConfig
//  2. from existing record in wh_schemas with same source + dest combo
//  3. convert source name
func (wh *HandleT) getNamespace(configI interface{}, source backendconfig.SourceT, destination backendconfig.DestinationT, destType string) string {
	configMap := configI.(map[string]interface{})
	var namespace string
	if destType == warehouseutils.CLICKHOUSE {
		// TODO: Handle if configMap["database"] is nil
		return configMap["database"].(string)
	}
	if configMap["namespace"] != nil {
		namespace = configMap["namespace"].(string)
		if len(strings.TrimSpace(namespace)) > 0 {
			return warehouseutils.ToProviderCase(destType, warehouseutils.ToSafeNamespace(destType, namespace))
		}
	}
	// TODO: Move config to global level based on use case
	namespacePrefix := config.GetString(fmt.Sprintf("Warehouse.%s.customDatasetPrefix", warehouseutils.WHDestNameMap[destType]), "")
	if namespacePrefix != "" {
		return warehouseutils.ToProviderCase(destType, warehouseutils.ToSafeNamespace(destType, fmt.Sprintf(`%s_%s`, namespacePrefix, source.Name)))
	}
	var exists bool
	if namespace, exists = warehouseutils.GetNamespace(source, destination, wh.dbHandle); !exists {
		namespace = warehouseutils.ToProviderCase(destType, warehouseutils.ToSafeNamespace(destType, source.Name))
	}
	return namespace
}

func (wh *HandleT) setDestInProgress(warehouse warehouseutils.Warehouse, jobID int64) {
	identifier := wh.workerIdentifier(warehouse)
	wh.inProgressMapLock.Lock()
	defer wh.inProgressMapLock.Unlock()
	wh.inProgressMap[WorkerIdentifierT(identifier)] = append(wh.inProgressMap[WorkerIdentifierT(identifier)], JobIDT(jobID))
}

func (wh *HandleT) removeDestInProgress(warehouse warehouseutils.Warehouse, jobID int64) {
	wh.inProgressMapLock.Lock()
	defer wh.inProgressMapLock.Unlock()
	if idx, inProgress := wh.isUploadJobInProgress(warehouse, jobID); inProgress {
		identifier := wh.workerIdentifier(warehouse)
		wh.inProgressMap[WorkerIdentifierT(identifier)] = removeFromJobsIDT(wh.inProgressMap[WorkerIdentifierT(identifier)], idx)
	}
}

func (wh *HandleT) isUploadJobInProgress(warehouse warehouseutils.Warehouse, jobID int64) (inProgressIdx int, inProgress bool) {
	identifier := wh.workerIdentifier(warehouse)
	for idx, id := range wh.inProgressMap[WorkerIdentifierT(identifier)] {
		if jobID == int64(id) {
			inProgress = true
			inProgressIdx = idx
			return
		}
	}
	return
}

func removeFromJobsIDT(slice []JobIDT, idx int) []JobIDT {
	return append(slice[:idx], slice[idx+1:]...)
}

func getUploadFreqInS(syncFrequency string) int64 {
	freqInS := uploadFreqInS
	if syncFrequency != "" {
		freqInMin, _ := strconv.ParseInt(syncFrequency, 10, 64)
		freqInS = freqInMin * 60
	}
	return freqInS
}

func uploadFrequencyExceeded(warehouse warehouseutils.Warehouse, syncFrequency string) bool {
	freqInS := getUploadFreqInS(syncFrequency)
	lastProcessedMarkerMapLock.Lock()
	defer lastProcessedMarkerMapLock.Unlock()
	if lastExecTime, ok := lastProcessedMarkerMap[warehouse.Identifier]; ok && timeutil.Now().Unix()-lastExecTime < freqInS {
		return true
	}
	return false
}

func setLastProcessedMarker(warehouse warehouseutils.Warehouse, lastProcessedTime time.Time) {
	lastProcessedMarkerMapLock.Lock()
	defer lastProcessedMarkerMapLock.Unlock()
	lastProcessedMarkerMap[warehouse.Identifier] = lastProcessedTime.Unix()
}

func (wh *HandleT) createUploadJobsFromStagingFiles(ctx context.Context, warehouse warehouseutils.Warehouse, stagingFiles []model.StagingFile, priority int, uploadStartAfter time.Time) error {
	// count := 0
	// Process staging files in batches of stagingFilesBatchSize
	// E.g. If there are 1000 pending staging files and stagingFilesBatchSize is 100,
	// Then we create 10 new entries in wh_uploads table each with 100 staging files
	uploadTriggered := isUploadTriggered(warehouse)
	if uploadTriggered {
		priority = 50
	}

	batches := service.StageFileBatching(stagingFiles, stagingFilesBatchSize)
	for _, batch := range batches {
		upload := model.Upload{
			SourceID:        warehouse.Source.ID,
			Namespace:       warehouse.Namespace,
			WorkspaceID:     warehouse.WorkspaceID,
			DestinationID:   warehouse.Destination.ID,
			DestinationType: wh.destType,
			Status:          model.Waiting,
			Schema:          json.RawMessage("{}"),
			Error:           "",

			LoadFileType:  warehouseutils.GetLoadFileType(wh.destType),
			NextRetryTime: uploadStartAfter,
			Priority:      priority,

			// The following will be populated by staging files:
			// FirstEventAt:     0,
			// LastEventAt:      0,
			// UseRudderStorage: false,
			// SourceBatchID:    "",
			// SourceTaskID:     "",
			// SourceTaskRunID:  "",
			// SourceJobID:      "",
			// SourceJobRunID:   "",
		}

		err := wh.uploadRepo.CreateWithStagingFiles(ctx, upload, batch)
		if err != nil {
			return fmt.Errorf("creating upload: %w", err)
		}
	}

	// reset upload trigger if the upload was triggered
	if uploadTriggered {
		clearTriggeredUpload(warehouse)
	}

	return nil
}

func getUploadStartAfterTime() time.Time {
	if enableJitterForSyncs {
		return timeutil.Now().Add(time.Duration(rand.Intn(15)) * time.Second)
	}
	return time.Now()
}

func (wh *HandleT) getLatestUploadStatus(warehouse *warehouseutils.Warehouse) (int64, string, int) {
	uploadID, status, priority, err := wh.warehouseDBHandle.GetLatestUploadStatus(
		context.TODO(),
		warehouse.Type,
		warehouse.Source.ID,
		warehouse.Destination.ID)
	if err != nil {
		wh.Logger.Errorf(`Error getting latest upload status for warehouse: %v`, err)
	}

	return uploadID, status, priority
}

func (wh *HandleT) deleteWaitingUploadJob(jobID int64) {
	sqlStatement := fmt.Sprintf(`
		DELETE FROM %s WHERE id = %d AND status = '%s'`,
		warehouseutils.WarehouseUploadsTable,
		jobID,
		model.Waiting,
	)
	_, err := wh.dbHandle.Exec(sqlStatement)
	if err != nil {
		wh.Logger.Errorf(`Error deleting upload job: %d in waiting state: %v`, jobID, err)
	}
}

func (wh *HandleT) createJobs(ctx context.Context, warehouse warehouseutils.Warehouse) (err error) {
	whManager, err := manager.New(wh.destType)
	if err != nil {
		return err
	}

	// Step 1: Crash recovery after restart
	// Remove pending temp tables in Redshift etc.
	_, ok := inRecoveryMap[warehouse.Destination.ID]
	if ok {
		wh.Logger.Infof("[WH]: Crash recovering for %s:%s", wh.destType, warehouse.Destination.ID)
		err = whManager.CrashRecover(warehouse)
		if err != nil {
			return err
		}
		delete(inRecoveryMap, warehouse.Destination.ID)
	}

	if !wh.canCreateUpload(warehouse) {
		wh.Logger.Debugf("[WH]: Skipping upload loop since %s upload freq not exceeded", warehouse.Identifier)
		return nil
	}

	wh.areBeingEnqueuedLock.Lock()

	priority := 0
	uploadID, uploadStatus, uploadPriority := wh.getLatestUploadStatus(&warehouse)
	if uploadStatus == model.Waiting {
		// If it is present do nothing else delete it
		if _, inProgress := wh.isUploadJobInProgress(warehouse, uploadID); !inProgress {
			wh.deleteWaitingUploadJob(uploadID)
			priority = uploadPriority // copy the priority from the latest upload job.
		}
	}

	wh.areBeingEnqueuedLock.Unlock()

	stagingFilesFetchStat := wh.stats.NewTaggedStat("wh_scheduler.pending_staging_files", stats.TimerType, stats.Tags{
		"workspaceId":   warehouse.WorkspaceID,
		"destinationID": warehouse.Destination.ID,
		"destType":      warehouse.Destination.DestinationDefinition.Name,
	})
<<<<<<< HEAD
	stagingFilesFetchStat.Start()
	stagingFilesList, err := wh.stagingRepo.Pending(ctx, warehouse.Source.ID, warehouse.Destination.ID)
=======
	stagingFilesFetchStart := time.Now()
	stagingFilesList, err := wh.getPendingStagingFiles(ctx, warehouse)
>>>>>>> 134bb0a3
	if err != nil {
		return fmt.Errorf("pending staging files for %q: %w", warehouse.Identifier, err)
	}
	stagingFilesFetchStat.Since(stagingFilesFetchStart)

	if len(stagingFilesList) == 0 {
		wh.Logger.Debugf("[WH]: Found no pending staging files for %s", warehouse.Identifier)
		return nil
	}

	uploadJobCreationStat := wh.stats.NewTaggedStat("wh_scheduler.create_upload_jobs", stats.TimerType, stats.Tags{
		"workspaceId":   warehouse.WorkspaceID,
		"destinationID": warehouse.Destination.ID,
		"destType":      warehouse.Destination.DestinationDefinition.Name,
	})
	defer uploadJobCreationStat.RecordDuration()()

	creationStart := time.Now()

	uploadStartAfter := getUploadStartAfterTime()
	err = wh.createUploadJobsFromStagingFiles(ctx, warehouse, stagingFilesList, priority, uploadStartAfter)
	if err != nil {
		return err
	}
	setLastProcessedMarker(warehouse, uploadStartAfter)

<<<<<<< HEAD
	uploadJobCreationStat.SendTiming(time.Since(creationStart))

=======
>>>>>>> 134bb0a3
	return nil
}

func (wh *HandleT) mainLoop(ctx context.Context) {
	for {
		if !wh.isEnabled {
			select {
			case <-ctx.Done():
				return
			case <-time.After(mainLoopSleep):
			}
			continue
		}

		jobCreationChan := make(chan struct{}, maxParallelJobCreation)
		wh.configSubscriberLock.RLock()
		wg := sync.WaitGroup{}
		wg.Add(len(wh.warehouses))

		whTotalSchedulingStats := wh.stats.NewStat("wh_scheduler.total_scheduling_time", stats.TimerType)
		whTotalSchedulingStart := time.Now()

		for _, warehouse := range wh.warehouses {
			w := warehouse
			rruntime.GoForWarehouse(func() {
				jobCreationChan <- struct{}{}
				defer func() {
					wg.Done()
					<-jobCreationChan
				}()

				wh.Logger.Debugf("[WH] Processing Jobs for warehouse: %s", w.Identifier)
				err := wh.createJobs(ctx, w)
				if err != nil {
					wh.Logger.Errorf("[WH] Failed to process warehouse Jobs: %v", err)
				}
			})
		}
		wh.configSubscriberLock.RUnlock()
		wg.Wait()

		whTotalSchedulingStats.Since(whTotalSchedulingStart)
		wh.stats.NewStat("wh_scheduler.warehouse_length", stats.CountType).Count(len(wh.warehouses)) // Correlation between number of warehouses and scheduling time.
		select {
		case <-ctx.Done():
			return
		case <-time.After(mainLoopSleep):
		}
	}
}

func (wh *HandleT) processingStats(ctx context.Context, availableWorkers int, skipIdentifiers []string, skipIdentifiersSQL string) error {
	var (
		pendingJobs             int
		query                   string
		pickupLagInSeconds      float64
		pickupWaitTimeInSeconds float64
		err                     error
		NowSQL                  = "NOW()"
		degradedWorkspaces      = tenantManager.DegradedWorkspaces()
	)
	if wh.NowSQL != "" {
		NowSQL = wh.NowSQL
	}
	if degradedWorkspaces == nil {
		degradedWorkspaces = []string{}
	}

	query = fmt.Sprintf(`
		SELECT
			COALESCE(COUNT(*), 0) AS pending_jobs,
			COALESCE(EXTRACT(EPOCH FROM(AGE(%[7]s, MIN(COALESCE(metadata->>'nextRetryTime', %[7]s::text)::timestamptz)))), 0) AS pickup_lag_in_seconds,
			COALESCE(SUM(EXTRACT(EPOCH FROM AGE(%[7]s, COALESCE(metadata->>'nextRetryTime', %[7]s::text)::timestamptz))), 0) AS pickup_wait_time_in_seconds
		FROM
			%[1]s t
		WHERE
			t.destination_type = '%[2]s' AND
			t.in_progress = %[3]t AND
			t.status != '%[4]s' AND
			t.status != '%[5]s' %[6]s AND
			COALESCE(metadata->>'nextRetryTime', %[7]s::text)::timestamptz <= %[7]s AND
			workspace_id <> ALL ($1);
`,
		warehouseutils.WarehouseUploadsTable,
		wh.destType,
		false,
		model.ExportedData,
		model.Aborted,
		skipIdentifiersSQL,
		NowSQL,
	)

	if len(skipIdentifiers) > 0 {
		if err = wh.dbHandle.QueryRowContext(
			ctx,
			query,
			pq.Array(degradedWorkspaces),
			pq.Array(skipIdentifiers),
		).Scan(&pendingJobs, &pickupLagInSeconds, &pickupWaitTimeInSeconds); err != nil {
			return fmt.Errorf("processing  with skip identifiers: %w", err)
		}
	} else {
		if err = wh.dbHandle.QueryRowContext(
			ctx,
			query,
			pq.Array(degradedWorkspaces),
		).Scan(&pendingJobs, &pickupLagInSeconds, &pickupWaitTimeInSeconds); err != nil {
			return fmt.Errorf("count pending jobs: %w", err)
		}
	}

	pendingJobsStat := wh.stats.NewTaggedStat("wh_processing_pending_jobs", stats.CountType, stats.Tags{
		"module":   moduleName,
		"destType": wh.destType,
	})
	pendingJobsStat.Count(pendingJobs)

	availableWorkersStat := wh.stats.NewTaggedStat("wh_processing_available_workers", stats.GaugeType, stats.Tags{
		"module":   moduleName,
		"destType": wh.destType,
	})
	availableWorkersStat.Gauge(availableWorkers)

	pickupLagStat := wh.stats.NewTaggedStat("wh_processing_pickup_lag", stats.TimerType, stats.Tags{
		"module":   moduleName,
		"destType": wh.destType,
	})
	pickupLagStat.SendTiming(time.Duration(pickupLagInSeconds) * time.Second)

	pickupWaitTimeStat := wh.stats.NewTaggedStat("wh_processing_pickup_wait_time", stats.TimerType, stats.Tags{
		"module":   moduleName,
		"destType": wh.destType,
	})
	pickupWaitTimeStat.SendTiming(time.Duration(pickupWaitTimeInSeconds) * time.Second)
	return nil
}

func (wh *HandleT) getUploadsToProcess(ctx context.Context, availableWorkers int, skipIdentifiers []string) ([]*UploadJobT, error) {
	var skipIdentifiersSQL string
	partitionIdentifierSQL := `destination_id, namespace`

	if len(skipIdentifiers) > 0 {
		skipIdentifiersSQL = `AND ((destination_id || '_' || namespace)) != ALL($2)`
	}

	if wh.allowMultipleSourcesForJobsPickup {
		if len(skipIdentifiers) > 0 {
			skipIdentifiersSQL = `AND ((source_id || '_' || destination_id || '_' || namespace)) != ALL($2)`
		}
		partitionIdentifierSQL = fmt.Sprintf(`%s, %s`, "source_id", partitionIdentifierSQL)
	}

	sqlStatement := fmt.Sprintf(`
			SELECT
				id,
				status,
				schema,
				mergedSchema,
				namespace,
				workspace_id,
				source_id,
				destination_id,
				destination_type,
				start_staging_file_id,
				end_staging_file_id,
				start_load_file_id,
				end_load_file_id,
				error,
				metadata,
				timings->0 as firstTiming,
				timings->-1 as lastTiming,
				timings,
				COALESCE(metadata->>'priority', '100')::int,
				first_event_at,
				last_event_at
			FROM (
				SELECT
					ROW_NUMBER() OVER (PARTITION BY %s ORDER BY COALESCE(metadata->>'priority', '100')::int ASC, id ASC) AS row_number,
					t.*
				FROM
					%s t
				WHERE
					t.destination_type = '%s' AND
					t.in_progress=%t AND
					t.status != '%s' AND
					t.status != '%s' %s AND
					COALESCE(metadata->>'nextRetryTime', NOW()::text)::timestamptz <= NOW() AND
          			workspace_id <> ALL ($1)
			) grouped_uploads
			WHERE
				grouped_uploads.row_number = 1
			ORDER BY
				COALESCE(metadata->>'priority', '100')::int ASC,
				id ASC
			LIMIT %d;
`,
		partitionIdentifierSQL,
		warehouseutils.WarehouseUploadsTable,
		wh.destType,
		false,
		model.ExportedData,
		model.Aborted,
		skipIdentifiersSQL,
		availableWorkers,
	)

	var (
		rows               *sql.Rows
		err                error
		degradedWorkspaces = tenantManager.DegradedWorkspaces()
	)
	if degradedWorkspaces == nil {
		degradedWorkspaces = []string{}
	}

	if len(skipIdentifiers) > 0 {
		rows, err = wh.dbHandle.QueryContext(
			ctx,
			sqlStatement,
			pq.Array(degradedWorkspaces),
			pq.Array(skipIdentifiers),
		)
	} else {
		rows, err = wh.dbHandle.QueryContext(
			ctx,
			sqlStatement,
			pq.Array(degradedWorkspaces),
		)
	}

	if err != nil && !errors.Is(err, sql.ErrNoRows) {
		return []*UploadJobT{}, err
	}

	if errors.Is(err, sql.ErrNoRows) {
		return []*UploadJobT{}, nil
	}
	defer rows.Close()

	var uploadJobs []*UploadJobT
	for rows.Next() {
		var (
			upload                    Upload
			schema                    json.RawMessage
			mergedSchema              json.RawMessage
			firstTiming               sql.NullString
			lastTiming                sql.NullString
			firstEventAt, lastEventAt sql.NullTime
		)

		err := rows.Scan(
			&upload.ID,
			&upload.Status,
			&schema,
			&mergedSchema,
			&upload.Namespace,
			&upload.WorkspaceID,
			&upload.SourceID,
			&upload.DestinationID,
			&upload.DestinationType,
			&upload.StartStagingFileID,
			&upload.EndStagingFileID,
			&upload.StartLoadFileID,
			&upload.EndLoadFileID,
			&upload.Error,
			&upload.Metadata,
			&firstTiming,
			&lastTiming,
			&upload.TimingsObj,
			&upload.Priority,
			&firstEventAt,
			&lastEventAt,
		)
		if err != nil {
			panic(fmt.Errorf("failed to scan result from query: %s\n with error : %w", sqlStatement, err))
		}
		upload.FirstEventAt = firstEventAt.Time
		upload.LastEventAt = lastEventAt.Time
		upload.UploadSchema = warehouseutils.JSONSchemaToMap(schema)
		upload.MergedSchema = warehouseutils.JSONSchemaToMap(mergedSchema)

		// TODO: replace gjson with jsoniter
		// cloud sources info
		upload.SourceBatchID = gjson.GetBytes(upload.Metadata, "source_batch_id").String()
		upload.SourceTaskID = gjson.GetBytes(upload.Metadata, "source_task_id").String()
		upload.SourceTaskRunID = gjson.GetBytes(upload.Metadata, "source_task_run_id").String()
		upload.SourceJobID = gjson.GetBytes(upload.Metadata, "source_job_id").String()
		upload.SourceJobRunID = gjson.GetBytes(upload.Metadata, "source_job_run_id").String()
		// load file type
		upload.LoadFileType = gjson.GetBytes(upload.Metadata, "load_file_type").String()

		_, upload.FirstAttemptAt = warehouseutils.TimingFromJSONString(firstTiming)
		var lastStatus string
		lastStatus, upload.LastAttemptAt = warehouseutils.TimingFromJSONString(lastTiming)
		upload.Attempts = gjson.Get(string(upload.Error), fmt.Sprintf(`%s.attempt`, lastStatus)).Int()

		if upload.WorkspaceID == "" {
			var ok bool
			wh.workspaceBySourceIDsLock.Lock()
			upload.WorkspaceID, ok = wh.workspaceBySourceIDs[upload.SourceID]
			wh.workspaceBySourceIDsLock.Unlock()

			if !ok {
				wh.Logger.Warnf("could not find workspace id for source id: %s", upload.SourceID)
			}
		}

		wh.configSubscriberLock.RLock()
		warehouse, ok := funk.Find(wh.warehouses, func(w warehouseutils.Warehouse) bool {
			return w.Source.ID == upload.SourceID && w.Destination.ID == upload.DestinationID
		}).(warehouseutils.Warehouse)
		wh.configSubscriberLock.RUnlock()

		upload.UseRudderStorage = warehouse.GetBoolDestinationConfig("useRudderStorage")

		if !ok {
			uploadJob := UploadJobT{
				upload:   &upload,
				dbHandle: wh.dbHandle,
				stats:    wh.stats,
			}
			err := fmt.Errorf("unable to find source : %s or destination : %s, both or the connection between them", upload.SourceID, upload.DestinationID)
			_, _ = uploadJob.setUploadError(err, model.Aborted)
			wh.Logger.Errorf("%v", err)
			continue
		}

		upload.SourceType = warehouse.Source.SourceDefinition.Name
		upload.SourceCategory = warehouse.Source.SourceDefinition.Category

		stagingFilesList, err := wh.stagingRepo.GetInRange(
			ctx,
			warehouse.Source.ID,
			warehouse.Destination.ID,
			upload.StartStagingFileID,
			upload.EndStagingFileID,
		)
		if err != nil {
			return nil, err
		}

		stagingFileIDs := make([]int64, len(stagingFilesList))
		stagingFileListPtr := make([]*model.StagingFile, len(stagingFilesList))
		for i := range stagingFilesList {
			stagingFileIDs[i] = stagingFilesList[i].ID
			stagingFileListPtr[i] = &stagingFilesList[i]
		}

		whManager, err := manager.New(wh.destType)
		if err != nil {
			return nil, err
		}

		uploadJob := UploadJobT{
			upload:               &upload,
			stagingFiles:         stagingFileListPtr,
			stagingFileIDs:       stagingFileIDs,
			warehouse:            warehouse,
			whManager:            whManager,
			dbHandle:             wh.dbHandle,
			pgNotifier:           &wh.notifier,
			destinationValidator: validations.NewDestinationValidator(),
			stats:                wh.stats,
		}

		uploadJobs = append(uploadJobs, &uploadJob)
	}

	if err = wh.processingStats(ctx, availableWorkers, skipIdentifiers, skipIdentifiersSQL); err != nil {
		return nil, fmt.Errorf("processing stats: %w", err)
	}

	return uploadJobs, nil
}

func (wh *HandleT) getInProgressNamespaces() (identifiers []string) {
	wh.inProgressMapLock.Lock()
	defer wh.inProgressMapLock.Unlock()
	for k, v := range wh.inProgressMap {
		if len(v) >= wh.maxConcurrentUploadJobs {
			identifiers = append(identifiers, string(k))
		}
	}
	return
}

func (wh *HandleT) runUploadJobAllocator(ctx context.Context) {
loop:
	for {
		if !wh.initialConfigFetched {
			select {
			case <-ctx.Done():
				break loop
			case <-time.After(waitForConfig):
			}
			continue
		}

		availableWorkers := wh.noOfWorkers - wh.getActiveWorkerCount()
		if availableWorkers < 1 {
			select {
			case <-ctx.Done():
				break loop
			case <-time.After(waitForWorkerSleep):
			}
			continue
		}

		wh.areBeingEnqueuedLock.Lock()

		inProgressNamespaces := wh.getInProgressNamespaces()
		wh.Logger.Debugf(`Current inProgress namespace identifiers for %s: %v`, wh.destType, inProgressNamespaces)

		uploadJobsToProcess, err := wh.getUploadsToProcess(ctx, availableWorkers, inProgressNamespaces)
		if err != nil {
			wh.Logger.Errorf(`Error executing getUploadsToProcess: %v`, err)
			panic(err)
		}

		for _, uploadJob := range uploadJobsToProcess {
			wh.setDestInProgress(uploadJob.warehouse, uploadJob.upload.ID)
		}
		wh.areBeingEnqueuedLock.Unlock()

		for _, uploadJob := range uploadJobsToProcess {
			workerName := wh.workerIdentifier(uploadJob.warehouse)
			wh.workerChannelMapLock.Lock()
			wh.workerChannelMap[workerName] <- uploadJob
			wh.workerChannelMapLock.Unlock()
		}

		select {
		case <-ctx.Done():
			break loop
		case <-time.After(uploadAllocatorSleep):
		}
	}

	wh.workerChannelMapLock.Lock()
	for _, workerChannel := range wh.workerChannelMap {
		close(workerChannel)
	}
	wh.workerChannelMapLock.Unlock()
}

func getBucketFolder(batchID, tableName string) string {
	return fmt.Sprintf(`%v-%v`, batchID, tableName)
}

// Enable enables a router :)
func (wh *HandleT) Enable() {
	wh.isEnabled = true
}

// Disable disables a router:)
func (wh *HandleT) Disable() {
	wh.isEnabled = false
}

func (wh *HandleT) setInterruptedDestinations() {
	if !misc.Contains(crashRecoverWarehouses, wh.destType) {
		return
	}
	sqlStatement := fmt.Sprintf(`
		SELECT
		  destination_id
		FROM
		  %s
		WHERE
		  destination_type = '%s'
		  AND (
			status = '%s'
			OR status = '%s'
		  )
		  and in_progress = %t;
`,
		warehouseutils.WarehouseUploadsTable,
		wh.destType,
		getInProgressState(model.ExportedData),
		getFailedState(model.ExportedData),
		true,
	)
	rows, err := wh.dbHandle.Query(sqlStatement)
	if err != nil {
		panic(fmt.Errorf("query: %s failed with Error : %w", sqlStatement, err))
	}
	defer rows.Close()

	for rows.Next() {
		var destID string
		err := rows.Scan(&destID)
		if err != nil {
			panic(fmt.Errorf("failed to scan result from query: %s\nwith error : %w", sqlStatement, err))
		}
		inRecoveryMap[destID] = true
	}
}

func (wh *HandleT) Setup(whType string) {
	wh.Logger = pkgLogger
	wh.Logger.Infof("WH: Warehouse Router started: %s", whType)
	wh.dbHandle = dbHandle
	// We now have access to the warehouseDBHandle through
	// which we will be running the db calls.
	wh.warehouseDBHandle = NewWarehouseDB(dbHandle)
	wh.stagingRepo = repo.NewStagingFiles(dbHandle)
	wh.uploadRepo = repo.NewUploads(dbHandle)

	wh.notifier = notifier
	wh.destType = whType
	wh.setInterruptedDestinations()
	wh.resetInProgressJobs()
	wh.Enable()
	wh.workerChannelMap = make(map[string]chan *UploadJobT)
	wh.inProgressMap = make(map[WorkerIdentifierT][]JobIDT)
	wh.tenantManager = multitenant.Manager{
		BackendConfig: backendconfig.DefaultBackendConfig,
	}
	wh.stats = stats.Default
	wh.Now = timeutil.Now
	wh.NowSQL = "NOW()"

	whName := warehouseutils.WHDestNameMap[whType]
	config.RegisterIntConfigVariable(8, &wh.noOfWorkers, true, 1, fmt.Sprintf(`Warehouse.%v.noOfWorkers`, whName), "Warehouse.noOfWorkers")
	config.RegisterIntConfigVariable(1, &wh.maxConcurrentUploadJobs, false, 1, fmt.Sprintf(`Warehouse.%v.maxConcurrentUploadJobs`, whName))
	config.RegisterBoolConfigVariable(false, &wh.allowMultipleSourcesForJobsPickup, false, fmt.Sprintf(`Warehouse.%v.allowMultipleSourcesForJobsPickup`, whName))

	wh.cpInternalClient = cpclient.NewInternalClientWithCache(
		configBackendURL,
		cpclient.BasicAuth{
			Username: config.GetString("CP_INTERNAL_API_USERNAME", ""),
			Password: config.GetString("CP_INTERNAL_API_PASSWORD", ""),
		},
	)

	ctx, cancel := context.WithCancel(context.Background())
	g, ctx := errgroup.WithContext(ctx)

	wh.backgroundCancel = cancel
	wh.backgroundWait = g.Wait

	g.Go(misc.WithBugsnagForWarehouse(func() error {
		wh.tenantManager.Run(ctx)
		return nil
	}))

	g.Go(misc.WithBugsnagForWarehouse(func() error {
		wh.backendConfigSubscriber(ctx)
		return nil
	}))

	g.Go(misc.WithBugsnagForWarehouse(func() error {
		wh.runUploadJobAllocator(ctx)
		return nil
	}))
	g.Go(misc.WithBugsnagForWarehouse(func() error {
		wh.mainLoop(ctx)
		return nil
	}))

	g.Go(misc.WithBugsnagForWarehouse(func() error {
		return wh.CronTracker(ctx)
	}))
}

func (wh *HandleT) Shutdown() {
	wh.backgroundCancel()
	wh.backgroundWait()
}

func (wh *HandleT) resetInProgressJobs() {
	sqlStatement := fmt.Sprintf(`
		UPDATE
		  %s
		SET
		  in_progress = %t
		WHERE
		  destination_type = '%s'
		  AND in_progress = %t;
`,
		warehouseutils.WarehouseUploadsTable,
		false,
		wh.destType,
		true,
	)
	_, err := wh.dbHandle.Query(sqlStatement)
	if err != nil {
		panic(fmt.Errorf("query: %s failed with Error : %w", sqlStatement, err))
	}
}

func minimalConfigSubscriber() {
	ch := backendconfig.DefaultBackendConfig.Subscribe(context.TODO(), backendconfig.TopicBackendConfig)
	for data := range ch {
		pkgLogger.Debug("Got config from config-backend", data)
		config := data.Data.(map[string]backendconfig.ConfigT)

		sourceIDsByWorkspaceLock.Lock()
		sourceIDsByWorkspace = map[string][]string{}

		var connectionFlags backendconfig.ConnectionFlags
		for workspaceID, wConfig := range config {
			connectionFlags = wConfig.ConnectionFlags // the last connection flags should be enough, since they are all the same in multi-workspace environments
			for _, source := range wConfig.Sources {
				if _, ok := sourceIDsByWorkspace[workspaceID]; !ok {
					sourceIDsByWorkspace[workspaceID] = []string{}
				}
				sourceIDsByWorkspace[workspaceID] = append(sourceIDsByWorkspace[workspaceID], source.ID)
				for _, destination := range source.Destinations {
					if misc.Contains(warehouseutils.WarehouseDestinations, destination.DestinationDefinition.Name) {
						wh := &HandleT{
							dbHandle: dbHandle,
							destType: destination.DestinationDefinition.Name,
						}
						namespace := wh.getNamespace(destination.Config, source, destination, wh.destType)
						connectionsMapLock.Lock()
						if connectionsMap[destination.ID] == nil {
							connectionsMap[destination.ID] = map[string]warehouseutils.Warehouse{}
						}
						connectionsMap[destination.ID][source.ID] = warehouseutils.Warehouse{
							WorkspaceID: workspaceID,
							Destination: destination,
							Namespace:   namespace,
							Type:        wh.destType,
							Source:      source,
							Identifier:  warehouseutils.GetWarehouseIdentifier(wh.destType, source.ID, destination.ID),
						}
						connectionsMapLock.Unlock()
					}
				}
			}
		}
		sourceIDsByWorkspaceLock.Unlock()

		if val, ok := connectionFlags.Services["warehouse"]; ok {
			if UploadAPI.connectionManager != nil {
				UploadAPI.connectionManager.Apply(connectionFlags.URL, val)
			}
		}
	}
}

// Gets the config from config backend and extracts enabled write keys
func monitorDestRouters(ctx context.Context) {
	dstToWhRouter := make(map[string]*HandleT)

	ch := tenantManager.WatchConfig(ctx)
	for config := range ch {
		onConfigDataEvent(config, dstToWhRouter)
	}

	g, _ := errgroup.WithContext(context.Background())
	for _, wh := range dstToWhRouter {
		wh := wh
		g.Go(func() error {
			wh.Shutdown()
			return nil
		})
	}
	g.Wait()
}

func onConfigDataEvent(config map[string]backendconfig.ConfigT, dstToWhRouter map[string]*HandleT) {
	pkgLogger.Debug("Got config from config-backend", config)

	enabledDestinations := make(map[string]bool)
	var connectionFlags backendconfig.ConnectionFlags
	for _, wConfig := range config {
		connectionFlags = wConfig.ConnectionFlags // the last connection flags should be enough, since they are all the same in multi-workspace environments
		for _, source := range wConfig.Sources {
			for _, destination := range source.Destinations {
				enabledDestinations[destination.DestinationDefinition.Name] = true
				if misc.Contains(warehouseutils.WarehouseDestinations, destination.DestinationDefinition.Name) {
					wh, ok := dstToWhRouter[destination.DestinationDefinition.Name]
					if !ok {
						pkgLogger.Info("Starting a new Warehouse Destination Router: ", destination.DestinationDefinition.Name)
						wh = &HandleT{}
						wh.configSubscriberLock.Lock()
						wh.Setup(destination.DestinationDefinition.Name)
						wh.configSubscriberLock.Unlock()
						dstToWhRouter[destination.DestinationDefinition.Name] = wh
					} else {
						pkgLogger.Debug("Enabling existing Destination: ", destination.DestinationDefinition.Name)
						wh.configSubscriberLock.Lock()
						wh.Enable()
						wh.configSubscriberLock.Unlock()
					}
				}
			}
		}
	}
	if val, ok := connectionFlags.Services["warehouse"]; ok {
		if UploadAPI.connectionManager != nil {
			UploadAPI.connectionManager.Apply(connectionFlags.URL, val)
		}
	}

	keys := misc.StringKeys(dstToWhRouter)
	for _, key := range keys {
		if _, ok := enabledDestinations[key]; !ok {
			if wh, ok := dstToWhRouter[key]; ok {
				pkgLogger.Info("Disabling a existing warehouse destination: ", key)
				wh.configSubscriberLock.Lock()
				wh.Disable()
				wh.configSubscriberLock.Unlock()
			}
		}
	}
}

func setupTables(dbHandle *sql.DB) error {
	m := &migrator.Migrator{
		Handle:                     dbHandle,
		MigrationsTable:            "wh_schema_migrations",
		ShouldForceSetLowerVersion: ShouldForceSetLowerVersion,
	}

	operation := func() error {
		return m.Migrate("warehouse")
	}

	backoffWithMaxRetry := backoff.WithMaxRetries(backoff.NewExponentialBackOff(), 3)
	err := backoff.RetryNotify(operation, backoffWithMaxRetry, func(err error, t time.Duration) {
		pkgLogger.Warnf("Failed to setup WH db tables: %v, retrying after %v", err, t)
	})
	if err != nil {
		return fmt.Errorf("could not run warehouse database migrations: %w", err)
	}
	return nil
}

func CheckPGHealth(dbHandle *sql.DB) bool {
	if dbHandle == nil {
		return false
	}
	rows, err := dbHandle.Query(`SELECT 'Rudder Warehouse DB Health Check'::text as message`)
	if err != nil {
		pkgLogger.Error(err)
		return false
	}
	defer rows.Close()
	return true
}

func setConfigHandler(w http.ResponseWriter, r *http.Request) {
	pkgLogger.LogRequest(r)

	body, err := io.ReadAll(r.Body)
	if err != nil {
		pkgLogger.Errorf("[WH]: Error reading body: %v", err)
		http.Error(w, "can't read body", http.StatusBadRequest)
		return
	}
	defer r.Body.Close()

	var kvs []warehouseutils.KeyValue
	err = json.Unmarshal(body, &kvs)
	if err != nil {
		pkgLogger.Errorf("[WH]: Error unmarshalling body: %v", err)
		http.Error(w, "can't unmarshall body", http.StatusBadRequest)
		return
	}

	for _, kv := range kvs {
		config.Set(kv.Key, kv.Value)
	}
	w.WriteHeader(http.StatusOK)
}

func pendingEventsHandler(w http.ResponseWriter, r *http.Request) {
	// TODO : respond with errors in a common way
	pkgLogger.LogRequest(r)

	ctx := r.Context()

	if r.Method != "POST" {
		w.WriteHeader(http.StatusMethodNotAllowed)
		return
	}

	// read body
	body, err := io.ReadAll(r.Body)
	if err != nil {
		pkgLogger.Errorf("[WH]: Error reading body: %v", err)
		http.Error(w, "can't read body", http.StatusBadRequest)
		return
	}
	defer r.Body.Close()

	// unmarshall body
	var pendingEventsReq warehouseutils.PendingEventsRequestT
	err = json.Unmarshal(body, &pendingEventsReq)
	if err != nil {
		pkgLogger.Errorf("[WH]: Error unmarshalling body: %v", err)
		http.Error(w, "can't unmarshall body", http.StatusBadRequest)
		return
	}

	sourceID := pendingEventsReq.SourceID

	// return error if source id is empty
	if sourceID == "" {
		pkgLogger.Errorf("[WH]: pending-events:  Empty source id")
		http.Error(w, "empty source id", http.StatusBadRequest)
		return
	}

	workspaceID, err := tenantManager.SourceToWorkspace(ctx, sourceID)
	if err != nil {
		pkgLogger.Errorf("[WH]: Error checking if source is degraded: %v", err)
		http.Error(w, "workspaceID from sourceID not found", http.StatusBadRequest)
		return
	}

	if tenantManager.DegradedWorkspace(workspaceID) {
		pkgLogger.Infof("[WH]: Workspace (id: %q) is degraded: %v", workspaceID, err)
		http.Error(w, "workspace is in degraded mode", http.StatusServiceUnavailable)
		return
	}

	pendingEvents := false
	var (
		pendingStagingFileCount int64
		pendingUploadCount      int64
	)

	// check whether there are any pending staging files or uploads for the given source id
	// get pending staging files
	pendingStagingFileCount, err = repo.NewStagingFiles(dbHandle).CountPendingForSource(ctx, sourceID)
	if err != nil {
		err := fmt.Errorf("error getting pending staging file count : %v", err)
		pkgLogger.Errorf("[WH]: %v", err)
		http.Error(w, err.Error(), http.StatusInternalServerError)
		return
	}

	filterBy := []warehouseutils.FilterBy{{Key: "source_id", Value: sourceID}}
	if pendingEventsReq.TaskRunID != "" {
		filterBy = append(filterBy, warehouseutils.FilterBy{Key: "metadata->>'source_task_run_id'", Value: pendingEventsReq.TaskRunID})
	}

	pendingUploadCount, err = getPendingUploadCount(filterBy...)
	if err != nil {
		err := fmt.Errorf("error getting pending uploads : %v", err)
		pkgLogger.Errorf("[WH]: %v", err)
		http.Error(w, err.Error(), http.StatusInternalServerError)
		return
	}

	// if there are any pending staging files or uploads, set pending events as true
	if (pendingStagingFileCount + pendingUploadCount) > int64(0) {
		pendingEvents = true
	}

	// read `triggerUpload` queryParam
	var triggerPendingUpload bool
	triggerUploadQP := r.URL.Query().Get(triggerUploadQPName)
	if triggerUploadQP != "" {
		triggerPendingUpload, _ = strconv.ParseBool(triggerUploadQP)
	}

	// trigger upload if there are pending events and triggerPendingUpload is true
	if pendingEvents && triggerPendingUpload {
		pkgLogger.Infof("[WH]: Triggering upload for all wh destinations connected to source '%s'", sourceID)
		wh := make([]warehouseutils.Warehouse, 0)

		// get all wh destinations for given source id
		connectionsMapLock.Lock()
		for _, srcMap := range connectionsMap {
			for srcID, w := range srcMap {
				if srcID == sourceID {
					wh = append(wh, w)
				}
			}
		}
		connectionsMapLock.Unlock()

		// return error if no such destinations found
		if len(wh) == 0 {
			err := fmt.Errorf("no warehouse destinations found for source id '%s'", sourceID)
			pkgLogger.Errorf("[WH]: %v", err)
			http.Error(w, err.Error(), http.StatusBadRequest)
			return
		}

		for _, warehouse := range wh {
			triggerUpload(warehouse)
		}
	}

	// create and write response
	res := warehouseutils.PendingEventsResponseT{
		PendingEvents:            pendingEvents,
		PendingStagingFilesCount: pendingStagingFileCount,
		PendingUploadCount:       pendingUploadCount,
	}

	resBody, err := json.Marshal(res)
	if err != nil {
		err := fmt.Errorf("failed to marshall pending events response : %v", err)
		pkgLogger.Errorf("[WH]: %v", err)
		http.Error(w, err.Error(), http.StatusInternalServerError)
		return
	}

	w.Write(resBody)
}

func getPendingUploadCount(filters ...warehouseutils.FilterBy) (uploadCount int64, err error) {
	pkgLogger.Debugf("Fetching pending upload count with filters: %v", filters)

	query := fmt.Sprintf(`
		SELECT
		  COUNT(*)
		FROM
		  %[1]s
		WHERE
		  %[1]s.status NOT IN ('%[2]s', '%[3]s')
	`,
		warehouseutils.WarehouseUploadsTable,
		model.ExportedData,
		model.Aborted,
	)

	args := make([]interface{}, 0)
	for i, filter := range filters {
		query += fmt.Sprintf(" AND %s=$%d", filter.Key, i+1)
		args = append(args, filter.Value)
	}

	err = dbHandle.QueryRow(query, args...).Scan(&uploadCount)
	if err != nil && err != sql.ErrNoRows {
		err = fmt.Errorf("query: %s failed with Error : %w", query, err)
		return
	}

	return uploadCount, nil
}

func triggerUploadHandler(w http.ResponseWriter, r *http.Request) {
	// TODO : respond with errors in a common way
	pkgLogger.LogRequest(r)

	ctx := r.Context()

	// read body
	body, err := io.ReadAll(r.Body)
	if err != nil {
		pkgLogger.Errorf("[WH]: Error reading body: %v", err)
		http.Error(w, "can't read body", http.StatusBadRequest)
		return
	}
	defer r.Body.Close()

	// unmarshall body
	var triggerUploadReq warehouseutils.TriggerUploadRequestT
	err = json.Unmarshal(body, &triggerUploadReq)
	if err != nil {
		pkgLogger.Errorf("[WH]: Error unmarshalling body: %v", err)
		http.Error(w, "can't unmarshall body", http.StatusBadRequest)
		return
	}

	workspaceID, err := tenantManager.SourceToWorkspace(ctx, triggerUploadReq.SourceID)
	if err != nil {
		pkgLogger.Errorf("[WH]: Error checking if source is degraded: %v", err)
		http.Error(w, "workspaceID from sourceID not found", http.StatusBadRequest)
		return
	}

	if tenantManager.DegradedWorkspace(workspaceID) {
		pkgLogger.Infof("[WH]: Workspace (id: %q) is degraded: %v", workspaceID, err)
		http.Error(w, "workspace is in degraded mode", http.StatusServiceUnavailable)
		return
	}

	err = TriggerUploadHandler(triggerUploadReq.SourceID, triggerUploadReq.DestinationID)
	if err != nil {
		http.Error(w, err.Error(), http.StatusBadRequest)
		return
	}
	w.WriteHeader(http.StatusOK)
}

func TriggerUploadHandler(sourceID, destID string) error {
	// return error if source id and dest id is empty
	if sourceID == "" && destID == "" {
		err := fmt.Errorf("empty source and destination id")
		pkgLogger.Errorf("[WH]: trigger upload : %v", err)
		return err
	}

	wh := make([]warehouseutils.Warehouse, 0)

	if sourceID != "" && destID == "" {
		// get all wh destinations for given source id
		connectionsMapLock.Lock()
		for _, srcMap := range connectionsMap {
			for srcID, w := range srcMap {
				if srcID == sourceID {
					wh = append(wh, w)
				}
			}
		}
		connectionsMapLock.Unlock()
	}
	if destID != "" {
		connectionsMapLock.Lock()
		for destinationId, srcMap := range connectionsMap {
			if destinationId == destID {
				for _, w := range srcMap {
					wh = append(wh, w)
				}
			}
		}
		connectionsMapLock.Unlock()
	}

	// return error if no such destinations found
	if len(wh) == 0 {
		err := fmt.Errorf("no warehouse destinations found for source id '%s'", sourceID)
		pkgLogger.Errorf("[WH]: %v", err)
		return err
	}

	// iterate over each wh destination and trigger upload
	for _, warehouse := range wh {
		triggerUpload(warehouse)
	}
	return nil
}

func databricksVersionHandler(w http.ResponseWriter, _ *http.Request) {
	w.WriteHeader(http.StatusOK)
	w.Write([]byte(deltalake.GetDatabricksVersion()))
}

func isUploadTriggered(wh warehouseutils.Warehouse) bool {
	triggerUploadsMapLock.Lock()
	isTriggered := triggerUploadsMap[wh.Identifier]
	triggerUploadsMapLock.Unlock()
	return isTriggered
}

func triggerUpload(wh warehouseutils.Warehouse) {
	triggerUploadsMapLock.Lock()
	triggerUploadsMap[wh.Identifier] = true
	triggerUploadsMapLock.Unlock()
	pkgLogger.Infof("[WH]: Upload triggered for warehouse '%s'", wh.Identifier)
}

func clearTriggeredUpload(wh warehouseutils.Warehouse) {
	triggerUploadsMapLock.Lock()
	delete(triggerUploadsMap, wh.Identifier)
	triggerUploadsMapLock.Unlock()
}

func healthHandler(w http.ResponseWriter, _ *http.Request) {
	dbService := ""
	pgNotifierService := ""
	if runningMode != DegradedMode {
		if !CheckPGHealth(notifier.GetDBHandle()) {
			http.Error(w, "Cannot connect to pgNotifierService", http.StatusInternalServerError)
			return
		}
		pgNotifierService = "UP"
	}

	if isMaster() {
		if !CheckPGHealth(dbHandle) {
			http.Error(w, "Cannot connect to dbService", http.StatusInternalServerError)
			return
		}
		dbService = "UP"
	}

	healthVal := fmt.Sprintf(
		`{"server":"UP","db":%q,"pgNotifier":%q,"acceptingEvents":"TRUE","warehouseMode":%q,"goroutines":"%d"}`,
		dbService, pgNotifierService, strings.ToUpper(warehouseMode), runtime.NumGoroutine(),
	)
	w.Write([]byte(healthVal))
}

func getConnectionString() string {
	if !CheckForWarehouseEnvVars() {
		return misc.GetConnectionString()
	}
	return fmt.Sprintf("host=%s port=%d user=%s "+
		"password=%s dbname=%s sslmode=%s application_name=%s",
		host, port, user, password, dbname, sslMode, appName)
}

func startWebHandler(ctx context.Context) error {
	mux := http.NewServeMux()

	// do not register same endpoint when running embedded in rudder backend
	if isStandAlone() {
		mux.HandleFunc("/health", healthHandler)
	}
	if runningMode != DegradedMode {
		if isMaster() {
			pkgLogger.Infof("WH: Warehouse master service waiting for BackendConfig before starting on %d", webPort)
			backendconfig.DefaultBackendConfig.WaitForConfig(ctx)

			mux.Handle("/v1/process", (&api.WarehouseAPI{
				Logger:      pkgLogger,
				Stats:       stats.Default,
				Repo:        repo.NewStagingFiles(dbHandle),
				Multitenant: tenantManager,
			}).Handler())

			// triggers upload only when there are pending events and triggerUpload is sent for a sourceId
			mux.HandleFunc("/v1/warehouse/pending-events", pendingEventsHandler)
			// triggers uploads for a source
			mux.HandleFunc("/v1/warehouse/trigger-upload", triggerUploadHandler)
			mux.HandleFunc("/databricksVersion", databricksVersionHandler)
			mux.HandleFunc("/v1/setConfig", setConfigHandler)

			// Warehouse Async Job end-points
			mux.HandleFunc("/v1/warehouse/jobs", asyncWh.AddWarehouseJobHandler)           // FIXME: add degraded mode
			mux.HandleFunc("/v1/warehouse/jobs/status", asyncWh.StatusWarehouseJobHandler) // FIXME: add degraded mode

			pkgLogger.Infof("WH: Starting warehouse master service in %d", webPort)
		} else {
			pkgLogger.Infof("WH: Starting warehouse slave service in %d", webPort)
		}
	}

	srv := &http.Server{
		Addr:    fmt.Sprintf(":%d", webPort),
		Handler: bugsnag.Handler(mux),
	}

	return httputil.ListenAndServe(ctx, srv)
}

// CheckForWarehouseEnvVars Checks if all the required Env Variables for Warehouse are present
func CheckForWarehouseEnvVars() bool {
	return config.IsSet("WAREHOUSE_JOBS_DB_HOST") &&
		config.IsSet("WAREHOUSE_JOBS_DB_USER") &&
		config.IsSet("WAREHOUSE_JOBS_DB_DB_NAME") &&
		config.IsSet("WAREHOUSE_JOBS_DB_PASSWORD")
}

// This checks if gateway is running or not
func isStandAlone() bool {
	return warehouseMode != EmbeddedMode && warehouseMode != EmbeddedMasterMode
}

func isMaster() bool {
	return warehouseMode == config.MasterMode ||
		warehouseMode == config.MasterSlaveMode ||
		warehouseMode == config.EmbeddedMode ||
		warehouseMode == config.EmbeddedMasterMode
}

func isSlave() bool {
	return warehouseMode == config.SlaveMode || warehouseMode == config.MasterSlaveMode || warehouseMode == config.EmbeddedMode
}

func isStandAloneSlave() bool {
	return warehouseMode == config.SlaveMode
}

func setupDB(ctx context.Context, connInfo string) error {
	if isStandAloneSlave() {
		return nil
	}

	var err error
	dbHandle, err = sql.Open("postgres", connInfo)
	if err != nil {
		return err
	}

	isDBCompatible, err := validators.IsPostgresCompatible(ctx, dbHandle)
	if err != nil {
		return err
	}

	if !isDBCompatible {
		err := errors.New("rudder Warehouse Service needs postgres version >= 10. Exiting")
		pkgLogger.Error(err)
		return err
	}

	if err = dbHandle.PingContext(ctx); err != nil {
		return fmt.Errorf("could not ping WH db: %w", err)
	}

	return setupTables(dbHandle)
}

// Setup prepares the database connection for warehouse service, verifies database compatibility and creates the required tables
func Setup(ctx context.Context) error {
	if !isStandAlone() && !db.IsNormalMode() {
		return nil
	}
	psqlInfo := getConnectionString()
	if err := setupDB(ctx, psqlInfo); err != nil {
		return fmt.Errorf("cannot setup warehouse db: %w", err)
	}
	return nil
}

// Start starts the warehouse service
func Start(ctx context.Context, app app.App) error {
	application = app

	if dbHandle == nil && !isStandAloneSlave() {
		return errors.New("warehouse service cannot start, database connection is not setup")
	}
	// do not start warehouse service if rudder core is not in normal mode and warehouse is running in same process as rudder core
	if !isStandAlone() && !db.IsNormalMode() {
		pkgLogger.Infof("Skipping start of warehouse service...")
		return nil
	}

	pkgLogger.Infof("WH: Starting Warehouse service...")
	psqlInfo := getConnectionString()

	defer func() {
		if r := recover(); r != nil {
			pkgLogger.Fatal(r)
			panic(r)
		}
	}()

	runningMode := config.GetString("Warehouse.runningMode", "")
	if runningMode == DegradedMode {
		pkgLogger.Infof("WH: Running warehouse service in degraded mode...")
		if isMaster() {
			rruntime.GoForWarehouse(func() {
				minimalConfigSubscriber()
			})
			err := InitWarehouseAPI(dbHandle, pkgLogger.Child("upload_api"))
			if err != nil {
				pkgLogger.Errorf("WH: Failed to start warehouse api: %v", err)
				return err
			}
		}
		return startWebHandler(ctx)
	}
	var err error
	workspaceIdentifier := fmt.Sprintf(`%s::%s`, config.GetKubeNamespace(), misc.GetMD5Hash(config.GetWorkspaceToken()))
	notifier, err = pgnotifier.New(workspaceIdentifier, psqlInfo)
	if err != nil {
		return fmt.Errorf("cannot setup pgnotifier: %w", err)
	}

	g, ctx := errgroup.WithContext(ctx)

	// Setting up reporting client
	// only if standalone or embedded connecting to diff DB for warehouse
	if (isStandAlone() && isMaster()) || (misc.GetConnectionString() != psqlInfo) {
		reporting := application.Features().Reporting.Setup(backendconfig.DefaultBackendConfig)

		g.Go(misc.WithBugsnagForWarehouse(func() error {
			reporting.AddClient(ctx, types.Config{ConnInfo: psqlInfo, ClientName: types.WarehouseReportingClient})
			return nil
		}))
	}

	if isStandAlone() && isMaster() {
		destinationdebugger.Setup(backendconfig.DefaultBackendConfig)

		// Report warehouse features
		g.Go(func() error {
			backendconfig.DefaultBackendConfig.WaitForConfig(ctx)

			c := controlplane.NewClient(
				backendconfig.GetConfigBackendURL(),
				backendconfig.DefaultBackendConfig.Identity(),
			)

			err := c.SendFeatures(ctx, info.WarehouseComponent.Name, info.WarehouseComponent.Features)
			if err != nil {
				pkgLogger.Errorf("error sending warehouse features: %v", err)
			}

			// We don't want to exit if we fail to send features
			return nil
		})
	}

	if isSlave() {
		pkgLogger.Infof("WH: Starting warehouse slave...")
		g.Go(misc.WithBugsnagForWarehouse(func() error {
			return setupSlave(ctx)
		}))
	}

	if isMaster() {
		pkgLogger.Infof("[WH]: Starting warehouse master...")

		backendconfig.DefaultBackendConfig.WaitForConfig(ctx)

		region := config.GetString("region", "")

		controlPlaneClient = controlplane.NewClient(
			backendconfig.GetConfigBackendURL(),
			backendconfig.DefaultBackendConfig.Identity(),
			controlplane.WithRegion(region),
		)

		tenantManager = &multitenant.Manager{
			BackendConfig: backendconfig.DefaultBackendConfig,
		}
		g.Go(func() error {
			tenantManager.Run(ctx)
			return nil
		})

		g.Go(misc.WithBugsnagForWarehouse(func() error {
			return notifier.ClearJobs(ctx)
		}))

		g.Go(misc.WithBugsnagForWarehouse(func() error {
			monitorDestRouters(ctx)
			return nil
		}))

		archiver := &archive.Archiver{
			DB:          dbHandle,
			Stats:       stats.Default,
			Logger:      pkgLogger.Child("archiver"),
			FileManager: filemanager.DefaultFileManagerFactory,
			Multitenant: tenantManager,
		}
		g.Go(misc.WithBugsnagForWarehouse(func() error {
			archive.CronArchiver(ctx, archiver)
			return nil
		}))

		err := InitWarehouseAPI(dbHandle, pkgLogger.Child("upload_api"))
		if err != nil {
			pkgLogger.Errorf("WH: Failed to start warehouse api: %v", err)
			return err
		}
		asyncWh = jobs.InitWarehouseJobsAPI(ctx, dbHandle, &notifier)
		jobs.WithConfig(asyncWh, config.Default)

		g.Go(misc.WithBugsnagForWarehouse(func() error {
			return asyncWh.InitAsyncJobRunner()
		}))
	}

	g.Go(func() error {
		return startWebHandler(ctx)
	})

	return g.Wait()
}<|MERGE_RESOLUTION|>--- conflicted
+++ resolved
@@ -632,13 +632,8 @@
 		"destinationID": warehouse.Destination.ID,
 		"destType":      warehouse.Destination.DestinationDefinition.Name,
 	})
-<<<<<<< HEAD
-	stagingFilesFetchStat.Start()
+	stagingFilesFetchStart := time.Now()
 	stagingFilesList, err := wh.stagingRepo.Pending(ctx, warehouse.Source.ID, warehouse.Destination.ID)
-=======
-	stagingFilesFetchStart := time.Now()
-	stagingFilesList, err := wh.getPendingStagingFiles(ctx, warehouse)
->>>>>>> 134bb0a3
 	if err != nil {
 		return fmt.Errorf("pending staging files for %q: %w", warehouse.Identifier, err)
 	}
@@ -665,11 +660,8 @@
 	}
 	setLastProcessedMarker(warehouse, uploadStartAfter)
 
-<<<<<<< HEAD
 	uploadJobCreationStat.SendTiming(time.Since(creationStart))
 
-=======
->>>>>>> 134bb0a3
 	return nil
 }
 
