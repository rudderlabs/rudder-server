--- conflicted
+++ resolved
@@ -129,14 +129,6 @@
 }
 
 func (a *App) Setup(ctx context.Context) error {
-<<<<<<< HEAD
-	// do not set up warehouse service if rudder core is not in normal mode and warehouse is running in same process as rudder core
-	if !mode.IsStandAlone(a.config.warehouseMode) && !db.IsNormalMode() {
-		return nil
-	}
-
-=======
->>>>>>> 43b645b2
 	if err := a.setupDatabase(ctx); err != nil {
 		return fmt.Errorf("setting up database: %w", err)
 	}
@@ -199,13 +191,8 @@
 		return fmt.Errorf("cannot create grpc server: %w", err)
 	}
 
-<<<<<<< HEAD
 	a.api = api.NewApi(
-		a.config.warehouseMode,
-=======
-	a.api = NewApi(
 		a.config.mode,
->>>>>>> 43b645b2
 		a.conf,
 		a.logger,
 		a.statsFactory,
@@ -306,11 +293,7 @@
 // Start starts the warehouse service
 func (a *App) Start(ctx context.Context) error {
 	// do not start warehouse service if rudder core is not in normal mode and warehouse is running in same process as rudder core
-<<<<<<< HEAD
-	if !mode.IsStandAlone(a.config.warehouseMode) && !db.IsNormalMode() {
-=======
-	if !isStandAlone(a.config.mode) && !db.IsNormalMode() {
->>>>>>> 43b645b2
+	if !mode.IsStandAlone(a.config.mode) && !db.IsNormalMode() {
 		a.logger.Infof("Skipping start of warehouse service...")
 		return nil
 	}
@@ -336,15 +319,10 @@
 		return nil
 	})
 
-<<<<<<< HEAD
 	if mode.IsDegraded(a.config.runningMode) {
-		a.logger.Infof("WH: Running warehouse service in degraded mode...")
-=======
-	if isDegraded(a.config.runningMode) {
 		a.logger.Infof("Running warehouse service in degraded mode...")
->>>>>>> 43b645b2
-
-		if isMaster(a.config.mode) {
+
+		if mode.IsMaster(a.config.mode) {
 			g.Go(func() error {
 				a.grpcServer.Start(gCtx)
 				return nil
@@ -361,11 +339,7 @@
 	// A different DB for warehouse is used when:
 	// 1. MultiTenant (uses RDS)
 	// 2. rudderstack-postgresql-warehouse pod in Hosted and Enterprise
-<<<<<<< HEAD
-	if (mode.IsStandAlone(a.config.warehouseMode) && mode.IsMaster(a.config.warehouseMode)) || (misc.GetConnectionString(a.conf) != a.connectionString()) {
-=======
-	if (isStandAlone(a.config.mode) && isMaster(a.config.mode)) || (misc.GetConnectionString(a.conf) != a.connectionString()) {
->>>>>>> 43b645b2
+	if (mode.IsStandAlone(a.config.mode) && mode.IsMaster(a.config.mode)) || (misc.GetConnectionString(a.conf) != a.connectionString()) {
 		g.Go(misc.WithBugsnagForWarehouse(func() error {
 			reportingClient := a.app.Features().Reporting.Setup(a.bcConfig)
 			reportingClient.AddClient(gCtx, types.Config{
@@ -375,11 +349,7 @@
 			return nil
 		}))
 	}
-<<<<<<< HEAD
-	if mode.IsStandAlone(a.config.warehouseMode) && mode.IsMaster(a.config.warehouseMode) {
-=======
-	if isStandAlone(a.config.mode) && isMaster(a.config.mode) {
->>>>>>> 43b645b2
+	if mode.IsStandAlone(a.config.mode) && mode.IsMaster(a.config.mode) {
 		// Report warehouse features
 		g.Go(func() error {
 			a.bcConfig.WaitForConfig(gCtx)
@@ -397,13 +367,8 @@
 			return nil
 		})
 	}
-<<<<<<< HEAD
-	if mode.IsSlave(a.config.warehouseMode) {
-		a.logger.Infof("WH: Starting warehouse slave...")
-=======
-	if isSlave(a.config.mode) {
+	if mode.IsSlave(a.config.mode) {
 		a.logger.Infof("Starting warehouse slave...")
->>>>>>> 43b645b2
 
 		g.Go(misc.WithBugsnagForWarehouse(func() error {
 			s := slave.New(
@@ -418,12 +383,8 @@
 			return s.SetupSlave(gCtx)
 		}))
 	}
-<<<<<<< HEAD
-	if mode.IsMaster(a.config.warehouseMode) {
-=======
-	if isMaster(a.config.mode) {
->>>>>>> 43b645b2
-		a.logger.Infof("[WH]: Starting warehouse master...")
+	if mode.IsMaster(a.config.mode) {
+		a.logger.Infof("Starting warehouse master...")
 
 		a.bcConfig.WaitForConfig(ctx)
 
