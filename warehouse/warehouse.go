--- conflicted
+++ resolved
@@ -202,11 +202,9 @@
 
 func (wh *HandleT) initWorker() chan *UploadJobT {
 	workerChan := make(chan *UploadJobT, 1000)
-<<<<<<< HEAD
 	for i := 0; i < maxConcurrentUploadJObs; i++ {
-		rruntime.Go(func() {
-			for {
-				uploadJob := <-workerChan
+		wh.backgroundGroup.Go(func() error {
+			for uploadJob := range workerChan {
 				wh.incrementActiveWorkers()
 				err := wh.handleUploadJob(uploadJob)
 				if err != nil {
@@ -215,22 +213,9 @@
 				wh.removeDestInProgress(uploadJob.warehouse)
 				wh.decrementActiveWorkers()
 			}
+			return nil
 		})
 	}
-=======
-	wh.backgroundGroup.Go(func() error {
-		for uploadJob := range workerChan {
-			wh.incrementActiveWorkers()
-			err := wh.handleUploadJob(uploadJob)
-			if err != nil {
-				pkgLogger.Errorf("[WH] Failed in handle Upload jobs for worker: %+w", err)
-			}
-			wh.removeDestInProgress(uploadJob.warehouse)
-			wh.decrementActiveWorkers()
-		}
-		return nil
-	})
->>>>>>> 8f1c4801
 	return workerChan
 }
 
