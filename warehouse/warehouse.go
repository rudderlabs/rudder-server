package warehouse

import (
	"context"
	"database/sql"
	"encoding/json"
	"errors"
	"fmt"
	"io"
	"math/rand"
	"net/http"
	"os"
	"runtime"
	"sort"
	"strconv"
	"strings"
	"sync"
	"time"

	"github.com/bugsnag/bugsnag-go/v2"
	"github.com/cenkalti/backoff/v4"
	"github.com/lib/pq"
	"github.com/thoas/go-funk"
	"github.com/tidwall/gjson"
	"golang.org/x/sync/errgroup"

	"github.com/rudderlabs/rudder-server/app"
	"github.com/rudderlabs/rudder-server/config"
	backendconfig "github.com/rudderlabs/rudder-server/config/backend-config"
	"github.com/rudderlabs/rudder-server/jobsdb"
	"github.com/rudderlabs/rudder-server/rruntime"
	"github.com/rudderlabs/rudder-server/services/db"
	destinationdebugger "github.com/rudderlabs/rudder-server/services/debugger/destination"
	"github.com/rudderlabs/rudder-server/services/pgnotifier"
	migrator "github.com/rudderlabs/rudder-server/services/sql-migrator"
	"github.com/rudderlabs/rudder-server/services/stats"
	"github.com/rudderlabs/rudder-server/services/validators"
	"github.com/rudderlabs/rudder-server/utils/httputil"
	"github.com/rudderlabs/rudder-server/utils/logger"
	"github.com/rudderlabs/rudder-server/utils/misc"
	"github.com/rudderlabs/rudder-server/utils/pubsub"
	"github.com/rudderlabs/rudder-server/utils/timeutil"
	"github.com/rudderlabs/rudder-server/utils/types"
	"github.com/rudderlabs/rudder-server/warehouse/configuration_testing"
	"github.com/rudderlabs/rudder-server/warehouse/deltalake"
	"github.com/rudderlabs/rudder-server/warehouse/jobs"
	"github.com/rudderlabs/rudder-server/warehouse/manager"
	warehouseutils "github.com/rudderlabs/rudder-server/warehouse/utils"
)

var (
	application                         app.Interface
	webPort                             int
	dbHandle                            *sql.DB
	notifier                            pgnotifier.PgNotifierT
	noOfSlaveWorkerRoutines             int
	uploadFreqInS                       int64
	stagingFilesSchemaPaginationSize    int
	mainLoopSleep                       time.Duration
	stagingFilesBatchSize               int
	crashRecoverWarehouses              []string
	inRecoveryMap                       map[string]bool
	lastProcessedMarkerMap              map[string]int64
	lastProcessedMarkerMapLock          sync.RWMutex
	warehouseMode                       string
	warehouseSyncPreFetchCount          int
	warehouseSyncFreqIgnore             bool
	minRetryAttempts                    int
	retryTimeWindow                     time.Duration
	maxStagingFileReadBufferCapacityInK int
	connectionsMap                      map[string]map[string]warehouseutils.WarehouseT // destID -> sourceID -> warehouse map
	connectionsMapLock                  sync.RWMutex
	triggerUploadsMap                   map[string]bool // `whType:sourceID:destinationID` -> boolean value representing if an upload was triggered or not
	triggerUploadsMapLock               sync.RWMutex
	sourceIDsByWorkspace                map[string][]string // workspaceID -> []sourceIDs
	sourceIDsByWorkspaceLock            sync.RWMutex
	longRunningUploadStatThresholdInMin time.Duration
	pkgLogger                           logger.LoggerI
	numLoadFileUploadWorkers            int
	slaveUploadTimeout                  time.Duration
	runningMode                         string
	uploadStatusTrackFrequency          time.Duration
	uploadAllocatorSleep                time.Duration
	waitForConfig                       time.Duration
	waitForWorkerSleep                  time.Duration
	uploadBufferTimeInMin               int
	ShouldForceSetLowerVersion          bool
	skipDeepEqualSchemas                bool
	maxParallelJobCreation              int
	enableJitterForSyncs                bool
	configBackendURL                    string
	asyncWh                             *jobs.AsyncJobWhT
)

var (
	host, user, password, dbname, sslmode, appName string
	port                                           int
)

// warehouses worker modes
const (
	MasterMode        = "master"
	SlaveMode         = "slave"
	MasterSlaveMode   = "master_and_slave"
	EmbeddedMode      = "embedded"
	PooledWHSlaveMode = "embedded_master"
)

const (
	DegradedMode        = "degraded"
	triggerUploadQPName = "triggerUpload"
)

type (
	WorkerIdentifierT string
	JobIDT            int64
)

type HandleT struct {
	destType                          string
	warehouses                        []warehouseutils.WarehouseT
	dbHandle                          *sql.DB
	warehouseDBHandle                 *DB
	notifier                          pgnotifier.PgNotifierT
	isEnabled                         bool
	configSubscriberLock              sync.RWMutex
	workerChannelMap                  map[string]chan *UploadJobT
	workerChannelMapLock              sync.RWMutex
	initialConfigFetched              bool
	inProgressMap                     map[WorkerIdentifierT][]JobIDT
	inProgressMapLock                 sync.RWMutex
	areBeingEnqueuedLock              sync.RWMutex
	noOfWorkers                       int
	activeWorkerCount                 int
	activeWorkerCountLock             sync.RWMutex
	maxConcurrentUploadJobs           int
	allowMultipleSourcesForJobsPickup bool

	backgroundCancel context.CancelFunc
	backgroundGroup  errgroup.Group
	backgroundWait   func() error
}

type ErrorResponseT struct {
	Error string
}

func Init4() {
	loadConfig()
	pkgLogger = logger.NewLogger().Child("warehouse")
}

func loadConfig() {
	// Port where WH is running
	config.RegisterIntConfigVariable(8082, &webPort, false, 1, "Warehouse.webPort")
	config.RegisterIntConfigVariable(4, &noOfSlaveWorkerRoutines, true, 1, "Warehouse.noOfSlaveWorkerRoutines")
	config.RegisterIntConfigVariable(960, &stagingFilesBatchSize, true, 1, "Warehouse.stagingFilesBatchSize")
	config.RegisterInt64ConfigVariable(1800, &uploadFreqInS, true, 1, "Warehouse.uploadFreqInS")
	config.RegisterDurationConfigVariable(5, &mainLoopSleep, true, time.Second, []string{"Warehouse.mainLoopSleep", "Warehouse.mainLoopSleepInS"}...)
	crashRecoverWarehouses = []string{warehouseutils.RS, warehouseutils.POSTGRES, warehouseutils.MSSQL, warehouseutils.AZURE_SYNAPSE, warehouseutils.DELTALAKE}
	inRecoveryMap = map[string]bool{}
	lastProcessedMarkerMap = map[string]int64{}
	config.RegisterStringConfigVariable("embedded", &warehouseMode, false, "Warehouse.mode")
	host = config.GetEnv("WAREHOUSE_JOBS_DB_HOST", "localhost")
	user = config.GetEnv("WAREHOUSE_JOBS_DB_USER", "ubuntu")
	dbname = config.GetEnv("WAREHOUSE_JOBS_DB_DB_NAME", "ubuntu")
	port, _ = strconv.Atoi(config.GetEnv("WAREHOUSE_JOBS_DB_PORT", "5432"))
	password = config.GetEnv("WAREHOUSE_JOBS_DB_PASSWORD", "ubuntu") // Reading secrets from
	sslmode = config.GetEnv("WAREHOUSE_JOBS_DB_SSL_MODE", "disable")
	config.RegisterIntConfigVariable(10, &warehouseSyncPreFetchCount, true, 1, "Warehouse.warehouseSyncPreFetchCount")
	config.RegisterIntConfigVariable(100, &stagingFilesSchemaPaginationSize, true, 1, "Warehouse.stagingFilesSchemaPaginationSize")
	config.RegisterBoolConfigVariable(false, &warehouseSyncFreqIgnore, true, "Warehouse.warehouseSyncFreqIgnore")
	config.RegisterIntConfigVariable(3, &minRetryAttempts, true, 1, "Warehouse.minRetryAttempts")
	config.RegisterDurationConfigVariable(180, &retryTimeWindow, true, time.Minute, []string{"Warehouse.retryTimeWindow", "Warehouse.retryTimeWindowInMins"}...)
	connectionsMap = map[string]map[string]warehouseutils.WarehouseT{}
	triggerUploadsMap = map[string]bool{}
	sourceIDsByWorkspace = map[string][]string{}
	config.RegisterIntConfigVariable(10240, &maxStagingFileReadBufferCapacityInK, true, 1, "Warehouse.maxStagingFileReadBufferCapacityInK")
	config.RegisterDurationConfigVariable(120, &longRunningUploadStatThresholdInMin, true, time.Minute, []string{"Warehouse.longRunningUploadStatThreshold", "Warehouse.longRunningUploadStatThresholdInMin"}...)
	config.RegisterDurationConfigVariable(10, &slaveUploadTimeout, true, time.Minute, []string{"Warehouse.slaveUploadTimeout", "Warehouse.slaveUploadTimeoutInMin"}...)
	config.RegisterIntConfigVariable(8, &numLoadFileUploadWorkers, true, 1, "Warehouse.numLoadFileUploadWorkers")
	runningMode = config.GetEnv("RSERVER_WAREHOUSE_RUNNING_MODE", "")
	config.RegisterDurationConfigVariable(30, &uploadStatusTrackFrequency, false, time.Minute, []string{"Warehouse.uploadStatusTrackFrequency", "Warehouse.uploadStatusTrackFrequencyInMin"}...)
	config.RegisterIntConfigVariable(180, &uploadBufferTimeInMin, false, 1, "Warehouse.uploadBufferTimeInMin")
	config.RegisterDurationConfigVariable(5, &uploadAllocatorSleep, false, time.Second, []string{"Warehouse.uploadAllocatorSleep", "Warehouse.uploadAllocatorSleepInS"}...)
	config.RegisterDurationConfigVariable(5, &waitForConfig, false, time.Second, []string{"Warehouse.waitForConfig", "Warehouse.waitForConfigInS"}...)
	config.RegisterDurationConfigVariable(5, &waitForWorkerSleep, false, time.Second, []string{"Warehouse.waitForWorkerSleep", "Warehouse.waitForWorkerSleepInS"}...)
	config.RegisterBoolConfigVariable(true, &ShouldForceSetLowerVersion, false, "SQLMigrator.forceSetLowerVersion")
	config.RegisterBoolConfigVariable(false, &skipDeepEqualSchemas, true, "Warehouse.skipDeepEqualSchemas")
	config.RegisterIntConfigVariable(8, &maxParallelJobCreation, true, 1, "Warehouse.maxParallelJobCreation")
	config.RegisterBoolConfigVariable(false, &enableJitterForSyncs, true, "Warehouse.enableJitterForSyncs")
	appName = misc.DefaultString("rudder-server").OnError(os.Hostname())
	configBackendURL = config.GetEnv("CONFIG_BACKEND_URL", "https://api.rudderlabs.com")
}

// get name of the worker (`destID_namespace`) to be stored in map wh.workerChannelMap
func (wh *HandleT) workerIdentifier(warehouse warehouseutils.WarehouseT) (identifier string) {
	identifier = fmt.Sprintf(`%s_%s`, warehouse.Destination.ID, warehouse.Namespace)

	if wh.allowMultipleSourcesForJobsPickup {
		identifier = fmt.Sprintf(`%s_%s_%s`, warehouse.Source.ID, warehouse.Destination.ID, warehouse.Namespace)
	}
	return
}
func getDestinationFromConnectionMap(DestinationId string, SourceId string) (warehouseutils.WarehouseT, error) {
	if DestinationId == "" || SourceId == "" {
		return warehouseutils.WarehouseT{}, errors.New("Invalid Parameters")
	}
	srcmap, ok := connectionsMap[DestinationId]
	if !ok {
		return warehouseutils.WarehouseT{}, errors.New("Invalid Destination Id")
	}

	conn, ok := srcmap[SourceId]
	if !ok {
		return warehouseutils.WarehouseT{}, errors.New("Invalid Source Id")
	}

	return conn, nil

}

func (wh *HandleT) getActiveWorkerCount() int {
	wh.activeWorkerCountLock.Lock()
	defer wh.activeWorkerCountLock.Unlock()
	return wh.activeWorkerCount
}

func (wh *HandleT) decrementActiveWorkers() {
	// decrement number of workers actively engaged
	wh.activeWorkerCountLock.Lock()
	wh.activeWorkerCount--
	wh.activeWorkerCountLock.Unlock()
}

func (wh *HandleT) incrementActiveWorkers() {
	// increment number of workers actively engaged
	wh.activeWorkerCountLock.Lock()
	wh.activeWorkerCount++
	wh.activeWorkerCountLock.Unlock()
}

func (wh *HandleT) initWorker() chan *UploadJobT {
	workerChan := make(chan *UploadJobT, 1000)
	for i := 0; i < wh.maxConcurrentUploadJobs; i++ {
		wh.backgroundGroup.Go(func() error {
			for uploadJob := range workerChan {
				wh.incrementActiveWorkers()
				err := wh.handleUploadJob(uploadJob)
				if err != nil {
					pkgLogger.Errorf("[WH] Failed in handle Upload jobs for worker: %+w", err)
				}
				wh.removeDestInProgress(uploadJob.warehouse, uploadJob.upload.ID)
				wh.decrementActiveWorkers()
			}
			return nil
		})
	}
	return workerChan
}

func (wh *HandleT) handleUploadJob(uploadJob *UploadJobT) (err error) {
	// Process the upload job
	err = uploadJob.run()
	return
}

//Backend Config subscriber subscribes to backend-config and gets all the configurations that includes all sources, destinations and their latest values.
func (wh *HandleT) backendConfigSubscriber() {
	ch := backendconfig.DefaultBackendConfig.Subscribe(context.TODO(), backendconfig.TopicBackendConfig)
	for config := range ch {
		wh.configSubscriberLock.Lock()
		wh.warehouses = []warehouseutils.WarehouseT{}
		allSources := config.Data.(backendconfig.ConfigT)
		sourceIDsByWorkspaceLock.Lock()
		sourceIDsByWorkspace = map[string][]string{}
		pkgLogger.Infof(`Received updated workspace config`)
		for _, source := range allSources.Sources {
			if _, ok := sourceIDsByWorkspace[source.WorkspaceID]; !ok {
				sourceIDsByWorkspace[source.WorkspaceID] = []string{}
			}
			sourceIDsByWorkspace[source.WorkspaceID] = append(sourceIDsByWorkspace[source.WorkspaceID], source.ID)

			if len(source.Destinations) == 0 {
				continue
			}
			for _, destination := range source.Destinations {
				if destination.DestinationDefinition.Name != wh.destType {
					continue
				}
				namespace := wh.getNamespace(destination.Config, source, destination, wh.destType)
				warehouse := warehouseutils.WarehouseT{
					Source:      source,
					Destination: destination,
					Namespace:   namespace,
					Type:        wh.destType,
					Identifier:  warehouseutils.GetWarehouseIdentifier(wh.destType, source.ID, destination.ID),
				}
				wh.warehouses = append(wh.warehouses, warehouse)

				workerName := wh.workerIdentifier(warehouse)
				wh.workerChannelMapLock.Lock()

				// spawn one worker for each unique destID_namespace
				// check this commit to https://github.com/rudderlabs/rudder-server/pull/476/commits/fbfddf167aa9fc63485fe006d34e6881f5019667
				// to avoid creating goroutine for disabled sources/destinations
				if _, ok := wh.workerChannelMap[workerName]; !ok {
					workerChan := wh.initWorker()
					wh.workerChannelMap[workerName] = workerChan
				}
				wh.workerChannelMapLock.Unlock()

				connectionsMapLock.Lock()
				if connectionsMap[destination.ID] == nil {
					connectionsMap[destination.ID] = map[string]warehouseutils.WarehouseT{}
				}
				if warehouse.Destination.Config["sslMode"] == "verify-ca" {
					if err := warehouseutils.WriteSSLKeys(warehouse.Destination); err.IsError() {
						pkgLogger.Error(err.Error())
						persisteSSLFileErrorStat(wh.destType, destination.Name, destination.ID, source.Name, source.ID, err.GetErrTag())
					}
				}
				connectionsMap[destination.ID][source.ID] = warehouse
				connectionsMapLock.Unlock()

				if warehouseutils.IDResolutionEnabled() && misc.Contains(warehouseutils.IdentityEnabledWarehouses, warehouse.Type) {
					wh.setupIdentityTables(warehouse)
					if shouldPopulateHistoricIdentities && warehouse.Destination.Enabled {
						// non blocking populate historic identities
						wh.populateHistoricIdentities(warehouse)
					}
				}
			}
		}
		pkgLogger.Infof("Releasing config subscriber lock: %s", wh.destType)
		sourceIDsByWorkspaceLock.Unlock()
		wh.configSubscriberLock.Unlock()
		wh.initialConfigFetched = true
	}
}

// getNamespace sets namespace name in the following order
//  1. user set name from destinationConfig
//  2. from existing record in wh_schemas with same source + dest combo
//  3. convert source name
func (wh *HandleT) getNamespace(configI interface{}, source backendconfig.SourceT, destination backendconfig.DestinationT, destType string) string {
	configMap := configI.(map[string]interface{})
	var namespace string
	if destType == warehouseutils.CLICKHOUSE {
		// TODO: Handle if configMap["database"] is nil
		return configMap["database"].(string)
	}
	if configMap["namespace"] != nil {
		namespace = configMap["namespace"].(string)
		if len(strings.TrimSpace(namespace)) > 0 {
			return warehouseutils.ToProviderCase(destType, warehouseutils.ToSafeNamespace(destType, namespace))
		}
	}
	// TODO: Move config to global level based on use case
	namespacePrefix := config.GetString(fmt.Sprintf("Warehouse.%s.customDatasetPrefix", warehouseutils.WHDestNameMap[destType]), "")
	if namespacePrefix != "" {
		return warehouseutils.ToProviderCase(destType, warehouseutils.ToSafeNamespace(destType, fmt.Sprintf(`%s_%s`, namespacePrefix, source.Name)))
	}
	var exists bool
	if namespace, exists = warehouseutils.GetNamespace(source, destination, wh.dbHandle); !exists {
		namespace = warehouseutils.ToProviderCase(destType, warehouseutils.ToSafeNamespace(destType, source.Name))
	}
	return namespace
}

func (wh *HandleT) getStagingFiles(warehouse warehouseutils.WarehouseT, startID, endID int64) ([]*StagingFileT, error) {
	sqlStatement := fmt.Sprintf(`SELECT id, location, status, metadata->>'time_window_year', metadata->>'time_window_month', metadata->>'time_window_day', metadata->>'time_window_hour', metadata->>'use_rudder_storage', metadata->>'destination_revision_id'
                                FROM %[1]s
								WHERE %[1]s.id >= %[2]v AND %[1]s.id <= %[3]v AND %[1]s.source_id='%[4]s' AND %[1]s.destination_id='%[5]s'
								ORDER BY id ASC`,
		warehouseutils.WarehouseStagingFilesTable, startID, endID, warehouse.Source.ID, warehouse.Destination.ID)
	rows, err := wh.dbHandle.Query(sqlStatement)
	if err != nil && err != sql.ErrNoRows {
		panic(fmt.Errorf("Query: %s failed with Error : %w", sqlStatement, err))
	}
	defer rows.Close()

	var stagingFilesList []*StagingFileT
	for rows.Next() {
		var jsonUpload StagingFileT
		var timeWindowYear, timeWindowMonth, timeWindowDay, timeWindowHour sql.NullInt64
		var destinationRevisionID sql.NullString
		var UseRudderStorage sql.NullBool
		err := rows.Scan(&jsonUpload.ID, &jsonUpload.Location, &jsonUpload.Status, &timeWindowYear, &timeWindowMonth, &timeWindowDay, &timeWindowHour, &UseRudderStorage, &destinationRevisionID)
		if err != nil {
			panic(fmt.Errorf("Failed to scan result from query: %s\nwith Error : %w", sqlStatement, err))
		}
		jsonUpload.TimeWindow = time.Date(int(timeWindowYear.Int64), time.Month(timeWindowMonth.Int64), int(timeWindowDay.Int64), int(timeWindowHour.Int64), 0, 0, 0, time.UTC)
		jsonUpload.UseRudderStorage = UseRudderStorage.Bool
		jsonUpload.DestinationRevisionID = destinationRevisionID.String
		stagingFilesList = append(stagingFilesList, &jsonUpload)
	}

	return stagingFilesList, nil
}

func (wh *HandleT) getPendingStagingFiles(warehouse warehouseutils.WarehouseT) ([]*StagingFileT, error) {
	var lastStagingFileID int64
	sqlStatement := fmt.Sprintf(`SELECT end_staging_file_id FROM %[1]s WHERE %[1]s.destination_type='%[2]s' AND %[1]s.source_id='%[3]s' AND %[1]s.destination_id='%[4]s' ORDER BY %[1]s.id DESC`, warehouseutils.WarehouseUploadsTable, warehouse.Type, warehouse.Source.ID, warehouse.Destination.ID)

	err := wh.dbHandle.QueryRow(sqlStatement).Scan(&lastStagingFileID)
	if err != nil && err != sql.ErrNoRows {
		panic(fmt.Errorf("Query: %s failed with Error : %w", sqlStatement, err))
	}

	sqlStatement = fmt.Sprintf(`SELECT id, location, status, first_event_at, last_event_at, metadata->>'source_batch_id', metadata->>'source_task_id', metadata->>'source_task_run_id', metadata->>'source_job_id', metadata->>'source_job_run_id', metadata->>'use_rudder_storage', metadata->>'time_window_year', metadata->>'time_window_month', metadata->>'time_window_day', metadata->>'time_window_hour', metadata->>'destination_revision_id'
                                FROM %[1]s
								WHERE %[1]s.id > %[2]v AND %[1]s.source_id='%[3]s' AND %[1]s.destination_id='%[4]s'
								ORDER BY id ASC`,
		warehouseutils.WarehouseStagingFilesTable, lastStagingFileID, warehouse.Source.ID, warehouse.Destination.ID)
	rows, err := wh.dbHandle.Query(sqlStatement)
	if err != nil && err != sql.ErrNoRows {
		panic(fmt.Errorf("Query: %s failed with Error : %w", sqlStatement, err))
	}
	defer rows.Close()

	var stagingFilesList []*StagingFileT
	var firstEventAt, lastEventAt sql.NullTime
	var sourceBatchID, sourceTaskID, sourceTaskRunID, sourceJobID, sourceJobRunID, destinationRevisionID sql.NullString
	var timeWindowYear, timeWindowMonth, timeWindowDay, timeWindowHour sql.NullInt64
	var UseRudderStorage sql.NullBool
	for rows.Next() {
		var jsonUpload StagingFileT
		err := rows.Scan(&jsonUpload.ID, &jsonUpload.Location, &jsonUpload.Status, &firstEventAt, &lastEventAt, &sourceBatchID, &sourceTaskID, &sourceTaskRunID, &sourceJobID, &sourceJobRunID, &UseRudderStorage, &timeWindowYear, &timeWindowMonth, &timeWindowDay, &timeWindowHour, &destinationRevisionID)
		if err != nil {
			panic(fmt.Errorf("Failed to scan result from query: %s\nwith Error : %w", sqlStatement, err))
		}
		jsonUpload.FirstEventAt = firstEventAt.Time
		jsonUpload.LastEventAt = lastEventAt.Time
		jsonUpload.TimeWindow = time.Date(int(timeWindowYear.Int64), time.Month(timeWindowMonth.Int64), int(timeWindowDay.Int64), int(timeWindowHour.Int64), 0, 0, 0, time.UTC)
		jsonUpload.UseRudderStorage = UseRudderStorage.Bool
		jsonUpload.DestinationRevisionID = destinationRevisionID.String
		// add cloud sources metadata
		jsonUpload.SourceBatchID = sourceBatchID.String
		jsonUpload.SourceTaskID = sourceTaskID.String
		jsonUpload.SourceTaskRunID = sourceTaskRunID.String
		jsonUpload.SourceJobID = sourceJobID.String
		jsonUpload.SourceJobRunID = sourceJobRunID.String
		stagingFilesList = append(stagingFilesList, &jsonUpload)
	}

	return stagingFilesList, nil
}

func (wh *HandleT) initUpload(warehouse warehouseutils.WarehouseT, jsonUploadsList []*StagingFileT, isUploadTriggered bool, priority int, uploadStartAfter time.Time) {
	sqlStatement := fmt.Sprintf(`INSERT INTO %s (source_id, namespace, destination_id, destination_type, start_staging_file_id, end_staging_file_id, start_load_file_id, end_load_file_id, status, schema, error, metadata, first_event_at, last_event_at, created_at, updated_at)
	VALUES ($1, $2, $3, $4, $5, $6 ,$7, $8, $9, $10, $11, $12, $13, $14, $15, $16) RETURNING id`, warehouseutils.WarehouseUploadsTable)
	pkgLogger.Infof("WH: %s: Creating record in %s table: %v", wh.destType, warehouseutils.WarehouseUploadsTable, sqlStatement)
	stmt, err := wh.dbHandle.Prepare(sqlStatement)
	if err != nil {
		panic(err)
	}
	defer stmt.Close()

	startJSONID := jsonUploadsList[0].ID
	endJSONID := jsonUploadsList[len(jsonUploadsList)-1].ID
	namespace := warehouse.Namespace

	var firstEventAt, lastEventAt time.Time
	if ok := jsonUploadsList[0].FirstEventAt.IsZero(); !ok {
		firstEventAt = jsonUploadsList[0].FirstEventAt
	}
	if ok := jsonUploadsList[len(jsonUploadsList)-1].LastEventAt.IsZero(); !ok {
		lastEventAt = jsonUploadsList[len(jsonUploadsList)-1].LastEventAt
	}

	now := timeutil.Now()
	metadataMap := map[string]interface{}{
		"use_rudder_storage": jsonUploadsList[0].UseRudderStorage, // TODO: Since the use_rudder_storage is now being populated for both the staging and load files. Let's try to leverage it instead of hard coding it from the first staging file.
		"source_batch_id":    jsonUploadsList[0].SourceBatchID,
		"source_task_id":     jsonUploadsList[0].SourceTaskID,
		"source_task_run_id": jsonUploadsList[0].SourceTaskRunID,
		"source_job_id":      jsonUploadsList[0].SourceJobID,
		"source_job_run_id":  jsonUploadsList[0].SourceJobRunID,
		"load_file_type":     warehouseutils.GetLoadFileType(wh.destType),
		"nextRetryTime":      uploadStartAfter.Format(time.RFC3339),
	}
	if isUploadTriggered {
		// set priority to 50 if the upload was manually triggered
		metadataMap["priority"] = 50
	}
	if priority != 0 {
		metadataMap["priority"] = priority
	}
	metadata, err := json.Marshal(metadataMap)
	if err != nil {
		panic(err)
	}
	row := stmt.QueryRow(warehouse.Source.ID, namespace, warehouse.Destination.ID, wh.destType, startJSONID, endJSONID, 0, 0, Waiting, "{}", "{}", metadata, firstEventAt, lastEventAt, now, now)

	var uploadID int64
	err = row.Scan(&uploadID)
	if err != nil {
		panic(err)
	}
}

func (wh *HandleT) setDestInProgress(warehouse warehouseutils.WarehouseT, jobID int64) {
	identifier := wh.workerIdentifier(warehouse)
	wh.inProgressMapLock.Lock()
	defer wh.inProgressMapLock.Unlock()
	wh.inProgressMap[WorkerIdentifierT(identifier)] = append(wh.inProgressMap[WorkerIdentifierT(identifier)], JobIDT(jobID))
}

func (wh *HandleT) removeDestInProgress(warehouse warehouseutils.WarehouseT, jobID int64) {
	wh.inProgressMapLock.Lock()
	defer wh.inProgressMapLock.Unlock()
	if idx, inProgess := wh.isUploadJobInProgress(warehouse, jobID); inProgess {
		identifier := wh.workerIdentifier(warehouse)
		wh.inProgressMap[WorkerIdentifierT(identifier)] = removeFromJobsIDT(wh.inProgressMap[WorkerIdentifierT(identifier)], idx)
	}
}

func (wh *HandleT) isUploadJobInProgress(warehouse warehouseutils.WarehouseT, jobID int64) (inProgressIdx int, inProgress bool) {
	identifier := wh.workerIdentifier(warehouse)
	for idx, id := range wh.inProgressMap[WorkerIdentifierT(identifier)] {
		if jobID == int64(id) {
			inProgress = true
			inProgressIdx = idx
			return
		}
	}
	return
}

func removeFromJobsIDT(slice []JobIDT, idx int) []JobIDT {
	return append(slice[:idx], slice[idx+1:]...)
}

func getUploadFreqInS(syncFrequency string) int64 {
	freqInS := uploadFreqInS
	if syncFrequency != "" {
		freqInMin, _ := strconv.ParseInt(syncFrequency, 10, 64)
		freqInS = freqInMin * 60
	}
	return freqInS
}

func uploadFrequencyExceeded(warehouse warehouseutils.WarehouseT, syncFrequency string) bool {
	freqInS := getUploadFreqInS(syncFrequency)
	lastProcessedMarkerMapLock.Lock()
	defer lastProcessedMarkerMapLock.Unlock()
	if lastExecTime, ok := lastProcessedMarkerMap[warehouse.Identifier]; ok && timeutil.Now().Unix()-lastExecTime < freqInS {
		return true
	}
	return false
}

func setLastProcessedMarker(warehouse warehouseutils.WarehouseT, lastProcessedTime time.Time) {
	lastProcessedMarkerMapLock.Lock()
	defer lastProcessedMarkerMapLock.Unlock()
	lastProcessedMarkerMap[warehouse.Identifier] = lastProcessedTime.Unix()
}

func (wh *HandleT) createUploadJobsFromStagingFiles(warehouse warehouseutils.WarehouseT, whManager manager.ManagerI, stagingFilesList []*StagingFileT, priority int, uploadStartAfter time.Time) {
	// count := 0
	// Process staging files in batches of stagingFilesBatchSize
	// Eg. If there are 1000 pending staging files and stagingFilesBatchSize is 100,
	// Then we create 10 new entries in wh_uploads table each with 100 staging files
	var stagingFilesInUpload []*StagingFileT
	var counter int
	uploadTriggered := isUploadTriggered(warehouse)

	initUpload := func() {
		wh.initUpload(warehouse, stagingFilesInUpload, uploadTriggered, priority, uploadStartAfter)
		stagingFilesInUpload = []*StagingFileT{}
		counter = 0
	}
	for idx, sFile := range stagingFilesList {
		if idx > 0 && counter > 0 && sFile.UseRudderStorage != stagingFilesList[idx-1].UseRudderStorage {
			initUpload()
		}

		stagingFilesInUpload = append(stagingFilesInUpload, sFile)
		counter++
		if counter == stagingFilesBatchSize || idx == len(stagingFilesList)-1 {
			initUpload()
		}
	}

	// reset upload trigger if the upload was triggered
	if uploadTriggered {
		clearTriggeredUpload(warehouse)
	}
}

func getUploadStartAfterTime() time.Time {
	if enableJitterForSyncs {
		return timeutil.Now().Add(time.Duration(rand.Intn(15)) * time.Second)
	}
	return time.Now()
}

func (wh *HandleT) getLatestUploadStatus(warehouse *warehouseutils.WarehouseT) (int64, string, int) {
	uploadID, status, priority, err := wh.warehouseDBHandle.GetLatestUploadStatus(
		context.TODO(),
		warehouse.Type,
		warehouse.Source.ID,
		warehouse.Destination.ID)
	if err != nil {
		pkgLogger.Errorf(`Error getting latest upload status for warehouse: %v`, err)
	}

	return uploadID, status, priority
}

func (wh *HandleT) deleteWaitingUploadJob(jobID int64) {
	sqlStatement := fmt.Sprintf(`DELETE FROM %s WHERE id = %d AND status = '%s'`, warehouseutils.WarehouseUploadsTable, jobID, Waiting)
	_, err := wh.dbHandle.Exec(sqlStatement)
	if err != nil {
		pkgLogger.Errorf(`Error deleting upload job: %d in waiting state: %v`, jobID, err)
	}
}

func (wh *HandleT) createJobs(warehouse warehouseutils.WarehouseT) (err error) {
	whManager, err := manager.New(wh.destType)
	if err != nil {
		return err
	}

	// Step 1: Crash recovery after restart
	// Remove pending temp tables in Redshift etc.
	_, ok := inRecoveryMap[warehouse.Destination.ID]
	if ok {
		pkgLogger.Infof("[WH]: Crash recovering for %s:%s", wh.destType, warehouse.Destination.ID)
		err = whManager.CrashRecover(warehouse)
		if err != nil {
			return err
		}
		delete(inRecoveryMap, warehouse.Destination.ID)
	}

	if !wh.canCreateUpload(warehouse) {
		pkgLogger.Debugf("[WH]: Skipping upload loop since %s upload freq not exceeded", warehouse.Identifier)
		return nil
	}

	wh.areBeingEnqueuedLock.Lock()

	priority := 0
	uploadID, uploadStatus, uploadPriority := wh.getLatestUploadStatus(&warehouse)
	if uploadStatus == Waiting {
		// If it is present do nothing else delete it
		if _, inProgess := wh.isUploadJobInProgress(warehouse, uploadID); !inProgess {
			wh.deleteWaitingUploadJob(uploadID)
			priority = uploadPriority // copy the priority from the latest upload job.
		}
	}

	wh.areBeingEnqueuedLock.Unlock()

	stagingFilesFetchStat := stats.DefaultStats.NewTaggedStat("wh_scheduler.pending_staging_files", stats.TimerType, stats.Tags{
		"destinationID": warehouse.Destination.ID,
		"destType":      warehouse.Destination.DestinationDefinition.Name,
	})
	stagingFilesFetchStat.Start()
	stagingFilesList, err := wh.getPendingStagingFiles(warehouse)
	if err != nil {
		pkgLogger.Errorf("[WH]: Failed to get pending staging files: %s with error %v", warehouse.Identifier, err)
		return err
	}
	stagingFilesFetchStat.End()

	if len(stagingFilesList) == 0 {
		pkgLogger.Debugf("[WH]: Found no pending staging files for %s", warehouse.Identifier)
		return nil
	}

	uploadJobCreationStat := stats.DefaultStats.NewTaggedStat("wh_scheduler.create_upload_jobs", stats.TimerType, stats.Tags{
		"destinationID": warehouse.Destination.ID,
		"destType":      warehouse.Destination.DestinationDefinition.Name,
	})
	uploadJobCreationStat.Start()

	uploadStartAfter := getUploadStartAfterTime()
	wh.createUploadJobsFromStagingFiles(warehouse, whManager, stagingFilesList, priority, uploadStartAfter)
	setLastProcessedMarker(warehouse, uploadStartAfter)

	uploadJobCreationStat.End()

	return nil
}

func (wh *HandleT) sortWarehousesByOldestUnSyncedEventAt() (err error) {
	sqlStatement := fmt.Sprintf(`
		SELECT
			concat('%s', ':', source_id, ':', destination_id) as wh_identifier,
			CASE
				WHEN (status='exported_data' or status='aborted') THEN last_event_at
				ELSE first_event_at
				END AS oldest_unsynced_event
		FROM (
			SELECT
				ROW_NUMBER() OVER (PARTITION BY source_id, destination_id ORDER BY id desc) AS row_number,
				t.source_id, t.destination_id, t.last_event_at, t.first_event_at, t.status
			FROM
				wh_uploads t) grouped_uploads
		WHERE
			grouped_uploads.row_number = 1;`,
		wh.destType)

	rows, err := wh.dbHandle.Query(sqlStatement)
	if err != nil && !errors.Is(err, sql.ErrNoRows) {
		return err
	}
	defer rows.Close()

	oldestEventAtMap := map[string]time.Time{}

	for rows.Next() {
		var whIdentifier string
		var oldestUnSyncedEventAtNullTime sql.NullTime
		err := rows.Scan(&whIdentifier, &oldestUnSyncedEventAtNullTime)
		if err != nil {
			return err
		}
		oldestUnSyncedEventAt := oldestUnSyncedEventAtNullTime.Time
		if !oldestUnSyncedEventAtNullTime.Valid {
			oldestUnSyncedEventAt = timeutil.Now()
		}
		oldestEventAtMap[whIdentifier] = oldestUnSyncedEventAt
	}

	sort.Slice(wh.warehouses, func(i, j int) bool {
		var firstTime, secondTime time.Time
		var ok bool
		if firstTime, ok = oldestEventAtMap[warehouseutils.GetWarehouseIdentifier(wh.destType, wh.warehouses[i].Source.ID, wh.warehouses[i].Destination.ID)]; !ok {
			firstTime = timeutil.Now()
		}
		if secondTime, ok = oldestEventAtMap[warehouseutils.GetWarehouseIdentifier(wh.destType, wh.warehouses[j].Source.ID, wh.warehouses[j].Destination.ID)]; !ok {
			secondTime = timeutil.Now()
		}
		return firstTime.Before(secondTime)
	})
	return
}

func (wh *HandleT) mainLoop(ctx context.Context) {
	for {
		if !wh.isEnabled {
			select {
			case <-ctx.Done():
				return
			case <-time.After(mainLoopSleep):
			}
			continue
		}

		jobCreationChan := make(chan struct{}, maxParallelJobCreation)
		wh.configSubscriberLock.RLock()
		wg := sync.WaitGroup{}
		wg.Add(len(wh.warehouses))

		whTotalSchedulingStats := stats.DefaultStats.NewStat("wh_scheduler.total_scheduling_time", stats.TimerType)
		whTotalSchedulingStats.Start()

		for _, warehouse := range wh.warehouses {
			w := warehouse
			rruntime.GoForWarehouse(func() {
				jobCreationChan <- struct{}{}
				defer func() {
					wg.Done()
					<-jobCreationChan
				}()

				pkgLogger.Debugf("[WH] Processing Jobs for warehouse: %s", w.Identifier)
				err := wh.createJobs(w)
				if err != nil {
					pkgLogger.Errorf("[WH] Failed to process warehouse Jobs: %v", err)
				}
			})
		}
		wh.configSubscriberLock.RUnlock()
		wg.Wait()

		whTotalSchedulingStats.End()
		stats.DefaultStats.NewStat("wh_scheduler.warehouse_length", stats.CountType).Count(len(wh.warehouses)) // Correlation between number of warehouses and scheduling time.
		select {
		case <-ctx.Done():
			return
		case <-time.After(mainLoopSleep):
		}
	}
}

func (wh *HandleT) getUploadsToProcess(availableWorkers int, skipIdentifiers []string) ([]*UploadJobT, error) {
	var skipIdentifiersSQL string
	partitionIdentifierSQL := `destination_id, namespace`

	if len(skipIdentifiers) > 0 {
		skipIdentifiersSQL = `and ((destination_id || '_' || namespace)) != ALL($1)`
	}

	if wh.allowMultipleSourcesForJobsPickup {
		if len(skipIdentifiers) > 0 {
			skipIdentifiersSQL = `and ((source_id || '_' || destination_id || '_' || namespace)) != ALL($1)`
		}
		partitionIdentifierSQL = fmt.Sprintf(`%s, %s`, "source_id", partitionIdentifierSQL)
	}

	sqlStatement := fmt.Sprintf(`
			SELECT
					id, status, schema, mergedSchema, namespace, source_id, destination_id, destination_type, start_staging_file_id, end_staging_file_id, start_load_file_id, end_load_file_id, error, metadata, timings->0 as firstTiming, timings->-1 as lastTiming, timings, COALESCE(metadata->>'priority', '100')::int, first_event_at, last_event_at
				FROM (
					SELECT
						ROW_NUMBER() OVER (PARTITION BY %s ORDER BY COALESCE(metadata->>'priority', '100')::int ASC, id ASC) AS row_number,
						t.*
					FROM
						%s t
					WHERE
						t.destination_type = '%s' and t.in_progress=%t and t.status != '%s' and t.status != '%s' %s and COALESCE(metadata->>'nextRetryTime', now()::text)::timestamptz <= now()
				) grouped_uploads
				WHERE
					grouped_uploads.row_number = 1
				ORDER BY
					COALESCE(metadata->>'priority', '100')::int ASC, id ASC
				LIMIT %d;

		`, partitionIdentifierSQL, warehouseutils.WarehouseUploadsTable, wh.destType, false, ExportedData, Aborted, skipIdentifiersSQL, availableWorkers)

	var rows *sql.Rows
	var err error
	if len(skipIdentifiers) > 0 {
		rows, err = wh.dbHandle.Query(sqlStatement, pq.Array(skipIdentifiers))
	} else {
		rows, err = wh.dbHandle.Query(sqlStatement)
	}

	if err != nil && !errors.Is(err, sql.ErrNoRows) {
		return []*UploadJobT{}, err
	}

	if errors.Is(err, sql.ErrNoRows) {
		return []*UploadJobT{}, nil
	}
	defer rows.Close()

	var uploadJobs []*UploadJobT
	for rows.Next() {
		var upload UploadT
		var schema json.RawMessage
		var mergedSchema json.RawMessage
		var firstTiming sql.NullString
		var lastTiming sql.NullString
		var firstEventAt, lastEventAt sql.NullTime
		err := rows.Scan(&upload.ID, &upload.Status, &schema, &mergedSchema, &upload.Namespace, &upload.SourceID, &upload.DestinationID, &upload.DestinationType, &upload.StartStagingFileID, &upload.EndStagingFileID, &upload.StartLoadFileID, &upload.EndLoadFileID, &upload.Error, &upload.Metadata, &firstTiming, &lastTiming, &upload.TimingsObj, &upload.Priority, &firstEventAt, &lastEventAt)
		if err != nil {
			panic(fmt.Errorf("Failed to scan result from query: %s\nwith Error : %w", sqlStatement, err))
		}
		upload.FirstEventAt = firstEventAt.Time
		upload.LastEventAt = lastEventAt.Time
		upload.UploadSchema = warehouseutils.JSONSchemaToMap(schema)
		upload.MergedSchema = warehouseutils.JSONSchemaToMap(mergedSchema)
		// cloud sources info
		upload.SourceBatchID = gjson.GetBytes(upload.Metadata, "source_batch_id").String()
		upload.SourceTaskID = gjson.GetBytes(upload.Metadata, "source_task_id").String()
		upload.SourceTaskRunID = gjson.GetBytes(upload.Metadata, "source_task_run_id").String()
		upload.SourceJobID = gjson.GetBytes(upload.Metadata, "source_job_id").String()
		upload.SourceJobRunID = gjson.GetBytes(upload.Metadata, "source_job_run_id").String()
		// load file type
		upload.LoadFileType = gjson.GetBytes(upload.Metadata, "load_file_type").String()

		_, upload.FirstAttemptAt = warehouseutils.TimingFromJSONString(firstTiming)
		var lastStatus string
		lastStatus, upload.LastAttemptAt = warehouseutils.TimingFromJSONString(lastTiming)
		upload.Attempts = gjson.Get(string(upload.Error), fmt.Sprintf(`%s.attempt`, lastStatus)).Int()

		wh.configSubscriberLock.RLock()
		warehouse, ok := funk.Find(wh.warehouses, func(w warehouseutils.WarehouseT) bool {
			return w.Source.ID == upload.SourceID && w.Destination.ID == upload.DestinationID
		}).(warehouseutils.WarehouseT)
		wh.configSubscriberLock.RUnlock()

		upload.UseRudderStorage = warehouse.GetBoolDestinationConfig("useRudderStorage")

		if !ok {
			uploadJob := UploadJobT{
				upload:   &upload,
				dbHandle: wh.dbHandle,
			}
			err := fmt.Errorf("Unable to find source : %s or destination : %s, both or the connection between them", upload.SourceID, upload.DestinationID)
			_, _ = uploadJob.setUploadError(err, Aborted)
			pkgLogger.Errorf("%v", err)
			continue
		}

		upload.SourceType = warehouse.Source.SourceDefinition.Name
		upload.SourceCategory = warehouse.Source.SourceDefinition.Category

		stagingFilesList, err := wh.getStagingFiles(warehouse, upload.StartStagingFileID, upload.EndStagingFileID)
		if err != nil {
			return nil, err
		}
		var stagingFileIDs []int64
		for _, stagingFile := range stagingFilesList {
			stagingFileIDs = append(stagingFileIDs, stagingFile.ID)
		}

		whManager, err := manager.New(wh.destType)
		if err != nil {
			return nil, err
		}

		uploadJob := UploadJobT{
			upload:               &upload,
			stagingFiles:         stagingFilesList,
			stagingFileIDs:       stagingFileIDs,
			warehouse:            warehouse,
			whManager:            whManager,
			dbHandle:             wh.dbHandle,
			pgNotifier:           &wh.notifier,
			destinationValidator: configuration_testing.NewDestinationValidator(),
		}

		uploadJobs = append(uploadJobs, &uploadJob)
	}

	return uploadJobs, nil
}

func (wh *HandleT) getInProgressNamespaces() (identifiers []string) {
	wh.inProgressMapLock.Lock()
	defer wh.inProgressMapLock.Unlock()
	for k, v := range wh.inProgressMap {
		if len(v) >= wh.maxConcurrentUploadJobs {
			identifiers = append(identifiers, string(k))
		}
	}
	return
}

func (wh *HandleT) runUploadJobAllocator(ctx context.Context) {
loop:
	for {
		if !wh.initialConfigFetched {
			select {
			case <-ctx.Done():
				break loop
			case <-time.After(waitForConfig):
			}
			continue
		}

		availableWorkers := wh.noOfWorkers - wh.getActiveWorkerCount()
		if availableWorkers < 1 {
			select {
			case <-ctx.Done():
				break loop
			case <-time.After(waitForWorkerSleep):
			}
			continue
		}

		wh.areBeingEnqueuedLock.Lock()

		inProgressNamespaces := wh.getInProgressNamespaces()
		pkgLogger.Debugf(`Current inProgress namespace identifiers for %s: %v`, wh.destType, inProgressNamespaces)

		uploadJobsToProcess, err := wh.getUploadsToProcess(availableWorkers, inProgressNamespaces)
		if err != nil {
			pkgLogger.Errorf(`Error executing getUploadsToProcess: %v`, err)
			panic(err)
		}

		for _, uploadJob := range uploadJobsToProcess {
			wh.setDestInProgress(uploadJob.warehouse, uploadJob.upload.ID)
		}
		wh.areBeingEnqueuedLock.Unlock()

		for _, uploadJob := range uploadJobsToProcess {
			workerName := wh.workerIdentifier(uploadJob.warehouse)
			wh.workerChannelMapLock.Lock()
			wh.workerChannelMap[workerName] <- uploadJob
			wh.workerChannelMapLock.Unlock()
		}

		select {
		case <-ctx.Done():
			break loop
		case <-time.After(uploadAllocatorSleep):
		}
	}

	wh.workerChannelMapLock.Lock()
	for _, workerChannel := range wh.workerChannelMap {
		close(workerChannel)
	}
	wh.workerChannelMapLock.Unlock()
}

func (wh *HandleT) uploadStatusTrack(ctx context.Context) {
	for {
		for _, warehouse := range wh.warehouses {
			source := warehouse.Source
			destination := warehouse.Destination

			if !source.Enabled || !destination.Enabled {
				continue
			}

			config := destination.Config
			// Default frequency
			syncFrequency := "1440"
			if config[warehouseutils.SyncFrequency] != nil {
				syncFrequency, _ = config[warehouseutils.SyncFrequency].(string)
			}

			timeWindow := uploadBufferTimeInMin
			if value, err := strconv.Atoi(syncFrequency); err == nil {
				timeWindow += value
			}

			sqlStatement := fmt.Sprintf(`
				select created_at from %[1]s where source_id='%[2]s' and destination_id='%[3]s' and created_at > now() - interval '%[4]d MIN' and created_at < now() - interval '%[5]d MIN' order by created_at desc limit 1`,
				warehouseutils.WarehouseStagingFilesTable, source.ID, destination.ID, 2*timeWindow, timeWindow)

			var createdAt sql.NullTime
			err := wh.dbHandle.QueryRow(sqlStatement).Scan(&createdAt)
			if err == sql.ErrNoRows {
				continue
			}
			if err != nil && err != sql.ErrNoRows {
				panic(fmt.Errorf("Query: %s\nfailed with Error : %w", sqlStatement, err))
			}

			if !createdAt.Valid {
				continue
			}

			sqlStatement = fmt.Sprintf(`SELECT EXISTS ( SELECT 1 FROM %s WHERE source_id = $1 AND destination_id = $2 AND ( status = $3 OR status = $4 OR status LIKE $5 ) AND updated_at > $6 );`,
				warehouseutils.WarehouseUploadsTable,
			)
			sqlStatementArgs := []interface{}{
				source.ID,
				destination.ID,
				ExportedData,
				Aborted,
				"%_failed",
				createdAt.Time.Format(misc.RFC3339Milli),
			}
			var exists bool
			var uploaded int
			err = wh.dbHandle.QueryRow(sqlStatement, sqlStatementArgs...).Scan(&exists)
			if err != nil && err != sql.ErrNoRows {
				panic(fmt.Errorf("Query: %s\nfailed with Error : %w", sqlStatement, err))
			}
			if exists {
				uploaded = 1
			}

			getUploadStatusStat("warehouse_successful_upload_exists", warehouse.Type, warehouse.Destination.ID, warehouse.Source.Name, warehouse.Destination.Name, warehouse.Source.ID).Count(uploaded)
		}
		select {
		case <-ctx.Done():
			return
		case <-time.After(uploadStatusTrackFrequency):
		}
	}
}

func getBucketFolder(batchID, tableName string) string {
	return fmt.Sprintf(`%v-%v`, batchID, tableName)
}

// Enable enables a router :)
func (wh *HandleT) Enable() {
	wh.isEnabled = true
}

// Disable disables a router:)
func (wh *HandleT) Disable() {
	wh.isEnabled = false
}

func (wh *HandleT) setInterruptedDestinations() {
	if !misc.Contains(crashRecoverWarehouses, wh.destType) {
		return
	}
	sqlStatement := fmt.Sprintf(`SELECT destination_id FROM %s WHERE destination_type='%s' AND (status='%s' OR status='%s') and in_progress=%t`, warehouseutils.WarehouseUploadsTable, wh.destType, getInProgressState(ExportedData), getFailedState(ExportedData), true)
	rows, err := wh.dbHandle.Query(sqlStatement)
	if err != nil {
		panic(fmt.Errorf("Query: %s failed with Error : %w", sqlStatement, err))
	}
	defer rows.Close()

	for rows.Next() {
		var destID string
		err := rows.Scan(&destID)
		if err != nil {
			panic(fmt.Errorf("Failed to scan result from query: %s\nwith Error : %w", sqlStatement, err))
		}
		inRecoveryMap[destID] = true
	}
}

func (wh *HandleT) Setup(whType string) {
	pkgLogger.Infof("WH: Warehouse Router started: %s", whType)
	wh.dbHandle = dbHandle
	// We now have access to the warehouseDBHandle through
	// which we will be running the db calls.
	wh.warehouseDBHandle = NewWarehouseDB(dbHandle)
	wh.notifier = notifier
	wh.destType = whType
	wh.setInterruptedDestinations()
	wh.resetInProgressJobs()
	wh.Enable()
	wh.workerChannelMap = make(map[string]chan *UploadJobT)
	wh.inProgressMap = make(map[WorkerIdentifierT][]JobIDT)

	whName := warehouseutils.WHDestNameMap[whType]
	config.RegisterIntConfigVariable(8, &wh.noOfWorkers, true, 1, fmt.Sprintf(`Warehouse.%v.noOfWorkers`, whName), "Warehouse.noOfWorkers")
	config.RegisterIntConfigVariable(1, &wh.maxConcurrentUploadJobs, false, 1, fmt.Sprintf(`Warehouse.%v.maxConcurrentUploadJobs`, whName))
	config.RegisterBoolConfigVariable(false, &wh.allowMultipleSourcesForJobsPickup, false, fmt.Sprintf(`Warehouse.%v.allowMultipleSourcesForJobsPickup`, whName))

	ctx, cancel := context.WithCancel(context.Background())
	g, ctx := errgroup.WithContext(ctx)

	wh.backgroundCancel = cancel
	wh.backgroundWait = g.Wait

	rruntime.GoForWarehouse(func() {
		wh.backendConfigSubscriber()
	})

	g.Go(misc.WithBugsnagForWarehouse(func() error {
		wh.runUploadJobAllocator(ctx)
		return nil
	}))
	g.Go(misc.WithBugsnagForWarehouse(func() error {
		wh.mainLoop(ctx)
		return nil
	}))

	g.Go(misc.WithBugsnagForWarehouse(func() error {
		pkgLogger.Infof("WH: Warehouse Idle upload tracker started")
		wh.uploadStatusTrack(ctx)
		return nil
	}))
}

func (wh *HandleT) Shutdown() {
	wh.backgroundCancel()
	wh.backgroundWait()
}

func (wh *HandleT) resetInProgressJobs() {
	sqlStatement := fmt.Sprintf(`UPDATE %s SET in_progress=%t WHERE destination_type='%s' AND in_progress=%t`, warehouseutils.WarehouseUploadsTable, false, wh.destType, true)
	_, err := wh.dbHandle.Query(sqlStatement)
	if err != nil {
		panic(fmt.Errorf("Query: %s failed with Error : %w", sqlStatement, err))
	}
}

func minimalConfigSubscriber() {
	ch := backendconfig.DefaultBackendConfig.Subscribe(context.TODO(), backendconfig.TopicBackendConfig)
	for config := range ch {
		pkgLogger.Debug("Got config from config-backend", config)
		sources := config.Data.(backendconfig.ConfigT)
		sourceIDsByWorkspaceLock.Lock()
		sourceIDsByWorkspace = map[string][]string{}
		for _, source := range sources.Sources {
			if _, ok := sourceIDsByWorkspace[source.WorkspaceID]; !ok {
				sourceIDsByWorkspace[source.WorkspaceID] = []string{}
			}
			sourceIDsByWorkspace[source.WorkspaceID] = append(sourceIDsByWorkspace[source.WorkspaceID], source.ID)
			for _, destination := range source.Destinations {
				if misc.Contains(warehouseutils.WarehouseDestinations, destination.DestinationDefinition.Name) {
					wh := &HandleT{
						dbHandle: dbHandle,
						destType: destination.DestinationDefinition.Name,
					}
					namespace := wh.getNamespace(destination.Config, source, destination, wh.destType)
					connectionsMapLock.Lock()
					if connectionsMap[destination.ID] == nil {
						connectionsMap[destination.ID] = map[string]warehouseutils.WarehouseT{}
					}
					connectionsMap[destination.ID][source.ID] = warehouseutils.WarehouseT{
						Destination: destination,
						Namespace:   namespace,
						Type:        wh.destType,
						Source:      source,
						Identifier:  warehouseutils.GetWarehouseIdentifier(wh.destType, source.ID, destination.ID),
					}
					connectionsMapLock.Unlock()
				}
			}
		}
		sourceIDsByWorkspaceLock.Unlock()
		if val, ok := sources.ConnectionFlags.Services["warehouse"]; ok {
			if UploadAPI.connectionManager != nil {
				UploadAPI.connectionManager.Apply(sources.ConnectionFlags.URL, val)
			}
		}
	}
}

// Gets the config from config backend and extracts enabled writekeys
func monitorDestRouters(ctx context.Context) {
	ch := backendconfig.DefaultBackendConfig.Subscribe(ctx, backendconfig.TopicBackendConfig)
	dstToWhRouter := make(map[string]*HandleT)

	for config := range ch {
		onConfigDataEvent(config, dstToWhRouter)
	}

	g, _ := errgroup.WithContext(context.Background())
	for _, wh := range dstToWhRouter {
		wh := wh
		g.Go(func() error {
			wh.Shutdown()
			return nil
		})
	}
	g.Wait()
}

func onConfigDataEvent(config pubsub.DataEvent, dstToWhRouter map[string]*HandleT) {
	pkgLogger.Debug("Got config from config-backend", config)
	sources := config.Data.(backendconfig.ConfigT)
	enabledDestinations := make(map[string]bool)
	for _, source := range sources.Sources {
		for _, destination := range source.Destinations {
			enabledDestinations[destination.DestinationDefinition.Name] = true
			if misc.Contains(warehouseutils.WarehouseDestinations, destination.DestinationDefinition.Name) {
				wh, ok := dstToWhRouter[destination.DestinationDefinition.Name]
				if !ok {
					pkgLogger.Info("Starting a new Warehouse Destination Router: ", destination.DestinationDefinition.Name)
					wh = &HandleT{}
					wh.configSubscriberLock.Lock()
					wh.Setup(destination.DestinationDefinition.Name)
					wh.configSubscriberLock.Unlock()
					dstToWhRouter[destination.DestinationDefinition.Name] = wh
				} else {
					pkgLogger.Debug("Enabling existing Destination: ", destination.DestinationDefinition.Name)
					wh.configSubscriberLock.Lock()
					wh.Enable()
					wh.configSubscriberLock.Unlock()
				}
			}
		}
	}
	if val, ok := sources.ConnectionFlags.Services["warehouse"]; ok {
		if UploadAPI.connectionManager != nil {
			UploadAPI.connectionManager.Apply(sources.ConnectionFlags.URL, val)
		}
	}

	keys := misc.StringKeys(dstToWhRouter)
	for _, key := range keys {
		if _, ok := enabledDestinations[key]; !ok {
			if wh, ok := dstToWhRouter[key]; ok {
				pkgLogger.Info("Disabling a existing warehouse destination: ", key)
				wh.configSubscriberLock.Lock()
				wh.Disable()
				wh.configSubscriberLock.Unlock()
			}
		}
	}
}

func setupTables(dbHandle *sql.DB) error {
	m := &migrator.Migrator{
		Handle:                     dbHandle,
		MigrationsTable:            "wh_schema_migrations",
		ShouldForceSetLowerVersion: ShouldForceSetLowerVersion,
	}

	operation := func() error {
		return m.Migrate("warehouse")
	}

	backoffWithMaxRetry := backoff.WithMaxRetries(backoff.NewExponentialBackOff(), 3)
	err := backoff.RetryNotify(operation, backoffWithMaxRetry, func(err error, t time.Duration) {
		pkgLogger.Warnf("Failed to setup WH db tables: %v, retrying after %v", err, t)
	})
	if err != nil {
		return fmt.Errorf("could not run warehouse database migrations: %w", err)
	}
	return nil
}

func CheckPGHealth(dbHandle *sql.DB) bool {
	if dbHandle == nil {
		return false
	}
	rows, err := dbHandle.Query(`SELECT 'Rudder Warehouse DB Health Check'::text as message`)
	if err != nil {
		pkgLogger.Error(err)
		return false
	}
	defer rows.Close()
	return true
}

func processHandler(w http.ResponseWriter, r *http.Request) {
	pkgLogger.LogRequest(r)

	body, err := io.ReadAll(r.Body)
	if err != nil {
		pkgLogger.Errorf("[WH]: Error reading body: %v", err)
		http.Error(w, "can't read body", http.StatusBadRequest)
		return
	}
	defer r.Body.Close()

	var stagingFile warehouseutils.StagingFileT
	json.Unmarshal(body, &stagingFile)

	var firstEventAt, lastEventAt interface{}
	firstEventAt = stagingFile.FirstEventAt
	lastEventAt = stagingFile.LastEventAt
	if stagingFile.FirstEventAt == "" || stagingFile.LastEventAt == "" {
		firstEventAt = nil
		lastEventAt = nil
	}
	metadataMap := map[string]interface{}{
		"use_rudder_storage":      stagingFile.UseRudderStorage,
		"source_batch_id":         stagingFile.SourceBatchID,
		"source_task_id":          stagingFile.SourceTaskID,
		"source_task_run_id":      stagingFile.SourceTaskRunID,
		"source_job_id":           stagingFile.SourceJobID,
		"source_job_run_id":       stagingFile.SourceJobRunID,
		"time_window_year":        stagingFile.TimeWindow.Year(),
		"time_window_month":       stagingFile.TimeWindow.Month(),
		"time_window_day":         stagingFile.TimeWindow.Day(),
		"time_window_hour":        stagingFile.TimeWindow.Hour(),
		"destination_revision_id": stagingFile.DestinationRevisionID,
	}
	metadata, err := json.Marshal(metadataMap)
	if err != nil {
		panic(err)
	}

	pkgLogger.Debugf("BRT: Creating record for uploaded json in %s table with schema: %+v", warehouseutils.WarehouseStagingFilesTable, stagingFile.Schema)
	schemaPayload, _ := json.Marshal(stagingFile.Schema)
	sqlStatement := fmt.Sprintf(`INSERT INTO %s (location, schema, source_id, destination_id, status, total_events, first_event_at, last_event_at, created_at, updated_at, metadata)
									   VALUES ($1, $2, $3, $4, $5, $6, $7, $8, $9, $9, $10)`, warehouseutils.WarehouseStagingFilesTable)
	stmt, err := dbHandle.Prepare(sqlStatement)
	if err != nil {
		panic(err)
	}
	defer stmt.Close()

	_, err = stmt.Exec(stagingFile.Location, schemaPayload, stagingFile.BatchDestination.Source.ID, stagingFile.BatchDestination.Destination.ID, warehouseutils.StagingFileWaitingState, stagingFile.TotalEvents, firstEventAt, lastEventAt, timeutil.Now(), metadata)
	if err != nil {
		panic(err)
	}
	recordStagedRowsStat(stagingFile.TotalEvents, stagingFile.BatchDestination.Destination.DestinationDefinition.Name, stagingFile.BatchDestination.Destination.ID, stagingFile.BatchDestination.Source.Name, stagingFile.BatchDestination.Destination.Name, stagingFile.BatchDestination.Source.ID)
}

func setConfigHandler(w http.ResponseWriter, r *http.Request) {
	pkgLogger.LogRequest(r)

	body, err := io.ReadAll(r.Body)
	if err != nil {
		pkgLogger.Errorf("[WH]: Error reading body: %v", err)
		http.Error(w, "can't read body", http.StatusBadRequest)
		return
	}
	defer r.Body.Close()

	var kvs []warehouseutils.KeyValue
	err = json.Unmarshal(body, &kvs)
	if err != nil {
		pkgLogger.Errorf("[WH]: Error unmarshalling body: %v", err)
		http.Error(w, "can't unmarshall body", http.StatusBadRequest)
		return
	}

	for _, kv := range kvs {
		config.SetHotReloadablesForcefully(kv.Key, kv.Value)
	}
	w.WriteHeader(http.StatusOK)
}

func pendingEventsHandler(w http.ResponseWriter, r *http.Request) {
	// TODO : respond with errors in a common way
	pkgLogger.LogRequest(r)

	// read body
	body, err := io.ReadAll(r.Body)
	if err != nil {
		pkgLogger.Errorf("[WH]: Error reading body: %v", err)
		http.Error(w, "can't read body", http.StatusBadRequest)
		return
	}
	defer r.Body.Close()

	// unmarshall body
	var pendingEventsReq warehouseutils.PendingEventsRequestT
	err = json.Unmarshal(body, &pendingEventsReq)
	if err != nil {
		pkgLogger.Errorf("[WH]: Error unmarshalling body: %v", err)
		http.Error(w, "can't unmarshall body", http.StatusBadRequest)
		return
	}

	sourceID := pendingEventsReq.SourceID

	// return error if source id is empty
	if sourceID == "" {
		pkgLogger.Errorf("[WH]: pending-events:  Empty source id")
		http.Error(w, "empty source id", http.StatusBadRequest)
		return
	}

	pendingEvents := false
	var pendingStagingFileCount int64
	var pendingUploadCount int64

	// check whether there are any pending staging files or uploads for the given source id
	// get pending staging files
	pendingStagingFileCount, err = getPendingStagingFileCount(sourceID, true)
	if err != nil {
		err := fmt.Errorf("Error getting pending staging file count : %v", err)
		pkgLogger.Errorf("[WH]: %v", err)
		http.Error(w, err.Error(), http.StatusBadRequest)
		return
	}

	// get pending uploads only if there are no pending staging files
	if pendingStagingFileCount == 0 {
		pendingUploadCount, err = getPendingUploadCount(sourceID, true)
		if err != nil {
			err := fmt.Errorf("Error getting pending uploads : %v", err)
			pkgLogger.Errorf("[WH]: %v", err)
			http.Error(w, err.Error(), http.StatusBadRequest)
			return
		}
	}

	// if there are any pending staging files or uploads, set pending events as true
	if (pendingStagingFileCount + pendingUploadCount) > int64(0) {
		pendingEvents = true
	}

	// read `triggerUpload` queryParam
	var triggerPendingUpload bool
	triggerUploadQP := r.URL.Query().Get(triggerUploadQPName)
	if triggerUploadQP != "" {
		triggerPendingUpload, _ = strconv.ParseBool(triggerUploadQP)
	}

	// trigger upload if there are pending events and triggerPendingUpload is true
	if pendingEvents && triggerPendingUpload {
		pkgLogger.Infof("[WH]: Triggering upload for all wh destinations connected to source '%s'", sourceID)
		wh := make([]warehouseutils.WarehouseT, 0)

		// get all wh destinations for given source id
		connectionsMapLock.Lock()
		for _, srcMap := range connectionsMap {
			for srcID, w := range srcMap {
				if srcID == sourceID {
					wh = append(wh, w)
				}
			}
		}
		connectionsMapLock.Unlock()

		// return error if no such destinations found
		if len(wh) == 0 {
			err := fmt.Errorf("No warehouse destinations found for source id '%s'", sourceID)
			pkgLogger.Errorf("[WH]: %v", err)
			http.Error(w, err.Error(), http.StatusBadRequest)
			return
		}

		for _, warehouse := range wh {
			triggerUpload(warehouse)
		}
	}

	// create and write response
	res := warehouseutils.PendingEventsResponseT{
		PendingEvents:            pendingEvents,
		PendingStagingFilesCount: pendingStagingFileCount,
		PendingUploadCount:       pendingUploadCount,
	}

	resBody, err := json.Marshal(res)
	if err != nil {
		err := fmt.Errorf("Failed to marshall pending events response : %v", err)
		pkgLogger.Errorf("[WH]: %v", err)
		http.Error(w, err.Error(), http.StatusBadRequest)
		return
	}

	w.Write(resBody)
}

func getPendingStagingFileCount(sourceOrDestId string, isSourceId bool) (fileCount int64, err error) {
	sourceOrDestColumn := ""
	if isSourceId {
		sourceOrDestColumn = "source_id"
	} else {
		sourceOrDestColumn = "destination_id"
	}
	var lastStagingFileIDRes sql.NullInt64
	sqlStatement := fmt.Sprintf(`SELECT MAX(end_staging_file_id) FROM %[1]s WHERE %[1]s.%[3]s='%[2]s'`, warehouseutils.WarehouseUploadsTable, sourceOrDestId, sourceOrDestColumn)

	err = dbHandle.QueryRow(sqlStatement).Scan(&lastStagingFileIDRes)
	if err != nil && err != sql.ErrNoRows {
		err = fmt.Errorf("Query: %s failed with Error : %w", sqlStatement, err)
		return
	}
	lastStagingFileID := int64(0)
	if lastStagingFileIDRes.Valid {
		lastStagingFileID = lastStagingFileIDRes.Int64
	}

	sqlStatement = fmt.Sprintf(`SELECT COUNT(*)
                                FROM %[1]s
								WHERE %[1]s.id > %[2]v AND %[1]s.%[4]s='%[3]s'`,
		warehouseutils.WarehouseStagingFilesTable, lastStagingFileID, sourceOrDestId, sourceOrDestColumn)

	err = dbHandle.QueryRow(sqlStatement).Scan(&fileCount)
	if err != nil && err != sql.ErrNoRows {
		err = fmt.Errorf("Query: %s failed with Error : %w", sqlStatement, err)
		return
	}

	return fileCount, nil
}

func getPendingUploadCount(sourceOrDestId string, isSourceId bool) (uploadCount int64, err error) {
	sourceOrDestColumn := ""
	if isSourceId {
		sourceOrDestColumn = "source_id"
	} else {
		sourceOrDestColumn = "destination_id"
	}
	sqlStatement := fmt.Sprintf(`SELECT COUNT(*)
								FROM %[1]s
								WHERE %[1]s.status NOT IN ('%[2]s', '%[3]s') AND %[1]s.%[5]s='%[4]s'
	`, warehouseutils.WarehouseUploadsTable, ExportedData, Aborted, sourceOrDestId, sourceOrDestColumn)

	err = dbHandle.QueryRow(sqlStatement).Scan(&uploadCount)
	if err != nil && err != sql.ErrNoRows {
		err = fmt.Errorf("Query: %s failed with Error : %w", sqlStatement, err)
		return
	}

	return uploadCount, nil
}

func triggerUploadHandler(w http.ResponseWriter, r *http.Request) {
	// TODO : respond with errors in a common way
	pkgLogger.LogRequest(r)

	// read body
	body, err := io.ReadAll(r.Body)
	if err != nil {
		pkgLogger.Errorf("[WH]: Error reading body: %v", err)
		http.Error(w, "can't read body", http.StatusBadRequest)
		return
	}
	defer r.Body.Close()

	// unmarshall body
	var triggerUploadReq warehouseutils.TriggerUploadRequestT
	err = json.Unmarshal(body, &triggerUploadReq)
	if err != nil {
		pkgLogger.Errorf("[WH]: Error unmarshalling body: %v", err)
		http.Error(w, "can't unmarshall body", http.StatusBadRequest)
		return
	}

	err = TriggerUploadHandler(triggerUploadReq.SourceID, triggerUploadReq.DestinationID)
	if err != nil {
		http.Error(w, err.Error(), http.StatusBadRequest)
		return
	}
	w.WriteHeader(http.StatusOK)
}

func TriggerUploadHandler(sourceID, destID string) error {
	// return error if source id and dest id is empty
	if sourceID == "" && destID == "" {
		err := fmt.Errorf("Empty source and destination id")
		pkgLogger.Errorf("[WH]: trigger upload : %v", err)
		return err
	}

	wh := make([]warehouseutils.WarehouseT, 0)

	if sourceID != "" && destID == "" {
		// get all wh destinations for given source id
		connectionsMapLock.Lock()
		for _, srcMap := range connectionsMap {
			for srcID, w := range srcMap {
				if srcID == sourceID {
					wh = append(wh, w)
				}
			}
		}
		connectionsMapLock.Unlock()
	}
	if destID != "" {
		connectionsMapLock.Lock()
		for destinationId, srcMap := range connectionsMap {
			if destinationId == destID {
				for _, w := range srcMap {
					wh = append(wh, w)
				}
			}
		}
		connectionsMapLock.Unlock()
	}

	// return error if no such destinations found
	if len(wh) == 0 {
		err := fmt.Errorf("No warehouse destinations found for source id '%s'", sourceID)
		pkgLogger.Errorf("[WH]: %v", err)
		return err
	}

	// iterate over each wh destination and trigger upload
	for _, warehouse := range wh {
		triggerUpload(warehouse)
	}
	return nil
}

func databricksVersionHandler(w http.ResponseWriter, r *http.Request) {
	w.WriteHeader(http.StatusOK)
	w.Write([]byte(deltalake.GetDatabricksVersion()))
}

func isUploadTriggered(wh warehouseutils.WarehouseT) bool {
	triggerUploadsMapLock.Lock()
	isTriggered := triggerUploadsMap[wh.Identifier]
	triggerUploadsMapLock.Unlock()
	return isTriggered
}

func triggerUpload(wh warehouseutils.WarehouseT) {
	triggerUploadsMapLock.Lock()
	triggerUploadsMap[wh.Identifier] = true
	triggerUploadsMapLock.Unlock()
	pkgLogger.Infof("[WH]: Upload triggered for warehouse '%s'", wh.Identifier)
}

func clearTriggeredUpload(wh warehouseutils.WarehouseT) {
	triggerUploadsMapLock.Lock()
	delete(triggerUploadsMap, wh.Identifier)
	triggerUploadsMapLock.Unlock()
}

func healthHandler(w http.ResponseWriter, r *http.Request) {
	dbService := ""
	pgNotifierService := ""
	if runningMode != DegradedMode {
		if !CheckPGHealth(notifier.GetDBHandle()) {
			http.Error(w, "Cannot connect to pgNotifierService", http.StatusInternalServerError)
			return
		}
		pgNotifierService = "UP"
	}

	if isMaster() {
		if !CheckPGHealth(dbHandle) {
			http.Error(w, "Cannot connect to dbService", http.StatusInternalServerError)
			return
		}
		dbService = "UP"
	}

	healthVal := fmt.Sprintf(
		`{"server":"UP","db":%q,"pgNotifier":%q,"acceptingEvents":"TRUE","warehouseMode":%q,"goroutines":"%d"}`,
		dbService, pgNotifierService, strings.ToUpper(warehouseMode), runtime.NumGoroutine(),
	)
	w.Write([]byte(healthVal))
}

func getConnectionString() string {
	if !CheckForWarehouseEnvVars() {
		return jobsdb.GetConnectionString()
	}
	return fmt.Sprintf("host=%s port=%d user=%s "+
		"password=%s dbname=%s sslmode=%s application_name=%s",
		host, port, user, password, dbname, sslmode, appName)
}

func startWebHandler(ctx context.Context) error {
	mux := http.NewServeMux()

	// do not register same endpoint when running embedded in rudder backend
	if isStandAlone() {
		mux.HandleFunc("/health", healthHandler)
	}
	if runningMode != DegradedMode {
		if isMaster() {
			pkgLogger.Infof("WH: Warehouse master service waiting for BackendConfig before starting on %d", webPort)
			backendconfig.DefaultBackendConfig.WaitForConfig(ctx)
			mux.HandleFunc("/v1/process", processHandler)
			// triggers uploads only when there are pending events and triggerUpload is sent for a sourceId
			mux.HandleFunc("/v1/warehouse/pending-events", pendingEventsHandler)
			// triggers uploads for a source
			mux.HandleFunc("/v1/warehouse/trigger-upload", triggerUploadHandler)
			mux.HandleFunc("/databricksVersion", databricksVersionHandler)
			mux.HandleFunc("/v1/setConfig", setConfigHandler)

			//Warehouse Async Job end-points
			mux.HandleFunc("/v1/warehouse/jobs", asyncWh.AddWarehouseJobHandler)
			mux.HandleFunc("/v1/warehouse/jobs/status", asyncWh.StatusWarehouseJobHandler)

			pkgLogger.Infof("WH: Starting warehouse master service in %d", webPort)
		} else {
			pkgLogger.Infof("WH: Starting warehouse slave service in %d", webPort)
		}
	}

	srv := &http.Server{
		Addr:    fmt.Sprintf(":%d", webPort),
		Handler: bugsnag.Handler(mux),
	}

	return httputil.ListenAndServe(ctx, srv)
}

// CheckForWarehouseEnvVars Checks if all the required Env Variables for Warehouse are present
func CheckForWarehouseEnvVars() bool {
	return config.IsEnvSet("WAREHOUSE_JOBS_DB_HOST") &&
		config.IsEnvSet("WAREHOUSE_JOBS_DB_USER") &&
		config.IsEnvSet("WAREHOUSE_JOBS_DB_DB_NAME") &&
		config.IsEnvSet("WAREHOUSE_JOBS_DB_PASSWORD")
}

// This checks if gateway is running or not
func isStandAlone() bool {
	return warehouseMode != EmbeddedMode && warehouseMode != PooledWHSlaveMode
}

func isMaster() bool {
	return warehouseMode == config.MasterMode ||
		warehouseMode == config.MasterSlaveMode ||
		warehouseMode == config.EmbeddedMode ||
		warehouseMode == config.PooledWHSlaveMode
}

func isSlave() bool {
	return warehouseMode == config.SlaveMode || warehouseMode == config.MasterSlaveMode || warehouseMode == config.EmbeddedMode
}

func isStandAloneSlave() bool {
	return warehouseMode == config.SlaveMode
}

func setupDB(ctx context.Context, connInfo string) error {
	if isStandAloneSlave() {
		return nil
	}

	var err error
	dbHandle, err = sql.Open("postgres", connInfo)
	if err != nil {
		return err
	}

	isDBCompatible, err := validators.IsPostgresCompatible(ctx, dbHandle)
	if err != nil {
		return err
	}

	if !isDBCompatible {
		err := errors.New("Rudder Warehouse Service needs postgres version >= 10. Exiting")
		pkgLogger.Error(err)
		return err
	}

	if err = dbHandle.PingContext(ctx); err != nil {
		return fmt.Errorf("could not ping WH db: %w", err)
	}

	return setupTables(dbHandle)
}

func Start(ctx context.Context, app app.Interface) error {
	application = app

	// do not start warehouse service if rudder core is not in normal mode and warehouse is running in same process as rudder core
	if !isStandAlone() && !db.IsNormalMode() {
		pkgLogger.Infof("Skipping start of warehouse service...")
		return nil
	}

	pkgLogger.Infof("WH: Starting Warehouse service...")
	psqlInfo := getConnectionString()

	if err := setupDB(ctx, psqlInfo); err != nil {
		return fmt.Errorf("cannot setup warehouse db: %w", err)
	}
	defer func() {
		if r := recover(); r != nil {
			pkgLogger.Fatal(r)
			panic(r)
		}
	}()

	runningMode := config.GetEnv("RSERVER_WAREHOUSE_RUNNING_MODE", "")
	if runningMode == DegradedMode {
		pkgLogger.Infof("WH: Running warehouse service in degraded mode...")
		if isMaster() {
			rruntime.GoForWarehouse(func() {
				minimalConfigSubscriber()
			})
			err := InitWarehouseAPI(dbHandle, pkgLogger.Child("upload_api"))
			if err != nil {
				pkgLogger.Errorf("WH: Failed to start warehouse api: %v", err)
				return err
			}
		}
		return startWebHandler(ctx)
	}
	var err error
	workspaceIdentifier := fmt.Sprintf(`%s::%s`, config.GetKubeNamespace(), misc.GetMD5Hash(config.GetWorkspaceToken()))
	notifier, err = pgnotifier.New(workspaceIdentifier, psqlInfo)
	if err != nil {
		panic(err)
	}

	g, ctx := errgroup.WithContext(ctx)

	// Setting up reporting client
	// only if standalone or embedded connecting to diff DB for warehouse
	if (isStandAlone() && isMaster()) || (jobsdb.GetConnectionString() != psqlInfo) {
		reporting := application.Features().Reporting.Setup(backendconfig.DefaultBackendConfig)

		g.Go(misc.WithBugsnagForWarehouse(func() error {
			reporting.AddClient(ctx, types.Config{ConnInfo: psqlInfo, ClientName: types.WAREHOUSE_REPORTING_CLIENT})
			return nil
		}))
	}

	if isStandAlone() && isMaster() {
		destinationdebugger.Setup(backendconfig.DefaultBackendConfig)
	}

	if isSlave() {
		pkgLogger.Infof("WH: Starting warehouse slave...")
		g.Go(misc.WithBugsnagForWarehouse(func() error {
			return setupSlave(ctx)
		}))
	}

	if isMaster() {
		pkgLogger.Infof("[WH]: Starting warehouse master...")

		g.Go(misc.WithBugsnagForWarehouse(func() error {
			return notifier.ClearJobs(ctx)
		}))
		g.Go(misc.WithBugsnagForWarehouse(func() error {
			monitorDestRouters(ctx)
			return nil
		}))
		g.Go(misc.WithBugsnagForWarehouse(func() error {
			runArchiver(ctx, dbHandle)
			return nil
		}))
<<<<<<< HEAD

		InitWarehouseAPI(dbHandle, pkgLogger.Child("upload_api"))
		asyncWh = jobs.InitWarehouseJobsAPI(dbHandle, &notifier, ctx)

		g.Go(misc.WithBugsnagForWarehouse(func() error {
			return asyncWh.InitAsyncJobRunner()
		}))
=======
		err := InitWarehouseAPI(dbHandle, pkgLogger.Child("upload_api"))
		if err != nil {
			pkgLogger.Errorf("WH: Failed to start warehouse api: %v", err)
			return err
		}
>>>>>>> 45936bb7
	}

	g.Go(func() error {
		return startWebHandler(ctx)
	})

	return g.Wait()
}<|MERGE_RESOLUTION|>--- conflicted
+++ resolved
@@ -1862,21 +1862,17 @@
 			runArchiver(ctx, dbHandle)
 			return nil
 		}))
-<<<<<<< HEAD
-
-		InitWarehouseAPI(dbHandle, pkgLogger.Child("upload_api"))
-		asyncWh = jobs.InitWarehouseJobsAPI(dbHandle, &notifier, ctx)
-
-		g.Go(misc.WithBugsnagForWarehouse(func() error {
-			return asyncWh.InitAsyncJobRunner()
-		}))
-=======
+
 		err := InitWarehouseAPI(dbHandle, pkgLogger.Child("upload_api"))
 		if err != nil {
 			pkgLogger.Errorf("WH: Failed to start warehouse api: %v", err)
 			return err
 		}
->>>>>>> 45936bb7
+		asyncWh = jobs.InitWarehouseJobsAPI(dbHandle, &notifier, ctx)
+
+		g.Go(misc.WithBugsnagForWarehouse(func() error {
+			return asyncWh.InitAsyncJobRunner()
+		}))
 	}
 
 	g.Go(func() error {
