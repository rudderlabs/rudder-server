package warehouse

import (
	"database/sql"
	"encoding/json"
	"errors"
	"fmt"
	"io/ioutil"
	"log"
	"net/http"
	"runtime"
	"sort"
	"strconv"
	"strings"
	"sync"
	"time"

	"github.com/bugsnag/bugsnag-go"
	"github.com/rudderlabs/rudder-server/config"
	backendconfig "github.com/rudderlabs/rudder-server/config/backend-config"
	"github.com/rudderlabs/rudder-server/jobsdb"
	"github.com/rudderlabs/rudder-server/rruntime"
	"github.com/rudderlabs/rudder-server/services/db"
	destinationConnectionTester "github.com/rudderlabs/rudder-server/services/destination-connection-tester"
	"github.com/rudderlabs/rudder-server/services/pgnotifier"
	migrator "github.com/rudderlabs/rudder-server/services/sql-migrator"
	"github.com/rudderlabs/rudder-server/services/validators"
	"github.com/rudderlabs/rudder-server/utils"
	"github.com/rudderlabs/rudder-server/utils/logger"
	"github.com/rudderlabs/rudder-server/utils/misc"
	"github.com/rudderlabs/rudder-server/utils/timeutil"
	"github.com/rudderlabs/rudder-server/warehouse/manager"
	warehouseutils "github.com/rudderlabs/rudder-server/warehouse/utils"
	"github.com/tidwall/gjson"
)

var (
	webPort                             int
	dbHandle                            *sql.DB
	notifier                            pgnotifier.PgNotifierT
	WarehouseDestinations               []string
	noOfWorkers                         int
	noOfSlaveWorkerRoutines             int
	slaveWorkerRoutineBusy              []bool //Busy-true
	uploadFreqInS                       int64
	stagingFilesSchemaPaginationSize    int
	mainLoopSleep                       time.Duration
	workerRetrySleep                    time.Duration
	stagingFilesBatchSize               int
	crashRecoverWarehouses              []string
	inProgressMap                       map[string]bool
	inRecoveryMap                       map[string]bool
	inProgressMapLock                   sync.RWMutex
	lastProcessedMarkerMap              map[string]int64
	lastProcessedMarkerMapLock          sync.RWMutex
	warehouseMode                       string
	warehouseSyncPreFetchCount          int
	warehouseSyncFreqIgnore             bool
	activeWorkerCount                   int
	activeWorkerCountLock               sync.RWMutex
	minRetryAttempts                    int
	retryTimeWindow                     time.Duration
	maxStagingFileReadBufferCapacityInK int
	destinationsMap                     map[string]warehouseutils.WarehouseT // destID -> warehouse map
	destinationsMapLock                 sync.RWMutex
	longRunningUploadStatThresholdInMin time.Duration
	pkgLogger                           logger.LoggerI
	numLoadFileUploadWorkers            int
	slaveUploadTimeout                  time.Duration
	runningMode                         string
)

var (
	host, user, password, dbname, sslmode string
	port                                  int
)

// warehouses worker modes
const (
	MasterMode        = "master"
	SlaveMode         = "slave"
	MasterSlaveMode   = "master_and_slave"
	EmbeddedMode      = "embedded"
<<<<<<< HEAD
	PooledWHSlaveMode = "pooled_wh_slave"
=======
	PooledWHSlaveMode = "embedded_master"
>>>>>>> e4cea6ee
)

const (
	DegradedMode                  = "degraded"
	StagingFilesPGNotifierChannel = "process_staging_file"
)

type HandleT struct {
	destType             string
	warehouses           []warehouseutils.WarehouseT
	dbHandle             *sql.DB
	notifier             pgnotifier.PgNotifierT
	uploadToWarehouseQ   chan []ProcessStagingFilesJobT
	createLoadFilesQ     chan LoadFileJobT
	isEnabled            bool
	configSubscriberLock sync.RWMutex
	workerChannelMap     map[string]chan *UploadJobT
	workerChannelMapLock sync.RWMutex
	uploadJobsQ          chan *UploadJobT
}

type ErrorResponseT struct {
	Error string
}

func init() {
	loadConfig()
	pkgLogger = logger.NewLogger().Child("warehouse")
}

func loadConfig() {
	//Port where WH is running
	webPort = config.GetInt("Warehouse.webPort", 8082)
	WarehouseDestinations = []string{"RS", "BQ", "SNOWFLAKE", "POSTGRES", "CLICKHOUSE"}
	noOfWorkers = config.GetInt("Warehouse.noOfWorkers", 8)
	noOfSlaveWorkerRoutines = config.GetInt("Warehouse.noOfSlaveWorkerRoutines", 4)
	stagingFilesBatchSize = config.GetInt("Warehouse.stagingFilesBatchSize", 240)
	uploadFreqInS = config.GetInt64("Warehouse.uploadFreqInS", 1800)
	mainLoopSleep = config.GetDuration("Warehouse.mainLoopSleepInS", 1) * time.Second
	workerRetrySleep = config.GetDuration("Warehouse.workerRetrySleepInS", 5) * time.Second
	crashRecoverWarehouses = []string{"RS"}
	inProgressMap = map[string]bool{}
	inRecoveryMap = map[string]bool{}
	lastProcessedMarkerMap = map[string]int64{}
	warehouseMode = config.GetString("Warehouse.mode", "embedded")
	host = config.GetEnv("WAREHOUSE_JOBS_DB_HOST", "localhost")
	user = config.GetEnv("WAREHOUSE_JOBS_DB_USER", "ubuntu")
	dbname = config.GetEnv("WAREHOUSE_JOBS_DB_DB_NAME", "ubuntu")
	port, _ = strconv.Atoi(config.GetEnv("WAREHOUSE_JOBS_DB_PORT", "5432"))
	password = config.GetEnv("WAREHOUSE_JOBS_DB_PASSWORD", "ubuntu") // Reading secrets from
	sslmode = config.GetEnv("WAREHOUSE_JOBS_DB_SSL_MODE", "disable")
	warehouseSyncPreFetchCount = config.GetInt("Warehouse.warehouseSyncPreFetchCount", 10)
	stagingFilesSchemaPaginationSize = config.GetInt("Warehouse.stagingFilesSchemaPaginationSize", 100)
	warehouseSyncFreqIgnore = config.GetBool("Warehouse.warehouseSyncFreqIgnore", false)
	minRetryAttempts = config.GetInt("Warehouse.minRetryAttempts", 3)
	retryTimeWindow = config.GetDuration("Warehouse.retryTimeWindowInMins", time.Duration(180)) * time.Minute
	destinationsMap = map[string]warehouseutils.WarehouseT{}
	maxStagingFileReadBufferCapacityInK = config.GetInt("Warehouse.maxStagingFileReadBufferCapacityInK", 10240)
	longRunningUploadStatThresholdInMin = config.GetDuration("Warehouse.longRunningUploadStatThresholdInMin", time.Duration(120)) * time.Minute
	slaveUploadTimeout = config.GetDuration("Warehouse.slaveUploadTimeoutInMin", time.Duration(10)) * time.Minute
	numLoadFileUploadWorkers = config.GetInt("Warehouse.numLoadFileUploadWorkers", 8)
	runningMode = config.GetEnv("RSERVER_WAREHOUSE_RUNNING_MODE", "")
}

// get name of the worker (`destID_namespace`) to be stored in map wh.workerChannelMap
func workerIdentifier(warehouse warehouseutils.WarehouseT) string {
	return fmt.Sprintf(`%s_%s`, warehouse.Destination.ID, warehouse.Namespace)
}

func (wh *HandleT) waitAndLockAvailableWorker() {
	// infinite loop to check for active workers count and retry if not
	// break after handling
	for {
		// check number of workers actively enagaged
		// if limit hit, sleep and check again
		// activeWorkerCount is across all wh.destType's
		activeWorkerCountLock.Lock()
		activeWorkers := activeWorkerCount
		if activeWorkers >= noOfWorkers {
			activeWorkerCountLock.Unlock()
			pkgLogger.Debugf("WH: Setting to sleep and waiting till activeWorkers are less than %d", noOfWorkers)
			// TODO: add randomness to this ?
			time.Sleep(workerRetrySleep)
			continue
		}
		activeWorkerCount++
		activeWorkerCountLock.Unlock()
		break
	}
}

func (wh *HandleT) releaseWorker() {
	// decrement number of workers actively engaged
	activeWorkerCountLock.Lock()
	activeWorkerCount--
	activeWorkerCountLock.Unlock()
}

func (wh *HandleT) initWorker() chan *UploadJobT {
	workerChan := make(chan *UploadJobT, 1000)
	rruntime.Go(func() {
		for {
			uploadJob := <-workerChan
			err := wh.handleUploadJob(uploadJob)
			if err != nil {
				pkgLogger.Errorf("[WH] Failed in handle Upload jobs for worker: %+w", err)
			}
			setDestInProgress(uploadJob.warehouse, false)
		}
	})
	return workerChan
}

func (wh *HandleT) handleUploadJob(uploadJob *UploadJobT) (err error) {
	// Process the upload job
	err = uploadJob.run()
	wh.recordDeliveryStatus(uploadJob.warehouse.Destination.ID, uploadJob.upload.ID)
	wh.releaseWorker()

	return
}

func (wh *HandleT) backendConfigSubscriber() {
	ch := make(chan utils.DataEvent)
	backendconfig.Subscribe(ch, backendconfig.TopicBackendConfig)
	for {
		config := <-ch
		wh.configSubscriberLock.Lock()
		wh.warehouses = []warehouseutils.WarehouseT{}
		allSources := config.Data.(backendconfig.ConfigT)

		for _, source := range allSources.Sources {
			if len(source.Destinations) == 0 {
				continue
			}
			for _, destination := range source.Destinations {
				if destination.DestinationDefinition.Name != wh.destType {
					continue
				}
				namespace := wh.getNamespace(destination.Config, source, destination, wh.destType)
				warehouse := warehouseutils.WarehouseT{
					Source:      source,
					Destination: destination,
					Namespace:   namespace,
					Type:        wh.destType,
					Identifier:  fmt.Sprintf("%s:%s:%s", wh.destType, source.ID, destination.ID),
				}
				wh.warehouses = append(wh.warehouses, warehouse)

				workerName := workerIdentifier(warehouse)
				wh.workerChannelMapLock.Lock()
				// spawn one worker for each unique destID_namespace
				// check this commit to https://github.com/rudderlabs/rudder-server/pull/476/commits/fbfddf167aa9fc63485fe006d34e6881f5019667
				// to avoid creating goroutine for disabled sources/destiantions
				if _, ok := wh.workerChannelMap[workerName]; !ok {
					workerChan := wh.initWorker()
					wh.workerChannelMap[workerName] = workerChan
				}
				wh.workerChannelMapLock.Unlock()

				destinationsMapLock.Lock()
				destinationsMap[destination.ID] = warehouseutils.WarehouseT{Destination: destination, Namespace: namespace, Type: wh.destType}
				destinationsMapLock.Unlock()

				// send last 10 warehouse upload's status to control plane
				if destination.Config != nil && destination.Enabled && destination.Config["eventDelivery"] == true {
					sourceID := source.ID
					destinationID := destination.ID
					rruntime.Go(func() {
						wh.syncLiveWarehouseStatus(sourceID, destinationID)
					})
				}
				// test and send connection status to control plane
				if val, ok := destination.Config["testConnection"].(bool); ok && val {
					destination := destination
					rruntime.Go(func() {
						testResponse := destinationConnectionTester.TestWarehouseDestinationConnection(destination)
						destinationConnectionTester.UploadDestinationConnectionTesterResponse(testResponse, destination.ID)
					})
				}

				if warehouseutils.IDResolutionEnabled() && misc.ContainsString(warehouseutils.IdentityEnabledWarehouses, warehouse.Type) {
					wh.setupIdentityTables(warehouse)
					if shouldPopulateHistoricIdentities && warehouse.Destination.Enabled {
						// non blocking populate historic identities
						wh.populateHistoricIdentities(warehouse)
					}
				}
			}
		}
		pkgLogger.Debug("[WH] Unlocking config sub lock: %s", wh.destType)
		wh.configSubscriberLock.Unlock()
	}
}

// getNamespace sets namespace name in the following order
// 	1. user set name from destinationConfig
// 	2. from existing record in wh_schemas with same source + dest combo
// 	3. convert source name
func (wh *HandleT) getNamespace(config interface{}, source backendconfig.SourceT, destination backendconfig.DestinationT, destType string) string {
	configMap := config.(map[string]interface{})
	var namespace string
	if destType == "CLICKHOUSE" {
		//TODO: Handle if configMap["database"] is nil
		return configMap["database"].(string)
	}
	if configMap["namespace"] != nil {
		namespace = configMap["namespace"].(string)
		if len(strings.TrimSpace(namespace)) > 0 {
			return warehouseutils.ToProviderCase(destType, warehouseutils.ToSafeNamespace(destType, namespace))
		}
	}
	var exists bool
	if namespace, exists = warehouseutils.GetNamespace(source, destination, wh.dbHandle); !exists {
		namespace = warehouseutils.ToProviderCase(destType, warehouseutils.ToSafeNamespace(destType, source.Name))
	}
	return namespace
}

func (wh *HandleT) getStagingFiles(warehouse warehouseutils.WarehouseT, startID int64, endID int64) ([]*StagingFileT, error) {
	sqlStatement := fmt.Sprintf(`SELECT id, location, status
                                FROM %[1]s
								WHERE %[1]s.id >= %[2]v AND %[1]s.id <= %[3]v AND %[1]s.source_id='%[4]s' AND %[1]s.destination_id='%[5]s'
								ORDER BY id ASC`,
		warehouseutils.WarehouseStagingFilesTable, startID, endID, warehouse.Source.ID, warehouse.Destination.ID)
	rows, err := wh.dbHandle.Query(sqlStatement)
	if err != nil && err != sql.ErrNoRows {
		panic(fmt.Errorf("Query: %s failed with Error : %w", sqlStatement, err))
	}
	defer rows.Close()

	var stagingFilesList []*StagingFileT
	for rows.Next() {
		var jsonUpload StagingFileT
		err := rows.Scan(&jsonUpload.ID, &jsonUpload.Location, &jsonUpload.Status)
		if err != nil {
			panic(fmt.Errorf("Failed to scan result from query: %s\nwith Error : %w", sqlStatement, err))
		}
		stagingFilesList = append(stagingFilesList, &jsonUpload)
	}

	return stagingFilesList, nil
}

func (wh *HandleT) getPendingStagingFiles(warehouse warehouseutils.WarehouseT) ([]*StagingFileT, error) {
	var lastStagingFileID int64
	sqlStatement := fmt.Sprintf(`SELECT end_staging_file_id FROM %[1]s WHERE %[1]s.destination_type='%[2]s' AND %[1]s.source_id='%[3]s' AND %[1]s.destination_id='%[4]s' ORDER BY %[1]s.id DESC`, warehouseutils.WarehouseUploadsTable, warehouse.Type, warehouse.Source.ID, warehouse.Destination.ID)

	err := wh.dbHandle.QueryRow(sqlStatement).Scan(&lastStagingFileID)
	if err != nil && err != sql.ErrNoRows {
		panic(fmt.Errorf("Query: %s failed with Error : %w", sqlStatement, err))
	}

	sqlStatement = fmt.Sprintf(`SELECT id, location, status, first_event_at, last_event_at
                                FROM %[1]s
								WHERE %[1]s.id > %[2]v AND %[1]s.source_id='%[3]s' AND %[1]s.destination_id='%[4]s'
								ORDER BY id ASC
								LIMIT %[5]d`,
		warehouseutils.WarehouseStagingFilesTable, lastStagingFileID, warehouse.Source.ID, warehouse.Destination.ID, stagingFilesBatchSize)
	rows, err := wh.dbHandle.Query(sqlStatement)
	if err != nil && err != sql.ErrNoRows {
		panic(fmt.Errorf("Query: %s failed with Error : %w", sqlStatement, err))
	}
	defer rows.Close()

	var stagingFilesList []*StagingFileT
	var firstEventAt, lastEventAt sql.NullTime
	for rows.Next() {
		var jsonUpload StagingFileT
		err := rows.Scan(&jsonUpload.ID, &jsonUpload.Location, &jsonUpload.Status, &firstEventAt, &lastEventAt)
		if err != nil {
			panic(fmt.Errorf("Failed to scan result from query: %s\nwith Error : %w", sqlStatement, err))
		}
		jsonUpload.FirstEventAt = firstEventAt.Time
		jsonUpload.LastEventAt = lastEventAt.Time
		stagingFilesList = append(stagingFilesList, &jsonUpload)
	}

	return stagingFilesList, nil
}

func (wh *HandleT) initUpload(warehouse warehouseutils.WarehouseT, jsonUploadsList []*StagingFileT) UploadT {
	sqlStatement := fmt.Sprintf(`INSERT INTO %s (source_id, namespace, destination_id, destination_type, start_staging_file_id, end_staging_file_id, start_load_file_id, end_load_file_id, status, schema, error, metadata, first_event_at, last_event_at, created_at, updated_at)
	VALUES ($1, $2, $3, $4, $5, $6 ,$7, $8, $9, $10, $11, $12, $13, $14, $15, $16) RETURNING id`, warehouseutils.WarehouseUploadsTable)
	pkgLogger.Infof("WH: %s: Creating record in %s table: %v", wh.destType, warehouseutils.WarehouseUploadsTable, sqlStatement)
	stmt, err := wh.dbHandle.Prepare(sqlStatement)
	if err != nil {
		panic(err)
	}
	defer stmt.Close()

	startJSONID := jsonUploadsList[0].ID
	endJSONID := jsonUploadsList[len(jsonUploadsList)-1].ID
	namespace := warehouse.Namespace

	var firstEventAt, lastEventAt time.Time
	if ok := jsonUploadsList[0].FirstEventAt.IsZero(); !ok {
		firstEventAt = jsonUploadsList[0].FirstEventAt
	}
	if ok := jsonUploadsList[len(jsonUploadsList)-1].LastEventAt.IsZero(); !ok {
		lastEventAt = jsonUploadsList[len(jsonUploadsList)-1].LastEventAt
	}

	now := timeutil.Now()
	row := stmt.QueryRow(warehouse.Source.ID, namespace, warehouse.Destination.ID, wh.destType, startJSONID, endJSONID, 0, 0, Waiting, "{}", "{}", "{}", firstEventAt, lastEventAt, now, now)

	var uploadID int64
	err = row.Scan(&uploadID)
	if err != nil {
		panic(err)
	}

	upload := UploadT{
		ID:                 uploadID,
		Namespace:          warehouse.Namespace,
		SourceID:           warehouse.Source.ID,
		DestinationID:      warehouse.Destination.ID,
		DestinationType:    wh.destType,
		StartStagingFileID: startJSONID,
		EndStagingFileID:   endJSONID,
		Status:             Waiting,
		FirstEventAt:       firstEventAt,
		LastEventAt:        lastEventAt,
	}

	return upload
}

func (wh *HandleT) getPendingUploads(warehouse warehouseutils.WarehouseT) ([]UploadT, error) {

	sqlStatement := fmt.Sprintf(`SELECT id, status, schema, namespace, source_id, destination_id, destination_type, start_staging_file_id, end_staging_file_id, start_load_file_id, end_load_file_id, error, metadata, timings->0 as firstTiming, timings->-1 as lastTiming
								FROM %[1]s
								WHERE (%[1]s.destination_type='%[2]s'
									AND %[1]s.source_id='%[3]s'
									AND %[1]s.destination_id = '%[4]s'
									AND %[1]s.status != '%[5]s'
									AND %[1]s.status != '%[6]s')
								ORDER BY id asc`, warehouseutils.WarehouseUploadsTable, wh.destType, warehouse.Source.ID, warehouse.Destination.ID, ExportedData, Aborted)

	rows, err := wh.dbHandle.Query(sqlStatement)
	if err != nil && err != sql.ErrNoRows {
		return []UploadT{}, err
	}

	if err == sql.ErrNoRows {
		return []UploadT{}, nil
	}
	defer rows.Close()

	var uploads []UploadT
	for rows.Next() {
		var upload UploadT
		var schema json.RawMessage
		var firstTiming sql.NullString
		var lastTiming sql.NullString
		err := rows.Scan(&upload.ID, &upload.Status, &schema, &upload.Namespace, &upload.SourceID, &upload.DestinationID, &upload.DestinationType, &upload.StartStagingFileID, &upload.EndStagingFileID, &upload.StartLoadFileID, &upload.EndLoadFileID, &upload.Error, &upload.Metadata, &firstTiming, &lastTiming)
		if err != nil {
			panic(fmt.Errorf("Failed to scan result from query: %s\nwith Error : %w", sqlStatement, err))
		}
		upload.Schema = warehouseutils.JSONSchemaToMap(schema)

		_, upload.FirstAttemptAt = warehouseutils.TimingFromJSONString(firstTiming)
		var lastStatus string
		lastStatus, upload.LastAttemptAt = warehouseutils.TimingFromJSONString(lastTiming)
		upload.Attempts = gjson.Get(string(upload.Error), fmt.Sprintf(`%s.attempt`, lastStatus)).Int()

		uploads = append(uploads, upload)
	}

	return uploads, nil
}

func setDestInProgress(warehouse warehouseutils.WarehouseT, starting bool) {
	inProgressMapLock.Lock()
	defer inProgressMapLock.Unlock()
	if starting {
		inProgressMap[warehouse.Identifier] = true
	} else {
		delete(inProgressMap, warehouse.Identifier)
	}
}

func isDestInProgress(warehouse warehouseutils.WarehouseT) bool {
	inProgressMapLock.RLock()
	defer inProgressMapLock.RUnlock()
	return inProgressMap[warehouse.Identifier]
}

func getUploadFreqInS(syncFrequency string) int64 {
	freqInS := uploadFreqInS
	if syncFrequency != "" {
		freqInMin, _ := strconv.ParseInt(syncFrequency, 10, 64)
		freqInS = freqInMin * 60
	}
	return freqInS
}

func uploadFrequencyExceeded(warehouse warehouseutils.WarehouseT, syncFrequency string) bool {
	freqInS := getUploadFreqInS(syncFrequency)
	lastProcessedMarkerMapLock.Lock()
	defer lastProcessedMarkerMapLock.Unlock()
	if lastExecTime, ok := lastProcessedMarkerMap[warehouse.Identifier]; ok && timeutil.Now().Unix()-lastExecTime < freqInS {
		return true
	}
	return false
}

func getLastStagingFileCreatedAt(warehouse warehouseutils.WarehouseT) time.Time {
	stmt := fmt.Sprintf(`SELECT created_at from %s WHERE source_id='%s' AND destination_id='%s' ORDER BY id DESC LIMIT 1`, warehouseutils.WarehouseStagingFilesTable, warehouse.Source.ID, warehouse.Destination.ID)
	var createdAt sql.NullTime
	err := dbHandle.QueryRow(stmt).Scan(&createdAt)
	if err != nil {
		pkgLogger.Errorf(`Error in getLastStagingFileCreatedAt: %v`, err)
		return time.Now()
	}
	return createdAt.Time
}

func setLastProcessedMarker(warehouse warehouseutils.WarehouseT, lastEventAt time.Time) {
	unixTime := lastEventAt.Unix()

	freqInS := getUploadFreqInS(warehouseutils.GetConfigValue(warehouseutils.SyncFrequency, warehouse))

	lastStagingFileCreatedAt := getLastStagingFileCreatedAt(warehouse)
	// set lastEvent to currentTime in cases where
	// 1. if there is lag in creating staging files - last staging file is more than freqInS old
	// 2. and if there is less than freqInS worth of data in pending staging files
	if time.Now().Add(time.Duration(-freqInS)*time.Second).Sub(lastStagingFileCreatedAt) > 0 && lastStagingFileCreatedAt.Sub(lastEventAt) < time.Duration(freqInS)*time.Second {
		unixTime = time.Now().Unix()
	}

	lastProcessedMarkerMapLock.Lock()
	defer lastProcessedMarkerMapLock.Unlock()
	lastProcessedMarkerMap[warehouse.Identifier] = unixTime
}

//TODO: Clean this up
func (wh *HandleT) getUploadJobsForPendingUploads(warehouse warehouseutils.WarehouseT, whManager manager.ManagerI, pendingUploads []UploadT) (*UploadJobT, error) {
	for _, pendingUpload := range pendingUploads {
		copiedUpload := pendingUpload

		if !wh.canStartPendingUpload(pendingUpload, warehouse) {
			pkgLogger.Debugf("[WH]: Skipping pending upload for %s since current time less than next retry time", warehouse.Identifier)
			if pendingUpload.Status != TableUploadExportingFailed &&
				pendingUpload.Status != UserTableUploadExportingFailed &&
				pendingUpload.Status != IdentityTableUploadExportingFailed {
				//If we don't process the first pending upload, it doesn't make sense to attempt the following jobs. Hence we return here.
				return nil, fmt.Errorf("[WH]: Not a retriable job. Moving on to next unprocessed jobs")
			}
			continue
		}

		stagingFilesList, err := wh.getStagingFiles(warehouse, pendingUpload.StartStagingFileID, pendingUpload.EndStagingFileID)
		if err != nil {
			return nil, err
		}

		uploadJob := UploadJobT{
			upload:       &copiedUpload,
			stagingFiles: stagingFilesList,
			warehouse:    warehouse,
			whManager:    whManager,
			dbHandle:     wh.dbHandle,
			pgNotifier:   &wh.notifier,
		}

		pkgLogger.Debugf("[WH]: Adding job %+v", uploadJob)
		return &uploadJob, nil

	}

	return nil, fmt.Errorf("No upload job eligible")
}

func (wh *HandleT) getUploadJobForNewStagingFiles(warehouse warehouseutils.WarehouseT, whManager manager.ManagerI, stagingFilesList []*StagingFileT) (*UploadJobT, error) {
	// Expects one batch of staging files
	if len(stagingFilesList) > stagingFilesBatchSize {
		panic(fmt.Errorf("Expecting %d staging files. Received %d staging files instead", stagingFilesBatchSize, len(stagingFilesList)))
	}
	upload := wh.initUpload(warehouse, stagingFilesList)

	job := UploadJobT{
		upload:       &upload,
		stagingFiles: stagingFilesList,
		warehouse:    warehouse,
		whManager:    whManager,
		dbHandle:     wh.dbHandle,
		pgNotifier:   &wh.notifier,
	}

	return &job, nil
}

func (wh *HandleT) processJobs(warehouse warehouseutils.WarehouseT) (err error) {
	if isDestInProgress(warehouse) {
		pkgLogger.Debugf("[WH]: Skipping upload loop since %s upload in progress", warehouse.Identifier)
		return nil
	}

	enqueuedJobs := false
	setDestInProgress(warehouse, true)
	defer func() {
		if !enqueuedJobs {
			setDestInProgress(warehouse, false)
		}
	}()

	whManager, err := manager.New(wh.destType)
	if err != nil {
		return err
	}

	// Step 1: Crash recovery after restart
	// Remove pending temp tables in Redshift etc.
	_, ok := inRecoveryMap[warehouse.Destination.ID]
	if ok {
		pkgLogger.Infof("[WH]: Crash recovering for %s:%s", wh.destType, warehouse.Destination.ID)
		err = whManager.CrashRecover(warehouse)
		if err != nil {
			return err
		}
		delete(inRecoveryMap, warehouse.Destination.ID)
	}

	// Step 2: Handle any Pending uploads
	// An upload job is pending if it is neither exported nor aborted

	pendingUploads, err := wh.getPendingUploads(warehouse)
	if err != nil {
		pkgLogger.Errorf("[WH]: Failed to get pending uploads: %s with error %v", warehouse.Identifier, err)
		return err
	}

	uploadJob, err := wh.getUploadJobsForPendingUploads(warehouse, whManager, pendingUploads)
	if err == nil {
		wh.uploadJobsQ <- uploadJob
		enqueuedJobs = true
		return nil
	}

	// Step 3: Handle pending staging files. Create new uploads for them
	// We will perform only one of Step 2 or Step 3, in every execution

	if !wh.canStartUpload(warehouse) {
		pkgLogger.Debugf("[WH]: Skipping upload loop since %s upload freq not exceeded", warehouse.Identifier)
		return nil
	}

	stagingFilesList, err := wh.getPendingStagingFiles(warehouse)
	if err != nil {
		pkgLogger.Errorf("[WH]: Failed to get pending staging files: %s with error %v", warehouse.Identifier, err)
		return err
	}
	if len(stagingFilesList) == 0 {
		pkgLogger.Debugf("[WH]: Found no pending staging files for %s", warehouse.Identifier)
		return nil
	}

	uploadJob, err = wh.getUploadJobForNewStagingFiles(warehouse, whManager, stagingFilesList)
	if err != nil {
		pkgLogger.Errorf("[WH]: Failed to create upload jobs for %s for new staging files with error: %v", warehouse.Identifier, err)
		return err
	}

	wh.uploadJobsQ <- uploadJob
	enqueuedJobs = true
	setLastProcessedMarker(warehouse, uploadJob.upload.LastEventAt)
	return nil
}

func (wh *HandleT) sortWarehousesByOldestUnSyncedEventAt() (err error) {
	sqlStatement := fmt.Sprintf(`
		SELECT
			concat('%s', ':', source_id, ':', destination_id) as wh_identifier,
			CASE
				WHEN (status='exported_data' or status='aborted') THEN last_event_at
				ELSE first_event_at
				END AS oldest_unsynced_event
		FROM (
			SELECT
				ROW_NUMBER() OVER (PARTITION BY source_id, destination_id ORDER BY id desc) AS row_number,
				t.source_id, t.destination_id, t.last_event_at, t.first_event_at, t.status
			FROM
				wh_uploads t) grouped_uploads
		WHERE
			grouped_uploads.row_number = 1;`,
		wh.destType)

	rows, err := wh.dbHandle.Query(sqlStatement)
	if err != nil && err != sql.ErrNoRows {
		return err
	}
	defer rows.Close()

	oldestEventAtMap := map[string]time.Time{}

	for rows.Next() {
		var whIdentifier string
		var oldestUnSyncedEventAtNullTime sql.NullTime
		err := rows.Scan(&whIdentifier, &oldestUnSyncedEventAtNullTime)
		if err != nil {
			return err
		}
		oldestUnSyncedEventAt := oldestUnSyncedEventAtNullTime.Time
		if !oldestUnSyncedEventAtNullTime.Valid {
			oldestUnSyncedEventAt = timeutil.Now()
		}
		oldestEventAtMap[whIdentifier] = oldestUnSyncedEventAt
	}

	sort.Slice(wh.warehouses, func(i, j int) bool {
		var firstTime, secondTime time.Time
		var ok bool
		if firstTime, ok = oldestEventAtMap[warehouseutils.GetWarehouseIdentifier(wh.destType, wh.warehouses[i].Source.ID, wh.warehouses[i].Destination.ID)]; !ok {
			firstTime = timeutil.Now()
		}
		if secondTime, ok = oldestEventAtMap[warehouseutils.GetWarehouseIdentifier(wh.destType, wh.warehouses[j].Source.ID, wh.warehouses[j].Destination.ID)]; !ok {
			secondTime = timeutil.Now()
		}
		return firstTime.Before(secondTime)
	})
	return
}

func (wh *HandleT) mainLoop() {
	for {
		wh.configSubscriberLock.RLock()
		if !wh.isEnabled {
			time.Sleep(mainLoopSleep)
			wh.configSubscriberLock.RUnlock()
			continue
		}

		err := wh.sortWarehousesByOldestUnSyncedEventAt()
		wh.configSubscriberLock.RUnlock()
		if err != nil {
			pkgLogger.Errorf(`[WH] Error sorting warehouses by last event time: %v`, err)
		}

		for _, warehouse := range wh.warehouses {
			pkgLogger.Debugf("[WH] Processing Jobs for warehouse: %s", warehouse.Identifier)
			err := wh.processJobs(warehouse)
			if err != nil {
				pkgLogger.Errorf("[WH] Failed to process warehouse Jobs: %v", err)
			}
		}
		time.Sleep(mainLoopSleep)
	}
}

func (wh *HandleT) runUploadJobAllocator() {
	for {
		uploadJob := <-wh.uploadJobsQ
		workerName := workerIdentifier(uploadJob.warehouse)
		// Waits till a worker is available to process
		wh.waitAndLockAvailableWorker()
		wh.workerChannelMapLock.Lock()
		wh.workerChannelMap[workerName] <- uploadJob
		wh.workerChannelMapLock.Unlock()
	}
}

func getBucketFolder(batchID string, tableName string) string {
	return fmt.Sprintf(`%v-%v`, batchID, tableName)
}

//Enable enables a router :)
func (wh *HandleT) Enable() {
	wh.isEnabled = true
}

//Disable disables a router:)
func (wh *HandleT) Disable() {
	wh.isEnabled = false
}

func (wh *HandleT) setInterruptedDestinations() {
	if !misc.Contains(crashRecoverWarehouses, wh.destType) {
		return
	}
	sqlStatement := fmt.Sprintf(`SELECT destination_id FROM %s WHERE destination_type='%s' AND (status='%s' OR status='%s')`, warehouseutils.WarehouseUploadsTable, wh.destType, getInProgressState(ExportedData), getFailedState(ExportedData))
	rows, err := wh.dbHandle.Query(sqlStatement)
	if err != nil {
		panic(fmt.Errorf("Query: %s failed with Error : %w", sqlStatement, err))
	}
	defer rows.Close()

	for rows.Next() {
		var destID string
		err := rows.Scan(&destID)
		if err != nil {
			panic(fmt.Errorf("Failed to scan result from query: %s\nwith Error : %w", sqlStatement, err))
		}
		inRecoveryMap[destID] = true
	}
}

func (wh *HandleT) Setup(whType string) {
	pkgLogger.Infof("WH: Warehouse Router started: %s", whType)
	wh.dbHandle = dbHandle
	wh.notifier = notifier
	wh.destType = whType
	wh.setInterruptedDestinations()
	wh.Enable()
	wh.uploadToWarehouseQ = make(chan []ProcessStagingFilesJobT)
	wh.createLoadFilesQ = make(chan LoadFileJobT)
	wh.uploadJobsQ = make(chan *UploadJobT, 10000)
	wh.workerChannelMap = make(map[string]chan *UploadJobT)
	rruntime.Go(func() {
		wh.backendConfigSubscriber()
	})
	rruntime.Go(func() {
		wh.runUploadJobAllocator()
	})
	rruntime.Go(func() {
		wh.mainLoop()
	})
}

var loadFileFormatMap = map[string]string{
	"BQ":         "json",
	"RS":         "csv",
	"SNOWFLAKE":  "csv",
	"POSTGRES":   "csv",
	"CLICKHOUSE": "csv",
}

func minimalConfigSubscriber() {
	ch := make(chan utils.DataEvent)
	backendconfig.Subscribe(ch, backendconfig.TopicBackendConfig)
	for {
		config := <-ch
		pkgLogger.Debug("Got config from config-backend", config)
		sources := config.Data.(backendconfig.ConfigT)
		for _, source := range sources.Sources {
			for _, destination := range source.Destinations {
				if misc.Contains(WarehouseDestinations, destination.DestinationDefinition.Name) {
					wh := &HandleT{
						dbHandle: dbHandle,
						destType: destination.DestinationDefinition.Name,
					}
					namespace := wh.getNamespace(destination.Config, source, destination, wh.destType)
					destinationsMap[destination.ID] = warehouseutils.WarehouseT{Destination: destination, Namespace: namespace, Type: wh.destType}
				}
			}
		}
	}
}

// Gets the config from config backend and extracts enabled writekeys
func monitorDestRouters() {
	ch := make(chan utils.DataEvent)
	backendconfig.Subscribe(ch, backendconfig.TopicBackendConfig)
	dstToWhRouter := make(map[string]*HandleT)

	for {
		config := <-ch
		pkgLogger.Debug("Got config from config-backend", config)
		sources := config.Data.(backendconfig.ConfigT)
		enabledDestinations := make(map[string]bool)
		for _, source := range sources.Sources {
			for _, destination := range source.Destinations {
				enabledDestinations[destination.DestinationDefinition.Name] = true
				if misc.Contains(WarehouseDestinations, destination.DestinationDefinition.Name) {
					wh, ok := dstToWhRouter[destination.DestinationDefinition.Name]
					if !ok {
						pkgLogger.Info("Starting a new Warehouse Destination Router: ", destination.DestinationDefinition.Name)
						wh = &HandleT{}
						wh.configSubscriberLock.Lock()
						wh.Setup(destination.DestinationDefinition.Name)
						wh.configSubscriberLock.Unlock()
						dstToWhRouter[destination.DestinationDefinition.Name] = wh
					} else {
						pkgLogger.Debug("Enabling existing Destination: ", destination.DestinationDefinition.Name)
						wh.configSubscriberLock.Lock()
						wh.Enable()
						wh.configSubscriberLock.Unlock()
					}
				}
			}
		}

		keys := misc.StringKeys(dstToWhRouter)
		for _, key := range keys {
			if _, ok := enabledDestinations[key]; !ok {
				if wh, ok := dstToWhRouter[key]; ok {
					pkgLogger.Info("Disabling a existing warehouse destination: ", key)
					wh.configSubscriberLock.Lock()
					wh.Disable()
					wh.configSubscriberLock.Unlock()
				}
			}
		}
	}
}

func setupTables(dbHandle *sql.DB) {
	m := &migrator.Migrator{
		Handle:                     dbHandle,
		MigrationsTable:            "wh_schema_migrations",
		ShouldForceSetLowerVersion: config.GetBool("SQLMigrator.forceSetLowerVersion", false),
	}

	err := m.Migrate("warehouse")
	if err != nil {
		panic(fmt.Errorf("Could not run warehouse database migrations: %w", err))
	}
}

func CheckPGHealth(dbHandle *sql.DB) bool {
	if dbHandle == nil {
		return false
	}
	rows, err := dbHandle.Query(`SELECT 'Rudder Warehouse DB Health Check'::text as message`)
	if err != nil {
		pkgLogger.Error(err)
		return false
	}
	defer rows.Close()
	return true
}

func processHandler(w http.ResponseWriter, r *http.Request) {
	pkgLogger.LogRequest(r)

	body, err := ioutil.ReadAll(r.Body)
	if err != nil {
		pkgLogger.Errorf("[WH]: Error reading body: %v", err)
		http.Error(w, "can't read body", http.StatusBadRequest)
		return
	}
	defer r.Body.Close()

	var stagingFile warehouseutils.StagingFileT
	json.Unmarshal(body, &stagingFile)

	var firstEventAt, lastEventAt interface{}
	firstEventAt = stagingFile.FirstEventAt
	lastEventAt = stagingFile.LastEventAt
	if stagingFile.FirstEventAt == "" || stagingFile.LastEventAt == "" {
		firstEventAt = nil
		lastEventAt = nil
	}

	pkgLogger.Debugf("BRT: Creating record for uploaded json in %s table with schema: %+v", warehouseutils.WarehouseStagingFilesTable, stagingFile.Schema)
	schemaPayload, _ := json.Marshal(stagingFile.Schema)
	sqlStatement := fmt.Sprintf(`INSERT INTO %s (location, schema, source_id, destination_id, status, total_events, first_event_at, last_event_at, created_at, updated_at)
									   VALUES ($1, $2, $3, $4, $5, $6, $7, $8, $9, $9)`, warehouseutils.WarehouseStagingFilesTable)
	stmt, err := dbHandle.Prepare(sqlStatement)
	if err != nil {
		panic(err)
	}
	defer stmt.Close()

	_, err = stmt.Exec(stagingFile.Location, schemaPayload, stagingFile.BatchDestination.Source.ID, stagingFile.BatchDestination.Destination.ID, warehouseutils.StagingFileWaitingState, stagingFile.TotalEvents, firstEventAt, lastEventAt, timeutil.Now())
	if err != nil {
		panic(err)
	}
	recordStagedRowsStat(stagingFile.TotalEvents, stagingFile.BatchDestination.Destination.DestinationDefinition.Name, stagingFile.BatchDestination.Destination.ID, stagingFile.BatchDestination.Source.Name, stagingFile.BatchDestination.Destination.Name)
}

func healthHandler(w http.ResponseWriter, r *http.Request) {
	dbService := ""
	pgNotifierService := ""

	if runningMode != DegradedMode {
		if !CheckPGHealth(notifier.GetDBHandle()) {
			http.Error(w, "Cannot connect to pgNotifierService", http.StatusInternalServerError)
			return
		}
		pgNotifierService = "UP"
	}

	if isMaster() {
		if !CheckPGHealth(dbHandle) {
			http.Error(w, "Cannot connect to dbService", http.StatusInternalServerError)
			return
		}
		dbService = "UP"
	}

	healthVal := fmt.Sprintf(`{"server":"UP", "db":"%s","pgNotifier":"%s","acceptingEvents":"TRUE","warehouseMode":"%s","goroutines":"%d"}`, dbService, pgNotifierService, strings.ToUpper(warehouseMode), runtime.NumGoroutine())
	w.Write([]byte(healthVal))
}

func getConnectionString() string {
<<<<<<< HEAD
	if warehouseMode == config.EmbeddedMode || warehouseMode == config.PooledWHSlaveMode {
=======
	if !CheckForWarehouseEnvVars() {
>>>>>>> e4cea6ee
		return jobsdb.GetConnectionString()
	}
	return fmt.Sprintf("host=%s port=%d user=%s "+
		"password=%s dbname=%s sslmode=%s",
		host, port, user, password, dbname, sslmode)
}

func startWebHandler() {
	// do not register same endpoint when running embedded in rudder backend
	if isStandAlone() {
		http.HandleFunc("/health", healthHandler)
	}
	if isMaster() {
		backendconfig.WaitForConfig()
		http.HandleFunc("/v1/process", processHandler)
		pkgLogger.Infof("WH: Starting warehouse master service in %d", webPort)
	} else {
		pkgLogger.Infof("WH: Starting warehouse slave service in %d", webPort)
	}
	log.Fatal(http.ListenAndServe(":"+strconv.Itoa(webPort), bugsnag.Handler(nil)))
}

<<<<<<< HEAD
=======
// CheckForWarehouseEnvVars Checks if all the required Env Variables for Warehouse are present
func CheckForWarehouseEnvVars() bool {
	return config.IsEnvSet("WAREHOUSE_JOBS_DB_HOST") &&
		config.IsEnvSet("WAREHOUSE_JOBS_DB_USER") &&
		config.IsEnvSet("WAREHOUSE_JOBS_DB_DB_NAME") &&
		config.IsEnvSet("WAREHOUSE_JOBS_DB_PASSWORD")
}

>>>>>>> e4cea6ee
// This checks if gateway is running or not
func isStandAlone() bool {
	return warehouseMode != EmbeddedMode && warehouseMode != PooledWHSlaveMode
}

func isMaster() bool {
	return warehouseMode == config.MasterMode ||
		warehouseMode == config.MasterSlaveMode ||
		warehouseMode == config.EmbeddedMode ||
		warehouseMode == config.PooledWHSlaveMode
}

func isSlave() bool {
	return warehouseMode == config.SlaveMode || warehouseMode == config.MasterSlaveMode || warehouseMode == config.EmbeddedMode
}

func isStandAloneSlave() bool {
	return warehouseMode == config.SlaveMode
}

func setupDB(connInfo string) {
	if isStandAloneSlave() {
		return
	}

	var err error
	dbHandle, err = sql.Open("postgres", connInfo)
	if err != nil {
		panic(err)
	}

	isDBCompatible, err := validators.IsPostgresCompatible(dbHandle)
	if err != nil {
		panic(err)
	}

	if !isDBCompatible {
		err := errors.New("Rudder Warehouse Service needs postgres version >= 10. Exiting")
		pkgLogger.Error(err)
		panic(err)
	}
	setupTables(dbHandle)
}

func Start() {
	time.Sleep(1 * time.Second)
	// do not start warehouse service if rudder core is not in normal mode and warehouse is running in same process as rudder core
	if !isStandAlone() && !db.IsNormalMode() {
		pkgLogger.Infof("Skipping start of warehouse service...")
		return
	}

	pkgLogger.Infof("WH: Starting Warehouse service...")
	psqlInfo := getConnectionString()

	setupDB(psqlInfo)
	defer startWebHandler()

	if runningMode == DegradedMode {
		pkgLogger.Infof("WH: Running warehouse service in degared mode...")
		if isMaster() {
			rruntime.Go(func() {
				minimalConfigSubscriber()
			})
		}
		return
	}
	var err error
	notifier, err = pgnotifier.New(psqlInfo)
	if err != nil {
		panic(err)
	}

	if isSlave() {
		pkgLogger.Infof("WH: Starting warehouse slave...")
		setupSlave()
	}

	if isMaster() {
		pkgLogger.Infof("[WH]: Starting warehouse master...")
		err = notifier.AddTopic(StagingFilesPGNotifierChannel)
		if err != nil {
			panic(err)
		}
		rruntime.Go(func() {
			monitorDestRouters()
		})
		rruntime.Go(func() {
			runArchiver(dbHandle)
		})
	}
}<|MERGE_RESOLUTION|>--- conflicted
+++ resolved
@@ -81,11 +81,7 @@
 	SlaveMode         = "slave"
 	MasterSlaveMode   = "master_and_slave"
 	EmbeddedMode      = "embedded"
-<<<<<<< HEAD
-	PooledWHSlaveMode = "pooled_wh_slave"
-=======
 	PooledWHSlaveMode = "embedded_master"
->>>>>>> e4cea6ee
 )
 
 const (
@@ -972,11 +968,7 @@
 }
 
 func getConnectionString() string {
-<<<<<<< HEAD
-	if warehouseMode == config.EmbeddedMode || warehouseMode == config.PooledWHSlaveMode {
-=======
 	if !CheckForWarehouseEnvVars() {
->>>>>>> e4cea6ee
 		return jobsdb.GetConnectionString()
 	}
 	return fmt.Sprintf("host=%s port=%d user=%s "+
@@ -999,8 +991,6 @@
 	log.Fatal(http.ListenAndServe(":"+strconv.Itoa(webPort), bugsnag.Handler(nil)))
 }
 
-<<<<<<< HEAD
-=======
 // CheckForWarehouseEnvVars Checks if all the required Env Variables for Warehouse are present
 func CheckForWarehouseEnvVars() bool {
 	return config.IsEnvSet("WAREHOUSE_JOBS_DB_HOST") &&
@@ -1009,7 +999,6 @@
 		config.IsEnvSet("WAREHOUSE_JOBS_DB_PASSWORD")
 }
 
->>>>>>> e4cea6ee
 // This checks if gateway is running or not
 func isStandAlone() bool {
 	return warehouseMode != EmbeddedMode && warehouseMode != PooledWHSlaveMode
