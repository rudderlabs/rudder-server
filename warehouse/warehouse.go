package warehouse

import (
	"database/sql"
	"encoding/json"
	"errors"
	"fmt"
	"io/ioutil"
	"log"
	"net/http"
	"runtime"
	"sort"
	"strconv"
	"strings"
	"sync"
	"time"

	"github.com/bugsnag/bugsnag-go"
	"github.com/rudderlabs/rudder-server/config"
	backendconfig "github.com/rudderlabs/rudder-server/config/backend-config"
	"github.com/rudderlabs/rudder-server/jobsdb"
	"github.com/rudderlabs/rudder-server/rruntime"
	"github.com/rudderlabs/rudder-server/services/db"
	destinationConnectionTester "github.com/rudderlabs/rudder-server/services/destination-connection-tester"
	"github.com/rudderlabs/rudder-server/services/pgnotifier"
	migrator "github.com/rudderlabs/rudder-server/services/sql-migrator"
	"github.com/rudderlabs/rudder-server/services/validators"
	"github.com/rudderlabs/rudder-server/utils"
	"github.com/rudderlabs/rudder-server/utils/logger"
	"github.com/rudderlabs/rudder-server/utils/misc"
	"github.com/rudderlabs/rudder-server/utils/timeutil"
	"github.com/rudderlabs/rudder-server/warehouse/manager"
	warehouseutils "github.com/rudderlabs/rudder-server/warehouse/utils"
	"github.com/tidwall/gjson"
)

var (
	webPort                             int
	dbHandle                            *sql.DB
	notifier                            pgnotifier.PgNotifierT
	WarehouseDestinations               []string
	jobQueryBatchSize                   int
	noOfWorkers                         int
	noOfSlaveWorkerRoutines             int
	slaveWorkerRoutineBusy              []bool //Busy-true
	uploadFreqInS                       int64
	stagingFilesSchemaPaginationSize    int
	mainLoopSleep                       time.Duration
	workerRetrySleep                    time.Duration
	stagingFilesBatchSize               int
	crashRecoverWarehouses              []string
	inProgressMap                       map[string]bool
	inRecoveryMap                       map[string]bool
	inProgressMapLock                   sync.RWMutex
	lastEventTimeMap                    map[string]int64
	lastEventTimeMapLock                sync.RWMutex
	warehouseMode                       string
	warehouseSyncPreFetchCount          int
	warehouseSyncFreqIgnore             bool
	activeWorkerCount                   int
	activeWorkerCountLock               sync.RWMutex
	minRetryAttempts                    int
	retryTimeWindow                     time.Duration
	maxStagingFileReadBufferCapacityInK int
	destinationsMap                     map[string]warehouseutils.WarehouseT // destID -> warehouse map
	destinationsMapLock                 sync.RWMutex
	longRunningUploadStatThresholdInMin time.Duration
	pkgLogger                           logger.LoggerI
	numLoadFileUploadWorkers            int
	slaveUploadTimeout                  time.Duration
)

var (
	host, user, password, dbname, sslmode string
	port                                  int
)

// warehouses worker modes
const (
	MasterMode        = "master"
	SlaveMode         = "slave"
	MasterSlaveMode   = "master_and_slave"
	EmbeddedMode      = "embedded"
	PooledWHSlaveMode = "pooled_wh_slave"
)

const (
	DegradedMode                  = "degraded"
	StagingFilesPGNotifierChannel = "process_staging_file"
)

type HandleT struct {
	destType             string
	warehouses           []warehouseutils.WarehouseT
	dbHandle             *sql.DB
	notifier             pgnotifier.PgNotifierT
	uploadToWarehouseQ   chan []ProcessStagingFilesJobT
	createLoadFilesQ     chan LoadFileJobT
	isEnabled            bool
	configSubscriberLock sync.RWMutex
	workerChannelMap     map[string]chan *UploadJobT
	workerChannelMapLock sync.RWMutex
	uploadJobsQ          chan *UploadJobT
}

type ErrorResponseT struct {
	Error string
}

func init() {
	loadConfig()
	pkgLogger = logger.NewLogger().Child("warehouse")
}

func loadConfig() {
	//Port where WH is running
	webPort = config.GetInt("Warehouse.webPort", 8082)
	WarehouseDestinations = []string{"RS", "BQ", "SNOWFLAKE", "POSTGRES", "CLICKHOUSE"}
	jobQueryBatchSize = config.GetInt("Router.jobQueryBatchSize", 10000)
	noOfWorkers = config.GetInt("Warehouse.noOfWorkers", 8)
	noOfSlaveWorkerRoutines = config.GetInt("Warehouse.noOfSlaveWorkerRoutines", 4)
	stagingFilesBatchSize = config.GetInt("Warehouse.stagingFilesBatchSize", 240)
	uploadFreqInS = config.GetInt64("Warehouse.uploadFreqInS", 1800)
	mainLoopSleep = config.GetDuration("Warehouse.mainLoopSleepInS", 1) * time.Second
	workerRetrySleep = config.GetDuration("Warehouse.workerRetrySleepInS", 5) * time.Second
	crashRecoverWarehouses = []string{"RS"}
	inProgressMap = map[string]bool{}
	inRecoveryMap = map[string]bool{}
	lastEventTimeMap = map[string]int64{}
	warehouseMode = config.GetString("Warehouse.mode", "embedded")
	host = config.GetEnv("WAREHOUSE_JOBS_DB_HOST", "localhost")
	user = config.GetEnv("WAREHOUSE_JOBS_DB_USER", "ubuntu")
	dbname = config.GetEnv("WAREHOUSE_JOBS_DB_DB_NAME", "ubuntu")
	port, _ = strconv.Atoi(config.GetEnv("WAREHOUSE_JOBS_DB_PORT", "5432"))
	password = config.GetEnv("WAREHOUSE_JOBS_DB_PASSWORD", "ubuntu") // Reading secrets from
	sslmode = config.GetEnv("WAREHOUSE_JOBS_DB_SSL_MODE", "disable")
	warehouseSyncPreFetchCount = config.GetInt("Warehouse.warehouseSyncPreFetchCount", 10)
	stagingFilesSchemaPaginationSize = config.GetInt("Warehouse.stagingFilesSchemaPaginationSize", 100)
	warehouseSyncFreqIgnore = config.GetBool("Warehouse.warehouseSyncFreqIgnore", false)
	minRetryAttempts = config.GetInt("Warehouse.minRetryAttempts", 3)
	retryTimeWindow = config.GetDuration("Warehouse.retryTimeWindowInMins", time.Duration(180)) * time.Minute
	destinationsMap = map[string]warehouseutils.WarehouseT{}
	maxStagingFileReadBufferCapacityInK = config.GetInt("Warehouse.maxStagingFileReadBufferCapacityInK", 10240)
	longRunningUploadStatThresholdInMin = config.GetDuration("Warehouse.longRunningUploadStatThresholdInMin", time.Duration(120)) * time.Minute
	slaveUploadTimeout = config.GetDuration("Warehouse.slaveUploadTimeoutInMin", time.Duration(10)) * time.Minute
	numLoadFileUploadWorkers = config.GetInt("Warehouse.numLoadFileUploadWorkers", 8)
}

// get name of the worker (`destID_namespace`) to be stored in map wh.workerChannelMap
func workerIdentifier(warehouse warehouseutils.WarehouseT) string {
	return fmt.Sprintf(`%s_%s`, warehouse.Destination.ID, warehouse.Namespace)
}

func (wh *HandleT) waitAndLockAvailableWorker() {
	// infinite loop to check for active workers count and retry if not
	// break after handling
	for {
		// check number of workers actively enagaged
		// if limit hit, sleep and check again
		// activeWorkerCount is across all wh.destType's
		activeWorkerCountLock.Lock()
		activeWorkers := activeWorkerCount
		if activeWorkers >= noOfWorkers {
			activeWorkerCountLock.Unlock()
			pkgLogger.Debugf("WH: Setting to sleep and waiting till activeWorkers are less than %d", noOfWorkers)
			// TODO: add randomness to this ?
			time.Sleep(workerRetrySleep)
			continue
		}
		activeWorkerCount++
		activeWorkerCountLock.Unlock()
		break
	}
}

func (wh *HandleT) releaseWorker() {
	// decrement number of workers actively engaged
	activeWorkerCountLock.Lock()
	activeWorkerCount--
	activeWorkerCountLock.Unlock()
}

func (wh *HandleT) initWorker() chan *UploadJobT {
	workerChan := make(chan *UploadJobT, 1000)
	rruntime.Go(func() {
		for {
			uploadJob := <-workerChan
			err := wh.handleUploadJob(uploadJob)
			if err != nil {
				pkgLogger.Errorf("[WH] Failed in handle Upload jobs for worker: %+w", err)
			}
			setDestInProgress(uploadJob.warehouse, false)
		}
	})
	return workerChan
}

func (wh *HandleT) handleUploadJob(uploadJob *UploadJobT) (err error) {
	// Process the upload job
	err = uploadJob.run()
	wh.recordDeliveryStatus(uploadJob.warehouse.Destination.ID, uploadJob.upload.ID)
	wh.releaseWorker()

	return
}

func (wh *HandleT) backendConfigSubscriber() {
	ch := make(chan utils.DataEvent)
	backendconfig.Subscribe(ch, backendconfig.TopicBackendConfig)
	for {
		config := <-ch
		wh.configSubscriberLock.Lock()
		wh.warehouses = []warehouseutils.WarehouseT{}
		allSources := config.Data.(backendconfig.ConfigT)

		for _, source := range allSources.Sources {
			if len(source.Destinations) == 0 {
				continue
			}
			for _, destination := range source.Destinations {
				if destination.DestinationDefinition.Name != wh.destType {
					continue
				}
				namespace := wh.getNamespace(destination.Config, source, destination, wh.destType)
				warehouse := warehouseutils.WarehouseT{
					Source:      source,
					Destination: destination,
					Namespace:   namespace,
					Type:        wh.destType,
					Identifier:  fmt.Sprintf("%s:%s:%s", wh.destType, source.ID, destination.ID),
				}
				wh.warehouses = append(wh.warehouses, warehouse)

				workerName := workerIdentifier(warehouse)
				wh.workerChannelMapLock.Lock()
				// spawn one worker for each unique destID_namespace
				// check this commit to https://github.com/rudderlabs/rudder-server/pull/476/commits/fbfddf167aa9fc63485fe006d34e6881f5019667
				// to avoid creating goroutine for disabled sources/destiantions
				if _, ok := wh.workerChannelMap[workerName]; !ok {
					workerChan := wh.initWorker()
					wh.workerChannelMap[workerName] = workerChan
				}
				wh.workerChannelMapLock.Unlock()

				destinationsMapLock.Lock()
				destinationsMap[destination.ID] = warehouseutils.WarehouseT{Destination: destination, Namespace: namespace, Type: wh.destType}
				destinationsMapLock.Unlock()

				// send last 10 warehouse upload's status to control plane
				if destination.Config != nil && destination.Enabled && destination.Config["eventDelivery"] == true {
					sourceID := source.ID
					destinationID := destination.ID
					rruntime.Go(func() {
						wh.syncLiveWarehouseStatus(sourceID, destinationID)
					})
				}
				// test and send connection status to control plane
				if val, ok := destination.Config["testConnection"].(bool); ok && val {
					destination := destination
					rruntime.Go(func() {
						testResponse := destinationConnectionTester.TestWarehouseDestinationConnection(destination)
						destinationConnectionTester.UploadDestinationConnectionTesterResponse(testResponse, destination.ID)
					})
				}

				if warehouseutils.IDResolutionEnabled() && misc.ContainsString(warehouseutils.IdentityEnabledWarehouses, warehouse.Type) {
					wh.setupIdentityTables(warehouse)
					if shouldPopulateHistoricIdentities && warehouse.Destination.Enabled {
						// non blocking populate historic identities
						wh.populateHistoricIdentities(warehouse)
					}
				}
			}
		}
		pkgLogger.Debug("[WH] Unlocking config sub lock: %s", wh.destType)
		wh.configSubscriberLock.Unlock()
	}
}

// getNamespace sets namespace name in the following order
// 	1. user set name from destinationConfig
// 	2. from existing record in wh_schemas with same source + dest combo
// 	3. convert source name
func (wh *HandleT) getNamespace(config interface{}, source backendconfig.SourceT, destination backendconfig.DestinationT, destType string) string {
	configMap := config.(map[string]interface{})
	var namespace string
	if destType == "CLICKHOUSE" {
		//TODO: Handle if configMap["database"] is nil
		return configMap["database"].(string)
	}
	if configMap["namespace"] != nil {
		namespace = configMap["namespace"].(string)
		if len(strings.TrimSpace(namespace)) > 0 {
			return warehouseutils.ToProviderCase(destType, warehouseutils.ToSafeNamespace(destType, namespace))
		}
	}
	var exists bool
	if namespace, exists = warehouseutils.GetNamespace(source, destination, wh.dbHandle); !exists {
		namespace = warehouseutils.ToProviderCase(destType, warehouseutils.ToSafeNamespace(destType, source.Name))
	}
	return namespace
}

func (wh *HandleT) getStagingFiles(warehouse warehouseutils.WarehouseT, startID int64, endID int64) ([]*StagingFileT, error) {
	sqlStatement := fmt.Sprintf(`SELECT id, location, status
                                FROM %[1]s
								WHERE %[1]s.id >= %[2]v AND %[1]s.id <= %[3]v AND %[1]s.source_id='%[4]s' AND %[1]s.destination_id='%[5]s'
								ORDER BY id ASC`,
		warehouseutils.WarehouseStagingFilesTable, startID, endID, warehouse.Source.ID, warehouse.Destination.ID)
	rows, err := wh.dbHandle.Query(sqlStatement)
	if err != nil && err != sql.ErrNoRows {
		panic(fmt.Errorf("Query: %s failed with Error : %w", sqlStatement, err))
	}
	defer rows.Close()

	var stagingFilesList []*StagingFileT
	for rows.Next() {
		var jsonUpload StagingFileT
		err := rows.Scan(&jsonUpload.ID, &jsonUpload.Location, &jsonUpload.Status)
		if err != nil {
			panic(fmt.Errorf("Failed to scan result from query: %s\nwith Error : %w", sqlStatement, err))
		}
		stagingFilesList = append(stagingFilesList, &jsonUpload)
	}

	return stagingFilesList, nil
}

func (wh *HandleT) getPendingStagingFiles(warehouse warehouseutils.WarehouseT) ([]*StagingFileT, error) {
	var lastStagingFileID int64
	sqlStatement := fmt.Sprintf(`SELECT end_staging_file_id FROM %[1]s WHERE %[1]s.destination_type='%[2]s' AND %[1]s.source_id='%[3]s' AND %[1]s.destination_id='%[4]s' ORDER BY %[1]s.id DESC`, warehouseutils.WarehouseUploadsTable, warehouse.Type, warehouse.Source.ID, warehouse.Destination.ID)

	err := wh.dbHandle.QueryRow(sqlStatement).Scan(&lastStagingFileID)
	if err != nil && err != sql.ErrNoRows {
		panic(fmt.Errorf("Query: %s failed with Error : %w", sqlStatement, err))
	}

	sqlStatement = fmt.Sprintf(`SELECT id, location, status, first_event_at, last_event_at
                                FROM %[1]s
								WHERE %[1]s.id > %[2]v AND %[1]s.source_id='%[3]s' AND %[1]s.destination_id='%[4]s'
								ORDER BY id ASC
								LIMIT %[5]d`,
		warehouseutils.WarehouseStagingFilesTable, lastStagingFileID, warehouse.Source.ID, warehouse.Destination.ID, stagingFilesBatchSize)
	rows, err := wh.dbHandle.Query(sqlStatement)
	if err != nil && err != sql.ErrNoRows {
		panic(fmt.Errorf("Query: %s failed with Error : %w", sqlStatement, err))
	}
	defer rows.Close()

	var stagingFilesList []*StagingFileT
	var firstEventAt, lastEventAt sql.NullTime
	for rows.Next() {
		var jsonUpload StagingFileT
		err := rows.Scan(&jsonUpload.ID, &jsonUpload.Location, &jsonUpload.Status, &firstEventAt, &lastEventAt)
		if err != nil {
			panic(fmt.Errorf("Failed to scan result from query: %s\nwith Error : %w", sqlStatement, err))
		}
		jsonUpload.FirstEventAt = firstEventAt.Time
		jsonUpload.LastEventAt = lastEventAt.Time
		stagingFilesList = append(stagingFilesList, &jsonUpload)
	}

	return stagingFilesList, nil
}

func (wh *HandleT) initUpload(warehouse warehouseutils.WarehouseT, jsonUploadsList []*StagingFileT) UploadT {
	sqlStatement := fmt.Sprintf(`INSERT INTO %s (source_id, namespace, destination_id, destination_type, start_staging_file_id, end_staging_file_id, start_load_file_id, end_load_file_id, status, schema, error, metadata, first_event_at, last_event_at, created_at, updated_at)
	VALUES ($1, $2, $3, $4, $5, $6 ,$7, $8, $9, $10, $11, $12, $13, $14, $15, $16) RETURNING id`, warehouseutils.WarehouseUploadsTable)
	pkgLogger.Infof("WH: %s: Creating record in %s table: %v", wh.destType, warehouseutils.WarehouseUploadsTable, sqlStatement)
	stmt, err := wh.dbHandle.Prepare(sqlStatement)
	if err != nil {
		panic(err)
	}
	defer stmt.Close()

	startJSONID := jsonUploadsList[0].ID
	endJSONID := jsonUploadsList[len(jsonUploadsList)-1].ID
	namespace := warehouse.Namespace

	var firstEventAt, lastEventAt time.Time
	if ok := jsonUploadsList[0].FirstEventAt.IsZero(); !ok {
		firstEventAt = jsonUploadsList[0].FirstEventAt
	}
	if ok := jsonUploadsList[len(jsonUploadsList)-1].LastEventAt.IsZero(); !ok {
		lastEventAt = jsonUploadsList[len(jsonUploadsList)-1].LastEventAt
	}

	now := timeutil.Now()
	row := stmt.QueryRow(warehouse.Source.ID, namespace, warehouse.Destination.ID, wh.destType, startJSONID, endJSONID, 0, 0, Waiting, "{}", "{}", "{}", firstEventAt, lastEventAt, now, now)

	var uploadID int64
	err = row.Scan(&uploadID)
	if err != nil {
		panic(err)
	}

	upload := UploadT{
		ID:                 uploadID,
		Namespace:          warehouse.Namespace,
		SourceID:           warehouse.Source.ID,
		DestinationID:      warehouse.Destination.ID,
		DestinationType:    wh.destType,
		StartStagingFileID: startJSONID,
		EndStagingFileID:   endJSONID,
		Status:             Waiting,
		FirstEventAt:       firstEventAt,
		LastEventAt:        lastEventAt,
	}

	return upload
}

func (wh *HandleT) getPendingUploads(warehouse warehouseutils.WarehouseT) ([]UploadT, error) {

	sqlStatement := fmt.Sprintf(`SELECT id, status, schema, namespace, source_id, destination_id, destination_type, start_staging_file_id, end_staging_file_id, start_load_file_id, end_load_file_id, error, metadata, timings->0 as firstTiming, timings->-1 as lastTiming
								FROM %[1]s
								WHERE (%[1]s.destination_type='%[2]s'
									AND %[1]s.source_id='%[3]s'
									AND %[1]s.destination_id = '%[4]s'
									AND %[1]s.status != '%[5]s'
									AND %[1]s.status != '%[6]s')
								ORDER BY id asc`, warehouseutils.WarehouseUploadsTable, wh.destType, warehouse.Source.ID, warehouse.Destination.ID, ExportedData, Aborted)

	rows, err := wh.dbHandle.Query(sqlStatement)
	if err != nil && err != sql.ErrNoRows {
		return []UploadT{}, err
	}

	if err == sql.ErrNoRows {
		return []UploadT{}, nil
	}
	defer rows.Close()

	var uploads []UploadT
	for rows.Next() {
		var upload UploadT
		var schema json.RawMessage
		var firstTiming sql.NullString
		var lastTiming sql.NullString
		err := rows.Scan(&upload.ID, &upload.Status, &schema, &upload.Namespace, &upload.SourceID, &upload.DestinationID, &upload.DestinationType, &upload.StartStagingFileID, &upload.EndStagingFileID, &upload.StartLoadFileID, &upload.EndLoadFileID, &upload.Error, &upload.Metadata, &firstTiming, &lastTiming)
		if err != nil {
			panic(fmt.Errorf("Failed to scan result from query: %s\nwith Error : %w", sqlStatement, err))
		}
		upload.Schema = warehouseutils.JSONSchemaToMap(schema)

		_, upload.FirstAttemptAt = warehouseutils.TimingFromJSONString(firstTiming)
		var lastStatus string
		lastStatus, upload.LastAttemptAt = warehouseutils.TimingFromJSONString(lastTiming)
		upload.Attempts = gjson.Get(string(upload.Error), fmt.Sprintf(`%s.attempt`, lastStatus)).Int()

		uploads = append(uploads, upload)
	}

	return uploads, nil
}

func setDestInProgress(warehouse warehouseutils.WarehouseT, starting bool) {
	inProgressMapLock.Lock()
	defer inProgressMapLock.Unlock()
	if starting {
		inProgressMap[warehouse.Identifier] = true
	} else {
		delete(inProgressMap, warehouse.Identifier)
	}
}

func isDestInProgress(warehouse warehouseutils.WarehouseT) bool {
	inProgressMapLock.RLock()
	defer inProgressMapLock.RUnlock()
	if inProgressMap[warehouse.Identifier] {
		return true
	}
	return false
}

func uploadFrequencyExceeded(warehouse warehouseutils.WarehouseT, syncFrequency string) bool {
	freqInS := uploadFreqInS
	if syncFrequency != "" {
		freqInMin, _ := strconv.ParseInt(syncFrequency, 10, 64)
		freqInS = freqInMin * 60
	}
	lastEventTimeMapLock.Lock()
	defer lastEventTimeMapLock.Unlock()
	if lastExecTime, ok := lastEventTimeMap[warehouse.Identifier]; ok && timeutil.Now().Unix()-lastExecTime < freqInS {
		return true
	}
	return false
}

func setLastEventTime(warehouse warehouseutils.WarehouseT, lastEventAt time.Time) {
	lastEventTimeMapLock.Lock()
	defer lastEventTimeMapLock.Unlock()
	lastEventTimeMap[warehouse.Identifier] = lastEventAt.Unix()
}

//TODO: Clean this up
func (wh *HandleT) getUploadJobsForPendingUploads(warehouse warehouseutils.WarehouseT, whManager manager.ManagerI, pendingUploads []UploadT) (*UploadJobT, error) {
	for _, pendingUpload := range pendingUploads {
		copiedUpload := pendingUpload

		if !wh.canStartPendingUpload(pendingUpload, warehouse) {
			pkgLogger.Debugf("[WH]: Skipping pending upload for %s since current time less than next retry time", warehouse.Identifier)
			if pendingUpload.Status != TableUploadExportingFailed {
				//If we don't process the first pending upload, it doesn't make sense to attempt the following jobs. Hence we return here.
				return nil, fmt.Errorf("[WH]: Not a retriable job. Moving on to next unprocessed jobs")
			}
			continue
		}

		stagingFilesList, err := wh.getStagingFiles(warehouse, pendingUpload.StartStagingFileID, pendingUpload.EndStagingFileID)
		if err != nil {
			return nil, err
		}

		uploadJob := UploadJobT{
			upload:       &copiedUpload,
			stagingFiles: stagingFilesList,
			warehouse:    warehouse,
			whManager:    whManager,
			dbHandle:     wh.dbHandle,
			pgNotifier:   &wh.notifier,
		}

		pkgLogger.Debugf("[WH]: Adding job %+v", uploadJob)
		return &uploadJob, nil

	}

	return nil, fmt.Errorf("No upload job eligible")
}

func (wh *HandleT) getUploadJobForNewStagingFiles(warehouse warehouseutils.WarehouseT, whManager manager.ManagerI, stagingFilesList []*StagingFileT) (*UploadJobT, error) {
	// Expects one batch of staging files
	if len(stagingFilesList) > stagingFilesBatchSize {
		panic(fmt.Errorf("Expecting %d staging files. Received %d staging files instead", stagingFilesBatchSize, len(stagingFilesList)))
	}
	upload := wh.initUpload(warehouse, stagingFilesList)

	job := UploadJobT{
		upload:       &upload,
		stagingFiles: stagingFilesList,
		warehouse:    warehouse,
		whManager:    whManager,
		dbHandle:     wh.dbHandle,
		pgNotifier:   &wh.notifier,
	}

	return &job, nil
}

func (wh *HandleT) processJobs(warehouse warehouseutils.WarehouseT) (err error) {
	if isDestInProgress(warehouse) {
		pkgLogger.Debugf("[WH]: Skipping upload loop since %s upload in progress", warehouse.Identifier)
		return nil
	}

	enqueuedJobs := false
	setDestInProgress(warehouse, true)
	defer func() {
		if !enqueuedJobs {
			setDestInProgress(warehouse, false)
		}
	}()

	whManager, err := manager.New(wh.destType)
	if err != nil {
		return err
	}

	// Step 1: Crash recovery after restart
	// Remove pending temp tables in Redshift etc.
	_, ok := inRecoveryMap[warehouse.Destination.ID]
	if ok {
		pkgLogger.Infof("[WH]: Crash recovering for %s:%s", wh.destType, warehouse.Destination.ID)
		err = whManager.CrashRecover(warehouse)
		if err != nil {
			return err
		}
		delete(inRecoveryMap, warehouse.Destination.ID)
	}

	// Step 2: Handle any Pending uploads
	// An upload job is pending if it is neither exported nor aborted

	pendingUploads, err := wh.getPendingUploads(warehouse)
	if err != nil {
		pkgLogger.Errorf("[WH]: Failed to get pending uploads: %s with error %w", warehouse.Identifier, err)
		return err
	}

	uploadJob, err := wh.getUploadJobsForPendingUploads(warehouse, whManager, pendingUploads)
	if err == nil {
		wh.uploadJobsQ <- uploadJob
		enqueuedJobs = true
		return nil
	}

	// Step 3: Handle pending staging files. Create new uploads for them
	// We will perform only one of Step 2 or Step 3, in every execution

	if !wh.canStartUpload(warehouse) {
		pkgLogger.Debugf("[WH]: Skipping upload loop since %s upload freq not exceeded", warehouse.Identifier)
		return nil
	}

	stagingFilesList, err := wh.getPendingStagingFiles(warehouse)
	if err != nil {
		pkgLogger.Errorf("[WH]: Failed to get pending staging files: %s with error %w", warehouse.Identifier, err)
		return err
	}
	if len(stagingFilesList) == 0 {
		pkgLogger.Debugf("[WH]: Found no pending staging files for %s", warehouse.Identifier)
		return nil
	}

	uploadJob, err = wh.getUploadJobForNewStagingFiles(warehouse, whManager, stagingFilesList)
	if err != nil {
		pkgLogger.Errorf("[WH]: Failed to create upload jobs for %s for new staging files with error: %w", warehouse.Identifier, err)
		return err
	}

	wh.uploadJobsQ <- uploadJob
	enqueuedJobs = true
	setLastEventTime(warehouse, uploadJob.upload.LastEventAt)
	return nil
}

func (wh *HandleT) sortWarehousesByOldestUnSyncedEventAt() (err error) {
	sqlStatement := fmt.Sprintf(`
		SELECT
			concat('%s', ':', source_id, ':', destination_id) as wh_identifier,
			CASE
				WHEN (status='exported_data' or status='aborted') THEN last_event_at
				ELSE first_event_at
				END AS oldest_unsynced_event
		FROM (
			SELECT
				ROW_NUMBER() OVER (PARTITION BY source_id, destination_id ORDER BY id desc) AS row_number,
				t.source_id, t.destination_id, t.last_event_at, t.first_event_at, t.status
			FROM
				wh_uploads t) grouped_uploads
		WHERE
			grouped_uploads.row_number = 1;`,
		wh.destType)

	rows, err := wh.dbHandle.Query(sqlStatement)
	if err != nil && err != sql.ErrNoRows {
		return err
	}
	defer rows.Close()

	oldestEventAtMap := map[string]time.Time{}

	for rows.Next() {
		var whIdentifier string
		var oldestUnSyncedEventAtNullTime sql.NullTime
		err := rows.Scan(&whIdentifier, &oldestUnSyncedEventAtNullTime)
		if err != nil {
			return err
		}
		oldestUnSyncedEventAt := oldestUnSyncedEventAtNullTime.Time
		if !oldestUnSyncedEventAtNullTime.Valid {
			oldestUnSyncedEventAt = timeutil.Now()
		}
		oldestEventAtMap[whIdentifier] = oldestUnSyncedEventAt
	}

	sort.Slice(wh.warehouses, func(i, j int) bool {
		var firstTime, secondTime time.Time
		var ok bool
		if firstTime, ok = oldestEventAtMap[warehouseutils.GetWarehouseIdentifier(wh.destType, wh.warehouses[i].Source.ID, wh.warehouses[i].Destination.ID)]; !ok {
			firstTime = timeutil.Now()
		}
		if secondTime, ok = oldestEventAtMap[warehouseutils.GetWarehouseIdentifier(wh.destType, wh.warehouses[j].Source.ID, wh.warehouses[j].Destination.ID)]; !ok {
			secondTime = timeutil.Now()
		}
		return firstTime.Before(secondTime)
	})
	return
}

func (wh *HandleT) mainLoop() {
	for {
		wh.configSubscriberLock.RLock()
		if !wh.isEnabled {
			time.Sleep(mainLoopSleep)
			wh.configSubscriberLock.RUnlock()
			continue
		}

		err := wh.sortWarehousesByOldestUnSyncedEventAt()
		wh.configSubscriberLock.RUnlock()
		if err != nil {
			pkgLogger.Errorf(`[WH] Error sorting warehouses by last event time: %v`, err)
		}

		for _, warehouse := range wh.warehouses {
			pkgLogger.Debugf("[WH] Processing Jobs for warehouse: %s", warehouse.Identifier)
			err := wh.processJobs(warehouse)
			if err != nil {
				pkgLogger.Errorf("[WH] Failed to process warehouse Jobs: %w", err)
			}
		}
		time.Sleep(mainLoopSleep)
	}
}

func (wh *HandleT) runUploadJobAllocator() {
	for {
		uploadJob := <-wh.uploadJobsQ
		workerName := workerIdentifier(uploadJob.warehouse)
		// Waits till a worker is available to process
		wh.waitAndLockAvailableWorker()
		wh.workerChannelMapLock.Lock()
		wh.workerChannelMap[workerName] <- uploadJob
		wh.workerChannelMapLock.Unlock()
	}
}

func getBucketFolder(batchID string, tableName string) string {
	return fmt.Sprintf(`%v-%v`, batchID, tableName)
}

//Enable enables a router :)
func (wh *HandleT) Enable() {
	wh.isEnabled = true
}

//Disable disables a router:)
func (wh *HandleT) Disable() {
	wh.isEnabled = false
}

func (wh *HandleT) setInterruptedDestinations() {
	if !misc.Contains(crashRecoverWarehouses, wh.destType) {
		return
	}
	sqlStatement := fmt.Sprintf(`SELECT destination_id FROM %s WHERE destination_type='%s' AND (status='%s' OR status='%s')`, warehouseutils.WarehouseUploadsTable, wh.destType, getInProgressState(ExportedData), getFailedState(ExportedData))
	rows, err := wh.dbHandle.Query(sqlStatement)
	if err != nil {
		panic(fmt.Errorf("Query: %s failed with Error : %w", sqlStatement, err))
	}
	defer rows.Close()

	for rows.Next() {
		var destID string
		err := rows.Scan(&destID)
		if err != nil {
			panic(fmt.Errorf("Failed to scan result from query: %s\nwith Error : %w", sqlStatement, err))
		}
		inRecoveryMap[destID] = true
	}
	return
}

func (wh *HandleT) Setup(whType string) {
	pkgLogger.Infof("WH: Warehouse Router started: %s", whType)
	wh.dbHandle = dbHandle
	wh.notifier = notifier
	wh.destType = whType
	wh.setInterruptedDestinations()
	wh.Enable()
	wh.uploadToWarehouseQ = make(chan []ProcessStagingFilesJobT)
	wh.createLoadFilesQ = make(chan LoadFileJobT)
	wh.uploadJobsQ = make(chan *UploadJobT, 10000)
	wh.workerChannelMap = make(map[string]chan *UploadJobT)
	rruntime.Go(func() {
		wh.backendConfigSubscriber()
	})
	rruntime.Go(func() {
		wh.runUploadJobAllocator()
	})
	rruntime.Go(func() {
		wh.mainLoop()
	})
}

var loadFileFormatMap = map[string]string{
	"BQ":         "json",
	"RS":         "csv",
	"SNOWFLAKE":  "csv",
	"POSTGRES":   "csv",
	"CLICKHOUSE": "csv",
}

func minimalConfigSubscriber() {
	ch := make(chan utils.DataEvent)
	backendconfig.Subscribe(ch, backendconfig.TopicBackendConfig)
	for {
		config := <-ch
		pkgLogger.Debug("Got config from config-backend", config)
		sources := config.Data.(backendconfig.ConfigT)
		for _, source := range sources.Sources {
			for _, destination := range source.Destinations {
				if misc.Contains(WarehouseDestinations, destination.DestinationDefinition.Name) {
					wh := &HandleT{
						dbHandle: dbHandle,
						destType: destination.DestinationDefinition.Name,
					}
					namespace := wh.getNamespace(destination.Config, source, destination, wh.destType)
					destinationsMap[destination.ID] = warehouseutils.WarehouseT{Destination: destination, Namespace: namespace, Type: wh.destType}
				}
			}
		}
	}
}

// Gets the config from config backend and extracts enabled writekeys
func monitorDestRouters() {
	ch := make(chan utils.DataEvent)
	backendconfig.Subscribe(ch, backendconfig.TopicBackendConfig)
	dstToWhRouter := make(map[string]*HandleT)

	for {
		config := <-ch
		pkgLogger.Debug("Got config from config-backend", config)
		sources := config.Data.(backendconfig.ConfigT)
		enabledDestinations := make(map[string]bool)
		for _, source := range sources.Sources {
			for _, destination := range source.Destinations {
				enabledDestinations[destination.DestinationDefinition.Name] = true
				if misc.Contains(WarehouseDestinations, destination.DestinationDefinition.Name) {
					wh, ok := dstToWhRouter[destination.DestinationDefinition.Name]
					if !ok {
						pkgLogger.Info("Starting a new Warehouse Destination Router: ", destination.DestinationDefinition.Name)
						wh = &HandleT{}
						wh.configSubscriberLock.Lock()
						wh.Setup(destination.DestinationDefinition.Name)
						wh.configSubscriberLock.Unlock()
						dstToWhRouter[destination.DestinationDefinition.Name] = wh
					} else {
						pkgLogger.Debug("Enabling existing Destination: ", destination.DestinationDefinition.Name)
						wh.configSubscriberLock.Lock()
						wh.Enable()
						wh.configSubscriberLock.Unlock()
					}
				}
			}
		}

		keys := misc.StringKeys(dstToWhRouter)
		for _, key := range keys {
			if _, ok := enabledDestinations[key]; !ok {
				if wh, ok := dstToWhRouter[key]; ok {
					pkgLogger.Info("Disabling a existing warehouse destination: ", key)
					wh.configSubscriberLock.Lock()
					wh.Disable()
					wh.configSubscriberLock.Unlock()
				}
			}
		}
	}
}

func setupTables(dbHandle *sql.DB) {
	m := &migrator.Migrator{
		Handle:                     dbHandle,
		MigrationsTable:            "wh_schema_migrations",
		ShouldForceSetLowerVersion: config.GetBool("SQLMigrator.forceSetLowerVersion", false),
	}

	err := m.Migrate("warehouse")
	if err != nil {
		panic(fmt.Errorf("Could not run warehouse database migrations: %w", err))
	}
}

func CheckPGHealth() bool {
	rows, err := dbHandle.Query(fmt.Sprintf(`SELECT 'Rudder Warehouse DB Health Check'::text as message`))
	if err != nil {
		pkgLogger.Error(err)
		return false
	}
	defer rows.Close()
	return true
}

func processHandler(w http.ResponseWriter, r *http.Request) {
	pkgLogger.LogRequest(r)

	body, err := ioutil.ReadAll(r.Body)
	if err != nil {
		pkgLogger.Errorf("[WH]: Error reading body: %v", err)
		http.Error(w, "can't read body", http.StatusBadRequest)
		return
	}
	defer r.Body.Close()

	var stagingFile warehouseutils.StagingFileT
	json.Unmarshal(body, &stagingFile)

	var firstEventAt, lastEventAt interface{}
	firstEventAt = stagingFile.FirstEventAt
	lastEventAt = stagingFile.LastEventAt
	if stagingFile.FirstEventAt == "" || stagingFile.LastEventAt == "" {
		firstEventAt = nil
		lastEventAt = nil
	}

	pkgLogger.Debugf("BRT: Creating record for uploaded json in %s table with schema: %+v", warehouseutils.WarehouseStagingFilesTable, stagingFile.Schema)
	schemaPayload, err := json.Marshal(stagingFile.Schema)
	sqlStatement := fmt.Sprintf(`INSERT INTO %s (location, schema, source_id, destination_id, status, total_events, first_event_at, last_event_at, created_at, updated_at)
									   VALUES ($1, $2, $3, $4, $5, $6, $7, $8, $9, $9)`, warehouseutils.WarehouseStagingFilesTable)
	stmt, err := dbHandle.Prepare(sqlStatement)
	if err != nil {
		panic(err)
	}
	defer stmt.Close()

	_, err = stmt.Exec(stagingFile.Location, schemaPayload, stagingFile.BatchDestination.Source.ID, stagingFile.BatchDestination.Destination.ID, warehouseutils.StagingFileWaitingState, stagingFile.TotalEvents, firstEventAt, lastEventAt, timeutil.Now())
	if err != nil {
		panic(err)
	}
	recordStagedRowsStat(stagingFile.TotalEvents, stagingFile.BatchDestination.Destination.DestinationDefinition.Name, stagingFile.BatchDestination.Destination.ID, stagingFile.BatchDestination.Source.Name, stagingFile.BatchDestination.Destination.Name)
}

func healthHandler(w http.ResponseWriter, r *http.Request) {
	var dbService string = "UP"
	if !CheckPGHealth() {
		dbService = "DOWN"
	}
	healthVal := fmt.Sprintf(`{"server":"UP", "db":"%s","acceptingEvents":"TRUE","warehouseMode":"%s","goroutines":"%d"}`, dbService, strings.ToUpper(warehouseMode), runtime.NumGoroutine())
	w.Write([]byte(healthVal))
}

func getConnectionString() string {
	if warehouseMode == config.EmbeddedMode || warehouseMode == config.PooledWHSlaveMode {
		return jobsdb.GetConnectionString()
	}
	return fmt.Sprintf("host=%s port=%d user=%s "+
		"password=%s dbname=%s sslmode=%s",
		host, port, user, password, dbname, sslmode)
}

func getPGNotifierConnectionString() string {
	if jobsdb.CheckForPGNotifierEnvVars() {
		return jobsdb.GetPGNotifierConnectionString()
	}
	return getConnectionString()
}

func startWebHandler() {
	// do not register same endpoint when running embedded in rudder backend
	if isStandAlone() {
		http.HandleFunc("/health", healthHandler)
	}
	if isMaster() {
		backendconfig.WaitForConfig()
		http.HandleFunc("/v1/process", processHandler)
		pkgLogger.Infof("WH: Starting warehouse master service in %d", webPort)
	} else {
		pkgLogger.Infof("WH: Starting warehouse slave service in %d", webPort)
	}
	log.Fatal(http.ListenAndServe(":"+strconv.Itoa(webPort), bugsnag.Handler(nil)))
}

func isStandAlone() bool {
	return warehouseMode != EmbeddedMode && warehouseMode != PooledWHSlaveMode
}

func isMaster() bool {
	return warehouseMode == config.MasterMode ||
		warehouseMode == config.MasterSlaveMode ||
		warehouseMode == config.EmbeddedMode ||
		warehouseMode == config.PooledWHSlaveMode
}

func isSlave() bool {
	return warehouseMode == config.SlaveMode || warehouseMode == config.MasterSlaveMode || warehouseMode == config.EmbeddedMode
}

func isStandAloneSlave() bool {
	return warehouseMode == config.SlaveMode
}

func setupDB(connInfo string) {
	if isStandAloneSlave() {
		return
	}

	var err error
<<<<<<< HEAD
	psqlInfo := getConnectionString()
	pgNotifierSQLInfo := getPGNotifierConnectionString()
	pkgLogger.Infof("PG Notifier SQL info : %s", pgNotifierSQLInfo)

	if warehouseMode != config.SlaveMode {
		dbHandle, err = sql.Open("postgres", psqlInfo)
		if err != nil {
			panic(err)
		}
=======
	dbHandle, err = sql.Open("postgres", connInfo)
	if err != nil {
		panic(err)
	}
>>>>>>> 8c2edd5c

		isDBCompatible, err := validators.IsPostgresCompatible(dbHandle)
		if err != nil {
			panic(err)
		}

		if !isDBCompatible {
			err := errors.New("Rudder Warehouse Service needs postgres version >= 10. Exiting")
			pkgLogger.Error(err)
			panic(err)
		}

<<<<<<< HEAD
		setupTables(dbHandle)
	}
=======
	setupTables(dbHandle)
}
>>>>>>> 8c2edd5c

func Start() {
	time.Sleep(1 * time.Second)
	// do not start warehouse service if rudder core is not in normal mode and warehouse is running in same process as rudder core
	if !isStandAlone() && !db.IsNormalMode() {
		pkgLogger.Infof("Skipping start of warehouse service...")
		return
	}

	pkgLogger.Infof("WH: Starting Warehouse service...")
	psqlInfo := getConnectionString()
	setupDB(psqlInfo)
	defer startWebHandler()

	runningMode := config.GetEnv("RSERVER_WAREHOUSE_RUNNING_MODE", "")
	if runningMode == DegradedMode {
		pkgLogger.Infof("WH: Running warehouse service in degared mode...")
		rruntime.Go(func() {
			minimalConfigSubscriber()
		})
		return
	}

<<<<<<< HEAD
	notifier, err = pgnotifier.New(pgNotifierSQLInfo)
=======
	var err error
	notifier, err = pgnotifier.New(psqlInfo)
>>>>>>> 8c2edd5c
	if err != nil {
		panic(err)
	}

	if isSlave() {
		pkgLogger.Infof("WH: Starting warehouse slave...")
		setupSlave()
	}

	if isMaster() {
		pkgLogger.Infof("[WH]: Starting warehouse master...")
		err = notifier.AddTopic(StagingFilesPGNotifierChannel)
		if err != nil {
			panic(err)
		}
		rruntime.Go(func() {
			monitorDestRouters()
		})
		rruntime.Go(func() {
			runArchiver(dbHandle)
		})
	}
}<|MERGE_RESOLUTION|>--- conflicted
+++ resolved
@@ -979,41 +979,42 @@
 	}
 
 	var err error
-<<<<<<< HEAD
-	psqlInfo := getConnectionString()
-	pgNotifierSQLInfo := getPGNotifierConnectionString()
-	pkgLogger.Infof("PG Notifier SQL info : %s", pgNotifierSQLInfo)
-
-	if warehouseMode != config.SlaveMode {
-		dbHandle, err = sql.Open("postgres", psqlInfo)
-		if err != nil {
-			panic(err)
-		}
-=======
+	//<<<<<<< HEAD
+	//psqlInfo := getConnectionString()
+	//pgNotifierSQLInfo := getPGNotifierConnectionString()
+	//pkgLogger.Infof("PG Notifier SQL info : %s", pgNotifierSQLInfo)
+
+	//if warehouseMode != config.SlaveMode {
+	//	dbHandle, err = sql.Open("postgres", psqlInfo)
+	//	if err != nil {
+	//		panic(err)
+	//	}
+	//=======
 	dbHandle, err = sql.Open("postgres", connInfo)
 	if err != nil {
 		panic(err)
 	}
->>>>>>> 8c2edd5c
-
-		isDBCompatible, err := validators.IsPostgresCompatible(dbHandle)
-		if err != nil {
-			panic(err)
-		}
-
-		if !isDBCompatible {
-			err := errors.New("Rudder Warehouse Service needs postgres version >= 10. Exiting")
-			pkgLogger.Error(err)
-			panic(err)
-		}
-
-<<<<<<< HEAD
-		setupTables(dbHandle)
-	}
-=======
+	//>>>>>>> origin/wh-save-load-file-record-in-master
+
+	isDBCompatible, err := validators.IsPostgresCompatible(dbHandle)
+	if err != nil {
+		panic(err)
+	}
+
+	if !isDBCompatible {
+		err := errors.New("Rudder Warehouse Service needs postgres version >= 10. Exiting")
+		pkgLogger.Error(err)
+		panic(err)
+	}
+
+	//<<<<<<< HEAD
+	//		setupTables(dbHandle)
+	//	}
+	//=======
 	setupTables(dbHandle)
 }
->>>>>>> 8c2edd5c
+
+//>>>>>>> origin/wh-save-load-file-record-in-master
 
 func Start() {
 	time.Sleep(1 * time.Second)
@@ -1025,6 +1026,8 @@
 
 	pkgLogger.Infof("WH: Starting Warehouse service...")
 	psqlInfo := getConnectionString()
+	pgNotifierSQLInfo := getPGNotifierConnectionString()
+	pkgLogger.Infof("PG Notifier SQL info : %s", pgNotifierSQLInfo)
 	setupDB(psqlInfo)
 	defer startWebHandler()
 
@@ -1037,12 +1040,12 @@
 		return
 	}
 
-<<<<<<< HEAD
+	//<<<<<<< HEAD
+	//	notifier, err = pgnotifier.New(pgNotifierSQLInfo)
+	//=======
+	var err error
 	notifier, err = pgnotifier.New(pgNotifierSQLInfo)
-=======
-	var err error
-	notifier, err = pgnotifier.New(psqlInfo)
->>>>>>> 8c2edd5c
+	//>>>>>>> origin/wh-save-load-file-record-in-master
 	if err != nil {
 		panic(err)
 	}
