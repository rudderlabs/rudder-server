--- conflicted
+++ resolved
@@ -320,19 +320,12 @@
 	if isDegraded(a.config.runningMode) {
 		a.logger.Infof("WH: Running warehouse service in degraded mode...")
 
-<<<<<<< HEAD
-		g.Go(func() error {
-			a.grpcServer.Start(gCtx)
-			return nil
-		})
-=======
-		if isMaster(mode) {
+		if isMaster(a.config.warehouseMode) {
 			g.Go(func() error {
-				grpcServer.Start(gCtx)
+				a.grpcServer.Start(gCtx)
 				return nil
 			})
 		}
->>>>>>> e50ace28
 		g.Go(func() error {
 			return a.api.Start(gCtx)
 		})
@@ -394,19 +387,13 @@
 		a.bcConfig.WaitForConfig(ctx)
 
 		g.Go(misc.WithBugsnagForWarehouse(func() error {
-<<<<<<< HEAD
-			return a.notifier.RunMaintenanceWorker(gCtx)
-		}))
-		g.Go(misc.WithBugsnagForWarehouse(func() error {
-			return a.notifier.ClearJobs(gCtx)
-=======
-			if err := notifierInstance.ClearJobs(gCtx); err != nil {
+			if err := a.notifier.ClearJobs(gCtx); err != nil {
 				return fmt.Errorf("unable to clear notifier jobs: %w", err)
 			}
 
-			return notifierInstance.RunMaintenance(gCtx)
->>>>>>> e50ace28
+			return a.notifier.RunMaintenance(gCtx)
 		}))
+
 		g.Go(misc.WithBugsnagForWarehouse(func() error {
 			return a.monitorDestRouters(gCtx)
 		}))
@@ -434,13 +421,8 @@
 		return a.api.Start(gCtx)
 	})
 	g.Go(func() error {
-<<<<<<< HEAD
-		<-ctx.Done()
+		<-gCtx.Done()
 		return a.notifier.Shutdown()
-=======
-		<-gCtx.Done()
-		return notifierInstance.Shutdown()
->>>>>>> e50ace28
 	})
 
 	return g.Wait()
