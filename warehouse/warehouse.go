--- conflicted
+++ resolved
@@ -627,180 +627,6 @@
 	lastExecMap[connectionString(warehouse)] = timeutil.Now().Unix()
 }
 
-<<<<<<< HEAD
-=======
-func (wh *HandleT) hasLocalIdentityData(warehouse warehouseutils.WarehouseT) bool {
-	sqlStatement := fmt.Sprintf(`SELECT count(*) FROM %s`, warehouseutils.IdentityMergeRulesTableName(warehouse))
-	var count int
-	err := wh.dbHandle.QueryRow(sqlStatement).Scan(&count)
-	if err != nil {
-		// TOOD: Handle this
-		panic(err)
-	}
-	return count > 0
-}
-
-func (wh *HandleT) hasWarehouseData(warehouse warehouseutils.WarehouseT) (bool, error) {
-	whManager, err := warehousemanager.NewWhManager(wh.destType)
-	if err != nil {
-		panic(err)
-	}
-
-	empty, err := whManager.IsEmpty(warehouse)
-	if err != nil {
-		return false, err
-	}
-	return !empty, nil
-
-	// TODO: Change logic to check if warehouse has data in tables
-	// sqlStatement := fmt.Sprintf(`SELECT count(*) FROM %s WHERE destination_id='%s' AND status='%s'`, warehouseutils.WarehouseUploadsTable, warehouse.Destination.ID, warehouseutils.ExportedDataState)
-	// var count int
-	// err := wh.dbHandle.QueryRow(sqlStatement).Scan(&count)
-	// if err != nil {
-	// 	// TOOD: Handle this
-	// 	panic(err)
-	// }
-	// return count > 0
-}
-
-func (wh *HandleT) setupIdentityTables(warehouse warehouseutils.WarehouseT) {
-	var name sql.NullString
-	sqlStatement := fmt.Sprintf(`SELECT to_regclass('%s')`, warehouseutils.IdentityMappingsTableName(warehouse))
-	err := wh.dbHandle.QueryRow(sqlStatement).Scan(&name)
-	if err != nil {
-		panic(err)
-	}
-	if len(name.String) > 0 {
-		return
-	}
-	// create tables
-
-	sqlStatement = fmt.Sprintf(`
-		CREATE TABLE IF NOT EXISTS %s (
-			id BIGSERIAL PRIMARY KEY,
-			merge_property_1_type VARCHAR(64) NOT NULL,
-			merge_property_1_value TEXT NOT NULL,
-			merge_property_2_type VARCHAR(64),
-			merge_property_2_value TEXT,
-			created_at TIMESTAMP NOT NULL DEFAULT NOW());
-		`, warehouseutils.IdentityMergeRulesTableName(warehouse),
-	)
-
-	_, err = wh.dbHandle.Exec(sqlStatement)
-	if err != nil {
-		panic(err)
-	}
-
-	sqlStatement = fmt.Sprintf(`
-		CREATE TABLE IF NOT EXISTS %s (
-			id BIGSERIAL PRIMARY KEY,
-			merge_property_type VARCHAR(64) NOT NULL,
-			merge_property_value TEXT NOT NULL,
-			rudder_id VARCHAR(64) NOT NULL,
-			updated_at TIMESTAMP NOT NULL DEFAULT NOW());
-		`, warehouseutils.IdentityMappingsTableName(warehouse),
-	)
-
-	_, err = wh.dbHandle.Exec(sqlStatement)
-	if err != nil {
-		panic(err)
-	}
-
-	sqlStatement = fmt.Sprintf(`
-		ALTER TABLE %s
-			ADD CONSTRAINT %s UNIQUE (merge_property_type, merge_property_value);
-		`, warehouseutils.IdentityMappingsTableName(warehouse), warehouseutils.IdentityMappingsUniqueMappingConstraintName(warehouse),
-	)
-
-	_, err = wh.dbHandle.Exec(sqlStatement)
-	if err != nil {
-		panic(err)
-	}
-}
-
-func (wh *HandleT) initPreLoadUpload(warehouse warehouseutils.WarehouseT) warehouseutils.UploadT {
-	schema := make(map[string]map[string]string)
-	// TODO: DRY this code
-	identityRules := map[string]string{
-		warehouseutils.ToProviderCase(wh.destType, "merge_property_1_type"):  "string",
-		warehouseutils.ToProviderCase(wh.destType, "merge_property_1_value"): "string",
-		warehouseutils.ToProviderCase(wh.destType, "merge_property_2_type"):  "string",
-		warehouseutils.ToProviderCase(wh.destType, "merge_property_2_value"): "string",
-	}
-	schema[warehouseutils.ToProviderCase(wh.destType, warehouseutils.IdentityMergeRulesTable)] = identityRules
-
-	// add rudder_identity_mappings table
-	identityMappings := map[string]string{
-		warehouseutils.ToProviderCase(wh.destType, "merge_property_type"):  "string",
-		warehouseutils.ToProviderCase(wh.destType, "merge_property_value"): "string",
-		warehouseutils.ToProviderCase(wh.destType, "rudder_id"):            "string",
-		warehouseutils.ToProviderCase(wh.destType, "updated_at"):           "datetime",
-	}
-	schema[warehouseutils.ToProviderCase(wh.destType, warehouseutils.IdentityMappingsTable)] = identityMappings
-
-	marshalledSchema, err := json.Marshal(schema)
-	if err != nil {
-		panic(err)
-	}
-
-	sqlStatement := fmt.Sprintf(`INSERT INTO %s (source_id, namespace, destination_id, destination_type, status, schema, error, created_at, updated_at, start_staging_file_id, end_staging_file_id, start_load_file_id, end_load_file_id)	VALUES ($1, $2, $3, $4, $5, $6 ,$7, $8, $9, $10, $11, $12, $13) RETURNING id`, warehouseutils.WarehouseUploadsTable)
-	stmt, err := wh.dbHandle.Prepare(sqlStatement)
-	if err != nil {
-		panic(err)
-	}
-	defer stmt.Close()
-
-	now := timeutil.Now()
-	row := stmt.QueryRow(warehouse.Source.ID, warehouse.Namespace, warehouse.Destination.ID, wh.preLoadDestType(), warehouseutils.WaitingState, marshalledSchema, "{}", now, now, 0, 0, 0, 0)
-
-	var uploadID int64
-	err = row.Scan(&uploadID)
-	if err != nil {
-		panic(err)
-	}
-
-	upload := warehouseutils.UploadT{
-		ID:              uploadID,
-		Namespace:       warehouse.Namespace,
-		SourceID:        warehouse.Source.ID,
-		DestinationID:   warehouse.Destination.ID,
-		DestinationType: wh.preLoadDestType(),
-		Status:          warehouseutils.WaitingState,
-		Schema:          schema,
-	}
-
-	err = wh.initTableUploads(upload, upload.Schema)
-	if err != nil {
-		panic(err)
-	}
-
-	return upload
-}
-
-func (wh *HandleT) preLoadIdentityTables(warehouse warehouseutils.WarehouseT) (upload warehouseutils.UploadT, err error) {
-
-	// check for pending preLoads
-	var found bool
-	if upload, found = wh.getPendingPreLoad(warehouse); !found {
-		upload = wh.initPreLoadUpload(warehouse)
-	}
-
-	whManager, err := warehousemanager.NewWhManager(wh.destType)
-	if err != nil {
-		panic(err)
-	}
-
-	err = whManager.Process(warehouseutils.ConfigT{
-		DbHandle:  wh.dbHandle,
-		Upload:    upload,
-		Warehouse: warehouse,
-		Stage:     warehouseutils.PreLoadingIdentities,
-	})
-
-	return
-}
-
->>>>>>> 6cc74a10
 func (wh *HandleT) mainLoop() {
 	for {
 		wh.configSubscriberLock.RLock()
