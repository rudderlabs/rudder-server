--- conflicted
+++ resolved
@@ -79,12 +79,8 @@
 	uploadBufferTimeInMin               int
 	ShouldForceSetLowerVersion          bool
 	useParquetLoadFilesRS               bool
-<<<<<<< HEAD
-=======
 	skipDeepEqualSchemas                bool
->>>>>>> 91052b6f
 	maxParallelJobCreation              int
-	skipDeepEqualSchemas                bool
 )
 
 var (
@@ -295,18 +291,6 @@
 				connectionsMap[destination.ID][source.ID] = warehouse
 				connectionsMapLock.Unlock()
 
-<<<<<<< HEAD
-=======
-				// test and send connection status to control plane
-				if val, ok := destination.Config["testConnection"].(bool); ok && val {
-					destination := destination
-					rruntime.GoForWarehouse(func() {
-						testResponse := destinationConnectionTester.TestWarehouseDestinationConnection(destination)
-						destinationConnectionTester.UploadDestinationConnectionTesterResponse(testResponse, destination.ID)
-					})
-				}
-
->>>>>>> 91052b6f
 				if warehouseutils.IDResolutionEnabled() && misc.ContainsString(warehouseutils.IdentityEnabledWarehouses, warehouse.Type) {
 					wh.setupIdentityTables(warehouse)
 					if shouldPopulateHistoricIdentities && warehouse.Destination.Enabled {
