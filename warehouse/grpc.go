--- conflicted
+++ resolved
@@ -5,15 +5,9 @@
 	"encoding/json"
 	"errors"
 	"fmt"
+	"github.com/samber/lo"
 	"net/http"
 	"os"
-<<<<<<< HEAD
-	"strconv"
-=======
-	"sync"
->>>>>>> 36cdb44a
-
-	"github.com/samber/lo"
 
 	"golang.org/x/exp/slices"
 	"google.golang.org/genproto/googleapis/rpc/code"
