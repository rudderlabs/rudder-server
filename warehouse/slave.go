--- conflicted
+++ resolved
@@ -676,7 +676,7 @@
 	claimProcessTimeStart := time.Now()
 	defer func() {
 		warehouseutils.NewTimerStat(STATS_WORKER_CLAIM_PROCESSING_TIME, warehouseutils.Tag{Name: TAG_WORKERID, Value: fmt.Sprintf("%d", workerIndex)}).Since(claimProcessTimeStart)
-	} ()
+	}()
 	handleErr := func(err error, claim pgnotifier.ClaimT) {
 		pkgLogger.Errorf("[WH]: Error processing claim: %v", err)
 		response := pgnotifier.ClaimResponseT{
@@ -720,15 +720,6 @@
 		if err != nil {
 			panic(err)
 		}
-<<<<<<< HEAD
-		for {
-			ev := <-jobNotificationChannel
-			pkgLogger.Debugf("[WH]: Notification received, event: %v, workers: %v", ev, slaveWorkerRoutineBusy)
-			for workerIdx := 0; workerIdx <= noOfSlaveWorkerRoutines-1; workerIdx++ {
-				if !slaveWorkerRoutineBusy[workerIdx] {
-					slaveWorkerRoutineBusy[workerIdx] = true
-					idx := workerIdx
-=======
 		for workerIdx := 0; workerIdx <= noOfSlaveWorkerRoutines-1; workerIdx++ {
 			idx := workerIdx
 			rruntime.Go(func() {
@@ -739,10 +730,9 @@
 					workerIdleTimeStart := time.Now()
 					ev := <-jobNotificationChannel
 					workerIdleTimer.Since(workerIdleTimeStart)
-					pkgLogger.Debugf("[WH]: Notification recieved, event: %v, workerId: %v", ev, idx)
+					pkgLogger.Debugf("[WH]: Notification received, event: %v, workerId: %v", ev, idx)
 
 					// claim job
->>>>>>> a2829459
 					claimedJob, claimed := claim(idx, slaveID)
 					if !claimed {
 						continue
