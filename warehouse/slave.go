package warehouse

import (
	"bufio"
	"compress/gzip"
	"context"
	"encoding/json"
	"errors"
	"fmt"
	"io"
	"os"
	"path/filepath"
	"reflect"
	"sort"
	"strconv"
	"strings"
	"time"

	"go.uber.org/atomic"

	"github.com/rudderlabs/rudder-go-kit/logger"

	"golang.org/x/exp/slices"
	"golang.org/x/sync/errgroup"

	"github.com/rudderlabs/rudder-go-kit/config"
	"github.com/rudderlabs/rudder-go-kit/filemanager"
	"github.com/rudderlabs/rudder-go-kit/stats"
	"github.com/rudderlabs/rudder-server/services/pgnotifier"
	"github.com/rudderlabs/rudder-server/utils/misc"
	"github.com/rudderlabs/rudder-server/utils/timeutil"
	"github.com/rudderlabs/rudder-server/warehouse/encoding"
	"github.com/rudderlabs/rudder-server/warehouse/integrations/manager"
	"github.com/rudderlabs/rudder-server/warehouse/internal/model"
	"github.com/rudderlabs/rudder-server/warehouse/jobs"
	warehouseutils "github.com/rudderlabs/rudder-server/warehouse/utils"
)

const (
	statsWorkerIdleTime                 = "worker_idle_time"
	statsWorkerClaimProcessingTime      = "worker_claim_processing_time"
	statsWorkerClaimProcessingFailed    = "worker_claim_processing_failed"
	statsWorkerClaimProcessingSucceeded = "worker_claim_processing_succeeded"

	tagWorkerid = "workerId"

	workerProcessingDownloadStagingFileFailed = "worker_processing_download_staging_file_failed"
)

type uploadProcessingResult struct {
	result uploadResult
	err    error
}

type uploadResult struct {
	tableName             string
	location              string
	totalRows             int
	contentLength         int64
	stagingFileID         int64
	destinationRevisionID string
	useRudderStorage      bool
}

type asyncJobRunResult struct {
	result bool
	id     string
}

// jobRun Temporary store for processing staging file to load file
type jobRun struct {
	job                      Payload
	stagingFilePath          string
	uuidTS                   time.Time
	outputFileWritersMap     map[string]encoding.LoadFileWriter
	tableEventCountMap       map[string]int
	stagingFileReader        *gzip.Reader
	whIdentifier             string
	stats                    stats.Stats
	since                    func(time.Time) time.Duration
	numLoadFileUploadWorkers int
	slaveUploadTimeout       time.Duration
	logger                   logger.Logger
	loadObjectFolder         string
}

func (jr *jobRun) setStagingFileReader() (reader *gzip.Reader, endOfFile bool) {
	job := jr.job
	jr.logger.Debugf("Starting read from downloaded staging file: %s", job.StagingFileLocation)
	stagingFile, err := os.Open(jr.stagingFilePath)
	if err != nil {
		jr.logger.Errorf("[WH]: Error opening file using os.Open at path:%s downloaded from %s", jr.stagingFilePath, job.StagingFileLocation)
		panic(err)
	}
	reader, err = gzip.NewReader(stagingFile)
	if err != nil {
		if errors.Is(err, io.EOF) {
			return nil, true
		}
		jr.logger.Errorf("[WH]: Error reading file using gzip.NewReader at path:%s downloaded from %s", jr.stagingFilePath, job.StagingFileLocation)
		panic(err)
	}

	jr.stagingFileReader = reader
	return reader, false
}

// setStagingFilePath Get download path for the job. Also creates missing directories for this path
func (jr *jobRun) setStagingFilePath(index int) (filePath string) {
	job := jr.job
	dirName := fmt.Sprintf(`/%s/_%s/`, misc.RudderWarehouseJsonUploadsTmp, strconv.Itoa(index))
	tmpDirPath, err := misc.CreateTMPDIR()
	if err != nil {
		jr.logger.Errorf("[WH]: Failed to create tmp DIR")
		panic(err)
	}
	filePath = tmpDirPath + dirName + fmt.Sprintf(`%s_%s/`, job.DestinationType, job.DestinationID) + job.StagingFileLocation
	err = os.MkdirAll(filepath.Dir(filePath), os.ModePerm)
	if err != nil {
		panic(err)
	}
	jr.stagingFilePath = filePath
	return filePath
}

// downloadStagingFile Download Staging file for the job
// If error occurs with the current config and current revision is different from staging revision
// We retry with the staging revision config if it is present
func (jr *jobRun) downloadStagingFile(ctx context.Context) error {
	job := jr.job
	downloadTask := func(config interface{}, useRudderStorage bool) (err error) {
		filePath := jr.stagingFilePath
		file, err := os.Create(filePath)
		if err != nil {
			panic(err)
		}

		downloader, err := job.fileManager(config, useRudderStorage)
		if err != nil {
			jr.logger.Errorf("[WH]: Failed to initialize downloader")
			return err
		}

		downloadStart := time.Now()

		err = downloader.Download(ctx, file, job.StagingFileLocation)
		if err != nil {
			jr.logger.Errorf("[WH]: Failed to download file")
			return err
		}
		file.Close()
		jr.timerStat("download_staging_file_time").Since(downloadStart)

		fi, err := os.Stat(filePath)
		if err != nil {
			jr.logger.Errorf("[WH]: Error getting file size of downloaded staging file: ", err)
			return err
		}
		fileSize := fi.Size()
		jr.logger.Debugf("[WH]: Downloaded staging file %s size:%v", job.StagingFileLocation, fileSize)
		return
	}

	err := downloadTask(job.DestinationConfig, job.UseRudderStorage)
	if err != nil {
		if PickupStagingConfiguration(&job) {
			jr.logger.Infof("[WH]: Starting processing staging file with revision config for StagingFileID: %d, DestinationRevisionID: %s, StagingDestinationRevisionID: %s, whIdentifier: %s", job.StagingFileID, job.DestinationRevisionID, job.StagingDestinationRevisionID, jr.whIdentifier)
			err = downloadTask(job.StagingDestinationConfig, job.StagingUseRudderStorage)
			if err != nil {
				job.sendDownloadStagingFileFailedStat()
				return err
			}
		} else {
			return err
		}
	}
	return nil
}

func PickupStagingConfiguration(job *Payload) bool {
	return job.StagingDestinationRevisionID != job.DestinationRevisionID && job.StagingDestinationConfig != nil
}

func (jr *jobRun) getLoadFilePath(tableName string) string {
	job := jr.job
	randomness := misc.FastUUID().String()
	return strings.TrimSuffix(jr.stagingFilePath, "json.gz") + tableName + fmt.Sprintf(`.%s`, randomness) + fmt.Sprintf(`.%s`, warehouseutils.GetLoadFileFormat(job.LoadFileType))
}

// uploadLoadFiles returns the upload output for each file uploaded to object storage
func (jr *jobRun) uploadLoadFiles(ctx context.Context) ([]uploadResult, error) {
	ctx, cancel := context.WithTimeout(ctx, jr.slaveUploadTimeout)
	defer cancel()

	uploader, err := jr.job.fileManager(jr.job.DestinationConfig, jr.job.UseRudderStorage)
	if err != nil {
		return nil, fmt.Errorf("creating uploader: %w", err)
	}

	var totalUploadTime atomic.Duration

	defer func() {
		if err == nil {
			jr.timerStat("load_file_total_upload_time").SendTiming(totalUploadTime.Load())
		}
	}()

	uploadLoadFile := func(
		ctx context.Context,
		uploadFile encoding.LoadFileWriter,
		tableName string,
	) (filemanager.UploadedFile, error) {
		file, err := os.Open(uploadFile.GetLoadFile().Name())
		if err != nil {
			return filemanager.UploadedFile{}, fmt.Errorf("opening file %s: %w", uploadFile.GetLoadFile().Name(), err)
		}
		defer func() { _ = file.Close() }()

		if slices.Contains(warehouseutils.TimeWindowDestinations, jr.job.DestinationType) {
			return uploader.Upload(
				ctx,
				file,
				warehouseutils.GetTablePathInObjectStorage(jr.job.DestinationNamespace, tableName),
				jr.job.LoadFilePrefix,
			)
		}
		return uploader.Upload(
			ctx,
			file,
			jr.loadObjectFolder,
			tableName,
			jr.job.SourceID,
			getBucketFolder(jr.job.UniqueLoadGenID, tableName),
		)
	}

	process := func() <-chan *uploadProcessingResult {
		processStream := make(chan *uploadProcessingResult, len(jr.outputFileWritersMap))

		g, groupCtx := errgroup.WithContext(ctx)
		g.SetLimit(jr.numLoadFileUploadWorkers)

		go func() {
			defer close(processStream)

			for tableName, uploadFile := range jr.outputFileWritersMap {
				tableName := tableName
				uploadFile := uploadFile

				g.Go(func() error {
					select {
					case <-ctx.Done():
						return ctx.Err()
					default:
						loadFileUploadStart := time.Now()

						uploadOutput, err := uploadLoadFile(
							groupCtx,
							uploadFile,
							tableName,
						)
						if err != nil {
							return fmt.Errorf("uploading load file: %w", err)
						}

						totalUploadTime.Add(jr.since(loadFileUploadStart))

						loadFileStats, err := os.Stat(uploadFile.GetLoadFile().Name())
						if err != nil {
							return fmt.Errorf("getting load file stats: %w", err)
						}

						processStream <- &uploadProcessingResult{
							result: uploadResult{
								tableName:             tableName,
								location:              uploadOutput.Location,
								contentLength:         loadFileStats.Size(),
								totalRows:             jr.tableEventCountMap[tableName],
								stagingFileID:         jr.job.StagingFileID,
								destinationRevisionID: jr.job.DestinationRevisionID,
								useRudderStorage:      jr.job.UseRudderStorage,
							},
						}
						return nil
					}
				})
			}

			if err := g.Wait(); err != nil {
				processStream <- &uploadProcessingResult{err: err}
			}
		}()

		return processStream
	}

	processStream := process()
	output := make([]uploadResult, len(jr.outputFileWritersMap))

	for i := 0; i < len(jr.outputFileWritersMap); i++ {
		result := <-processStream

		if err := result.err; err != nil {
			return nil, fmt.Errorf("uploading load file to object storage: %w", err)
		}

		output[i] = result.result
	}

	return output, nil
}

func (jr *jobRun) GetWriter(tableName string) (encoding.LoadFileWriter, error) {
	writer, ok := jr.outputFileWritersMap[tableName]
	if !ok {
		var err error
<<<<<<< HEAD
		outputFilePath := jr.getLoadFilePath(tableName)
		if jr.job.LoadFileType == warehouseutils.LOAD_FILE_TYPE_PARQUET {
			writer, err = encoding.CreateParquetWriter(jr.job.UploadSchema[tableName], outputFilePath, jr.job.DestinationType)
=======
		outputFilePath := jobRun.getLoadFilePath(tableName)
		if jobRun.job.LoadFileType == warehouseutils.LoadFileTypeParquet {
			writer, err = encoding.CreateParquetWriter(jobRun.job.UploadSchema[tableName], outputFilePath, jobRun.job.DestinationType)
>>>>>>> a07cf9e2
		} else {
			writer, err = misc.CreateGZ(outputFilePath)
		}
		if err != nil {
			return nil, err
		}
		jr.outputFileWritersMap[tableName] = writer
		jr.tableEventCountMap[tableName] = 0
	}
	return writer, nil
}

func (jr *jobRun) cleanup() {
	if jr.stagingFileReader != nil {
		err := jr.stagingFileReader.Close()
		if err != nil {
			jr.logger.Errorf("[WH]: Failed to close staging file: %v", err)
		}
	}

	if jr.stagingFilePath != "" {
		misc.RemoveFilePaths(jr.stagingFilePath)
	}
	if jr.outputFileWritersMap != nil {
		for _, writer := range jr.outputFileWritersMap {
			misc.RemoveFilePaths(writer.GetLoadFile().Name())
		}
	}
}

func (jr *jobRun) handleDiscardTypes(tableName, columnName string, columnVal interface{}, columnData Data, violatedConstraints *ConstraintsViolation, discardWriter encoding.LoadFileWriter) error {
	job := jr.job
	rowID, hasID := columnData[job.getColumnName("id")]
	receivedAt, hasReceivedAt := columnData[job.getColumnName("received_at")]
	if violatedConstraints.IsViolated {
		if !hasID {
			rowID = violatedConstraints.ViolatedIdentifier
			hasID = true
		}
		if !hasReceivedAt {
			receivedAt = time.Now().Format(misc.RFC3339Milli)
			hasReceivedAt = true
		}
	}
	if hasID && hasReceivedAt {
		eventLoader := encoding.GetNewEventLoader(job.DestinationType, job.LoadFileType, discardWriter)
		eventLoader.AddColumn("column_name", warehouseutils.DiscardsSchema["column_name"], columnName)
		eventLoader.AddColumn("column_value", warehouseutils.DiscardsSchema["column_value"], fmt.Sprintf("%v", columnVal))
		eventLoader.AddColumn("received_at", warehouseutils.DiscardsSchema["received_at"], receivedAt)
		eventLoader.AddColumn("row_id", warehouseutils.DiscardsSchema["row_id"], rowID)
		eventLoader.AddColumn("table_name", warehouseutils.DiscardsSchema["table_name"], tableName)
		if eventLoader.IsLoadTimeColumn("uuid_ts") {
			timestampFormat := eventLoader.GetLoadTimeFormat("uuid_ts")
			eventLoader.AddColumn("uuid_ts", warehouseutils.DiscardsSchema["uuid_ts"], jr.uuidTS.Format(timestampFormat))
		}
		if eventLoader.IsLoadTimeColumn("loaded_at") {
			timestampFormat := eventLoader.GetLoadTimeFormat("loaded_at")
			eventLoader.AddColumn("loaded_at", "datetime", jr.uuidTS.Format(timestampFormat))
		}

		err := eventLoader.Write()
		if err != nil {
			jr.logger.Errorf("[WH]: Failed to write event to discards table: %v", err)
			return err
		}
	}
	return nil
}

func (job *Payload) getDiscardsTable() string {
	return warehouseutils.ToProviderCase(job.DestinationType, warehouseutils.DiscardsTable)
}

func (job *Payload) getColumnName(columnName string) string {
	return warehouseutils.ToProviderCase(job.DestinationType, columnName)
}

// getSortedColumnMapForAllTables Sort columns per table to maintain same order in load file (needed in case of csv load file)
func (job *Payload) getSortedColumnMapForAllTables() map[string][]string {
	sortedTableColumnMap := make(map[string][]string)

	for tableName, columnMap := range job.UploadSchema {
		sortedTableColumnMap[tableName] = []string{}
		for k := range columnMap {
			sortedTableColumnMap[tableName] = append(sortedTableColumnMap[tableName], k)
		}
		sort.Strings(sortedTableColumnMap[tableName])
	}
	return sortedTableColumnMap
}

func (job *Payload) sendDownloadStagingFileFailedStat() {
	tags := []warehouseutils.Tag{
		{
			Name:  "destID",
			Value: job.DestinationID,
		},
		{
			Name:  "destType",
			Value: job.DestinationType,
		},
	}
	warehouseutils.NewCounterStat(workerProcessingDownloadStagingFileFailed, tags...).Increment()
}

func (job *Payload) fileManager(config interface{}, useRudderStorage bool) (filemanager.FileManager, error) {
	storageProvider := warehouseutils.ObjectStorageType(job.DestinationType, config, useRudderStorage)
	fileManager, err := filemanager.New(&filemanager.Settings{
		Provider: storageProvider,
		Config: misc.GetObjectStorageConfig(misc.ObjectStorageOptsT{
			Provider:                    storageProvider,
			Config:                      config,
			UseRudderStorage:            useRudderStorage,
			RudderStoragePrefixOverride: job.RudderStoragePrefix,
			WorkspaceID:                 job.WorkspaceID,
		}),
	})
	return fileManager, err
}

func (event *BatchRouterEvent) GetColumnInfo(columnName string) (columnInfo warehouseutils.ColumnInfo, ok bool) {
	columnVal, ok := event.Data[columnName]
	if !ok {
		return warehouseutils.ColumnInfo{}, false
	}
	columnType, ok := event.Metadata.Columns[columnName]
	if !ok {
		return warehouseutils.ColumnInfo{}, false
	}
	return warehouseutils.ColumnInfo{Value: columnVal, Type: columnType}, true
}

func setupSlave(ctx context.Context) error {
	g, ctx := errgroup.WithContext(ctx)

	slaveID := misc.FastUUID().String()
	jobNotificationChannel := notifier.Subscribe(ctx, slaveID, noOfSlaveWorkerRoutines)
	for workerIdx := 0; workerIdx <= noOfSlaveWorkerRoutines-1; workerIdx++ {
		idx := workerIdx
		g.Go(misc.WithBugsnagForWarehouse(func() error {
			// create tags and timers
			workerIdleTimer := warehouseutils.NewTimerStat(statsWorkerIdleTime, warehouseutils.Tag{Name: tagWorkerid, Value: fmt.Sprintf("%d", idx)})
			workerIdleTimeStart := time.Now()
			for claimedJob := range jobNotificationChannel {
				workerIdleTimer.Since(workerIdleTimeStart)
				pkgLogger.Infof("[WH]: Successfully claimed job:%v by slave worker-%v-%v & job type %s", claimedJob.ID, idx, slaveID, claimedJob.JobType)

				if claimedJob.JobType == jobs.AsyncJobType {
					processClaimedAsyncJob(ctx, claimedJob)
				} else {
					processClaimedUploadJob(ctx, claimedJob, idx)
				}

				pkgLogger.Infof("[WH]: Successfully processed job:%v by slave worker-%v-%v", claimedJob.ID, idx, slaveID)
				workerIdleTimeStart = time.Now()
			}
			return nil
		}))
	}
	g.Go(misc.WithBugsnagForWarehouse(func() error {
		return notifier.RunMaintenanceWorker(ctx)
	}))
	return g.Wait()
}

func processClaimedUploadJob(ctx context.Context, claimedJob pgnotifier.Claim, workerIndex int) {
	claimProcessTimeStart := time.Now()
	defer func() {
		warehouseutils.NewTimerStat(statsWorkerClaimProcessingTime, warehouseutils.Tag{Name: tagWorkerid, Value: fmt.Sprintf("%d", workerIndex)}).Since(claimProcessTimeStart)
	}()
	handleErr := func(err error, claim pgnotifier.Claim) {
		pkgLogger.Errorf("[WH]: Error processing claim: %v", err)
		response := pgnotifier.ClaimResponse{
			Err: err,
		}
		warehouseutils.NewCounterStat(statsWorkerClaimProcessingFailed, warehouseutils.Tag{Name: tagWorkerid, Value: strconv.Itoa(workerIndex)}).Increment()
		notifier.UpdateClaimedEvent(&claimedJob, &response)
	}

	var job Payload
	err := json.Unmarshal(claimedJob.Payload, &job)
	if err != nil {
		handleErr(err, claimedJob)
		return
	}
	job.BatchID = claimedJob.BatchID
	pkgLogger.Infof(`Starting processing staging-file:%v from claim:%v`, job.StagingFileID, claimedJob.ID)
	loadFileOutputs, err := processStagingFile(ctx, job, workerIndex)
	if err != nil {
		handleErr(err, claimedJob)
		return
	}
	job.Output = loadFileOutputs
	output, err := json.Marshal(job)
	response := pgnotifier.ClaimResponse{
		Err:     err,
		Payload: output,
	}
	if response.Err != nil {
		warehouseutils.NewCounterStat(statsWorkerClaimProcessingFailed, warehouseutils.Tag{Name: tagWorkerid, Value: strconv.Itoa(workerIndex)}).Increment()
	} else {
		warehouseutils.NewCounterStat(statsWorkerClaimProcessingSucceeded, warehouseutils.Tag{Name: tagWorkerid, Value: strconv.Itoa(workerIndex)}).Increment()
	}
	notifier.UpdateClaimedEvent(&claimedJob, &response)
}

// This function is triggered when warehouse-master creates a new entry in wh_uploads table
// This is executed in the context of the warehouse-slave/worker and does the following:
//
// 1. Download the Staging file into a tmp directory
// 2. Transform the staging file into multiple load files (One file per output table)
// 3. Uploads these load files to Object storage
// 4. Save entries for the generated load files in wh_load_files table
// 5. Delete the staging and load files from tmp directory
func processStagingFile(ctx context.Context, job Payload, workerIndex int) (loadFileUploadOutputs []uploadResult, err error) {
	processStartTime := time.Now()
	jr := jobRun{
		job:                      job,
		whIdentifier:             warehouseutils.GetWarehouseIdentifier(job.DestinationType, job.SourceID, job.DestinationID),
		stats:                    stats.Default,
		since:                    time.Since,
		numLoadFileUploadWorkers: config.GetInt("Warehouse.numLoadFileUploadWorkers", 8),
		slaveUploadTimeout:       config.GetDuration("Warehouse.slaveUploadTimeout", 10, config.GetDuration("Warehouse.slaveUploadTimeoutInMin", 10, time.Minute)),
		logger:                   pkgLogger,
		loadObjectFolder:         config.GetString("WAREHOUSE_BUCKET_LOAD_OBJECTS_FOLDER_NAME", "rudder-warehouse-load-objects"),
	}

	defer jr.counterStat("staging_files_processed", warehouseutils.Tag{Name: "worker_id", Value: strconv.Itoa(workerIndex)}).Count(1)
	defer func() {
		jr.timerStat("staging_files_total_processing_time", warehouseutils.Tag{Name: "worker_id", Value: strconv.Itoa(workerIndex)}).Since(processStartTime)
	}()
	defer jr.cleanup()

	jr.logger.Debugf("[WH]: Starting processing staging file: %v at %s for %s", job.StagingFileID, job.StagingFileLocation, jr.whIdentifier)

	jr.setStagingFilePath(workerIndex)

	// This creates the file, so on successful creation remove it
	err = jr.downloadStagingFile(ctx)
	if err != nil {
		return loadFileUploadOutputs, err
	}

	sortedTableColumnMap := job.getSortedColumnMapForAllTables()

	reader, endOfFile := jr.setStagingFileReader()
	if endOfFile {
		// If empty file, return nothing
		return loadFileUploadOutputs, nil
	}
	scanner := bufio.NewScanner(reader)
	// default scanner buffer maxCapacity is 64K
	// set it to higher value to avoid read stop on read size error
	maxCapacity := maxStagingFileReadBufferCapacityInK * 1024
	buf := make([]byte, maxCapacity)
	scanner.Buffer(buf, maxCapacity)

	// read from staging file and write a separate load file for each table in warehouse
	jr.outputFileWritersMap = make(map[string]encoding.LoadFileWriter)
	jr.tableEventCountMap = make(map[string]int)
	jr.uuidTS = timeutil.Now()

	// Initialize Discards Table
	discardsTable := job.getDiscardsTable()
	jr.tableEventCountMap[discardsTable] = 0

	processingStart := time.Now()

	lineBytesCounter := 0
	var interfaceSliceSample []interface{}
	for {
		ok := scanner.Scan()
		if !ok {
			scanErr := scanner.Err()
			if scanErr != nil {
				jr.logger.Errorf("WH: Error in scanner reading line from staging file: %v", scanErr)
			}
			break
		}

		lineBytes := scanner.Bytes()
		lineBytesCounter += len(lineBytes)
		var batchRouterEvent BatchRouterEvent
		err := json.Unmarshal(lineBytes, &batchRouterEvent)
		if err != nil {
			jr.logger.Errorf("[WH]: Failed to unmarshal JSON line to batchrouter event: %+v", batchRouterEvent)
			continue
		}

		tableName := batchRouterEvent.Metadata.Table
		columnData := batchRouterEvent.Data

<<<<<<< HEAD
		if job.DestinationType == warehouseutils.S3_DATALAKE && len(sortedTableColumnMap[tableName]) > columnCountLimitMap[warehouseutils.S3_DATALAKE] {
			jr.logger.Errorf("[WH]: Huge staging file columns : columns in upload schema: %v for StagingFileID: %v", len(sortedTableColumnMap[tableName]), job.StagingFileID)
=======
		if job.DestinationType == warehouseutils.S3Datalake && len(sortedTableColumnMap[tableName]) > columnCountLimitMap[warehouseutils.S3Datalake] {
			pkgLogger.Errorf("[WH]: Huge staging file columns : columns in upload schema: %v for StagingFileID: %v", len(sortedTableColumnMap[tableName]), job.StagingFileID)
>>>>>>> a07cf9e2
			return nil, fmt.Errorf("staging file schema limit exceeded for stagingFileID: %d, actualCount: %d", job.StagingFileID, len(sortedTableColumnMap[tableName]))
		}

		// Create separate load file for each table
		writer, err := jr.GetWriter(tableName)
		if err != nil {
			return nil, err
		}

		eventLoader := encoding.GetNewEventLoader(job.DestinationType, job.LoadFileType, writer)
		for _, columnName := range sortedTableColumnMap[tableName] {
			if eventLoader.IsLoadTimeColumn(columnName) {
				timestampFormat := eventLoader.GetLoadTimeFormat(columnName)
				eventLoader.AddColumn(job.getColumnName(columnName), job.UploadSchema[tableName][columnName], jr.uuidTS.Format(timestampFormat))
				continue
			}
			columnInfo, ok := batchRouterEvent.GetColumnInfo(columnName)
			if !ok {
				eventLoader.AddEmptyColumn(columnName)
				continue
			}
			columnType := columnInfo.Type
			columnVal := columnInfo.Value

			if job.DestinationType == warehouseutils.CLICKHOUSE {
				switch columnType {
				case "boolean":
					newColumnVal := 0
					if k, ok := columnVal.(bool); ok {
						if k {
							newColumnVal = 1
						}
					}
					columnVal = newColumnVal
				case "array(boolean)":
					if boolValue, ok := columnVal.([]interface{}); ok {
						newColumnVal := make([]interface{}, len(boolValue))

						for i, value := range boolValue {
							if k, v := value.(bool); k && v {
								newColumnVal[i] = 1
							} else {
								newColumnVal[i] = 0
							}
						}

						columnVal = newColumnVal
					}
				}
			}

			if model.SchemaType(columnType) == model.IntDataType || model.SchemaType(columnType) == model.BigIntDataType {
				floatVal, ok := columnVal.(float64)
				if !ok {
					eventLoader.AddEmptyColumn(columnName)
					continue
				}
				columnVal = int(floatVal)
			}

			dataTypeInSchema, ok := job.UploadSchema[tableName][columnName]
			violatedConstraints := ViolatedConstraints(job.DestinationType, &batchRouterEvent, columnName)
			if ok && ((columnType != dataTypeInSchema) || (violatedConstraints.IsViolated)) {
				newColumnVal, convError := handleSchemaChange(
					model.SchemaType(dataTypeInSchema),
					model.SchemaType(columnType),
					columnVal,
				)
				if convError != nil || violatedConstraints.IsViolated {
					if violatedConstraints.IsViolated {
						eventLoader.AddColumn(columnName, job.UploadSchema[tableName][columnName], violatedConstraints.ViolatedIdentifier)
					} else {
						eventLoader.AddEmptyColumn(columnName)
					}

					discardWriter, err := jr.GetWriter(discardsTable)
					if err != nil {
						return nil, err
					}
					// add discardWriter to outputFileWritersMap
					jr.outputFileWritersMap[discardsTable] = discardWriter

					err = jr.handleDiscardTypes(tableName, columnName, columnVal, columnData, violatedConstraints, discardWriter)

					if err != nil {
						jr.logger.Errorf("[WH]: Failed to write to discards: %v", err)
					}
					jr.tableEventCountMap[discardsTable]++
					continue
				}
				columnVal = newColumnVal
			}

			// Special handling for JSON arrays
			// TODO: Will this work for both BQ and RS?
			if reflect.TypeOf(columnVal) == reflect.TypeOf(interfaceSliceSample) {
				marshalledVal, err := json.Marshal(columnVal)
				if err != nil {
					jr.logger.Errorf("[WH]: Error in marshalling []interface{} columnVal: %v", err)
					eventLoader.AddEmptyColumn(columnName)
					continue
				}
				columnVal = string(marshalledVal)
			}

			eventLoader.AddColumn(columnName, job.UploadSchema[tableName][columnName], columnVal)
		}

		// Completed parsing all columns, write single event to the file
		err = eventLoader.Write()
		if err != nil {
			jr.logger.Errorf("[WH]: Failed to write event: %v", err)
			return loadFileUploadOutputs, err
		}
		jr.tableEventCountMap[tableName]++
	}
	jr.timerStat("process_staging_file_time").Since(processingStart)

	jr.logger.Debugf("[WH]: Process %v bytes from downloaded staging file: %s", lineBytesCounter, job.StagingFileLocation)
	jr.counterStat("bytes_processed_in_staging_file").Count(lineBytesCounter)
	for _, loadFile := range jr.outputFileWritersMap {
		err = loadFile.Close()
		if err != nil {
			jr.logger.Errorf("Error while closing load file %s : %v", loadFile.GetLoadFile().Name(), err)
		}
	}
	loadFileUploadOutputs, err = jr.uploadLoadFiles(ctx)
	return loadFileUploadOutputs, err
}

func processClaimedAsyncJob(ctx context.Context, claimedJob pgnotifier.Claim) {
	pkgLogger.Infof("[WH-Jobs]: Got request for processing Async Job with Batch ID %s", claimedJob.BatchID)
	handleErr := func(err error, claim pgnotifier.Claim) {
		pkgLogger.Errorf("[WH]: Error processing claim: %v", err)
		response := pgnotifier.ClaimResponse{
			Err: err,
		}
		notifier.UpdateClaimedEvent(&claimedJob, &response)
	}
	var job jobs.AsyncJobPayload
	err := json.Unmarshal(claimedJob.Payload, &job)
	if err != nil {
		handleErr(err, claimedJob)
		return
	}
	result, err := runAsyncJob(ctx, job)
	if err != nil {
		handleErr(err, claimedJob)
		return
	}

	marshalledResult, err := json.Marshal(result)
	if err != nil {
		handleErr(err, claimedJob)
		return
	}
	response := pgnotifier.ClaimResponse{
		Err:     err,
		Payload: marshalledResult,
	}
	notifier.UpdateClaimedEvent(&claimedJob, &response)
}

func runAsyncJob(ctx context.Context, asyncjob jobs.AsyncJobPayload) (asyncJobRunResult, error) {
	warehouse, err := getDestinationFromSlaveConnectionMap(asyncjob.DestinationID, asyncjob.SourceID)
	if err != nil {
		return asyncJobRunResult{id: asyncjob.Id, result: false}, err
	}
	destType := warehouse.Destination.DestinationDefinition.Name
	whManager, err := manager.NewWarehouseOperations(destType)
	if err != nil {
		return asyncJobRunResult{id: asyncjob.Id, result: false}, err
	}
	whasyncjob := &jobs.WhAsyncJob{}

	var metadata warehouseutils.DeleteByMetaData
	err = json.Unmarshal(asyncjob.MetaData, &metadata)
	if err != nil {
		return asyncJobRunResult{id: asyncjob.Id, result: false}, err
	}
	whManager.SetConnectionTimeout(warehouseutils.GetConnectionTimeout(
		destType, warehouse.Destination.ID,
	))
	err = whManager.Setup(ctx, warehouse, whasyncjob)
	if err != nil {
		return asyncJobRunResult{id: asyncjob.Id, result: false}, err
	}
	defer whManager.Cleanup(ctx)
	tableNames := []string{asyncjob.TableName}
	if asyncjob.AsyncJobType == "deletebyjobrunid" {
		pkgLogger.Info("[WH-Jobs]: Running DeleteByJobRunID on slave worker")

		params := warehouseutils.DeleteByParams{
			SourceId:  asyncjob.SourceID,
			TaskRunId: metadata.TaskRunId,
			JobRunId:  metadata.JobRunId,
			StartTime: metadata.StartTime,
		}
		err = whManager.DeleteBy(ctx, tableNames, params)
	}
	asyncJobRunResult := asyncJobRunResult{
		result: err == nil,
		id:     asyncjob.Id,
	}
	return asyncJobRunResult, err
}<|MERGE_RESOLUTION|>--- conflicted
+++ resolved
@@ -314,15 +314,9 @@
 	writer, ok := jr.outputFileWritersMap[tableName]
 	if !ok {
 		var err error
-<<<<<<< HEAD
 		outputFilePath := jr.getLoadFilePath(tableName)
 		if jr.job.LoadFileType == warehouseutils.LOAD_FILE_TYPE_PARQUET {
 			writer, err = encoding.CreateParquetWriter(jr.job.UploadSchema[tableName], outputFilePath, jr.job.DestinationType)
-=======
-		outputFilePath := jobRun.getLoadFilePath(tableName)
-		if jobRun.job.LoadFileType == warehouseutils.LoadFileTypeParquet {
-			writer, err = encoding.CreateParquetWriter(jobRun.job.UploadSchema[tableName], outputFilePath, jobRun.job.DestinationType)
->>>>>>> a07cf9e2
 		} else {
 			writer, err = misc.CreateGZ(outputFilePath)
 		}
@@ -412,6 +406,25 @@
 		sort.Strings(sortedTableColumnMap[tableName])
 	}
 	return sortedTableColumnMap
+}
+
+func (jobRun *JobRun) GetWriter(tableName string) (encoding.LoadFileWriter, error) {
+	writer, ok := jobRun.outputFileWritersMap[tableName]
+	if !ok {
+		var err error
+		outputFilePath := jobRun.getLoadFilePath(tableName)
+		if jobRun.job.LoadFileType == warehouseutils.LoadFileTypeParquet {
+			writer, err = encoding.CreateParquetWriter(jobRun.job.UploadSchema[tableName], outputFilePath, jobRun.job.DestinationType)
+		} else {
+			writer, err = misc.CreateGZ(outputFilePath)
+		}
+		if err != nil {
+			return nil, err
+		}
+		jobRun.outputFileWritersMap[tableName] = writer
+		jobRun.tableEventCountMap[tableName] = 0
+	}
+	return writer, nil
 }
 
 func (job *Payload) sendDownloadStagingFileFailedStat() {
@@ -615,13 +628,8 @@
 		tableName := batchRouterEvent.Metadata.Table
 		columnData := batchRouterEvent.Data
 
-<<<<<<< HEAD
-		if job.DestinationType == warehouseutils.S3_DATALAKE && len(sortedTableColumnMap[tableName]) > columnCountLimitMap[warehouseutils.S3_DATALAKE] {
+		if job.DestinationType == warehouseutils.S3Datalake && len(sortedTableColumnMap[tableName]) > columnCountLimitMap[warehouseutils.S3Datalake] {
 			jr.logger.Errorf("[WH]: Huge staging file columns : columns in upload schema: %v for StagingFileID: %v", len(sortedTableColumnMap[tableName]), job.StagingFileID)
-=======
-		if job.DestinationType == warehouseutils.S3Datalake && len(sortedTableColumnMap[tableName]) > columnCountLimitMap[warehouseutils.S3Datalake] {
-			pkgLogger.Errorf("[WH]: Huge staging file columns : columns in upload schema: %v for StagingFileID: %v", len(sortedTableColumnMap[tableName]), job.StagingFileID)
->>>>>>> a07cf9e2
 			return nil, fmt.Errorf("staging file schema limit exceeded for stagingFileID: %d, actualCount: %d", job.StagingFileID, len(sortedTableColumnMap[tableName]))
 		}
 
