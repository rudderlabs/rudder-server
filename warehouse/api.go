--- conflicted
+++ resolved
@@ -96,16 +96,12 @@
 
 var UploadAPI UploadAPIT
 
-<<<<<<< HEAD
 const (
 	TriggeredSuccessfully = "Triggered successfully"
 	NoPendingEvents       = "No pending events to sync for this destination"
 )
 
-func InitWarehouseAPI(dbHandle *sql.DB, log logger.LoggerI) error {
-=======
 func InitWarehouseAPI(dbHandle *sql.DB, log logger.Logger) error {
->>>>>>> 79c63e5e
 	connectionToken, tokenType, isMultiWorkspace, err := deployment.GetConnectionToken()
 	if err != nil {
 		return err
