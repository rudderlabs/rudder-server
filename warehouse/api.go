--- conflicted
+++ resolved
@@ -637,26 +637,7 @@
 	if valStr, ok := value.(string); !ok {
 		return false
 	} else {
-<<<<<<< HEAD
 		return len(valStr) != 0
-=======
-		configMap = cMap
-		bucketName, ok := configMap["bucketName"]
-		if !ok {
-			//Checking for azure blob
-			bucketName, ok = configMap["containerName"]
-		}
-		if name, bucketNameCheck := bucketName.(string); !ok || !bucketNameCheck || len(name) == 0 {
-			validateObjectStorageResp = &proto.ValidateObjectStorageResponse{
-				Status:  400,
-				IsValid: false,
-				Error:   fmt.Sprintf("Invalid request body"),
-			}
-			pkgLogger.Errorf("Bucket name invalid or not present ")
-			return
-		}
-
->>>>>>> e16b8db3
 	}
 
 	return false
@@ -668,16 +649,7 @@
 	factory := &filemanager.FileManagerFactoryT{}
 	fileManager, err := factory.New(getFileManagerSettings(request.Type, request.Config))
 	if err != nil {
-<<<<<<< HEAD
 		return fmt.Errorf("unable to create file manager: %s", err.Error())
-=======
-		validateObjectStorageResp = &proto.ValidateObjectStorageResponse{
-			Status:  400,
-			IsValid: false,
-			Error:   fmt.Sprintf("Invalid request body"),
-		}
-		return
->>>>>>> e16b8db3
 	}
 
 	req := configuration_testing.DestinationValidationRequest{
@@ -692,7 +664,6 @@
 	}
 	defer os.Remove(filePath)
 
-<<<<<<< HEAD
 	f, err := os.Open(filePath)
 	if err != nil {
 		return fmt.Errorf("unable to open path to temporary file: %w", err)
@@ -701,50 +672,7 @@
 	uploadOutput, err := fileManager.Upload(ctx, f)
 	if err != nil {
 		return InvalidDestinationCredErr{Base: err, Operation: "upload"}
-=======
-	filePtr, err := os.Open(filePath)
-	uploadOutput, err := fileManager.Upload(context.TODO(), filePtr)
-	if err != nil {
-		validateObjectStorageResp = &proto.ValidateObjectStorageResponse{
-			Status:  200,
-			Error:   fmt.Sprintf("invalid creds"),
-			IsValid: false,
-		}
-		return
-	}
-	key := fileManager.GetDownloadKeyFromFileLocation(uploadOutput.Location)
-
-	downloadFileName := "tmpFileObjectStorageValidation"
-
-	filePtr, err = os.OpenFile(downloadFileName, os.O_CREATE|os.O_RDWR|os.O_TRUNC, 0o644)
-	if err != nil {
-		pkgLogger.Errorf("error while Creating file to download data: ", err)
-		validateObjectStorageResp = &proto.ValidateObjectStorageResponse{
-			Status:  500,
-			Error:   fmt.Sprintf(" Unable to validate"),
-			IsValid: false,
-		}
-		return
-	}
-
-	defer os.Remove(downloadFileName)
-
-	err = fileManager.Download(context.TODO(), filePtr, key)
-	if err != nil {
-		pkgLogger.Errorf("error while downloading object for object storage validation: %s", err.Error())
-		validateObjectStorageResp = &proto.ValidateObjectStorageResponse{
-			Status:  200,
-			Error:   fmt.Sprintf("invalid creds"),
-			IsValid: false,
-		}
-		return
-	}
-
-	validateObjectStorageResp = &proto.ValidateObjectStorageResponse{
-		Status:  200,
-		Error:   fmt.Sprintf(""),
-		IsValid: true,
->>>>>>> e16b8db3
+
 	}
 	f.Close()
 
