--- conflicted
+++ resolved
@@ -99,13 +99,8 @@
 
 var UploadAPI UploadAPIT
 
-<<<<<<< HEAD
-const DownloadFileNamePattern = "downloadfile.*.tmp"
-
-func InitWarehouseAPI(dbHandle *sql.DB, log logger.LoggerI) error {
-=======
+
 func InitWarehouseAPI(dbHandle *sql.DB, log logger.Logger) error {
->>>>>>> 7ae64216
 	connectionToken, tokenType, isMultiWorkspace, err := deployment.GetConnectionToken()
 	if err != nil {
 		return err
