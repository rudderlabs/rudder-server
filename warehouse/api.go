package warehouse

import (
	"database/sql"
	"errors"
	"fmt"
	"strings"
	"time"

	"github.com/rudderlabs/rudder-server/utils/types/deployment"

	"github.com/rudderlabs/rudder-server/config"
	"github.com/rudderlabs/rudder-server/controlplane"
	proto "github.com/rudderlabs/rudder-server/proto/warehouse"
	"github.com/rudderlabs/rudder-server/utils/logger"
	"github.com/rudderlabs/rudder-server/utils/misc"
	"github.com/rudderlabs/rudder-server/utils/timeutil"
	warehouseutils "github.com/rudderlabs/rudder-server/warehouse/utils"
	"github.com/tidwall/gjson"
	"google.golang.org/grpc"
	"google.golang.org/protobuf/types/known/timestamppb"
)

type UploadsReqT struct {
	WorkspaceID     string
	SourceID        string
	DestinationID   string
	DestinationType string
	Status          string
	Limit           int32
	Offset          int32
	API             UploadAPIT
}

type UploadReqT struct {
	WorkspaceID string
	UploadId    int64
	API         UploadAPIT
}

type UploadsResT struct {
	Uploads    []UploadResT     `json:"uploads"`
	Pagination UploadPagination `json:"pagination"`
}

type UploadPagination struct {
	Total  int32 `json:"total"`
	Limit  int32 `json:"limit"`
	Offset int32 `json:"offset"`
}
type UploadResT struct {
	ID              int64             `json:"id"`
	Namespace       string            `json:"namespace"`
	SourceID        string            `json:"source_id"`
	DestinationID   string            `json:"destination_id"`
	DestinationType string            `json:"destination_type"`
	Status          string            `json:"status"`
	Error           string            `json:"error"`
	Attempt         int32             `json:"attempt"`
	Duration        int32             `json:"duration"`
	NextRetryTime   string            `json:"nextRetryTime"`
	FirstEventAt    time.Time         `json:"first_event_at"`
	LastEventAt     time.Time         `json:"last_event_at"`
	Tables          []TableUploadResT `json:"tables,omitempty"`
}

type TablesResT struct {
	Tables []TableUploadResT `json:"tables,omitempty"`
}
type TableUploadReqT struct {
	UploadID int64
	Name     string
	API      UploadAPIT
}

type TableUploadResT struct {
	ID         int64     `json:"id"`
	UploadID   int64     `json:"upload_id"`
	Name       string    `json:"name"`
	Error      string    `json:"error"`
	Status     string    `json:"status"`
	Count      int32     `json:"count"`
	LastExecAt time.Time `json:"last_exec_at"`
	Duration   int32     `json:"duration"`
}

type UploadAPIT struct {
	enabled           bool
	dbHandle          *sql.DB
	log               logger.LoggerI
	connectionManager *controlplane.ConnectionManager
	isMultiWorkspace  bool
}

var UploadAPI UploadAPIT

func InitWarehouseAPI(dbHandle *sql.DB, log logger.LoggerI) error {
	connectionToken, isMultiWorkspace, err := deployment.GetConnectionToken()
	if err != nil {
		return err
	}
	UploadAPI = UploadAPIT{
		enabled:          true,
		dbHandle:         dbHandle,
		log:              log,
		isMultiWorkspace: isMultiWorkspace,
		connectionManager: &controlplane.ConnectionManager{
			AuthInfo: controlplane.AuthInfo{
				Service:         "warehouse",
				ConnectionToken: connectionToken,
				InstanceID:      config.GetEnv("instance_id", "1"),
			},
			RetryInterval: 0,
			UseTLS:        config.GetEnvAsBool("CP_ROUTER_USE_TLS", true),
			Logger:        log,
			RegisterService: func(srv *grpc.Server) {
				proto.RegisterWarehouseServer(srv, &warehouseGrpc{})
			},
		},
	}
	return nil
}

func (uploadsReq *UploadsReqT) validateReq() error {
	if !uploadsReq.API.enabled || uploadsReq.API.log == nil || uploadsReq.API.dbHandle == nil {
		return errors.New(`warehouse api are not initialized`)
	}
	if uploadsReq.Limit < 1 {
		uploadsReq.Limit = 10
	}
	if uploadsReq.Offset < 0 {
		uploadsReq.Offset = 0
	}
	return nil
}

var statusMap = map[string]string{
	"success": ExportedData,
	"waiting": Waiting,
	"aborted": Aborted,
	"failed":  "%failed%",
}

func (uploadsReq *UploadsReqT) GetWhUploads() (uploadsRes *proto.WHUploadsResponse, err error) {
	uploadsRes = &proto.WHUploadsResponse{
		Uploads: make([]*proto.WHUploadResponse, 0),
	}

	err = uploadsReq.validateReq()
	if err != nil {
		return
	}

	uploadsRes.Pagination = &proto.Pagination{
		Limit:  uploadsReq.Limit,
		Offset: uploadsReq.Offset,
	}
	authorizedSourceIDs := uploadsReq.authorizedSources()
	if len(authorizedSourceIDs) == 0 {
		return uploadsRes, nil
	}

	if UploadAPI.isMultiWorkspace {
		uploadsRes, err = uploadsReq.getWhUploadsForHosted(authorizedSourceIDs, `id, source_id, destination_id, destination_type, namespace, status, error, first_event_at, last_event_at, last_exec_at, updated_at, timings, metadata->>'nextRetryTime', metadata->>'archivedStagingAndLoadFiles'`)
		return
	}

	uploadsRes, err = uploadsReq.getWhUploads(`id, source_id, destination_id, destination_type, namespace, status, error, first_event_at, last_event_at, last_exec_at, updated_at, timings, metadata->>'nextRetryTime', metadata->>'archivedStagingAndLoadFiles'`)
	return
}

func (uploadsReq *UploadsReqT) TriggerWhUploads() (response *proto.TriggerWhUploadsResponse, err error) {
	err = uploadsReq.validateReq()
	defer func() {
		if err != nil {
			response = &proto.TriggerWhUploadsResponse{
				Message:    err.Error(),
				StatusCode: 400,
			}
		}
	}()

	if err != nil {
		return
	}
	authorizedSourceIDs := uploadsReq.authorizedSources()
	if len(authorizedSourceIDs) == 0 {
		err = fmt.Errorf("no authorized sourceId's")
		return
	}
	if uploadsReq.DestinationID == "" {
		err = fmt.Errorf("valid destinationId must be provided")
		return
	}
	var pendingStagingFileCount int64
	pendingUploadCount, err := getPendingUploadCount(uploadsReq.DestinationID, false)
	if err != nil {
		return
	}
	if pendingUploadCount == int64(0) {
		pendingStagingFileCount, err = getPendingStagingFileCount(uploadsReq.DestinationID, false)
		if err != nil {
			return
		}
	}
	if (pendingUploadCount + pendingStagingFileCount) == int64(0) {
		err = nil
		response = &proto.TriggerWhUploadsResponse{
			Message:    "No pending events to sync for this destination",
			StatusCode: 200,
		}
		return
	}
	err = TriggerUploadHandler(uploadsReq.SourceID, uploadsReq.DestinationID)
	if err != nil {
		return
	}
	response = &proto.TriggerWhUploadsResponse{
		Message:    "Triggered successfully",
		StatusCode: 200,
	}
	return
}

func (uploadReq UploadReqT) GetWHUpload() (response *proto.WHUploadResponse, err error) {
	err = uploadReq.validateReq()
	defer func() {
		if err != nil {
			response = &proto.WHUploadResponse{
				StatusCode: 400,
			}
		}
	}()

	if err != nil {
		return
	}

	query := uploadReq.generateQuery(`id, source_id, destination_id, destination_type, namespace, status, error, created_at, first_event_at, last_event_at, last_exec_at, updated_at, timings, metadata->>'nextRetryTime', metadata->>'archivedStagingAndLoadFiles'`)
	uploadReq.API.log.Debug(query)

	var (
		nextRetryTimeStr                                            sql.NullString
		firstEventAt, lastEventAt, createdAt, lastExecAt, updatedAt sql.NullTime
		timingsObject                                               sql.NullString
		uploadError                                                 string
		isUploadArchived                                            sql.NullBool
		upload                                                      proto.WHUploadResponse
	)

	row := uploadReq.API.dbHandle.QueryRow(query)
	err = row.Scan(&upload.Id, &upload.SourceId, &upload.DestinationId, &upload.DestinationType, &upload.Namespace, &upload.Status, &uploadError, &createdAt, &firstEventAt, &lastEventAt, &lastExecAt, &updatedAt, &timingsObject, &nextRetryTimeStr, &isUploadArchived)
	if err == sql.ErrNoRows {
		err = nil
		response = &proto.WHUploadResponse{
			StatusCode: 204,
		}
		return
	}
	if err != nil {
		uploadReq.API.log.Errorf(err.Error())
		return
	}

	if !uploadReq.authorizeSource(upload.SourceId) {
		pkgLogger.Errorf(`Unauthorized request for upload:%d with sourceId:%s in workspaceId:%s`, uploadReq.UploadId, upload.SourceId, uploadReq.WorkspaceID)
<<<<<<< HEAD
		err = errors.New("unauthorized request")
		return
=======
		return &proto.WHUploadResponse{}, errors.New("unauthorized request")
>>>>>>> 1ca1faa4
	}

	upload.CreatedAt = timestamppb.New(createdAt.Time)
	upload.FirstEventAt = timestamppb.New(firstEventAt.Time)
	upload.LastEventAt = timestamppb.New(lastEventAt.Time)
	upload.LastExecAt = timestamppb.New(lastExecAt.Time)
	upload.IsArchivedUpload = isUploadArchived.Bool
	gjson.Parse(uploadError).ForEach(func(key, value gjson.Result) bool {
		upload.Attempt += int32(gjson.Get(value.String(), "attempt").Int())
		return true
	})
	// do not return error on successful upload
	if upload.Status != ExportedData {
		lastFailedStatus := warehouseutils.GetLastFailedStatus(timingsObject)
		errorPath := fmt.Sprintf("%s.errors", lastFailedStatus)
		errs := gjson.Get(uploadError, errorPath).Array()
		if len(errs) > 0 {
			upload.Error = errs[len(errs)-1].String()
		}
	}
	// set nextRetryTime for non-aborted failed uploads
	if upload.Status != ExportedData && upload.Status != Aborted && nextRetryTimeStr.Valid {
		if nextRetryTime, err := time.Parse(time.RFC3339, nextRetryTimeStr.String); err == nil {
			upload.NextRetryTime = timestamppb.New(nextRetryTime)
		}
	}
	// set duration as time between updatedAt and lastExec recorded timings
	// for ongoing/retrying uploads set diff between lastExec and current time
	if upload.Status == ExportedData || upload.Status == Aborted {
		upload.Duration = int32(updatedAt.Time.Sub(lastExecAt.Time) / time.Second)
	} else {
		upload.Duration = int32(timeutil.Now().Sub(lastExecAt.Time) / time.Second)
	}

	tableUploadReq := TableUploadReqT{
		UploadID: upload.Id,
		Name:     "",
		API:      uploadReq.API,
	}
	upload.Tables, err = tableUploadReq.GetWhTableUploads()
	if err != nil {
		return
	}

	response = &upload
	response.StatusCode = 200
	return
}

func (uploadReq UploadReqT) TriggerWHUpload() (response *proto.TriggerWhUploadsResponse, err error) {
	err = uploadReq.validateReq()
	defer func() {
		if err != nil {
			response = &proto.TriggerWhUploadsResponse{
				Message:    err.Error(),
				StatusCode: 400,
			}
		}
	}()
	if err != nil {
		return
	}

	var (
		uploadJobT UploadJobT
		upload     UploadT
	)

	query := uploadReq.generateQuery(`id, source_id, destination_id, metadata`)
	uploadReq.API.log.Debug(query)

	row := uploadReq.API.dbHandle.QueryRow(query)
	err = row.Scan(&upload.ID, &upload.SourceID, &upload.DestinationID, &upload.Metadata)
	if err == sql.ErrNoRows {
		err = nil
		response = &proto.TriggerWhUploadsResponse{
			Message:    "No such sync exist",
			StatusCode: 200,
		}
		return
	}
	if err != nil {
		uploadReq.API.log.Errorf(err.Error())
		return
	}

	if !uploadReq.authorizeSource(upload.SourceID) {
		pkgLogger.Errorf(`Unauthorized request for upload:%d with sourceId:%s in workspaceId:%s`, uploadReq.UploadId, upload.SourceID, uploadReq.WorkspaceID)
		err = errors.New("unauthorized request")
		return
	}

	uploadJobT.upload = &upload
	uploadJobT.dbHandle = uploadReq.API.dbHandle

	err = uploadJobT.triggerUploadNow()
	if err != nil {
		return
	}

	response = &proto.TriggerWhUploadsResponse{
		Message:    "Triggered successfully",
		StatusCode: 200,
	}
	return
}

func (tableUploadReq TableUploadReqT) GetWhTableUploads() ([]*proto.WHTable, error) {
	err := tableUploadReq.validateReq()
	if err != nil {
		return []*proto.WHTable{}, err
	}

	query := tableUploadReq.generateQuery(`id, wh_upload_id, table_name, total_events, status, error, last_exec_time, updated_at`)
	tableUploadReq.API.log.Debug(query)

	rows, err := tableUploadReq.API.dbHandle.Query(query)
	if err != nil {
		tableUploadReq.API.log.Errorf(err.Error())
		return []*proto.WHTable{}, err
	}

	var tableUploads []*proto.WHTable
	for rows.Next() {
		var tableUpload proto.WHTable
		var count sql.NullInt32
		var lastExecTime, updatedAt sql.NullTime
		err = rows.Scan(&tableUpload.Id, &tableUpload.UploadId, &tableUpload.Name, &count, &tableUpload.Status, &tableUpload.Error, &lastExecTime, &updatedAt)
		if err != nil {
			tableUploadReq.API.log.Errorf(err.Error())
			return []*proto.WHTable{}, err
		}
		if count.Valid {
			tableUpload.Count = count.Int32
		}
		// do not include rudder_discards table if no events are present
		if strings.ToLower(tableUpload.Name) == warehouseutils.DiscardsTable && !count.Valid {
			continue
		}
		// do not return error on successful upload
		if tableUpload.Status == ExportedData {
			tableUpload.Error = ""
		}
		if lastExecTime.Valid {
			tableUpload.LastExecAt = timestamppb.New(lastExecTime.Time)
			tableUpload.Duration = int32(updatedAt.Time.Sub(lastExecTime.Time) / time.Second)
		}
		tableUploads = append(tableUploads, &tableUpload)
	}
	return tableUploads, nil
}

func (tableUploadReq TableUploadReqT) generateQuery(selectFields string) string {
	query := fmt.Sprintf(`select %s from %s where wh_upload_id = %d`, selectFields, warehouseutils.WarehouseTableUploadsTable, tableUploadReq.UploadID)
	if len(strings.TrimSpace(tableUploadReq.Name)) > 0 {
		query = fmt.Sprintf(`%s and table_name = %s`, query, tableUploadReq.Name)
	}
	return query
}

func (tableUploadReq TableUploadReqT) validateReq() error {
	if !tableUploadReq.API.enabled || tableUploadReq.API.log == nil || tableUploadReq.API.dbHandle == nil {
		return errors.New("warehouse api are not initialized")
	}
	if tableUploadReq.UploadID == 0 {
		return errors.New("upload_id is empty or should be greater than 0")
	}
	return nil
}

func (uploadReq UploadReqT) generateQuery(selectedFields string) string {
	return fmt.Sprintf(`select %s from %s  where id = %d`, selectedFields, warehouseutils.WarehouseUploadsTable, uploadReq.UploadId)
}

func (uploadReq UploadReqT) validateReq() error {
	if !uploadReq.API.enabled || uploadReq.API.log == nil || uploadReq.API.dbHandle == nil {
		return errors.New("warehouse api are not initialized")
	}
	if uploadReq.UploadId < 1 {
		return errors.New(`upload_id is empty or should be greater than 0 `)
	}
	return nil
}

func (uploadReq UploadReqT) authorizeSource(sourceID string) bool {
	var authorizedSourceIDs []string
	var ok bool
	sourceIDsByWorkspaceLock.RLock()
	defer sourceIDsByWorkspaceLock.RUnlock()
	if authorizedSourceIDs, ok = sourceIDsByWorkspace[uploadReq.WorkspaceID]; !ok {
		pkgLogger.Errorf(`Did not find sourceId's in workspace:%s. CurrentList:%v`, uploadReq.WorkspaceID, sourceIDsByWorkspace)
		return false
	}
	pkgLogger.Debugf(`Authorized sourceId's for workspace:%s - %v`, uploadReq.WorkspaceID, authorizedSourceIDs)
	return misc.ContainsString(authorizedSourceIDs, sourceID)
}

func (uploadsReq UploadsReqT) authorizedSources() (sourceIDs []string) {
	sourceIDsByWorkspaceLock.RLock()
	defer sourceIDsByWorkspaceLock.RUnlock()
	var ok bool
	pkgLogger.Debugf(`Getting authorizedSourceIDs for workspace:%s`, uploadsReq.WorkspaceID)
	if sourceIDs, ok = sourceIDsByWorkspace[uploadsReq.WorkspaceID]; !ok {
		sourceIDs = []string{}
	}
	return sourceIDs
}

func (uploadsReq *UploadsReqT) getUploadsFromDb(isMultiWorkspace bool, query string) ([]*proto.WHUploadResponse, int32, error) {
	var totalUploadCount int32
	var err error
	uploads := make([]*proto.WHUploadResponse, 0)

	rows, err := uploadsReq.API.dbHandle.Query(query)
	if err != nil {
		uploadsReq.API.log.Errorf(err.Error())
		return nil, 0, err
	}

	for rows.Next() {
		var upload proto.WHUploadResponse
		var nextRetryTimeStr sql.NullString
		var uploadError string
		var timingsObject sql.NullString
		var totalUploads int32
		var firstEventAt, lastEventAt, lastExecAt, updatedAt sql.NullTime
		var isUploadArchived sql.NullBool

		// total upload count is also a part of these rows if the query was made for a hosted workspace
		if isMultiWorkspace {
			err = rows.Scan(&upload.Id, &upload.SourceId, &upload.DestinationId, &upload.DestinationType, &upload.Namespace, &upload.Status, &uploadError, &firstEventAt, &lastEventAt, &lastExecAt, &updatedAt, &timingsObject, &nextRetryTimeStr, &isUploadArchived, &totalUploads)
			if err != nil {
				uploadsReq.API.log.Errorf(err.Error())
				return nil, totalUploadCount, err
			}
			totalUploadCount = totalUploads
		} else {
			err = rows.Scan(&upload.Id, &upload.SourceId, &upload.DestinationId, &upload.DestinationType, &upload.Namespace, &upload.Status, &uploadError, &firstEventAt, &lastEventAt, &lastExecAt, &updatedAt, &timingsObject, &nextRetryTimeStr, &isUploadArchived)
			if err != nil {
				uploadsReq.API.log.Errorf(err.Error())
				return nil, totalUploadCount, err
			}
		}

		upload.FirstEventAt = timestamppb.New(firstEventAt.Time)
		upload.LastEventAt = timestamppb.New(lastEventAt.Time)
		upload.IsArchivedUpload = isUploadArchived.Bool // will be false if archivedStagingAndLoadFiles is not set
		gjson.Parse(uploadError).ForEach(func(key, value gjson.Result) bool {
			upload.Attempt += int32(gjson.Get(value.String(), "attempt").Int())
			return true
		})
		// set error only for failed uploads. skip for retried and then successful uploads
		if upload.Status != ExportedData {
			lastFailedStatus := warehouseutils.GetLastFailedStatus(timingsObject)
			errorPath := fmt.Sprintf("%s.errors", lastFailedStatus)
<<<<<<< HEAD
			pathErrors := gjson.Get(uploadError, errorPath).Array()
			if len(pathErrors) > 0 {
				upload.Error = pathErrors[len(pathErrors)-1].String()
=======
			errs := gjson.Get(uploadError, errorPath).Array()
			if len(errs) > 0 {
				upload.Error = errs[len(errs)-1].String()
>>>>>>> 1ca1faa4
			}
		}
		// set nextRetryTime for non-aborted failed uploads
		if upload.Status != ExportedData && upload.Status != Aborted && nextRetryTimeStr.Valid {
			if nextRetryTime, err := time.Parse(time.RFC3339, nextRetryTimeStr.String); err == nil {
				upload.NextRetryTime = timestamppb.New(nextRetryTime)
			}
		}
		// set duration as time between updatedAt and lastExec recorded timings
		// for ongoing/retrying uploads set diff between lastExec and current time
		if upload.Status == ExportedData || upload.Status == Aborted {
			upload.Duration = int32(updatedAt.Time.Sub(lastExecAt.Time) / time.Second)
		} else {
			upload.Duration = int32(timeutil.Now().Sub(lastExecAt.Time) / time.Second)
		}
		upload.Tables = make([]*proto.WHTable, 0)
		uploads = append(uploads, &upload)
	}
	return uploads, totalUploadCount, err
}

func (uploadsReq *UploadsReqT) getTotalUploadCount(whereClause string) (int32, error) {
	var totalUploadCount int32
	query := fmt.Sprintf(`select count(*) from %s`, warehouseutils.WarehouseUploadsTable)
	if whereClause != "" {
		query += fmt.Sprintf(` %s`, whereClause)
	}
	uploadsReq.API.log.Info(query)
	err := uploadsReq.API.dbHandle.QueryRow(query).Scan(&totalUploadCount)
	return totalUploadCount, err
}

// for hosted workspaces - we get the uploads and the total upload count using the same query
func (uploadsReq *UploadsReqT) getWhUploadsForHosted(authorizedSourceIDs []string, selectFields string) (uploadsRes *proto.WHUploadsResponse, err error) {
	var (
		uploads          []*proto.WHUploadResponse
		totalUploadCount int32
		whereClauses     []string
		subQuery         string
		query            string
	)

	// create query
	subQuery = fmt.Sprintf(`select %s, count(*) OVER() AS total_uploads from %s WHERE `, selectFields, warehouseutils.WarehouseUploadsTable)
	if uploadsReq.SourceID == "" {
		whereClauses = append(whereClauses, fmt.Sprintf(`source_id IN (%v)`, misc.SingleQuoteLiteralJoin(authorizedSourceIDs)))
	} else if misc.ContainsString(authorizedSourceIDs, uploadsReq.SourceID) {
		whereClauses = append(whereClauses, fmt.Sprintf(`source_id = '%s'`, uploadsReq.SourceID))
	}
	if uploadsReq.DestinationID != "" {
		whereClauses = append(whereClauses, fmt.Sprintf(`destination_id = '%s'`, uploadsReq.DestinationID))
	}
	if uploadsReq.DestinationType != "" {
		whereClauses = append(whereClauses, fmt.Sprintf(`destination_type = '%s'`, uploadsReq.DestinationType))
	}
	if uploadsReq.Status != "" {
		whereClauses = append(whereClauses, fmt.Sprintf(`status like '%s'`, statusMap[uploadsReq.Status]))
	}

	subQuery = subQuery + strings.Join(whereClauses, " AND ")
	query = fmt.Sprintf(`select * from (%s)p order by id desc limit %d offset %d`, subQuery, uploadsReq.Limit, uploadsReq.Offset)
	uploadsReq.API.log.Info(query)

	// get uploads from db
	uploads, totalUploadCount, err = uploadsReq.getUploadsFromDb(true, query)
	if err != nil {
		uploadsReq.API.log.Errorf(err.Error())
		return &proto.WHUploadsResponse{}, err
	}

	// create response
	uploadsRes = &proto.WHUploadsResponse{
		Uploads: uploads,
		Pagination: &proto.Pagination{
			Limit:  uploadsReq.Limit,
			Offset: uploadsReq.Offset,
			Total:  totalUploadCount,
		},
	}
	return
}

// for non hosted workspaces - we get the uploads and the total upload count using separate queries
func (uploadsReq *UploadsReqT) getWhUploads(selectFields string) (uploadsRes *proto.WHUploadsResponse, err error) {
<<<<<<< HEAD
	var (
		uploads          []*proto.WHUploadResponse
		totalUploadCount int32
		query            string
		whereClause      string
		whereClauses     []string
	)
=======
	var uploads []*proto.WHUploadResponse
	var totalUploadCount int32
>>>>>>> 1ca1faa4

	// create query
	query = fmt.Sprintf(`select %s from %s`, selectFields, warehouseutils.WarehouseUploadsTable)
	if uploadsReq.SourceID != "" {
		whereClauses = append(whereClauses, fmt.Sprintf(`source_id = '%s'`, uploadsReq.SourceID))
	}
	if uploadsReq.DestinationID != "" {
		whereClauses = append(whereClauses, fmt.Sprintf(`destination_id = '%s'`, uploadsReq.DestinationID))
	}
	if uploadsReq.DestinationType != "" {
		whereClauses = append(whereClauses, fmt.Sprintf(`destination_type = '%s'`, uploadsReq.DestinationType))
	}
	if uploadsReq.Status != "" {
		whereClauses = append(whereClauses, fmt.Sprintf(`status like '%s'`, statusMap[uploadsReq.Status]))
	}
	if len(whereClauses) > 0 {
		whereClause = fmt.Sprintf(` WHERE %s`, strings.Join(whereClauses, " AND "))
	}

	query = query + whereClause + fmt.Sprintf(` order by id desc limit %d offset %d`, uploadsReq.Limit, uploadsReq.Offset)
	uploadsReq.API.log.Info(query)

	// we get uploads for non hosted workspaces in two steps
	// this is because getting this info via 2 queries is faster than getting it via one query(using the 'count(*) OVER()' clause)
	// step1 - get all uploads
	uploads, _, err = uploadsReq.getUploadsFromDb(false, query)
	if err != nil {
		uploadsReq.API.log.Errorf(err.Error())
		return &proto.WHUploadsResponse{}, err
	}
	// step2 - get total upload count
	totalUploadCount, err = uploadsReq.getTotalUploadCount(whereClause)
	if err != nil {
		uploadsReq.API.log.Errorf(err.Error())
		return &proto.WHUploadsResponse{}, err
	}

	// create response
	uploadsRes = &proto.WHUploadsResponse{
		Uploads: uploads,
		Pagination: &proto.Pagination{
			Limit:  uploadsReq.Limit,
			Offset: uploadsReq.Offset,
			Total:  totalUploadCount,
		},
	}
	return
}<|MERGE_RESOLUTION|>--- conflicted
+++ resolved
@@ -264,12 +264,8 @@
 
 	if !uploadReq.authorizeSource(upload.SourceId) {
 		pkgLogger.Errorf(`Unauthorized request for upload:%d with sourceId:%s in workspaceId:%s`, uploadReq.UploadId, upload.SourceId, uploadReq.WorkspaceID)
-<<<<<<< HEAD
 		err = errors.New("unauthorized request")
 		return
-=======
-		return &proto.WHUploadResponse{}, errors.New("unauthorized request")
->>>>>>> 1ca1faa4
 	}
 
 	upload.CreatedAt = timestamppb.New(createdAt.Time)
@@ -525,15 +521,9 @@
 		if upload.Status != ExportedData {
 			lastFailedStatus := warehouseutils.GetLastFailedStatus(timingsObject)
 			errorPath := fmt.Sprintf("%s.errors", lastFailedStatus)
-<<<<<<< HEAD
-			pathErrors := gjson.Get(uploadError, errorPath).Array()
-			if len(pathErrors) > 0 {
-				upload.Error = pathErrors[len(pathErrors)-1].String()
-=======
 			errs := gjson.Get(uploadError, errorPath).Array()
 			if len(errs) > 0 {
 				upload.Error = errs[len(errs)-1].String()
->>>>>>> 1ca1faa4
 			}
 		}
 		// set nextRetryTime for non-aborted failed uploads
@@ -618,7 +608,6 @@
 
 // for non hosted workspaces - we get the uploads and the total upload count using separate queries
 func (uploadsReq *UploadsReqT) getWhUploads(selectFields string) (uploadsRes *proto.WHUploadsResponse, err error) {
-<<<<<<< HEAD
 	var (
 		uploads          []*proto.WHUploadResponse
 		totalUploadCount int32
@@ -626,10 +615,6 @@
 		whereClause      string
 		whereClauses     []string
 	)
-=======
-	var uploads []*proto.WHUploadResponse
-	var totalUploadCount int32
->>>>>>> 1ca1faa4
 
 	// create query
 	query = fmt.Sprintf(`select %s from %s`, selectFields, warehouseutils.WarehouseUploadsTable)
