package warehouse

import (
	"context"
	"database/sql"
	"errors"
	"fmt"
	"net/http"
	"os"
	"strings"
	"time"

	"github.com/rudderlabs/rudder-server/warehouse/model"
	"github.com/rudderlabs/rudder-server/warehouse/validations"

	"github.com/rudderlabs/rudder-server/config"
	backendconfig "github.com/rudderlabs/rudder-server/config/backend-config"
	"github.com/rudderlabs/rudder-server/controlplane"
	proto "github.com/rudderlabs/rudder-server/proto/warehouse"
	"github.com/rudderlabs/rudder-server/services/filemanager"
	"github.com/rudderlabs/rudder-server/utils/logger"
	"github.com/rudderlabs/rudder-server/utils/misc"
	"github.com/rudderlabs/rudder-server/utils/timeutil"
	"github.com/rudderlabs/rudder-server/utils/types/deployment"
	warehouseutils "github.com/rudderlabs/rudder-server/warehouse/utils"
	"github.com/tidwall/gjson"
	"google.golang.org/grpc"
	"google.golang.org/protobuf/types/known/timestamppb"
)

type UploadsReqT struct {
	WorkspaceID     string
	SourceID        string
	DestinationID   string
	DestinationType string
	Status          string
	Limit           int32
	Offset          int32
	API             UploadAPIT
}

type UploadReqT struct {
	WorkspaceID string
	UploadId    int64
	API         UploadAPIT
}

type UploadsResT struct {
	Uploads    []UploadResT     `json:"uploads"`
	Pagination UploadPagination `json:"pagination"`
}

type UploadPagination struct {
	Total  int32 `json:"total"`
	Limit  int32 `json:"limit"`
	Offset int32 `json:"offset"`
}
type UploadResT struct {
	ID              int64             `json:"id"`
	Namespace       string            `json:"namespace"`
	SourceID        string            `json:"source_id"`
	DestinationID   string            `json:"destination_id"`
	DestinationType string            `json:"destination_type"`
	Status          string            `json:"status"`
	Error           string            `json:"error"`
	Attempt         int32             `json:"attempt"`
	Duration        int32             `json:"duration"`
	NextRetryTime   string            `json:"nextRetryTime"`
	FirstEventAt    time.Time         `json:"first_event_at"`
	LastEventAt     time.Time         `json:"last_event_at"`
	Tables          []TableUploadResT `json:"tables,omitempty"`
}

type TablesResT struct {
	Tables []TableUploadResT `json:"tables,omitempty"`
}
type TableUploadReqT struct {
	UploadID int64
	Name     string
	API      UploadAPIT
}

type TableUploadResT struct {
	ID         int64     `json:"id"`
	UploadID   int64     `json:"upload_id"`
	Name       string    `json:"name"`
	Error      string    `json:"error"`
	Status     string    `json:"status"`
	Count      int32     `json:"count"`
	LastExecAt time.Time `json:"last_exec_at"`
	Duration   int32     `json:"duration"`
}

type UploadAPIT struct {
	enabled           bool
	dbHandle          *sql.DB
	warehouseDBHandle *DB
	log               logger.Logger
	connectionManager *controlplane.ConnectionManager
	isMultiWorkspace  bool
}

var UploadAPI UploadAPIT

const (
<<<<<<< HEAD
	TriggeredSuccessfully = "Triggered successfully"
	NoPendingEvents       = "No pending events to sync for this destination"
	NoSuchSyncs           = "No such sync exist"
=======
	TriggeredSuccessfully   = "Triggered successfully"
	NoPendingEvents         = "No pending events to sync for this destination"
	DownloadFileNamePattern = "downloadfile.*.tmp"
>>>>>>> bc0d1c78
)

func InitWarehouseAPI(dbHandle *sql.DB, log logger.Logger) error {
	connectionToken, tokenType, isMultiWorkspace, err := deployment.GetConnectionToken()
	if err != nil {
		return err
	}
	UploadAPI = UploadAPIT{
		enabled:           true,
		dbHandle:          dbHandle,
		warehouseDBHandle: NewWarehouseDB(dbHandle),
		log:               log,
		isMultiWorkspace:  isMultiWorkspace,
		connectionManager: &controlplane.ConnectionManager{
			AuthInfo: controlplane.AuthInfo{
				Service:         "warehouse",
				ConnectionToken: connectionToken,
				InstanceID:      config.GetString("INSTANCE_ID", "1"),
				TokenType:       tokenType,
			},
			RetryInterval: 0,
			UseTLS:        config.GetBool("CP_ROUTER_USE_TLS", true),
			Logger:        log,
			RegisterService: func(srv *grpc.Server) {
				proto.RegisterWarehouseServer(srv, &warehouseGRPC{})
			},
		},
	}
	return nil
}

func (uploadsReq *UploadsReqT) validateReq() error {
	if !uploadsReq.API.enabled || uploadsReq.API.log == nil || uploadsReq.API.dbHandle == nil {
		return errors.New(`warehouse api are not initialized`)
	}
	if uploadsReq.Limit < 1 {
		uploadsReq.Limit = 10
	}
	if uploadsReq.Offset < 0 {
		uploadsReq.Offset = 0
	}
	return nil
}

var statusMap = map[string]string{
	"success": model.ExportedData,
	"waiting": model.Waiting,
	"aborted": model.Aborted,
	"failed":  "%failed%",
}

func (uploadsReq *UploadsReqT) GetWhUploads() (uploadsRes *proto.WHUploadsResponse, err error) {
	uploadsRes = &proto.WHUploadsResponse{
		Uploads: make([]*proto.WHUploadResponse, 0),
	}

	err = uploadsReq.validateReq()
	if err != nil {
		return
	}

	uploadsRes.Pagination = &proto.Pagination{
		Limit:  uploadsReq.Limit,
		Offset: uploadsReq.Offset,
	}

	// TODO: workspace ID can be used
	authorizedSourceIDs := uploadsReq.authorizedSources()
	if len(authorizedSourceIDs) == 0 {
		return uploadsRes, nil
	}

	if UploadAPI.isMultiWorkspace {
		uploadsRes, err = uploadsReq.warehouseUploadsForHosted(authorizedSourceIDs, `id, source_id, destination_id, destination_type, namespace, status, error, first_event_at, last_event_at, last_exec_at, updated_at, timings, metadata->>'nextRetryTime', metadata->>'archivedStagingAndLoadFiles'`)
		return
	}

	uploadsRes, err = uploadsReq.warehouseUploads(`id, source_id, destination_id, destination_type, namespace, status, error, first_event_at, last_event_at, last_exec_at, updated_at, timings, metadata->>'nextRetryTime', metadata->>'archivedStagingAndLoadFiles'`)
	return
}

func (uploadsReq *UploadsReqT) TriggerWhUploads() (response *proto.TriggerWhUploadsResponse, err error) {
	err = uploadsReq.validateReq()
	defer func() {
		if err != nil {
			response = &proto.TriggerWhUploadsResponse{
				Message:    err.Error(),
				StatusCode: http.StatusBadRequest,
			}
		}
	}()

	if err != nil {
		return
	}
	authorizedSourceIDs := uploadsReq.authorizedSources()
	if len(authorizedSourceIDs) == 0 {
		err = fmt.Errorf("no authorized sourceId's")
		return
	}
	if uploadsReq.DestinationID == "" {
		err = fmt.Errorf("valid destinationId must be provided")
		return
	}
	var pendingStagingFileCount int64

	filterBy := []warehouseutils.FilterBy{{Key: "destination_id", Value: uploadsReq.DestinationID}}
	pendingUploadCount, err := getPendingUploadCount(filterBy...)
	if err != nil {
		return
	}
	if pendingUploadCount == int64(0) {
		pendingStagingFileCount, err = getPendingStagingFileCount(uploadsReq.DestinationID, false)
		if err != nil {
			return
		}
	}
	if (pendingUploadCount + pendingStagingFileCount) == int64(0) {
		err = nil
		response = &proto.TriggerWhUploadsResponse{
			Message:    NoPendingEvents,
			StatusCode: http.StatusOK,
		}
		return
	}
	err = TriggerUploadHandler(uploadsReq.SourceID, uploadsReq.DestinationID)
	if err != nil {
		return
	}
	response = &proto.TriggerWhUploadsResponse{
		Message:    TriggeredSuccessfully,
		StatusCode: http.StatusOK,
	}
	return
}

func (uploadReq UploadReqT) GetWHUpload() (response *proto.WHUploadResponse, err error) {
	err = uploadReq.validateReq()
	defer func() {
		if err != nil {
			response = &proto.WHUploadResponse{
				StatusCode: http.StatusBadRequest,
			}
		}
	}()

	if err != nil {
		return
	}

	query := uploadReq.generateQuery(`id, source_id, destination_id, destination_type, namespace, status, error, created_at, first_event_at, last_event_at, last_exec_at, updated_at, timings, metadata->>'nextRetryTime', metadata->>'archivedStagingAndLoadFiles'`)
	uploadReq.API.log.Debug(query)

	var (
		upload                                                      proto.WHUploadResponse
		nextRetryTimeStr                                            sql.NullString
		firstEventAt, lastEventAt, createdAt, lastExecAt, updatedAt sql.NullTime
		timingsObject                                               sql.NullString
		uploadError                                                 string
		isUploadArchived                                            sql.NullBool
	)

	row := uploadReq.API.dbHandle.QueryRow(query)
	err = row.Scan(
		&upload.Id,
		&upload.SourceId,
		&upload.DestinationId,
		&upload.DestinationType,
		&upload.Namespace,
		&upload.Status,
		&uploadError,
		&createdAt,
		&firstEventAt,
		&lastEventAt,
		&lastExecAt,
		&updatedAt,
		&timingsObject,
		&nextRetryTimeStr,
		&isUploadArchived,
	)
	if err == sql.ErrNoRows {
		err = nil
		response = &proto.WHUploadResponse{
			StatusCode: http.StatusNoContent,
		}
		return
	}
	if err != nil {
		uploadReq.API.log.Errorf(err.Error())
		return
	}

	if !uploadReq.authorizeSource(upload.SourceId) {
		pkgLogger.Errorf(`Unauthorized request for upload:%d with sourceId:%s in workspaceId:%s`, uploadReq.UploadId, upload.SourceId, uploadReq.WorkspaceID)
		err = errors.New("unauthorized request")
		return
	}

	upload.CreatedAt = timestamppb.New(createdAt.Time)
	upload.FirstEventAt = timestamppb.New(firstEventAt.Time)
	upload.LastEventAt = timestamppb.New(lastEventAt.Time)
	upload.LastExecAt = timestamppb.New(lastExecAt.Time)
	upload.IsArchivedUpload = isUploadArchived.Bool
	gjson.Parse(uploadError).ForEach(func(key, value gjson.Result) bool {
		upload.Attempt += int32(gjson.Get(value.String(), "attempt").Int())
		return true
	})
	// do not return error on successful upload
	if upload.Status != model.ExportedData {
		lastFailedStatus := warehouseutils.GetLastFailedStatus(timingsObject)
		errorPath := fmt.Sprintf("%s.errors", lastFailedStatus)
		errs := gjson.Get(uploadError, errorPath).Array()
		if len(errs) > 0 {
			upload.Error = errs[len(errs)-1].String()
		}
	}
	// set nextRetryTime for non-aborted failed uploads
	if upload.Status != model.ExportedData && upload.Status != model.Aborted && nextRetryTimeStr.Valid {
		if nextRetryTime, err := time.Parse(time.RFC3339, nextRetryTimeStr.String); err == nil {
			upload.NextRetryTime = timestamppb.New(nextRetryTime)
		}
	}
	// set duration as time between updatedAt and lastExec recorded timings
	// for ongoing/retrying uploads set diff between lastExec and current time
	if upload.Status == model.ExportedData || upload.Status == model.Aborted {
		upload.Duration = int32(updatedAt.Time.Sub(lastExecAt.Time) / time.Second)
	} else {
		upload.Duration = int32(timeutil.Now().Sub(lastExecAt.Time) / time.Second)
	}

	tableUploadReq := TableUploadReqT{
		UploadID: upload.Id,
		Name:     "",
		API:      uploadReq.API,
	}
	upload.Tables, err = tableUploadReq.GetWhTableUploads()
	if err != nil {
		return
	}

	response = &upload
	response.StatusCode = http.StatusOK
	return
}

func (uploadReq UploadReqT) TriggerWHUpload() (response *proto.TriggerWhUploadsResponse, err error) {
	err = uploadReq.validateReq()
	defer func() {
		if err != nil {
			response = &proto.TriggerWhUploadsResponse{
				Message:    err.Error(),
				StatusCode: http.StatusBadRequest,
			}
		}
	}()
	if err != nil {
		return
	}

	var (
		uploadJobT UploadJobT
		upload     Upload
	)

	query := uploadReq.generateQuery(`id, source_id, destination_id, metadata`)
	uploadReq.API.log.Debug(query)

	row := uploadReq.API.dbHandle.QueryRow(query)
	err = row.Scan(
		&upload.ID,
		&upload.SourceID,
		&upload.DestinationID,
		&upload.Metadata,
	)
	if err == sql.ErrNoRows {
		err = nil
		response = &proto.TriggerWhUploadsResponse{
			Message:    NoSuchSyncs,
			StatusCode: http.StatusOK,
		}
		return
	}
	if err != nil {
		uploadReq.API.log.Errorf(err.Error())
		return
	}

	if !uploadReq.authorizeSource(upload.SourceID) {
		pkgLogger.Errorf(`Unauthorized request for upload:%d with sourceId:%s in workspaceId:%s`, uploadReq.UploadId, upload.SourceID, uploadReq.WorkspaceID)
		err = errors.New("unauthorized request")
		return
	}

	uploadJobT.upload = &upload
	uploadJobT.dbHandle = uploadReq.API.dbHandle

	err = uploadJobT.triggerUploadNow()
	if err != nil {
		return
	}

	response = &proto.TriggerWhUploadsResponse{
		Message:    TriggeredSuccessfully,
		StatusCode: http.StatusOK,
	}
	return
}

func (tableUploadReq TableUploadReqT) GetWhTableUploads() ([]*proto.WHTable, error) {
	err := tableUploadReq.validateReq()
	if err != nil {
		return []*proto.WHTable{}, err
	}

	query := tableUploadReq.generateQuery(`id, wh_upload_id, table_name, total_events, status, error, last_exec_time, updated_at`)
	tableUploadReq.API.log.Debug(query)

	rows, err := tableUploadReq.API.dbHandle.Query(query)
	if err != nil {
		tableUploadReq.API.log.Errorf(err.Error())
		return []*proto.WHTable{}, err
	}

	var tableUploads []*proto.WHTable
	for rows.Next() {
		var tableUpload proto.WHTable
		var count sql.NullInt32
		var lastExecTime, updatedAt sql.NullTime
		err = rows.Scan(
			&tableUpload.Id,
			&tableUpload.UploadId,
			&tableUpload.Name,
			&count,
			&tableUpload.Status,
			&tableUpload.Error,
			&lastExecTime,
			&updatedAt,
		)
		if err != nil {
			tableUploadReq.API.log.Errorf(err.Error())
			return []*proto.WHTable{}, err
		}
		if count.Valid {
			tableUpload.Count = count.Int32
		}
		// do not include rudder_discards table if no events are present
		if strings.ToLower(tableUpload.Name) == warehouseutils.DiscardsTable && !count.Valid {
			continue
		}
		// do not return error on successful upload
		if tableUpload.Status == model.ExportedData {
			tableUpload.Error = ""
		}
		if lastExecTime.Valid {
			tableUpload.LastExecAt = timestamppb.New(lastExecTime.Time)
			tableUpload.Duration = int32(updatedAt.Time.Sub(lastExecTime.Time) / time.Second)
		}
		tableUploads = append(tableUploads, &tableUpload)
	}
	return tableUploads, nil
}

func (tableUploadReq TableUploadReqT) generateQuery(selectFields string) string {
	query := fmt.Sprintf(`
	SELECT
	  %s
	FROM
	  %s
	WHERE
	  wh_upload_id = %d
`,
		selectFields,
		warehouseutils.WarehouseTableUploadsTable,
		tableUploadReq.UploadID,
	)
	if len(strings.TrimSpace(tableUploadReq.Name)) > 0 {
		query = fmt.Sprintf(`%s and table_name = %s`, query, tableUploadReq.Name)
	}
	return query
}

func (tableUploadReq TableUploadReqT) validateReq() error {
	if !tableUploadReq.API.enabled || tableUploadReq.API.log == nil || tableUploadReq.API.dbHandle == nil {
		return errors.New("warehouse api are not initialized")
	}
	if tableUploadReq.UploadID == 0 {
		return errors.New("upload_id is empty or should be greater than 0")
	}
	return nil
}

func (uploadReq UploadReqT) generateQuery(selectedFields string) string {
	return fmt.Sprintf(`
		SELECT
		  %s
		FROM
		  %s
		WHERE
		  id = %d
`,
		selectedFields,
		warehouseutils.WarehouseUploadsTable,
		uploadReq.UploadId,
	)
}

func (uploadReq UploadReqT) validateReq() error {
	if !uploadReq.API.enabled || uploadReq.API.log == nil || uploadReq.API.dbHandle == nil {
		return errors.New("warehouse api are not initialized")
	}
	if uploadReq.UploadId < 1 {
		return errors.New(`upload_id is empty or should be greater than 0 `)
	}
	return nil
}

func (uploadReq UploadReqT) authorizeSource(sourceID string) bool {
	var authorizedSourceIDs []string
	var ok bool
	sourceIDsByWorkspaceLock.RLock()
	defer sourceIDsByWorkspaceLock.RUnlock()
	if authorizedSourceIDs, ok = sourceIDsByWorkspace[uploadReq.WorkspaceID]; !ok {
		pkgLogger.Errorf(`Did not find sourceId's in workspace:%s. CurrentList:%v`, uploadReq.WorkspaceID, sourceIDsByWorkspace)
		return false
	}
	pkgLogger.Debugf(`Authorized sourceId's for workspace:%s - %v`, uploadReq.WorkspaceID, authorizedSourceIDs)
	return misc.Contains(authorizedSourceIDs, sourceID)
}

func (uploadsReq UploadsReqT) authorizedSources() (sourceIDs []string) {
	sourceIDsByWorkspaceLock.RLock()
	defer sourceIDsByWorkspaceLock.RUnlock()
	var ok bool
	pkgLogger.Debugf(`Getting authorizedSourceIDs for workspace:%s`, uploadsReq.WorkspaceID)
	if sourceIDs, ok = sourceIDsByWorkspace[uploadsReq.WorkspaceID]; !ok {
		sourceIDs = []string{}
	}
	return sourceIDs
}

func (uploadsReq *UploadsReqT) getUploadsFromDB(isMultiWorkspace bool, query string) ([]*proto.WHUploadResponse, int32, error) {
	var totalUploadCount int32
	var err error
	uploads := make([]*proto.WHUploadResponse, 0)

	rows, err := uploadsReq.API.dbHandle.Query(query)
	if err != nil {
		uploadsReq.API.log.Errorf(err.Error())
		return nil, 0, err
	}

	for rows.Next() {
		var upload proto.WHUploadResponse
		var nextRetryTimeStr sql.NullString
		var uploadError string
		var timingsObject sql.NullString
		var totalUploads int32
		var firstEventAt, lastEventAt, lastExecAt, updatedAt sql.NullTime
		var isUploadArchived sql.NullBool

		// total upload count is also a part of these rows if the query was made for a hosted workspace
		if isMultiWorkspace {
			err = rows.Scan(
				&upload.Id,
				&upload.SourceId,
				&upload.DestinationId,
				&upload.DestinationType,
				&upload.Namespace,
				&upload.Status,
				&uploadError,
				&firstEventAt,
				&lastEventAt,
				&lastExecAt,
				&updatedAt,
				&timingsObject,
				&nextRetryTimeStr,
				&isUploadArchived,
				&totalUploads,
			)
			if err != nil {
				uploadsReq.API.log.Errorf(err.Error())
				return nil, totalUploadCount, err
			}
			totalUploadCount = totalUploads
		} else {
			err = rows.Scan(
				&upload.Id,
				&upload.SourceId,
				&upload.DestinationId,
				&upload.DestinationType,
				&upload.Namespace,
				&upload.Status,
				&uploadError,
				&firstEventAt,
				&lastEventAt,
				&lastExecAt,
				&updatedAt,
				&timingsObject,
				&nextRetryTimeStr,
				&isUploadArchived,
			)
			if err != nil {
				uploadsReq.API.log.Errorf(err.Error())
				return nil, totalUploadCount, err
			}
		}

		upload.FirstEventAt = timestamppb.New(firstEventAt.Time)
		upload.LastEventAt = timestamppb.New(lastEventAt.Time)
		upload.IsArchivedUpload = isUploadArchived.Bool // will be false if archivedStagingAndLoadFiles is not set
		gjson.Parse(uploadError).ForEach(func(key, value gjson.Result) bool {
			upload.Attempt += int32(gjson.Get(value.String(), "attempt").Int())
			return true
		})
		// set error only for failed uploads. skip for retried and then successful uploads
		if upload.Status != model.ExportedData {
			lastFailedStatus := warehouseutils.GetLastFailedStatus(timingsObject)
			errorPath := fmt.Sprintf("%s.errors", lastFailedStatus)
			errs := gjson.Get(uploadError, errorPath).Array()
			if len(errs) > 0 {
				upload.Error = errs[len(errs)-1].String()
			}
		}
		// set nextRetryTime for non-aborted failed uploads
		if upload.Status != model.ExportedData && upload.Status != model.Aborted && nextRetryTimeStr.Valid {
			if nextRetryTime, err := time.Parse(time.RFC3339, nextRetryTimeStr.String); err == nil {
				upload.NextRetryTime = timestamppb.New(nextRetryTime)
			}
		}
		// set duration as time between updatedAt and lastExec recorded timings
		// for ongoing/retrying uploads set diff between lastExec and current time
		if upload.Status == model.ExportedData || upload.Status == model.Aborted {
			upload.Duration = int32(updatedAt.Time.Sub(lastExecAt.Time) / time.Second)
		} else {
			upload.Duration = int32(timeutil.Now().Sub(lastExecAt.Time) / time.Second)
		}
		upload.Tables = make([]*proto.WHTable, 0)
		uploads = append(uploads, &upload)
	}
	return uploads, totalUploadCount, err
}

func (uploadsReq *UploadsReqT) getTotalUploadCount(whereClause string) (int32, error) {
	var totalUploadCount int32
	query := fmt.Sprintf(`
	select
	  count(*)
	from
	  %s
`,
		warehouseutils.WarehouseUploadsTable,
	)
	if whereClause != "" {
		query += fmt.Sprintf(` %s`, whereClause)
	}
	uploadsReq.API.log.Info(query)
	err := uploadsReq.API.dbHandle.QueryRow(query).Scan(&totalUploadCount)
	return totalUploadCount, err
}

// for hosted workspaces - we get the uploads and the total upload count using the same query
func (uploadsReq *UploadsReqT) warehouseUploadsForHosted(authorizedSourceIDs []string, selectFields string) (uploadsRes *proto.WHUploadsResponse, err error) {
	var (
		uploads          []*proto.WHUploadResponse
		totalUploadCount int32
		whereClauses     []string
		subQuery         string
		query            string
	)

	// create query
<<<<<<< HEAD
	subQuery = fmt.Sprintf(`
		SELECT 
		  %s, 
		  COUNT(*) OVER() AS total_uploads 
		FROM 
		  %s 
=======
	subQuery := fmt.Sprintf(`
		SELECT
		  %s,
		  COUNT(*) OVER() AS total_uploads
		FROM
		  %s
>>>>>>> bc0d1c78
		WHERE
`,
		selectFields,
		warehouseutils.WarehouseUploadsTable,
	)
	if uploadsReq.SourceID == "" {
		whereClauses = append(whereClauses, fmt.Sprintf(`source_id IN (%v)`, misc.SingleQuoteLiteralJoin(authorizedSourceIDs)))
	} else if misc.Contains(authorizedSourceIDs, uploadsReq.SourceID) {
		whereClauses = append(whereClauses, fmt.Sprintf(`source_id = '%s'`, uploadsReq.SourceID))
	}
	if uploadsReq.DestinationID != "" {
		whereClauses = append(whereClauses, fmt.Sprintf(`destination_id = '%s'`, uploadsReq.DestinationID))
	}
	if uploadsReq.DestinationType != "" {
		whereClauses = append(whereClauses, fmt.Sprintf(`destination_type = '%s'`, uploadsReq.DestinationType))
	}
	if uploadsReq.Status != "" {
		whereClauses = append(whereClauses, fmt.Sprintf(`status like '%s'`, statusMap[uploadsReq.Status]))
	}

	subQuery = subQuery + strings.Join(whereClauses, " AND ")
<<<<<<< HEAD
	query = fmt.Sprintf(`
		SELECT 
		  * 
		FROM 
		  (%s) p 
		ORDER BY 
		  id DESC 
		LIMIT 
=======
	query := fmt.Sprintf(`
		SELECT
		  *
		FROM
		  (%s) p
		ORDER BY
		  id DESC
		LIMIT
>>>>>>> bc0d1c78
		  %d OFFSET %d
`,
		subQuery,
		uploadsReq.Limit,
		uploadsReq.Offset,
	)
	uploadsReq.API.log.Info(query)

	// get uploads from db
	uploads, totalUploadCount, err = uploadsReq.getUploadsFromDB(true, query)
	if err != nil {
		uploadsReq.API.log.Errorf(err.Error())
		return &proto.WHUploadsResponse{}, err
	}

	// create response
	uploadsRes = &proto.WHUploadsResponse{
		Uploads: uploads,
		Pagination: &proto.Pagination{
			Limit:  uploadsReq.Limit,
			Offset: uploadsReq.Offset,
			Total:  totalUploadCount,
		},
	}
	return
}

// for non hosted workspaces - we get the uploads and the total upload count using separate queries
func (uploadsReq *UploadsReqT) warehouseUploads(selectFields string) (uploadsRes *proto.WHUploadsResponse, err error) {
	var (
		uploads          []*proto.WHUploadResponse
		totalUploadCount int32
		query            string
		whereClause      string
		whereClauses     []string
	)

	// create query
<<<<<<< HEAD
	query = fmt.Sprintf(`
		select 
		  %s 
		from 
=======
	query := fmt.Sprintf(`
		select
		  %s
		from
>>>>>>> bc0d1c78
		  %s
`,
		selectFields,
		warehouseutils.WarehouseUploadsTable,
	)
	if uploadsReq.SourceID != "" {
		whereClauses = append(whereClauses, fmt.Sprintf(`source_id = '%s'`, uploadsReq.SourceID))
	}
	if uploadsReq.DestinationID != "" {
		whereClauses = append(whereClauses, fmt.Sprintf(`destination_id = '%s'`, uploadsReq.DestinationID))
	}
	if uploadsReq.DestinationType != "" {
		whereClauses = append(whereClauses, fmt.Sprintf(`destination_type = '%s'`, uploadsReq.DestinationType))
	}
	if uploadsReq.Status != "" {
		whereClauses = append(whereClauses, fmt.Sprintf(`status like '%s'`, statusMap[uploadsReq.Status]))
	}
	if len(whereClauses) > 0 {
		whereClause = fmt.Sprintf(` WHERE %s`, strings.Join(whereClauses, " AND "))
	}

	query = query + whereClause + fmt.Sprintf(` order by id desc limit %d offset %d`, uploadsReq.Limit, uploadsReq.Offset)
	uploadsReq.API.log.Info(query)

	// we get uploads for non hosted workspaces in two steps
	// this is because getting this info via 2 queries is faster than getting it via one query(using the 'count(*) OVER()' clause)
	// step1 - get all uploads
	uploads, _, err = uploadsReq.getUploadsFromDB(false, query)
	if err != nil {
		uploadsReq.API.log.Errorf(err.Error())
		return &proto.WHUploadsResponse{}, err
	}
	// step2 - get total upload count
	totalUploadCount, err = uploadsReq.getTotalUploadCount(whereClause)
	if err != nil {
		uploadsReq.API.log.Errorf(err.Error())
		return &proto.WHUploadsResponse{}, err
	}

	// create response
	uploadsRes = &proto.WHUploadsResponse{
		Uploads: uploads,
		Pagination: &proto.Pagination{
			Limit:  uploadsReq.Limit,
			Offset: uploadsReq.Offset,
			Total:  totalUploadCount,
		},
	}
	return
}

// checkMapForValidKey checks the presence of key in map
// and if yes verifies that the key is string and non-empty.
func checkMapForValidKey(configMap map[string]interface{}, key string) bool {
	value, ok := configMap[key]
	if !ok {
		return false
	}

	if valStr, ok := value.(string); ok {
		return len(valStr) != 0
	}
	return false
}

func validateObjectStorage(ctx context.Context, request *ObjectStorageValidationRequest) error {
	pkgLogger.Infof("Received call to validate object storage for type: %s\n", request.Type)

	factory := &filemanager.FileManagerFactoryT{}
	fileManager, err := factory.New(getFileManagerSettings(request.Type, request.Config))
	if err != nil {
		return fmt.Errorf("unable to create file manager: \n%s", err.Error())
	}

	req := validations.DestinationValidationRequest{
		Destination: backendconfig.DestinationT{
			DestinationDefinition: backendconfig.DestinationDefinitionT{Name: request.Type},
		},
	}

	filePath, err := validations.CreateTempLoadFile(&req)
	if err != nil {
		return fmt.Errorf("unable to create temp load file: \n%w", err)
	}
	defer os.Remove(filePath)

	f, err := os.Open(filePath)
	if err != nil {
		return fmt.Errorf("unable to open path to temporary file: \n%w", err)
	}

	uploadOutput, err := fileManager.Upload(ctx, f)
	if err != nil {
		return InvalidDestinationCredErr{Base: err, Operation: "upload"}
	}
	_ = f.Close()

	key := fileManager.GetDownloadKeyFromFileLocation(uploadOutput.Location)

	tmpDirectory, err := misc.CreateTMPDIR()
	if err != nil {
		return fmt.Errorf("error while Creating file to download data")
	}
	f, err = os.CreateTemp(tmpDirectory, DownloadFileNamePattern)
	if err != nil {
		return fmt.Errorf("error while Creating file to download data")
	}

	defer os.Remove(f.Name())

	err = fileManager.Download(ctx, f, key)
	if err != nil {
		return InvalidDestinationCredErr{Base: err, Operation: "download"}
	}
	_ = f.Close()

	return nil
}

func getFileManagerSettings(provider string, inputConfig map[string]interface{}) *filemanager.SettingsT {
	settings := &filemanager.SettingsT{
		Provider: provider,
		Config:   inputConfig,
	}

	overrideWithEnv(settings)
	return settings
}

// overrideWithEnv overrides the config keys in the fileManager settings
// with fallback values pulled from env. Only supported for S3 for now.
func overrideWithEnv(settings *filemanager.SettingsT) {
	envConfig := filemanager.GetProviderConfigFromEnv(context.TODO(), settings.Provider)

	if settings.Provider == "S3" {
		ifNotExistThenSet("prefix", envConfig["prefix"], settings.Config)
		ifNotExistThenSet("accessKeyID", envConfig["accessKeyID"], settings.Config)
		ifNotExistThenSet("accessKey", envConfig["accessKey"], settings.Config)
		ifNotExistThenSet("enableSSE", envConfig["enableSSE"], settings.Config)
		ifNotExistThenSet("iamRoleARN", envConfig["iamRoleArn"], settings.Config)
		ifNotExistThenSet("externalID", envConfig["externalId"], settings.Config)
		ifNotExistThenSet("regionHint", envConfig["regionHint"], settings.Config)
	}
}

func ifNotExistThenSet(keyToReplace string, replaceWith interface{}, configMap map[string]interface{}) {
	if _, ok := configMap[keyToReplace]; !ok {
		// In case we don't have the key, simply replace it with replaceWith
		configMap[keyToReplace] = replaceWith
	}
}<|MERGE_RESOLUTION|>--- conflicted
+++ resolved
@@ -103,15 +103,10 @@
 var UploadAPI UploadAPIT
 
 const (
-<<<<<<< HEAD
-	TriggeredSuccessfully = "Triggered successfully"
-	NoPendingEvents       = "No pending events to sync for this destination"
-	NoSuchSyncs           = "No such sync exist"
-=======
 	TriggeredSuccessfully   = "Triggered successfully"
 	NoPendingEvents         = "No pending events to sync for this destination"
 	DownloadFileNamePattern = "downloadfile.*.tmp"
->>>>>>> bc0d1c78
+	NoSuchSyncs             = "No such sync exist"
 )
 
 func InitWarehouseAPI(dbHandle *sql.DB, log logger.Logger) error {
@@ -683,21 +678,12 @@
 	)
 
 	// create query
-<<<<<<< HEAD
 	subQuery = fmt.Sprintf(`
-		SELECT 
-		  %s, 
-		  COUNT(*) OVER() AS total_uploads 
-		FROM 
-		  %s 
-=======
-	subQuery := fmt.Sprintf(`
 		SELECT
 		  %s,
 		  COUNT(*) OVER() AS total_uploads
 		FROM
 		  %s
->>>>>>> bc0d1c78
 		WHERE
 `,
 		selectFields,
@@ -719,17 +705,7 @@
 	}
 
 	subQuery = subQuery + strings.Join(whereClauses, " AND ")
-<<<<<<< HEAD
 	query = fmt.Sprintf(`
-		SELECT 
-		  * 
-		FROM 
-		  (%s) p 
-		ORDER BY 
-		  id DESC 
-		LIMIT 
-=======
-	query := fmt.Sprintf(`
 		SELECT
 		  *
 		FROM
@@ -737,7 +713,6 @@
 		ORDER BY
 		  id DESC
 		LIMIT
->>>>>>> bc0d1c78
 		  %d OFFSET %d
 `,
 		subQuery,
@@ -776,17 +751,10 @@
 	)
 
 	// create query
-<<<<<<< HEAD
 	query = fmt.Sprintf(`
-		select 
-		  %s 
-		from 
-=======
-	query := fmt.Sprintf(`
 		select
 		  %s
 		from
->>>>>>> bc0d1c78
 		  %s
 `,
 		selectFields,
