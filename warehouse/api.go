package warehouse

import (
	"database/sql"
	"errors"
	"fmt"
	"strings"
	"time"

	"github.com/rudderlabs/rudder-server/utils/types/deployment"

	"github.com/rudderlabs/rudder-server/config"
	"github.com/rudderlabs/rudder-server/controlplane"
	proto "github.com/rudderlabs/rudder-server/proto/warehouse"
	"github.com/rudderlabs/rudder-server/utils/logger"
	"github.com/rudderlabs/rudder-server/utils/misc"
	"github.com/rudderlabs/rudder-server/utils/timeutil"
	warehouseutils "github.com/rudderlabs/rudder-server/warehouse/utils"
	"github.com/tidwall/gjson"
	"google.golang.org/grpc"
	"google.golang.org/protobuf/types/known/timestamppb"
)

type UploadsReqT struct {
	WorkspaceID     string
	SourceID        string
	DestinationID   string
	DestinationType string
	Status          string
	Limit           int32
	Offset          int32
	API             UploadAPIT
}

type UploadReqT struct {
	WorkspaceID string
	UploadId    int64
	API         UploadAPIT
}

type UploadsResT struct {
	Uploads    []UploadResT     `json:"uploads"`
	Pagination UploadPagination `json:"pagination"`
}

type UploadPagination struct {
	Total  int32 `json:"total"`
	Limit  int32 `json:"limit"`
	Offset int32 `json:"offset"`
}
type UploadResT struct {
	ID              int64             `json:"id"`
	Namespace       string            `json:"namespace"`
	SourceID        string            `json:"source_id"`
	DestinationID   string            `json:"destination_id"`
	DestinationType string            `json:"destination_type"`
	Status          string            `json:"status"`
	Error           string            `json:"error"`
	Attempt         int32             `json:"attempt"`
	Duration        int32             `json:"duration"`
	NextRetryTime   string            `json:"nextRetryTime"`
	FirstEventAt    time.Time         `json:"first_event_at"`
	LastEventAt     time.Time         `json:"last_event_at"`
	Tables          []TableUploadResT `json:"tables,omitempty"`
}

type TablesResT struct {
	Tables []TableUploadResT `json:"tables,omitempty"`
}
type TableUploadReqT struct {
	UploadID int64
	Name     string
	API      UploadAPIT
}

type TableUploadResT struct {
	ID         int64     `json:"id"`
	UploadID   int64     `json:"upload_id"`
	Name       string    `json:"name"`
	Error      string    `json:"error"`
	Status     string    `json:"status"`
	Count      int32     `json:"count"`
	LastExecAt time.Time `json:"last_exec_at"`
	Duration   int32     `json:"duration"`
}

type UploadAPIT struct {
	enabled           bool
	dbHandle          *sql.DB
	warehouseDBHandle *DB
	log               logger.LoggerI
	connectionManager *controlplane.ConnectionManager
	isMultiWorkspace  bool
}

var UploadAPI UploadAPIT

func InitWarehouseAPI(dbHandle *sql.DB, log logger.LoggerI) error {
	connectionToken, isMultiWorkspace, err := deployment.GetConnectionToken()
	if err != nil {
		return err
	}
	UploadAPI = UploadAPIT{
<<<<<<< HEAD
		enabled:           true,
		dbHandle:          dbHandle,
		warehouseDBHandle: NewWarehouseDB(dbHandle),
		log:               log,
		isHosted:          isMultiWorkspace,
=======
		enabled:          true,
		dbHandle:         dbHandle,
		log:              log,
		isMultiWorkspace: isMultiWorkspace,
>>>>>>> 2de0d684
		connectionManager: &controlplane.ConnectionManager{
			AuthInfo: controlplane.AuthInfo{
				Service:         "warehouse",
				ConnectionToken: connectionToken,
				InstanceID:      config.GetEnv("instance_id", "1"),
			},
			RetryInterval: 0,
			UseTLS:        config.GetEnvAsBool("CP_ROUTER_USE_TLS", true),
			Logger:        log,
			RegisterService: func(srv *grpc.Server) {
				proto.RegisterWarehouseServer(srv, &warehousegrpc{})
			},
		},
	}
	return nil
}

func (uploadsReq *UploadsReqT) validateReq() error {
	if !uploadsReq.API.enabled || uploadsReq.API.log == nil || uploadsReq.API.dbHandle == nil {
		return errors.New(`warehouse api's are not initialized`)
	}
	if uploadsReq.Limit < 1 {
		uploadsReq.Limit = 10
	}
	if uploadsReq.Offset < 0 {
		uploadsReq.Offset = 0
	}
	return nil
}

var statusMap = map[string]string{
	"success": ExportedData,
	"waiting": Waiting,
	"aborted": Aborted,
	"failed":  "%failed%",
}

func (uploadsReq *UploadsReqT) GetWhUploads() (uploadsRes *proto.WHUploadsResponse, err error) {
	uploadsRes = &proto.WHUploadsResponse{
		Uploads: make([]*proto.WHUploadResponse, 0),
	}

	err = uploadsReq.validateReq()
	if err != nil {
		return
	}

	uploadsRes.Pagination = &proto.Pagination{
		Limit:  uploadsReq.Limit,
		Offset: uploadsReq.Offset,
	}
	authorizedSourceIDs := uploadsReq.authorizedSources()
	if len(authorizedSourceIDs) == 0 {
		return uploadsRes, nil
	}

	if UploadAPI.isMultiWorkspace {
		uploadsRes, err = uploadsReq.getWhUploadsForHosted(authorizedSourceIDs, `id, source_id, destination_id, destination_type, namespace, status, error, first_event_at, last_event_at, last_exec_at, updated_at, timings, metadata->>'nextRetryTime', metadata->>'archivedStagingAndLoadFiles'`)
		return
	}

	uploadsRes, err = uploadsReq.getWhUploads(`id, source_id, destination_id, destination_type, namespace, status, error, first_event_at, last_event_at, last_exec_at, updated_at, timings, metadata->>'nextRetryTime', metadata->>'archivedStagingAndLoadFiles'`)
	return
}

func (uploadsReq *UploadsReqT) TriggerWhUploads() (response *proto.TriggerWhUploadsResponse, err error) {
	err = uploadsReq.validateReq()
	defer func() {
		if err != nil {
			response = &proto.TriggerWhUploadsResponse{
				Message:    err.Error(),
				StatusCode: 400,
			}
		}
	}()

	if err != nil {
		return
	}
	authorizedSourceIDs := uploadsReq.authorizedSources()
	if len(authorizedSourceIDs) == 0 {
		err = fmt.Errorf("no authorized sourceId's")
		return
	}
	if uploadsReq.DestinationID == "" {
		err = fmt.Errorf("valid destinationId must be provided")
		return
	}
	var pendingStagingFileCount int64
	pendingUploadCount, err := getPendingUploadCount(uploadsReq.DestinationID, false)
	if err != nil {
		return
	}
	if pendingUploadCount == int64(0) {
		pendingStagingFileCount, err = getPendingStagingFileCount(uploadsReq.DestinationID, false)
		if err != nil {
			return
		}
	}
	if (pendingUploadCount + pendingStagingFileCount) == int64(0) {
		err = nil
		response = &proto.TriggerWhUploadsResponse{
			Message:    "No pending events to sync for this destination",
			StatusCode: 200,
		}
		return
	}
	err = TriggerUploadHandler(uploadsReq.SourceID, uploadsReq.DestinationID)
	if err != nil {
		return
	}
	response = &proto.TriggerWhUploadsResponse{
		Message:    "Triggered successfully",
		StatusCode: 200,
	}
	return
}

func (uploadReq UploadReqT) GetWHUpload() (*proto.WHUploadResponse, error) {
	err := uploadReq.validateReq()
	if err != nil {
		return &proto.WHUploadResponse{}, err
	}
	query := uploadReq.generateQuery(`id, source_id, destination_id, destination_type, namespace, status, error, created_at, first_event_at, last_event_at, last_exec_at, updated_at, timings, metadata->>'nextRetryTime', metadata->>'archivedStagingAndLoadFiles'`)
	uploadReq.API.log.Debug(query)
	var upload proto.WHUploadResponse
	var nextRetryTimeStr sql.NullString
	var firstEventAt, lastEventAt, createdAt, lastExecAt, updatedAt sql.NullTime
	var timingsObject sql.NullString
	var uploadError string
	var isUploadArchived sql.NullBool
	row := uploadReq.API.dbHandle.QueryRow(query)
	err = row.Scan(&upload.Id, &upload.SourceId, &upload.DestinationId, &upload.DestinationType, &upload.Namespace, &upload.Status, &uploadError, &createdAt, &firstEventAt, &lastEventAt, &lastExecAt, &updatedAt, &timingsObject, &nextRetryTimeStr, &isUploadArchived)
	if err != nil {
		uploadReq.API.log.Errorf(err.Error())
		return &proto.WHUploadResponse{}, err
	}
	if !uploadReq.authorizeSource(upload.SourceId) {
		pkgLogger.Errorf(`Unauthorized request for upload:%d with sourceId:%s in workspaceId:%s`, uploadReq.UploadId, upload.SourceId, uploadReq.WorkspaceID)
		return &proto.WHUploadResponse{}, errors.New("unauthorized request")
	}
	upload.CreatedAt = timestamppb.New(createdAt.Time)
	upload.FirstEventAt = timestamppb.New(firstEventAt.Time)
	upload.LastEventAt = timestamppb.New(lastEventAt.Time)
	upload.LastExecAt = timestamppb.New(lastExecAt.Time)
	upload.IsArchivedUpload = isUploadArchived.Bool
	gjson.Parse(uploadError).ForEach(func(key, value gjson.Result) bool {
		upload.Attempt += int32(gjson.Get(value.String(), "attempt").Int())
		return true
	})
	// do not return error on successful upload
	if upload.Status != ExportedData {
		lastFailedStatus := warehouseutils.GetLastFailedStatus(timingsObject)
		errorPath := fmt.Sprintf("%s.errors", lastFailedStatus)
		errs := gjson.Get(uploadError, errorPath).Array()
		if len(errs) > 0 {
			upload.Error = errs[len(errs)-1].String()
		}
	}
	// set nextRetryTime for non-aborted failed uploads
	if upload.Status != ExportedData && upload.Status != Aborted && nextRetryTimeStr.Valid {
		if nextRetryTime, err := time.Parse(time.RFC3339, nextRetryTimeStr.String); err == nil {
			upload.NextRetryTime = timestamppb.New(nextRetryTime)
		}
	}
	// set duration as time between updatedAt and lastExec recorded timings
	// for ongoing/retrying uploads set diff between lastExec and current time
	if upload.Status == ExportedData || upload.Status == Aborted {
		upload.Duration = int32(updatedAt.Time.Sub(lastExecAt.Time) / time.Second)
	} else {
		upload.Duration = int32(timeutil.Now().Sub(lastExecAt.Time) / time.Second)
	}
	tableUploadReq := TableUploadReqT{
		UploadID: upload.Id,
		Name:     "",
		API:      uploadReq.API,
	}
	tables, err := tableUploadReq.GetWhTableUploads()
	if err != nil {
		return &proto.WHUploadResponse{}, err
	}
	upload.Tables = tables
	return &upload, nil
}

func (uploadReq UploadReqT) TriggerWHUpload() (response *proto.TriggerWhUploadsResponse, err error) {
	err = uploadReq.validateReq()
	defer func() {
		if err != nil {
			response = &proto.TriggerWhUploadsResponse{
				Message:    err.Error(),
				StatusCode: 400,
			}
		}
	}()
	if err != nil {
		return
	}
	query := uploadReq.generateQuery(`id, source_id, destination_id, metadata`)
	uploadReq.API.log.Debug(query)
	var uploadJobT UploadJobT
	var upload UploadT

	row := uploadReq.API.dbHandle.QueryRow(query)
	err = row.Scan(&upload.ID, &upload.SourceID, &upload.DestinationID, &upload.Metadata)
	if err != nil {
		uploadReq.API.log.Errorf(err.Error())
		return
	}
	if !uploadReq.authorizeSource(upload.SourceID) {
		pkgLogger.Errorf(`Unauthorized request for upload:%d with sourceId:%s in workspaceId:%s`, uploadReq.UploadId, upload.SourceID, uploadReq.WorkspaceID)
		err = errors.New("unauthorized request")
		return
	}
	uploadJobT.upload = &upload
	uploadJobT.dbHandle = uploadReq.API.dbHandle
	err = uploadJobT.triggerUploadNow()
	if err != nil {
		return
	}
	response = &proto.TriggerWhUploadsResponse{
		Message:    "Triggered successfully",
		StatusCode: 200,
	}
	return
}

func (tableUploadReq TableUploadReqT) GetWhTableUploads() ([]*proto.WHTable, error) {
	err := tableUploadReq.validateReq()
	if err != nil {
		return []*proto.WHTable{}, err
	}
	query := tableUploadReq.generateQuery(`id, wh_upload_id, table_name, total_events, status, error, last_exec_time, updated_at`)
	tableUploadReq.API.log.Debug(query)
	rows, err := tableUploadReq.API.dbHandle.Query(query)
	if err != nil {
		tableUploadReq.API.log.Errorf(err.Error())
		return []*proto.WHTable{}, err
	}
	var tableUploads []*proto.WHTable
	for rows.Next() {
		var tableUpload proto.WHTable
		var count sql.NullInt32
		var lastExecTime, updatedAt sql.NullTime
		err = rows.Scan(&tableUpload.Id, &tableUpload.UploadId, &tableUpload.Name, &count, &tableUpload.Status, &tableUpload.Error, &lastExecTime, &updatedAt)
		if err != nil {
			tableUploadReq.API.log.Errorf(err.Error())
			return []*proto.WHTable{}, err
		}
		if count.Valid {
			tableUpload.Count = count.Int32
		}
		// do not include rudder_discards table if no events are present
		if strings.ToLower(tableUpload.Name) == warehouseutils.DiscardsTable && !count.Valid {
			continue
		}
		// do not return error on successful upload
		if tableUpload.Status == ExportedData {
			tableUpload.Error = ""
		}
		if lastExecTime.Valid {
			tableUpload.LastExecAt = timestamppb.New(lastExecTime.Time)
			tableUpload.Duration = int32(updatedAt.Time.Sub(lastExecTime.Time) / time.Second)
		}
		tableUploads = append(tableUploads, &tableUpload)
	}
	return tableUploads, nil
}

func (tableUploadReq TableUploadReqT) generateQuery(selectFields string) string {
	query := fmt.Sprintf(`select %s from %s where wh_upload_id = %d`, selectFields, warehouseutils.WarehouseTableUploadsTable, tableUploadReq.UploadID)
	if len(strings.TrimSpace(tableUploadReq.Name)) > 0 {
		query = fmt.Sprintf(`%s and table_name = %s`, query, tableUploadReq.Name)
	}
	return query
}

func (tableUploadReq TableUploadReqT) validateReq() error {
	if !tableUploadReq.API.enabled || tableUploadReq.API.log == nil || tableUploadReq.API.dbHandle == nil {
		return errors.New("warehouse api's are not initialized")
	}
	if tableUploadReq.UploadID == 0 {
		return errors.New("upload_id is empty or should be greater than 0")
	}
	return nil
}

func (uploadReq UploadReqT) generateQuery(selectedFields string) string {
	return fmt.Sprintf(`select %s from %s  where id = %d`, selectedFields, warehouseutils.WarehouseUploadsTable, uploadReq.UploadId)
}

func (uploadReq UploadReqT) validateReq() error {
	if !uploadReq.API.enabled || uploadReq.API.log == nil || uploadReq.API.dbHandle == nil {
		return errors.New("warehouse api's are not initialized")
	}
	if uploadReq.UploadId < 1 {
		return errors.New(`upload_id is empty or should be greater than 0 `)
	}
	return nil
}

func (uploadReq UploadReqT) authorizeSource(sourceID string) bool {
	var authorizedSourceIDs []string
	var ok bool
	sourceIDsByWorkspaceLock.RLock()
	defer sourceIDsByWorkspaceLock.RUnlock()
	if authorizedSourceIDs, ok = sourceIDsByWorkspace[uploadReq.WorkspaceID]; !ok {
		pkgLogger.Errorf(`Did not find sourceId's in workspace:%s. CurrentList:%v`, uploadReq.WorkspaceID, sourceIDsByWorkspace)
		return false
	}
	pkgLogger.Debugf(`Authorized sourceId's for workspace:%s - %v`, uploadReq.WorkspaceID, authorizedSourceIDs)
	return misc.ContainsString(authorizedSourceIDs, sourceID)
}

func (uploadsReq UploadsReqT) authorizedSources() (sourceIDs []string) {
	sourceIDsByWorkspaceLock.RLock()
	defer sourceIDsByWorkspaceLock.RUnlock()
	var ok bool
	pkgLogger.Debugf(`Getting authorizedSourceIDs for workspace:%s`, uploadsReq.WorkspaceID)
	if sourceIDs, ok = sourceIDsByWorkspace[uploadsReq.WorkspaceID]; !ok {
		sourceIDs = []string{}
	}
	return sourceIDs
}

func (uploadsReq *UploadsReqT) getUploadsFromDb(isMultiWorkspace bool, query string) ([]*proto.WHUploadResponse, int32, error) {
	var totalUploadCount int32
	var err error
	uploads := make([]*proto.WHUploadResponse, 0)

	rows, err := uploadsReq.API.dbHandle.Query(query)
	if err != nil {
		uploadsReq.API.log.Errorf(err.Error())
		return nil, 0, err
	}

	for rows.Next() {
		var upload proto.WHUploadResponse
		var nextRetryTimeStr sql.NullString
		var uploadError string
		var timingsObject sql.NullString
		var totalUploads int32
		var firstEventAt, lastEventAt, lastExecAt, updatedAt sql.NullTime
		var isUploadArchived sql.NullBool

		// total upload count is also a part of these rows if the query was made for a hosted workspace
		if isMultiWorkspace {
			err = rows.Scan(&upload.Id, &upload.SourceId, &upload.DestinationId, &upload.DestinationType, &upload.Namespace, &upload.Status, &uploadError, &firstEventAt, &lastEventAt, &lastExecAt, &updatedAt, &timingsObject, &nextRetryTimeStr, &isUploadArchived, &totalUploads)
			if err != nil {
				uploadsReq.API.log.Errorf(err.Error())
				return nil, totalUploadCount, err
			}
			totalUploadCount = totalUploads
		} else {
			err = rows.Scan(&upload.Id, &upload.SourceId, &upload.DestinationId, &upload.DestinationType, &upload.Namespace, &upload.Status, &uploadError, &firstEventAt, &lastEventAt, &lastExecAt, &updatedAt, &timingsObject, &nextRetryTimeStr, &isUploadArchived)
			if err != nil {
				uploadsReq.API.log.Errorf(err.Error())
				return nil, totalUploadCount, err
			}
		}

		upload.FirstEventAt = timestamppb.New(firstEventAt.Time)
		upload.LastEventAt = timestamppb.New(lastEventAt.Time)
		upload.IsArchivedUpload = isUploadArchived.Bool // will be false if archivedStagingAndLoadFiles is not set
		gjson.Parse(uploadError).ForEach(func(key, value gjson.Result) bool {
			upload.Attempt += int32(gjson.Get(value.String(), "attempt").Int())
			return true
		})
		// set error only for failed uploads. skip for retried and then successful uploads
		if upload.Status != ExportedData {
			lastFailedStatus := warehouseutils.GetLastFailedStatus(timingsObject)
			errorPath := fmt.Sprintf("%s.errors", lastFailedStatus)
			errs := gjson.Get(uploadError, errorPath).Array()
			if len(errs) > 0 {
				upload.Error = errs[len(errs)-1].String()
			}
		}
		// set nextRetryTime for non-aborted failed uploads
		if upload.Status != ExportedData && upload.Status != Aborted && nextRetryTimeStr.Valid {
			if nextRetryTime, err := time.Parse(time.RFC3339, nextRetryTimeStr.String); err == nil {
				upload.NextRetryTime = timestamppb.New(nextRetryTime)
			}
		}
		// set duration as time between updatedAt and lastExec recorded timings
		// for ongoing/retrying uploads set diff between lastExec and current time
		if upload.Status == ExportedData || upload.Status == Aborted {
			upload.Duration = int32(updatedAt.Time.Sub(lastExecAt.Time) / time.Second)
		} else {
			upload.Duration = int32(timeutil.Now().Sub(lastExecAt.Time) / time.Second)
		}
		upload.Tables = make([]*proto.WHTable, 0)
		uploads = append(uploads, &upload)
	}
	return uploads, totalUploadCount, err
}

func (uploadsReq *UploadsReqT) getTotalUploadCount(whereClause string) (int32, error) {
	var totalUploadCount int32
	query := fmt.Sprintf(`select count(*) from %s`, warehouseutils.WarehouseUploadsTable)
	if whereClause != "" {
		query += fmt.Sprintf(` %s`, whereClause)
	}
	uploadsReq.API.log.Info(query)
	err := uploadsReq.API.dbHandle.QueryRow(query).Scan(&totalUploadCount)
	return totalUploadCount, err
}

// for hosted workspaces - we get the uploads and the total upload count using the same query
func (uploadsReq *UploadsReqT) getWhUploadsForHosted(authorizedSourceIDs []string, selectFields string) (uploadsRes *proto.WHUploadsResponse, err error) {
	var uploads []*proto.WHUploadResponse
	var totalUploadCount int32

	// create query
	subQuery := fmt.Sprintf(`select %s, count(*) OVER() AS total_uploads from %s WHERE `, selectFields, warehouseutils.WarehouseUploadsTable)
	var whereClauses []string
	if uploadsReq.SourceID == "" {
		whereClauses = append(whereClauses, fmt.Sprintf(`source_id IN (%v)`, misc.SingleQuoteLiteralJoin(authorizedSourceIDs)))
	} else if misc.ContainsString(authorizedSourceIDs, uploadsReq.SourceID) {
		whereClauses = append(whereClauses, fmt.Sprintf(`source_id = '%s'`, uploadsReq.SourceID))
	}
	if uploadsReq.DestinationID != "" {
		whereClauses = append(whereClauses, fmt.Sprintf(`destination_id = '%s'`, uploadsReq.DestinationID))
	}
	if uploadsReq.DestinationType != "" {
		whereClauses = append(whereClauses, fmt.Sprintf(`destination_type = '%s'`, uploadsReq.DestinationType))
	}
	if uploadsReq.Status != "" {
		whereClauses = append(whereClauses, fmt.Sprintf(`status like '%s'`, statusMap[uploadsReq.Status]))
	}

	subQuery = subQuery + strings.Join(whereClauses, " AND ")
	query := fmt.Sprintf(`select * from (%s)p order by id desc limit %d offset %d`, subQuery, uploadsReq.Limit, uploadsReq.Offset)
	uploadsReq.API.log.Info(query)

	// get uploads from db
	uploads, totalUploadCount, err = uploadsReq.getUploadsFromDb(true, query)
	if err != nil {
		uploadsReq.API.log.Errorf(err.Error())
		return &proto.WHUploadsResponse{}, err
	}

	// create response
	uploadsRes = &proto.WHUploadsResponse{
		Uploads: uploads,
		Pagination: &proto.Pagination{
			Limit:  uploadsReq.Limit,
			Offset: uploadsReq.Offset,
			Total:  totalUploadCount,
		},
	}
	return
}

// for non hosted workspaces - we get the uploads and the total upload count using separate queries
func (uploadsReq *UploadsReqT) getWhUploads(selectFields string) (uploadsRes *proto.WHUploadsResponse, err error) {
	var uploads []*proto.WHUploadResponse
	var totalUploadCount int32

	// create query
	query := fmt.Sprintf(`select %s from %s`, selectFields, warehouseutils.WarehouseUploadsTable)
	whereClause := ""
	var whereClauses []string
	if uploadsReq.SourceID != "" {
		whereClauses = append(whereClauses, fmt.Sprintf(`source_id = '%s'`, uploadsReq.SourceID))
	}
	if uploadsReq.DestinationID != "" {
		whereClauses = append(whereClauses, fmt.Sprintf(`destination_id = '%s'`, uploadsReq.DestinationID))
	}
	if uploadsReq.DestinationType != "" {
		whereClauses = append(whereClauses, fmt.Sprintf(`destination_type = '%s'`, uploadsReq.DestinationType))
	}
	if uploadsReq.Status != "" {
		whereClauses = append(whereClauses, fmt.Sprintf(`status like '%s'`, statusMap[uploadsReq.Status]))
	}
	if len(whereClauses) > 0 {
		whereClause = fmt.Sprintf(` WHERE %s`, strings.Join(whereClauses, " AND "))
	}

	query = query + whereClause + fmt.Sprintf(` order by id desc limit %d offset %d`, uploadsReq.Limit, uploadsReq.Offset)
	uploadsReq.API.log.Info(query)

	// we get uploads for non hosted workspaces in two steps
	// this is because getting this info via 2 queries is faster than getting it via one query(using the 'count(*) OVER()' clause)
	// step1 - get all uploads
	uploads, _, err = uploadsReq.getUploadsFromDb(false, query)
	if err != nil {
		uploadsReq.API.log.Errorf(err.Error())
		return &proto.WHUploadsResponse{}, err
	}
	// step2 - get total upload count
	totalUploadCount, err = uploadsReq.getTotalUploadCount(whereClause)
	if err != nil {
		uploadsReq.API.log.Errorf(err.Error())
		return &proto.WHUploadsResponse{}, err
	}

	// create response
	uploadsRes = &proto.WHUploadsResponse{
		Uploads: uploads,
		Pagination: &proto.Pagination{
			Limit:  uploadsReq.Limit,
			Offset: uploadsReq.Offset,
			Total:  totalUploadCount,
		},
	}
	return
}<|MERGE_RESOLUTION|>--- conflicted
+++ resolved
@@ -101,18 +101,11 @@
 		return err
 	}
 	UploadAPI = UploadAPIT{
-<<<<<<< HEAD
 		enabled:           true,
 		dbHandle:          dbHandle,
 		warehouseDBHandle: NewWarehouseDB(dbHandle),
 		log:               log,
-		isHosted:          isMultiWorkspace,
-=======
-		enabled:          true,
-		dbHandle:         dbHandle,
-		log:              log,
 		isMultiWorkspace: isMultiWorkspace,
->>>>>>> 2de0d684
 		connectionManager: &controlplane.ConnectionManager{
 			AuthInfo: controlplane.AuthInfo{
 				Service:         "warehouse",
