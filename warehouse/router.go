--- conflicted
+++ resolved
@@ -5,21 +5,15 @@
 	"errors"
 	"fmt"
 	"math/rand"
-<<<<<<< HEAD
 	"strconv"
-=======
->>>>>>> f5b8e7b4
 	"sync"
 	"sync/atomic"
 	"time"
 
 	"github.com/lib/pq"
 
-<<<<<<< HEAD
-=======
 	"github.com/rudderlabs/rudder-server/services/notifier"
 
->>>>>>> f5b8e7b4
 	"github.com/rudderlabs/rudder-server/warehouse/encoding"
 
 	"github.com/rudderlabs/rudder-server/app"
@@ -52,8 +46,8 @@
 const defaultUploadPriority = 100
 
 type (
-	WorkerIdentifierT string
-	JobID             int64
+	workerIdentifierMapKey = string
+	jobID                  = int64
 )
 
 type router struct {
@@ -81,7 +75,7 @@
 	createJobMarkerMap     map[string]time.Time
 	createJobMarkerMapLock sync.RWMutex
 
-	inProgressMap     map[WorkerIdentifierT][]JobID
+	inProgressMap     map[workerIdentifierMapKey][]jobID
 	inProgressMapLock sync.RWMutex
 
 	activeWorkerCount atomic.Int32
@@ -133,11 +127,7 @@
 	logger logger.Logger,
 	statsFactory stats.Stats,
 	db *sqlquerywrapper.DB,
-<<<<<<< HEAD
-	notifier *pgnotifier.PGNotifier,
-=======
 	notifier *notifier.Notifier,
->>>>>>> f5b8e7b4
 	tenantManager *multitenant.Manager,
 	controlPlaneClient *controlplane.Client,
 	bcManager *backendConfigManager,
@@ -172,19 +162,14 @@
 	}
 
 	r.Enable()
-	r.inProgressMap = make(map[WorkerIdentifierT][]JobID)
+	r.inProgressMap = make(map[workerIdentifierMapKey][]jobID)
 
 	r.uploadJobFactory = UploadJobFactory{
 		app:                  app,
 		conf:                 r.conf,
 		logger:               r.logger,
 		statsFactory:         r.statsFactory,
-<<<<<<< HEAD
 		db:                   r.db,
-=======
-		dbHandle:             r.dbHandle,
-		notifier:             r.notifier,
->>>>>>> f5b8e7b4
 		destinationValidator: validations.NewDestinationValidator(),
 		loadFile: &loadfiles.LoadFileGenerator{
 			Logger:             r.logger.Child("loadfile"),
@@ -361,7 +346,7 @@
 	defer r.inProgressMapLock.Unlock()
 
 	identifier := r.workerIdentifier(warehouse)
-	r.inProgressMap[WorkerIdentifierT(identifier)] = append(r.inProgressMap[WorkerIdentifierT(identifier)], JobID(jobID))
+	r.inProgressMap[identifier] = append(r.inProgressMap[identifier], jobID)
 }
 
 func (r *router) removeDestInProgress(warehouse model.Warehouse, jobID int64) {
@@ -371,7 +356,7 @@
 	identifier := r.workerIdentifier(warehouse)
 
 	if idx, inProgress := r.checkInProgressMap(jobID, identifier); inProgress {
-		r.inProgressMap[WorkerIdentifierT(identifier)] = append(r.inProgressMap[WorkerIdentifierT(identifier)][:idx], r.inProgressMap[WorkerIdentifierT(identifier)][idx+1:]...)
+		r.inProgressMap[identifier] = append(r.inProgressMap[identifier][:idx], r.inProgressMap[identifier][idx+1:]...)
 	}
 }
 
@@ -389,15 +374,15 @@
 	var identifiers []string
 	for k, v := range r.inProgressMap {
 		if len(v) >= r.config.maxConcurrentUploadJobs {
-			identifiers = append(identifiers, string(k))
+			identifiers = append(identifiers, k)
 		}
 	}
 	return identifiers
 }
 
 func (r *router) checkInProgressMap(jobID int64, identifier string) (int, bool) {
-	for idx, id := range r.inProgressMap[WorkerIdentifierT(identifier)] {
-		if jobID == int64(id) {
+	for idx, id := range r.inProgressMap[identifier] {
+		if jobID == id {
 			return idx, true
 		}
 	}
@@ -431,11 +416,7 @@
 		if err != nil {
 			var pqErr *pq.Error
 
-<<<<<<< HEAD
 			switch {
-=======
-			switch true {
->>>>>>> f5b8e7b4
 			case errors.Is(err, context.Canceled),
 				errors.Is(err, context.DeadlineExceeded),
 				errors.As(err, &pqErr) && pqErr.Code == "57014":
