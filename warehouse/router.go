package warehouse

import (
	"context"
	"errors"
	"fmt"
	"math/rand"
	"sync"
	"sync/atomic"
	"time"

	"github.com/lib/pq"

	"github.com/rudderlabs/rudder-server/services/notifier"

	"github.com/rudderlabs/rudder-server/warehouse/encoding"

	"github.com/rudderlabs/rudder-server/app"

	"github.com/rudderlabs/rudder-server/warehouse/integrations/manager"

	"golang.org/x/exp/slices"

	"github.com/rudderlabs/rudder-server/services/controlplane"
	"github.com/rudderlabs/rudder-server/warehouse/multitenant"

	"github.com/samber/lo"
	"golang.org/x/sync/errgroup"

	"github.com/rudderlabs/rudder-go-kit/config"
	"github.com/rudderlabs/rudder-go-kit/logger"
	"github.com/rudderlabs/rudder-go-kit/stats"
	"github.com/rudderlabs/rudder-server/rruntime"
	"github.com/rudderlabs/rudder-server/utils/misc"
	"github.com/rudderlabs/rudder-server/utils/timeutil"
	"github.com/rudderlabs/rudder-server/warehouse/integrations/middleware/sqlquerywrapper"
	"github.com/rudderlabs/rudder-server/warehouse/internal/loadfiles"
	"github.com/rudderlabs/rudder-server/warehouse/internal/model"
	"github.com/rudderlabs/rudder-server/warehouse/internal/repo"
	"github.com/rudderlabs/rudder-server/warehouse/internal/service"
	warehouseutils "github.com/rudderlabs/rudder-server/warehouse/utils"
	"github.com/rudderlabs/rudder-server/warehouse/validations"
)

type router struct {
	destType string

	dbHandle     *sqlquerywrapper.DB
	stagingRepo  *repo.StagingFiles
	uploadRepo   *repo.Uploads
	whSchemaRepo *repo.WHSchema

	isEnabled atomic.Bool

	logger       logger.Logger
	conf         *config.Config
	statsFactory stats.Stats

	warehouses           []model.Warehouse
	workspaceBySourceIDs map[string]string
	configSubscriberLock sync.RWMutex

	workerChannelMap     map[string]chan *UploadJob
	workerChannelMapLock sync.RWMutex

	inProgressMap     map[WorkerIdentifierT][]JobID
	inProgressMapLock sync.RWMutex

	activeWorkerCount atomic.Int32
	now               func() time.Time
	nowSQL            string

	stopService func()

	backgroundGroup errgroup.Group
	backgroundWait  func() error

	tenantManager    *multitenant.Manager
	bcManager        *backendConfigManager
	uploadJobFactory UploadJobFactory
	notifier         *notifier.Notifier

	config struct {
		noOfWorkers                       int
		maxConcurrentUploadJobs           int
		allowMultipleSourcesForJobsPickup bool
		enableJitterForSyncs              bool
		maxParallelJobCreation            int
		waitForWorkerSleep                time.Duration
		uploadAllocatorSleep              time.Duration
		mainLoopSleep                     time.Duration
		stagingFilesBatchSize             int
		uploadStatusTrackFrequency        time.Duration
		warehouseSyncFreqIgnore           bool
		shouldPopulateHistoricIdentities  bool
	}

	stats struct {
		processingPendingJobsStat      stats.Measurement
		processingAvailableWorkersStat stats.Measurement
		processingPickupLagStat        stats.Measurement
		processingPickupWaitTimeStat   stats.Measurement

		schedulerWarehouseLengthStat     stats.Measurement
		schedulerTotalSchedulingTimeStat stats.Measurement
	}
}

func newRouter(
	ctx context.Context,
	app app.App,
	destType string,
	conf *config.Config,
	logger logger.Logger,
	statsFactory stats.Stats,
	db *sqlquerywrapper.DB,
	notifier *notifier.Notifier,
	tenantManager *multitenant.Manager,
	controlPlaneClient *controlplane.Client,
	bcManager *backendConfigManager,
	encodingFactory *encoding.Factory,
) (*router, error) {
	r := &router{}

	r.conf = conf
	r.statsFactory = statsFactory

	r.logger = logger.Child(destType)
	r.logger.Infof("WH: Warehouse Router started: %s", destType)

	r.dbHandle = db
	// We now have access to the warehouseDBHandle through
	// which we will be running the db calls.
	r.stagingRepo = repo.NewStagingFiles(db)
	r.uploadRepo = repo.NewUploads(db)
	r.whSchemaRepo = repo.NewWHSchemas(db)

	r.notifier = notifier
	r.tenantManager = tenantManager
	r.bcManager = bcManager
	r.destType = destType
	r.now = time.Now

	if err := r.uploadRepo.ResetInProgress(ctx, r.destType); err != nil {
		return nil, err
	}

	r.Enable()
	r.inProgressMap = make(map[WorkerIdentifierT][]JobID)

	r.uploadJobFactory = UploadJobFactory{
		app:                  app,
		conf:                 r.conf,
		logger:               r.logger,
		statsFactory:         r.statsFactory,
		dbHandle:             r.dbHandle,
		notifier:             r.notifier,
		destinationValidator: validations.NewDestinationValidator(),
		loadFile: &loadfiles.LoadFileGenerator{
			Logger:             r.logger.Child("loadfile"),
			Notifier:           r.notifier,
			StageRepo:          r.stagingRepo,
			LoadRepo:           repo.NewLoadFiles(db),
			ControlPlaneClient: controlPlaneClient,
		},
		recovery:        service.NewRecovery(destType, r.uploadRepo),
		encodingFactory: encodingFactory,
	}
	loadfiles.WithConfig(r.uploadJobFactory.loadFile, r.conf)

	whName := warehouseutils.WHDestNameMap[destType]

	r.conf.RegisterIntConfigVariable(8, &r.config.noOfWorkers, true, 1, fmt.Sprintf(`Warehouse.%v.noOfWorkers`, whName), "Warehouse.noOfWorkers")
	r.conf.RegisterIntConfigVariable(1, &r.config.maxConcurrentUploadJobs, false, 1, fmt.Sprintf(`Warehouse.%v.maxConcurrentUploadJobs`, whName))
	r.conf.RegisterIntConfigVariable(8, &r.config.maxParallelJobCreation, true, 1, "Warehouse.maxParallelJobCreation")
	r.conf.RegisterDurationConfigVariable(5, &r.config.waitForWorkerSleep, false, time.Second, []string{"Warehouse.waitForWorkerSleep", "Warehouse.waitForWorkerSleepInS"}...)
	r.conf.RegisterDurationConfigVariable(5, &r.config.uploadAllocatorSleep, false, time.Second, []string{"Warehouse.uploadAllocatorSleep", "Warehouse.uploadAllocatorSleepInS"}...)
	r.conf.RegisterDurationConfigVariable(5, &r.config.mainLoopSleep, true, time.Second, []string{"Warehouse.mainLoopSleep", "Warehouse.mainLoopSleepInS"}...)
	r.conf.RegisterIntConfigVariable(960, &r.config.stagingFilesBatchSize, true, 1, "Warehouse.stagingFilesBatchSize")
	r.conf.RegisterDurationConfigVariable(30, &r.config.uploadStatusTrackFrequency, false, time.Minute, []string{"Warehouse.uploadStatusTrackFrequency", "Warehouse.uploadStatusTrackFrequencyInMin"}...)
	r.conf.RegisterBoolConfigVariable(false, &r.config.allowMultipleSourcesForJobsPickup, false, fmt.Sprintf(`Warehouse.%v.allowMultipleSourcesForJobsPickup`, whName))
	r.conf.RegisterBoolConfigVariable(false, &r.config.enableJitterForSyncs, true, "Warehouse.enableJitterForSyncs")
	r.conf.RegisterBoolConfigVariable(false, &r.config.warehouseSyncFreqIgnore, true, "Warehouse.warehouseSyncFreqIgnore")
	r.conf.RegisterBoolConfigVariable(false, &r.config.shouldPopulateHistoricIdentities, false, "Warehouse.populateHistoricIdentities")

	r.stats.processingPendingJobsStat = r.statsFactory.NewTaggedStat("wh_processing_pending_jobs", stats.GaugeType, stats.Tags{
		"destType": r.destType,
	})
	r.stats.processingAvailableWorkersStat = r.statsFactory.NewTaggedStat("wh_processing_available_workers", stats.GaugeType, stats.Tags{
		"destType": r.destType,
	})
	r.stats.processingPickupLagStat = r.statsFactory.NewTaggedStat("wh_processing_pickup_lag", stats.TimerType, stats.Tags{
		"destType": r.destType,
	})
	r.stats.processingPickupWaitTimeStat = r.statsFactory.NewTaggedStat("wh_processing_pickup_wait_time", stats.TimerType, stats.Tags{
		"destType": r.destType,
	})

	r.stats.schedulerWarehouseLengthStat = r.statsFactory.NewTaggedStat("wh_scheduler.warehouse_length", stats.GaugeType, stats.Tags{
		"destinationType": r.destType,
	})
	r.stats.schedulerTotalSchedulingTimeStat = r.statsFactory.NewTaggedStat("wh_scheduler.total_scheduling_time", stats.TimerType, stats.Tags{
		"destinationType": r.destType,
	})

	ctx, cancel := context.WithCancel(ctx)
	g, gCtx := errgroup.WithContext(ctx)

	r.stopService = cancel
	r.backgroundWait = g.Wait

	g.Go(misc.WithBugsnagForWarehouse(func() error {
		r.backendConfigSubscriber(gCtx)
		return nil
	}))
	g.Go(misc.WithBugsnagForWarehouse(func() error {
		r.runUploadJobAllocator(gCtx)
		return nil
	}))
	g.Go(misc.WithBugsnagForWarehouse(func() error {
		r.mainLoop(gCtx)
		return nil
	}))
	g.Go(misc.WithBugsnagForWarehouse(func() error {
		return r.CronTracker(gCtx)
	}))

	return r, nil
}

// Backend Config subscriber subscribes to backend-config and gets all the configurations that includes all sources, destinations and their latest values.
func (r *router) backendConfigSubscriber(ctx context.Context) {
	for warehouses := range r.bcManager.Subscribe(ctx) {
		r.logger.Info(`Received updated workspace config`)

		warehouses = lo.Filter(warehouses, func(warehouse model.Warehouse, _ int) bool {
			return warehouse.Destination.DestinationDefinition.Name == r.destType
		})

		for _, warehouse := range warehouses {
			if warehouseutils.IDResolutionEnabled() && slices.Contains(warehouseutils.IdentityEnabledWarehouses, r.destType) {
				r.setupIdentityTables(ctx, warehouse)
				if r.config.shouldPopulateHistoricIdentities && warehouse.Destination.Enabled {
					// non-blocking populate historic identities
					r.populateHistoricIdentities(ctx, warehouse)
				}
			}
		}

		r.configSubscriberLock.Lock()
		r.warehouses = warehouses

		if r.workspaceBySourceIDs == nil {
			r.workspaceBySourceIDs = make(map[string]string)
		}

		for _, warehouse := range warehouses {
			r.workspaceBySourceIDs[warehouse.Source.ID] = warehouse.WorkspaceID
		}
		r.configSubscriberLock.Unlock()

		r.workerChannelMapLock.Lock()
		if r.workerChannelMap == nil {
			r.workerChannelMap = make(map[string]chan *UploadJob)
		}

		for _, warehouse := range warehouses {
			workerName := r.workerIdentifier(warehouse)
			// spawn one worker for each unique destID_namespace
			// check this commit to https://github.com/rudderlabs/rudder-server/pull/476/commits/fbfddf167aa9fc63485fe006d34e6881f5019667
			// to avoid creating goroutine for disabled sources/destinations
			if _, ok := r.workerChannelMap[workerName]; !ok {
				r.workerChannelMap[workerName] = r.initWorker()
			}
		}
		r.workerChannelMapLock.Unlock()
	}
}

// workerIdentifier get name of the worker (`destID_namespace`) to be stored in map wh.workerChannelMap
func (r *router) workerIdentifier(warehouse model.Warehouse) (identifier string) {
	if r.config.allowMultipleSourcesForJobsPickup {
		return warehouse.Source.ID + "_" + warehouse.Destination.ID + "_" + warehouse.Namespace
	}
	return warehouse.Destination.ID + "_" + warehouse.Namespace
}

func (r *router) initWorker() chan *UploadJob {
	workerChan := make(chan *UploadJob, 1000)

	for i := 0; i < r.config.maxConcurrentUploadJobs; i++ {
		r.backgroundGroup.Go(func() error {
			for uploadJob := range workerChan {
				r.incrementActiveWorkers()

				err := uploadJob.run()
				if err != nil {
					r.logger.Errorf("[WH] Failed in handle Upload jobs for worker: %+w", err)
				}

				r.removeDestInProgress(uploadJob.warehouse, uploadJob.upload.ID)

				r.decrementActiveWorkers()
			}
			return nil
		})
	}
	return workerChan
}

func (r *router) incrementActiveWorkers() {
	r.activeWorkerCount.Add(1)
}

func (r *router) decrementActiveWorkers() {
	r.activeWorkerCount.Add(-1)
}

func (r *router) getActiveWorkerCount() int {
	return int(r.activeWorkerCount.Load())
}

func (r *router) setDestInProgress(warehouse model.Warehouse, jobID int64) {
	r.inProgressMapLock.Lock()
	defer r.inProgressMapLock.Unlock()

	identifier := r.workerIdentifier(warehouse)
	r.inProgressMap[WorkerIdentifierT(identifier)] = append(r.inProgressMap[WorkerIdentifierT(identifier)], JobID(jobID))
}

func (r *router) removeDestInProgress(warehouse model.Warehouse, jobID int64) {
	r.inProgressMapLock.Lock()
	defer r.inProgressMapLock.Unlock()

	identifier := r.workerIdentifier(warehouse)

	if idx, inProgress := r.checkInProgressMap(jobID, identifier); inProgress {
		r.inProgressMap[WorkerIdentifierT(identifier)] = append(r.inProgressMap[WorkerIdentifierT(identifier)][:idx], r.inProgressMap[WorkerIdentifierT(identifier)][idx+1:]...)
	}
}

func (r *router) isUploadJobInProgress(warehouse model.Warehouse, jobID int64) (int, bool) {
	r.inProgressMapLock.RLock()
	defer r.inProgressMapLock.RUnlock()

	return r.checkInProgressMap(jobID, r.workerIdentifier(warehouse))
}

func (r *router) getInProgressNamespaces() []string {
	r.inProgressMapLock.RLock()
	defer r.inProgressMapLock.RUnlock()

	var identifiers []string
	for k, v := range r.inProgressMap {
		if len(v) >= r.config.maxConcurrentUploadJobs {
			identifiers = append(identifiers, string(k))
		}
	}
	return identifiers
}

func (r *router) checkInProgressMap(jobID int64, identifier string) (int, bool) {
	for idx, id := range r.inProgressMap[WorkerIdentifierT(identifier)] {
		if jobID == int64(id) {
			return idx, true
		}
	}
	return 0, false
}

func (r *router) runUploadJobAllocator(ctx context.Context) {
loop:
	for {
		select {
		case <-ctx.Done():
			break loop
		case <-r.bcManager.initialConfigFetched:
			r.logger.Debugf("Initial config fetched in runUploadJobAllocator for %s", r.destType)
		}

		availableWorkers := r.config.noOfWorkers - r.getActiveWorkerCount()
		if availableWorkers < 1 {
			select {
			case <-ctx.Done():
				break loop
			case <-time.After(r.config.waitForWorkerSleep):
			}
			continue
		}

		inProgressNamespaces := r.getInProgressNamespaces()
		r.logger.Debugf(`Current inProgress namespace identifiers for %s: %v`, r.destType, inProgressNamespaces)

		uploadJobsToProcess, err := r.uploadsToProcess(ctx, availableWorkers, inProgressNamespaces)
		if err != nil {
			var pqErr *pq.Error

			switch true {
			case errors.Is(err, context.Canceled),
				errors.Is(err, context.DeadlineExceeded),
				errors.As(err, &pqErr) && pqErr.Code == "57014":
				break loop
			default:
				r.logger.Errorf(`Error executing uploadsToProcess: %v`, err)

				panic(err)
			}
		}

		for _, uploadJob := range uploadJobsToProcess {
			r.setDestInProgress(uploadJob.warehouse, uploadJob.upload.ID)

			workerName := r.workerIdentifier(uploadJob.warehouse)

			r.workerChannelMapLock.RLock()
			r.workerChannelMap[workerName] <- uploadJob
			r.workerChannelMapLock.RUnlock()
		}

		select {
		case <-ctx.Done():
			break loop
		case <-time.After(r.config.uploadAllocatorSleep):
		}
	}

	r.workerChannelMapLock.RLock()
	for _, workerChannel := range r.workerChannelMap {
		close(workerChannel)
	}
	r.workerChannelMapLock.RUnlock()
}

func (r *router) uploadsToProcess(ctx context.Context, availableWorkers int, skipIdentifiers []string) ([]*UploadJob, error) {
	uploads, err := r.uploadRepo.GetToProcess(ctx, r.destType, availableWorkers, repo.ProcessOptions{
		SkipIdentifiers:                   skipIdentifiers,
		SkipWorkspaces:                    r.tenantManager.DegradedWorkspaces(),
		AllowMultipleSourcesForJobsPickup: r.config.allowMultipleSourcesForJobsPickup,
	})
	if err != nil {
		return nil, err
	}

	var uploadJobs []*UploadJob
	for _, upload := range uploads {
		r.configSubscriberLock.RLock()

		if upload.WorkspaceID == "" {
			var ok bool
			upload.WorkspaceID, ok = r.workspaceBySourceIDs[upload.SourceID]
			if !ok {
				r.logger.Warnf("could not find workspace id for source id: %s", upload.SourceID)
			}
		}

		warehouse, found := lo.Find(r.warehouses, func(w model.Warehouse) bool {
			return w.Source.ID == upload.SourceID && w.Destination.ID == upload.DestinationID
		})
		r.configSubscriberLock.RUnlock()

		upload.UseRudderStorage = warehouse.GetBoolDestinationConfig("useRudderStorage")

		if !found {
			uploadJob := r.uploadJobFactory.NewUploadJob(ctx, &model.UploadJob{
				Upload: upload,
			}, nil)

			err := fmt.Errorf("unable to find source : %s or destination : %s, both or the connection between them", upload.SourceID, upload.DestinationID)

			_, _ = uploadJob.setUploadError(err, model.Aborted)

			r.logger.Errorf("%v", err)
			continue
		}

		stagingFilesList, err := r.stagingRepo.GetForUpload(ctx, upload)
		if err != nil {
			return nil, err
		}

		whManager, err := manager.New(r.destType, r.conf, r.logger, r.statsFactory)
		if err != nil {
			return nil, err
		}

		uploadJob := r.uploadJobFactory.NewUploadJob(ctx, &model.UploadJob{
			Warehouse:    warehouse,
			Upload:       upload,
			StagingFiles: stagingFilesList,
		}, whManager)

		uploadJobs = append(uploadJobs, uploadJob)
	}

	jobsStats, err := r.uploadRepo.UploadJobsStats(ctx, r.destType, repo.ProcessOptions{
		SkipIdentifiers: skipIdentifiers,
		SkipWorkspaces:  r.tenantManager.DegradedWorkspaces(),
	})
	if err != nil {
		return nil, fmt.Errorf("processing stats: %w", err)
	}

	r.processingStats(availableWorkers, jobsStats)

	return uploadJobs, nil
}

func (r *router) processingStats(availableWorkers int, jobStats model.UploadJobsStats) {
	r.stats.processingPendingJobsStat.Gauge(int(jobStats.PendingJobs))
	r.stats.processingAvailableWorkersStat.Gauge(availableWorkers)
	r.stats.processingPickupLagStat.SendTiming(jobStats.PickupLag)
	r.stats.processingPickupWaitTimeStat.SendTiming(jobStats.PickupWaitTime)
}

func (r *router) mainLoop(ctx context.Context) {
	for {
		if !r.isEnabled.Load() {
			select {
			case <-ctx.Done():
				return
			case <-time.After(r.config.mainLoopSleep):
			}
			continue
		}

		jobCreationChan := make(chan struct{}, r.config.maxParallelJobCreation)

		r.configSubscriberLock.RLock()

		wg := sync.WaitGroup{}
		wg.Add(len(r.warehouses))

		r.stats.schedulerWarehouseLengthStat.Gauge(len(r.warehouses))

		schedulingStartTime := r.now()

		for _, warehouse := range r.warehouses {
			w := warehouse

			rruntime.GoForWarehouse(func() {
				jobCreationChan <- struct{}{}
				defer func() {
					wg.Done()
					<-jobCreationChan
				}()

				r.logger.Debugf("[WH] Processing Jobs for warehouse: %s", w.Identifier)
				err := r.createJobs(ctx, w)
				if err != nil {
					r.logger.Errorf("[WH] Failed to process warehouse Jobs: %v", err)
				}
			})
		}

		r.configSubscriberLock.RUnlock()

		wg.Wait()

		r.stats.schedulerTotalSchedulingTimeStat.Since(schedulingStartTime)

		select {
		case <-ctx.Done():
			return
		case <-time.After(r.config.mainLoopSleep):
		}
	}
}

func (r *router) createJobs(ctx context.Context, warehouse model.Warehouse) (err error) {
	if ok, err := r.canCreateUpload(ctx, warehouse); !ok {
		r.statsFactory.NewTaggedStat("wh_scheduler.upload_sync_skipped", stats.CountType, stats.Tags{
			"workspaceId":   warehouse.WorkspaceID,
			"destinationID": warehouse.Destination.ID,
			"destType":      warehouse.Destination.DestinationDefinition.Name,
			"reason":        err.Error(),
		}).Count(1)

		r.logger.Debugf("[WH]: Skipping upload loop since %s upload freq not exceeded: %v", warehouse.Identifier, err)

		return nil
	}

	priority, err := r.handlePriorityForWaitingUploads(ctx, warehouse)
	if err != nil {
		return fmt.Errorf("handling priority for waiting uploads: %w", err)
	}

	stagingFilesFetchStart := r.now()
	stagingFilesList, err := r.stagingRepo.Pending(ctx, warehouse.Source.ID, warehouse.Destination.ID)
	if err != nil {
		return fmt.Errorf("pending staging files for %q: %w", warehouse.Identifier, err)
	}

	stagingFilesFetchStat := r.statsFactory.NewTaggedStat("wh_scheduler.pending_staging_files", stats.TimerType, stats.Tags{
		"workspaceId":   warehouse.WorkspaceID,
		"destinationID": warehouse.Destination.ID,
		"destType":      warehouse.Destination.DestinationDefinition.Name,
	})
	stagingFilesFetchStat.Since(stagingFilesFetchStart)

	if len(stagingFilesList) == 0 {
		r.logger.Debugf("[WH]: Found no pending staging files for %s", warehouse.Identifier)
		return nil
	}

	uploadJobCreationStat := r.statsFactory.NewTaggedStat("wh_scheduler.create_upload_jobs", stats.TimerType, stats.Tags{
		"workspaceId":   warehouse.WorkspaceID,
		"destinationID": warehouse.Destination.ID,
		"destType":      warehouse.Destination.DestinationDefinition.Name,
	})
	defer uploadJobCreationStat.RecordDuration()()

	uploadStartAfter := r.uploadStartAfterTime()
	err = r.createUploadJobsFromStagingFiles(ctx, warehouse, stagingFilesList, priority, uploadStartAfter)
	if err != nil {
		return err
	}

	setLastProcessedMarker(warehouse, uploadStartAfter)

	return nil
}

func (r *router) handlePriorityForWaitingUploads(ctx context.Context, warehouse model.Warehouse) (int, error) {
<<<<<<< HEAD
	latestInfo, err := r.uploadRepo.GetLatestUploadInfo(ctx, warehouse.Source.ID, warehouse.Destination.ID)
=======
	latestInfo, err := r.uploadRepo.GetLatestUploadInfo(
		ctx,
		warehouse.Source.ID,
		warehouse.Destination.ID,
	)
>>>>>>> 4cd05d10
	if err != nil {
		if errors.Is(err, model.ErrNoUploadsFound) {
			return defaultUploadPriority, nil
		}
<<<<<<< HEAD
		return 0, err
	}

	if latestInfo.Status != model.Waiting {
		return defaultUploadPriority, nil
	}

=======
		return 0, fmt.Errorf("getting latest upload info: %w", err)
	}

	if latestInfo.Status != model.Waiting {
		return defaultUploadPriority, nil
	}

>>>>>>> 4cd05d10
	// If it is present do nothing else delete it
	if _, inProgress := r.isUploadJobInProgress(warehouse, latestInfo.ID); !inProgress {
		if err := r.uploadRepo.DeleteWaiting(ctx, latestInfo.ID); err != nil {
			return 0, fmt.Errorf("deleting waiting upload: %w", err)
		}
	}
	return latestInfo.Priority, nil
}

func (r *router) uploadStartAfterTime() time.Time {
	if r.config.enableJitterForSyncs {
		return timeutil.Now().Add(time.Duration(rand.Intn(15)) * time.Second)
	}
	return r.now()
}

func (r *router) createUploadJobsFromStagingFiles(ctx context.Context, warehouse model.Warehouse, stagingFiles []*model.StagingFile, priority int, uploadStartAfter time.Time) error {
	// count := 0
	// Process staging files in batches of stagingFilesBatchSize
	// E.g. If there are 1000 pending staging files and stagingFilesBatchSize is 100,
	// Then we create 10 new entries in wh_uploads table each with 100 staging files
	uploadTriggered := isUploadTriggered(warehouse)
	if uploadTriggered {
		priority = 50
	}

	batches := service.StageFileBatching(stagingFiles, r.config.stagingFilesBatchSize)
	for _, batch := range batches {
		upload := model.Upload{
			SourceID:        warehouse.Source.ID,
			Namespace:       warehouse.Namespace,
			WorkspaceID:     warehouse.WorkspaceID,
			DestinationID:   warehouse.Destination.ID,
			DestinationType: r.destType,
			Status:          model.Waiting,

			LoadFileType:  warehouseutils.GetLoadFileType(r.destType),
			NextRetryTime: uploadStartAfter,
			Priority:      priority,

			// The following will be populated by staging files:
			// FirstEventAt:     0,
			// LastEventAt:      0,
			// UseRudderStorage: false,
			// SourceTaskRunID:  "",
			// SourceJobID:      "",
			// SourceJobRunID:   "",
		}

		_, err := r.uploadRepo.CreateWithStagingFiles(ctx, upload, batch)
		if err != nil {
			return fmt.Errorf("creating upload: %w", err)
		}
	}

	// reset upload trigger if the upload was triggered
	if uploadTriggered {
		clearTriggeredUpload(warehouse)
	}

	return nil
}

// Enable enables a router :)
func (r *router) Enable() {
	r.isEnabled.Store(true)
}

// Disable disables a router:)
func (r *router) Disable() {
	r.isEnabled.Store(false)
}

func (r *router) Shutdown() error {
	r.stopService()
	return r.backgroundWait()
}<|MERGE_RESOLUTION|>--- conflicted
+++ resolved
@@ -622,36 +622,22 @@
 }
 
 func (r *router) handlePriorityForWaitingUploads(ctx context.Context, warehouse model.Warehouse) (int, error) {
-<<<<<<< HEAD
-	latestInfo, err := r.uploadRepo.GetLatestUploadInfo(ctx, warehouse.Source.ID, warehouse.Destination.ID)
-=======
 	latestInfo, err := r.uploadRepo.GetLatestUploadInfo(
 		ctx,
 		warehouse.Source.ID,
 		warehouse.Destination.ID,
 	)
->>>>>>> 4cd05d10
 	if err != nil {
 		if errors.Is(err, model.ErrNoUploadsFound) {
 			return defaultUploadPriority, nil
 		}
-<<<<<<< HEAD
-		return 0, err
+		return 0, fmt.Errorf("getting latest upload info: %w", err)
 	}
 
 	if latestInfo.Status != model.Waiting {
 		return defaultUploadPriority, nil
 	}
 
-=======
-		return 0, fmt.Errorf("getting latest upload info: %w", err)
-	}
-
-	if latestInfo.Status != model.Waiting {
-		return defaultUploadPriority, nil
-	}
-
->>>>>>> 4cd05d10
 	// If it is present do nothing else delete it
 	if _, inProgress := r.isUploadJobInProgress(warehouse, latestInfo.ID); !inProgress {
 		if err := r.uploadRepo.DeleteWaiting(ctx, latestInfo.ID); err != nil {
