package warehouse

import (
	"context"
	"errors"
	"fmt"
	"math/rand"
	"sync"
	"sync/atomic"
	"time"

	"github.com/lib/pq"

	"github.com/rudderlabs/rudder-server/services/notifier"

	"github.com/rudderlabs/rudder-server/warehouse/encoding"

	"github.com/rudderlabs/rudder-server/app"

	"github.com/rudderlabs/rudder-server/warehouse/integrations/manager"

	"golang.org/x/exp/slices"

	"github.com/rudderlabs/rudder-server/services/controlplane"
	"github.com/rudderlabs/rudder-server/warehouse/multitenant"

	"github.com/samber/lo"
	"golang.org/x/sync/errgroup"

	"github.com/rudderlabs/rudder-go-kit/config"
	"github.com/rudderlabs/rudder-go-kit/logger"
	"github.com/rudderlabs/rudder-go-kit/stats"
	"github.com/rudderlabs/rudder-server/rruntime"
	"github.com/rudderlabs/rudder-server/utils/misc"
	"github.com/rudderlabs/rudder-server/utils/timeutil"
	"github.com/rudderlabs/rudder-server/warehouse/integrations/middleware/sqlquerywrapper"
	"github.com/rudderlabs/rudder-server/warehouse/internal/loadfiles"
	"github.com/rudderlabs/rudder-server/warehouse/internal/model"
	"github.com/rudderlabs/rudder-server/warehouse/internal/repo"
	"github.com/rudderlabs/rudder-server/warehouse/internal/service"
	warehouseutils "github.com/rudderlabs/rudder-server/warehouse/utils"
	"github.com/rudderlabs/rudder-server/warehouse/validations"
)

type router struct {
	destType string

	dbHandle     *sqlquerywrapper.DB
	stagingRepo  *repo.StagingFiles
	uploadRepo   *repo.Uploads
	whSchemaRepo *repo.WHSchema

	isEnabled atomic.Bool

	logger       logger.Logger
	conf         *config.Config
	statsFactory stats.Stats

	warehouses           []model.Warehouse
	workspaceBySourceIDs map[string]string
	configSubscriberLock sync.RWMutex

	workerChannelMap     map[string]chan *UploadJob
	workerChannelMapLock sync.RWMutex

	inProgressMap     map[WorkerIdentifierT][]JobID
	inProgressMapLock sync.RWMutex

	activeWorkerCount atomic.Int32
	now               func() time.Time
	nowSQL            string

	stopService func()

	backgroundGroup errgroup.Group
	backgroundWait  func() error

	tenantManager    *multitenant.Manager
	bcManager        *backendConfigManager
	uploadJobFactory UploadJobFactory
	notifier         *notifier.Notifier

	config struct {
		noOfWorkers                       int
		maxConcurrentUploadJobs           int
		allowMultipleSourcesForJobsPickup bool
		enableJitterForSyncs              bool
		maxParallelJobCreation            int
		waitForWorkerSleep                time.Duration
		uploadAllocatorSleep              time.Duration
		mainLoopSleep                     time.Duration
		stagingFilesBatchSize             int
		uploadStatusTrackFrequency        time.Duration
		warehouseSyncFreqIgnore           bool
		shouldPopulateHistoricIdentities  bool
	}

	stats struct {
		processingPendingJobsStat      stats.Measurement
		processingAvailableWorkersStat stats.Measurement
		processingPickupLagStat        stats.Measurement
		processingPickupWaitTimeStat   stats.Measurement

		schedulerWarehouseLengthStat     stats.Measurement
		schedulerTotalSchedulingTimeStat stats.Measurement
	}
}

func newRouter(
	ctx context.Context,
	app app.App,
	destType string,
	conf *config.Config,
	logger logger.Logger,
	statsFactory stats.Stats,
	db *sqlquerywrapper.DB,
	notifier *notifier.Notifier,
	tenantManager *multitenant.Manager,
	controlPlaneClient *controlplane.Client,
	bcManager *backendConfigManager,
	encodingFactory *encoding.Factory,
) (*router, error) {
	r := &router{}

	r.conf = conf
	r.statsFactory = statsFactory

	r.logger = logger.Child(destType)
	r.logger.Infof("WH: Warehouse Router started: %s", destType)

	r.dbHandle = db
	// We now have access to the warehouseDBHandle through
	// which we will be running the db calls.
	r.stagingRepo = repo.NewStagingFiles(db)
	r.uploadRepo = repo.NewUploads(db)
	r.whSchemaRepo = repo.NewWHSchemas(db)

	r.notifier = notifier
	r.tenantManager = tenantManager
	r.bcManager = bcManager
	r.destType = destType
	r.now = time.Now

	if err := r.uploadRepo.ResetInProgress(ctx, r.destType); err != nil {
		return nil, err
	}

	r.Enable()
	r.inProgressMap = make(map[WorkerIdentifierT][]JobID)

	r.uploadJobFactory = UploadJobFactory{
		app:                  app,
		conf:                 r.conf,
		logger:               r.logger,
		statsFactory:         r.statsFactory,
		dbHandle:             r.dbHandle,
		notifier:             r.notifier,
		destinationValidator: validations.NewDestinationValidator(),
		loadFile: &loadfiles.LoadFileGenerator{
			Logger:             r.logger.Child("loadfile"),
			Notifier:           r.notifier,
			StageRepo:          r.stagingRepo,
			LoadRepo:           repo.NewLoadFiles(db),
			ControlPlaneClient: controlPlaneClient,
		},
		recovery:        service.NewRecovery(destType, r.uploadRepo),
		encodingFactory: encodingFactory,
	}
	loadfiles.WithConfig(r.uploadJobFactory.loadFile, r.conf)

	whName := warehouseutils.WHDestNameMap[destType]

	r.conf.RegisterIntConfigVariable(8, &r.config.noOfWorkers, true, 1, fmt.Sprintf(`Warehouse.%v.noOfWorkers`, whName), "Warehouse.noOfWorkers")
	r.conf.RegisterIntConfigVariable(1, &r.config.maxConcurrentUploadJobs, false, 1, fmt.Sprintf(`Warehouse.%v.maxConcurrentUploadJobs`, whName))
	r.conf.RegisterIntConfigVariable(8, &r.config.maxParallelJobCreation, true, 1, "Warehouse.maxParallelJobCreation")
	r.conf.RegisterDurationConfigVariable(5, &r.config.waitForWorkerSleep, false, time.Second, []string{"Warehouse.waitForWorkerSleep", "Warehouse.waitForWorkerSleepInS"}...)
	r.conf.RegisterDurationConfigVariable(5, &r.config.uploadAllocatorSleep, false, time.Second, []string{"Warehouse.uploadAllocatorSleep", "Warehouse.uploadAllocatorSleepInS"}...)
	r.conf.RegisterDurationConfigVariable(5, &r.config.mainLoopSleep, true, time.Second, []string{"Warehouse.mainLoopSleep", "Warehouse.mainLoopSleepInS"}...)
	r.conf.RegisterIntConfigVariable(960, &r.config.stagingFilesBatchSize, true, 1, "Warehouse.stagingFilesBatchSize")
	r.conf.RegisterDurationConfigVariable(30, &r.config.uploadStatusTrackFrequency, false, time.Minute, []string{"Warehouse.uploadStatusTrackFrequency", "Warehouse.uploadStatusTrackFrequencyInMin"}...)
	r.conf.RegisterBoolConfigVariable(false, &r.config.allowMultipleSourcesForJobsPickup, false, fmt.Sprintf(`Warehouse.%v.allowMultipleSourcesForJobsPickup`, whName))
	r.conf.RegisterBoolConfigVariable(false, &r.config.enableJitterForSyncs, true, "Warehouse.enableJitterForSyncs")
	r.conf.RegisterBoolConfigVariable(false, &r.config.warehouseSyncFreqIgnore, true, "Warehouse.warehouseSyncFreqIgnore")
	r.conf.RegisterBoolConfigVariable(false, &r.config.shouldPopulateHistoricIdentities, false, "Warehouse.populateHistoricIdentities")

	r.stats.processingPendingJobsStat = r.statsFactory.NewTaggedStat("wh_processing_pending_jobs", stats.GaugeType, stats.Tags{
		"destType": r.destType,
	})
	r.stats.processingAvailableWorkersStat = r.statsFactory.NewTaggedStat("wh_processing_available_workers", stats.GaugeType, stats.Tags{
		"destType": r.destType,
	})
	r.stats.processingPickupLagStat = r.statsFactory.NewTaggedStat("wh_processing_pickup_lag", stats.TimerType, stats.Tags{
		"destType": r.destType,
	})
	r.stats.processingPickupWaitTimeStat = r.statsFactory.NewTaggedStat("wh_processing_pickup_wait_time", stats.TimerType, stats.Tags{
		"destType": r.destType,
	})

	r.stats.schedulerWarehouseLengthStat = r.statsFactory.NewTaggedStat("wh_scheduler.warehouse_length", stats.GaugeType, stats.Tags{
		"destinationType": r.destType,
	})
	r.stats.schedulerTotalSchedulingTimeStat = r.statsFactory.NewTaggedStat("wh_scheduler.total_scheduling_time", stats.TimerType, stats.Tags{
		"destinationType": r.destType,
	})

	ctx, cancel := context.WithCancel(ctx)
	g, gCtx := errgroup.WithContext(ctx)

	r.stopService = cancel
	r.backgroundWait = g.Wait

	g.Go(misc.WithBugsnagForWarehouse(func() error {
		r.backendConfigSubscriber(gCtx)
		return nil
	}))
	g.Go(misc.WithBugsnagForWarehouse(func() error {
		r.runUploadJobAllocator(gCtx)
		return nil
	}))
	g.Go(misc.WithBugsnagForWarehouse(func() error {
		r.mainLoop(gCtx)
		return nil
	}))
	g.Go(misc.WithBugsnagForWarehouse(func() error {
		return r.CronTracker(gCtx)
	}))

	return r, nil
}

// Backend Config subscriber subscribes to backend-config and gets all the configurations that includes all sources, destinations and their latest values.
func (r *router) backendConfigSubscriber(ctx context.Context) {
	for warehouses := range r.bcManager.Subscribe(ctx) {
		r.logger.Info(`Received updated workspace config`)

		warehouses = lo.Filter(warehouses, func(warehouse model.Warehouse, _ int) bool {
			return warehouse.Destination.DestinationDefinition.Name == r.destType
		})

		for _, warehouse := range warehouses {
			if warehouseutils.IDResolutionEnabled() && slices.Contains(warehouseutils.IdentityEnabledWarehouses, r.destType) {
				r.setupIdentityTables(ctx, warehouse)
				if r.config.shouldPopulateHistoricIdentities && warehouse.Destination.Enabled {
					// non-blocking populate historic identities
					r.populateHistoricIdentities(ctx, warehouse)
				}
			}
		}

		r.configSubscriberLock.Lock()
		r.warehouses = warehouses

		if r.workspaceBySourceIDs == nil {
			r.workspaceBySourceIDs = make(map[string]string)
		}

		for _, warehouse := range warehouses {
			r.workspaceBySourceIDs[warehouse.Source.ID] = warehouse.WorkspaceID
		}
		r.configSubscriberLock.Unlock()

		r.workerChannelMapLock.Lock()
		if r.workerChannelMap == nil {
			r.workerChannelMap = make(map[string]chan *UploadJob)
		}

		for _, warehouse := range warehouses {
			workerName := r.workerIdentifier(warehouse)
			// spawn one worker for each unique destID_namespace
			// check this commit to https://github.com/rudderlabs/rudder-server/pull/476/commits/fbfddf167aa9fc63485fe006d34e6881f5019667
			// to avoid creating goroutine for disabled sources/destinations
			if _, ok := r.workerChannelMap[workerName]; !ok {
				r.workerChannelMap[workerName] = r.initWorker()
			}
		}
		r.workerChannelMapLock.Unlock()
	}
}

// workerIdentifier get name of the worker (`destID_namespace`) to be stored in map wh.workerChannelMap
func (r *router) workerIdentifier(warehouse model.Warehouse) (identifier string) {
	if r.config.allowMultipleSourcesForJobsPickup {
		return warehouse.Source.ID + "_" + warehouse.Destination.ID + "_" + warehouse.Namespace
	}
	return warehouse.Destination.ID + "_" + warehouse.Namespace
}

func (r *router) initWorker() chan *UploadJob {
	workerChan := make(chan *UploadJob, 1000)

	for i := 0; i < r.config.maxConcurrentUploadJobs; i++ {
		r.backgroundGroup.Go(func() error {
			for uploadJob := range workerChan {
				r.incrementActiveWorkers()

				err := uploadJob.run()
				if err != nil {
					r.logger.Errorf("[WH] Failed in handle Upload jobs for worker: %+w", err)
				}

				r.removeDestInProgress(uploadJob.warehouse, uploadJob.upload.ID)

				r.decrementActiveWorkers()
			}
			return nil
		})
	}
	return workerChan
}

func (r *router) incrementActiveWorkers() {
	r.activeWorkerCount.Add(1)
}

func (r *router) decrementActiveWorkers() {
	r.activeWorkerCount.Add(-1)
}

func (r *router) getActiveWorkerCount() int {
	return int(r.activeWorkerCount.Load())
}

func (r *router) setDestInProgress(warehouse model.Warehouse, jobID int64) {
	r.inProgressMapLock.Lock()
	defer r.inProgressMapLock.Unlock()

	identifier := r.workerIdentifier(warehouse)
	r.inProgressMap[WorkerIdentifierT(identifier)] = append(r.inProgressMap[WorkerIdentifierT(identifier)], JobID(jobID))
}

func (r *router) removeDestInProgress(warehouse model.Warehouse, jobID int64) {
	r.inProgressMapLock.Lock()
	defer r.inProgressMapLock.Unlock()

	identifier := r.workerIdentifier(warehouse)

	if idx, inProgress := r.checkInProgressMap(jobID, identifier); inProgress {
		r.inProgressMap[WorkerIdentifierT(identifier)] = append(r.inProgressMap[WorkerIdentifierT(identifier)][:idx], r.inProgressMap[WorkerIdentifierT(identifier)][idx+1:]...)
	}
}

func (r *router) isUploadJobInProgress(warehouse model.Warehouse, jobID int64) (int, bool) {
	r.inProgressMapLock.RLock()
	defer r.inProgressMapLock.RUnlock()

	return r.checkInProgressMap(jobID, r.workerIdentifier(warehouse))
}

func (r *router) getInProgressNamespaces() []string {
	r.inProgressMapLock.RLock()
	defer r.inProgressMapLock.RUnlock()

	var identifiers []string
	for k, v := range r.inProgressMap {
		if len(v) >= r.config.maxConcurrentUploadJobs {
			identifiers = append(identifiers, string(k))
		}
	}
	return identifiers
}

func (r *router) checkInProgressMap(jobID int64, identifier string) (int, bool) {
	for idx, id := range r.inProgressMap[WorkerIdentifierT(identifier)] {
		if jobID == int64(id) {
			return idx, true
		}
	}
	return 0, false
}

func (r *router) runUploadJobAllocator(ctx context.Context) {
loop:
	for {
		select {
		case <-ctx.Done():
			break loop
		case <-r.bcManager.initialConfigFetched:
			r.logger.Debugf("Initial config fetched in runUploadJobAllocator for %s", r.destType)
		}

		availableWorkers := r.config.noOfWorkers - r.getActiveWorkerCount()
		if availableWorkers < 1 {
			select {
			case <-ctx.Done():
				break loop
			case <-time.After(r.config.waitForWorkerSleep):
			}
			continue
		}

		inProgressNamespaces := r.getInProgressNamespaces()
		r.logger.Debugf(`Current inProgress namespace identifiers for %s: %v`, r.destType, inProgressNamespaces)

		uploadJobsToProcess, err := r.uploadsToProcess(ctx, availableWorkers, inProgressNamespaces)
		if err != nil {
			var pqErr *pq.Error

			switch true {
			case errors.Is(err, context.Canceled),
				errors.Is(err, context.DeadlineExceeded),
				errors.As(err, &pqErr) && pqErr.Code == "57014":
				break loop
			default:
				r.logger.Errorf(`Error executing uploadsToProcess: %v`, err)

				panic(err)
			}
		}

		for _, uploadJob := range uploadJobsToProcess {
			r.setDestInProgress(uploadJob.warehouse, uploadJob.upload.ID)

			workerName := r.workerIdentifier(uploadJob.warehouse)

			r.workerChannelMapLock.RLock()
			r.workerChannelMap[workerName] <- uploadJob
			r.workerChannelMapLock.RUnlock()
		}

		select {
		case <-ctx.Done():
			break loop
		case <-time.After(r.config.uploadAllocatorSleep):
		}
	}

	r.workerChannelMapLock.RLock()
	for _, workerChannel := range r.workerChannelMap {
		close(workerChannel)
	}
	r.workerChannelMapLock.RUnlock()
}

func (r *router) uploadsToProcess(ctx context.Context, availableWorkers int, skipIdentifiers []string) ([]*UploadJob, error) {
	uploads, err := r.uploadRepo.GetToProcess(ctx, r.destType, availableWorkers, repo.ProcessOptions{
		SkipIdentifiers:                   skipIdentifiers,
		SkipWorkspaces:                    r.tenantManager.DegradedWorkspaces(),
		AllowMultipleSourcesForJobsPickup: r.config.allowMultipleSourcesForJobsPickup,
	})
	if err != nil {
		return nil, err
	}

	var uploadJobs []*UploadJob
	for _, upload := range uploads {
		r.configSubscriberLock.RLock()

		if upload.WorkspaceID == "" {
			var ok bool
			upload.WorkspaceID, ok = r.workspaceBySourceIDs[upload.SourceID]
			if !ok {
				r.logger.Warnf("could not find workspace id for source id: %s", upload.SourceID)
			}
		}

		warehouse, found := lo.Find(r.warehouses, func(w model.Warehouse) bool {
			return w.Source.ID == upload.SourceID && w.Destination.ID == upload.DestinationID
		})
		r.configSubscriberLock.RUnlock()

		upload.UseRudderStorage = warehouse.GetBoolDestinationConfig("useRudderStorage")

		if !found {
			uploadJob := r.uploadJobFactory.NewUploadJob(ctx, &model.UploadJob{
				Upload: upload,
			}, nil)

			err := fmt.Errorf("unable to find source : %s or destination : %s, both or the connection between them", upload.SourceID, upload.DestinationID)

			_, _ = uploadJob.setUploadError(err, model.Aborted)

			r.logger.Errorf("%v", err)
			continue
		}

		stagingFilesList, err := r.stagingRepo.GetForUpload(ctx, upload)
		if err != nil {
			return nil, err
		}

		whManager, err := manager.New(r.destType, r.conf, r.logger, r.statsFactory)
		if err != nil {
			return nil, err
		}

		uploadJob := r.uploadJobFactory.NewUploadJob(ctx, &model.UploadJob{
			Warehouse:    warehouse,
			Upload:       upload,
			StagingFiles: stagingFilesList,
		}, whManager)

		uploadJobs = append(uploadJobs, uploadJob)
	}

	jobsStats, err := r.uploadRepo.UploadJobsStats(ctx, r.destType, repo.ProcessOptions{
		SkipIdentifiers: skipIdentifiers,
		SkipWorkspaces:  r.tenantManager.DegradedWorkspaces(),
	})
	if err != nil {
		return nil, fmt.Errorf("processing stats: %w", err)
	}

	r.processingStats(availableWorkers, jobsStats)

	return uploadJobs, nil
}

func (r *router) processingStats(availableWorkers int, jobStats model.UploadJobsStats) {
	r.stats.processingPendingJobsStat.Gauge(int(jobStats.PendingJobs))
	r.stats.processingAvailableWorkersStat.Gauge(availableWorkers)
	r.stats.processingPickupLagStat.SendTiming(jobStats.PickupLag)
	r.stats.processingPickupWaitTimeStat.SendTiming(jobStats.PickupWaitTime)
}

func (r *router) mainLoop(ctx context.Context) {
	for {
		if !r.isEnabled.Load() {
			select {
			case <-ctx.Done():
				return
			case <-time.After(r.config.mainLoopSleep):
			}
			continue
		}

		jobCreationChan := make(chan struct{}, r.config.maxParallelJobCreation)

		r.configSubscriberLock.RLock()

		wg := sync.WaitGroup{}
		wg.Add(len(r.warehouses))

		r.stats.schedulerWarehouseLengthStat.Gauge(len(r.warehouses))

		schedulingStartTime := r.now()

		for _, warehouse := range r.warehouses {
			w := warehouse

			rruntime.GoForWarehouse(func() {
				jobCreationChan <- struct{}{}
				defer func() {
					wg.Done()
					<-jobCreationChan
				}()

				r.logger.Debugf("[WH] Processing Jobs for warehouse: %s", w.Identifier)
				err := r.createJobs(ctx, w)
				if err != nil {
					r.logger.Errorf("[WH] Failed to process warehouse Jobs: %v", err)
				}
			})
		}

		r.configSubscriberLock.RUnlock()

		wg.Wait()

		r.stats.schedulerTotalSchedulingTimeStat.Since(schedulingStartTime)

		select {
		case <-ctx.Done():
			return
		case <-time.After(r.config.mainLoopSleep):
		}
	}
}

func (r *router) createJobs(ctx context.Context, warehouse model.Warehouse) (err error) {
	if ok, err := r.canCreateUpload(ctx, warehouse); !ok {
		r.statsFactory.NewTaggedStat("wh_scheduler.upload_sync_skipped", stats.CountType, stats.Tags{
			"workspaceId":   warehouse.WorkspaceID,
			"destinationID": warehouse.Destination.ID,
			"destType":      warehouse.Destination.DestinationDefinition.Name,
			"reason":        err.Error(),
		}).Count(1)

		r.logger.Debugf("[WH]: Skipping upload loop since %s upload freq not exceeded: %v", warehouse.Identifier, err)

		return nil
	}

	priority, err := r.handlePriorityForWaitingUploads(ctx, warehouse)
	if err != nil {
		return fmt.Errorf("handling priority for waiting uploads: %w", err)
	}

	stagingFilesFetchStart := r.now()
	stagingFilesList, err := r.stagingRepo.Pending(ctx, warehouse.Source.ID, warehouse.Destination.ID)
	if err != nil {
		return fmt.Errorf("pending staging files for %q: %w", warehouse.Identifier, err)
	}

	stagingFilesFetchStat := r.statsFactory.NewTaggedStat("wh_scheduler.pending_staging_files", stats.TimerType, stats.Tags{
		"workspaceId":   warehouse.WorkspaceID,
		"destinationID": warehouse.Destination.ID,
		"destType":      warehouse.Destination.DestinationDefinition.Name,
	})
	stagingFilesFetchStat.Since(stagingFilesFetchStart)

	if len(stagingFilesList) == 0 {
		r.logger.Debugf("[WH]: Found no pending staging files for %s", warehouse.Identifier)
		return nil
	}

	uploadJobCreationStat := r.statsFactory.NewTaggedStat("wh_scheduler.create_upload_jobs", stats.TimerType, stats.Tags{
		"workspaceId":   warehouse.WorkspaceID,
		"destinationID": warehouse.Destination.ID,
		"destType":      warehouse.Destination.DestinationDefinition.Name,
	})
	defer uploadJobCreationStat.RecordDuration()()

	uploadStartAfter := r.uploadStartAfterTime()
	err = r.createUploadJobsFromStagingFiles(ctx, warehouse, stagingFilesList, priority, uploadStartAfter)
	if err != nil {
		return err
	}

	setLastProcessedMarker(warehouse, uploadStartAfter)

	return nil
}

func (r *router) handlePriorityForWaitingUploads(ctx context.Context, warehouse model.Warehouse) (int, error) {
	latestInfo, err := r.uploadRepo.GetLatestUploadInfo(ctx, warehouse.Source.ID, warehouse.Destination.ID)
	if err != nil {
<<<<<<< HEAD
		if errors.Is(err, model.ErrUploadNotFound) {
			return defaultUploadPriority, nil
		}
		return 0, err
	}

	if latestInfo.Status != model.Waiting {
		return defaultUploadPriority, nil
	}

=======
		if errors.Is(err, model.ErrNoUploadsFound) {
			return defaultUploadPriority, nil
		}
		return 0, err
	}

	if latestInfo.Status != model.Waiting {
		return defaultUploadPriority, nil
	}

>>>>>>> 4fd84c45
	// If it is present do nothing else delete it
	if _, inProgress := r.isUploadJobInProgress(warehouse, latestInfo.ID); !inProgress {
		if err := r.uploadRepo.DeleteWaiting(ctx, latestInfo.ID); err != nil {
			return 0, fmt.Errorf("deleting waiting upload: %w", err)
		}
	}
	return latestInfo.Priority, nil
}

func (r *router) uploadStartAfterTime() time.Time {
	if r.config.enableJitterForSyncs {
		return timeutil.Now().Add(time.Duration(rand.Intn(15)) * time.Second)
	}
	return r.now()
}

func (r *router) createUploadJobsFromStagingFiles(ctx context.Context, warehouse model.Warehouse, stagingFiles []*model.StagingFile, priority int, uploadStartAfter time.Time) error {
	// count := 0
	// Process staging files in batches of stagingFilesBatchSize
	// E.g. If there are 1000 pending staging files and stagingFilesBatchSize is 100,
	// Then we create 10 new entries in wh_uploads table each with 100 staging files
	uploadTriggered := isUploadTriggered(warehouse)
	if uploadTriggered {
		priority = 50
	}

	batches := service.StageFileBatching(stagingFiles, r.config.stagingFilesBatchSize)
	for _, batch := range batches {
		upload := model.Upload{
			SourceID:        warehouse.Source.ID,
			Namespace:       warehouse.Namespace,
			WorkspaceID:     warehouse.WorkspaceID,
			DestinationID:   warehouse.Destination.ID,
			DestinationType: r.destType,
			Status:          model.Waiting,

			LoadFileType:  warehouseutils.GetLoadFileType(r.destType),
			NextRetryTime: uploadStartAfter,
			Priority:      priority,

			// The following will be populated by staging files:
			// FirstEventAt:     0,
			// LastEventAt:      0,
			// UseRudderStorage: false,
			// SourceTaskRunID:  "",
			// SourceJobID:      "",
			// SourceJobRunID:   "",
		}

		_, err := r.uploadRepo.CreateWithStagingFiles(ctx, upload, batch)
		if err != nil {
			return fmt.Errorf("creating upload: %w", err)
		}
	}

	// reset upload trigger if the upload was triggered
	if uploadTriggered {
		clearTriggeredUpload(warehouse)
	}

	return nil
}

// Enable enables a router :)
func (r *router) Enable() {
	r.isEnabled.Store(true)
}

// Disable disables a router:)
func (r *router) Disable() {
	r.isEnabled.Store(false)
}

func (r *router) Shutdown() error {
	r.stopService()
	return r.backgroundWait()
}<|MERGE_RESOLUTION|>--- conflicted
+++ resolved
@@ -624,8 +624,7 @@
 func (r *router) handlePriorityForWaitingUploads(ctx context.Context, warehouse model.Warehouse) (int, error) {
 	latestInfo, err := r.uploadRepo.GetLatestUploadInfo(ctx, warehouse.Source.ID, warehouse.Destination.ID)
 	if err != nil {
-<<<<<<< HEAD
-		if errors.Is(err, model.ErrUploadNotFound) {
+		if errors.Is(err, model.ErrNoUploadsFound) {
 			return defaultUploadPriority, nil
 		}
 		return 0, err
@@ -635,18 +634,6 @@
 		return defaultUploadPriority, nil
 	}
 
-=======
-		if errors.Is(err, model.ErrNoUploadsFound) {
-			return defaultUploadPriority, nil
-		}
-		return 0, err
-	}
-
-	if latestInfo.Status != model.Waiting {
-		return defaultUploadPriority, nil
-	}
-
->>>>>>> 4fd84c45
 	// If it is present do nothing else delete it
 	if _, inProgress := r.isUploadJobInProgress(warehouse, latestInfo.ID); !inProgress {
 		if err := r.uploadRepo.DeleteWaiting(ctx, latestInfo.ID); err != nil {
