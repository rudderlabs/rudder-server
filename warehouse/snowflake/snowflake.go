package snowflake

import (
	"bytes"
	"context"
	"database/sql"
	"encoding/csv"
	"fmt"
	"sort"
	"strings"
	"time"

<<<<<<< HEAD
=======
	"github.com/gofrs/uuid"
	"github.com/rudderlabs/rudder-server/config"
>>>>>>> 8ea8be57
	"github.com/rudderlabs/rudder-server/utils/logger"
	"github.com/rudderlabs/rudder-server/utils/misc"
	"github.com/rudderlabs/rudder-server/warehouse/client"
	warehouseutils "github.com/rudderlabs/rudder-server/warehouse/utils"
	snowflake "github.com/snowflakedb/gosnowflake" // blank comment
)

<<<<<<< HEAD
const (
	provider       = warehouseutils.SNOWFLAKE
	tableNameLimit = 127
=======
var (
	stagingTablePrefix string
	pkgLogger          logger.Logger
	enableDeleteByJobs bool
>>>>>>> 8ea8be57
)

var pkgLogger logger.Logger

func Init() {
	pkgLogger = logger.NewLogger().Child("warehouse").Child("snowflake")
}

<<<<<<< HEAD
=======
func loadConfig() {
	stagingTablePrefix = "RUDDER_STAGING_"
	config.RegisterBoolConfigVariable(false, &enableDeleteByJobs, true, "Warehouse.snowflake.enableDeleteByJobs")
}

>>>>>>> 8ea8be57
type HandleT struct {
	Db             *sql.DB
	Namespace      string
	CloudProvider  string
	ObjectStorage  string
	Warehouse      warehouseutils.Warehouse
	Uploader       warehouseutils.UploaderI
	ConnectTimeout time.Duration
}

// String constants for snowflake destination config
const (
	StorageIntegration = "storageIntegration"
	SFAccount          = "account"
	SFWarehouse        = "warehouse"
	SFDbName           = "database"
	SFUserName         = "user"
	SFPassword         = "password"
)

var dataTypesMap = map[string]string{
	"boolean":  "boolean",
	"int":      "number",
	"bigint":   "number",
	"float":    "double precision",
	"string":   "varchar",
	"datetime": "timestamp",
	"json":     "variant",
}

var dataTypesMapToRudder = map[string]string{
	"NUMBER":           "int",
	"DECIMAL":          "int",
	"NUMERIC":          "int",
	"INT":              "int",
	"INTEGER":          "int",
	"BIGINT":           "int",
	"SMALLINT":         "int",
	"FLOAT":            "float",
	"FLOAT4":           "float",
	"FLOAT8":           "float",
	"DOUBLE":           "float",
	"REAL":             "float",
	"DOUBLE PRECISION": "float",
	"BOOLEAN":          "boolean",
	"TEXT":             "string",
	"VARCHAR":          "string",
	"CHAR":             "string",
	"CHARACTER":        "string",
	"STRING":           "string",
	"BINARY":           "string",
	"VARBINARY":        "string",
	"TIMESTAMP_NTZ":    "datetime",
	"DATE":             "datetime",
	"DATETIME":         "datetime",
	"TIME":             "datetime",
	"TIMESTAMP":        "datetime",
	"TIMESTAMP_LTZ":    "datetime",
	"TIMESTAMP_TZ":     "datetime",
	"VARIANT":          "json",
}

var primaryKeyMap = map[string]string{
	usersTable:      "ID",
	identifiesTable: "ID",
	discardsTable:   "ROW_ID",
}

var partitionKeyMap = map[string]string{
	usersTable:      `"ID"`,
	identifiesTable: `"ID"`,
	discardsTable:   `"ROW_ID", "COLUMN_NAME", "TABLE_NAME"`,
}

var (
	usersTable              = warehouseutils.ToProviderCase(warehouseutils.SNOWFLAKE, warehouseutils.UsersTable)
	identifiesTable         = warehouseutils.ToProviderCase(warehouseutils.SNOWFLAKE, warehouseutils.IdentifiesTable)
	discardsTable           = warehouseutils.ToProviderCase(warehouseutils.SNOWFLAKE, warehouseutils.DiscardsTable)
	identityMergeRulesTable = warehouseutils.ToProviderCase(warehouseutils.SNOWFLAKE, warehouseutils.IdentityMergeRulesTable)
	identityMappingsTable   = warehouseutils.ToProviderCase(warehouseutils.SNOWFLAKE, warehouseutils.IdentityMappingsTable)
)

type tableLoadRespT struct {
	dbHandle     *sql.DB
	stagingTable string
}

func ColumnsWithDataTypes(columns map[string]string, prefix string) string {
	var arr []string
	for name, dataType := range columns {
		arr = append(arr, fmt.Sprintf(`"%s%s" %s`, prefix, name, dataTypesMap[dataType]))
	}
	return strings.Join(arr, ",")
}

// schemaIdentifier returns [DATABASE_NAME].[NAMESPACE] format to access the schema directly.
func (sf *HandleT) schemaIdentifier() string {
	return fmt.Sprintf(`"%s"`,
		sf.Namespace,
	)
}

func (sf *HandleT) createTable(tableName string, columns map[string]string) (err error) {
	schemaIdentifier := sf.schemaIdentifier()
	sqlStatement := fmt.Sprintf(`CREATE TABLE IF NOT EXISTS %s."%s" ( %v )`, schemaIdentifier, tableName, ColumnsWithDataTypes(columns, ""))
	pkgLogger.Infof("Creating table in snowflake for SF:%s : %v", sf.Warehouse.Destination.ID, sqlStatement)
	_, err = sf.Db.Exec(sqlStatement)
	return
}

func (sf *HandleT) tableExists(tableName string) (exists bool, err error) {
	sqlStatement := fmt.Sprintf(`SELECT EXISTS ( SELECT 1
   								 FROM   information_schema.tables
   								 WHERE  table_schema = '%s'
   								 AND    table_name = '%s'
								   )`, sf.Namespace, tableName)
	err = sf.Db.QueryRow(sqlStatement).Scan(&exists)
	return
}

func (sf *HandleT) columnExists(columnName, tableName string) (exists bool, err error) {
	sqlStatement := fmt.Sprintf(`SELECT EXISTS ( SELECT 1
   								 FROM   information_schema.columns
   								 WHERE  table_schema = '%s'
									AND table_name = '%s'
									AND column_name = '%s'
								   )`, sf.Namespace, tableName, columnName)
	err = sf.Db.QueryRow(sqlStatement).Scan(&exists)
	return
}

func (sf *HandleT) schemaExists() (exists bool, err error) {
	sqlStatement := fmt.Sprintf("SELECT EXISTS ( SELECT 1 FROM INFORMATION_SCHEMA.SCHEMATA WHERE SCHEMA_NAME = '%s' )", sf.Namespace)
	r := sf.Db.QueryRow(sqlStatement)
	err = r.Scan(&exists)
	// ignore err if no results for query
	if err == sql.ErrNoRows {
		err = nil
	}
	return
}

func (sf *HandleT) addColumn(tableName, columnName, columnType string) (err error) {
	schemaIdentifier := sf.schemaIdentifier()
	sqlStatement := fmt.Sprintf(`ALTER TABLE %s."%s" ADD COLUMN "%s" %s`, schemaIdentifier, tableName, columnName, dataTypesMap[columnType])
	pkgLogger.Infof("SF: Adding column in snowflake for %s:%s : %v", sf.Warehouse.Namespace, sf.Warehouse.Destination.ID, sqlStatement)
	_, err = sf.Db.Exec(sqlStatement)
	return
}

func (sf *HandleT) createSchema() (err error) {
	schemaIdentifier := sf.schemaIdentifier()
	sqlStatement := fmt.Sprintf(`CREATE SCHEMA IF NOT EXISTS %s`, schemaIdentifier)
	pkgLogger.Infof("SF: Creating schemaname in snowflake for %s:%s : %v", sf.Warehouse.Namespace, sf.Warehouse.Destination.ID, sqlStatement)
	_, err = sf.Db.Exec(sqlStatement)
	return
}

func checkAndIgnoreAlreadyExistError(err error) bool {
	if err != nil {
		// TODO: throw error if column already exists but of different type
		if e, ok := err.(*snowflake.SnowflakeError); ok {
			if e.SQLState == "42601" {
				return true
			}
		}
		return false
	}
	return true
}

func (sf *HandleT) authString() string {
	var auth string
	if misc.IsConfiguredToUseRudderObjectStorage(sf.Warehouse.Destination.Config) || (sf.CloudProvider == "AWS" && warehouseutils.GetConfigValue(StorageIntegration, sf.Warehouse) == "") {
		tempAccessKeyId, tempSecretAccessKey, token, _ := warehouseutils.GetTemporaryS3Cred(&sf.Warehouse.Destination)
		auth = fmt.Sprintf(`CREDENTIALS = (AWS_KEY_ID='%s' AWS_SECRET_KEY='%s' AWS_TOKEN='%s')`, tempAccessKeyId, tempSecretAccessKey, token)
	} else {
		auth = fmt.Sprintf(`STORAGE_INTEGRATION = %s`, warehouseutils.GetConfigValue(StorageIntegration, sf.Warehouse))
	}
	return auth
}

func (sf *HandleT) DeleteBy(tableNames []string, params warehouseutils.DeleteByParams) (err error) {
	pkgLogger.Infof("SF: Cleaning up the followng tables in snowflake for SF:%s : %v", tableNames)
	for _, tb := range tableNames {
		sqlStatement := fmt.Sprintf(`DELETE FROM "%[1]s"."%[2]s" WHERE 
		context_sources_job_run_id <> :jobrunid AND
		context_sources_task_run_id <> :taskrunid AND
		context_source_id = :sourceid AND
		received_at < :starttime`,
			sf.Namespace,
			tb,
		)

		pkgLogger.Infof("SF: Deleting rows in table in snowflake for SF:%s", sf.Warehouse.Destination.ID)
		pkgLogger.Debugf("SF: Executing the sql statement %v", sqlStatement)

		if enableDeleteByJobs {
			_, err = sf.Db.Exec(sqlStatement,
				sql.Named("jobrunid", params.JobRunId),
				sql.Named("taskrunid", params.TaskRunId),
				sql.Named("sourceid", params.SourceId),
				sql.Named("starttime", params.StartTime),
			)
			if err != nil {
				pkgLogger.Errorf("Error %s", err)
				return err
			}
		}
	}
	return nil
}

func (sf *HandleT) loadTable(tableName string, tableSchemaInUpload warehouseutils.TableSchemaT, dbHandle *sql.DB, skipClosingDBSession bool) (tableLoadResp tableLoadRespT, err error) {
	pkgLogger.Infof("SF: Starting load for table:%s\n", tableName)

	if dbHandle == nil {
		dbHandle, err = Connect(sf.getConnectionCredentials(OptionalCredsT{schemaName: sf.Namespace}))
		if err != nil {
			pkgLogger.Errorf("SF: Error establishing connection for copying table:%s: %v\n", tableName, err)
			return
		}
	}
	tableLoadResp.dbHandle = dbHandle
	if !skipClosingDBSession {
		defer dbHandle.Close()
	}

	strKeys := warehouseutils.GetColumnsFromTableSchema(tableSchemaInUpload)
	sort.Strings(strKeys)
	sortedColumnNames := warehouseutils.JoinWithFormatting(strKeys, func(idx int, name string) string {
		return fmt.Sprintf(`%q`, name)
	}, ",")

	schemaIdentifier := sf.schemaIdentifier()
	stagingTableName := warehouseutils.StagingTableName(provider, tableName, tableNameLimit)
	sqlStatement := fmt.Sprintf(`CREATE TEMPORARY TABLE %[1]s."%[2]s" LIKE %[1]s."%[3]s"`, schemaIdentifier, stagingTableName, tableName)

	pkgLogger.Debugf("SF: Creating temporary table for table:%s at %s\n", tableName, sqlStatement)
	_, err = dbHandle.Exec(sqlStatement)
	if err != nil {
		pkgLogger.Errorf("SF: Error creating temporary table for table:%s: %v\n", tableName, err)
		return
	}
	tableLoadResp.stagingTable = stagingTableName

	csvObjectLocation, err := sf.Uploader.GetSampleLoadFileLocation(tableName)
	if err != nil {
		return
	}
	loadFolder := warehouseutils.GetObjectFolder(sf.ObjectStorage, csvObjectLocation)
	// Truncating the columns by default so as to avoid size limitation errors
	// https://docs.snowflake.com/en/sql-reference/sql/copy-into-table.html#copy-options-copyoptions
	sqlStatement = fmt.Sprintf(`COPY INTO %v(%v) FROM '%v' %s PATTERN = '.*\.csv\.gz'
		FILE_FORMAT = ( TYPE = csv FIELD_OPTIONALLY_ENCLOSED_BY = '"' ESCAPE_UNENCLOSED_FIELD = NONE ) TRUNCATECOLUMNS = TRUE`, fmt.Sprintf(`%s."%s"`, schemaIdentifier, stagingTableName), sortedColumnNames, loadFolder, sf.authString())

	sanitisedSQLStmt, regexErr := misc.ReplaceMultiRegex(sqlStatement, map[string]string{
		"AWS_KEY_ID='[^']*'":     "AWS_KEY_ID='***'",
		"AWS_SECRET_KEY='[^']*'": "AWS_SECRET_KEY='***'",
		"AWS_TOKEN='[^']*'":      "AWS_TOKEN='***'",
	})
	if regexErr == nil {
		pkgLogger.Infof("SF: Running COPY command for table:%s at %s\n", tableName, sanitisedSQLStmt)
	}

	_, err = dbHandle.Exec(sqlStatement)
	if err != nil {
		pkgLogger.Errorf("SF: Error running COPY command: %v\n", err)
		return
	}

	primaryKey := "ID"
	if column, ok := primaryKeyMap[tableName]; ok {
		primaryKey = column
	}

	partitionKey := `"ID"`
	if column, ok := partitionKeyMap[tableName]; ok {
		partitionKey = column
	}

	stagingColumnNames := warehouseutils.JoinWithFormatting(strKeys, func(_ int, name string) string {
		return fmt.Sprintf(`staging."%s"`, name)
	}, ",")
	columnsWithValues := warehouseutils.JoinWithFormatting(strKeys, func(_ int, name string) string {
		return fmt.Sprintf(`original."%[1]s" = staging."%[1]s"`, name)
	}, ",")

	var additionalJoinClause string
	if tableName == discardsTable {
		additionalJoinClause = fmt.Sprintf(`AND original."%[1]s" = staging."%[1]s" AND original."%[2]s" = staging."%[2]s"`, "TABLE_NAME", "COLUMN_NAME")
	}

	keepLatestRecordOnDedup := sf.Uploader.ShouldOnDedupUseNewRecord()

	if keepLatestRecordOnDedup {
		sqlStatement = fmt.Sprintf(`MERGE INTO %[9]s."%[1]s" AS original
									USING (
										SELECT * FROM (
											SELECT *, row_number() OVER (PARTITION BY %[8]s ORDER BY RECEIVED_AT DESC) AS _rudder_staging_row_number FROM %[9]s."%[2]s"
										) AS q WHERE _rudder_staging_row_number = 1
									) AS staging
									ON (original."%[3]s" = staging."%[3]s" %[7]s)
									WHEN MATCHED THEN
									UPDATE SET %[6]s
									WHEN NOT MATCHED THEN
									INSERT (%[4]s) VALUES (%[5]s)`, tableName, stagingTableName, primaryKey, sortedColumnNames, stagingColumnNames, columnsWithValues, additionalJoinClause, partitionKey, schemaIdentifier)
	} else {
		sqlStatement = fmt.Sprintf(`MERGE INTO %[8]s."%[1]s" AS original
										USING (
											SELECT * FROM (
												SELECT *, row_number() OVER (PARTITION BY %[7]s ORDER BY RECEIVED_AT DESC) AS _rudder_staging_row_number FROM %[8]s."%[2]s"
											) AS q WHERE _rudder_staging_row_number = 1
										) AS staging
										ON (original."%[3]s" = staging."%[3]s" %[6]s)
										WHEN NOT MATCHED THEN
										INSERT (%[4]s) VALUES (%[5]s)`, tableName, stagingTableName, primaryKey, sortedColumnNames, stagingColumnNames, additionalJoinClause, partitionKey, schemaIdentifier)
	}

	pkgLogger.Infof("SF: Dedup records for table:%s using staging table: %s\n", tableName, sqlStatement)
	_, err = dbHandle.Exec(sqlStatement)
	if err != nil {
		pkgLogger.Errorf("SF: Error running MERGE for dedup: %v\n", err)
		return
	}

	pkgLogger.Infof("SF: Complete load for table:%s\n", tableName)
	return
}

func (sf *HandleT) LoadIdentityMergeRulesTable() (err error) {
	pkgLogger.Infof("SF: Starting load for table:%s\n", identityMergeRulesTable)

	pkgLogger.Infof("SF: Fetching load file location for %s", identityMergeRulesTable)
	var loadfile warehouseutils.LoadFileT
	loadfile, err = sf.Uploader.GetSingleLoadFile(identityMergeRulesTable)
	if err != nil {
		return err
	}

	dbHandle, err := Connect(sf.getConnectionCredentials(OptionalCredsT{schemaName: sf.Namespace}))
	if err != nil {
		pkgLogger.Errorf("SF: Error establishing connection for copying table:%s: %v\n", identityMergeRulesTable, err)
		return
	}

	sortedColumnNames := strings.Join([]string{"MERGE_PROPERTY_1_TYPE", "MERGE_PROPERTY_1_VALUE", "MERGE_PROPERTY_2_TYPE", "MERGE_PROPERTY_2_VALUE"}, ",")
	loadLocation := warehouseutils.GetObjectLocation(sf.ObjectStorage, loadfile.Location)
	schemaIdentifier := sf.schemaIdentifier()
	sqlStatement := fmt.Sprintf(`COPY INTO %v(%v) FROM '%v' %s PATTERN = '.*\.csv\.gz'
		FILE_FORMAT = ( TYPE = csv FIELD_OPTIONALLY_ENCLOSED_BY = '"' ESCAPE_UNENCLOSED_FIELD = NONE ) TRUNCATECOLUMNS = TRUE`, fmt.Sprintf(`%s."%s"`, schemaIdentifier, identityMergeRulesTable), sortedColumnNames, loadLocation, sf.authString())

	sanitisedSQLStmt, regexErr := misc.ReplaceMultiRegex(sqlStatement, map[string]string{
		"AWS_KEY_ID='[^']*'":     "AWS_KEY_ID='***'",
		"AWS_SECRET_KEY='[^']*'": "AWS_SECRET_KEY='***'",
		"AWS_TOKEN='[^']*'":      "AWS_TOKEN='***'",
	})
	if regexErr == nil {
		pkgLogger.Infof("SF: Dedup records for table:%s using staging table: %s\n", identityMergeRulesTable, sanitisedSQLStmt)
	}

	_, err = dbHandle.Exec(sqlStatement)
	if err != nil {
		pkgLogger.Errorf("SF: Error running MERGE for dedup: %v\n", err)
		return
	}
	pkgLogger.Infof("SF: Complete load for table:%s\n", identityMergeRulesTable)
	return
}

func (sf *HandleT) LoadIdentityMappingsTable() (err error) {
	pkgLogger.Infof("SF: Starting load for table:%s\n", identityMappingsTable)
	pkgLogger.Infof("SF: Fetching load file location for %s", identityMappingsTable)
	var loadfile warehouseutils.LoadFileT

	loadfile, err = sf.Uploader.GetSingleLoadFile(identityMappingsTable)
	if err != nil {
		return err
	}

	dbHandle, err := Connect(sf.getConnectionCredentials(OptionalCredsT{schemaName: sf.Namespace}))
	if err != nil {
		pkgLogger.Errorf("SF: Error establishing connection for copying table:%s: %v\n", identityMappingsTable, err)
		return
	}

	schemaIdentifier := sf.schemaIdentifier()
	stagingTableName := warehouseutils.StagingTableName(provider, identityMappingsTable, tableNameLimit)
	sqlStatement := fmt.Sprintf(`CREATE TEMPORARY TABLE %[1]s."%[2]s" LIKE %[1]s."%[3]s"`, schemaIdentifier, stagingTableName, identityMappingsTable)

	pkgLogger.Infof("SF: Creating temporary table for table:%s at %s\n", identityMappingsTable, sqlStatement)
	_, err = dbHandle.Exec(sqlStatement)
	if err != nil {
		pkgLogger.Errorf("SF: Error creating temporary table for table:%s: %v\n", identityMappingsTable, err)
		return
	}

	sqlStatement = fmt.Sprintf(`ALTER TABLE %s."%s" ADD COLUMN "ID" int AUTOINCREMENT start 1 increment 1`, schemaIdentifier, stagingTableName)
	pkgLogger.Infof("SF: Adding autoincrement column for table:%s at %s\n", stagingTableName, sqlStatement)
	_, err = dbHandle.Exec(sqlStatement)
	if err != nil && !checkAndIgnoreAlreadyExistError(err) {
		pkgLogger.Errorf("SF: Error adding autoincrement column for table:%s: %v\n", stagingTableName, err)
		return
	}

	loadLocation := warehouseutils.GetObjectLocation(sf.ObjectStorage, loadfile.Location)
	sqlStatement = fmt.Sprintf(`COPY INTO %v("MERGE_PROPERTY_TYPE", "MERGE_PROPERTY_VALUE", "RUDDER_ID", "UPDATED_AT") FROM '%v' %s PATTERN = '.*\.csv\.gz'
		FILE_FORMAT = ( TYPE = csv FIELD_OPTIONALLY_ENCLOSED_BY = '"' ESCAPE_UNENCLOSED_FIELD = NONE ) TRUNCATECOLUMNS = TRUE`, fmt.Sprintf(`%s."%s"`, schemaIdentifier, stagingTableName), loadLocation, sf.authString())

	pkgLogger.Infof("SF: Dedup records for table:%s using staging table: %s\n", identityMappingsTable, sqlStatement)
	_, err = dbHandle.Exec(sqlStatement)
	if err != nil {
		pkgLogger.Errorf("SF: Error running MERGE for dedup: %v\n", err)
		return
	}

	sqlStatement = fmt.Sprintf(`MERGE INTO %[3]s."%[1]s" AS original
									USING (
										SELECT * FROM (
											SELECT *, row_number() OVER (PARTITION BY "MERGE_PROPERTY_TYPE", "MERGE_PROPERTY_VALUE" ORDER BY "ID" DESC) AS _rudder_staging_row_number FROM %[3]s."%[2]s"
										) AS q WHERE _rudder_staging_row_number = 1
									) AS staging
									ON (original."MERGE_PROPERTY_TYPE" = staging."MERGE_PROPERTY_TYPE" AND original."MERGE_PROPERTY_VALUE" = staging."MERGE_PROPERTY_VALUE")
									WHEN MATCHED THEN
									UPDATE SET original."RUDDER_ID" = staging."RUDDER_ID", original."UPDATED_AT" =  staging."UPDATED_AT"
									WHEN NOT MATCHED THEN
									INSERT ("MERGE_PROPERTY_TYPE", "MERGE_PROPERTY_VALUE", "RUDDER_ID", "UPDATED_AT") VALUES (staging."MERGE_PROPERTY_TYPE", staging."MERGE_PROPERTY_VALUE", staging."RUDDER_ID", staging."UPDATED_AT")`, identityMappingsTable, stagingTableName, schemaIdentifier)
	pkgLogger.Infof("SF: Dedup records for table:%s using staging table: %s\n", identityMappingsTable, sqlStatement)
	_, err = dbHandle.Exec(sqlStatement)
	if err != nil {
		pkgLogger.Errorf("SF: Error running MERGE for dedup: %v\n", err)
		return
	}
	pkgLogger.Infof("SF: Complete load for table:%s\n", identityMappingsTable)
	return
}

func (sf *HandleT) loadUserTables() (errorMap map[string]error) {
	identifyColMap := sf.Uploader.GetTableSchemaInUpload(identifiesTable)
	if len(identifyColMap) == 0 {
		return errorMap
	}
	errorMap = map[string]error{identifiesTable: nil}
	pkgLogger.Infof("SF: Starting load for identifies and users tables\n")

	resp, err := sf.loadTable(identifiesTable, sf.Uploader.GetTableSchemaInUpload(identifiesTable), nil, true)
	if err != nil {
		errorMap[identifiesTable] = err
		return errorMap
	}
	defer resp.dbHandle.Close()

	if len(sf.Uploader.GetTableSchemaInUpload(usersTable)) == 0 {
		return errorMap
	}
	errorMap[usersTable] = nil

	userColMap := sf.Uploader.GetTableSchemaInWarehouse(usersTable)
	var userColNames, firstValProps, identifyColNames []string
	for colName := range userColMap {
		if colName == "ID" {
			continue
		}
		userColNames = append(userColNames, fmt.Sprintf(`"%s"`, colName))
		if _, ok := identifyColMap[colName]; ok {
			identifyColNames = append(identifyColNames, fmt.Sprintf(`"%s"`, colName))
		} else {
			// This is to handle cases when column in users table not present in inditifies table
			identifyColNames = append(identifyColNames, fmt.Sprintf(`NULL as "%s"`, colName))
		}
		firstValProps = append(firstValProps, fmt.Sprintf(`FIRST_VALUE("%[1]s" IGNORE NULLS) OVER (PARTITION BY ID ORDER BY RECEIVED_AT DESC ROWS BETWEEN UNBOUNDED PRECEDING AND UNBOUNDED FOLLOWING) AS "%[1]s"`, colName))
	}
	schemaIdentifier := sf.schemaIdentifier()

	stagingTableName := warehouseutils.StagingTableName(provider, usersTable, tableNameLimit)
	sqlStatement := fmt.Sprintf(`CREATE TEMPORARY TABLE %[1]s."%[2]s" AS (SELECT DISTINCT * FROM
										(
											SELECT
											"ID", %[3]s
											FROM (
												(
													SELECT "ID", %[6]s FROM %[1]s."%[4]s" WHERE "ID" in (SELECT "USER_ID" FROM %[1]s."%[5]s" WHERE "USER_ID" IS NOT NULL)
												) UNION
												(
													SELECT "USER_ID", %[7]s FROM %[1]s."%[5]s" WHERE "USER_ID" IS NOT NULL
												)
											)
										)
									)`,
		schemaIdentifier,                    // 1
		stagingTableName,                    // 2
		strings.Join(firstValProps, ","),    // 3
		usersTable,                          // 4
		resp.stagingTable,                   // 5
		strings.Join(userColNames, ","),     // 6
		strings.Join(identifyColNames, ","), // 7
	)
	pkgLogger.Infof("SF: Creating staging table for users: %s\n", sqlStatement)
	_, err = resp.dbHandle.Exec(sqlStatement)
	if err != nil {
		pkgLogger.Errorf("SF: Error creating temporary table for table:%s: %v\n", usersTable, err)
		errorMap[usersTable] = err
		return errorMap
	}

	primaryKey := `"ID"`
	columnNames := append([]string{`"ID"`}, userColNames...)
	columnNamesStr := strings.Join(columnNames, ",")
	var columnsWithValues, stagingColumnValues string
	for idx, colName := range columnNames {
		columnsWithValues += fmt.Sprintf(`original.%[1]s = staging.%[1]s`, colName)
		stagingColumnValues += fmt.Sprintf(`staging.%s`, colName)
		if idx != len(columnNames)-1 {
			columnsWithValues += `,`
			stagingColumnValues += `,`
		}
	}

	sqlStatement = fmt.Sprintf(`MERGE INTO %[7]s."%[1]s" AS original
									USING (
										SELECT %[3]s FROM %[7]s."%[2]s"
									) AS staging
									ON (original.%[4]s = staging.%[4]s)
									WHEN MATCHED THEN
									UPDATE SET %[5]s
									WHEN NOT MATCHED THEN
									INSERT (%[3]s) VALUES (%[6]s)`, usersTable, stagingTableName, columnNamesStr, primaryKey, columnsWithValues, stagingColumnValues, schemaIdentifier)
	pkgLogger.Infof("SF: Dedup records for table:%s using staging table: %s\n", usersTable, sqlStatement)
	_, err = resp.dbHandle.Exec(sqlStatement)
	if err != nil {
		pkgLogger.Errorf("SF: Error running MERGE for dedup: %v\n", err)
		errorMap[usersTable] = err
		return errorMap
	}
	pkgLogger.Infof("SF: Complete load for table:%s", usersTable)
	return errorMap
}

type SnowflakeCredentialsT struct {
	Account    string
	WHName     string
	DBName     string
	Username   string
	Password   string
	schemaName string
	timeout    time.Duration
}

func Connect(cred SnowflakeCredentialsT) (*sql.DB, error) {
	urlConfig := snowflake.Config{
		Account:     cred.Account,
		User:        cred.Username,
		Password:    cred.Password,
		Database:    cred.DBName,
		Schema:      cred.schemaName,
		Warehouse:   cred.WHName,
		Application: "Rudderstack",
	}

	if cred.timeout > 0 {
		urlConfig.LoginTimeout = cred.timeout
	}

	var err error
	dsn, err := snowflake.DSN(&urlConfig)
	if err != nil {
		return nil, fmt.Errorf("SF: Error costructing DSN to connect : (%v)", err)
	}

	var db *sql.DB
	if db, err = sql.Open("snowflake", dsn); err != nil {
		return nil, fmt.Errorf("SF: snowflake connect error : (%v)", err)
	}

	alterStatement := `ALTER SESSION SET ABORT_DETACHED_QUERY=TRUE`
	pkgLogger.Infof("SF: Altering session with abort_detached_query for snowflake: %v", alterStatement)
	_, err = db.Exec(alterStatement)
	if err != nil {
		return nil, fmt.Errorf("SF: snowflake alter session error : (%v)", err)
	}
	return db, nil
}

func (sf *HandleT) CreateSchema() (err error) {
	var schemaExists bool
	schemaIdentifier := sf.schemaIdentifier()
	schemaExists, err = sf.schemaExists()
	if err != nil {
		pkgLogger.Errorf("SF: Error checking if schema: %s exists: %v", schemaIdentifier, err)
		return err
	}
	if schemaExists {
		pkgLogger.Infof("SF: Skipping creating schema: %s since it already exists", schemaIdentifier)
		return
	}
	return sf.createSchema()
}

func (sf *HandleT) CreateTable(tableName string, columnMap map[string]string) (err error) {
	return sf.createTable(tableName, columnMap)
}

func (sf *HandleT) DropTable(tableName string) (err error) {
	schemaIdentifier := sf.schemaIdentifier()
	sqlStatement := fmt.Sprintf(`DROP TABLE %[1]s."%[2]s"`, schemaIdentifier, tableName)
	pkgLogger.Infof("SF: Dropping table in snowflake for SF:%s : %v", sf.Warehouse.Destination.ID, sqlStatement)
	_, err = sf.Db.Exec(sqlStatement)
	return
}

func (sf *HandleT) AddColumn(tableName, columnName, columnType string) (err error) {
	err = sf.addColumn(tableName, columnName, columnType)
	schemaIdentifier := sf.schemaIdentifier()
	if err != nil {
		if checkAndIgnoreAlreadyExistError(err) {
			pkgLogger.Infof("SF: Column %s already exists on %s.%s \nResponse: %v", columnName, schemaIdentifier, tableName, err)
			err = nil
		}
	}
	return err
}

func (*HandleT) AlterColumn(_, _, _ string) (err error) {
	return
}

// DownloadIdentityRules gets distinct combinations of anonymous_id, user_id from tables in warehouse
func (sf *HandleT) DownloadIdentityRules(gzWriter *misc.GZipWriter) (err error) {
	getFromTable := func(tableName string) (err error) {
		var exists bool
		exists, err = sf.tableExists(tableName)
		if err != nil || !exists {
			return
		}

		schemaIdentifier := sf.schemaIdentifier()
		sqlStatement := fmt.Sprintf(`SELECT count(*) FROM %s."%s"`, schemaIdentifier, tableName)
		var totalRows int64
		err = sf.Db.QueryRow(sqlStatement).Scan(&totalRows)
		if err != nil {
			return
		}

		// check if table in warehouse has anonymous_id and user_id and construct accordingly
		hasAnonymousID, err := sf.columnExists("ANONYMOUS_ID", tableName)
		if err != nil {
			return
		}
		hasUserID, err := sf.columnExists("USER_ID", tableName)
		if err != nil {
			return
		}

		var toSelectFields string
		if hasAnonymousID && hasUserID {
			toSelectFields = `"ANONYMOUS_ID", "USER_ID"`
		} else if hasAnonymousID {
			toSelectFields = `"ANONYMOUS_ID", NULL AS "USER_ID"`
		} else if hasUserID {
			toSelectFields = `NULL AS "ANONYMOUS_ID", "USER_ID"`
		} else {
			pkgLogger.Infof("SF: ANONYMOUS_ID, USER_ID columns not present in table: %s", tableName)
			return nil
		}

		batchSize := int64(10000)
		var offset int64
		for {
			// TODO: Handle case for missing anonymous_id, user_id columns
			sqlStatement = fmt.Sprintf(`SELECT DISTINCT %s FROM %s."%s" LIMIT %d OFFSET %d`, toSelectFields, schemaIdentifier, tableName, batchSize, offset)
			pkgLogger.Infof("SF: Downloading distinct combinations of anonymous_id, user_id: %s, totalRows: %d", sqlStatement, totalRows)
			var rows *sql.Rows
			rows, err = sf.Db.Query(sqlStatement)
			if err != nil {
				return
			}

			for rows.Next() {
				var buff bytes.Buffer
				csvWriter := csv.NewWriter(&buff)
				var csvRow []string

				var anonymousID, userID sql.NullString
				err = rows.Scan(&anonymousID, &userID)
				if err != nil {
					return
				}

				if !anonymousID.Valid && !userID.Valid {
					continue
				}

				// avoid setting null merge_property_1 to avoid not null constraint in local postgres
				if anonymousID.Valid {
					csvRow = append(csvRow, "anonymous_id", anonymousID.String, "user_id", userID.String)
				} else {
					csvRow = append(csvRow, "user_id", userID.String, "anonymous_id", anonymousID.String)
				}
				csvWriter.Write(csvRow)
				csvWriter.Flush()
				gzWriter.WriteGZ(buff.String())
			}

			offset += batchSize
			if offset >= totalRows {
				break
			}
		}
		return
	}

	tables := []string{"TRACKS", "PAGES", "SCREENS", "IDENTIFIES", "ALIASES"}
	for _, table := range tables {
		err = getFromTable(table)
		if err != nil {
			return
		}
	}
	return nil
}

func (*HandleT) CrashRecover(_ warehouseutils.Warehouse) (err error) {
	return
}

func (sf *HandleT) IsEmpty(warehouse warehouseutils.Warehouse) (empty bool, err error) {
	empty = true

	sf.Warehouse = warehouse
	sf.Namespace = warehouse.Namespace
	sf.Db, err = Connect(sf.getConnectionCredentials(OptionalCredsT{}))
	if err != nil {
		return
	}
	defer sf.Db.Close()

	tables := []string{"TRACKS", "PAGES", "SCREENS", "IDENTIFIES", "ALIASES"}
	for _, tableName := range tables {
		var exists bool
		exists, err = sf.tableExists(tableName)
		if err != nil {
			return
		}
		if !exists {
			continue
		}
		schemaIdentifier := sf.schemaIdentifier()
		sqlStatement := fmt.Sprintf(`SELECT COUNT(*) FROM %s."%s"`, schemaIdentifier, tableName)
		var count int64
		err = sf.Db.QueryRow(sqlStatement).Scan(&count)
		if err != nil {
			return
		}
		if count > 0 {
			empty = false
			return
		}
	}
	return
}

type OptionalCredsT struct {
	schemaName string
}

func (sf *HandleT) getConnectionCredentials(opts OptionalCredsT) SnowflakeCredentialsT {
	return SnowflakeCredentialsT{
		Account:    warehouseutils.GetConfigValue(SFAccount, sf.Warehouse),
		WHName:     warehouseutils.GetConfigValue(SFWarehouse, sf.Warehouse),
		DBName:     warehouseutils.GetConfigValue(SFDbName, sf.Warehouse),
		Username:   warehouseutils.GetConfigValue(SFUserName, sf.Warehouse),
		Password:   warehouseutils.GetConfigValue(SFPassword, sf.Warehouse),
		schemaName: opts.schemaName,
		timeout:    sf.ConnectTimeout,
	}
}

func (sf *HandleT) Setup(warehouse warehouseutils.Warehouse, uploader warehouseutils.UploaderI) (err error) {
	sf.Warehouse = warehouse
	sf.Namespace = warehouse.Namespace
	sf.CloudProvider = warehouseutils.SnowflakeCloudProvider(warehouse.Destination.Config)
	sf.Uploader = uploader
	sf.ObjectStorage = warehouseutils.ObjectStorageType(warehouseutils.SNOWFLAKE, warehouse.Destination.Config, sf.Uploader.UseRudderStorage())

	sf.Db, err = Connect(sf.getConnectionCredentials(OptionalCredsT{}))
	return err
}

func (sf *HandleT) TestConnection(warehouse warehouseutils.Warehouse) (err error) {
	sf.Warehouse = warehouse
	sf.Db, err = Connect(sf.getConnectionCredentials(OptionalCredsT{}))
	if err != nil {
		return
	}
	defer sf.Db.Close()

	ctx, cancel := context.WithTimeout(context.TODO(), sf.ConnectTimeout)
	defer cancel()

	err = sf.Db.PingContext(ctx)
	if err == context.DeadlineExceeded {
		return fmt.Errorf("connection testing timed out after %d sec", sf.ConnectTimeout/time.Second)
	}
	if err != nil {
		return err
	}

	return nil
}

// FetchSchema queries snowflake and returns the schema assoiciated with provided namespace
func (sf *HandleT) FetchSchema(warehouse warehouseutils.Warehouse) (schema warehouseutils.SchemaT, err error) {
	sf.Warehouse = warehouse
	sf.Namespace = warehouse.Namespace
	dbHandle, err := Connect(sf.getConnectionCredentials(OptionalCredsT{}))
	if err != nil {
		return
	}
	defer dbHandle.Close()

	schema = make(warehouseutils.SchemaT)
	sqlStatement := fmt.Sprintf(`
		SELECT
		  t.table_name,
		  c.column_name,
		  c.data_type
		FROM
		  INFORMATION_SCHEMA.TABLES as t
		  JOIN INFORMATION_SCHEMA.COLUMNS as c ON t.table_schema = c.table_schema
		  and t.table_name = c.table_name
		WHERE
		  t.table_schema = '%s'
	`,
		sf.Namespace,
	)

	rows, err := dbHandle.Query(sqlStatement)
	if err != nil && err != sql.ErrNoRows {
		pkgLogger.Errorf("SF: Error in fetching schema from snowflake destination:%v, query: %v", sf.Warehouse.Destination.ID, sqlStatement)
		return
	}
	if err == sql.ErrNoRows {
		pkgLogger.Infof("SF: No rows, while fetching schema from  destination:%v, query: %v", sf.Warehouse.Identifier, sqlStatement)
		return schema, nil
	}
	defer rows.Close()
	for rows.Next() {
		var tName, cName, cType string
		err = rows.Scan(&tName, &cName, &cType)
		if err != nil {
			pkgLogger.Errorf("SF: Error in processing fetched schema from snowflake destination:%v", sf.Warehouse.Destination.ID)
			return
		}
		if _, ok := schema[tName]; !ok {
			schema[tName] = make(map[string]string)
		}
		if datatype, ok := dataTypesMapToRudder[cType]; ok {
			schema[tName][cName] = datatype
		} else {
			warehouseutils.WHCounterStat(warehouseutils.RUDDER_MISSING_DATATYPE, &sf.Warehouse, warehouseutils.Tag{Name: "datatype", Value: cType}).Count(1)
		}
	}
	return
}

func (sf *HandleT) Cleanup() {
	if sf.Db != nil {
		sf.Db.Close()
	}
}

func (sf *HandleT) LoadUserTables() map[string]error {
	return sf.loadUserTables()
}

func (sf *HandleT) LoadTable(tableName string) error {
	_, err := sf.loadTable(tableName, sf.Uploader.GetTableSchemaInUpload(tableName), nil, false)
	return err
}

func (sf *HandleT) GetTotalCountInTable(tableName string) (total int64, err error) {
	schemaIdentifier := sf.schemaIdentifier()
	sqlStatement := fmt.Sprintf(`SELECT count(*) FROM %[1]s."%[2]s"`, schemaIdentifier, tableName)
	err = sf.Db.QueryRow(sqlStatement).Scan(&total)
	if err != nil {
		pkgLogger.Errorf(`SF: Error getting total count in table %s:%s`, schemaIdentifier, tableName)
	}
	return
}

func (sf *HandleT) Connect(warehouse warehouseutils.Warehouse) (client.Client, error) {
	sf.Warehouse = warehouse
	sf.Namespace = warehouse.Namespace
	sf.CloudProvider = warehouseutils.SnowflakeCloudProvider(warehouse.Destination.Config)
	sf.ObjectStorage = warehouseutils.ObjectStorageType(
		warehouseutils.SNOWFLAKE,
		warehouse.Destination.Config,
		misc.IsConfiguredToUseRudderObjectStorage(sf.Warehouse.Destination.Config),
	)
	dbHandle, err := Connect(sf.getConnectionCredentials(OptionalCredsT{}))
	if err != nil {
		return client.Client{}, err
	}

	return client.Client{Type: client.SQLClient, SQL: dbHandle}, err
}

func (sf *HandleT) LoadTestTable(location, tableName string, _ map[string]interface{}, _ string) (err error) {
	loadFolder := warehouseutils.GetObjectFolder(sf.ObjectStorage, location)
	schemaIdentifier := sf.schemaIdentifier()
	sqlStatement := fmt.Sprintf(`COPY INTO %v(%v) FROM '%v' %s PATTERN = '.*\.csv\.gz'
		FILE_FORMAT = ( TYPE = csv FIELD_OPTIONALLY_ENCLOSED_BY = '"' ESCAPE_UNENCLOSED_FIELD = NONE ) TRUNCATECOLUMNS = TRUE`,
		fmt.Sprintf(`%s."%s"`, schemaIdentifier, tableName),
		fmt.Sprintf(`"%s", "%s"`, "id", "val"),
		loadFolder,
		sf.authString(),
	)

	_, err = sf.Db.Exec(sqlStatement)
	return
}

func (sf *HandleT) SetConnectionTimeout(timeout time.Duration) {
	sf.ConnectTimeout = timeout
}<|MERGE_RESOLUTION|>--- conflicted
+++ resolved
@@ -10,11 +10,7 @@
 	"strings"
 	"time"
 
-<<<<<<< HEAD
-=======
-	"github.com/gofrs/uuid"
 	"github.com/rudderlabs/rudder-server/config"
->>>>>>> 8ea8be57
 	"github.com/rudderlabs/rudder-server/utils/logger"
 	"github.com/rudderlabs/rudder-server/utils/misc"
 	"github.com/rudderlabs/rudder-server/warehouse/client"
@@ -22,32 +18,25 @@
 	snowflake "github.com/snowflakedb/gosnowflake" // blank comment
 )
 
-<<<<<<< HEAD
 const (
 	provider       = warehouseutils.SNOWFLAKE
 	tableNameLimit = 127
-=======
+)
+
 var (
-	stagingTablePrefix string
 	pkgLogger          logger.Logger
 	enableDeleteByJobs bool
->>>>>>> 8ea8be57
 )
 
-var pkgLogger logger.Logger
-
 func Init() {
+	loadConfig()
 	pkgLogger = logger.NewLogger().Child("warehouse").Child("snowflake")
 }
 
-<<<<<<< HEAD
-=======
 func loadConfig() {
-	stagingTablePrefix = "RUDDER_STAGING_"
 	config.RegisterBoolConfigVariable(false, &enableDeleteByJobs, true, "Warehouse.snowflake.enableDeleteByJobs")
 }
 
->>>>>>> 8ea8be57
 type HandleT struct {
 	Db             *sql.DB
 	Namespace      string
