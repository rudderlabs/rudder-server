--- conflicted
+++ resolved
@@ -23,11 +23,8 @@
 	"github.com/tidwall/gjson"
 )
 
-<<<<<<< HEAD
 const DumpsLoaderFinishPath = "dumps-loader-done"
-=======
 var reFilename = regexp.MustCompile(`^\d+\.[^.]+(\d+)\.(\d+)-(\d+)`)
->>>>>>> 777b7a62
 
 // DumpsLoaderHandleT - dumps-loader handle
 type dumpsLoaderHandleT struct {
@@ -289,20 +286,16 @@
 		panic("invalid start time format provided")
 	}
 
-<<<<<<< HEAD
 	tmpDirPath, err := misc.CreateTMPDIR()
 	if err != nil {
 		panic(fmt.Errorf("failed to create tmp dir with error: %w", err))
 	}
 	handle.tmpDirPath = tmpDirPath
-	handle.instanceID = config.GetInt("INSTANCE_ID", 1)
-=======
 	handle.instanceID, err = strconv.Atoi(config.GetInstanceID())
 	if err != nil {
 		panic("invalid instanceID")
 	}
 
->>>>>>> 777b7a62
 	handle.prefix = strings.TrimSpace(config.GetString("JOBS_REPLAY_BACKUP_PREFIX", ""))
 	handle.tablePrefix = tablePrefix
 	handle.procError = &ProcErrorRequestHandler{tablePrefix: tablePrefix, handle: handle}
