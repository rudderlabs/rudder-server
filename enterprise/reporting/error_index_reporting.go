--- conflicted
+++ resolved
@@ -25,11 +25,7 @@
 
 const (
 	errorIndex = "err_idx"
-<<<<<<< HEAD
 	folderName = "rudder-failed-messages"
-=======
-	folderName = "error-index"
->>>>>>> f6cd2428
 )
 
 type payload struct {
@@ -218,11 +214,7 @@
 // 1. Groups by aggregateKey
 // 2. Creates a file for each aggregateKey
 // 3. Uploads the files
-<<<<<<< HEAD
 func (eir *ErrorIndexReporter) processJobs(ctx context.Context, jobs []*jobsdb.JobT) error {
-=======
-func (eir *ErrorIndexReporter) processJobs(jobs []*jobsdb.JobT) error {
->>>>>>> f6cd2428
 	aggregatedJobs, err := eir.aggregateJobs(jobs)
 	if err != nil {
 		return fmt.Errorf("aggregating jobs: %v", err)
@@ -235,11 +227,8 @@
 		}
 	}()
 	for _, aggregatedJob := range aggregatedJobs {
-<<<<<<< HEAD
 		windowFormat := aggregatedJob[0].FailedAt.Format("2006/01/02/15")
 
-=======
->>>>>>> f6cd2428
 		f, err := eir.createFile(aggregatedJob)
 		if err != nil {
 			return fmt.Errorf("creating file: %v", err)
@@ -254,15 +243,6 @@
 	return nil
 }
 
-<<<<<<< HEAD
-=======
-	if err := eir.uploadFiles(files); err != nil {
-		return fmt.Errorf("uploading file: %v", err)
-	}
-	return nil
-}
-
->>>>>>> f6cd2428
 // aggregateJobs
 // 1. Groups jobs by aggregateKey
 // 2. Sorts the jobs by sortKey to achieve better encoding
@@ -296,15 +276,10 @@
 		return nil, fmt.Errorf("creating tmp directory: %w", err)
 	}
 
-<<<<<<< HEAD
 	fileName := fmt.Sprintf("%s.%d.%s.%d%s", payloads[0].SourceID, payloads[0].FailedAt.Unix(),
 		uuid.New().String(),
 		eir.now().Unix(),
 		eir.writer.Extension(),
-=======
-	fileName := fmt.Sprintf("%s.%s.%d.parquet", payloads[0].SourceID, uuid.New().String(),
-		eir.now().Unix(),
->>>>>>> f6cd2428
 	)
 	filePath := path.Join(tmpDirPath, folderName, fileName)
 
@@ -325,7 +300,6 @@
 	return f, nil
 }
 
-<<<<<<< HEAD
 func (eir *ErrorIndexReporter) uploadFile(ctx context.Context, file *os.File, windowFormat string) error {
 	_, err := eir.fileManager.Upload(ctx, file,
 		eir.config.instanceID,
@@ -335,11 +309,5 @@
 	if err != nil {
 		return fmt.Errorf("uploading file %s: %v", file.Name(), err)
 	}
-=======
-func (eir *ErrorIndexReporter) uploadFiles([]*os.File) error {
-	keyPrefixes := []string{folderName, batchJobs.Connection.Source.ID, brt.customDatePrefix.Load() + datePrefixLayout}
-
-	prefixes := []string{"rudder-error-index", time.Now().Format("01-02-2006")}
->>>>>>> f6cd2428
 	return nil
 }