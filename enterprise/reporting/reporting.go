--- conflicted
+++ resolved
@@ -244,7 +244,6 @@
 	}
 
 	groupByColumns := "workspace_id, namespace, instance_id, source_definition_id, source_category, source_id, destination_definition_id, destination_id, source_task_run_id, source_job_id, source_job_run_id, transformation_id, transformation_version_id, tracking_plan_id, tracking_plan_version, in_pu, pu, status, terminal_state, initial_state, status_code, event_name, event_type, error_type"
-<<<<<<< HEAD
 	sqlStatement = fmt.Sprintf(`
     SELECT 
         %s, MAX(reported_at),
@@ -261,12 +260,9 @@
     FROM 
         %s
     WHERE 
-        reported_at < $1
-    GROUP BY 
+        reported_at >= $1 and reported_at < $2
+		GROUP BY 
         %s`, groupByColumns, ReportsTable, groupByColumns)
-=======
-	sqlStatement = fmt.Sprintf(`SELECT %s, MAX(reported_at), (ARRAY_AGG(sample_response order by id))[1], (ARRAY_AGG(sample_event order by id))[1], SUM(count), SUM(violation_count) FROM %s WHERE reported_at >= $1 and reported_at < $2 GROUP BY %s`, groupByColumns, ReportsTable, groupByColumns)
->>>>>>> 11ee1990
 	var rows *sql.Rows
 	queryStart = time.Now()
 	rows, err = dbHandle.Query(sqlStatement, bucketStart, bucketEnd)
