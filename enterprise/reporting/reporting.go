package reporting

import (
	"context"
	"database/sql"
	"errors"
	"fmt"
	"slices"
	"strconv"
	"strings"
	"sync"
	"time"

	"go.uber.org/atomic"
	"golang.org/x/sync/errgroup"

	"github.com/lib/pq"

	"github.com/rudderlabs/rudder-go-kit/bytesize"
	"github.com/rudderlabs/rudder-go-kit/config"
	"github.com/rudderlabs/rudder-go-kit/logger"
	"github.com/rudderlabs/rudder-go-kit/stats"
	obskit "github.com/rudderlabs/rudder-observability-kit/go/labels"

	"github.com/rudderlabs/rudder-server/enterprise/reporting/client"
	"github.com/rudderlabs/rudder-server/enterprise/reporting/event_sampler"
	migrator "github.com/rudderlabs/rudder-server/services/sql-migrator"
	. "github.com/rudderlabs/rudder-server/utils/tx" //nolint:staticcheck
	"github.com/rudderlabs/rudder-server/utils/types"
)

const ReportsTable = "reports"

const (
	StatReportingMainLoopTime              = "reporting_client_main_loop_time"
	StatReportingGetReportsTime            = "reporting_client_get_reports_time"
	StatReportingGetReportsCount           = "reporting_client_get_reports_count"
	StatReportingGetAggregatedReportsTime  = "reporting_client_get_aggregated_reports_time"
	StatReportingGetAggregatedReportsCount = "reporting_client_get_aggregated_reports_count"
	StatReportingGetMinReportedAtQueryTime = "reporting_client_get_min_reported_at_query_time"
	StatReportingGetReportsQueryTime       = "reporting_client_get_reports_query_time"
	StatReportingVacuumDuration            = "reporting_vacuum_duration"
)

type DefaultReporter struct {
	ctx              context.Context
	cancel           context.CancelFunc
	g                *errgroup.Group
	configSubscriber *configSubscriber
	syncersMu        sync.RWMutex
	syncers          map[string]*types.SyncSource
	log              logger.Logger
	namespace        string

	instanceID                           string
	whActionsOnly                        bool
	sleepInterval                        config.ValueLoader[time.Duration]
	mainLoopSleepInterval                config.ValueLoader[time.Duration]
	dbQueryTimeout                       *config.Reloadable[time.Duration]
	sourcesWithEventNameTrackingDisabled []string
	maxOpenConnections                   int
	maxConcurrentRequests                config.ValueLoader[int]
	vacuumFull                           config.ValueLoader[bool]

	getMinReportedAtQueryTime stats.Measurement
	getReportsQueryTime       stats.Measurement
	stats                     stats.Stats
	maxReportsCountInARequest config.ValueLoader[int]

	eventSamplingEnabled  config.ValueLoader[bool]
	eventSamplingDuration config.ValueLoader[time.Duration]
	eventSampler          event_sampler.EventSampler

<<<<<<< HEAD
	commonClient *client.Client
=======
	eventNamePrefixLength config.ValueLoader[int]
	eventNameSuffixLength config.ValueLoader[int]

	useCommonClient config.ValueLoader[bool]
	commonClient    *client.Client
>>>>>>> 3cbc4222
}

func NewDefaultReporter(ctx context.Context, conf *config.Config, log logger.Logger, configSubscriber *configSubscriber, stats stats.Stats) *DefaultReporter {
	var dbQueryTimeout *config.Reloadable[time.Duration]
	var eventSampler event_sampler.EventSampler

	sourcesWithEventNameTrackingDisabled := config.GetStringSlice("Reporting.sourcesWithEventNameTrackingDisabled", []string{})

	mainLoopSleepInterval := config.GetReloadableDurationVar(5, time.Second, "Reporting.mainLoopSleepInterval")
	sleepInterval := config.GetReloadableDurationVar(30, time.Second, "Reporting.sleepInterval")
	maxConcurrentRequests := config.GetReloadableIntVar(32, 1, "Reporting.maxConcurrentRequests")
	maxOpenConnections := config.GetIntVar(32, 1, "Reporting.maxOpenConnections")
	dbQueryTimeout = config.GetReloadableDurationVar(60, time.Second, "Reporting.dbQueryTimeout")
	maxReportsCountInARequest := conf.GetReloadableIntVar(10, 1, "Reporting.maxReportsCountInARequest")
	eventSamplingEnabled := conf.GetReloadableBoolVar(false, "Reporting.eventSampling.enabled")
	eventSamplingDuration := conf.GetReloadableDurationVar(60, time.Minute, "Reporting.eventSampling.durationInMinutes")
	eventSamplerType := conf.GetReloadableStringVar("badger", "Reporting.eventSampling.type")
	eventSamplingCardinality := conf.GetReloadableIntVar(100000, 1, "Reporting.eventSampling.cardinality")
	eventNamePrefixLength := conf.GetReloadableIntVar(40, 1, "Reporting.eventNameTrimming.prefixLength")
	eventNameSuffixLength := conf.GetReloadableIntVar(10, 1, "Reporting.eventNameTrimming.suffixLength")
	// only send reports for wh actions sources if whActionsOnly is configured
	whActionsOnly := config.GetBool("REPORTING_WH_ACTIONS_ONLY", false)
	if whActionsOnly {
		log.Infon("REPORTING_WH_ACTIONS_ONLY enabled.only sending reports relevant to wh actions.")
	}

	if eventSamplingEnabled.Load() {
		var err error
		eventSampler, err = event_sampler.NewEventSampler(ctx, eventSamplingDuration, eventSamplerType, eventSamplingCardinality, event_sampler.MetricsReporting, conf, log, stats)
		if err != nil {
			panic(err)
		}
	}
	ctx, cancel := context.WithCancel(ctx)
	g, ctx := errgroup.WithContext(ctx)
	return &DefaultReporter{
		ctx:                                  ctx,
		cancel:                               cancel,
		g:                                    g,
		log:                                  log,
		configSubscriber:                     configSubscriber,
		syncers:                              make(map[string]*types.SyncSource),
		namespace:                            config.GetKubeNamespace(),
		instanceID:                           config.GetString("INSTANCE_ID", "1"),
		whActionsOnly:                        whActionsOnly,
		sleepInterval:                        sleepInterval,
		mainLoopSleepInterval:                mainLoopSleepInterval,
		vacuumFull:                           config.GetReloadableBoolVar(false, "Reporting.vacuumFull"),
		sourcesWithEventNameTrackingDisabled: sourcesWithEventNameTrackingDisabled,
		maxOpenConnections:                   maxOpenConnections,
		maxConcurrentRequests:                maxConcurrentRequests,
		dbQueryTimeout:                       dbQueryTimeout,
		maxReportsCountInARequest:            maxReportsCountInARequest,
		stats:                                stats,
		eventSamplingEnabled:                 eventSamplingEnabled,
		eventSamplingDuration:                eventSamplingDuration,
		eventSampler:                         eventSampler,
<<<<<<< HEAD
=======
		eventNamePrefixLength:                eventNamePrefixLength,
		eventNameSuffixLength:                eventNameSuffixLength,
		useCommonClient:                      useCommonClient,
>>>>>>> 3cbc4222
		commonClient:                         client.New(client.RouteMetrics, conf, log, stats),
	}
}

func (r *DefaultReporter) DatabaseSyncer(c types.SyncerConfig) types.ReportingSyncer {
	if c.Label == "" {
		c.Label = types.CoreReportingLabel
	}

	r.syncersMu.Lock()
	defer r.syncersMu.Unlock()
	if _, ok := r.syncers[c.ConnInfo]; ok {
		return func() {} // returning a no-op syncer since another go routine has already started syncing
	}

	dbHandle, err := sql.Open("postgres", c.ConnInfo)
	if err != nil {
		panic(err)
	}
	dbHandle.SetMaxOpenConns(r.maxOpenConnections)

	m := &migrator.Migrator{
		Handle:                     dbHandle,
		MigrationsTable:            "reports_migrations",
		ShouldForceSetLowerVersion: config.GetBool("SQLMigrator.forceSetLowerVersion", true),
	}
	err = m.Migrate("reports")
	if err != nil {
		panic(fmt.Errorf("could not run reports migrations: %w", err))
	}

	m = &migrator.Migrator{
		Handle:          dbHandle,
		MigrationsTable: "reports_runalways_migrations",
		RunAlways:       true,
	}
	templateData := map[string]interface{}{
		"config": config.Default,
	}
	if err := m.MigrateFromTemplates("reports_always", templateData); err != nil {
		panic(fmt.Errorf("could not run reports_always migrations: %w", err))
	}
	r.syncers[c.ConnInfo] = &types.SyncSource{SyncerConfig: c, DbHandle: dbHandle}

	if !config.GetBool("Reporting.syncer.enabled", true) {
		return func() {}
	}
	if config.GetBool("Reporting.syncer.vacuumAtStartup", false) {
		if _, err := dbHandle.ExecContext(context.Background(), `vacuum full analyze reports;`); err != nil {
			r.log.Errorn(`[ Reporting ]: Error full vacuuming reports table`, obskit.Error(err))
			panic(err)
		}
	}
	return func() {
		r.g.Go(func() error {
			r.mainLoop(r.ctx, c)
			return nil
		})
	}
}

func (r *DefaultReporter) GetSyncer(syncerKey string) *types.SyncSource {
	r.syncersMu.RLock()
	defer r.syncersMu.RUnlock()
	return r.syncers[syncerKey]
}

func (r *DefaultReporter) getDBHandle(syncerKey string) (*sql.DB, error) {
	syncer := r.GetSyncer(syncerKey)
	if syncer != nil {
		return syncer.DbHandle, nil
	}

	return nil, fmt.Errorf("DBHandle not found for syncer key: %s", syncerKey)
}

func (r *DefaultReporter) getReports(currentMs, aggregationIntervalMin int64, syncerKey string) (reports []*types.ReportByStatus, reportedAt int64, err error) {
	sqlStatement := fmt.Sprintf(`SELECT min(reported_at) FROM %s WHERE reported_at < $1`, ReportsTable)
	var queryMin sql.NullInt64
	dbHandle, err := r.getDBHandle(syncerKey)
	if err != nil {
		panic(err)
	}

	queryStart := time.Now()
	ctx, cancel := context.WithTimeout(context.Background(), r.dbQueryTimeout.Load())
	defer cancel()
	err = dbHandle.QueryRowContext(ctx, sqlStatement, currentMs).Scan(&queryMin)

	if err != nil && err != sql.ErrNoRows && ctx.Err() == nil {
		panic(err)
	}
	if ctx.Err() != nil {
		return nil, 0, fmt.Errorf("reporting query timeout")
	}

	r.getMinReportedAtQueryTime.Since(queryStart)
	if !queryMin.Valid {
		return nil, 0, nil
	}

	bucketStart, bucketEnd := GetAggregationBucketMinute(queryMin.Int64, aggregationIntervalMin)
	// we don't want to flush partial buckets, so we wait for the current bucket to be complete
	if bucketEnd > currentMs {
		return nil, 0, nil
	}

	groupByColumns := "workspace_id, namespace, instance_id, source_definition_id, source_category, source_id, destination_definition_id, destination_id, source_task_run_id, source_job_id, source_job_run_id, transformation_id, transformation_version_id, tracking_plan_id, tracking_plan_version, in_pu, pu, status, terminal_state, initial_state, status_code, event_name, event_type, error_type"
	sqlStatement = fmt.Sprintf(`
    SELECT
        %s, MAX(reported_at),
        COALESCE(
            (ARRAY_AGG(sample_response ORDER BY id DESC) FILTER (WHERE (sample_event != '{}' AND sample_event IS NOT NULL) OR (sample_response IS NOT NULL AND sample_response != '')))[1],
            ''
        ) AS sample_response,
        COALESCE(
            (ARRAY_AGG(sample_event ORDER BY id DESC) FILTER (WHERE (sample_event != '{}' AND sample_event IS NOT NULL) OR (sample_response IS NOT NULL AND sample_response != '')))[1],
            '{}'
        ) AS sample_event,
        SUM(count),
        SUM(violation_count)
    FROM
        %s
    WHERE
        reported_at >= $1 and reported_at < $2
		GROUP BY
        %s`, groupByColumns, ReportsTable, groupByColumns)
	var rows *sql.Rows
	queryStart = time.Now()
	rows, err = dbHandle.Query(sqlStatement, bucketStart, bucketEnd)
	if err != nil {
		panic(err)
	}

	r.getReportsQueryTime.Since(queryStart)
	defer func() { _ = rows.Close() }()

	var metricReports []*types.ReportByStatus
	for rows.Next() {
		metricReport := types.ReportByStatus{StatusDetail: &types.StatusDetail{}}
		var sampleEvent string
		err = rows.Scan(
			&metricReport.WorkspaceID, &metricReport.Namespace, &metricReport.InstanceID,
			&metricReport.SourceDefinitionID,
			&metricReport.SourceCategory,
			&metricReport.SourceID,
			&metricReport.DestinationDefinitionID,
			&metricReport.DestinationID,
			&metricReport.SourceTaskRunID,
			&metricReport.SourceJobID,
			&metricReport.SourceJobRunID,
			&metricReport.TransformationID,
			&metricReport.TransformationVersionID,
			&metricReport.TrackingPlanID,
			&metricReport.TrackingPlanVersion,
			&metricReport.InPU, &metricReport.PU,
			&metricReport.StatusDetail.Status,
			&metricReport.TerminalPU, &metricReport.InitialPU,
			&metricReport.StatusDetail.StatusCode,
			&metricReport.StatusDetail.EventName, &metricReport.StatusDetail.EventType,
			&metricReport.StatusDetail.ErrorType,
			&metricReport.ReportedAt,
			&metricReport.StatusDetail.SampleResponse, &sampleEvent,
			&metricReport.StatusDetail.Count, &metricReport.StatusDetail.ViolationCount,
		)
		if err != nil {
			panic(err)
		}
		metricReport.StatusDetail.SampleEvent = []byte(sampleEvent)
		metricReports = append(metricReports, &metricReport)
	}
	if err := rows.Err(); err != nil {
		// Handle rows error
		panic(err)
	}

	return metricReports, queryMin.Int64, err
}

func (r *DefaultReporter) getAggregatedReports(reports []*types.ReportByStatus) []*types.Metric {
	metricsByGroup := map[string]*types.Metric{}
	maxReportsCountInARequest := r.maxReportsCountInARequest.Load()
	sampleEventBucket, _ := GetAggregationBucketMinute(reports[0].ReportedAt, int64(r.eventSamplingDuration.Load().Minutes()))
	var values []*types.Metric

	reportIdentifier := func(report *types.ReportByStatus) string {
		groupingIdentifiers := []string{
			report.WorkspaceID, report.Namespace, report.InstanceID,
			report.SourceID,
			report.DestinationID,
			report.SourceTaskRunID,
			report.SourceJobID,
			report.SourceJobRunID,
			report.TransformationID,
			report.TransformationVersionID,
			report.TrackingPlanID,
			strconv.Itoa(report.TrackingPlanVersion),
			report.InPU, report.PU,
			strconv.FormatBool(report.TerminalPU), strconv.FormatBool(report.InitialPU),
			strconv.FormatInt(report.ReportedAt, 10),
		}
		return strings.Join(groupingIdentifiers, `::`)
	}

	for _, report := range reports {
		identifier := reportIdentifier(report)
		if _, ok := metricsByGroup[identifier]; !ok || len(metricsByGroup[identifier].StatusDetails) >= maxReportsCountInARequest {
			metricsByGroup[identifier] = &types.Metric{
				InstanceDetails: types.InstanceDetails{
					WorkspaceID: report.WorkspaceID,
					Namespace:   report.Namespace,
					InstanceID:  report.InstanceID,
				},
				ConnectionDetails: types.ConnectionDetails{
					SourceDefinitionID:      report.SourceDefinitionID,
					SourceCategory:          report.SourceCategory,
					SourceID:                report.SourceID,
					DestinationDefinitionID: report.DestinationDefinitionID,
					DestinationID:           report.DestinationID,
					SourceTaskRunID:         report.SourceTaskRunID,
					SourceJobID:             report.SourceJobID,
					SourceJobRunID:          report.SourceJobRunID,
					TransformationID:        report.TransformationID,
					TransformationVersionID: report.TransformationVersionID,
					TrackingPlanID:          report.TrackingPlanID,
					TrackingPlanVersion:     report.TrackingPlanVersion,
				},
				PUDetails: types.PUDetails{
					InPU:       report.InPU,
					PU:         report.PU,
					TerminalPU: report.TerminalPU,
					InitialPU:  report.InitialPU,
				},
				ReportMetadata: types.ReportMetadata{
					ReportedAt:        report.ReportedAt * 60 * 1000, // send reportedAt in milliseconds
					SampleEventBucket: sampleEventBucket * 60 * 1000,
				},
			}
			values = append(values, metricsByGroup[identifier])
		}

		metricsByGroup[identifier].StatusDetails = append(metricsByGroup[identifier].StatusDetails, &types.StatusDetail{
			Status:         report.StatusDetail.Status,
			StatusCode:     report.StatusDetail.StatusCode,
			Count:          report.StatusDetail.Count,
			ViolationCount: report.StatusDetail.ViolationCount,
			SampleResponse: report.StatusDetail.SampleResponse,
			SampleEvent:    report.StatusDetail.SampleEvent,
			EventName:      report.StatusDetail.EventName,
			EventType:      report.StatusDetail.EventType,
			ErrorType:      report.StatusDetail.ErrorType,
		})
	}

	return values
}

func (r *DefaultReporter) emitLagMetric(ctx context.Context, c types.SyncerConfig, lastReportedAtTime *atomic.Time) error {
	// for monitoring reports pileups
	reportingLag := r.stats.NewTaggedStat(
		"reporting_metrics_lag_seconds", stats.GaugeType, stats.Tags{"client": c.Label},
	)
	for {
		lag := time.Since(lastReportedAtTime.Load())
		reportingLag.Gauge(lag.Seconds())
		select {
		case <-ctx.Done():
			return ctx.Err()
		case <-time.After(2 * time.Minute):
		}
	}
}

func (r *DefaultReporter) mainLoop(ctx context.Context, c types.SyncerConfig) {
	r.configSubscriber.Wait()

	tags := r.getTags(c.Label)
	mainLoopTimer := r.stats.NewTaggedStat(StatReportingMainLoopTime, stats.TimerType, tags)
	getReportsTimer := r.stats.NewTaggedStat(StatReportingGetReportsTime, stats.TimerType, tags)
	getReportsCount := r.stats.NewTaggedStat(StatReportingGetReportsCount, stats.HistogramType, tags)
	getAggregatedReportsTimer := r.stats.NewTaggedStat(StatReportingGetAggregatedReportsTime, stats.TimerType, tags)
	getAggregatedReportsCount := r.stats.NewTaggedStat(StatReportingGetAggregatedReportsCount, stats.HistogramType, tags)

	r.getMinReportedAtQueryTime = r.stats.NewTaggedStat(StatReportingGetMinReportedAtQueryTime, stats.TimerType, tags)
	r.getReportsQueryTime = r.stats.NewTaggedStat(StatReportingGetReportsQueryTime, stats.TimerType, tags)

	var lastReportedAtTime atomic.Time
	lastReportedAtTime.Store(time.Now())

	g, ctx := errgroup.WithContext(ctx)

	g.Go(func() error {
		return r.emitLagMetric(ctx, c, &lastReportedAtTime)
	})

	g.Go(func() error {
		var (
			deletedRows                int
			vacuumDeletedRowsThreshold = config.GetReloadableIntVar(100000, 1, "Reporting.vacuumThresholdDeletedRows")
			lastVacuum                 time.Time
			vacuumInterval             = config.GetReloadableDurationVar(15, time.Minute, "Reporting.vacuumInterval")
			vacuumThresholdBytes       = config.GetReloadableInt64Var(10*bytesize.GB, 1, "Reporting.vacuumThresholdBytes")
			aggregationInterval        = config.GetReloadableDurationVar(1, time.Minute, "Reporting.aggregationIntervalMinutes") // Values should be a factor of 60 or else we will panic, for example 1, 2, 3, 4, 5, 6, 10, 12, 15, 20, 30, 60
		)
		for {
			if ctx.Err() != nil {
				r.log.Infon("stopping mainLoop for syncer",
					logger.NewStringField("label", c.Label),
					obskit.Error(ctx.Err()))
				return ctx.Err()
			}
			requestChan := make(chan struct{}, r.maxConcurrentRequests.Load())
			loopStart := time.Now()
			currentMin := time.Now().UTC().Unix() / 60

			getReportsStart := time.Now()
			aggregationIntervalMin := int64(aggregationInterval.Load().Minutes())
			reports, reportedAt, err := r.getReports(currentMin, aggregationIntervalMin, c.ConnInfo)
			if err != nil {
				r.log.Errorn("getting reports", obskit.Error(err))
				select {
				case <-ctx.Done():
					r.log.Infon("stopping mainLoop for syncer",
						logger.NewStringField("label", c.Label),
						obskit.Error(ctx.Err()))
					return ctx.Err()
				case <-time.After(r.mainLoopSleepInterval.Load()):
				}
				continue
			}

			getReportsTimer.Since(getReportsStart)
			getReportsCount.Observe(float64(len(reports)))
			if len(reports) == 0 {
				lastReportedAtTime.Store(loopStart)
				select {
				case <-ctx.Done():
					r.log.Infon("stopping mainLoop for syncer",
						logger.NewStringField("label", c.Label),
						obskit.Error(ctx.Err()))
					return ctx.Err()
				case <-time.After(r.sleepInterval.Load()):
				}
				continue
			}

			lastReportedAtTime.Store(time.Unix(reportedAt*60, 0))
			getAggregatedReportsStart := time.Now()
			metrics := r.getAggregatedReports(reports)
			getAggregatedReportsTimer.Since(getAggregatedReportsStart)
			getAggregatedReportsCount.Observe(float64(len(metrics)))

			errGroup, errCtx := errgroup.WithContext(ctx)
			for _, metric := range metrics {
				if r.whActionsOnly && metric.SourceCategory != "warehouse" {
					// if whActionsOnly is true, we only send reports for wh actions sources
					// we silently drop all other reports
					continue
				}
				metricToSend := metric
				requestChan <- struct{}{}
				if errCtx.Err() != nil {
					// if any of errGroup's goroutines fail - don't send anymore requests for this batch
					break
				}
				errGroup.Go(func() error {
					err := r.commonClient.Send(errCtx, metricToSend)
					<-requestChan
					return err
				})
			}

			err = errGroup.Wait()
			if err != nil {
				r.log.Errorn(`[ Reporting ]: Error sending metrics to service`, obskit.Error(err))
			} else {
				dbHandle, err := r.getDBHandle(c.ConnInfo)
				if err != nil {
					return err
				}
				// Use the same aggregationIntervalMin value that was used to query the reports in getReports()
				bucketStart, bucketEnd := GetAggregationBucketMinute(reportedAt, aggregationIntervalMin)
				_, err = dbHandle.Exec(`DELETE FROM `+ReportsTable+` WHERE reported_at >= $1 and reported_at < $2`, bucketStart, bucketEnd)
				if err != nil {
					r.log.Errorn(`[ Reporting ]: Error deleting local reports from table`,
						logger.NewStringField("table", ReportsTable),
						obskit.Error(err))
				} else {
					deletedRows += len(reports)
				}

				// vacuum the table
				if deletedRows >= vacuumDeletedRowsThreshold.Load() {
					if err := r.vacuum(ctx, dbHandle, tags); err == nil {
						deletedRows = 0
						lastVacuum = time.Now()
					}
				} else if time.Since(lastVacuum) > vacuumInterval.Load() {
					var sizeEstimate int64
					if err := dbHandle.QueryRowContext(
						ctx,
						fmt.Sprintf(`SELECT pg_table_size(oid) from pg_class where relname='%s';`, ReportsTable),
					).Scan(&sizeEstimate); err != nil {
						r.log.Errorn(
							`[ Reporting ]: Error getting table size estimate`,
							obskit.Error(err),
						)
					}
					if sizeEstimate >= vacuumThresholdBytes.Load() {
						if err := r.vacuum(ctx, dbHandle, tags); err == nil {
							deletedRows = 0
							lastVacuum = time.Now()
						}
					}
				}
			}

			mainLoopTimer.Since(loopStart)
			select {
			case <-ctx.Done():
				return ctx.Err()
			case <-time.After(r.mainLoopSleepInterval.Load()):
			}
		}
	})

	err := g.Wait()
	if err != nil && !errors.Is(err, context.Canceled) {
		panic(err)
	}
}

func (r *DefaultReporter) vacuum(ctx context.Context, db *sql.DB, tags stats.Tags) error {
	defer r.stats.NewTaggedStat(StatReportingVacuumDuration, stats.TimerType, tags).RecordDuration()()
	var (
		query string
		full  bool
	)
	if r.vacuumFull.Load() {
		full = true
		query = `vacuum full analyze reports;`
	} else {
		query = `vacuum analyze reports;`
	}
	_, err := db.ExecContext(ctx, query)
	if err != nil {
		r.log.Errorn(
			`[ Reporting ]: Error vacuuming reports table`,
			obskit.Error(err),
			logger.NewBoolField("full", full),
		)
	}
	return nil
}

func (r *DefaultReporter) Report(ctx context.Context, metrics []*types.PUReportedMetric, txn *Tx) error {
	if len(metrics) == 0 {
		return nil
	}

	prefixLength := r.eventNamePrefixLength.Load()
	suffixLength := r.eventNameSuffixLength.Load()
	maxLength := prefixLength + suffixLength
	if prefixLength <= 0 || suffixLength <= 0 {
		err := fmt.Errorf("invalid event name trimming configuration: prefixLength=%d, suffixLength=%d. prefixLength and suffixLength must be > 0", prefixLength, suffixLength)
		r.log.Errorn(`[ Reporting ]: Invalid event name trimming configuration`, obskit.Error(err))
		return err
	}

	stmt, err := txn.PrepareContext(ctx, pq.CopyIn(ReportsTable,
		"workspace_id", "namespace", "instance_id",
		"source_definition_id",
		"source_category",
		"source_id",
		"destination_definition_id",
		"destination_id",
		"source_task_run_id",
		"source_job_id",
		"source_job_run_id",
		"transformation_id",
		"transformation_version_id",
		"tracking_plan_id",
		"tracking_plan_version",
		"in_pu", "pu",
		"reported_at",
		"status",
		"count", "violation_count",
		"terminal_state", "initial_state",
		"status_code",
		"sample_response", "sample_event",
		"event_name", "event_type",
		"error_type",
	))
	if err != nil {
		return fmt.Errorf("preparing statement: %v", err)
	}
	defer func() { _ = stmt.Close() }()

	reportedAt := time.Now().UTC().Unix() / 60
	for _, metric := range metrics {
		workspaceID := r.configSubscriber.WorkspaceIDFromSource(metric.SourceID)
		metric := *metric

		if metric.SourceCategory == "warehouse" || slices.Contains(r.sourcesWithEventNameTrackingDisabled, metric.SourceID) {
			metric.StatusDetail.EventName = metric.StatusDetail.EventType
		}

		if r.configSubscriber.IsPIIReportingDisabled(workspaceID) {
			metric = transformMetricForPII(metric, getPIIColumnsToExclude())
		}

		sampleEvent, sampleResponse, err := getSampleWithEventSampling(metric, reportedAt, r.eventSampler, r.eventSamplingEnabled.Load(), int64(r.eventSamplingDuration.Load().Minutes()))
		if err != nil {
			return err
		}

		runeEventName := []rune(metric.StatusDetail.EventName)
		if len(runeEventName) > maxLength {
			metric.StatusDetail.EventName = fmt.Sprintf("%s...%s", string(runeEventName[:prefixLength]), string(runeEventName[len(runeEventName)-suffixLength:]))
		}

		_, err = stmt.Exec(
			workspaceID, r.namespace, r.instanceID,
			metric.SourceDefinitionID,
			metric.SourceCategory,
			metric.SourceID,
			metric.DestinationDefinitionID,
			metric.DestinationID,
			metric.SourceTaskRunID,
			metric.SourceJobID,
			metric.SourceJobRunID,
			metric.TransformationID,
			metric.TransformationVersionID,
			metric.TrackingPlanID,
			metric.TrackingPlanVersion,
			metric.InPU, metric.PU,
			reportedAt,
			metric.StatusDetail.Status,
			metric.StatusDetail.Count, metric.StatusDetail.ViolationCount,
			metric.TerminalPU, metric.InitialPU,
			metric.StatusDetail.StatusCode,
			sampleResponse, getStringifiedSampleEvent(sampleEvent),
			metric.StatusDetail.EventName, metric.StatusDetail.EventType,
			metric.StatusDetail.ErrorType,
		)
		if err != nil {
			return fmt.Errorf("executing statement: %v", err)
		}
	}
	if _, err = stmt.ExecContext(ctx); err != nil {
		return fmt.Errorf("executing final statement: %v", err)
	}

	return nil
}

func (r *DefaultReporter) getTags(label string) stats.Tags {
	return stats.Tags{
		"workspaceId": r.configSubscriber.WorkspaceID(),
		"instanceId":  r.instanceID,
		"clientName":  label,
	}
}

func (r *DefaultReporter) Stop() {
	r.cancel()
	_ = r.g.Wait()

	if r.eventSampler != nil {
		r.eventSampler.Close()
	}
}<|MERGE_RESOLUTION|>--- conflicted
+++ resolved
@@ -71,15 +71,9 @@
 	eventSamplingDuration config.ValueLoader[time.Duration]
 	eventSampler          event_sampler.EventSampler
 
-<<<<<<< HEAD
-	commonClient *client.Client
-=======
 	eventNamePrefixLength config.ValueLoader[int]
 	eventNameSuffixLength config.ValueLoader[int]
-
-	useCommonClient config.ValueLoader[bool]
-	commonClient    *client.Client
->>>>>>> 3cbc4222
+	commonClient          *client.Client
 }
 
 func NewDefaultReporter(ctx context.Context, conf *config.Config, log logger.Logger, configSubscriber *configSubscriber, stats stats.Stats) *DefaultReporter {
@@ -137,12 +131,8 @@
 		eventSamplingEnabled:                 eventSamplingEnabled,
 		eventSamplingDuration:                eventSamplingDuration,
 		eventSampler:                         eventSampler,
-<<<<<<< HEAD
-=======
 		eventNamePrefixLength:                eventNamePrefixLength,
 		eventNameSuffixLength:                eventNameSuffixLength,
-		useCommonClient:                      useCommonClient,
->>>>>>> 3cbc4222
 		commonClient:                         client.New(client.RouteMetrics, conf, log, stats),
 	}
 }
