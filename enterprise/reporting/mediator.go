--- conflicted
+++ resolved
@@ -25,17 +25,12 @@
 type Mediator struct {
 	log logger.Logger
 
-	g         *errgroup.Group
-	ctx       context.Context
-	cancel    context.CancelFunc
-	reporters []types.Reporting
-	stats     stats.Stats
-
-<<<<<<< HEAD
+	g           *errgroup.Group
+	ctx         context.Context
+	cancel      context.CancelFunc
+	reporters   []types.Reporting
+	stats       stats.Stats
 	cronRunners []flusher.Runner
-=======
-	cronRunners []*flusher.CronRunner
->>>>>>> 02df6dca
 }
 
 func NewReportingMediator(ctx context.Context, log logger.Logger, enterpriseToken string, backendConfig backendconfig.BackendConfig) *Mediator {
