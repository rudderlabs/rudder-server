--- conflicted
+++ resolved
@@ -163,20 +163,101 @@
 		},
 	}
 	conf := config.New()
-<<<<<<< HEAD
+	configSubscriber := newConfigSubscriber(logger.NOP)
+	reportHandle := NewDefaultReporter(context.Background(), conf, logger.NOP, configSubscriber, stats.NOP)
+func TestGetAggregatedReports(t *testing.T) {
+	inputReports := []*types.ReportByStatus{
+		{
+			InstanceDetails: types.InstanceDetails{
+				WorkspaceID: "some-workspace-id",
+			},
+			ConnectionDetails: types.ConnectionDetails{
+				SourceID:         "some-source-id",
+				DestinationID:    "some-destination-id",
+				TransformationID: "some-transformation-id",
+				TrackingPlanID:   "some-tracking-plan-id",
+			},
+			PUDetails: types.PUDetails{
+				InPU: "some-in-pu",
+				PU:   "some-pu",
+			},
+			ReportMetadata: types.ReportMetadata{
+				ReportedAt: 28017690,
+			},
+			StatusDetail: &types.StatusDetail{
+				Status:         "some-status",
+				Count:          3,
+				ViolationCount: 5,
+				StatusCode:     200,
+				SampleResponse: "",
+				SampleEvent:    []byte(`{}`),
+				ErrorType:      "",
+			},
+		},
+		{
+			InstanceDetails: types.InstanceDetails{
+				WorkspaceID: "some-workspace-id",
+			},
+			ConnectionDetails: types.ConnectionDetails{
+				SourceID:         "some-source-id",
+				DestinationID:    "some-destination-id",
+				TransformationID: "some-transformation-id",
+				TrackingPlanID:   "some-tracking-plan-id",
+			},
+			PUDetails: types.PUDetails{
+				InPU: "some-in-pu",
+				PU:   "some-pu",
+			},
+			ReportMetadata: types.ReportMetadata{
+				ReportedAt: 28017690,
+			},
+			StatusDetail: &types.StatusDetail{
+				Status:         "some-status",
+				Count:          2,
+				ViolationCount: 10,
+				StatusCode:     200,
+				SampleResponse: "",
+				SampleEvent:    []byte(`{}`),
+				ErrorType:      "some-error-type",
+			},
+		},
+		{
+			InstanceDetails: types.InstanceDetails{
+				WorkspaceID: "some-workspace-id",
+			},
+			ConnectionDetails: types.ConnectionDetails{
+				SourceID:         "some-source-id-2",
+				DestinationID:    "some-destination-id",
+				TransformationID: "some-transformation-id",
+				TrackingPlanID:   "some-tracking-plan-id",
+			},
+			PUDetails: types.PUDetails{
+				InPU: "some-in-pu",
+				PU:   "some-pu",
+			},
+			ReportMetadata: types.ReportMetadata{
+				ReportedAt: 28017690,
+			},
+			StatusDetail: &types.StatusDetail{
+				Status:         "some-status",
+				Count:          3,
+				ViolationCount: 10,
+				StatusCode:     200,
+				SampleResponse: "",
+				SampleEvent:    []byte(`{}`),
+				ErrorType:      "some-error-type",
+			},
+		},
+	}
+	conf := config.New()
 	conf.Set("Reporting.aggregationIntervalMinutes", 10)
-=======
->>>>>>> 24671a78
 	configSubscriber := newConfigSubscriber(logger.NOP)
 	reportHandle := NewDefaultReporter(context.Background(), conf, logger.NOP, configSubscriber, stats.NOP)
 
 	t.Run("Should provide aggregated reports when batch size is 1", func(t *testing.T) {
 		conf.Set("Reporting.maxReportsCountInARequest", 1)
 		assert.Equal(t, 1, reportHandle.maxReportsCountInARequest.Load())
-<<<<<<< HEAD
 		bucket, _ := reportHandle.getAggregationBucketMinute(28017690, 10)
-=======
->>>>>>> 24671a78
 		expectedResponse := []*types.Metric{
 			{
 				InstanceDetails: types.InstanceDetails{
@@ -194,10 +275,7 @@
 				},
 				ReportMetadata: types.ReportMetadata{
 					ReportedAt: 28017690 * 60 * 1000,
-<<<<<<< HEAD
 					Bucket:     bucket * 60 * 1000,
-=======
->>>>>>> 24671a78
 				},
 				StatusDetails: []*types.StatusDetail{
 					{
@@ -227,10 +305,7 @@
 				},
 				ReportMetadata: types.ReportMetadata{
 					ReportedAt: 28017690 * 60 * 1000,
-<<<<<<< HEAD
 					Bucket:     bucket * 60 * 1000,
-=======
->>>>>>> 24671a78
 				},
 				StatusDetails: []*types.StatusDetail{
 					{
@@ -260,10 +335,7 @@
 				},
 				ReportMetadata: types.ReportMetadata{
 					ReportedAt: 28017690 * 60 * 1000,
-<<<<<<< HEAD
 					Bucket:     bucket * 60 * 1000,
-=======
->>>>>>> 24671a78
 				},
 				StatusDetails: []*types.StatusDetail{
 					{
@@ -286,10 +358,7 @@
 	t.Run("Should provide aggregated reports when batch size more than 1", func(t *testing.T) {
 		conf.Set("Reporting.maxReportsCountInARequest", 10)
 		assert.Equal(t, 10, reportHandle.maxReportsCountInARequest.Load())
-<<<<<<< HEAD
 		bucket, _ := reportHandle.getAggregationBucketMinute(28017690, 10)
-=======
->>>>>>> 24671a78
 		expectedResponse := []*types.Metric{
 			{
 				InstanceDetails: types.InstanceDetails{
@@ -369,10 +438,7 @@
 	t.Run("Should provide aggregated reports when batch size is more than 1 and reports with same identifier are more then batch size", func(t *testing.T) {
 		conf.Set("Reporting.maxReportsCountInARequest", 2)
 		assert.Equal(t, 2, reportHandle.maxReportsCountInARequest.Load())
-<<<<<<< HEAD
 		bucket, _ := reportHandle.getAggregationBucketMinute(28017690, 10)
-=======
->>>>>>> 24671a78
 		extraReport := &types.ReportByStatus{
 			InstanceDetails: types.InstanceDetails{
 				WorkspaceID: "some-workspace-id",
@@ -418,10 +484,7 @@
 				},
 				ReportMetadata: types.ReportMetadata{
 					ReportedAt: 28017690 * 60 * 1000,
-<<<<<<< HEAD
 					Bucket:     bucket * 60 * 1000,
-=======
->>>>>>> 24671a78
 				},
 				StatusDetails: []*types.StatusDetail{
 					{
@@ -460,10 +523,7 @@
 				},
 				ReportMetadata: types.ReportMetadata{
 					ReportedAt: 28017690 * 60 * 1000,
-<<<<<<< HEAD
 					Bucket:     bucket * 60 * 1000,
-=======
->>>>>>> 24671a78
 				},
 				StatusDetails: []*types.StatusDetail{
 					{
@@ -493,10 +553,7 @@
 				},
 				ReportMetadata: types.ReportMetadata{
 					ReportedAt: 28017690 * 60 * 1000,
-<<<<<<< HEAD
 					Bucket:     bucket * 60 * 1000,
-=======
->>>>>>> 24671a78
 				},
 				StatusDetails: []*types.StatusDetail{
 					{
