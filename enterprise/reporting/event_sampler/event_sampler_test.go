package event_sampler

import (
	"context"
	"testing"
	"time"

	"github.com/google/uuid"
	"github.com/stretchr/testify/assert"
	"github.com/stretchr/testify/require"

	"github.com/rudderlabs/rudder-go-kit/config"
	"github.com/rudderlabs/rudder-go-kit/logger"
	"github.com/rudderlabs/rudder-go-kit/stats"
	"github.com/rudderlabs/rudder-go-kit/stats/memstats"
)

func TestBadger(t *testing.T) {
	ctx := context.Background()
	conf := config.New()
	ttl := conf.GetReloadableDurationVar(3000, time.Millisecond, "Reporting.eventSampling.durationInMinutes")
	eventSamplerType := conf.GetReloadableStringVar("badger", "Reporting.eventSampling.type")
	eventSamplingCardinality := conf.GetReloadableIntVar(10, 1, "Reporting.eventSampling.cardinality")
	log := logger.NewLogger()

	t.Run("should put and get keys", func(t *testing.T) {
		assert.Equal(t, 3000*time.Millisecond, ttl.Load())
<<<<<<< HEAD
		statsStore, err := memstats.New()
		require.NoError(t, err)
		es, _ := NewEventSampler(ctx, ttl, eventSamplerType, eventSamplingCardinality, conf, log, statsStore)
=======
		es, _ := NewEventSampler(ctx, ttl, eventSamplerType, eventSamplingCardinality, BadgerEventSamplerMetricsPathName, conf, log)
>>>>>>> 46d9b6aa
		_ = es.Put("key1")
		_ = es.Put("key2")
		_ = es.Put("key3")

		require.Equal(t, statsStore.Get(StatReportingEventSamplerPutCount, map[string]string{
			"type": BadgerTypeEventSampler,
		}).LastValue(), float64(3))
		require.Equal(t, len(statsStore.Get(StatReportingEventSamplerPutDuration, map[string]string{
			"type": BadgerTypeEventSampler,
		}).Durations()), 3)

		val1, _ := es.Get("key1")
		val2, _ := es.Get("key2")
		val3, _ := es.Get("key3")
		val4, _ := es.Get("key4")

		require.Equal(t, statsStore.Get(StatReportingEventSamplerGetCount, map[string]string{
			"type": BadgerTypeEventSampler,
		}).LastValue(), float64(4))
		require.Equal(t, len(statsStore.Get(StatReportingEventSamplerGetDuration, map[string]string{
			"type": BadgerTypeEventSampler,
		}).Durations()), 4)

		assert.True(t, val1, "Expected key1 to be present")
		assert.True(t, val2, "Expected key2 to be present")
		assert.True(t, val3, "Expected key3 to be present")
		assert.False(t, val4, "Expected key4 to not be present")
		es.Close()
	})

	t.Run("should not get evicted keys", func(t *testing.T) {
		conf.Set("Reporting.eventSampling.durationInMinutes", 100)
		assert.Equal(t, 100*time.Millisecond, ttl.Load())

<<<<<<< HEAD
		es, _ := NewEventSampler(ctx, ttl, eventSamplerType, eventSamplingCardinality, conf, log, stats.NOP)
=======
		es, _ := NewEventSampler(ctx, ttl, eventSamplerType, eventSamplingCardinality, BadgerEventSamplerMetricsPathName, conf, log)
>>>>>>> 46d9b6aa
		defer es.Close()

		_ = es.Put("key1")

		require.Eventually(t, func() bool {
			val1, _ := es.Get("key1")
			return !val1
		}, 1*time.Second, 50*time.Millisecond)
	})
}

func TestInMemoryCache(t *testing.T) {
	ctx := context.Background()
	conf := config.New()
	eventSamplerType := conf.GetReloadableStringVar("in_memory_cache", "Reporting.eventSampling.type")
	eventSamplingCardinality := conf.GetReloadableIntVar(3, 1, "Reporting.eventSampling.cardinality")
	ttl := conf.GetReloadableDurationVar(3000, time.Millisecond, "Reporting.eventSampling.durationInMinutes")
	log := logger.NewLogger()

	t.Run("should put and get keys", func(t *testing.T) {
		assert.Equal(t, 3000*time.Millisecond, ttl.Load())
<<<<<<< HEAD
		statsStore, err := memstats.New()
		require.NoError(t, err)
		es, _ := NewEventSampler(ctx, ttl, eventSamplerType, eventSamplingCardinality, conf, log, statsStore)
=======
		es, _ := NewEventSampler(ctx, ttl, eventSamplerType, eventSamplingCardinality, BadgerEventSamplerMetricsPathName, conf, log)
>>>>>>> 46d9b6aa
		_ = es.Put("key1")
		_ = es.Put("key2")
		_ = es.Put("key3")

		require.Equal(t, statsStore.Get(StatReportingEventSamplerPutCount, map[string]string{
			"type": InMemoryCacheTypeEventSampler,
		}).LastValue(), float64(3))
		require.Equal(t, len(statsStore.Get(StatReportingEventSamplerPutDuration, map[string]string{
			"type": InMemoryCacheTypeEventSampler,
		}).Durations()), 3)

		val1, _ := es.Get("key1")
		val2, _ := es.Get("key2")
		val3, _ := es.Get("key3")
		val4, _ := es.Get("key4")

		require.Equal(t, statsStore.Get(StatReportingEventSamplerGetCount, map[string]string{
			"type": InMemoryCacheTypeEventSampler,
		}).LastValue(), float64(4))
		require.Equal(t, len(statsStore.Get(StatReportingEventSamplerGetDuration, map[string]string{
			"type": InMemoryCacheTypeEventSampler,
		}).Durations()), 4)

		assert.True(t, val1, "Expected key1 to be present")
		assert.True(t, val2, "Expected key2 to be present")
		assert.True(t, val3, "Expected key3 to be present")
		assert.False(t, val4, "Expected key4 to not be present")
	})

	t.Run("should not get evicted keys", func(t *testing.T) {
		conf.Set("Reporting.eventSampling.durationInMinutes", 100)
		assert.Equal(t, 100*time.Millisecond, ttl.Load())
<<<<<<< HEAD
		es, _ := NewEventSampler(ctx, ttl, eventSamplerType, eventSamplingCardinality, conf, log, stats.NOP)
=======
		es, _ := NewEventSampler(ctx, ttl, eventSamplerType, eventSamplingCardinality, BadgerEventSamplerMetricsPathName, conf, log)
>>>>>>> 46d9b6aa
		_ = es.Put("key1")

		require.Eventually(t, func() bool {
			val1, _ := es.Get("key1")
			return !val1
		}, 1*time.Second, 50*time.Millisecond)
	})

	t.Run("should not add keys if length exceeds", func(t *testing.T) {
		conf.Set("Reporting.eventSampling.durationInMinutes", 3000)
		assert.Equal(t, 3000*time.Millisecond, ttl.Load())
<<<<<<< HEAD
		statsStore, err := memstats.New()
		require.NoError(t, err)
		es, _ := NewEventSampler(ctx, ttl, eventSamplerType, eventSamplingCardinality, conf, log, statsStore)
=======
		es, _ := NewEventSampler(ctx, ttl, eventSamplerType, eventSamplingCardinality, BadgerEventSamplerMetricsPathName, conf, log)
>>>>>>> 46d9b6aa
		_ = es.Put("key1")
		_ = es.Put("key2")
		_ = es.Put("key3")
		_ = es.Put("key4")
		_ = es.Put("key5")

		require.Equal(t, statsStore.Get(StatReportingEventSamplerPutCount, map[string]string{
			"type": InMemoryCacheTypeEventSampler,
		}).LastValue(), float64(3))
		require.Equal(t, len(statsStore.Get(StatReportingEventSamplerPutDuration, map[string]string{
			"type": InMemoryCacheTypeEventSampler,
		}).Durations()), 3)

		val1, _ := es.Get("key1")
		val2, _ := es.Get("key2")
		val3, _ := es.Get("key3")
		val4, _ := es.Get("key4")
		val5, _ := es.Get("key5")

		require.Equal(t, statsStore.Get(StatReportingEventSamplerGetCount, map[string]string{
			"type": InMemoryCacheTypeEventSampler,
		}).LastValue(), float64(5))
		require.Equal(t, len(statsStore.Get(StatReportingEventSamplerGetDuration, map[string]string{
			"type": InMemoryCacheTypeEventSampler,
		}).Durations()), 5)

		assert.True(t, val1, "Expected key1 to be present")
		assert.True(t, val2, "Expected key2 to be present")
		assert.True(t, val3, "Expected key3 to be present")
		assert.False(t, val4, "Expected key4 to not be added")
		assert.False(t, val5, "Expected key5 to not be added")
	})
}

func BenchmarkEventSampler(b *testing.B) {
	testCases := []struct {
		name             string
		eventSamplerType string
	}{
		{
			name:             "Badger",
			eventSamplerType: "badger",
		},
		{
			name:             "InMemoryCache",
			eventSamplerType: "in_memory_cache",
		},
	}

	ctx := context.Background()
	conf := config.New()
	ttl := conf.GetReloadableDurationVar(1, time.Minute, "Reporting.eventSampling.durationInMinutes")
	eventSamplerType := conf.GetReloadableStringVar("default", "Reporting.eventSampling.type")
	eventSamplingCardinality := conf.GetReloadableIntVar(10, 1, "Reporting.eventSampling.cardinality")
	log := logger.NewLogger()

	for _, tc := range testCases {
		b.Run(tc.name, func(b *testing.B) {
			conf.Set("Reporting.eventSampling.type", tc.eventSamplerType)

			eventSampler, err := NewEventSampler(
				ctx,
				ttl,
				eventSamplerType,
				eventSamplingCardinality,
				BadgerEventSamplerMetricsPathName,
				conf,
				log,
				stats.NOP,
			)
			require.NoError(b, err)

			b.Run("Put", func(b *testing.B) {
				for i := 0; i < b.N; i++ {
					key := uuid.New().String()
					err := eventSampler.Put(key)
					require.NoError(b, err)
				}
			})

			b.Run("Get", func(b *testing.B) {
				for i := 0; i < b.N; i++ {
					key := uuid.New().String()

					err := eventSampler.Put(key)
					require.NoError(b, err)

					_, err = eventSampler.Get(key)
					require.NoError(b, err)
				}
			})

			eventSampler.Close()
		})
	}
}<|MERGE_RESOLUTION|>--- conflicted
+++ resolved
@@ -25,13 +25,9 @@
 
 	t.Run("should put and get keys", func(t *testing.T) {
 		assert.Equal(t, 3000*time.Millisecond, ttl.Load())
-<<<<<<< HEAD
 		statsStore, err := memstats.New()
 		require.NoError(t, err)
-		es, _ := NewEventSampler(ctx, ttl, eventSamplerType, eventSamplingCardinality, conf, log, statsStore)
-=======
-		es, _ := NewEventSampler(ctx, ttl, eventSamplerType, eventSamplingCardinality, BadgerEventSamplerMetricsPathName, conf, log)
->>>>>>> 46d9b6aa
+		es, _ := NewEventSampler(ctx, ttl, eventSamplerType, eventSamplingCardinality, BadgerEventSamplerMetricsPathName, conf, log, statsStore)
 		_ = es.Put("key1")
 		_ = es.Put("key2")
 		_ = es.Put("key3")
@@ -66,11 +62,7 @@
 		conf.Set("Reporting.eventSampling.durationInMinutes", 100)
 		assert.Equal(t, 100*time.Millisecond, ttl.Load())
 
-<<<<<<< HEAD
-		es, _ := NewEventSampler(ctx, ttl, eventSamplerType, eventSamplingCardinality, conf, log, stats.NOP)
-=======
-		es, _ := NewEventSampler(ctx, ttl, eventSamplerType, eventSamplingCardinality, BadgerEventSamplerMetricsPathName, conf, log)
->>>>>>> 46d9b6aa
+		es, _ := NewEventSampler(ctx, ttl, eventSamplerType, eventSamplingCardinality, BadgerEventSamplerMetricsPathName, conf, log, stats.NOP)
 		defer es.Close()
 
 		_ = es.Put("key1")
@@ -92,13 +84,9 @@
 
 	t.Run("should put and get keys", func(t *testing.T) {
 		assert.Equal(t, 3000*time.Millisecond, ttl.Load())
-<<<<<<< HEAD
 		statsStore, err := memstats.New()
 		require.NoError(t, err)
-		es, _ := NewEventSampler(ctx, ttl, eventSamplerType, eventSamplingCardinality, conf, log, statsStore)
-=======
-		es, _ := NewEventSampler(ctx, ttl, eventSamplerType, eventSamplingCardinality, BadgerEventSamplerMetricsPathName, conf, log)
->>>>>>> 46d9b6aa
+		es, _ := NewEventSampler(ctx, ttl, eventSamplerType, eventSamplingCardinality, BadgerEventSamplerMetricsPathName, conf, log, statsStore)
 		_ = es.Put("key1")
 		_ = es.Put("key2")
 		_ = es.Put("key3")
@@ -131,11 +119,7 @@
 	t.Run("should not get evicted keys", func(t *testing.T) {
 		conf.Set("Reporting.eventSampling.durationInMinutes", 100)
 		assert.Equal(t, 100*time.Millisecond, ttl.Load())
-<<<<<<< HEAD
-		es, _ := NewEventSampler(ctx, ttl, eventSamplerType, eventSamplingCardinality, conf, log, stats.NOP)
-=======
-		es, _ := NewEventSampler(ctx, ttl, eventSamplerType, eventSamplingCardinality, BadgerEventSamplerMetricsPathName, conf, log)
->>>>>>> 46d9b6aa
+		es, _ := NewEventSampler(ctx, ttl, eventSamplerType, eventSamplingCardinality, BadgerEventSamplerMetricsPathName, conf, log, stats.NOP)
 		_ = es.Put("key1")
 
 		require.Eventually(t, func() bool {
@@ -147,13 +131,9 @@
 	t.Run("should not add keys if length exceeds", func(t *testing.T) {
 		conf.Set("Reporting.eventSampling.durationInMinutes", 3000)
 		assert.Equal(t, 3000*time.Millisecond, ttl.Load())
-<<<<<<< HEAD
 		statsStore, err := memstats.New()
 		require.NoError(t, err)
-		es, _ := NewEventSampler(ctx, ttl, eventSamplerType, eventSamplingCardinality, conf, log, statsStore)
-=======
-		es, _ := NewEventSampler(ctx, ttl, eventSamplerType, eventSamplingCardinality, BadgerEventSamplerMetricsPathName, conf, log)
->>>>>>> 46d9b6aa
+		es, _ := NewEventSampler(ctx, ttl, eventSamplerType, eventSamplingCardinality, BadgerEventSamplerMetricsPathName, conf, log, statsStore)
 		_ = es.Put("key1")
 		_ = es.Put("key2")
 		_ = es.Put("key3")
