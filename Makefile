.PHONY: help default build run run-dev test mocks prepare-build

GO=go
GINKGO=ginkgo
LDFLAGS?=-s -w

default: build

mocks: install-tools ## Generate all mocks
	$(GO) generate ./...

test: ## Run all unit tests
ifdef package
<<<<<<< HEAD
	SLOW=0 $(GINKGO) -p --randomize-all --randomize-suites --fail-on-pending --cover \
		-coverprofile=profile.out -covermode=atomic --trace -keep-separate-coverprofiles $(package)
else
	SLOW=0 $(GINKGO) -p --randomize-all --randomize-suites --fail-on-pending --cover \
=======
	SLOW=0 $(GINKGO) -p --randomize-all --randomize-suites --fail-on-pending --cover  \
		-coverprofile=profile.out -covermode=atomic --trace -keep-separate-coverprofiles $(package)
else
	SLOW=0 $(GINKGO) -p --randomize-all --randomize-suites --fail-on-pending --cover  \
>>>>>>> cbe74b66
		-coverprofile=profile.out -covermode=atomic --trace -keep-separate-coverprofiles ./...
endif
	echo "mode: atomic" > coverage.txt
	find . -name "profile.out" | while read file;do grep -v 'mode: atomic' $${file} >> coverage.txt; rm $${file};done

coverage:
	go tool cover -html=coverage.txt -o coverage.html

test-with-coverage: test coverage

build-sql-migrations: ./services/sql-migrator/migrations_vfsdata.go ## Prepare sql migrations embedded scripts

prepare-build: build-sql-migrations

./services/sql-migrator/migrations_vfsdata.go: $(shell find sql/migrations)
	$(GO) run -tags=dev cmd/generate-migrations/generate-sql-migrations.go

build: prepare-build ## Build rudder-server binary
	$(eval BUILD_OPTIONS = )
ifeq ($(RACE_ENABLED), TRUE)
	$(eval BUILD_OPTIONS = $(BUILD_OPTIONS) -race -o rudder-server-with-race)
endif
	$(GO) build $(BUILD_OPTIONS) -a -installsuffix cgo -ldflags="$(LDFLAGS)"
	$(GO) build -o build/wait-for-go/wait-for-go build/wait-for-go/wait-for.go
	$(GO) build -o build/regulation-worker ./regulation-worker/cmd/

run: prepare-build ## Run rudder-server using go run
	$(GO) run main.go

run-dev: prepare-build ## Run rudder-server using go run with 'dev' build tag
	$(GO) run -tags=dev main.go

help: ## Show the available commands
	@grep -E '^[0-9a-zA-Z_-]+:.*?## .*$$' ./Makefile | sort | awk 'BEGIN {FS = ":.*?## "}; {printf "\033[36m%-30s\033[0m %s\n", $$1, $$2}'


install-tools:
	go install github.com/golang/mock/mockgen@v1.6.0 || \
	GO111MODULE=on go install github.com/golang/mock/mockgen@v1.6.0

	go install mvdan.cc/gofumpt@latest

.PHONY: lint
lint: fmt
	docker run --rm -v $(shell pwd):/app:ro -w /app golangci/golangci-lint:v1.49.0 bash -e -c \
		'golangci-lint run -v --timeout 5m'

.PHONY: fmt
fmt: install-tools
	gofumpt -l -w -extra  .

cleanup-warehouse-integration:
	docker-compose -f warehouse/docker-compose.test.yml down --remove-orphans --volumes

setup-warehouse-integration: cleanup-warehouse-integration
	BIGQUERY_INTEGRATION_TEST_SCHEMA=bwh-$(shell uuidgen)	\
	REDSHIFT_INTEGRATION_TEST_SCHEMA=rwh-$(shell uuidgen)	\
	SNOWFLAKE_INTEGRATION_TEST_SCHEMA=swh-$(shell uuidgen) 	\
	DATABRICKS_INTEGRATION_TEST_SCHEMA=dwh-$(shell uuidgen) 	\
	docker-compose -f warehouse/docker-compose.test.yml up --build start_warehouse_integration

logs-warehouse-integration:
	docker logs wh-backend

run-warehouse-integration: setup-warehouse-integration
	if docker-compose -f warehouse/docker-compose.test.yml exec -T wh-backend go test -v ./warehouse/... -tags=warehouse_integration -p 8 -timeout 30m -count 1; then \
      	echo "Successfully ran Warehouse Integration Test. Getting backend container logs only."; \
      	make logs-warehouse-integration; \
      	make cleanup-warehouse-integration; \
    else \
      	echo "Failed running Warehouse Integration Test. Getting all logs from all containers"; \
      	make logs-warehouse-integration; \
      	make cleanup-warehouse-integration; \
      	exit 1; \
 	fi<|MERGE_RESOLUTION|>--- conflicted
+++ resolved
@@ -11,17 +11,10 @@
 
 test: ## Run all unit tests
 ifdef package
-<<<<<<< HEAD
-	SLOW=0 $(GINKGO) -p --randomize-all --randomize-suites --fail-on-pending --cover \
-		-coverprofile=profile.out -covermode=atomic --trace -keep-separate-coverprofiles $(package)
-else
-	SLOW=0 $(GINKGO) -p --randomize-all --randomize-suites --fail-on-pending --cover \
-=======
 	SLOW=0 $(GINKGO) -p --randomize-all --randomize-suites --fail-on-pending --cover  \
 		-coverprofile=profile.out -covermode=atomic --trace -keep-separate-coverprofiles $(package)
 else
 	SLOW=0 $(GINKGO) -p --randomize-all --randomize-suites --fail-on-pending --cover  \
->>>>>>> cbe74b66
 		-coverprofile=profile.out -covermode=atomic --trace -keep-separate-coverprofiles ./...
 endif
 	echo "mode: atomic" > coverage.txt
