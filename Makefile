<<<<<<< HEAD
.PHONY: help default build run run-mt test mocks prepare-build
=======
.PHONY: help default build run run-dev test test-run test-teardown mocks prepare-build
>>>>>>> 7eb62d99

GO=go
GINKGO=ginkgo
LDFLAGS?=-s -w
TESTFILE=_testok

default: build

mocks: install-tools ## Generate all mocks
	$(GO) generate ./...

test: test-run test-teardown

test-run: ## Run all unit tests
	$(eval TEST_CMD = SLOW=0 go test)
	$(eval TEST_OPTIONS = -p=1 -v -failfast -shuffle=on -coverprofile=profile.out -covermode=atomic -vet=all --timeout=15m)
ifdef package
	$(TEST_CMD) $(TEST_OPTIONS) $(package) && touch $(TESTFILE) || true
else
	$(TEST_CMD) -count=1 $(TEST_OPTIONS) ./... && touch $(TESTFILE) || true
endif

test-teardown:
	@if [ -f "$(TESTFILE)" ]; then \
    	echo "Tests passed, tearing down..." ;\
		rm -f $(TESTFILE) ;\
		echo "mode: atomic" > coverage.txt ;\
		find . -name "profile.out" | while read file; do grep -v 'mode: atomic' $${file} >> coverage.txt; rm -f $${file}; done ;\
	else \
    	rm -f coverage.txt coverage.html ; find . -name "profile.out" | xargs rm -f ;\
		echo "Tests failed :-(" ;\
		exit 1 ;\
	fi

coverage:
	go tool cover -html=coverage.txt -o coverage.html

test-with-coverage: test coverage

build-sql-migrations: ./services/sql-migrator/migrations_vfsdata.go ## Prepare sql migrations embedded scripts

prepare-build: build-sql-migrations

./services/sql-migrator/migrations_vfsdata.go: $(shell find sql/migrations)
	$(GO) run -tags=dev cmd/generate-migrations/generate-sql-migrations.go

build: prepare-build ## Build rudder-server binary
	$(eval BUILD_OPTIONS = )
ifeq ($(RACE_ENABLED), TRUE)
	$(eval BUILD_OPTIONS = $(BUILD_OPTIONS) -race -o rudder-server-with-race)
endif
	$(GO) build $(BUILD_OPTIONS) -a -installsuffix cgo -ldflags="$(LDFLAGS)"
	$(GO) build -o build/wait-for-go/wait-for-go build/wait-for-go/wait-for.go
	$(GO) build -o build/regulation-worker ./regulation-worker/cmd/

run: prepare-build ## Run rudder-server using go run
	$(GO) run main.go

run-mt: prepare-build ## Run rudder-server in multi-tenant deployment type
	$(GO) run ./cmd/devtool etcd mode --no-wait normal 
	$(GO) run ./cmd/devtool etcd workspaces --no-wait none
	DEPLOYMENT_TYPE=MULTITENANT $(GO) run main.go

help: ## Show the available commands
	@grep -E '^[0-9a-zA-Z_-]+:.*?## .*$$' ./Makefile | sort | awk 'BEGIN {FS = ":.*?## "}; {printf "\033[36m%-30s\033[0m %s\n", $$1, $$2}'


install-tools:
	go install github.com/golang/mock/mockgen@v1.6.0 || \
	GO111MODULE=on go install github.com/golang/mock/mockgen@v1.6.0

	go install mvdan.cc/gofumpt@latest

.PHONY: lint
lint: fmt
	docker run --rm -v $(shell pwd):/app:ro -w /app golangci/golangci-lint:v1.49.0 bash -e -c \
		'golangci-lint run -v --timeout 5m'

.PHONY: fmt
fmt: install-tools
	gofumpt -l -w -extra  .

cleanup-warehouse-integration:
	docker-compose -f warehouse/docker-compose.test.yml down --remove-orphans --volumes

setup-warehouse-integration: cleanup-warehouse-integration
	BIGQUERY_INTEGRATION_TEST_SCHEMA=bwh-$(shell uuidgen)	\
	REDSHIFT_INTEGRATION_TEST_SCHEMA=rwh-$(shell uuidgen)	\
	SNOWFLAKE_INTEGRATION_TEST_SCHEMA=swh-$(shell uuidgen) 	\
	DATABRICKS_INTEGRATION_TEST_SCHEMA=dwh-$(shell uuidgen) 	\
	docker-compose -f warehouse/docker-compose.test.yml up --build start_warehouse_integration

logs-warehouse-integration:
	docker logs wh-backend

run-warehouse-integration: setup-warehouse-integration
	if docker-compose -f warehouse/docker-compose.test.yml exec -T wh-backend go test -v ./warehouse/... -tags=warehouse_integration -p 8 -timeout 30m -count 1; then \
      	echo "Successfully ran Warehouse Integration Test. Getting backend container logs only."; \
      	make logs-warehouse-integration; \
      	make cleanup-warehouse-integration; \
    else \
      	echo "Failed running Warehouse Integration Test. Getting all logs from all containers"; \
      	make logs-warehouse-integration; \
      	make cleanup-warehouse-integration; \
      	exit 1; \
 	fi<|MERGE_RESOLUTION|>--- conflicted
+++ resolved
@@ -1,8 +1,4 @@
-<<<<<<< HEAD
-.PHONY: help default build run run-mt test mocks prepare-build
-=======
-.PHONY: help default build run run-dev test test-run test-teardown mocks prepare-build
->>>>>>> 7eb62d99
+.PHONY: help default build run run-mt test test-run test-teardown mocks prepare-build
 
 GO=go
 GINKGO=ginkgo
