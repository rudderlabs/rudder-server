--- conflicted
+++ resolved
@@ -78,7 +78,11 @@
 	go install github.com/golang/mock/mockgen@v1.6.0 || \
 	GO111MODULE=on go install github.com/golang/mock/mockgen@v1.6.0
 
-<<<<<<< HEAD
+.PHONY: lint
+lint:
+	docker run --rm -v $(shell pwd):/app:ro -w /app golangci/golangci-lint:v1.46.2 bash -e -c \
+		'golangci-lint run -v --timeout 5m'
+
 cleanup-warehouse-integration:
 	docker-compose -f warehouse/docker-compose.test.yml down --remove-orphans --volumes
 
@@ -91,10 +95,4 @@
 run-warehouse-integration: setup-warehouse-integration
 	go clean -testcache
 	go test -v github.com/rudderlabs/rudder-server/warehouse/... -p 1 -timeout 30m -slow || make logs-warehouse-integration
-	make cleanup-warehouse-integration
-=======
-.PHONY: lint
-lint:
-	docker run --rm -v $(shell pwd):/app:ro -w /app golangci/golangci-lint:v1.46.2 bash -e -c \
-		'golangci-lint run -v --timeout 5m'
->>>>>>> 83dc24e8
+	make cleanup-warehouse-integration