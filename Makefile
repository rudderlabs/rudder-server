.PHONY: help default build run run-mt test test-run test-teardown mocks

GO=go
LDFLAGS?=-s -w
TESTFILE=_testok

default: build

mocks: install-tools ## Generate all mocks
	$(GO) generate ./...

test: install-tools test-run test-teardown

test-run: ## Run all unit tests
	$(eval TEST_CMD = SLOW=0 go test)
<<<<<<< HEAD
	$(eval TEST_OPTIONS = -p=25 -v -failfast -shuffle=on -vet=all --timeout=15m)
	$(TEST_CMD) -count=25 $(TEST_OPTIONS) ./warehouse/... && touch $(TESTFILE) || true
=======
	$(eval TEST_OPTIONS = -p=1 -v -failfast -shuffle=on -coverprofile=profile.out -covermode=atomic -coverpkg=./... -vet=all --timeout=15m)
endif
ifdef package
	$(TEST_CMD) $(TEST_OPTIONS) $(package) && touch $(TESTFILE) || true
else ifdef exclude
	$(eval FILES = `go list ./... | egrep -iv '$(exclude)'`)
	$(TEST_CMD) -count=1 $(TEST_OPTIONS) $(FILES) && touch $(TESTFILE) || true
else
	$(TEST_CMD) -count=1 $(TEST_OPTIONS) ./... && touch $(TESTFILE) || true
endif
>>>>>>> 471a5623

test-warehouse-integration:
	$(eval TEST_PATTERN = 'TestIntegration')
	$(eval TEST_CMD = SLOW=1 go test)
	$(eval TEST_OPTIONS = -v -p 8 -timeout 30m -count 1 -run $(TEST_PATTERN) -coverprofile=profile.out -covermode=atomic -coverpkg=./...)
	$(TEST_CMD) $(TEST_OPTIONS) $(package) && touch $(TESTFILE) || true

test-warehouse: test-warehouse-integration test-teardown

test-teardown:
	@if [ -f "$(TESTFILE)" ]; then \
    	echo "Tests passed, tearing down..." ;\
		rm -f $(TESTFILE) ;\
		echo "mode: atomic" > coverage.txt ;\
		find . -name "profile.out" | while read file; do grep -v 'mode: atomic' $${file} >> coverage.txt; rm -f $${file}; done ;\
	else \
    	rm -f coverage.txt coverage.html ; find . -name "profile.out" | xargs rm -f ;\
		echo "Tests failed :-(" ;\
		exit 1 ;\
	fi

coverage:
	go tool cover -html=coverage.txt -o coverage.html

test-with-coverage: test coverage

build: ## Build rudder-server binary
	$(eval BUILD_OPTIONS = )
ifeq ($(RACE_ENABLED), TRUE)
	$(eval BUILD_OPTIONS = $(BUILD_OPTIONS) -race -o rudder-server-with-race)
endif
	$(GO) build $(BUILD_OPTIONS) -a -installsuffix cgo -ldflags="$(LDFLAGS)"
	$(GO) build -o build/wait-for-go/wait-for-go build/wait-for-go/wait-for.go
	$(GO) build -o build/regulation-worker ./regulation-worker/cmd/

run: ## Run rudder-server using go run
	$(GO) run main.go

run-mt: ## Run rudder-server in multi-tenant deployment type
	$(GO) run ./cmd/devtool etcd mode --no-wait normal
	$(GO) run ./cmd/devtool etcd workspaces --no-wait none
	DEPLOYMENT_TYPE=MULTITENANT $(GO) run main.go

help: ## Show the available commands
	@grep -E '^[0-9a-zA-Z_-]+:.*?## .*$$' ./Makefile | sort | awk 'BEGIN {FS = ":.*?## "}; {printf "\033[36m%-30s\033[0m %s\n", $$1, $$2}'


install-tools:
	go install github.com/golang/mock/mockgen@v1.6.0
	go install mvdan.cc/gofumpt@latest
	go install google.golang.org/protobuf/cmd/protoc-gen-go@v1.28.1
	go install google.golang.org/grpc/cmd/protoc-gen-go-grpc@v1.2.0
	go install gotest.tools/gotestsum@v1.8.2

.PHONY: lint
lint: fmt ## Run linters on all go files
	docker run --rm -v $(shell pwd):/app:ro -w /app golangci/golangci-lint:v1.51.2 bash -e -c \
		'golangci-lint run -v --timeout 5m'

.PHONY: fmt
fmt: install-tools ## Formats all go files
	gofumpt -l -w -extra  .

.PHONY: proto
proto: install-tools ## Generate protobuf files
	protoc --go_out=paths=source_relative:. proto/**/*.proto
	protoc --go-grpc_out=paths=source_relative:. proto/**/*.proto

.PHONY: bench-kafka
bench-kafka:
	go test -count 1 -run BenchmarkCompression -bench=. -benchmem ./services/streammanager/kafka/client<|MERGE_RESOLUTION|>--- conflicted
+++ resolved
@@ -12,22 +12,21 @@
 test: install-tools test-run test-teardown
 
 test-run: ## Run all unit tests
+ifeq ($(filter 1,$(debug) $(RUNNER_DEBUG)),)
+	$(eval TEST_CMD = SLOW=0 gotestsum --format pkgname-and-test-fails --)
+	$(eval TEST_OPTIONS = -p=25 -v -failfast -shuffle=on -coverprofile=profile.out -covermode=atomic -coverpkg=./... -vet=all --timeout=15m)
+else
 	$(eval TEST_CMD = SLOW=0 go test)
-<<<<<<< HEAD
-	$(eval TEST_OPTIONS = -p=25 -v -failfast -shuffle=on -vet=all --timeout=15m)
-	$(TEST_CMD) -count=25 $(TEST_OPTIONS) ./warehouse/... && touch $(TESTFILE) || true
-=======
-	$(eval TEST_OPTIONS = -p=1 -v -failfast -shuffle=on -coverprofile=profile.out -covermode=atomic -coverpkg=./... -vet=all --timeout=15m)
+	$(eval TEST_OPTIONS = -p=25 -v -failfast -shuffle=on -coverprofile=profile.out -covermode=atomic -coverpkg=./... -vet=all --timeout=15m)
 endif
 ifdef package
-	$(TEST_CMD) $(TEST_OPTIONS) $(package) && touch $(TESTFILE) || true
+	$(TEST_CMD) -count=25 $(TEST_OPTIONS) $(package) && touch $(TESTFILE) || true
 else ifdef exclude
 	$(eval FILES = `go list ./... | egrep -iv '$(exclude)'`)
-	$(TEST_CMD) -count=1 $(TEST_OPTIONS) $(FILES) && touch $(TESTFILE) || true
+	$(TEST_CMD) -count=25 $(TEST_OPTIONS) $(FILES) && touch $(TESTFILE) || true
 else
-	$(TEST_CMD) -count=1 $(TEST_OPTIONS) ./... && touch $(TESTFILE) || true
+	$(TEST_CMD) -count=25 $(TEST_OPTIONS) ./... && touch $(TESTFILE) || true
 endif
->>>>>>> 471a5623
 
 test-warehouse-integration:
 	$(eval TEST_PATTERN = 'TestIntegration')
