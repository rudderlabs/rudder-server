.PHONY: help default build run run-dev test mocks prepare-build

GO=go
GINKGO=ginkgo
LDFLAGS?=-s -w

default: build

mocks: install-tools ## Generate all mocks
	$(GO) generate ./...

test: ## Run all unit tests
ifdef package
	SLOW=0 $(GINKGO) -p --randomize-all --randomize-suites --fail-on-pending --cover -tags=integration \
		-coverprofile=profile.out -covermode=atomic --trace -keep-separate-coverprofiles $(package)
else
	SLOW=0 $(GINKGO) -p --randomize-all --randomize-suites --fail-on-pending --cover -tags=integration \
		-coverprofile=profile.out -covermode=atomic --trace -keep-separate-coverprofiles ./...
endif
	echo "mode: atomic" > coverage.txt
	find . -name "profile.out" | while read file;do grep -v 'mode: atomic' $${file} >> coverage.txt; rm $${file};done

coverage:
	go tool cover -html=coverage.txt -o coverage.html

test-with-coverage: test coverage

build-sql-migrations: ./services/sql-migrator/migrations_vfsdata.go ## Prepare sql migrations embedded scripts

prepare-build: build-sql-migrations

./services/sql-migrator/migrations_vfsdata.go: $(shell find sql/migrations)
	$(GO) run -tags=dev cmd/generate-migrations/generate-sql-migrations.go

build: prepare-build ## Build rudder-server binary
	$(eval BUILD_OPTIONS = )
ifeq ($(RACE_ENABLED), TRUE)
	$(eval BUILD_OPTIONS = $(BUILD_OPTIONS) -race -o rudder-server-with-race)
endif
	$(GO) build $(BUILD_OPTIONS) -a -installsuffix cgo -ldflags="$(LDFLAGS)"
	$(GO) build -o build/wait-for-go/wait-for-go build/wait-for-go/wait-for.go
	$(GO) build -o build/regulation-worker ./regulation-worker/cmd/

run: prepare-build ## Run rudder-server using go run
	$(GO) run main.go

run-dev: prepare-build ## Run rudder-server using go run with 'dev' build tag
	$(GO) run -tags=dev main.go

help: ## Show the available commands
	@grep -E '^[0-9a-zA-Z_-]+:.*?## .*$$' ./Makefile | sort | awk 'BEGIN {FS = ":.*?## "}; {printf "\033[36m%-30s\033[0m %s\n", $$1, $$2}'


install-tools:
	go install github.com/golang/mock/mockgen@v1.6.0 || \
	GO111MODULE=on go install github.com/golang/mock/mockgen@v1.6.0

	go install mvdan.cc/gofumpt@latest

.PHONY: lint
lint: fmt
	docker run --rm -v $(shell pwd):/app:ro -w /app golangci/golangci-lint:v1.46.2 bash -e -c \
		'golangci-lint run -v --timeout 5m'

.PHONY: fmt
fmt: install-tools
	gofumpt -l -w -extra  .

cleanup-warehouse-integration:
	docker-compose -f warehouse/docker-compose.test.yml down --remove-orphans --volumes

setup-warehouse-integration: cleanup-warehouse-integration
	docker-compose -f warehouse/docker-compose.test.yml up --build start_warehouse_integration

logs-warehouse-integration:
	docker logs wh-backend

run-warehouse-integration: setup-warehouse-integration
<<<<<<< HEAD
	if docker-compose -f warehouse/docker-compose.test.yml exec -T wh-backend go test -v ./warehouse/... -tags=warehouse_integration -timeout 30m -count 1; then \
=======
	if docker-compose -f warehouse/docker-compose.test.yml exec -T wh-backend go test -v ./warehouse/... -tags=warehouse_integration -p 8 -timeout 30m -count 1; then \
>>>>>>> 8c3fd48a
      	echo "Successfully ran Warehouse Integration Test. Getting backend container logs only."; \
      	make logs-warehouse-integration; \
      	make cleanup-warehouse-integration; \
    else \
      	echo "Failed running Warehouse Integration Test. Getting all logs from all containers"; \
      	make logs-warehouse-integration; \
      	make cleanup-warehouse-integration; \
      	exit 1; \
 	fi<|MERGE_RESOLUTION|>--- conflicted
+++ resolved
@@ -76,11 +76,7 @@
 	docker logs wh-backend
 
 run-warehouse-integration: setup-warehouse-integration
-<<<<<<< HEAD
-	if docker-compose -f warehouse/docker-compose.test.yml exec -T wh-backend go test -v ./warehouse/... -tags=warehouse_integration -timeout 30m -count 1; then \
-=======
 	if docker-compose -f warehouse/docker-compose.test.yml exec -T wh-backend go test -v ./warehouse/... -tags=warehouse_integration -p 8 -timeout 30m -count 1; then \
->>>>>>> 8c3fd48a
       	echo "Successfully ran Warehouse Integration Test. Getting backend container logs only."; \
       	make logs-warehouse-integration; \
       	make cleanup-warehouse-integration; \
