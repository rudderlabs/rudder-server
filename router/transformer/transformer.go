--- conflicted
+++ resolved
@@ -61,12 +61,8 @@
 func loadConfig() {
 	config.RegisterIntConfigVariable(30, &maxRetry, true, 1, "Processor.maxRetry")
 	config.RegisterDurationConfigVariable(time.Duration(100), &retrySleep, true, time.Millisecond, []string{"Processor.retrySleep", "Processor.retrySleepInMS"}...)
-<<<<<<< HEAD
-	config.RegisterDurationConfigVariable(time.Duration(5000), &timeoutDuration, true, time.Second, []string{"Processor.timeoutDuration", "Processor.timeoutDurationInSecond"}...)
-=======
 	config.RegisterDurationConfigVariable(time.Duration(30), &timeoutDuration, true, time.Second, []string{"Processor.timeoutDuration", "Processor.timeoutDurationInSecond"}...)
 	config.RegisterInt64ConfigVariable(15, &retryWithBackoffCount, true, 1, "Router.responseTransformRetryCount")
->>>>>>> b15d7a29
 }
 
 func Init() {
@@ -184,47 +180,6 @@
 
 	var respData []byte
 	var respCode int
-<<<<<<< HEAD
-	var tempRespData []byte
-	var payload io.Reader
-	url := getResponseTransformURL(destName)
-	payload = strings.NewReader(string(rawJSON))
-	for {
-		req, err := http.NewRequestWithContext(ctx, "POST", url, payload)
-		if err != nil {
-			trans.logger.Error(fmt.Sprintf(`400 Unable to construct POST request for URL : "%s"`, url))
-			return 400, fmt.Sprintf(`400 Unable to construct POST request for URL : "%s"`, url)
-		}
-		req.Header.Add("Content-Type", "application/json")
-		s := time.Now()
-		resp, err = trans.client.Do(req)
-		trans.transformerResponseTransformRequestTime.SendTiming(time.Since(s))
-		// retry in case of err
-		if err != nil {
-			trans.logger.Errorf("[Transformer Response Transform request failed] :: %+v", err)
-			requestFailed = true
-			if retryCount > maxRetry {
-				panic(fmt.Errorf("Transformer HTTP connection error: URL: %v Error: %+v", url, err))
-			}
-			retryCount++
-			time.Sleep(retrySleep)
-			//Refresh the connection
-			continue
-		}
-
-		if resp != nil && resp.Body != nil {
-			tempRespData, _ = io.ReadAll(resp.Body)
-			resp.Body.Close()
-		}
-		//Detecting content type of the respBody
-		contentTypeHeader := strings.ToLower(http.DetectContentType(tempRespData))
-		//If content type is not of type "*text*", overriding it with empty string
-		if !(strings.Contains(contentTypeHeader, "text") ||
-			strings.Contains(contentTypeHeader, "application/json") ||
-			strings.Contains(contentTypeHeader, "application/xml")) {
-			tempRespData = []byte("")
-		}
-=======
 
 	url := getResponseTransformURL(destName)
 	payload := []byte(rawJSON)
@@ -234,7 +189,6 @@
 		respData, respCode, requestError = trans.makeHTTPRequest(ctx, url, payload)
 		return requestError
 	}
->>>>>>> b15d7a29
 
 	backoffWithMaxRetry := backoff.WithMaxRetries(backoff.NewExponentialBackOff(), uint64(retryWithBackoffCount))
 	err = backoff.RetryNotify(operation, backoffWithMaxRetry, func(err error, t time.Duration) {
