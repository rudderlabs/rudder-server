//go:generate mockgen -destination=../mocks/router/mock_network.go -package mock_network github.com/rudderlabs/rudder-server/router HTTPClient,NetHandleI

package router

import (
	"crypto/tls"
	"encoding/json"
	"fmt"
	"io"
	"io/ioutil"
	"net/http"
	"net/url"
	"strings"
	"time"

	"github.com/rudderlabs/rudder-server/processor/integrations"
	"github.com/rudderlabs/rudder-server/utils/logger"
	"github.com/rudderlabs/rudder-server/utils/misc"
)

//NetHandleT is the wrapper holding private variables
type NetHandleT struct {
	httpClient HTTPClient
	logger     logger.LoggerI
}

//Network interface
type NetHandleI interface {
	SendPost(structData integrations.PostParametersT) (statusCode int, respBody string)
}

// HTTPClient interface
type HTTPClient interface {
	Do(req *http.Request) (*http.Response, error)
}

//var pkgLogger logger.LoggerI

<<<<<<< HEAD
//temp solution for handling complex query params
func handleQueryParam(param interface{}) string {
	switch p := param.(type) {
	case string:
		return p
	case map[string]interface{}:
		temp, err := json.Marshal(p)
		if err != nil {
			return fmt.Sprint(p)
		}

		jsonParam := string(temp)
		return jsonParam
	default:
		return fmt.Sprint(param)
	}
}

//sendPost takes the EventPayload of a transformed job, gets the necessary values from the payload and makes a call to destination to push the event to it
=======
//SendPost takes the EventPayload of a transformed job, gets the necessary values from the payload and makes a call to destination to push the event to it
>>>>>>> 056a09bd
//this returns the statusCode, status and response body from the response of the destination call
func (network *NetHandleT) SendPost(structData integrations.PostParametersT) (statusCode int, respBody string) {
	if disableEgress {
		return 200, `200: outgoing disabled`
	}
	client := network.httpClient
	postInfo := structData
	isRest := postInfo.Type == "REST"

	isMultipart := len(postInfo.Files) > 0

	// going forward we may want to support GraphQL and multipart requests
	// the files key in the response is specifically to handle the multipart usecase
	// for type GraphQL may need to support more keys like expected response format etc
	// in future it's expected that we will build on top of this response type
	// so, code addition should be done here instead of version bumping of response.
	if isRest && !isMultipart {
		requestMethod := postInfo.RequestMethod
		requestBody := postInfo.Body
		requestQueryParams := postInfo.QueryParams
		var bodyFormat string
		var bodyValue map[string]interface{}
		for k, v := range requestBody {
			if len(v.(map[string]interface{})) > 0 {
				bodyFormat = k
				bodyValue = v.(map[string]interface{})
				break
			}

		}

		var payload io.Reader
		// support for JSON and FORM body type
		if len(bodyValue) > 0 {
			switch bodyFormat {
			case "JSON":
				jsonValue, err := json.Marshal(bodyValue)
				if err != nil {
					panic(err)
				}
				payload = strings.NewReader(string(jsonValue))
			case "FORM":
				formValues := url.Values{}
				for key, val := range bodyValue {
					formValues.Set(key, fmt.Sprint(val)) // transformer ensures top level string values, still val.(string) would be restrictive
				}
				payload = strings.NewReader(formValues.Encode())
			default:
				panic(fmt.Errorf("bodyFormat: %s is not supported", bodyFormat))
			}
		}

		req, err := http.NewRequest(requestMethod, postInfo.URL, payload)
		if err != nil {
			network.logger.Error(fmt.Sprintf(`400 Unable to construct "%s" request for URL : "%s"`, requestMethod, postInfo.URL))
			return 400, fmt.Sprintf(`400 Unable to construct "%s" request for URL : "%s"`, requestMethod, postInfo.URL)
		}

		// add queryparams to the url
		// support of array type in params is handled if the
		// response from transformers are "," seperated
		queryParams := req.URL.Query()
		for key, val := range requestQueryParams {

			// list := strings.Split(valString, ",")
			// for _, listItem := range list {
			// 	queryParams.Add(key, fmt.Sprint(listItem))
			// }
			formattedVal := handleQueryParam(val)
			queryParams.Add(key, formattedVal)
		}

		req.URL.RawQuery = queryParams.Encode()
		headerKV := postInfo.Headers
		for key, val := range headerKV {
			req.Header.Add(key, val.(string))
		}

		req.Header.Add("User-Agent", "RudderLabs")

		resp, err := client.Do(req)

		var respBody []byte

		if resp != nil && resp.Body != nil {
			respBody, _ = ioutil.ReadAll(resp.Body)
			network.logger.Debug(postInfo.URL, " : ", req.Proto, " : ", resp.Proto, resp.ProtoMajor, resp.ProtoMinor, resp.ProtoAtLeast)
			defer resp.Body.Close()
		}

		var contentTypeHeader string
		if resp != nil && resp.Header != nil {
			contentTypeHeader = resp.Header.Get("Content-Type")
		}
		if contentTypeHeader == "" {
			//Detecting content type of the respBody
			contentTypeHeader = http.DetectContentType(respBody)
		}

		//If content type is not of type "*text*", overriding it with empty string
		if !(strings.Contains(strings.ToLower(contentTypeHeader), "text") ||
			strings.Contains(strings.ToLower(contentTypeHeader), "application/json") ||
			strings.Contains(strings.ToLower(contentTypeHeader), "application/xml")) {
			respBody = []byte("")
		}

		if err != nil {
			network.logger.Error("Errored when sending request to the server", err)
			return http.StatusGatewayTimeout, string(respBody)
		}

		return resp.StatusCode, string(respBody)

	}

	// returning 200 with a message in case of unsupported processing
	// so that we don't process again. can change this code to anything
	// to be not picked up by router again
	return 200, ""

}

//Setup initializes the module
func (network *NetHandleT) Setup(destID string, netClientTimeout time.Duration) {
	network.logger.Info("Network Handler Startup")
	//Reference http://tleyden.github.io/blog/2016/11/21/tuning-the-go-http-client-library-for-load-testing
	defaultRoundTripper := http.DefaultTransport
	defaultTransportPointer, ok := defaultRoundTripper.(*http.Transport)
	if !ok {
		panic(fmt.Errorf("typecast of defaultRoundTripper to *http.Transport failed")) //TODO: Handle error
	}
	var defaultTransportCopy http.Transport
	//Not safe to copy DefaultTransport
	//https://groups.google.com/forum/#!topic/golang-nuts/JmpHoAd76aU
	//Solved in go1.8 https://github.com/golang/go/issues/26013
	misc.Copy(&defaultTransportCopy, defaultTransportPointer)
	network.logger.Info("forceHTTP1: ", getRouterConfigBool("forceHTTP1", destID, false))
	if getRouterConfigBool("forceHTTP1", destID, false) {
		network.logger.Info("Forcing HTTP1 connection for ", destID)
		defaultTransportCopy.ForceAttemptHTTP2 = false
		var tlsClientConfig tls.Config
		if defaultTransportCopy.TLSClientConfig != nil {
			misc.Copy(&tlsClientConfig, defaultTransportCopy.TLSClientConfig)
		}
		tlsClientConfig.NextProtos = []string{"http/1.1"}
		defaultTransportCopy.TLSClientConfig = &tlsClientConfig
		network.logger.Info(destID, defaultTransportCopy.TLSClientConfig.NextProtos)
	}
	defaultTransportCopy.MaxIdleConns = getRouterConfigInt("httpMaxIdleConns", destID, 100)
	defaultTransportCopy.MaxIdleConnsPerHost = getRouterConfigInt("httpMaxIdleConnsPerHost", destID, 100)
	network.logger.Info(destID, ":   defaultTransportCopy.MaxIdleConns: ", defaultTransportCopy.MaxIdleConns)
	network.logger.Info("defaultTransportCopy.MaxIdleConnsPerHost: ", defaultTransportCopy.MaxIdleConnsPerHost)
	network.logger.Info("netClientTimeout: ", netClientTimeout)
	network.httpClient = &http.Client{Transport: &defaultTransportCopy, Timeout: netClientTimeout}
}<|MERGE_RESOLUTION|>--- conflicted
+++ resolved
@@ -36,7 +36,6 @@
 
 //var pkgLogger logger.LoggerI
 
-<<<<<<< HEAD
 //temp solution for handling complex query params
 func handleQueryParam(param interface{}) string {
 	switch p := param.(type) {
@@ -55,10 +54,7 @@
 	}
 }
 
-//sendPost takes the EventPayload of a transformed job, gets the necessary values from the payload and makes a call to destination to push the event to it
-=======
 //SendPost takes the EventPayload of a transformed job, gets the necessary values from the payload and makes a call to destination to push the event to it
->>>>>>> 056a09bd
 //this returns the statusCode, status and response body from the response of the destination call
 func (network *NetHandleT) SendPost(structData integrations.PostParametersT) (statusCode int, respBody string) {
 	if disableEgress {
