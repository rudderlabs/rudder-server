--- conflicted
+++ resolved
@@ -61,15 +61,9 @@
 	}
 }
 
-<<<<<<< HEAD
 //SendPost takes the EventPayload of a transformed job, gets the necessary values from the payload and makes a call to destination to push the event to it
 //this returns the statusCode, status and response body from the response of the destination call
 func (network *NetHandleT) SendPost(ctx context.Context, structData integrations.PostParametersT, destName string, jobId int64, transformerProxy bool) *utils.SendPostResponse {
-=======
-// SendPost takes the EventPayload of a transformed job, gets the necessary values from the payload and makes a call to destination to push the event to it
-// this returns the statusCode, status and response body from the response of the destination call
-func (network *NetHandleT) SendPost(ctx context.Context, structData integrations.PostParametersT) *utils.SendPostResponse {
->>>>>>> 19d1e3d0
 	if disableEgress {
 		return &utils.SendPostResponse{
 			StatusCode:   200,
