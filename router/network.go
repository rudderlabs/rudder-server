--- conflicted
+++ resolved
@@ -5,6 +5,7 @@
 	"io/ioutil"
 	"log"
 	"net/http"
+
 	"github.com/rudderlabs/rudder-server/integrations"
 	"github.com/rudderlabs/rudder-server/misc"
 )
@@ -49,31 +50,19 @@
 	log.Println("making sink request")
 	resp, err := client.Do(req)
 
-<<<<<<< HEAD
-	if resp != nil && resp.Body != nil {
-		defer resp.Body.Close()
-	}
-=======
 	var respBody []byte
-	
+
 	if resp != nil && resp.Body != nil {
 		respBody, _ = ioutil.ReadAll(resp.Body)
 		defer resp.Body.Close()
-	} 
->>>>>>> 43084bf2
+	}
 
 	if err != nil {
 		log.Println("Errored when sending request to the server", err)
 		return http.StatusGatewayTimeout, "", string(respBody)
 	}
 
-<<<<<<< HEAD
-	respBody, _ := ioutil.ReadAll(resp.Body)
-
-	return resp.StatusCode, resp.Status, string(respBody) // need to check if respBody is not a json as job status need it to be one
-=======
 	return resp.StatusCode, resp.Status, string(respBody)
->>>>>>> 43084bf2
 }
 
 //Setup initializes the module
