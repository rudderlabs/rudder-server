--- conflicted
+++ resolved
@@ -87,19 +87,13 @@
 
 // netHandle is the wrapper holding private variables
 type netHandle struct {
-<<<<<<< HEAD
 	disableEgress   bool
 	httpClient      sysUtils.HTTPClientI
 	logger          logger.Logger
 	dryRunMode      bool
 	blockPrivateIPs bool
 	privateIPRanges []IPRange
-=======
-	disableEgress bool
-	httpClient    sysUtils.HTTPClientI
-	logger        logger.Logger
-	destType      string
->>>>>>> 092ee2aa
+	destType        string
 }
 
 // NetHandle interface
@@ -134,27 +128,6 @@
 		}
 	}
 	return false
-}
-
-// validateURL checks if the URL resolves to a private IP
-func (network *netHandle) validateURL(urlStr string) (bool, error) {
-	parsedURL, err := url.Parse(urlStr)
-	if err != nil {
-		return false, fmt.Errorf("invalid URL: %w", err)
-	}
-
-	host := parsedURL.Hostname()
-	ips, err := net.LookupIP(host)
-	if err != nil {
-		return false, fmt.Errorf("failed to resolve host: %w", err)
-	}
-
-	for _, ip := range ips {
-		if network.isPrivateIP(ip) {
-			return true, nil
-		}
-	}
-	return false, nil
 }
 
 // temp solution for handling complex query params
@@ -431,11 +404,7 @@
 }
 
 // Setup initializes the module
-<<<<<<< HEAD
-func (network *netHandle) Setup(config *config.Config, destType string, netClientTimeout time.Duration) {
-=======
-func (network *netHandle) Setup(netClientTimeout time.Duration) {
->>>>>>> 092ee2aa
+func (network *netHandle) Setup(config *config.Config, netClientTimeout time.Duration) {
 	network.logger.Info("Network Handler Startup")
 
 	network.privateIPRanges = loadPrivateIPRanges(config)
@@ -448,7 +417,6 @@
 	}
 	var defaultTransportCopy http.Transport
 	misc.Copy(&defaultTransportCopy, defaultTransportPointer)
-<<<<<<< HEAD
 
 	dialer := &net.Dialer{
 		Timeout:   30 * time.Second,
@@ -484,10 +452,7 @@
 
 	defaultTransportCopy.DialContext = dialContext
 
-	forceHTTP1 := getRouterConfigBool("forceHTTP1", destType, false)
-=======
 	forceHTTP1 := getRouterConfigBool("forceHTTP1", network.destType, false)
->>>>>>> 092ee2aa
 	network.logger.Info("forceHTTP1: ", forceHTTP1)
 	if forceHTTP1 {
 		network.logger.Info("Forcing HTTP1 connection for ", network.destType)
@@ -500,22 +465,15 @@
 		defaultTransportCopy.TLSClientConfig = &tlsClientConfig
 		network.logger.Info(network.destType, defaultTransportCopy.TLSClientConfig.NextProtos)
 	}
-<<<<<<< HEAD
-
-	network.dryRunMode = getRouterConfigBool("dryRunMode", destType, false)
-	network.blockPrivateIPs = getRouterConfigBool("blockPrivateIPs", destType, false)
+
+	network.dryRunMode = getRouterConfigBool("dryRunMode", network.destType, false)
+	network.blockPrivateIPs = getRouterConfigBool("blockPrivateIPs", network.destType, false)
 	network.logger.Info("dryRunMode: ", network.dryRunMode)
 	network.logger.Info("blockPrivateIPs: ", network.blockPrivateIPs)
 
-	defaultTransportCopy.MaxIdleConns = getHierarchicalRouterConfigInt(destType, 64, "httpMaxIdleConns", "noOfWorkers")
-	defaultTransportCopy.MaxIdleConnsPerHost = getHierarchicalRouterConfigInt(destType, 64, "httpMaxIdleConnsPerHost", "noOfWorkers")
-	network.logger.Info(destType, ":   defaultTransportCopy.MaxIdleConns: ", defaultTransportCopy.MaxIdleConns)
-=======
-	// by default we should have as many idle connections as the number of workers
 	defaultTransportCopy.MaxIdleConns = getHierarchicalRouterConfigInt(network.destType, 64, "httpMaxIdleConns", "noOfWorkers")
 	defaultTransportCopy.MaxIdleConnsPerHost = getHierarchicalRouterConfigInt(network.destType, 64, "httpMaxIdleConnsPerHost", "noOfWorkers")
 	network.logger.Info(network.destType, ":   defaultTransportCopy.MaxIdleConns: ", defaultTransportCopy.MaxIdleConns)
->>>>>>> 092ee2aa
 	network.logger.Info("defaultTransportCopy.MaxIdleConnsPerHost: ", defaultTransportCopy.MaxIdleConnsPerHost)
 	network.logger.Info("netClientTimeout: ", netClientTimeout)
 	network.httpClient = &http.Client{Transport: &defaultTransportCopy, Timeout: netClientTimeout}
