package router

import (
	"context"
	"encoding/json"
	"errors"
	"fmt"
	"net/http"
	"slices"
	"sort"
	"strconv"
	"strings"
	"time"

	"github.com/samber/lo"
	"github.com/tidwall/gjson"

	"github.com/rudderlabs/rudder-go-kit/bytesize"
	"github.com/rudderlabs/rudder-go-kit/logger"
	"github.com/rudderlabs/rudder-go-kit/stats"
	obskit "github.com/rudderlabs/rudder-observability-kit/go/labels"
	backendconfig "github.com/rudderlabs/rudder-server/backend-config"
	"github.com/rudderlabs/rudder-server/jobsdb"
	"github.com/rudderlabs/rudder-server/processor/integrations"
	"github.com/rudderlabs/rudder-server/router/internal/eventorder"
	"github.com/rudderlabs/rudder-server/router/transformer"
	"github.com/rudderlabs/rudder-server/router/types"
	routerutils "github.com/rudderlabs/rudder-server/router/utils"
	"github.com/rudderlabs/rudder-server/rruntime"
	destinationdebugger "github.com/rudderlabs/rudder-server/services/debugger/destination"
	oauthv2 "github.com/rudderlabs/rudder-server/services/oauth/v2"
	"github.com/rudderlabs/rudder-server/utils/misc"
	utilTypes "github.com/rudderlabs/rudder-server/utils/types"
)

// worker a structure to define a worker for sending events to sinks
type worker struct {
	id        int // identifies the worker
	partition string

	rt     *Handle // handle to router
	logger logger.Logger

	inputCh chan workerJob // the worker's input channel

	inputReservations int                 // number of slots reserved in the input channel
	barrier           *eventorder.Barrier // barrier to ensure ordering of events

	deliveryTimeStat          stats.Measurement
	routerDeliveryLatencyStat stats.Measurement
	routerProxyStat           stats.Measurement
	latestAssignedTime        time.Time
	processingStartTime       time.Time
}

type workerJob struct {
	job         *jobsdb.JobT
	parameters  *routerutils.JobParameters
	assignedAt  time.Time
	drainReason string
}

// acceptWorkerJob accepts a worker job and returns a router job if batching/router transformation is enabled.
//
//   - If the job is aborted, it sends an aborted job status to responseQ.
//   - If the job needs to wait due to event ordering, it sends a waiting job status to responseQ.
//   - If no batching or router transformation is enabled, it processes the job immediately, otherwise it returns a router job for batching or transformation.
func (w *worker) acceptWorkerJob(workerJob workerJob) *types.RouterJobT {
	job := workerJob.job
	userID := job.UserID
	parameters := workerJob.parameters
	abortReason := workerJob.drainReason
	abort := abortReason != ""
	abortTag := abortReason
	if abort { // send aborted job status to responseQ and continue
		errResponse := routerutils.EnhanceJSON(job.LastJobStatus.ErrorResponse, "reason", abortReason)
		errResponse = routerutils.EnhanceJSON(errResponse, "payloadStage", "router_input")
		status := jobsdb.JobStatusT{
			JobID:         job.JobID,
			AttemptNum:    job.LastJobStatus.AttemptNum,
			JobState:      jobsdb.Aborted.State,
			ExecTime:      time.Now(),
			RetryTime:     time.Now(),
			ErrorCode:     routerutils.DRAIN_ERROR_CODE,
			Parameters:    routerutils.EmptyPayload,
			JobParameters: job.Parameters,
			ErrorResponse: errResponse,
			WorkspaceId:   job.WorkspaceId,
		}
		// Enhancing job parameter with the drain reason.
		job.Parameters = routerutils.EnhanceJSON(job.Parameters, "stage", "router")
		job.Parameters = routerutils.EnhanceJSON(job.Parameters, "reason", abortReason)
		w.rt.responseQ <- workerJobStatus{
			userID:     userID,
			worker:     w,
			job:        job,
			status:     &status,
			payload:    job.EventPayload,
			parameters: *parameters,
		}
		stats.Default.NewTaggedStat(`drained_events`, stats.CountType, stats.Tags{
			"destType":    w.rt.destType,
			"destId":      parameters.DestinationID,
			"module":      "router",
			"reasons":     abortTag,
			"workspaceId": job.WorkspaceId,
		}).Count(1)
		return nil
	}

	if w.rt.guaranteeUserEventOrder {
		orderKey := eventorder.BarrierKey{
			UserID:        userID,
			DestinationID: parameters.DestinationID,
			WorkspaceID:   job.WorkspaceId,
		}
		if wait, previousFailedJobID := w.barrier.Wait(orderKey, job.JobID); wait { // send waiting job status to responseQ and continue
			previousFailedJobIDStr := "<nil>"
			if previousFailedJobID != nil {
				previousFailedJobIDStr = strconv.FormatInt(*previousFailedJobID, 10)
			}
			w.logger.Debugn("EventOrder: job must wait",
				logger.NewIntField("workerId", int64(w.id)),
				logger.NewIntField("jobId", job.JobID),
				logger.NewStringField("orderKey", orderKey.String()),
				logger.NewStringField("previousFailedJobID", previousFailedJobIDStr))

			// mark job as waiting if prev job from same user has not succeeded yet
			w.logger.Debugn("skipping processing job for orderKey: %v since prev failed job exists, prev id %v, current id %v",
				logger.NewStringField("orderKey", orderKey.String()),
				logger.NewIntField("jobId", job.JobID),
				logger.NewStringField("previousFailedJobID", previousFailedJobIDStr))
			resp := misc.UpdateJSONWithNewKeyVal(routerutils.EmptyPayload, "blocking_id", *previousFailedJobID)
			resp = misc.UpdateJSONWithNewKeyVal(resp, "user_id", userID)
			status := jobsdb.JobStatusT{
				JobID:         job.JobID,
				AttemptNum:    job.LastJobStatus.AttemptNum,
				ExecTime:      time.Now(),
				RetryTime:     time.Now(),
				JobState:      jobsdb.Waiting.State,
				ErrorResponse: resp, // check
				Parameters:    routerutils.EmptyPayload,
				JobParameters: job.Parameters,
				WorkspaceId:   job.WorkspaceId,
			}
			w.rt.responseQ <- workerJobStatus{userID: userID, worker: w, job: job, status: &status, parameters: *parameters}
			return nil
		}
	}

	firstAttemptedAt := gjson.GetBytes(job.LastJobStatus.ErrorResponse, "firstAttemptedAt").Str
	dontBatch := gjson.GetBytes(job.LastJobStatus.ErrorResponse, "dontBatch").Bool()
	jobMetadata := types.JobMetadataT{
		UserID:             userID,
		JobID:              job.JobID,
		SourceID:           parameters.SourceID,
		SourceCategory:     parameters.SourceCategory,
		DestinationID:      parameters.DestinationID,
		AttemptNum:         job.LastJobStatus.AttemptNum,
		ReceivedAt:         parameters.ReceivedAt,
		CreatedAt:          job.CreatedAt.Format(misc.RFC3339Milli),
		FirstAttemptedAt:   firstAttemptedAt,
		TransformAt:        parameters.TransformAt,
		JobT:               job,
		WorkspaceID:        parameters.WorkspaceID,
		WorkerAssignedTime: workerJob.assignedAt,
		DontBatch:          dontBatch,
		TraceParent:        parameters.TraceParent,
		Parameters:         *parameters,
	}

	w.rt.destinationsMapMu.RLock()
	batchDestination, destOK := w.rt.destinationsMap[parameters.DestinationID]
	conn, connOK := w.rt.connectionsMap[types.SourceDest{
		SourceID:      parameters.SourceID,
		DestinationID: parameters.DestinationID,
	}]
	w.rt.destinationsMapMu.RUnlock()
	if !destOK || (parameters.SourceCategory == "warehouse" && !connOK) { // destination or connection not found, skip processing
		return nil
	}
	destination := batchDestination.Destination
	connection := conn.Connection
<<<<<<< HEAD

=======
	oauthV2Enabled := w.rt.reloadableConfig.oauthV2Enabled.Load()
	if w.rt.isOAuthDestination && !oauthV2Enabled {
		rudderAccountID := oauth.GetAccountId(destination.Config, oauth.DeliveryAccountIdKey)

		if routerutils.IsNotEmptyString(rudderAccountID) {
			w.logger.Debugn("[FetchToken] Token Fetch Method to be called", obskit.DestinationType(destination.DestinationDefinition.Name))
			// Get Access Token Information to send it as part of the event
			tokenStatusCode, accountSecretInfo := w.rt.oauth.FetchToken(&oauth.RefreshTokenParams{
				AccountId:   rudderAccountID,
				WorkspaceId: jobMetadata.WorkspaceID,
				DestDefName: destination.DestinationDefinition.Name,
			})
			w.logger.Debugn("[FetchToken] Token Fetch Method finished",
				obskit.DestinationType(destination.DestinationDefinition.Name),
				logger.NewIntField("statusCode", int64(tokenStatusCode)))
			if tokenStatusCode == http.StatusOK {
				jobMetadata.Secret = accountSecretInfo.Account.Secret
			} else {
				w.logger.Errorn("[FetchToken] Token Fetch Method error (statusCode, error): (%d, %s)",
					obskit.DestinationType(destination.DestinationDefinition.Name),
					logger.NewIntField("statusCode", int64(tokenStatusCode)),
					obskit.Error(errors.New(accountSecretInfo.Err)))
			}
		}
	}
>>>>>>> 478b2e13
	if w.rt.enableBatching || parameters.TransformAt == "router" {
		// add the job to the batch
		return &types.RouterJobT{
			Message:     job.EventPayload,
			JobMetadata: jobMetadata,
			Destination: destination,
			Connection:  connection,
		}
	} else {
		// then process the current single job
		w.process([]types.DestinationJobT{
			{
				Message:          job.EventPayload,
				Destination:      destination,
				Connection:       connection,
				JobMetadataArray: []types.JobMetadataT{jobMetadata},
			},
		})
		return nil
	}
}

func (w *worker) workLoop() {
	wl := &workerBatchLoop{
		jobsBatchTimeout:         w.rt.reloadableConfig.jobsBatchTimeout,
		noOfJobsToBatchInAWorker: w.rt.reloadableConfig.noOfJobsToBatchInAWorker,
		inputCh:                  w.inputCh,
		enableBatching:           w.rt.enableBatching,
		batchTransform:           w.batchTransform,
		transform:                w.transform,
		process:                  w.process,
		acceptWorkerJob:          w.acceptWorkerJob,
	}
	wl.runLoop() // start the worker loop
}

func (w *worker) transformJobs(routerJobs []types.RouterJobT) []types.DestinationJobT {
	return w.rt.transformer.Transform(transformer.ROUTER_TRANSFORM, &types.TransformMessageT{Data: routerJobs, DestType: strings.ToLower(w.rt.destType)})
}

func (w *worker) transformJobsPerDestination(routerJobs []types.RouterJobT) []types.DestinationJobT {
	destinationJobs := make([]types.DestinationJobT, 0, len(routerJobs))
	destinationIDRouterJobsMap := lo.GroupBy(routerJobs, func(job types.RouterJobT) string {
		return job.Destination.ID
	})
	for _, destinationIDRouterJobs := range destinationIDRouterJobsMap {
		destinationJobs = append(destinationJobs, w.transformJobs(destinationIDRouterJobs)...)
	}

	return destinationJobs
}

func (w *worker) transform(routerJobs []types.RouterJobT) []types.DestinationJobT {
	// transform limiter with dynamic priority
	start := time.Now()
	limiter := w.rt.limiter.transform
	limiterStats := w.rt.limiter.stats.transform
	defer limiter.BeginWithPriority("", LimiterPriorityValueFrom(limiterStats.Score(w.partition), 100))()
	defer func() {
		limiterStats.Update(w.partition, time.Since(start), len(routerJobs), 0)
	}()

	traces := make(map[string]stats.TraceSpan)
	defer func() {
		for _, span := range traces {
			span.End()
		}
	}()

	for _, job := range routerJobs {
		traceParent := job.JobMetadata.TraceParent
		if traceParent != "" {
			if _, ok := traces[traceParent]; !ok {
				ctx := stats.InjectTraceParentIntoContext(context.Background(), traceParent)
				_, span := w.rt.tracer.Start(ctx, "rt.transform", stats.SpanKindInternal, stats.SpanWithTags(stats.Tags{
					"workspaceId":   job.JobMetadata.WorkspaceID,
					"sourceId":      job.JobMetadata.SourceID,
					"destinationId": job.JobMetadata.DestinationID,
					"destType":      w.rt.destType,
				}))
				traces[traceParent] = span
			}
		} else {
			w.rt.logger.Debugn("traceParent is empty during router transform", logger.NewIntField("jobId", job.JobMetadata.JobID))
		}
	}
	var destinationJobs []types.DestinationJobT
	if w.rt.isOAuthDestination {
		destinationJobs = w.transformJobsPerDestination(routerJobs)
	} else {
		destinationJobs = w.transformJobs(routerJobs)
	}
	// the following stats (in combination with the limiter's timer stats) are used to capture the transform stage
	// average latency, batching efficiency and max processing capacity
	w.rt.batchSizeHistogramStat.Observe(float64(len(routerJobs)))
	w.rt.routerTransformInputCountStat.Count(len(routerJobs))
	w.rt.routerTransformOutputCountStat.Count(len(destinationJobs))
	w.countTransformedJobStatuses("routerTransform", destinationJobs)
	return destinationJobs
}

func (w *worker) batchTransform(routerJobs []types.RouterJobT) []types.DestinationJobT {
	// batch limiter with dynamic priority
	start := time.Now()
	limiter := w.rt.limiter.batch
	limiterStats := w.rt.limiter.stats.batch
	defer limiter.BeginWithPriority("", LimiterPriorityValueFrom(limiterStats.Score(w.partition), 100))()
	defer func() {
		limiterStats.Update(w.partition, time.Since(start), len(routerJobs), 0)
	}()

	traces := make(map[string]stats.TraceSpan)
	defer func() {
		for _, span := range traces {
			span.End()
		}
	}()

	for _, job := range routerJobs {
		traceParent := job.JobMetadata.TraceParent
		if traceParent != "" {
			if _, ok := traces[traceParent]; !ok {
				ctx := stats.InjectTraceParentIntoContext(context.Background(), traceParent)
				_, span := w.rt.tracer.Start(ctx, "rt.batchTransform", stats.SpanKindInternal, stats.SpanWithTags(stats.Tags{
					"workspaceId":   job.JobMetadata.WorkspaceID,
					"sourceId":      job.JobMetadata.SourceID,
					"destinationId": job.JobMetadata.DestinationID,
					"destType":      w.rt.destType,
				}))
				traces[traceParent] = span
			}
		} else {
			w.rt.logger.Debugn("traceParent is empty during router batch transform", logger.NewIntField("jobId", job.JobMetadata.JobID))
		}
	}
	destinationJobs := w.rt.transformer.Transform(
		transformer.BATCH,
		&types.TransformMessageT{
			Data:     routerJobs,
			DestType: strings.ToLower(w.rt.destType),
		},
	)
	// the following stats (in combination with the limiter's timer stats) are used to capture the batch stage
	// average latency, batching efficiency and max processing capacity
	w.rt.batchSizeHistogramStat.Observe(float64(len(routerJobs)))
	w.rt.batchInputCountStat.Count(len(routerJobs))
	w.rt.batchOutputCountStat.Count(len(destinationJobs))
	w.countTransformedJobStatuses("batch", destinationJobs)
	return destinationJobs
}

func (w *worker) process(destinationJobs []types.DestinationJobT) {
	func() { // wrap in a function for providing boundaries for defer statements
		// process limiter with dynamic priority
		start := time.Now()
		var attemptedRequests int
		var attemptedJobs int
		var successCount, errorCount int
		limiter := w.rt.limiter.process
		limiterStats := w.rt.limiter.stats.process
		defer limiter.BeginWithPriority("", LimiterPriorityValueFrom(limiterStats.Score(w.partition), 100))()
		defer func() {
			limiterStats.Update(w.partition, time.Since(start), successCount+errorCount, errorCount)
		}()

		ctx := context.TODO()

		transformerProxy := w.rt.reloadableConfig.transformerProxy.Load()

		traces := make(map[string]stats.TraceSpan)
		defer func() {
			for _, span := range traces {
				span.End()
			}
		}()

		for _, job := range destinationJobs {
			for _, jobMetadata := range job.JobMetadataArray {
				traceParent := jobMetadata.TraceParent
				if traceParent != "" {
					if _, ok := traces[traceParent]; !ok {
						ctx := stats.InjectTraceParentIntoContext(context.Background(), traceParent)
						_, span := w.rt.tracer.Start(ctx, "rt.process", stats.SpanKindInternal, stats.SpanWithTags(stats.Tags{
							"workspaceId":   jobMetadata.WorkspaceID,
							"sourceId":      jobMetadata.SourceID,
							"destinationId": jobMetadata.DestinationID,
							"destType":      w.rt.destType,
						}))
						traces[traceParent] = span
					}
				} else {
					w.rt.logger.Debugn("traceParent is empty during router process", logger.NewIntField("jobId", jobMetadata.JobID))
				}
			}
		}

		var respContentType string

		/*
			Batch
			[u1e1, u2e1, u1e2, u2e2, u1e3, u2e3]
			[b1, b2, b3]
			b1 will send if success
			b2 will send if b2 failed then will drop b3

			Router transform
			[u1e1, u2e1, u1e2, u2e2, u1e3, u2e3]
			200, 200, 500, 200, 200, 200

			Case 1:
			u1e1 will send - success
			u2e1 will send - success
			u1e2 will drop because transformer gave 500
			u2e2 will send - success
			u1e3 should be dropped because u1e2 should be retried
			u2e3 will send

			Case 2:
			u1e1 will send - success
			u2e1 will send - failed 5xx
			u1e2 will send
			u2e2 will drop - because request to destination failed with 5xx
			u1e3 will send
			u2e3 will drop - because request to destination failed with 5xx

			Case 3:
			u1e1 will send - success
			u2e1 will send - failed 4xx
			u1e2 will send
			u2e2 will send - because previous job is aborted
			u1e3 will send
			u2e3 will send
		*/

		failedJobOrderKeys := make(map[eventorder.BarrierKey]struct{})
		var routerJobResponses []*JobResponse

		sort.Slice(destinationJobs, func(i, j int) bool {
			return destinationJobs[i].MinJobID() < destinationJobs[j].MinJobID()
		})

		dontBatchDirectives := make(map[int64]bool)

		for _, destinationJob := range destinationJobs {
			var respStatusCodes map[int64]int
			var respBodys map[int64]string

			var errorAt string
			if destinationJob.StatusCode == 200 || destinationJob.StatusCode == 0 {
				if w.canSendJobToDestination(failedJobOrderKeys, &destinationJob) {
					diagnosisStartTime := time.Now()
					destinationID := destinationJob.JobMetadataArray[0].DestinationID
					transformAt := destinationJob.JobMetadataArray[0].TransformAt

					// START: request to destination endpoint
					workspaceID := destinationJob.JobMetadataArray[0].JobT.WorkspaceId
					deliveryLatencyStat := stats.Default.NewTaggedStat("delivery_latency", stats.TimerType, stats.Tags{
						"module":      "router",
						"destType":    w.rt.destType,
						"destination": misc.GetTagName(destinationJob.Destination.ID, destinationJob.Destination.Name),
						"workspaceId": workspaceID,
					})
					startedAt := time.Now()

					if w.latestAssignedTime != destinationJob.JobMetadataArray[0].WorkerAssignedTime {
						w.latestAssignedTime = destinationJob.JobMetadataArray[0].WorkerAssignedTime
						w.processingStartTime = time.Now()
					}
					// TODO: remove trackStuckDelivery once we verify it is not needed,
					//			router_delivery_exceeded_timeout -> goes to zero
					ch := w.trackStuckDelivery()

					if w.rt.customDestinationManager != nil {
						for _, destinationJobMetadata := range destinationJob.JobMetadataArray {
							if destinationID != destinationJobMetadata.DestinationID {
								panic(fmt.Errorf("different destinations are grouped together"))
							}
						}
						attemptedRequests++
						attemptedJobs += len(destinationJob.JobMetadataArray)
						respStatusCode, respBody := w.rt.customDestinationManager.SendData(destinationJob.Message, destinationID)
						respStatusCodes, respBodys = w.prepareResponsesForJobs(&destinationJob, respStatusCode, respBody)
						errorAt = routerutils.ERROR_AT_CUST
					} else {
						result, err := getIterableStruct(destinationJob.Message, transformAt)
						if err != nil {
							errorAt = routerutils.ERROR_AT_TF
							respStatusCode, respBody := types.RouterUnMarshalErrorCode, fmt.Errorf("transformer response unmarshal error: %w", err).Error()
							jobIDs := lo.Map(destinationJob.JobMetadataArray, func(jobMetadata types.JobMetadataT, _ int) int64 {
								return jobMetadata.JobID
							})
							// limiting the log to print 10KB of transformed payload
							truncatedMessage := misc.TruncateStr(string(destinationJob.Message), int(10*bytesize.KB))
							w.logger.Errorn("transformer response unmarshal error",
								logger.NewStringField("message", truncatedMessage),
								logger.NewIntSliceField("jobIDs", jobIDs))
							respStatusCodes, respBodys = w.prepareResponsesForJobs(&destinationJob, respStatusCode, respBody)
						} else {
							var respStatusCode int
							var respBodyTemp string
							var respBodyTemps map[int64]string
							respBodyArr := make([]string, 0)
							respBodyArrs := make([]map[int64]string, 0)
							for i, val := range result {
								w.logger.Debugn(`responseTransform status`,
									obskit.DestinationType(w.rt.destType),
									logger.NewBoolField("transformerProxy", w.rt.reloadableConfig.transformerProxy.Load()))
								errorAt = routerutils.ERROR_AT_DEL
								if transformerProxy {
									attemptedRequests++
									attemptedJobs += len(destinationJob.JobMetadataArray)
									resp := w.proxyRequest(ctx, destinationJob, val)
									for k, v := range resp.DontBatchDirectives {
										dontBatchDirectives[k] = v
									}
									respStatusCodes, respBodyTemps, respContentType = resp.RespStatusCodes, resp.RespBodys, resp.RespContentType
									// If this is the last iteration, use respStatusCodes & respBodyTemps as is
									// If this is not the last iteration, mark all the jobs as failed.
									if i < len(result)-1 && anyNonTerminalCode(respStatusCodes) {
										for k := range respStatusCodes {
											respStatusCodes[k] = http.StatusInternalServerError
										}
										respBodyArrs = []map[int64]string{respBodyTemps}
										break
									} else {
										respBodyArrs = append(respBodyArrs, respBodyTemps)
									}
								} else {
									sendCtx, cancel := context.WithTimeout(ctx, w.rt.netClientTimeout)
									rdlTime := time.Now()
									attemptedRequests++
									attemptedJobs += len(destinationJob.JobMetadataArray)
									resp := w.rt.netHandle.SendPost(sendCtx, val)
									cancel()
									respStatusCode, respBodyTemp, respContentType = resp.StatusCode, string(resp.ResponseBody), resp.ResponseContentType
									w.routerDeliveryLatencyStat.SendTiming(time.Since(rdlTime))

									if isSuccessStatus(respStatusCode) {
										respBodyArr = append(respBodyArr, respBodyTemp)
									} else {
										respBodyArr = []string{respBodyTemp}
										break
									}
								}
							}

							if transformerProxy {
								// respStatusCodes are already populated. Prepare respBodys from respBodyArrs
								if len(respBodyArrs) == 0 { // Never the case
									continue
								} else {
									respBodys = consolidateRespBodys(respBodyArrs)
								}

								// Are these useful?
								stats.Default.NewTaggedStat("transformer_proxy.input_events_count", stats.CountType, stats.Tags{
									"destType":      w.rt.destType,
									"destinationId": destinationJob.Destination.ID,
									"workspace":     workspaceID,
									"workspaceId":   workspaceID,
								}).Count(len(result))

								w.logger.Debugn("[TransformerProxy] Input/Output Router Events",
									obskit.DestinationType(w.rt.destType),
									logger.NewIntField("input", int64(len(result))),
									logger.NewIntField("output", int64(len(respBodyArr))),
								)

								stats.Default.NewTaggedStat("transformer_proxy.output_events_count", stats.CountType, stats.Tags{
									"destType":      w.rt.destType,
									"destinationId": destinationJob.Destination.ID,
									"workspace":     workspaceID,
									"workspaceId":   workspaceID,
								}).Count(len(respBodyArrs))
							} else {
								respBody := strings.Join(respBodyArr, " ")
								respStatusCodes, respBodys = w.prepareResponsesForJobs(&destinationJob, respStatusCode, respBody)
							}
							stats.Default.NewTaggedStat("router_delivery_payload_size_bytes", stats.HistogramType, stats.Tags{
								"destType":      w.rt.destType,
								"workspaceID":   destinationJob.JobMetadataArray[0].WorkspaceID,
								"destinationID": destinationJob.JobMetadataArray[0].DestinationID,
							}).Observe(float64(len(destinationJob.Message)))
						}
					}
					ch <- struct{}{}
					timeTaken := time.Since(startedAt)

					w.deliveryTimeStat.SendTiming(timeTaken)
					deliveryLatencyStat.Since(startedAt)

					// END: request to destination endpoint

					w.updateReqMetrics(respStatusCodes, &diagnosisStartTime)
				} else {
					respStatusCode := http.StatusInternalServerError
					var respBody string
					if !w.rt.enableBatching {
						respBody = "skipping sending to destination because previous job (of user) in batch failed."
					}
					respStatusCodes, respBodys = w.prepareResponsesForJobs(&destinationJob, respStatusCode, respBody)
					errorAt = routerutils.ERROR_AT_TF
				}
			} else {
				respStatusCode := destinationJob.StatusCode
				respBody := destinationJob.Error
				switch destinationJob.StatusCode {
				case utilTypes.FilterEventCode:
					if respBody == "" {
						respBody = "Event filtered"
					}
				case utilTypes.SuppressEventCode:
					if respBody == "" {
						respBody = "Event handled by transformer"
					}
				default:
					errorAt = routerutils.ERROR_AT_TF
				}
				respStatusCodes, respBodys = w.prepareResponsesForJobs(&destinationJob, respStatusCode, respBody)
			}

			w.updateFailedJobOrderKeys(failedJobOrderKeys, &destinationJob, respStatusCodes)
			routerJobResponses = append(routerJobResponses, w.prepareRouterJobResponses(destinationJob, respStatusCodes, respBodys, errorAt, transformerProxy)...)
		}

		sort.Slice(routerJobResponses, func(i, j int) bool {
			return routerJobResponses[i].jobID < routerJobResponses[j].jobID
		})

		// Struct to hold unique users in the batch (worker.destinationJobs)
		jobOrderKeyToJobIDMap := make(map[eventorder.BarrierKey]int64)

		for _, routerJobResponse := range routerJobResponses {
			destinationJobMetadata := routerJobResponse.destinationJobMetadata
			destinationJob := routerJobResponse.destinationJob
			attemptNum := destinationJobMetadata.AttemptNum
			respStatusCode := routerJobResponse.respStatusCode
			status := jobsdb.JobStatusT{
				JobID:         destinationJobMetadata.JobID,
				AttemptNum:    attemptNum,
				ExecTime:      time.Now(),
				RetryTime:     time.Now(),
				Parameters:    routerutils.EmptyPayload,
				JobParameters: destinationJobMetadata.JobT.Parameters,
				WorkspaceId:   destinationJobMetadata.WorkspaceID,
			}

			routerJobResponse.status = &status

			if !isJobTerminated(respStatusCode) {
				orderKey := eventorder.BarrierKey{
					UserID:        destinationJobMetadata.UserID,
					DestinationID: destinationJobMetadata.DestinationID,
					WorkspaceID:   destinationJobMetadata.WorkspaceID,
				}
				if prevFailedJobID, ok := jobOrderKeyToJobIDMap[orderKey]; ok {
					// This means more than two jobs of the same user are in the batch & the batch job is failed
					// Only one job is marked failed and the rest are marked waiting
					// Job order logic requires that at any point of time, we should have only one failed job per user
					// This is introduced to ensure the above statement
					resp := misc.UpdateJSONWithNewKeyVal(routerutils.EmptyPayload, "blocking_id", prevFailedJobID)
					resp = misc.UpdateJSONWithNewKeyVal(resp, "user_id", destinationJobMetadata.UserID)
					resp = misc.UpdateJSONWithNewKeyVal(resp, "moreinfo", "attempted to send in a batch")

					status.JobState = jobsdb.Waiting.State
					status.ErrorResponse = resp
					w.rt.responseQ <- workerJobStatus{userID: destinationJobMetadata.UserID, worker: w, job: destinationJobMetadata.JobT, status: &status, statTags: destinationJob.StatTags, parameters: destinationJobMetadata.Parameters}
					errorCount++
					continue
				}
				jobOrderKeyToJobIDMap[orderKey] = destinationJobMetadata.JobID
			}

			trimmedResponse := string(lo.Slice([]byte(routerJobResponse.respBody), 0, int(10*bytesize.KB)))
			status.AttemptNum++
			status.ErrorResponse = routerutils.EnhanceJSON(routerutils.EmptyPayload, "response", trimmedResponse)
			status.ErrorCode = strconv.Itoa(respStatusCode)

			if isJobTerminated(respStatusCode) {
				successCount++
			} else {
				errorCount++
			}

			if transformerProxy {
				dontBatch, ok := dontBatchDirectives[destinationJobMetadata.JobID]
				if ok && dontBatch {
					// Used to send this as a directive for transformer to not let this job batch with other jobs
					status.ErrorResponse = misc.UpdateJSONWithNewKeyVal(status.ErrorResponse, "dontBatch", true)
				}
			}
			w.postStatusOnResponseQ(respStatusCode, destinationJob, respContentType, destinationJobMetadata, &status, routerJobResponse.errorAt)

			w.sendEventDeliveryStat(destinationJobMetadata, &status, &destinationJob.Destination)

			w.sendRouterResponseCountStat(&status, &destinationJob.Destination, routerJobResponse.errorAt)
		}

		// NOTE: Sending live events to config backend after the status objects are built completely.
		destLiveEventSentMap := make(map[*types.DestinationJobT]struct{})
		for _, routerJobResponse := range routerJobResponses {
			// Sending only one destination live event for every destinationJob
			if _, ok := destLiveEventSentMap[routerJobResponse.destinationJob]; !ok {
				payload := routerJobResponse.destinationJob.Message
				if routerJobResponse.destinationJob.Message == nil {
					payload = routerJobResponse.destinationJobMetadata.JobT.EventPayload
				}
				sourcesIDs := make([]string, 0)
				for _, metadata := range routerJobResponse.destinationJob.JobMetadataArray {
					if !slices.Contains(sourcesIDs, metadata.SourceID) {
						sourcesIDs = append(sourcesIDs, metadata.SourceID)
					}
				}
				w.sendDestinationResponseToConfigBackend(payload, routerJobResponse.destinationJobMetadata, routerJobResponse.status, sourcesIDs)
				destLiveEventSentMap[routerJobResponse.destinationJob] = struct{}{}
			}
		}

		// the following stat (in combination with the limiter's timer stats) are used to capture the process stage
		// average latency and max processing capacity
		w.rt.processJobsCountStat.Count(attemptedJobs)
		w.rt.processJobsHistogramStat.Observe(float64(attemptedJobs))
		w.rt.processRequestsCountStat.Count(attemptedRequests)
		w.rt.processRequestsHistogramStat.Observe(float64(attemptedRequests))
	}()
}

func consolidateRespBodys(respBodyArrs []map[int64]string) map[int64]string {
	if len(respBodyArrs) == 0 {
		return nil
	}

	respBodys := make(map[int64]string)
	b := respBodyArrs[0]
	for k := range b {
		bodys := make([]string, 0)
		for _, body := range respBodyArrs {
			bodys = append(bodys, body[k])
		}
		respBodys[k] = strings.Join(bodys, " ")
	}

	return respBodys
}

func anyNonTerminalCode(respStatusCodes map[int64]int) bool {
	for _, code := range respStatusCodes {
		if !isJobTerminated(code) {
			return true
		}
	}
	return false
}

func (w *worker) proxyRequest(ctx context.Context, destinationJob types.DestinationJobT, val integrations.PostParametersT) transformer.ProxyRequestResponse {
	jobID := destinationJob.JobMetadataArray[0].JobID
	w.logger.Debugn("TransformerProxy: Request started",
		obskit.DestinationType(w.rt.destType),
		logger.NewIntField("jobID", jobID),
	)

	// setting metadata
	var m []transformer.ProxyRequestMetadata
	for _, jobMetadata := range destinationJob.JobMetadataArray {
		m = append(m, transformer.ProxyRequestMetadata{
			SourceID:      jobMetadata.SourceID,
			DestinationID: jobMetadata.DestinationID,
			WorkspaceID:   jobMetadata.WorkspaceID,
			JobID:         jobMetadata.JobID,
			AttemptNum:    jobMetadata.AttemptNum,
			DestInfo:      jobMetadata.DestInfo,
			Secret:        jobMetadata.Secret,
			DontBatch:     jobMetadata.DontBatch,
		})
	}
	proxyReqparams := &transformer.ProxyRequestParams{
		DestName: w.rt.destType,
		ResponseData: transformer.ProxyRequestPayload{
			PostParametersT:   val,
			Metadata:          m,
			DestinationConfig: destinationJob.Destination.Config,
		},
		DestInfo: &oauthv2.DestinationInfo{
			Config:           destinationJob.Destination.Config,
			DefinitionConfig: destinationJob.Destination.DestinationDefinition.Config,
			WorkspaceID:      destinationJob.Destination.WorkspaceID,
			DefinitionName:   destinationJob.Destination.DestinationDefinition.Name,
			ID:               destinationJob.Destination.ID,
		},
		Connection: destinationJob.Connection,
		Adapter:    transformer.NewTransformerProxyAdapter(w.rt.transformerFeaturesService.TransformerProxyVersion(), w.rt.logger),
	}
	rtlTime := time.Now()

	proxyRequestResponse := w.rt.transformer.ProxyRequest(ctx, proxyReqparams)
	w.routerProxyStat.SendTiming(time.Since(rtlTime))
<<<<<<< HEAD

=======
	w.logger.Debugn("[TransformerProxy] Request ended", obskit.DestinationType(w.rt.destType), logger.NewIntField("jobID", jobID))
	if !oauth.IsOAuthDestination(destinationJob.Destination.DestinationDefinition.Config) {
		return proxyRequestResponse
	}
	if proxyRequestResponse.ProxyRequestStatusCode != http.StatusOK && !oauthV2Enabled {
		w.logger.Debugn(`Sending for OAuth destination`)
		// Token from header of the request
		respStatusCode, respBodyTemp, contentType := w.rt.handleOAuthDestResponse(&HandleDestOAuthRespParams{
			ctx:            ctx,
			destinationJob: destinationJob,
			workerID:       w.id,
			trRespStCd:     proxyRequestResponse.ProxyRequestStatusCode,
			trRespBody:     proxyRequestResponse.ProxyRequestResponseBody,
			secret:         m[0].Secret,
			contentType:    proxyRequestResponse.RespContentType,
		}, proxyRequestResponse.OAuthErrorCategory)

		proxyRequestResponse.RespStatusCodes, proxyRequestResponse.RespBodys = w.prepareResponsesForJobs(&destinationJob, respStatusCode, respBodyTemp)
		proxyRequestResponse.RespContentType = contentType
	}
>>>>>>> 478b2e13
	return proxyRequestResponse
}

func (w *worker) hydrateRespStatusCodes(destinationJob types.DestinationJobT, respStatusCodes map[int64]int, respBodys map[int64]string) {
	for _, metadata := range destinationJob.JobMetadataArray {
		if _, ok := respStatusCodes[metadata.JobID]; !ok {
			respStatusCodes[metadata.JobID] = http.StatusInternalServerError
			respBodys[metadata.JobID] = "Response for this job is expected but not found"
		}
	}
}

func (w *worker) updateFailedJobOrderKeys(failedJobOrderKeys map[eventorder.BarrierKey]struct{}, destinationJob *types.DestinationJobT, respStatusCodes map[int64]int) {
	for _, metadata := range destinationJob.JobMetadataArray {
		if !isJobTerminated(respStatusCodes[metadata.JobID]) {
			orderKey := eventorder.BarrierKey{
				UserID:        metadata.UserID,
				DestinationID: metadata.DestinationID,
				WorkspaceID:   metadata.WorkspaceID,
			}
			if w.rt.guaranteeUserEventOrder && !w.barrier.Disabled(orderKey) { // if barrier is disabled, we shouldn't need to track the failed job
				failedJobOrderKeys[orderKey] = struct{}{}
			}
		}
	}
}

func (w *worker) prepareRouterJobResponses(destinationJob types.DestinationJobT, respStatusCodes map[int64]int, respBodys map[int64]string, errorAt string, transformerProxy bool) []*JobResponse {
	w.hydrateRespStatusCodes(destinationJob, respStatusCodes, respBodys)

	var destinationResponseHandler ResponseHandler
	w.rt.destinationsMapMu.RLock()
	destinationResponseHandler = w.rt.destinationResponseHandler
	w.rt.destinationsMapMu.RUnlock()

	// Using response status code and body to get response code rudder router logic is based on.
	// Works when transformer proxy in disabled
	if !transformerProxy && destinationResponseHandler != nil {
		for k, respStatusCode := range respStatusCodes {
			respStatusCodes[k] = destinationResponseHandler.IsSuccessStatus(respStatusCode, respBodys[k])
		}
	}

	// Failure - Save response body
	// Success - Skip saving response body
	// By default we get some config from dest def
	// We can override via env saveDestinationResponseOverride

	for k, respStatusCode := range respStatusCodes {
		if isSuccessStatus(respStatusCode) && !w.rt.saveDestinationResponseOverride.Load() && !w.rt.saveDestinationResponse {
			respBodys[k] = ""
		}
	}

	routerJobResponses := make([]*JobResponse, 0)

	// TODO: remove this once we enforce the necessary validations in the transformer's response
	dedupedJobMetadata := lo.UniqBy(destinationJob.JobMetadataArray, func(jobMetadata types.JobMetadataT) int64 {
		return jobMetadata.JobID
	})
	for _, destinationJobMetadata := range dedupedJobMetadata {
		_destinationJobMetadata := destinationJobMetadata
		// assigning the destinationJobMetadata to a local variable (_destinationJobMetadata), so that
		// elements in routerJobResponses have pointer to the right destinationJobMetadata.

		routerJobResponses = append(routerJobResponses, &JobResponse{
			jobID:                  destinationJobMetadata.JobID,
			destinationJob:         &destinationJob,
			destinationJobMetadata: &_destinationJobMetadata,
			respStatusCode:         respStatusCodes[destinationJobMetadata.JobID],
			respBody:               respBodys[destinationJobMetadata.JobID],
			errorAt:                errorAt,
		})
	}

	return routerJobResponses
}

func (w *worker) prepareResponsesForJobs(destinationJob *types.DestinationJobT, respStatusCode int, respBody string) (map[int64]int, map[int64]string) {
	respStatusCodes := make(map[int64]int)
	respBodys := make(map[int64]string)
	for _, destinationJobMetadata := range destinationJob.JobMetadataArray {
		respStatusCodes[destinationJobMetadata.JobID] = respStatusCode
		respBodys[destinationJobMetadata.JobID] = respBody
	}

	return respStatusCodes, respBodys
}

func (w *worker) canSendJobToDestination(failedJobOrderKeys map[eventorder.BarrierKey]struct{}, destinationJob *types.DestinationJobT) bool {
	destinationID := destinationJob.JobMetadataArray[0].DestinationID
	workspaceID := destinationJob.JobMetadataArray[0].WorkspaceID
	if !w.rt.guaranteeUserEventOrder ||
		w.rt.eventOrderingDisabledForWorkspace(workspaceID) ||
		w.rt.eventOrderingDisabledForDestination(destinationID) {
		// if guaranteeUserEventOrder is false, letting the next jobs pass
		return true
	}

	// If the destinationJob has come through router transform / batch transform,
	// drop the request if it is of a failed user, else send
	for i := range destinationJob.JobMetadataArray {
		orderKey := eventorder.BarrierKey{
			UserID:        destinationJob.JobMetadataArray[i].UserID,
			DestinationID: destinationID,
			WorkspaceID:   workspaceID,
		}
		if _, ok := failedJobOrderKeys[orderKey]; ok && !w.barrier.Disabled(orderKey) {
			return false
		}
	}

	return true
}

func (w *worker) updateReqMetrics(respStatusCodes map[int64]int, diagnosisStartTime *time.Time) {
	for _, respStatusCode := range respStatusCodes {
		var reqMetric requestMetric

		if isSuccessStatus(respStatusCode) {
			reqMetric.RequestSuccess++
		} else {
			reqMetric.RequestRetries++
		}
		reqMetric.RequestCompletedTime = time.Since(*diagnosisStartTime)
		w.rt.trackRequestMetrics(reqMetric)
	}
}

func (w *worker) allowRouterAbortedAlert(errorAt string) bool {
	switch errorAt {
	case routerutils.ERROR_AT_CUST:
		return true
	case routerutils.ERROR_AT_TF:
		return !w.rt.reloadableConfig.skipRtAbortAlertForTransformation.Load()
	case routerutils.ERROR_AT_DEL:
		return !w.rt.reloadableConfig.transformerProxy.Load() && !w.rt.reloadableConfig.skipRtAbortAlertForDelivery.Load()
	default:
		return true
	}
}

func (w *worker) updateAbortedMetrics(destinationID, workspaceId, statusCode, errorAt string) {
	alert := w.allowRouterAbortedAlert(errorAt)
	eventsAbortedStat := stats.Default.NewTaggedStat(`router_aborted_events`, stats.CountType, stats.Tags{
		"destType":       w.rt.destType,
		"respStatusCode": statusCode,
		"destId":         destinationID,
		"workspaceId":    workspaceId,

		// To indicate if the failure should be alerted for router-aborted-count
		"alert": strconv.FormatBool(alert),
		// To specify at which point failure happened
		"errorAt": errorAt,
	})
	eventsAbortedStat.Increment()
}

func (w *worker) postStatusOnResponseQ(respStatusCode int, destinationJob *types.DestinationJobT,
	respContentType string, destinationJobMetadata *types.JobMetadataT, status *jobsdb.JobStatusT,
	errorAt string,
) {
	// Enhancing status.ErrorResponse with firstAttemptedAt
	firstAttemptedAtTime := time.Now()
	if destinationJobMetadata.FirstAttemptedAt != "" {
		if t, err := time.Parse(misc.RFC3339Milli, destinationJobMetadata.FirstAttemptedAt); err == nil {
			firstAttemptedAtTime = t
		}
	}

	// destinationJob.Message is the actual payload we tried to send to destination
	// destinationJobMetadata.JobT.EventPayload is the router input payload
	// capture router output payload in workerJobStatus if reportJobsdbPayload is false
	// by default reportJobsdbPayload is true so we capture router input payload in workerJobStatus
	inputPayload := destinationJobMetadata.JobT.EventPayload
	payload := inputPayload
	if !w.rt.reportJobsdbPayload.Load() { // TODO: update default/remove this flag after monitoring the payload sizes
		payload = destinationJob.Message
	}

	status.ErrorResponse = routerutils.EnhanceJSON(status.ErrorResponse, "firstAttemptedAt", firstAttemptedAtTime.Format(misc.RFC3339Milli))
	status.ErrorResponse = routerutils.EnhanceJSON(status.ErrorResponse, "content-type", respContentType)

	if isSuccessStatus(respStatusCode) {
		status.JobState = jobsdb.Succeeded.State
		if respStatusCode == utilTypes.FilterEventCode {
			status.JobState = jobsdb.Filtered.State
		}
		w.logger.Debugn("sending success status to response")
		w.rt.responseQ <- workerJobStatus{
			userID:     destinationJobMetadata.UserID,
			worker:     w,
			job:        destinationJobMetadata.JobT,
			status:     status,
			payload:    inputPayload,
			statTags:   destinationJob.StatTags,
			parameters: destinationJobMetadata.Parameters,
		}
		return
	}
	if !isSuccessStatus(respStatusCode) {
		switch errorAt {
		case routerutils.ERROR_AT_TF:
			// we always capture router input payload if we see error from destination transformer
			payload = inputPayload
			status.ErrorResponse = misc.UpdateJSONWithNewKeyVal(status.ErrorResponse, "routerSubStage", "router_dest_transformer")
			status.ErrorResponse = misc.UpdateJSONWithNewKeyVal(status.ErrorResponse, "payloadStage", "router_input")
		default: // includes ERROR_AT_DEL, ERROR_AT_CUST
			status.ErrorResponse = misc.UpdateJSONWithNewKeyVal(status.ErrorResponse, "routerSubStage", "router_dest_delivery")
			if !w.rt.reportJobsdbPayload.Load() {
				status.ErrorResponse = misc.UpdateJSONWithNewKeyVal(status.ErrorResponse, "payloadStage", "delivery")
			} else {
				status.ErrorResponse = misc.UpdateJSONWithNewKeyVal(status.ErrorResponse, "payloadStage", "router_input")
			}
		}
		// TODO: update after observing the sizes of the payloads
	}

	// the job failed
	w.logger.Debugn("Job failed to send, analyzing...")

	if isJobTerminated(respStatusCode) {
		status.JobState = jobsdb.Aborted.State
		w.updateAbortedMetrics(destinationJobMetadata.DestinationID, status.WorkspaceId, status.ErrorCode, errorAt)
		destinationJobMetadata.JobT.Parameters = misc.UpdateJSONWithNewKeyVal(destinationJobMetadata.JobT.Parameters, "stage", "router")
		destinationJobMetadata.JobT.Parameters = misc.UpdateJSONWithNewKeyVal(destinationJobMetadata.JobT.Parameters, "reason", status.ErrorResponse) // NOTE: Old key used was "error_response"
	} else {
		status.JobState = jobsdb.Failed.State
		if !w.rt.retryLimitReached(status) { // don't delay retry time if retry limit is reached, so that the job can be aborted immediately on the next loop
			status.RetryTime = status.ExecTime.Add(nextAttemptAfter(status.AttemptNum, w.rt.reloadableConfig.minRetryBackoff.Load(), w.rt.reloadableConfig.maxRetryBackoff.Load()))
		}
	}

	if w.rt.guaranteeUserEventOrder {
		if status.JobState == jobsdb.Failed.State {

			orderKey := eventorder.BarrierKey{
				UserID:        destinationJobMetadata.UserID,
				DestinationID: destinationJobMetadata.DestinationID,
				WorkspaceID:   destinationJobMetadata.WorkspaceID,
			}
			w.logger.Debugn("EventOrder: Job has failed",
				logger.NewIntField("workerId", int64(w.id)),
				logger.NewIntField("jobId", status.JobID),
				logger.NewStringField("orderKey", orderKey.String()))
			if err := w.barrier.StateChanged(orderKey, destinationJobMetadata.JobID, status.JobState); err != nil {
				panic(err)
			}
		}
	}
	w.logger.Debugn("sending failed/aborted state as response")
	w.rt.responseQ <- workerJobStatus{
		userID:     destinationJobMetadata.UserID,
		worker:     w,
		job:        destinationJobMetadata.JobT,
		status:     status,
		payload:    payload,
		statTags:   destinationJob.StatTags,
		parameters: destinationJobMetadata.Parameters,
	}
}

func (w *worker) sendRouterResponseCountStat(status *jobsdb.JobStatusT, destination *backendconfig.DestinationT, errorAt string) {
	destinationTag := misc.GetTagName(destination.ID, destination.Name)
	var alert bool
	alert = w.allowRouterAbortedAlert(errorAt)
	if status.JobState == jobsdb.Succeeded.State || status.JobState == jobsdb.Filtered.State {
		alert = !w.rt.reloadableConfig.skipRtAbortAlertForTransformation.Load() || !w.rt.reloadableConfig.skipRtAbortAlertForDelivery.Load()
		errorAt = ""
	}
	routerResponseStat := stats.Default.NewTaggedStat("router_response_counts", stats.CountType, stats.Tags{
		"destType":       w.rt.destType,
		"respStatusCode": status.ErrorCode,
		"destination":    destinationTag,
		"destId":         destination.ID,
		"workspaceId":    status.WorkspaceId,
		// To indicate if the failure should be alerted for router-aborted-count
		"alert": strconv.FormatBool(alert),
		// To specify at which point failure happened
		"errorAt": errorAt,
		"retry":   strconv.FormatBool(status.AttemptNum > 1),
	})
	routerResponseStat.Count(1)
}

func (w *worker) sendEventDeliveryStat(destinationJobMetadata *types.JobMetadataT, status *jobsdb.JobStatusT, destination *backendconfig.DestinationT) {
	destinationTag := misc.GetTagName(destination.ID, destination.Name)
	if status.JobState == jobsdb.Succeeded.State {
		eventsDeliveredStat := stats.Default.NewTaggedStat("event_delivery", stats.CountType, stats.Tags{
			"module":      "router",
			"destType":    w.rt.destType,
			"destID":      destination.ID,
			"destination": destinationTag,
			"workspaceId": status.WorkspaceId,
			"source":      destinationJobMetadata.SourceID,
		})
		eventsDeliveredStat.Count(1)
		if destinationJobMetadata.ReceivedAt != "" {
			receivedTime, err := time.Parse(misc.RFC3339Milli, destinationJobMetadata.ReceivedAt)
			if err == nil {
				eventsDeliveryTimeStat := stats.Default.NewTaggedStat(
					"event_delivery_time", stats.TimerType, map[string]string{
						"module":         "router",
						"destType":       w.rt.destType,
						"destID":         destination.ID,
						"destination":    destinationTag,
						"workspaceId":    status.WorkspaceId,
						"sourceId":       destinationJobMetadata.SourceID,
						"sourceCategory": destinationJobMetadata.SourceCategory,
					})

				eventsDeliveryTimeStat.SendTiming(time.Since(receivedTime))
			}
		}
	}
}

func (w *worker) sendDestinationResponseToConfigBackend(payload json.RawMessage, destinationJobMetadata *types.JobMetadataT, status *jobsdb.JobStatusT, sourceIDs []string) {
	// Sending destination response to config backend
	if status.ErrorCode != fmt.Sprint(types.RouterUnMarshalErrorCode) {
		deliveryStatus := destinationdebugger.DeliveryStatusT{
			DestinationID: destinationJobMetadata.DestinationID,
			SourceID:      strings.Join(sourceIDs, ","),
			Payload:       payload,
			AttemptNum:    status.AttemptNum,
			JobState:      status.JobState,
			ErrorCode:     status.ErrorCode,
			ErrorResponse: status.ErrorResponse,
			SentAt:        status.ExecTime.Format(misc.RFC3339Milli),
			EventName:     gjson.GetBytes(destinationJobMetadata.JobT.Parameters, "event_name").String(),
			EventType:     gjson.GetBytes(destinationJobMetadata.JobT.Parameters, "event_type").String(),
		}
		w.rt.debugger.RecordEventDeliveryStatus(destinationJobMetadata.DestinationID, &deliveryStatus)
	}
}

// AvailableSlots returns the number of available slots in the worker's input channel
func (w *worker) AvailableSlots() int {
	return cap(w.inputCh) - len(w.inputCh) - w.inputReservations
}

// Reserve tries to reserve a slot in the worker's input channel, if available
func (w *worker) ReserveSlot() *workerSlot {
	if w.AvailableSlots() > 0 {
		w.inputReservations++
		return &workerSlot{worker: w}
	}
	return nil
}

// releaseSlot releases a slot from the worker's input channel
func (w *worker) releaseSlot() {
	if w.inputReservations > 0 {
		w.inputReservations--
	}
}

// accept accepts a job into the worker's input channel
func (w *worker) accept(wj workerJob) {
	w.releaseSlot()
	w.inputCh <- wj
}

func (w *worker) trackStuckDelivery() chan struct{} {
	var d time.Duration
	if w.rt.reloadableConfig.transformerProxy.Load() {
		d = (w.rt.transformerTimeout + w.rt.netClientTimeout) * 2
	} else {
		d = w.rt.netClientTimeout * 2
	}

	ch := make(chan struct{}, 1)
	rruntime.Go(func() {
		select {
		case <-ch:
			// do nothing
		case <-time.After(d):
			w.logger.Infon("[Router] Delivery to destination exceeded the 2 * configured timeout ",
				obskit.DestinationType(w.rt.destType))
			stat := stats.Default.NewTaggedStat("router_delivery_exceeded_timeout", stats.CountType, stats.Tags{
				"destType": w.rt.destType,
			})
			stat.Increment()
		}
	})
	return ch
}

func (w *worker) countTransformedJobStatuses(transformType string, transformedJobs []types.DestinationJobT) {
	type countKey struct {
		statusCode    string
		workspaceID   string
		destinationID string
	}
	counters := lo.CountValuesBy(transformedJobs, func(job types.DestinationJobT) countKey {
		return countKey{
			statusCode:    strconv.Itoa(job.StatusCode),
			workspaceID:   job.Destination.WorkspaceID,
			destinationID: job.Destination.ID,
		}
	})
	for counterKey, count := range counters {
		// Input Stats for batch/router transformation
		stats.Default.NewTaggedStat("router_transform_num_jobs", stats.CountType, stats.Tags{
			"destType":      w.rt.destType,
			"transformType": transformType,
			"statusCode":    counterKey.statusCode,
			"workspaceId":   counterKey.workspaceID,
			"destinationId": counterKey.destinationID,
		}).Count(count)
	}
}<|MERGE_RESOLUTION|>--- conflicted
+++ resolved
@@ -181,35 +181,7 @@
 	}
 	destination := batchDestination.Destination
 	connection := conn.Connection
-<<<<<<< HEAD
-
-=======
-	oauthV2Enabled := w.rt.reloadableConfig.oauthV2Enabled.Load()
-	if w.rt.isOAuthDestination && !oauthV2Enabled {
-		rudderAccountID := oauth.GetAccountId(destination.Config, oauth.DeliveryAccountIdKey)
-
-		if routerutils.IsNotEmptyString(rudderAccountID) {
-			w.logger.Debugn("[FetchToken] Token Fetch Method to be called", obskit.DestinationType(destination.DestinationDefinition.Name))
-			// Get Access Token Information to send it as part of the event
-			tokenStatusCode, accountSecretInfo := w.rt.oauth.FetchToken(&oauth.RefreshTokenParams{
-				AccountId:   rudderAccountID,
-				WorkspaceId: jobMetadata.WorkspaceID,
-				DestDefName: destination.DestinationDefinition.Name,
-			})
-			w.logger.Debugn("[FetchToken] Token Fetch Method finished",
-				obskit.DestinationType(destination.DestinationDefinition.Name),
-				logger.NewIntField("statusCode", int64(tokenStatusCode)))
-			if tokenStatusCode == http.StatusOK {
-				jobMetadata.Secret = accountSecretInfo.Account.Secret
-			} else {
-				w.logger.Errorn("[FetchToken] Token Fetch Method error (statusCode, error): (%d, %s)",
-					obskit.DestinationType(destination.DestinationDefinition.Name),
-					logger.NewIntField("statusCode", int64(tokenStatusCode)),
-					obskit.Error(errors.New(accountSecretInfo.Err)))
-			}
-		}
-	}
->>>>>>> 478b2e13
+  
 	if w.rt.enableBatching || parameters.TransformAt == "router" {
 		// add the job to the batch
 		return &types.RouterJobT{
@@ -806,30 +778,7 @@
 
 	proxyRequestResponse := w.rt.transformer.ProxyRequest(ctx, proxyReqparams)
 	w.routerProxyStat.SendTiming(time.Since(rtlTime))
-<<<<<<< HEAD
-
-=======
-	w.logger.Debugn("[TransformerProxy] Request ended", obskit.DestinationType(w.rt.destType), logger.NewIntField("jobID", jobID))
-	if !oauth.IsOAuthDestination(destinationJob.Destination.DestinationDefinition.Config) {
-		return proxyRequestResponse
-	}
-	if proxyRequestResponse.ProxyRequestStatusCode != http.StatusOK && !oauthV2Enabled {
-		w.logger.Debugn(`Sending for OAuth destination`)
-		// Token from header of the request
-		respStatusCode, respBodyTemp, contentType := w.rt.handleOAuthDestResponse(&HandleDestOAuthRespParams{
-			ctx:            ctx,
-			destinationJob: destinationJob,
-			workerID:       w.id,
-			trRespStCd:     proxyRequestResponse.ProxyRequestStatusCode,
-			trRespBody:     proxyRequestResponse.ProxyRequestResponseBody,
-			secret:         m[0].Secret,
-			contentType:    proxyRequestResponse.RespContentType,
-		}, proxyRequestResponse.OAuthErrorCategory)
-
-		proxyRequestResponse.RespStatusCodes, proxyRequestResponse.RespBodys = w.prepareResponsesForJobs(&destinationJob, respStatusCode, respBodyTemp)
-		proxyRequestResponse.RespContentType = contentType
-	}
->>>>>>> 478b2e13
+
 	return proxyRequestResponse
 }
 
