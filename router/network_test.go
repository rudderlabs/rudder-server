package router

import (
	"bytes"
	"compress/gzip"
	"context"
	"io"
	"net"
	"net/http"
	"net/http/httptest"
	"testing"

	"github.com/stretchr/testify/require"
	"go.uber.org/mock/gomock"

	"github.com/rudderlabs/rudder-go-kit/config"
	"github.com/rudderlabs/rudder-go-kit/logger"
	mocksSysUtils "github.com/rudderlabs/rudder-server/mocks/utils/sysUtils"
	"github.com/rudderlabs/rudder-server/processor/integrations"
)

func TestParseCIDRToRange(t *testing.T) {
	tests := []struct {
		name    string
		cidr    string
		want    IPRange
		wantErr bool
	}{
		{
			name: "valid IPv4 CIDR",
			cidr: "10.0.0.0/8",
			want: IPRange{
				start: net.ParseIP("10.0.0.0").To4(),
				end:   net.ParseIP("10.255.255.255").To4(),
			},
			wantErr: false,
		},
		{
			name: "valid IPv6 CIDR",
			cidr: "fc00::/7",
			want: IPRange{
				start: net.ParseIP("fc00::"),
				end:   net.ParseIP("fdff:ffff:ffff:ffff:ffff:ffff:ffff:ffff"),
			},
			wantErr: false,
		},
		{
			name:    "invalid CIDR",
			cidr:    "invalid",
			wantErr: true,
		},
	}

	for _, tt := range tests {
		t.Run(tt.name, func(t *testing.T) {
			got, err := parseCIDRToRange(tt.cidr)
			if tt.wantErr {
				require.Error(t, err)
				return
			}
			require.NoError(t, err)

			// Compare IP addresses using String() to ensure proper comparison
			require.Equal(t, tt.want.start.String(), got.start.String(), "start IP mismatch")
			require.Equal(t, tt.want.end.String(), got.end.String(), "end IP mismatch")
		})
	}
}

func TestLoadPrivateIPRanges(t *testing.T) {
	// Create a test config
	cfg := config.New()

	tests := []struct {
		name           string
		configValue    string
		expectedRanges int
	}{
		{
			name:           "default ranges",
			configValue:    "",
			expectedRanges: 7, // Number of ranges in defaultPrivateIPRanges
		},
		{
			name:           "custom ranges",
			configValue:    "10.0.0.0/8,192.168.0.0/16",
			expectedRanges: 2,
		},
		{
			name:           "invalid range ignored",
			configValue:    "10.0.0.0/8,invalid,192.168.0.0/16",
			expectedRanges: 2,
		},
		{
			name:           "empty ranges ignored",
			configValue:    "10.0.0.0/8,,192.168.0.0/16",
			expectedRanges: 2,
		},
	}

	for _, tt := range tests {
		t.Run(tt.name, func(t *testing.T) {
			// Set the config value
			if tt.configValue != "" {
				cfg.Set("Router.privateIPRanges", tt.configValue)
			} else {
				cfg.Set("Router.privateIPRanges", defaultPrivateIPRanges)
			}

			ranges := loadPrivateIPRanges(cfg)
			require.Len(t, ranges, tt.expectedRanges)

			// Verify the ranges are valid
			for _, r := range ranges {
				require.NotNil(t, r.start, "start IP should not be nil")
				require.NotNil(t, r.end, "end IP should not be nil")
			}
		})
	}
}

func TestValidateURLAndHandlePrivateIP(t *testing.T) {
	// Create a test config
	cfg := config.New()

	tests := []struct {
		name        string
		url         string
		dryRunMode  bool
		blockMode   bool
		wantBlocked bool
		wantErr     bool
		errMsg      string
	}{
		{
			name:        "public URL in normal mode",
			url:         "https://8.8.8.8",
			dryRunMode:  false,
			blockMode:   false,
			wantBlocked: false,
			wantErr:     false,
		},
		{
			name:        "private URL in normal mode",
			url:         "https://10.0.0.1",
			dryRunMode:  false,
			blockMode:   false,
			wantBlocked: false,
			wantErr:     false,
		},
		{
			name:        "private URL in dry run mode",
			url:         "https://10.0.0.1",
			dryRunMode:  true,
			blockMode:   false,
			wantBlocked: false,
			wantErr:     false,
		},
		{
			name:        "private URL in block mode",
			url:         "https://10.0.0.1",
			dryRunMode:  false,
			blockMode:   true,
			wantBlocked: true,
			wantErr:     true,
			errMsg:      "access to private IPs is blocked",
		},
		{
			name:        "public URL in block mode",
			url:         "https://8.8.8.8",
			dryRunMode:  false,
			blockMode:   true,
			wantBlocked: false,
			wantErr:     false,
		},
		{
			name:        "invalid URL",
			url:         "not-a-valid-url",
			dryRunMode:  false,
			blockMode:   false,
			wantBlocked: false,
			wantErr:     false,
		},
		{
			name:        "invalid URL in block mode",
			url:         "not-a-valid-url",
			dryRunMode:  false,
			blockMode:   true,
			wantBlocked: false,
			wantErr:     false,
		},
		{
			name:        "private URL with hostname",
			url:         "https://internal.example.com",
			dryRunMode:  false,
			blockMode:   true,
			wantBlocked: false,
			wantErr:     false,
		},
		{
			name:        "private URL with IPv6",
			url:         "https://[fc00::1]",
			dryRunMode:  false,
			blockMode:   true,
			wantBlocked: true,
			wantErr:     true,
			errMsg:      "access to private IPs is blocked",
		},
		{
			name:        "private URL with port",
			url:         "https://10.0.0.1:8080",
			dryRunMode:  false,
			blockMode:   true,
			wantBlocked: true,
			wantErr:     true,
			errMsg:      "access to private IPs is blocked",
		},
		{
			name:        "private URL with path",
			url:         "https://10.0.0.1/api/v1",
			dryRunMode:  false,
			blockMode:   true,
			wantBlocked: true,
			wantErr:     true,
			errMsg:      "access to private IPs is blocked",
		},
	}

	for _, tt := range tests {
		t.Run(tt.name, func(t *testing.T) {
			network := &netHandle{
				logger:          logger.NewLogger().Child("network"),
				dryRunMode:      tt.dryRunMode,
				blockPrivateIPs: tt.blockMode,
				privateIPRanges: loadPrivateIPRanges(cfg),
			}

			isBlocked, err := network.validateURLAndHandlePrivateIP(tt.url)
			if tt.wantErr {
				require.Error(t, err)
				if tt.errMsg != "" {
					require.Contains(t, err.Error(), tt.errMsg)
				}
			} else {
				require.NoError(t, err)
			}
			require.Equal(t, tt.wantBlocked, isBlocked)
		})
	}
}

func TestSendPostWithGzipData(t *testing.T) {
	t.Run("should send Gzip data when payload is valid", func(r *testing.T) {
		testServer := httptest.NewServer(http.HandlerFunc(func(w http.ResponseWriter, r *http.Request) {
			if r.Header.Get("Content-Encoding") != "gzip" {
				w.WriteHeader(http.StatusBadRequest)
				return
			}
			body, err := gzip.NewReader(r.Body)
			if err != nil {
				w.WriteHeader(http.StatusBadRequest)
				return
			}
			defer body.Close()
			buf := new(bytes.Buffer)
			_, _ = buf.ReadFrom(body)
			w.WriteHeader(http.StatusOK)
			_, _ = w.Write(buf.Bytes())
		}))
		defer testServer.Close()

		network := &netHandle{
			logger:          logger.NewLogger().Child("network"),
			httpClient:      http.DefaultClient,
			privateIPRanges: loadPrivateIPRanges(config.Default),
		}
		eventData := `[{"event":"Signed Up"}]`
		var structData integrations.PostParametersT
		structData.RequestMethod = "POST"
		structData.Type = "REST"
		structData.URL = testServer.URL
		structData.UserID = "anon_id"
		structData.Body = map[string]interface{}{
			"GZIP": map[string]interface{}{
				"payload": eventData,
			},
		}

		resp := network.SendPost(context.Background(), structData)
		require.Equal(r, resp.StatusCode, http.StatusOK)
		require.Equal(r, string(resp.ResponseBody), eventData)
	})

	t.Run("should fail to send Gzip data when payload is missing", func(r *testing.T) {
		network := &netHandle{
			logger:          logger.NewLogger().Child("network"),
			httpClient:      http.DefaultClient,
			privateIPRanges: loadPrivateIPRanges(config.Default),
			dryRunMode:      false,
			blockPrivateIPs: false,
		}
		eventData := `[{"event":"Signed Up"}]`
		var structData integrations.PostParametersT
		structData.RequestMethod = "POST"
		structData.Type = "REST"
		structData.UserID = "anon_id"
		structData.Body = map[string]interface{}{
			"GZIP": map[string]interface{}{
				"abc": eventData,
			},
		}

		resp := network.SendPost(context.Background(), structData)
		require.Equal(r, resp.StatusCode, http.StatusBadRequest)
		require.Equal(r, resp.ResponseBody, []byte("400 Unable to parse json list. Unexpected transformer response"))
	})
<<<<<<< HEAD
=======

	t.Run("should send error with invalid body", func(r *testing.T) {
		network := &netHandle{}
		network.logger = logger.NewLogger().Child("network")
		network.httpClient = http.DefaultClient
		var structData integrations.PostParametersT
		structData.RequestMethod = "POST"
		structData.Type = "REST"
		structData.UserID = "anon_id"
		structData.Body = map[string]interface{}{
			"key": "value",
		}

		resp := network.SendPost(context.Background(), structData)
		require.Equal(r, resp.StatusCode, http.StatusInternalServerError)
		require.Equal(r, resp.ResponseBody, []byte("500 Invalid Router Payload: body value must be a map"))
	})

	t.Run("should error with invalid body format", func(r *testing.T) {
		network := &netHandle{}
		network.logger = logger.NewLogger().Child("network")
		network.httpClient = http.DefaultClient
		var structData integrations.PostParametersT
		structData.RequestMethod = "POST"
		structData.Type = "REST"
		structData.UserID = "anon_id"
		structData.Body = map[string]interface{}{
			"INVALID": map[string]interface{}{
				"key": "value",
			},
		}
		resp := network.SendPost(context.Background(), structData)
		require.Equal(r, resp.StatusCode, http.StatusInternalServerError)
		require.Equal(r, resp.ResponseBody, []byte("500 Invalid Router Payload: body format must be a map found format INVALID"))
	})

	t.Run("should not error with valid body", func(r *testing.T) {
		network := &netHandle{}
		network.logger = logger.NewLogger().Child("network")
		httpClient := mocksSysUtils.NewMockHTTPClientI(gomock.NewController(t))
		network.httpClient = httpClient
		var structData integrations.PostParametersT
		structData.RequestMethod = "POST"
		structData.Type = "REST"
		structData.UserID = "anon_id"
		structData.Body = map[string]interface{}{
			"JSON": map[string]interface{}{
				"key": "value",
			},
		}
		httpClient.EXPECT().Do(gomock.Any()).Times(1).Return(&http.Response{
			StatusCode: 200,
			Body:       io.NopCloser(bytes.NewReader([]byte(""))),
		}, nil)

		resp := network.SendPost(context.Background(), structData)
		require.Equal(r, resp.StatusCode, http.StatusOK)
		require.Equal(r, resp.ResponseBody, []byte(""))
	})
}
>>>>>>> 092ee2aa

	t.Run("should fail when gzip compression fails", func(r *testing.T) {
		network := &netHandle{
			logger:          logger.NewLogger().Child("network"),
			httpClient:      http.DefaultClient,
			privateIPRanges: loadPrivateIPRanges(config.Default),
		}
		var structData integrations.PostParametersT
		structData.RequestMethod = "POST"
		structData.Type = "REST"
		structData.URL = "https://example.com"
		structData.Body = map[string]interface{}{
			"GZIP": map[string]interface{}{
				"payload": make(chan int), // Invalid type that can't be compressed
			},
		}

		resp := network.SendPost(context.Background(), structData)
		require.Equal(r, resp.StatusCode, http.StatusBadRequest)
		require.Contains(r, string(resp.ResponseBody), "Unable to parse json list")
	})

	t.Run("should handle empty gzip payload", func(r *testing.T) {
		testServer := httptest.NewServer(http.HandlerFunc(func(w http.ResponseWriter, r *http.Request) {
			if r.Header.Get("Content-Encoding") != "gzip" {
				w.WriteHeader(http.StatusBadRequest)
				return
			}
			body, err := gzip.NewReader(r.Body)
			if err != nil {
				w.WriteHeader(http.StatusBadRequest)
				return
			}
			defer body.Close()
			buf := new(bytes.Buffer)
			_, _ = buf.ReadFrom(body)
			w.WriteHeader(http.StatusOK)
			_, _ = w.Write(buf.Bytes())
		}))
		defer testServer.Close()

		network := &netHandle{
			logger:          logger.NewLogger().Child("network"),
			httpClient:      http.DefaultClient,
			privateIPRanges: loadPrivateIPRanges(config.Default),
		}
		var structData integrations.PostParametersT
		structData.RequestMethod = "POST"
		structData.Type = "REST"
		structData.URL = testServer.URL
		structData.Body = map[string]interface{}{
			"GZIP": map[string]interface{}{
				"payload": "",
			},
		}

		resp := network.SendPost(context.Background(), structData)
		require.Equal(r, resp.StatusCode, http.StatusOK)
		require.Equal(r, string(resp.ResponseBody), "")
	})

	t.Run("should handle gzip with custom headers", func(r *testing.T) {
		testServer := httptest.NewServer(http.HandlerFunc(func(w http.ResponseWriter, r *http.Request) {
			if r.Header.Get("Content-Encoding") != "gzip" {
				w.WriteHeader(http.StatusBadRequest)
				return
			}
			if r.Header.Get("X-Custom-Header") != "test" {
				w.WriteHeader(http.StatusBadRequest)
				return
			}
			body, err := gzip.NewReader(r.Body)
			if err != nil {
				w.WriteHeader(http.StatusBadRequest)
				return
			}
			defer body.Close()
			buf := new(bytes.Buffer)
			_, _ = buf.ReadFrom(body)
			w.WriteHeader(http.StatusOK)
			_, _ = w.Write(buf.Bytes())
		}))
		defer testServer.Close()

		network := &netHandle{
			logger:          logger.NewLogger().Child("network"),
			httpClient:      http.DefaultClient,
			privateIPRanges: loadPrivateIPRanges(config.Default),
		}
		eventData := `[{"event":"Signed Up"}]`
		var structData integrations.PostParametersT
		structData.RequestMethod = "POST"
		structData.Type = "REST"
		structData.URL = testServer.URL
		structData.UserID = "anon_id"
		structData.Headers = map[string]interface{}{
			"X-Custom-Header": "test",
		}
		structData.Body = map[string]interface{}{
			"GZIP": map[string]interface{}{
				"payload": eventData,
			},
		}

		resp := network.SendPost(context.Background(), structData)
		require.Equal(r, resp.StatusCode, http.StatusOK)
		require.Equal(r, string(resp.ResponseBody), eventData)
	})
}

func TestSendPost(t *testing.T) {
	network := &netHandle{
		logger:          logger.NewLogger().Child("network"),
		privateIPRanges: loadPrivateIPRanges(config.Default),
	}

	t.Run("should successfully send the request to google analytics", func(t *testing.T) {
		mockCtrl := gomock.NewController(t)
		defer mockCtrl.Finish()
		mockHTTPClient := mocksSysUtils.NewMockHTTPClientI(mockCtrl)
		network.httpClient = mockHTTPClient

		var structData integrations.PostParametersT
		structData.Type = "REST"
		structData.RequestMethod = "POST"
		structData.URL = "https://www.google-analytics.com/collect"
		structData.UserID = "anon_id"
		structData.Headers = map[string]interface{}{}
		structData.QueryParams = map[string]interface{}{
			"aiid": "com.rudderlabs.android.sdk",
			"an":   "RudderAndroidClient",
			"av":   "1.0",
			"cid":  "anon_id",
			"ds":   "android-sdk",
			"ea":   "Demo Track",
			"ec":   "Demo Category",
			"el":   "Demo Label",
			"ni":   0,
			"qt":   "5.9190508594e+10",
			"t":    "event",
			"tid":  "UA-185645846-1",
			"uip":  "[::1]",
			"ul":   "en-US",
			"v":    1,
		}
		structData.Body = map[string]interface{}{
			"FORM": map[string]interface{}{},
			"JSON": map[string]interface{}{},
			"XML":  map[string]interface{}{},
		}
		structData.Files = map[string]interface{}{}

		// Response JSON
		jsonResponse := `[{
			"full_name": "mock-repo"
		}]`
		// New reader with that JSON
		r := io.NopCloser(bytes.NewReader([]byte(jsonResponse)))

		mockHTTPClient.EXPECT().Do(gomock.Any()).Times(1).Do(func(req *http.Request) {
			// asserting http request
			require.Equal(t, "POST", req.Method)
			require.Equal(t, "www.google-analytics.com", req.URL.Host)
			require.Equal(t, "aiid=com.rudderlabs.android.sdk&an=RudderAndroidClient&av=1.0&cid=anon_id&ds=android-sdk&ea=Demo+Track&ec=Demo+Category&el=Demo+Label&ni=0&qt=5.9190508594e%2B10&t=event&tid=UA-185645846-1&uip=%5B%3A%3A1%5D&ul=en-US&v=1", req.URL.RawQuery)
			require.Equal(t, "RudderLabs", req.Header.Get("User-Agent"))
		}).Return(&http.Response{
			StatusCode: 200,
			Body:       r,
		}, nil)

		resp := network.SendPost(context.Background(), structData)
		require.Equal(t, http.StatusOK, resp.StatusCode)
		require.Equal(t, jsonResponse, string(resp.ResponseBody))
	})

	t.Run("should respect ctx cancelation", func(t *testing.T) {
		network.httpClient = &http.Client{}

		structData := integrations.PostParametersT{
			Type:          "REST",
			RequestMethod: "POST",
			URL:           "https://www.google-analytics.com/collect",
		}

		ctx, cancel := context.WithCancel(context.Background())
		cancel()

		resp := network.SendPost(ctx, structData)
		require.Equal(t, http.StatusGatewayTimeout, resp.StatusCode)
		require.Contains(t, string(resp.ResponseBody), "504 Unable to make \"POST\" request for URL")
		require.Contains(t, string(resp.ResponseBody), "context canceled")
	})

	t.Run("should handle request construction failure", func(t *testing.T) {
		network.httpClient = &http.Client{}

		structData := integrations.PostParametersT{
			Type:          "REST",
			RequestMethod: "POST",
			URL:           "http://[::1]:namedport", // Invalid URL
		}

		resp := network.SendPost(context.Background(), structData)
		require.Equal(t, http.StatusBadRequest, resp.StatusCode)
		require.Contains(t, string(resp.ResponseBody), "400 Unable to construct")
	})

	t.Run("should handle private IP in block mode", func(t *testing.T) {
		network := &netHandle{
			logger:          logger.NewLogger().Child("network"),
			privateIPRanges: loadPrivateIPRanges(config.Default),
			blockPrivateIPs: true,
			httpClient:      &http.Client{},
		}

		structData := integrations.PostParametersT{
			Type:          "REST",
			RequestMethod: "POST",
			URL:           "https://10.0.0.1",
		}

		resp := network.SendPost(context.Background(), structData)
		require.Equal(t, http.StatusForbidden, resp.StatusCode)
		require.Contains(t, string(resp.ResponseBody), "403: access to private IPs is blocked")
	})

	t.Run("should handle egress disabled", func(t *testing.T) {
		network := &netHandle{
			logger:        logger.NewLogger().Child("network"),
			disableEgress: true,
		}

		structData := integrations.PostParametersT{
			Type:          "REST",
			RequestMethod: "POST",
			URL:           "https://example.com",
		}

		resp := network.SendPost(context.Background(), structData)
		require.Equal(t, http.StatusOK, resp.StatusCode)
		require.Equal(t, "200: outgoing disabled", string(resp.ResponseBody))
	})

	t.Run("should handle JSON body", func(t *testing.T) {
		mockCtrl := gomock.NewController(t)
		defer mockCtrl.Finish()
		mockHTTPClient := mocksSysUtils.NewMockHTTPClientI(mockCtrl)
		network.httpClient = mockHTTPClient

		structData := integrations.PostParametersT{
			Type:          "REST",
			RequestMethod: "POST",
			URL:           "https://example.com",
			Body: map[string]interface{}{
				"JSON": map[string]interface{}{
					"key": "value",
				},
			},
		}

		mockHTTPClient.EXPECT().Do(gomock.Any()).Times(1).Do(func(req *http.Request) {
			require.Equal(t, "application/json", req.Header.Get("Content-Type"))
			require.Equal(t, "RudderLabs", req.Header.Get("User-Agent"))
			body, err := io.ReadAll(req.Body)
			require.NoError(t, err)
			require.Equal(t, `{"key":"value"}`, string(body))
		}).Return(&http.Response{
			StatusCode: 200,
			Body:       io.NopCloser(bytes.NewReader([]byte("OK"))),
		}, nil)

		resp := network.SendPost(context.Background(), structData)
		require.Equal(t, http.StatusOK, resp.StatusCode)
		require.Equal(t, "OK", string(resp.ResponseBody))
	})

	t.Run("should handle FORM body", func(t *testing.T) {
		mockCtrl := gomock.NewController(t)
		defer mockCtrl.Finish()
		mockHTTPClient := mocksSysUtils.NewMockHTTPClientI(mockCtrl)
		network.httpClient = mockHTTPClient

		structData := integrations.PostParametersT{
			Type:          "REST",
			RequestMethod: "POST",
			URL:           "https://example.com",
			Body: map[string]interface{}{
				"FORM": map[string]interface{}{
					"key": "value",
				},
			},
		}

		mockHTTPClient.EXPECT().Do(gomock.Any()).Times(1).Do(func(req *http.Request) {
			require.Equal(t, "application/x-www-form-urlencoded", req.Header.Get("Content-Type"))
			require.Equal(t, "RudderLabs", req.Header.Get("User-Agent"))
			body, err := io.ReadAll(req.Body)
			require.NoError(t, err)
			require.Equal(t, "key=value", string(body))
		}).Return(&http.Response{
			StatusCode: 200,
			Body:       io.NopCloser(bytes.NewReader([]byte("OK"))),
		}, nil)

		resp := network.SendPost(context.Background(), structData)
		require.Equal(t, http.StatusOK, resp.StatusCode)
		require.Equal(t, "OK", string(resp.ResponseBody))
	})
}

func TestResponseContentType(t *testing.T) {
	network := &netHandle{
		logger:          logger.NewLogger().Child("network"),
		privateIPRanges: loadPrivateIPRanges(config.Default),
	}

	tests := []struct {
		name        string
		contentType string
		altered     bool
	}{
		{"text/html", "text/html", false},
		{"text/xml", "text/xml", false},
		{"text/plain;charset=UTF-8", "text/plain;charset=UTF-8", false},
		{"application/json", "application/json", false},
		{"application/problem+json; charset=utf-8", "application/problem+json; charset=utf-8", false},
		{"application/vnd.collection+json", "application/vnd.collection+json", false},
		{"application/xml", "application/xml", false},
		{"application/atom+xml; charset=utf-8", "application/atom+xml; charset=utf-8", false},
		{"application/soap+xml", "application/soap+xml", false},
		{"application/jwt", "application/jwt", true},
		{"image/jpeg", "image/jpeg", true},
		{"video/mpeg", "video/mpeg", true},
		{"invalidcontenttype", "invalidcontenttype", true},
	}

	for _, tt := range tests {
		t.Run(tt.name, func(t *testing.T) {
			mockCtrl := gomock.NewController(t)
			defer mockCtrl.Finish()
			mockHTTPClient := mocksSysUtils.NewMockHTTPClientI(mockCtrl)
			network.httpClient = mockHTTPClient

			const mockResponseBody = `[{"full_name": "mock-repo"}]`
			mockResponse := http.Response{
				StatusCode: 200,
				Header:     make(http.Header),
				Body:       io.NopCloser(bytes.NewReader([]byte(mockResponseBody))),
			}
			mockResponse.Header.Set("Content-Type", tt.contentType)

			mockHTTPClient.EXPECT().Do(gomock.Any()).Return(&mockResponse, nil)

			requestParams := integrations.PostParametersT{
				Type: "REST",
				URL:  "https://www.google-analytics.com/collect",
				Body: map[string]interface{}{
					"FORM": map[string]interface{}{},
					"JSON": map[string]interface{}{},
					"XML":  map[string]interface{}{},
					"GZIP": map[string]interface{}{},
				},
			}

			resp := network.SendPost(context.Background(), requestParams)
			if tt.altered {
				require.Equal(t, []byte("redacted due to unsupported content-type"), resp.ResponseBody)
			} else {
				require.Equal(t, []byte(mockResponseBody), resp.ResponseBody)
			}
		})
	}
}<|MERGE_RESOLUTION|>--- conflicted
+++ resolved
@@ -314,8 +314,6 @@
 		require.Equal(r, resp.StatusCode, http.StatusBadRequest)
 		require.Equal(r, resp.ResponseBody, []byte("400 Unable to parse json list. Unexpected transformer response"))
 	})
-<<<<<<< HEAD
-=======
 
 	t.Run("should send error with invalid body", func(r *testing.T) {
 		network := &netHandle{}
@@ -375,8 +373,6 @@
 		require.Equal(r, resp.StatusCode, http.StatusOK)
 		require.Equal(r, resp.ResponseBody, []byte(""))
 	})
-}
->>>>>>> 092ee2aa
 
 	t.Run("should fail when gzip compression fails", func(r *testing.T) {
 		network := &netHandle{
