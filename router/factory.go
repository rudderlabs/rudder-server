package router

import (
	"github.com/rudderlabs/rudder-go-kit/config"
	"github.com/rudderlabs/rudder-go-kit/logger"
	backendconfig "github.com/rudderlabs/rudder-server/backend-config"
	"github.com/rudderlabs/rudder-server/jobsdb"
	"github.com/rudderlabs/rudder-server/router/throttler"
	destinationdebugger "github.com/rudderlabs/rudder-server/services/debugger/destination"
	"github.com/rudderlabs/rudder-server/services/rsources"
	transformerFeaturesService "github.com/rudderlabs/rudder-server/services/transformer"
	"github.com/rudderlabs/rudder-server/services/transientsource"
	. "github.com/rudderlabs/rudder-server/utils/tx" //nolint:staticcheck
	utilTypes "github.com/rudderlabs/rudder-server/utils/types"
)

type Factory struct {
<<<<<<< HEAD
	Logger           logger.Logger
	Reporting        reporter
	BackendConfig    backendconfig.BackendConfig
	RouterDB         jobsdb.JobsDB
	ProcErrorDB      jobsdb.JobsDB
	TransientSources transientsource.Service
	RsourcesService  rsources.JobService
	ThrottlerFactory throttler.Factory
	Debugger         destinationdebugger.DestinationDebugger
	AdaptiveLimit    func(int64) int64
=======
	Logger                     logger.Logger
	Reporting                  reporter
	BackendConfig              backendconfig.BackendConfig
	RouterDB                   jobsdb.JobsDB
	ProcErrorDB                jobsdb.JobsDB
	TransientSources           transientsource.Service
	RsourcesService            rsources.JobService
	TransformerFeaturesService transformerFeaturesService.FeaturesService
	ThrottlerFactory           *throttler.Factory
	Debugger                   destinationdebugger.DestinationDebugger
	AdaptiveLimit              func(int64) int64
>>>>>>> 852e1b9b
}

func (f *Factory) New(destination *backendconfig.DestinationT) *Handle {
	r := &Handle{
		Reporting:     f.Reporting,
		adaptiveLimit: f.AdaptiveLimit,
	}
	r.Setup(
		destination.DestinationDefinition,
		f.Logger,
		config.Default,
		f.BackendConfig,
		f.RouterDB,
		f.ProcErrorDB,
		f.TransientSources,
		f.RsourcesService,
		f.TransformerFeaturesService,
		f.Debugger,
		f.ThrottlerFactory,
	)
	return r
}

type reporter interface {
	Report(metrics []*utilTypes.PUReportedMetric, txn *Tx) error
}<|MERGE_RESOLUTION|>--- conflicted
+++ resolved
@@ -15,18 +15,6 @@
 )
 
 type Factory struct {
-<<<<<<< HEAD
-	Logger           logger.Logger
-	Reporting        reporter
-	BackendConfig    backendconfig.BackendConfig
-	RouterDB         jobsdb.JobsDB
-	ProcErrorDB      jobsdb.JobsDB
-	TransientSources transientsource.Service
-	RsourcesService  rsources.JobService
-	ThrottlerFactory throttler.Factory
-	Debugger         destinationdebugger.DestinationDebugger
-	AdaptiveLimit    func(int64) int64
-=======
 	Logger                     logger.Logger
 	Reporting                  reporter
 	BackendConfig              backendconfig.BackendConfig
@@ -35,10 +23,9 @@
 	TransientSources           transientsource.Service
 	RsourcesService            rsources.JobService
 	TransformerFeaturesService transformerFeaturesService.FeaturesService
-	ThrottlerFactory           *throttler.Factory
+	ThrottlerFactory           throttler.Factory
 	Debugger                   destinationdebugger.DestinationDebugger
 	AdaptiveLimit              func(int64) int64
->>>>>>> 852e1b9b
 }
 
 func (f *Factory) New(destination *backendconfig.DestinationT) *Handle {
