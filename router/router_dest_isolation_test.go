--- conflicted
+++ resolved
@@ -24,12 +24,7 @@
 	"github.com/rudderlabs/rudder-server/testhelper/health"
 	trand "github.com/rudderlabs/rudder-server/testhelper/rand"
 	"github.com/rudderlabs/rudder-server/testhelper/workspaceConfig"
-<<<<<<< HEAD
-=======
 	"github.com/rudderlabs/rudder-server/utils/httputil"
-	"github.com/stretchr/testify/require"
-	"golang.org/x/sync/errgroup"
->>>>>>> 731b35c7
 )
 
 func Test_RouterDestIsolation(t *testing.T) {
@@ -167,11 +162,7 @@
 		resp, err := client.Do(req)
 		require.NoError(t, err, "should be able to send the request to gateway")
 		require.Equal(t, http.StatusOK, resp.StatusCode)
-<<<<<<< HEAD
-		_ = resp.Body.Close()
-=======
 		func() { httputil.CloseResponse(resp) }()
->>>>>>> 731b35c7
 	}
 	require.Eventually(t, func() bool {
 		return atomic.LoadUint64(webhook2.count) == 100 && atomic.LoadUint64(webhook1.count) < 100
