--- conflicted
+++ resolved
@@ -48,20 +48,9 @@
 // Handle is the handle to this module.
 type Handle struct {
 	// external dependencies
-<<<<<<< HEAD
-	jobsDB           jobsdb.JobsDB
-	errorDB          jobsdb.JobsDB
-	throttlerFactory rtThrottler.Factory
-	backendConfig    backendconfig.BackendConfig
-	Reporting        reporter
-	transientSources transientsource.Service
-	rsourcesService  rsources.JobService
-	debugger         destinationdebugger.DestinationDebugger
-	adaptiveLimit    func(int64) int64
-=======
 	jobsDB                     jobsdb.JobsDB
 	errorDB                    jobsdb.JobsDB
-	throttlerFactory           *rtThrottler.Factory
+	throttlerFactory           rtThrottler.Factory
 	backendConfig              backendconfig.BackendConfig
 	Reporting                  reporter
 	transientSources           transientsource.Service
@@ -69,7 +58,6 @@
 	transformerFeaturesService transformerFeaturesService.FeaturesService
 	debugger                   destinationdebugger.DestinationDebugger
 	adaptiveLimit              func(int64) int64
->>>>>>> 852e1b9b
 
 	// configuration
 	reloadableConfig                   *reloadableConfig
