--- conflicted
+++ resolved
@@ -2306,12 +2306,8 @@
 func (rt *HandleT) ExecDisableDestination(destination *backendconfig.DestinationT, workspaceID, destResBody, rudderAccountId string) (int, string) {
 	disableDestStatTags := stats.Tags{
 		"id":          destination.ID,
-<<<<<<< HEAD
+		"destType":    destination.DestinationDefinition.Name,
 		"workspaceId": workspaceID,
-=======
-		"destType":    destination.DestinationDefinition.Name,
-		"workspaceId": workspaceId,
->>>>>>> 31aa9322
 		"success":     "true",
 	}
 	errCatStatusCode, errCatResponse := rt.oauth.DisableDestination(destination, workspaceID, rudderAccountId)
