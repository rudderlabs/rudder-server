--- conflicted
+++ resolved
@@ -591,7 +591,6 @@
 							respStatusCode, respBodyTemp = 400, fmt.Sprintf(`400 GetPostInfoFailed with error: %s`, err.Error())
 							respBodyArr = append(respBodyArr, respBodyTemp)
 						} else {
-<<<<<<< HEAD
 							//for proxying through transformer
 							// stat start
 							worker.routerDeliveryLatencyStat.Start()
@@ -600,6 +599,8 @@
 								pkgLogger.Debugf(`routing via transformer, proxy enabled`)
 								respStatusCode, respBodyTemp = worker.rt.transformer.Send(val, worker.rt.destName)
 							} else {
+								sendCtx, cancel := context.WithTimeout(ctx, worker.rt.netClientTimeout)
+								defer cancel()
 								pkgLogger.Debugf(`routing via server, proxy disabled`)
 								respStatusCode, respBodyTemp = worker.rt.netHandle.SendPost(val)
 								dResponse := integrations.DeliveryResponseT{
@@ -610,12 +611,6 @@
 							}
 							// stat end
 							worker.routerDeliveryLatencyStat.End()
-=======
-							sendCtx, cancel := context.WithTimeout(ctx, worker.rt.netClientTimeout)
-							defer cancel()
-
-							respStatusCode, respBodyTemp = worker.rt.netHandle.SendPost(sendCtx, val)
->>>>>>> 5b861525
 							if isSuccessStatus(respStatusCode) {
 								respBodyArr = append(respBodyArr, respBodyTemp)
 							} else {
