package router

import (
	"container/list"
	"context"
	"encoding/json"
	"fmt"
	"math"
	"math/rand"
	"net/http"
	"sort"
	"strconv"
	"strings"
	"sync"
	"sync/atomic"
	"time"

	"github.com/cenkalti/backoff/v4"
	backendconfig "github.com/rudderlabs/rudder-server/config/backend-config"
	"github.com/rudderlabs/rudder-server/processor/integrations"
	"github.com/rudderlabs/rudder-server/router/customdestinationmanager"
	customDestinationManager "github.com/rudderlabs/rudder-server/router/customdestinationmanager"
	"github.com/rudderlabs/rudder-server/router/throttler"
	"github.com/rudderlabs/rudder-server/router/transformer"
	"github.com/rudderlabs/rudder-server/router/types"
	router_utils "github.com/rudderlabs/rudder-server/router/utils"
	"github.com/rudderlabs/rudder-server/services/diagnostics"
	"github.com/rudderlabs/rudder-server/services/multitenant"
	"github.com/rudderlabs/rudder-server/utils"
	utilTypes "github.com/rudderlabs/rudder-server/utils/types"
	"github.com/thoas/go-funk"
	"github.com/tidwall/gjson"
	"github.com/tidwall/sjson"
	"golang.org/x/sync/errgroup"

	"github.com/rudderlabs/rudder-server/config"
	"github.com/rudderlabs/rudder-server/jobsdb"
	oauth "github.com/rudderlabs/rudder-server/router/oauthResponseHandler"
	"github.com/rudderlabs/rudder-server/rruntime"
	destinationdebugger "github.com/rudderlabs/rudder-server/services/debugger/destination"
	"github.com/rudderlabs/rudder-server/services/stats"
	"github.com/rudderlabs/rudder-server/utils/logger"
	"github.com/rudderlabs/rudder-server/utils/misc"
)

type PauseT struct {
	respChannel   chan bool
	wg            *sync.WaitGroup
	waitForResume bool
}

type HandleDestOAuthRespParamsT struct {
	ctx            context.Context
	destinationJob types.DestinationJobT
	workerId       int
	trRespStCd     int
	trRespBody     string
	accessToken    string
}

//HandleT is the handle to this module.
type HandleT struct {
	pausingWorkers                         bool
	paused                                 bool
	pauseLock                              sync.Mutex
	generatorPauseChannel                  chan *PauseT
	generatorResumeChannel                 chan bool
	statusLoopPauseChannel                 chan *PauseT
	statusLoopResumeChannel                chan bool
	requestQ                               chan *jobsdb.JobT
	responseQ                              chan jobResponseT
	jobsDB                                 jobsdb.MultiTenantJobsDB
	errorDB                                jobsdb.JobsDB
	netHandle                              NetHandleI
	destName                               string
	workers                                []*workerT
	perfStats                              *misc.PerfStats
	successCount                           uint64
	failCount                              uint64
	failedEventsListMutex                  sync.RWMutex
	failedEventsList                       *list.List
	failedEventsChan                       chan jobsdb.JobStatusT
	isEnabled                              bool
	toClearFailJobIDMutex                  sync.Mutex
	toClearFailJobIDMap                    map[int][]string
	requestsMetricLock                     sync.RWMutex
	failureMetricLock                      sync.RWMutex
	diagnosisTicker                        *time.Ticker
	requestsMetric                         []requestMetric
	failuresMetric                         map[string][]failureMetric
	customDestinationManager               customdestinationmanager.DestinationManager
	throttler                              throttler.Throttler
	throttlerMutex                         sync.RWMutex
	guaranteeUserEventOrder                bool
	netClientTimeout                       time.Duration
	enableBatching                         bool
	transformer                            transformer.Transformer
	configSubscriberLock                   sync.RWMutex
	destinationsMap                        map[string]*router_utils.BatchDestinationT // destinationID -> destination
	logger                                 logger.LoggerI
	batchInputCountStat                    stats.RudderStats
	batchOutputCountStat                   stats.RudderStats
	routerTransformInputCountStat          stats.RudderStats
	routerTransformOutputCountStat         stats.RudderStats
	batchInputOutputDiffCountStat          stats.RudderStats
	eventsAbortedStat                      stats.RudderStats
	drainedJobsStat                        stats.RudderStats
	routerResponseTransformStat            stats.RudderStats
	noOfWorkers                            int
	allowAbortedUserJobsCountForProcessing int
	throttledUserMap                       map[string]struct{} // used before calling findWorker. A temp storage to save <userid> whose job can be throttled.
	isBackendConfigInitialized             bool
	backendConfig                          backendconfig.BackendConfig
	backendConfigInitialized               chan bool
	maxFailedCountForJob                   int
	retryTimeWindow                        time.Duration
	routerTimeout                          time.Duration
	destinationResponseHandler             ResponseHandlerI
	saveDestinationResponse                bool
	reporting                              utilTypes.ReportingI
	reportingEnabled                       bool
	savePayloadOnError                     bool
	oauth                                  oauth.Authorizer
	transformerProxy                       bool
	saveDestinationResponseOverride        bool
	routerLatencyStat                      map[string]misc.MovingAverage
	sourceIDWorkspaceMap                   map[string]string
	maxDSQuerySize                         int
	routerCustomerJobStatusCount           map[string]map[string]int // TODO : Remove This

	backgroundGroup  *errgroup.Group
	backgroundCtx    context.Context
	backgroundCancel context.CancelFunc
	backgroundWait   func() error

	customerCount        map[string]int
	recentJobInResultSet map[string]time.Time

	resultSetMeta    map[int64]*resultSetT
	resultSetLock    sync.RWMutex
	lastResultSet    *resultSetT
	lastQueryRunTime time.Time
}

type jobResponseT struct {
	status *jobsdb.JobStatusT
	worker *workerT
	userID string
	JobT   *jobsdb.JobT
}

//JobParametersT struct holds source id and destination id of a job
type JobParametersT struct {
	SourceID                string      `json:"source_id"`
	DestinationID           string      `json:"destination_id"`
	ReceivedAt              string      `json:"received_at"`
	TransformAt             string      `json:"transform_at"`
	SourceBatchID           string      `json:"source_batch_id"`
	SourceTaskID            string      `json:"source_task_id"`
	SourceTaskRunID         string      `json:"source_task_run_id"`
	SourceJobID             string      `json:"source_job_id"`
	SourceJobRunID          string      `json:"source_job_run_id"`
	SourceDefinitionID      string      `json:"source_definition_id"`
	DestinationDefinitionID string      `json:"destination_definition_id"`
	SourceCategory          string      `json:"source_category"`
	RecordID                interface{} `json:"record_id"`
	MessageID               string      `json:"message_id"`
	WorkspaceId             string      `json:"workspaceId"`
	RudderAccountId         string      `json:"rudderAccountId"`
}

type workerMessageT struct {
	job                *jobsdb.JobT
	throttledAtTime    time.Time
	workerAssignedTime time.Time
	resultSetID        int64
}

// workerT a structure to define a worker for sending events to sinks
type workerT struct {
	pauseChannel               chan *PauseT
	resumeChannel              chan bool
	channel                    chan workerMessageT     // the worker job channel
	workerID                   int                     // identifies the worker
	failedJobs                 int                     // counts the failed jobs of a worker till it gets reset by external channel
	sleepTime                  time.Duration           // the sleep duration for every job of the worker
	failedJobIDMap             map[string]int64        // user to failed jobId
	failedJobIDMutex           sync.RWMutex            // lock to protect structure above
	retryForJobMap             map[int64]time.Time     // jobID to next retry time map
	retryForJobMapMutex        sync.RWMutex            // lock to protect structure above
	routerJobs                 []types.RouterJobT      // slice to hold router jobs to send to destination transformer
	destinationJobs            []types.DestinationJobT // slice to hold destination jobs
	rt                         *HandleT                // handle to router
	deliveryTimeStat           stats.RudderStats
	routerDeliveryLatencyStat  stats.RudderStats
	routerProxyStat            stats.RudderStats
	batchTimeStat              stats.RudderStats
	abortedUserIDMap           map[string]int // aborted user to count of jobs allowed map
	abortedUserMutex           sync.RWMutex
	jobCountsByDestAndUser     map[string]*destJobCountsT
	throttledAtTime            time.Time
	encounteredRouterTransform bool

	localResultSet *resultSetT
}

type destJobCountsT struct {
	total  int
	byUser map[string]int
}

var (
	jobQueryBatchSize, updateStatusBatchSize, noOfJobsPerChannel  int
	failedEventsCacheSize                                         int
	readSleep, minSleep, maxStatusUpdateWait, diagnosisTickerTime time.Duration
	minRetryBackoff, maxRetryBackoff, jobsBatchTimeout            time.Duration
	noOfJobsToBatchInAWorker                                      int
	pkgLogger                                                     logger.LoggerI
	Diagnostics                                                   diagnostics.DiagnosticsI
	fixedLoopSleep                                                time.Duration
	toAbortDestinationIDs                                         string
	QueryFilters                                                  jobsdb.QueryFiltersT
	disableEgress                                                 bool
	once                                                          sync.Once
)

type requestMetric struct {
	RequestRetries       int
	RequestAborted       int
	RequestSuccess       int
	RequestCompletedTime time.Duration
}

type failureMetric struct {
	RouterDestination string          `json:"router_destination"`
	UserId            string          `json:"user_id"`
	RouterAttemptNum  int             `json:"router_attempt_num"`
	ErrorCode         string          `json:"error_code"`
	ErrorResponse     json.RawMessage `json:"error_response"`
}

type resultSetT struct {
	resultSetLock      sync.RWMutex
	id                 int64
	resultSetBeginTime time.Time
	timeAlloted        time.Duration
}

func (rt *HandleT) initResultSet(timeAlloted time.Duration) {
	rt.lastResultSet.resultSetLock.Lock()
	defer rt.lastResultSet.resultSetLock.Unlock()
	rt.lastResultSet.id++
	rt.lastResultSet.timeAlloted = timeAlloted
	rt.addResultSetMeta(rt.lastResultSet)
}

func (rt *HandleT) getLastResultSetID() int64 {
	rt.lastResultSet.resultSetLock.RLock()
	defer rt.lastResultSet.resultSetLock.RUnlock()
	return rt.lastResultSet.id
}

func (rt *HandleT) addResultSetMeta(resultSet *resultSetT) {
	rt.resultSetLock.Lock()
	defer rt.resultSetLock.Unlock()
	rt.resultSetMeta[resultSet.id] = resultSet

	//Cleanup the resultSetMeta
	minResultSetID := int64(math.MaxInt64)
	for i := 0; i < rt.noOfWorkers; i++ {
		tmpID := rt.workers[i].localResultSet.id
		if minResultSetID > tmpID {
			minResultSetID = tmpID
		}
	}

	keys := make([]int64, 0, len(rt.resultSetMeta))
	for key := range rt.resultSetMeta {
		keys = append(keys, key)
	}

	for _, key := range keys {
		if key < minResultSetID {
			delete(rt.resultSetMeta, key)
		}
	}
}

func (rt *HandleT) getResultSet(id int64) *resultSetT {
	rt.resultSetLock.Lock()
	defer rt.resultSetLock.Unlock()
	return rt.resultSetMeta[id]
}

func isSuccessStatus(status int) bool {
	return status >= 200 && status < 300
}

func isJobTerminated(status int) bool {
	if status == 429 {
		return false
	}

	if status != types.RouterTimedOut {
		return false
	}

	return status >= 200 && status < 500
}

func loadConfig() {
	config.RegisterIntConfigVariable(10000, &jobQueryBatchSize, true, 1, "Router.jobQueryBatchSize")
	config.RegisterIntConfigVariable(1000, &updateStatusBatchSize, true, 1, "Router.updateStatusBatchSize")
	config.RegisterDurationConfigVariable(time.Duration(1000), &readSleep, true, time.Millisecond, []string{"Router.readSleep", "Router.readSleepInMS"}...)
	config.RegisterIntConfigVariable(1000, &noOfJobsPerChannel, false, 1, "Router.noOfJobsPerChannel")
	config.RegisterIntConfigVariable(20, &noOfJobsToBatchInAWorker, false, 1, "Router.noOfJobsToBatchInAWorker")
	config.RegisterDurationConfigVariable(time.Duration(5), &jobsBatchTimeout, true, time.Second, []string{"Router.jobsBatchTimeout", "Router.jobsBatchTimeoutInSec"}...)
	config.RegisterDurationConfigVariable(time.Duration(0), &minSleep, false, time.Second, []string{"Router.minSleep", "Router.minSleepInS"}...)
	config.RegisterDurationConfigVariable(time.Duration(5), &maxStatusUpdateWait, true, time.Second, []string{"Router.maxStatusUpdateWait", "Router.maxStatusUpdateWaitInS"}...)
	config.RegisterBoolConfigVariable(false, &disableEgress, false, "disableEgress")
	// Time period for diagnosis ticker
	config.RegisterDurationConfigVariable(time.Duration(60), &diagnosisTickerTime, false, time.Second, []string{"Diagnostics.routerTimePeriod", "Diagnostics.routerTimePeriodInS"}...)
	config.RegisterDurationConfigVariable(time.Duration(10), &minRetryBackoff, true, time.Second, []string{"Router.minRetryBackoff", "Router.minRetryBackoffInS"}...)
	config.RegisterDurationConfigVariable(time.Duration(300), &maxRetryBackoff, true, time.Second, []string{"Router.maxRetryBackoff", "Router.maxRetryBackoffInS"}...)
	config.RegisterDurationConfigVariable(time.Duration(0), &fixedLoopSleep, true, time.Millisecond, []string{"Router.fixedLoopSleep", "Router.fixedLoopSleepInMS"}...)
	config.RegisterIntConfigVariable(10, &failedEventsCacheSize, false, 1, "Router.failedEventsCacheSize")
	config.RegisterStringConfigVariable("", &toAbortDestinationIDs, true, "Router.toAbortDestinationIDs")
	// sources failed keys config
	config.RegisterDurationConfigVariable(time.Duration(48), &failedKeysExpire, true, time.Hour, "Router.failedKeysExpire")
	config.RegisterDurationConfigVariable(time.Duration(24), &failedKeysCleanUpSleep, true, time.Hour, "Router.failedKeysCleanUpSleep")
	failedKeysEnabled = config.GetBool("Router.failedKeysEnabled", false)
}

func (worker *workerT) trackStuckDelivery() chan struct{} {
	ch := make(chan struct{}, 1)
	rruntime.Go(func() {
		select {
		case <-ch:
			// do nothing
		case <-time.After(worker.rt.netClientTimeout * 2):
			worker.rt.logger.Infof("[%s Router] Delivery to destination exceeded the 2 * configured timeout ", worker.rt.destName)
			stat := stats.NewTaggedStat("router_delivery_exceeded_timeout", stats.CountType, stats.Tags{
				"destType": worker.rt.destName,
			})
			stat.Increment()
		}
	})
	return ch
}

func (worker *workerT) recordStatsForFailedTransforms(transformType string, transformedJobs []types.DestinationJobT) {
	for _, destJob := range transformedJobs {
		if destJob.StatusCode != http.StatusOK {
			transformFailedCountStat := stats.NewTaggedStat("router_transform_num_failed_jobs", stats.CountType, stats.Tags{
				"destType":      worker.rt.destName,
				"transformType": transformType,
				"statusCode":    strconv.Itoa(destJob.StatusCode),
				"destination":   destJob.Destination.ID,
			})
			transformFailedCountStat.Count(1)
		}
	}
}

func (worker *workerT) routerTransform(routerJobs []types.RouterJobT) []types.DestinationJobT {
	worker.rt.routerTransformInputCountStat.Count(len(routerJobs))
	destinationJobs := worker.rt.transformer.Transform(transformer.ROUTER_TRANSFORM, &types.TransformMessageT{Data: routerJobs, DestType: strings.ToLower(worker.rt.destName)})
	worker.rt.routerTransformOutputCountStat.Count(len(destinationJobs))
	worker.recordStatsForFailedTransforms("routerTransform", destinationJobs)
	return destinationJobs
}

func (worker *workerT) batch(routerJobs []types.RouterJobT) []types.DestinationJobT {
	inputJobsLength := len(routerJobs)
	worker.rt.batchInputCountStat.Count(inputJobsLength)
	destinationJobs := worker.rt.transformer.Transform(transformer.BATCH, &types.TransformMessageT{Data: routerJobs, DestType: strings.ToLower(worker.rt.destName)})
	worker.rt.batchOutputCountStat.Count(len(destinationJobs))
	worker.recordStatsForFailedTransforms("batch", destinationJobs)

	var totalJobMetadataCount int
	for _, destinationJob := range destinationJobs {
		totalJobMetadataCount += len(destinationJob.JobMetadataArray)
	}

	if inputJobsLength != totalJobMetadataCount {
		worker.rt.batchInputOutputDiffCountStat.Count(inputJobsLength - totalJobMetadataCount)

		worker.rt.logger.Errorf("[%v Router] :: Total input jobs count:%d did not match total job metadata count:%d returned from batch transformer", worker.rt.destName, inputJobsLength, totalJobMetadataCount)
		jobIDs := make([]string, len(routerJobs))
		for idx, routerJob := range routerJobs {
			jobIDs[idx] = fmt.Sprintf("%v", routerJob.JobMetadata.JobID)
		}
		worker.rt.logger.Errorf("[%v Router] :: Job ids : %s", worker.rt.destName, strings.Join(jobIDs, ", "))
	}

	return destinationJobs
}

func (worker *workerT) workerProcess() {

	timeout := time.After(jobsBatchTimeout)
	for {
		select {
		case pause := <-worker.pauseChannel:
			//Drain the channel
			for len(worker.channel) > 0 {
				<-worker.channel
			}

			//Clear buffers
			worker.routerJobs = make([]types.RouterJobT, 0)
			worker.destinationJobs = make([]types.DestinationJobT, 0)
			worker.jobCountsByDestAndUser = make(map[string]*destJobCountsT)

			pkgLogger.Infof("Router worker %d is paused. Dest type: %s", worker.workerID, worker.rt.destName)
			pause.wg.Done()
			pause.respChannel <- true
			if pause.waitForResume {
				<-worker.resumeChannel
				pkgLogger.Infof("Router worker %d is resumed. Dest type: %s", worker.workerID, worker.rt.destName)
			}
		case message, hasMore := <-worker.channel:
			if !hasMore {
				if len(worker.routerJobs) == 0 {
					return
				}

				if worker.rt.enableBatching {
					worker.destinationJobs = worker.batch(worker.routerJobs)
				} else {
					worker.destinationJobs = worker.routerTransform(worker.routerJobs)
				}
				worker.processDestinationJobs()

				return
			}

			if worker.rt.pausingWorkers {
				continue
			}

			job := message.job
			worker.throttledAtTime = message.throttledAtTime
			worker.rt.logger.Debugf("[%v Router] :: performing checks to send payload.", worker.rt.destName)

			userID := job.UserID

			var parameters JobParametersT
			err := json.Unmarshal(job.Parameters, &parameters)
			if err != nil {
				worker.rt.logger.Error("Unmarshal of job parameters failed. ", string(job.Parameters))
			}

			var isPrevFailedUser bool
			var previousFailedJobID int64
			if worker.rt.guaranteeUserEventOrder {
				//If there is a failed jobID from this user, we cannot pass future jobs
				worker.failedJobIDMutex.RLock()
				previousFailedJobID, isPrevFailedUser = worker.failedJobIDMap[userID]
				worker.failedJobIDMutex.RUnlock()

				// mark job as waiting if prev job from same user has not succeeded yet
				if isPrevFailedUser {
					markedAsWaiting := worker.handleJobForPrevFailedUser(job, parameters, userID, previousFailedJobID)
					if markedAsWaiting {
						worker.rt.logger.Debugf(`Decrementing in throttle map for destination:%s since job:%d is marked as waiting for user:%s`, parameters.DestinationID, job.JobID, userID)
						worker.rt.throttler.Dec(parameters.DestinationID, userID, 1, worker.throttledAtTime, throttler.ALL_LEVELS)
						continue
					}
				}
			}

			firstAttemptedAt := gjson.GetBytes(job.LastJobStatus.ErrorResponse, "firstAttemptedAt").Str

			jobMetadata := types.JobMetadataT{
				UserID:           userID,
				JobID:            job.JobID,
				SourceID:         parameters.SourceID,
				DestinationID:    parameters.DestinationID,
				AttemptNum:       job.LastJobStatus.AttemptNum,
				ReceivedAt:       parameters.ReceivedAt,
				CreatedAt:        job.CreatedAt.Format(misc.RFC3339Milli),
				FirstAttemptedAt: firstAttemptedAt,
				TransformAt:      parameters.TransformAt,
				JobT:             job,
				PickedAtTime:     message.workerAssignedTime,
				ResultSetID:      message.resultSetID,
				WorkspaceId:      parameters.WorkspaceId,
			}

			worker.rt.configSubscriberLock.RLock()
			batchDestination, ok := worker.rt.destinationsMap[parameters.DestinationID]
			if !ok {
				status := jobsdb.JobStatusT{
					JobID:         job.JobID,
					AttemptNum:    job.LastJobStatus.AttemptNum,
					JobState:      jobsdb.Aborted.State,
					ExecTime:      time.Now(),
					RetryTime:     time.Now(),
					ErrorCode:     "",
					ErrorResponse: []byte(`{"reason": "Aborted because destination is not available in the config" }`),
					Parameters:    []byte(`{}`),
					WorkspaceId:   job.WorkspaceId,
				}
				worker.rt.responseQ <- jobResponseT{status: &status, worker: worker, userID: userID, JobT: job}
				continue
			}
			destination := batchDestination.Destination
			if authType := router_utils.GetAuthType(destination); router_utils.IsNotEmptyString(authType) && authType == "OAuth" {
				rudderAccountId := router_utils.GetRudderAccountId(&destination)
				if router_utils.IsNotEmptyString(rudderAccountId) {
					worker.rt.logger.Debugf(`[%s][FetchToken] Token Fetch Method to be called`, destination.DestinationDefinition.Name)
					// Get Access Token Information to send it as part of the event
					tokenStatusCode, accountSecretInfo := worker.rt.oauth.FetchToken(&oauth.RefreshTokenParams{
						AccountId:       rudderAccountId,
						WorkspaceId:     jobMetadata.WorkspaceId,
						DestDefName:     destination.DestinationDefinition.Name,
						EventNamePrefix: "fetch_token",
					})
					worker.rt.logger.Debugf(`[%s][FetchToken] Token Fetch Method finished (statusCode, value): (%v, %+v)`, destination.DestinationDefinition.Name, tokenStatusCode, accountSecretInfo)
					if tokenStatusCode == http.StatusOK {
						jobMetadata.OAuthAccessToken = accountSecretInfo.Account.AccessToken
					} else {
						worker.rt.logger.Errorf(`[%s][FetchToken] Error in Token Fetch statusCode: %d\t error: %s\n`, destination.DestinationDefinition.Name, tokenStatusCode, accountSecretInfo.Err)
					}
				}
			}
			worker.rt.configSubscriberLock.RUnlock()

			worker.recordCountsByDestAndUser(destination.ID, userID)
			worker.encounteredRouterTransform = false

			if worker.rt.enableBatching {
				routerJob := types.RouterJobT{Message: job.EventPayload, JobMetadata: jobMetadata, Destination: destination}
				worker.routerJobs = append(worker.routerJobs, routerJob)
				if len(worker.routerJobs) >= noOfJobsToBatchInAWorker {
					worker.destinationJobs = worker.batch(worker.routerJobs)
					worker.processDestinationJobs()
				}
			} else if parameters.TransformAt == "router" {
				worker.encounteredRouterTransform = true
				routerJob := types.RouterJobT{Message: job.EventPayload, JobMetadata: jobMetadata, Destination: destination}
				worker.routerJobs = append(worker.routerJobs, routerJob)

				if len(worker.routerJobs) >= noOfJobsToBatchInAWorker {
					worker.destinationJobs = worker.routerTransform(worker.routerJobs)
					worker.processDestinationJobs()
				}
			} else {
				destinationJob := types.DestinationJobT{Message: job.EventPayload, JobMetadataArray: []types.JobMetadataT{jobMetadata}, Destination: destination}
				worker.destinationJobs = append(worker.destinationJobs, destinationJob)
				worker.processDestinationJobs()
			}

		case <-timeout:
			timeout = time.After(jobsBatchTimeout)
			if worker.rt.pausingWorkers {
				continue
			}

			if len(worker.routerJobs) > 0 {
				if worker.rt.enableBatching {
					worker.destinationJobs = worker.batch(worker.routerJobs)
				} else {
					worker.destinationJobs = worker.routerTransform(worker.routerJobs)
				}
				worker.processDestinationJobs()
			}
		}
	}
}

func (worker *workerT) processDestinationJobs() {
	worker.handleWorkerDestinationJobs(context.TODO())
	//routerJobs/destinationJobs are processed. Clearing the queues.
	worker.routerJobs = make([]types.RouterJobT, 0)
	worker.destinationJobs = make([]types.DestinationJobT, 0)
	worker.jobCountsByDestAndUser = make(map[string]*destJobCountsT)
}

func (worker *workerT) canSendJobToDestination(prevRespStatusCode int, failedUserIDsMap map[string]struct{}, destinationJob types.DestinationJobT) bool {
	if prevRespStatusCode == 0 {
		return true
	}

	if !worker.rt.guaranteeUserEventOrder {
		//if guaranteeUserEventOrder is false, letting the next jobs pass
		return true
	}

	//If batching is enabled, we send the request only if the previous one succeeds
	if worker.rt.enableBatching {
		return isSuccessStatus(prevRespStatusCode)
	}

	//If the destinationJob has come through router transform,
	//drop the request if it is of a failed user, else send
	for _, metadata := range destinationJob.JobMetadataArray {
		if _, ok := failedUserIDsMap[metadata.UserID]; ok {
			return false
		}
	}

	return true
}

func getIterableStruct(payload []byte, transformAt string) []integrations.PostParametersT {
	var err error
	var response integrations.PostParametersT
	responseArray := make([]integrations.PostParametersT, 0)
	if transformAt == "router" {
		err = json.Unmarshal(payload, &response)
		if err != nil {
			err = json.Unmarshal(payload, &responseArray)
		} else {
			responseArray = append(responseArray, response)
		}

	} else {
		err = json.Unmarshal(payload, &response)
		if err == nil {
			responseArray = append(responseArray, response)
		}
	}
	if err != nil {
		panic(fmt.Errorf("setting Payload through sjson failed with err %v", err))
	}
	return responseArray
}

func (worker *workerT) handleWorkerDestinationJobs(ctx context.Context) {
	worker.batchTimeStat.Start()

	var respContentType string
	var respStatusCode, prevRespStatusCode int
	var respBody string
	var respBodyTemp string
	handledJobMetadatas := make(map[int64]*types.JobMetadataT)

	var destinationResponseHandler ResponseHandlerI
	worker.rt.configSubscriberLock.RLock()
	destinationResponseHandler = worker.rt.destinationResponseHandler
	saveDestinationResponse := worker.rt.saveDestinationResponse
	worker.rt.configSubscriberLock.RUnlock()

	/*
		Batch
		[u1e1, u2e1, u1e2, u2e2, u1e3, u2e3]
		[b1, b2, b3]
		b1 will send if success
		b2 will send if b2 failed then will drop b3

		Router transform
		[u1e1, u2e1, u1e2, u2e2, u1e3, u2e3]
		200, 200, 500, 200, 200, 200

		Case 1:
		u1e1 will send - success
		u2e1 will send - success
		u1e2 will drop because transformer gave 500
		u2e2 will send - success
		u1e3 should be dropped because u1e2 should be retried
		u2e3 will send

		Case 2:
		u1e1 will send - success
		u2e1 will send - failed 5xx
		u1e2 will send
		u2e2 will drop - because request to destination failed with 5xx
		u1e3 will send
		u2e3 will drop - because request to destination failed with 5xx

		Case 3:
		u1e1 will send - success
		u2e1 will send - failed 4xx
		u1e2 will send
		u2e2 will send - because previous job is aborted
		u1e3 will send
		u2e3 will send
	*/

	failedUserIDsMap := make(map[string]struct{})
	apiCallsCount := make(map[string]*destJobCountsT)
	for _, destinationJob := range worker.destinationJobs {
		var attemptedToSendTheJob bool
		respBodyArr := make([]string, 0)
		if destinationJob.StatusCode == 200 || destinationJob.StatusCode == 0 {
			if worker.canSendJobToDestination(prevRespStatusCode, failedUserIDsMap, destinationJob) {
				diagnosisStartTime := time.Now()
				sourceID := destinationJob.JobMetadataArray[0].SourceID
				destinationID := destinationJob.JobMetadataArray[0].DestinationID
				//pickedAtTime := destinationJob.JobMetadataArray[0].PickedAtTime

				worker.recordAPICallCount(apiCallsCount, destinationID, destinationJob.JobMetadataArray)
				transformAt := destinationJob.JobMetadataArray[0].TransformAt

				// START: request to destination endpoint
				worker.deliveryTimeStat.Start()
				customer := destinationJob.JobMetadataArray[0].JobT.WorkspaceId
				deliveryLatencyStat := stats.NewTaggedStat("delivery_latency", stats.TimerType, stats.Tags{
					"module":      "router",
					"destType":    worker.rt.destName,
					"destination": misc.GetTagName(destinationJob.Destination.ID, destinationJob.Destination.Name),
					"customer":    customer,
				})
				workspaceID := destinationJob.JobMetadataArray[0].JobT.WorkspaceId
				deliveryLatencyStat.Start()
				startedAt := time.Now()

				// TODO: remove trackStuckDelivery once we verify it is not needed,
				//			router_delivery_exceeded_timeout -> goes to zero
				ch := worker.trackStuckDelivery()

<<<<<<< HEAD
				resultSetID := destinationJob.JobMetadataArray[0].ResultSetID
				if worker.localResultSet.id < resultSetID {
					resultSet := worker.rt.getResultSet(resultSetID)
					worker.localResultSet.id = resultSetID
					worker.localResultSet.resultSetBeginTime = time.Now()
					worker.localResultSet.timeAlloted = resultSet.timeAlloted
				}

				//Assuming twice the overhead - defensive: 30% was just fine though
				//if time.Since(worker.localResultSet.resultSetBeginTime) > time.Duration(2.0*float64(worker.localResultSet.timeAlloted)) {

				//Infact , the timeout should be more than the maximum latency allowed by these workers.
				//Assuming 10s maximum latency
				if time.Since(worker.localResultSet.resultSetBeginTime) > time.Duration(2.0*math.Max(float64(worker.localResultSet.timeAlloted), float64(10*time.Second))) {
=======
				//Assuming 50% overhead
				if time.Since(pickedAtTime) > worker.rt.routerTimeout {
>>>>>>> 4a2b2923
					respStatusCode, respBody = types.RouterTimedOut, fmt.Sprintf(`1113 Jobs took more time than expected. Will be retried`)
					worker.rt.logger.Debugf("Will drop with 1113 because of time expiry %v", destinationJob.JobMetadataArray[0].JobID)
				} else if worker.rt.customDestinationManager != nil {
					for _, destinationJobMetadata := range destinationJob.JobMetadataArray {
						if sourceID != destinationJobMetadata.SourceID {
							panic(fmt.Errorf("different sources are grouped together"))
						}
						if destinationID != destinationJobMetadata.DestinationID {
							panic(fmt.Errorf("different destinations are grouped together"))
						}
					}
					respStatusCode, respBody = worker.rt.customDestinationManager.SendData(destinationJob.Message, sourceID, destinationID)
				} else {
					result := getIterableStruct(destinationJob.Message, transformAt)
					for _, val := range result {
						err := integrations.ValidatePostInfo(val)
						if err != nil {
							respStatusCode, respBodyTemp = 400, fmt.Sprintf(`400 GetPostInfoFailed with error: %s`, err.Error())
							respBodyArr = append(respBodyArr, respBodyTemp)
						} else {
							// stat start
							pkgLogger.Debugf(`responseTransform status :%v, %s`, worker.rt.transformerProxy, worker.rt.destName)
							sendCtx, cancel := context.WithTimeout(ctx, worker.rt.netClientTimeout)
							defer cancel()
							//transformer proxy start
							if worker.rt.transformerProxy {
								rtl_time := time.Now()
								respStatusCode, respBodyTemp = worker.rt.transformer.ProxyRequest(ctx, val, worker.rt.destName)
								worker.routerProxyStat.SendTiming(time.Since(rtl_time))
								authType := router_utils.GetAuthType(destinationJob.Destination)
								if router_utils.IsNotEmptyString(authType) && authType == "OAuth" {
									pkgLogger.Debugf(`Sending for OAuth destination`)
									// Token from header of the request
									token := getTokenFromHeader(val.Headers)
									respStatusCode, respBodyTemp = worker.rt.HandleOAuthDestResponse(&HandleDestOAuthRespParamsT{
										ctx:            ctx,
										destinationJob: destinationJob,
										workerId:       worker.workerID,
										trRespStCd:     respStatusCode,
										trRespBody:     respBodyTemp,
										accessToken:    token,
									})
								}
							} else {
								rdl_time := time.Now()
								resp := worker.rt.netHandle.SendPost(sendCtx, val)
								respStatusCode, respBodyTemp, respContentType = resp.StatusCode, string(resp.ResponseBody), resp.ResponseContentType
								// stat end
								worker.routerDeliveryLatencyStat.SendTiming(time.Since(rdl_time))
							}
							// transformer proxy end
							if isSuccessStatus(respStatusCode) {
								respBodyArr = append(respBodyArr, respBodyTemp)
							} else {
								respBodyArr = []string{respBodyTemp}
								break
							}
						}
					}
					respBody = strings.Join(respBodyArr, " ")
				}
				ch <- struct{}{}
				timeTaken := time.Since(startedAt)
				if respStatusCode != types.RouterTimedOut {
					worker.rt.routerLatencyStat[workspaceID].Add(float64(timeTaken) / float64(time.Second))
				}

				worker.rt.logger.Debugf("moving_average_latency is %.8f for customer %v", worker.rt.routerLatencyStat[workspaceID], workspaceID)
				//Using response status code and body to get response code rudder router logic is based on.
				// Works when transformer proxy in disabled
				if !worker.rt.transformerProxy && destinationResponseHandler != nil {
					respStatusCode = destinationResponseHandler.IsSuccessStatus(respStatusCode, respBody)
				}

				attemptedToSendTheJob = true

				worker.deliveryTimeStat.End()
				deliveryLatencyStat.End()

				// END: request to destination endpoint

				if isSuccessStatus(respStatusCode) && !worker.rt.saveDestinationResponseOverride {
					if saveDestinationResponse {
						if !getRouterConfigBool("saveDestinationResponse", worker.rt.destName, true) {
							respBody = ""
						}
					} else {
						respBody = ""
					}
				}

				worker.updateReqMetrics(respStatusCode, &diagnosisStartTime)
			} else {
				respStatusCode = 500
				respBody = "skipping sending to destination because previous job (of user) in batch is failed."
			}
		} else {
			respStatusCode = destinationJob.StatusCode
			respBody = destinationJob.Error
		}

		prevRespStatusCode = respStatusCode

		if !isJobTerminated(respStatusCode) {
			for _, metadata := range destinationJob.JobMetadataArray {
				failedUserIDsMap[metadata.UserID] = struct{}{}
			}
		}

		var sourceIDs []string
		for i, destinationJobMetadata := range destinationJob.JobMetadataArray {
			handledJobMetadatas[destinationJobMetadata.JobID] = &destinationJobMetadata

			attemptNum := destinationJobMetadata.AttemptNum
			if attemptedToSendTheJob && respStatusCode != types.RouterTimedOut {
				attemptNum++
			}

			status := jobsdb.JobStatusT{
				JobID:         destinationJobMetadata.JobID,
				ExecTime:      time.Now(),
				RetryTime:     time.Now(),
				AttemptNum:    attemptNum,
				ErrorCode:     strconv.Itoa(respStatusCode),
				ErrorResponse: []byte(`{}`),
				Parameters:    []byte(`{}`),
				WorkspaceId:   destinationJobMetadata.JobT.WorkspaceId,
			}

			worker.postStatusOnResponseQ(respStatusCode, respBody, destinationJob.Message, respContentType, &destinationJobMetadata, &status)

			worker.sendEventDeliveryStat(&destinationJobMetadata, &status, &destinationJob.Destination)

			if attemptedToSendTheJob {
				worker.sendRouterResponseCountStat(&destinationJobMetadata, &status, &destinationJob.Destination)
			}
			payload := destinationJob.Message
			if destinationJob.Message == nil {
				payload = destinationJobMetadata.JobT.EventPayload
			}

			if !misc.Contains(sourceIDs, destinationJobMetadata.SourceID) {
				sourceIDs = append(sourceIDs, destinationJobMetadata.SourceID)
			}
			//Sending only one destination live event for every destinationJob.
			if i == len(destinationJob.JobMetadataArray)-1 && respStatusCode != types.RouterTimedOut {
				worker.sendDestinationResponseToConfigBackend(payload, &destinationJobMetadata, &status, sourceIDs)
			}
		}
	}

	worker.decrementInThrottleMap(apiCallsCount)

	//if batching/routerTransform is enabled, we need to make sure that all the routerJobs status are written to DB.
	//if in any case transformer doesn't send all the job ids back, setting their statuses as failed
	for _, routerJob := range worker.routerJobs {
		if _, ok := handledJobMetadatas[routerJob.JobMetadata.JobID]; !ok {
			status := jobsdb.JobStatusT{
				JobID:         routerJob.JobMetadata.JobID,
				ExecTime:      time.Now(),
				RetryTime:     time.Now(),
				AttemptNum:    routerJob.JobMetadata.AttemptNum,
				ErrorCode:     strconv.Itoa(500),
				ErrorResponse: []byte(`{}`),
				Parameters:    []byte(`{}`),
				WorkspaceId:   routerJob.JobMetadata.JobT.WorkspaceId,
			}

			worker.postStatusOnResponseQ(500, "transformer failed to handle this job", nil, "", &routerJob.JobMetadata, &status)
		}
	}

	worker.batchTimeStat.End()
}

func (worker *workerT) recordCountsByDestAndUser(destID, userID string) {
	if _, ok := worker.jobCountsByDestAndUser[destID]; !ok {
		worker.jobCountsByDestAndUser[destID] = &destJobCountsT{byUser: make(map[string]int)}
	}
	worker.jobCountsByDestAndUser[destID].total++
	if worker.rt.throttler.IsUserLevelEnabled() {
		if _, ok := worker.jobCountsByDestAndUser[destID].byUser[userID]; !ok {
			worker.jobCountsByDestAndUser[destID].byUser[userID] = 0
		}
		worker.jobCountsByDestAndUser[destID].byUser[userID]++
	}
}

func (worker *workerT) recordAPICallCount(apiCallsCount map[string]*destJobCountsT, destinationID string, jobMetadata []types.JobMetadataT) {
	if _, ok := apiCallsCount[destinationID]; !ok {
		apiCallsCount[destinationID] = &destJobCountsT{byUser: make(map[string]int)}
	}
	apiCallsCount[destinationID].total++
	if worker.rt.throttler.IsUserLevelEnabled() {
		var userIDs []string
		for _, metadata := range jobMetadata {
			userIDs = append(userIDs, metadata.UserID)
		}
		for _, userID := range funk.UniqString(userIDs) {
			if _, ok := apiCallsCount[destinationID].byUser[userID]; !ok {
				apiCallsCount[destinationID].byUser[userID] = 0
			}
			apiCallsCount[destinationID].byUser[userID]++
		}
	}
}

// decrements counts in throttle map by the diff between api calls made to destinations and initial incremented ones in throttler
func (worker *workerT) decrementInThrottleMap(apiCallsCount map[string]*destJobCountsT) {
	for destID, incrementedMapByDestID := range worker.jobCountsByDestAndUser {
		if worker.rt.throttler.IsUserLevelEnabled() {
			for userID, incrementedCountByUserID := range incrementedMapByDestID.byUser {
				var sentCountByUserID int
				var ok bool
				if sentCountByUserID, ok = apiCallsCount[destID].byUser[userID]; !ok {
					sentCountByUserID = 0
				}
				diff := int64(incrementedCountByUserID - sentCountByUserID)
				if diff > 0 {
					// decrement only half to account for api call to be made again in router transform
					if worker.encounteredRouterTransform {
						diff = diff / 2
					}
					pkgLogger.Debugf(`Decrementing user level throttle map by %d for dest:%s, user:%s`, diff, destID, userID)
					worker.rt.throttler.Dec(destID, userID, diff, worker.throttledAtTime, throttler.USER_LEVEL)
				}
			}
		}
		if worker.rt.throttler.IsDestLevelEnabled() {
			var sentMapByDestID *destJobCountsT
			var ok bool
			if sentMapByDestID, ok = apiCallsCount[destID]; !ok {
				sentMapByDestID = &destJobCountsT{}
			}
			diff := int64(incrementedMapByDestID.total - sentMapByDestID.total)
			if diff > 0 {
				// decrement only half to account for api call to be made again in router transform
				if worker.encounteredRouterTransform {
					diff = diff / 2
				}
				pkgLogger.Debugf(`Decrementing destination level throttle map by %d for dest:%s`, diff, destID)
				worker.rt.throttler.Dec(destID, "", diff, worker.throttledAtTime, throttler.DESTINATION_LEVEL)
			}
		}
	}
}

func (worker *workerT) updateReqMetrics(respStatusCode int, diagnosisStartTime *time.Time) {
	var reqMetric requestMetric

	if isSuccessStatus(respStatusCode) {
		reqMetric.RequestSuccess = reqMetric.RequestSuccess + 1
	} else {
		reqMetric.RequestRetries = reqMetric.RequestRetries + 1
	}
	reqMetric.RequestCompletedTime = time.Since(*diagnosisStartTime)
	worker.rt.trackRequestMetrics(reqMetric)
}

func (worker *workerT) updateAbortedMetrics(destinationID, statusCode string) {
	worker.rt.eventsAbortedStat = stats.NewTaggedStat(`router_aborted_events`, stats.CountType, stats.Tags{
		"destType":       worker.rt.destName,
		"respStatusCode": statusCode,
		"destId":         destinationID,
	})
	worker.rt.eventsAbortedStat.Increment()
}

func (worker *workerT) postStatusOnResponseQ(respStatusCode int, respBody string, payload json.RawMessage,
	respContentType string, destinationJobMetadata *types.JobMetadataT, status *jobsdb.JobStatusT) {
	//Enhancing status.ErrorResponse with firstAttemptedAt
	firstAttemptedAtTime := time.Now()
	if destinationJobMetadata.FirstAttemptedAt != "" {
		t, err := time.Parse(misc.RFC3339Milli, destinationJobMetadata.FirstAttemptedAt)
		if err == nil {
			firstAttemptedAtTime = t
		}

	}

	status.ErrorResponse = router_utils.EnhanceJSON(status.ErrorResponse, "firstAttemptedAt", firstAttemptedAtTime.Format(misc.RFC3339Milli))
	status.ErrorResponse = router_utils.EnhanceJSON(status.ErrorResponse, "response", respBody)
	status.ErrorResponse = router_utils.EnhanceJSON(status.ErrorResponse, "content-type", respContentType)

	if isSuccessStatus(respStatusCode) {
		atomic.AddUint64(&worker.rt.successCount, 1)
		status.JobState = jobsdb.Succeeded.State
		worker.rt.logger.Debugf("[%v Router] :: sending success status to response", worker.rt.destName)
		worker.rt.responseQ <- jobResponseT{status: status, worker: worker, userID: destinationJobMetadata.UserID, JobT: destinationJobMetadata.JobT}

		if worker.rt.guaranteeUserEventOrder {
			//Removing the user from aborted user map
			worker.abortedUserMutex.Lock()
			delete(worker.abortedUserIDMap, destinationJobMetadata.UserID)
			worker.abortedUserMutex.Unlock()
		}

		//Deleting jobID from retryForJobMap. jobID goes into retryForJobMap if it is failed with 5xx or 429.
		//Its safe to delete from the map, even if jobID is not present.
		worker.retryForJobMapMutex.Lock()
		delete(worker.retryForJobMap, destinationJobMetadata.JobID)
		worker.retryForJobMapMutex.Unlock()
	} else {
		//Saving payload to DB only
		//1. if job failed and
		//2. if router job undergoes batching or dest transform.
		if payload != nil && (worker.rt.enableBatching || destinationJobMetadata.TransformAt == "router") {
			if worker.rt.savePayloadOnError {
				status.ErrorResponse = router_utils.EnhanceJSON(status.ErrorResponse, "payload", string(payload))
			}
		}
		// the job failed
		worker.rt.logger.Debugf("[%v Router] :: Job failed to send, analyzing...", worker.rt.destName)
		worker.failedJobs++
		atomic.AddUint64(&worker.rt.failCount, 1)

		//addToFailedMap is used to decide whether the jobID has to be added to the failedJobIDMap.
		//If the job is aborted then there is no point in adding it to the failedJobIDMap.
		addToFailedMap := true

		status.JobState = jobsdb.Failed.State

		worker.rt.failedEventsChan <- *status

		if respStatusCode >= 500 {
			timeElapsed := time.Since(firstAttemptedAtTime)
			if timeElapsed > worker.rt.retryTimeWindow && status.AttemptNum >= worker.rt.maxFailedCountForJob {
				status.JobState = jobsdb.Aborted.State
				worker.retryForJobMapMutex.Lock()
				delete(worker.retryForJobMap, destinationJobMetadata.JobID)
				worker.retryForJobMapMutex.Unlock()
			} else {
				worker.retryForJobMapMutex.Lock()
				worker.retryForJobMap[destinationJobMetadata.JobID] = time.Now().Add(durationBeforeNextAttempt(status.AttemptNum))
				worker.retryForJobMapMutex.Unlock()
			}
		} else if respStatusCode == 429 {
			worker.retryForJobMapMutex.Lock()
			worker.retryForJobMap[destinationJobMetadata.JobID] = time.Now().Add(durationBeforeNextAttempt(status.AttemptNum))
			worker.retryForJobMapMutex.Unlock()
		} else {
			status.JobState = jobsdb.Aborted.State
		}

		if status.JobState == jobsdb.Aborted.State {
			addToFailedMap = false
			worker.updateAbortedMetrics(destinationJobMetadata.DestinationID, status.ErrorCode)
			destinationJobMetadata.JobT.Parameters = misc.UpdateJSONWithNewKeyVal(destinationJobMetadata.JobT.Parameters, "stage", "router")
			destinationJobMetadata.JobT.Parameters = misc.UpdateJSONWithNewKeyVal(destinationJobMetadata.JobT.Parameters, "reason", status.ErrorResponse) //NOTE: Old key used was "error_response"
		}

		if worker.rt.guaranteeUserEventOrder {
			if addToFailedMap {
				//#JobOrder (see other #JobOrder comment)
				worker.failedJobIDMutex.RLock()
				_, isPrevFailedUser := worker.failedJobIDMap[destinationJobMetadata.UserID]
				worker.failedJobIDMutex.RUnlock()
				if !isPrevFailedUser && destinationJobMetadata.UserID != "" {
					worker.rt.logger.Errorf("[%v Router] :: userId %v failed for the first time adding to map", worker.rt.destName, destinationJobMetadata.UserID)
					worker.failedJobIDMutex.Lock()
					worker.failedJobIDMap[destinationJobMetadata.UserID] = destinationJobMetadata.JobID
					worker.failedJobIDMutex.Unlock()
				}
			} else {
				//Job is aborted.
				//So, adding the user to aborted map, if not already present.
				//If user is present in the aborted map, decrementing the count.
				//This map is used to limit the pick up of aborted users's job.
				worker.abortedUserMutex.Lock()
				worker.rt.logger.Debugf("[%v Router] :: adding userID to abortedUserMap : %s", worker.rt.destName, destinationJobMetadata.UserID)
				count, ok := worker.abortedUserIDMap[destinationJobMetadata.UserID]
				if !ok {
					worker.abortedUserIDMap[destinationJobMetadata.UserID] = 0
				} else {
					//Decrementing the count.
					//This is necessary to let other jobs of the same user to get a worker.
					count--
					worker.abortedUserIDMap[destinationJobMetadata.UserID] = count
				}

				worker.abortedUserMutex.Unlock()
			}
		}
		worker.rt.logger.Debugf("[%v Router] :: sending failed/aborted state as response", worker.rt.destName)
		worker.rt.responseQ <- jobResponseT{status: status, worker: worker, userID: destinationJobMetadata.UserID, JobT: destinationJobMetadata.JobT}
	}
}

func (worker *workerT) sendRouterResponseCountStat(destinationJobMetadata *types.JobMetadataT, status *jobsdb.JobStatusT, destination *backendconfig.DestinationT) {
	destinationTag := misc.GetTagName(destination.ID, destination.Name)
	routerResponseStat := stats.NewTaggedStat("router_response_counts", stats.CountType, stats.Tags{
		"destType":       worker.rt.destName,
		"respStatusCode": status.ErrorCode,
		"destination":    destinationTag,
		"attempt_number": strconv.Itoa(status.AttemptNum),
		"customer":       status.WorkspaceId,
	})
	routerResponseStat.Count(1)
}

func (worker *workerT) sendEventDeliveryStat(destinationJobMetadata *types.JobMetadataT, status *jobsdb.JobStatusT, destination *backendconfig.DestinationT) {
	destinationTag := misc.GetTagName(destination.ID, destination.Name)
	if status.JobState == jobsdb.Succeeded.State {
		eventsDeliveredStat := stats.NewTaggedStat("event_delivery", stats.CountType, stats.Tags{
			"module":         "router",
			"destType":       worker.rt.destName,
			"destination":    destinationTag,
			"attempt_number": strconv.Itoa(status.AttemptNum),
			"customer":       status.WorkspaceId,
		})
		eventsDeliveredStat.Count(1)
		if destinationJobMetadata.ReceivedAt != "" {
			receivedTime, err := time.Parse(misc.RFC3339Milli, destinationJobMetadata.ReceivedAt)
			if err == nil {
				eventsDeliveryTimeStat := stats.NewTaggedStat(
					"event_delivery_time", stats.TimerType, map[string]string{
						"module":         "router",
						"destType":       worker.rt.destName,
						"destination":    destinationTag,
						"attempt_number": strconv.Itoa(status.AttemptNum),
						"customer":       status.WorkspaceId,
					})

				eventsDeliveryTimeStat.SendTiming(time.Since(receivedTime))
			}
		}
	}
}

func (worker *workerT) sendDestinationResponseToConfigBackend(payload json.RawMessage, destinationJobMetadata *types.JobMetadataT, status *jobsdb.JobStatusT, sourceIDs []string) {
	//Sending destination response to config backend
	deliveryStatus := destinationdebugger.DeliveryStatusT{
		DestinationID: destinationJobMetadata.DestinationID,
		SourceID:      strings.Join(sourceIDs, ","),
		Payload:       payload,
		AttemptNum:    status.AttemptNum,
		JobState:      status.JobState,
		ErrorCode:     status.ErrorCode,
		ErrorResponse: status.ErrorResponse,
		SentAt:        status.ExecTime.Format(misc.RFC3339Milli),
		EventName:     gjson.GetBytes(destinationJobMetadata.JobT.Parameters, "event_name").String(),
		EventType:     gjson.GetBytes(destinationJobMetadata.JobT.Parameters, "event_type").String(),
	}
	destinationdebugger.RecordEventDeliveryStatus(destinationJobMetadata.DestinationID, &deliveryStatus)
}

func (worker *workerT) handleJobForPrevFailedUser(job *jobsdb.JobT, parameters JobParametersT, userID string, previousFailedJobID int64) (markedAsWaiting bool) {
	// job is behind in queue of failed job from same user
	if previousFailedJobID < job.JobID {
		worker.rt.logger.Debugf("[%v Router] :: skipping processing job for userID: %v since prev failed job exists, prev id %v, current id %v", worker.rt.destName, userID, previousFailedJobID, job.JobID)
		resp := fmt.Sprintf(`{"blocking_id":"%v", "user_id":"%s"}`, previousFailedJobID, userID)
		status := jobsdb.JobStatusT{
			JobID:         job.JobID,
			AttemptNum:    job.LastJobStatus.AttemptNum,
			ExecTime:      time.Now(),
			RetryTime:     time.Now(),
			JobState:      jobsdb.Waiting.State,
			ErrorResponse: []byte(resp), // check
			Parameters:    []byte(`{}`),
			WorkspaceId:   job.WorkspaceId,
		}
		worker.rt.responseQ <- jobResponseT{status: &status, worker: worker, userID: userID, JobT: job}
		return true
	}
	if previousFailedJobID != job.JobID {
		panic(fmt.Errorf("previousFailedJobID:%d != job.JobID:%d", previousFailedJobID, job.JobID))
	}
	return false
}

func durationBeforeNextAttempt(attempt int) (d time.Duration) {
	b := backoff.NewExponentialBackOff()
	b.InitialInterval = minRetryBackoff
	b.MaxInterval = maxRetryBackoff
	b.RandomizationFactor = 0
	b.MaxElapsedTime = 0
	b.Multiplier = 2
	b.Reset()
	for index := 0; index < attempt; index++ {
		d = b.NextBackOff()
	}
	return
}

func (rt *HandleT) addToFailedList(jobStatus jobsdb.JobStatusT) {
	rt.failedEventsListMutex.Lock()
	defer rt.failedEventsListMutex.Unlock()
	if rt.failedEventsList.Len() == failedEventsCacheSize {
		firstEnqueuedStatus := rt.failedEventsList.Back()
		rt.failedEventsList.Remove(firstEnqueuedStatus)
	}
	rt.failedEventsList.PushFront(jobStatus)
}

func (rt *HandleT) readFailedJobStatusChan() {
	for jobStatus := range rt.failedEventsChan {
		rt.addToFailedList(jobStatus)
	}
}

func (rt *HandleT) trackRequestMetrics(reqMetric requestMetric) {
	if diagnostics.EnableRouterMetric {
		rt.requestsMetricLock.Lock()
		if rt.requestsMetric == nil {
			var requestsMetric []requestMetric
			rt.requestsMetric = append(requestsMetric, reqMetric)
		} else {
			rt.requestsMetric = append(rt.requestsMetric, reqMetric)
		}
		rt.requestsMetricLock.Unlock()
	}
}

func (rt *HandleT) initWorkers() {
	rt.workers = make([]*workerT, rt.noOfWorkers)

	g, _ := errgroup.WithContext(context.Background())
	for i := 0; i < rt.noOfWorkers; i++ {
		worker := &workerT{
			pauseChannel:              make(chan *PauseT),
			resumeChannel:             make(chan bool),
			channel:                   make(chan workerMessageT, noOfJobsPerChannel),
			failedJobIDMap:            make(map[string]int64),
			retryForJobMap:            make(map[int64]time.Time),
			workerID:                  i,
			failedJobs:                0,
			sleepTime:                 minSleep,
			routerJobs:                make([]types.RouterJobT, 0),
			destinationJobs:           make([]types.DestinationJobT, 0),
			rt:                        rt,
			deliveryTimeStat:          stats.NewTaggedStat("router_delivery_time", stats.TimerType, stats.Tags{"destType": rt.destName}),
			batchTimeStat:             stats.NewTaggedStat("router_batch_time", stats.TimerType, stats.Tags{"destType": rt.destName}),
			routerDeliveryLatencyStat: stats.NewTaggedStat("router_delivery_latency", stats.TimerType, stats.Tags{"destType": rt.destName}),
			routerProxyStat:           stats.NewTaggedStat("router_proxy_latency", stats.TimerType, stats.Tags{"destType": rt.destName}),
			abortedUserIDMap:          make(map[string]int),
			jobCountsByDestAndUser:    make(map[string]*destJobCountsT),
			localResultSet:            &resultSetT{},
		}
		rt.workers[i] = worker

		g.Go(misc.WithBugsnag(func() error {
			worker.workerProcess()
			return nil
		}))
	}

	rt.backgroundGroup.Go(func() error {
		err := g.Wait()

		// clean up channels workers are publishing to:
		close(rt.responseQ)
		close(rt.failedEventsChan)

		return err
	})
}

func (rt *HandleT) stopWorkers() {
	for _, worker := range rt.workers {
		// FIXME remove paused worker, use shutdown instead
		close(worker.channel)
	}
}

func (rt *HandleT) findWorker(job *jobsdb.JobT, throttledAtTime time.Time) (toSendWorker *workerT) {
	if rt.backgroundCtx.Err() != nil {
		return nil
	}

	//checking if this job can be throttled
	var parameters JobParametersT
	userID := job.UserID

	//checking if the user is in throttledMap. If yes, returning nil.
	//this check is done to maintain order.
	if _, ok := rt.throttledUserMap[userID]; ok {
		rt.logger.Debugf(`[%v Router] :: Skipping processing of job:%d of user:%s as user has earlier jobs in throttled map`, rt.destName, job.JobID, userID)
		return nil
	}

	err := json.Unmarshal(job.Parameters, &parameters)

	if err != nil {
		rt.logger.Errorf(`[%v Router] :: Unmarshalling parameters failed with the error %v . Returning nil worker`, err)
		return nil
	}

	if rt.shouldThrottle(parameters.DestinationID, userID, throttledAtTime) {
		rt.throttledUserMap[userID] = struct{}{}
		rt.logger.Debugf(`[%v Router] :: Skipping processing of job:%d of user:%s as throttled limits exceeded`, rt.destName, job.JobID, userID)
		return nil
	}

	if !rt.guaranteeUserEventOrder {
		//if guaranteeUserEventOrder is false, assigning worker randomly and returning here.
		return rt.workers[rand.Intn(rt.noOfWorkers)]
	}

	index := int(math.Abs(float64(misc.GetHash(userID) % rt.noOfWorkers)))

	worker := rt.workers[index]

	//#JobOrder (see other #JobOrder comment)
	worker.failedJobIDMutex.RLock()
	defer worker.failedJobIDMutex.RUnlock()
	blockJobID, found := worker.failedJobIDMap[userID]
	if !found {
		//not a failed user
		//checking if he is an aborted user,
		//if yes returning worker only for 1 job
		worker.abortedUserMutex.Lock()
		defer worker.abortedUserMutex.Unlock()
		if count, ok := worker.abortedUserIDMap[userID]; ok {
			if count >= rt.allowAbortedUserJobsCountForProcessing {
				rt.logger.Debugf("[%v Router] :: allowed jobs count(%d) >= allowAbortedUserJobsCountForProcessing(%d) for userID %s. returning nil worker", rt.destName, count, rt.allowAbortedUserJobsCountForProcessing, userID)
				return nil
			}

			rt.logger.Debugf("[%v Router] :: userID found in abortedUserIDtoJobMap: %s. Allowing jobID: %d. returning worker", rt.destName, userID, job.JobID)
			// incrementing abortedUserIDMap after all checks of backoff, throttle etc are made
			// We don't need lock inside this defer func, because we already hold the lock above and this
			// defer is called before defer Unlock
			defer func() {
				if toSendWorker != nil {
					toSendWorker.abortedUserIDMap[userID] = toSendWorker.abortedUserIDMap[userID] + 1
				}
			}()
		}
		toSendWorker = worker
	} else {
		//This job can only be higher than blocking
		//We only let the blocking job pass
		if job.JobID < blockJobID {
			panic(fmt.Errorf("job.JobID:%d < blockJobID:%d", job.JobID, blockJobID))
		}
		if job.JobID == blockJobID {
			toSendWorker = worker
		}
	}

	//checking if this job can be backedoff
	if toSendWorker != nil {
		if toSendWorker.canBackoff(job, userID) {
			return nil
		}
	}

	return toSendWorker
	//#EndJobOrder
}

func (worker *workerT) canBackoff(job *jobsdb.JobT, userID string) (shouldBackoff bool) {
	// if the same job has failed before, check for next retry time
	worker.retryForJobMapMutex.RLock()
	defer worker.retryForJobMapMutex.RUnlock()
	if nextRetryTime, ok := worker.retryForJobMap[job.JobID]; ok && time.Until(nextRetryTime) > 0 {
		worker.rt.logger.Debugf("[%v Router] :: Less than next retry time: %v", worker.rt.destName, nextRetryTime)
		return true
	}
	return false
}

func (rt *HandleT) shouldThrottle(destID string, userID string, throttledAtTime time.Time) (canBeThrottled bool) {
	if !rt.throttler.IsEnabled() {
		return false
	}

	//No need of locks here, because this is used only by a single goroutine (generatorLoop)
	limitReached := rt.throttler.CheckLimitReached(destID, userID, throttledAtTime)
	if !limitReached {
		rt.throttler.Inc(destID, userID, throttledAtTime)
	}
	return limitReached
}

// ResetSleep  this makes the workers reset their sleep
func (rt *HandleT) ResetSleep() {
	for _, w := range rt.workers {
		w.sleepTime = minSleep
	}
}

//Enable enables a router :)
func (rt *HandleT) Enable() {
	rt.isEnabled = true
}

//Disable disables a router:)
func (rt *HandleT) Disable() {
	rt.isEnabled = false
}

func (rt *HandleT) commitStatusList(responseList *[]jobResponseT) {
	reportMetrics := make([]*utilTypes.PUReportedMetric, 0)
	connectionDetailsMap := make(map[string]*utilTypes.ConnectionDetails)
	transformedAtMap := make(map[string]string)
	statusDetailsMap := make(map[string]*utilTypes.StatusDetail)
	routerCustomerJobStatusCount := make(map[string]map[string]int)
	jobRunIDAbortedEventsMap := make(map[string][]*FailedEventRowT)
	var statusList []*jobsdb.JobStatusT
	var routerAbortedJobs []*jobsdb.JobT
	for _, resp := range *responseList {
		var parameters JobParametersT
		err := json.Unmarshal(resp.JobT.Parameters, &parameters)
		if err != nil {
			rt.logger.Error("Unmarshal of job parameters failed. ", string(resp.JobT.Parameters))
		}
		//Update metrics maps
		//REPORTING - ROUTER - START
		if rt.reporting != nil && rt.reportingEnabled {
			workspaceID := rt.sourceIDWorkspaceMap[parameters.SourceID]
			_, ok := routerCustomerJobStatusCount[workspaceID]
			if !ok {
				routerCustomerJobStatusCount[workspaceID] = make(map[string]int)
			}
			_, ok = rt.routerCustomerJobStatusCount[workspaceID]
			if !ok {
				rt.routerCustomerJobStatusCount[workspaceID] = make(map[string]int)
			}
			eventName := gjson.GetBytes(resp.JobT.Parameters, "event_name").String()
			eventType := gjson.GetBytes(resp.JobT.Parameters, "event_type").String()
			key := fmt.Sprintf("%s:%s:%s:%s:%s:%s:%s", parameters.SourceID, parameters.DestinationID, parameters.SourceBatchID, resp.status.JobState, resp.status.ErrorCode, eventName, eventType)
			cd, ok := connectionDetailsMap[key]
			if !ok {
				cd = utilTypes.CreateConnectionDetail(parameters.SourceID, parameters.DestinationID, parameters.SourceBatchID, parameters.SourceTaskID, parameters.SourceTaskRunID, parameters.SourceJobID, parameters.SourceJobRunID, parameters.SourceDefinitionID, parameters.DestinationDefinitionID, parameters.SourceCategory)
				connectionDetailsMap[key] = cd
				transformedAtMap[key] = parameters.TransformAt
			}
			sd, ok := statusDetailsMap[key]
			if !ok {
				errorCode, err := strconv.Atoi(resp.status.ErrorCode)
				if err != nil {
					errorCode = 200 //TODO handle properly
				}
				sd = utilTypes.CreateStatusDetail(resp.status.JobState, 0, errorCode, string(resp.status.ErrorResponse), resp.JobT.EventPayload, eventName, eventType)
				statusDetailsMap[key] = sd
			}
			if resp.status.JobState == jobsdb.Failed.State && resp.status.AttemptNum == 1 && resp.status.ErrorCode != "1113" {
				sd.Count++
			}
			if resp.status.JobState == jobsdb.Failed.State && resp.status.ErrorCode != "1113" {
				multitenant.CalculateSuccessFailureCounts(workspaceID, rt.destName, false, false)
			}

			if resp.status.JobState != jobsdb.Failed.State {
				if resp.status.JobState == jobsdb.Succeeded.State || resp.status.JobState == jobsdb.Aborted.State {
					rt.routerCustomerJobStatusCount[workspaceID][rt.destName] += 1
					routerCustomerJobStatusCount[workspaceID][rt.destName] += 1
					sd.Count++
				}
				if resp.status.JobState == jobsdb.Succeeded.State {
					multitenant.CalculateSuccessFailureCounts(workspaceID, rt.destName, true, false)
				}
			}
		}
		//REPORTING - ROUTER - END

		statusList = append(statusList, resp.status)

		if resp.status.JobState == jobsdb.Aborted.State {
			routerAbortedJobs = append(routerAbortedJobs, resp.JobT)
			PrepareJobRunIdAbortedEventsMap(resp.JobT.Parameters, jobRunIDAbortedEventsMap)
		}

		//tracking router errors
		if diagnostics.EnableDestinationFailuresMetric {
			if resp.status.JobState == jobsdb.Failed.State || resp.status.JobState == jobsdb.Aborted.State {
				var event string
				if resp.status.JobState == jobsdb.Failed.State {
					event = diagnostics.RouterFailed
				} else {
					event = diagnostics.RouterAborted
				}

				rt.failureMetricLock.Lock()
				failureMetricVal := failureMetric{RouterDestination: rt.destName, UserId: resp.userID, RouterAttemptNum: resp.status.AttemptNum, ErrorCode: resp.status.ErrorCode, ErrorResponse: resp.status.ErrorResponse}
				rt.failuresMetric[event] = append(rt.failuresMetric[event], failureMetricVal)
				rt.failureMetricLock.Unlock()
			}
		}
	}

	//REPORTING - ROUTER - START
	if rt.reporting != nil && rt.reportingEnabled {
		utilTypes.AssertSameKeys(connectionDetailsMap, statusDetailsMap)
		for k, cd := range connectionDetailsMap {
			var inPu string
			if transformedAtMap[k] == "processor" {
				inPu = utilTypes.DEST_TRANSFORMER
			} else {
				inPu = utilTypes.EVENT_FILTER
			}
			m := &utilTypes.PUReportedMetric{
				ConnectionDetails: *cd,
				PUDetails:         *utilTypes.CreatePUDetails(inPu, utilTypes.ROUTER, true, false),
				StatusDetail:      statusDetailsMap[k],
			}
			if m.StatusDetail.Count != 0 {
				reportMetrics = append(reportMetrics, m)
			}
		}
	}
	//REPORTING - ROUTER - END

	for customer, value := range rt.routerCustomerJobStatusCount {
		for destType, count := range value {
			rt.logger.Debugf("removal_router_stat is %v for customer %v destType %v", count, customer, destType)
		}
	}

	for customer := range routerCustomerJobStatusCount {
		for destType := range routerCustomerJobStatusCount[customer] {
			multitenant.RemoveFromInMemoryCount(customer, destType, routerCustomerJobStatusCount[customer][destType], "router")
		}
	}

	if len(statusList) > 0 {
		rt.logger.Debugf("[%v Router] :: flushing batch of %v status", rt.destName, updateStatusBatchSize)

		sort.Slice(statusList, func(i, j int) bool {
			return statusList[i].JobID < statusList[j].JobID
		})
		//Store the aborted jobs to errorDB
		if routerAbortedJobs != nil {
			rt.errorDB.Store(routerAbortedJobs)
		}
		//Update the status
		txn := rt.jobsDB.BeginGlobalTransaction()
		rt.jobsDB.AcquireUpdateJobStatusLocks()
		err := rt.jobsDB.UpdateJobStatusInTxn(txn, statusList, []string{rt.destName}, nil)
		if err != nil {
			rt.logger.Errorf("[Router] :: Error occurred while updating %s jobs statuses. Panicking. Err: %v", rt.destName, err)
			panic(err)
		}
		//Save msgids of aborted jobs
		if len(jobRunIDAbortedEventsMap) > 0 {
			GetFailedEventsManager().SaveFailedRecordIDs(jobRunIDAbortedEventsMap, txn)
		}
		if rt.reporting != nil && rt.reportingEnabled {
			rt.reporting.Report(reportMetrics, txn)
		}
		rt.jobsDB.CommitTransaction(txn)
		rt.jobsDB.ReleaseUpdateJobStatusLocks()
	}

	if rt.guaranteeUserEventOrder {
		//#JobOrder (see other #JobOrder comment)
		for _, resp := range *responseList {
			status := resp.status.JobState
			userID := resp.userID
			worker := resp.worker
			if status == jobsdb.Succeeded.State || status == jobsdb.Aborted.State {
				worker.failedJobIDMutex.RLock()
				lastJobID, ok := worker.failedJobIDMap[userID]
				worker.failedJobIDMutex.RUnlock()
				if ok && lastJobID == resp.status.JobID {
					rt.toClearFailJobIDMutex.Lock()
					rt.logger.Debugf("[%v Router] :: clearing failedJobIDMap for userID: %v", rt.destName, userID)
					_, ok := rt.toClearFailJobIDMap[worker.workerID]
					if !ok {
						rt.toClearFailJobIDMap[worker.workerID] = make([]string, 0)
					}
					rt.toClearFailJobIDMap[worker.workerID] = append(rt.toClearFailJobIDMap[worker.workerID], userID)
					rt.toClearFailJobIDMutex.Unlock()
				}
			}
		}
		//End #JobOrder
	}
}

// statusInsertLoop will run in a separate goroutine
// Blocking method, returns when rt.responseQ channel is closed.
func (rt *HandleT) statusInsertLoop() {

	var responseList []jobResponseT

	//Wait for the responses from statusQ
	lastUpdate := time.Now()

	statusStat := stats.NewTaggedStat("router_status_loop", stats.TimerType, stats.Tags{"destType": rt.destName})
	countStat := stats.NewTaggedStat("router_status_events", stats.CountType, stats.Tags{"destType": rt.destName})
	timeout := time.After(maxStatusUpdateWait)

	for {
		rt.perfStats.Start()
		select {
		case pause := <-rt.statusLoopPauseChannel:
			//Commit the buffer to disc
			pkgLogger.Infof("[Router] flushing statuses to disc. Dest type: %s", rt.destName)
			statusStat.Start()
			rt.commitStatusList(&responseList)
			responseList = nil
			lastUpdate = time.Now()
			countStat.Count(len(responseList))
			statusStat.End()
			pkgLogger.Infof("statusInsertLoop loop is paused. Dest type: %s", rt.destName)
			pause.respChannel <- true
			<-rt.statusLoopResumeChannel
			pkgLogger.Infof("statusInsertLoop loop is resumed. Dest type: %s", rt.destName)
		case jobStatus, hasMore := <-rt.responseQ:
			if !hasMore {
				if len(responseList) == 0 {
					return
				}

				statusStat.Start()
				rt.commitStatusList(&responseList)
				responseList = nil // FIXME: is this a bug ? count len after responseList
				countStat.Count(len(responseList))
				statusStat.End()

				rt.perfStats.End(0)
				return
			}
			rt.logger.Debugf(
				"[%v Router] :: Got back status error %v and state %v for job %v",
				rt.destName,
				jobStatus.status.ErrorCode,
				jobStatus.status.JobState,
				jobStatus.status.JobID,
			)
			responseList = append(responseList, jobStatus)
			rt.perfStats.End(1)
		case <-timeout:
			timeout = time.After(maxStatusUpdateWait)
			rt.perfStats.End(0)
			//Ideally should sleep for duration maxStatusUpdateWait-(time.Now()-lastUpdate)
			//but approx is good enough at the cost of reduced computation.
		}
		if len(responseList) >= updateStatusBatchSize || time.Since(lastUpdate) > maxStatusUpdateWait {
			statusStat.Start()
			rt.commitStatusList(&responseList)
			responseList = nil
			lastUpdate = time.Now()
			countStat.Count(len(responseList)) // FIXME: is this a bug ? count len after responseList
			statusStat.End()
		}
	}

}

func (rt *HandleT) collectMetrics(ctx context.Context) {
	if !diagnostics.EnableRouterMetric {
		return
	}

	for {
		select {
		case <-ctx.Done():
			return
		case <-rt.diagnosisTicker.C:

		}
		rt.requestsMetricLock.RLock()
		var diagnosisProperties map[string]interface{}
		retries := 0
		aborted := 0
		success := 0
		var compTime time.Duration
		for _, reqMetric := range rt.requestsMetric {
			retries = retries + reqMetric.RequestRetries
			aborted = aborted + reqMetric.RequestAborted
			success = success + reqMetric.RequestSuccess
			compTime = compTime + reqMetric.RequestCompletedTime
		}
		if len(rt.requestsMetric) > 0 {
			diagnosisProperties = map[string]interface{}{
				rt.destName: map[string]interface{}{
					diagnostics.RouterAborted:       aborted,
					diagnostics.RouterRetries:       retries,
					diagnostics.RouterSuccess:       success,
					diagnostics.RouterCompletedTime: (compTime / time.Duration(len(rt.requestsMetric))) / time.Millisecond,
				},
			}

			Diagnostics.Track(diagnostics.RouterEvents, diagnosisProperties)
		}

		rt.requestsMetric = nil
		rt.requestsMetricLock.RUnlock()

		//This lock will ensure we dont send out Track Request while filling up the
		//failureMetric struct
		rt.failureMetricLock.RLock()
		for key, values := range rt.failuresMetric {
			var stringValue string
			var err error
			errorMap := make(map[string]int)
			for _, value := range values {
				errorMap[string(value.ErrorResponse)] = errorMap[string(value.ErrorResponse)] + 1
			}
			for k, v := range errorMap {
				stringValue, err = sjson.Set(stringValue, k, v)
				if err != nil {
					stringValue = ""
				}
			}
			Diagnostics.Track(key, map[string]interface{}{
				diagnostics.RouterDestination: rt.destName,
				diagnostics.Count:             len(values),
				diagnostics.ErrorCountMap:     stringValue,
			})
		}
		rt.failuresMetric = make(map[string][]failureMetric)
		rt.failureMetricLock.RUnlock()
	}

}

//#JobOrder (see other #JobOrder comment)
//If a job fails (say with given failed_job_id), we need to fail other jobs from that user till
//the failed_job_id succeeds. We achieve this by keeping the failed_job_id in a failedJobIDMap
//structure (mapping userID to failed_job_id). All subsequent jobs (guaranteed to be job_id >= failed_job_id)
//are put in Waiting.State in worker loop till the failed_job_id succeeds.
//However, the step of removing failed_job_id from the failedJobIDMap structure is QUITE TRICKY.
//To understand that, need to understand the complete lifecycle of a job.
//The job goes through the following data-structures in order
//   i>   generatorLoop Buffer (read from DB)
//   ii>  requestQ
//   iii> Worker Process
//   iv>  responseQ
//   v>   statusInsertLoop Buffer (enough jobs are buffered before updating status)
// Now, when the failed_job_id eventually succeeds in the Worker Process (iii above),
// there may be pending jobs in all the other data-structures. For example, there
//may be jobs in responseQ(iv) and statusInsertLoop(v) buffer - all those jobs will
//be in Waiting state. Similarly, there may be other jobs in requestQ and generatorLoop
//buffer.
//If the failed_job_id succeeds and we remove the filter gate, then all the jobs in requestQ
//will pass through before the jobs in responseQ/insertStatus buffer. That will violate the
//ordering of job.
//We fix this by removing an entry from the failedJobIDMap structure only when we are guaranteed
//that all the other structures are empty. We do the following to achieve this
// A. In generatorLoop, we do not let any job pass through except failed_job_id. That ensures requestQ is empty
// B. We wait for the failed_job_id status (when succeeded) to be sync'd to disk. This along with A ensures
//    that responseQ and statusInsertLoop Buffer are empty for that userID.
// C. Finally, we want for generatorLoop buffer to be fully processed.

func (rt *HandleT) generatorLoop(ctx context.Context) {

	rt.logger.Info("Generator started")

	generatorStat := stats.NewTaggedStat("router_generator_loop", stats.TimerType, stats.Tags{"destType": rt.destName})
	countStat := stats.NewTaggedStat("router_generator_events", stats.CountType, stats.Tags{"destType": rt.destName})

	timeout := time.After(10 * time.Millisecond)
	for {
		select {
		case <-ctx.Done():
			return
		case pause := <-rt.generatorPauseChannel:
			pkgLogger.Infof("Generator loop is paused. Dest type: %s", rt.destName)
			pause.respChannel <- true
			<-rt.generatorResumeChannel
			pkgLogger.Infof("Generator loop is resumed. Dest type: %s", rt.destName)
		case <-timeout:
			timeout = time.After(10 * time.Millisecond)
			if rt.pausingWorkers {
				time.Sleep(time.Second)
				continue
			}
			generatorStat.Start()

			processCount := rt.readAndProcess()

			countStat.Count(processCount)
			generatorStat.End()

			timeElapsed := time.Since(rt.lastQueryRunTime)
			if timeElapsed < time.Second {
				time.Sleep(time.Second - timeElapsed)
			}

			//TODO: Merge above code with fixedLoopSleep. Commenting for now
			//time.Sleep(fixedLoopSleep) // adding sleep here to reduce cpu load on postgres when we have less rps
		}
	}
}

func (rt *HandleT) readAndProcess() int {
	if rt.guaranteeUserEventOrder {
		//#JobOrder (See comment marked #JobOrder
		rt.toClearFailJobIDMutex.Lock()
		for idx := range rt.toClearFailJobIDMap {
			wrk := rt.workers[idx]
			wrk.failedJobIDMutex.Lock()
			for _, userID := range rt.toClearFailJobIDMap[idx] {
				delete(wrk.failedJobIDMap, userID)
			}
			wrk.failedJobIDMutex.Unlock()
		}
		rt.toClearFailJobIDMap = make(map[int][]string)
		rt.toClearFailJobIDMutex.Unlock()
		//End of #JobOrder
	}

	sortedLatencyMap := misc.SortMap(rt.routerLatencyStat)
	successRateMap, drainedMap := multitenant.GenerateSuccessRateMap(rt.destName)

	timeOut := rt.routerTimeout

	timeElapsed := time.Since(rt.lastQueryRunTime)

	if timeElapsed < timeOut {
		timeOut = timeElapsed
	}

	rt.lastQueryRunTime = time.Now()
	if rt.recentJobInResultSet == nil {
		rt.recentJobInResultSet = make(map[string]time.Time)
	}
	rt.customerCount = multitenant.GetRouterPickupJobs(rt.destName, rt.recentJobInResultSet, sortedLatencyMap, rt.noOfWorkers, timeOut, rt.routerLatencyStat, jobQueryBatchSize, successRateMap, drainedMap)

	nonTerminalList := rt.jobsDB.GetProcessedUnion(rt.customerCount, jobsdb.GetQueryParamsT{CustomValFilters: []string{rt.destName}, StateFilters: []string{jobsdb.Waiting.State, jobsdb.Failed.State}}, rt.maxDSQuerySize)
	unprocessedList := rt.jobsDB.GetUnprocessedUnion(rt.customerCount, jobsdb.GetQueryParamsT{CustomValFilters: []string{rt.destName}}, rt.maxDSQuerySize)

	combinedList := append(nonTerminalList, unprocessedList...)
	rt.recentJobInResultSet = make(map[string]time.Time)
	rt.logger.Debugf("[DRAIN DEBUG] counts  %v db jobs returned %v", rt.destName, len(combinedList))

	if len(combinedList) == 0 {
		rt.logger.Debugf("RT: DB Read Complete. No RT Jobs to process for destination: %s", rt.destName)
		time.Sleep(readSleep)
		return 0
	}

	sort.Slice(combinedList, func(i, j int) bool {
		return combinedList[i].JobID < combinedList[j].JobID
	})

	if len(combinedList) > 0 {
		rt.logger.Debugf("[%v Router] :: router is enabled", rt.destName)
		rt.logger.Debugf("[%v Router] ===== len to be processed==== : %v", rt.destName, len(combinedList))
	}

	//List of jobs which can be processed mapped per channel
	type workerJobT struct {
		worker *workerT
		job    *jobsdb.JobT
	}

	var statusList []*jobsdb.JobStatusT
	var drainList []*jobsdb.JobStatusT
	var drainJobList []*jobsdb.JobT
	drainStatsbyDest := make(map[string]*router_utils.DrainStats)

	var toProcess []workerJobT

	rt.throttledUserMap = make(map[string]struct{})
	throttledAtTime := time.Now()
	//Identify jobs which can be processed
	for _, job := range combinedList {
		rt.recentJobInResultSet[job.WorkspaceId] = job.CreatedAt

		destID := destinationID(job)
		rt.configSubscriberLock.RLock()
		drain, reason := router_utils.ToBeDrained(job, destID, toAbortDestinationIDs, rt.destinationsMap)
		rt.configSubscriberLock.RUnlock()
		if drain {
			status := jobsdb.JobStatusT{
				JobID:         job.JobID,
				AttemptNum:    job.LastJobStatus.AttemptNum,
				JobState:      jobsdb.Aborted.State,
				ExecTime:      time.Now(),
				RetryTime:     time.Now(),
				ErrorCode:     "",
				Parameters:    []byte(`{}`),
				ErrorResponse: router_utils.EnhanceJSON([]byte(`{}`), "reason", reason),
				WorkspaceId:   job.WorkspaceId,
			}
			//Enhancing job parameter with the drain reason.
			job.Parameters = router_utils.EnhanceJSON(job.Parameters, "stage", "router")
			job.Parameters = router_utils.EnhanceJSON(job.Parameters, "reason", reason)
			drainList = append(drainList, &status)
			drainJobList = append(drainJobList, job)
			if _, ok := drainStatsbyDest[destID]; !ok {
				drainStatsbyDest[destID] = &router_utils.DrainStats{
					Count:   0,
					Reasons: []string{},
				}
			}
			drainStatsbyDest[destID].Count = drainStatsbyDest[destID].Count + 1
			if !misc.Contains(drainStatsbyDest[destID].Reasons, reason) {
				drainStatsbyDest[destID].Reasons = append(drainStatsbyDest[destID].Reasons, reason)
			}
			multitenant.RemoveFromInMemoryCount(job.WorkspaceId, rt.destName, 1, "router")
			multitenant.CalculateSuccessFailureCounts(job.WorkspaceId, rt.destName, false, true)
			continue
		}
		w := rt.findWorker(job, throttledAtTime)
		if w != nil {
			status := jobsdb.JobStatusT{
				JobID:         job.JobID,
				AttemptNum:    job.LastJobStatus.AttemptNum,
				JobState:      jobsdb.Executing.State,
				ExecTime:      time.Now(),
				RetryTime:     time.Now(),
				ErrorCode:     "",
				ErrorResponse: []byte(`{}`), // check
				Parameters:    []byte(`{}`),
				WorkspaceId:   job.WorkspaceId,
			}
			statusList = append(statusList, &status)
			toProcess = append(toProcess, workerJobT{worker: w, job: job})
		}
	}
	rt.throttledUserMap = nil

	//Mark the jobs as executing
	err := rt.jobsDB.UpdateJobStatus(statusList, []string{rt.destName}, nil)
	if err != nil {
		pkgLogger.Errorf("Error occurred while marking %s jobs statuses as executing. Panicking. Err: %v", rt.destName, err)
		panic(err)
	}
	//Mark the jobs as aborted
	if len(drainList) > 0 {
		err = rt.errorDB.Store(drainJobList)
		if err != nil {
			pkgLogger.Errorf("Error occurred while storing %s jobs into ErrorDB. Panicking. Err: %v", rt.destName, err)
			panic(err)
		}
		err = rt.jobsDB.UpdateJobStatus(drainList, []string{rt.destName}, nil)
		if err != nil {
			pkgLogger.Errorf("Error occurred while marking %s jobs statuses as aborted. Panicking. Err: %v", rt.destName, err)
			panic(err)
		}
		for destID, destDrainStat := range drainStatsbyDest {
			rt.drainedJobsStat = stats.NewTaggedStat(`drained_events`, stats.CountType, stats.Tags{
				"destType": rt.destName,
				"destId":   destID,
				"module":   "router",
				"reasons":  strings.Join(destDrainStat.Reasons, ", "),
			})
			rt.drainedJobsStat.Count(destDrainStat.Count)
		}
	}
	rt.logger.Debugf("[DRAIN DEBUG] counts  %v final jobs length being processed %v", rt.destName, len(toProcess))

	if len(toProcess) == 0 {
		rt.logger.Debugf("RT: No workers found for the jobs. Sleeping. Destination: %s", rt.destName)
		time.Sleep(readSleep)
		return 0
	}

	//TODO is int64 good enough?
	rt.initResultSet(timeOut)

	//Send the jobs to the jobQ
	for _, wrkJob := range toProcess {
		wrkJob.worker.channel <- workerMessageT{job: wrkJob.job, throttledAtTime: throttledAtTime, workerAssignedTime: time.Now(), resultSetID: rt.getLastResultSetID()}
	}

	return len(toProcess)
}

func destinationID(job *jobsdb.JobT) string {
	return gjson.GetBytes(job.Parameters, "destination_id").String()
}

func (rt *HandleT) crashRecover() {
	rt.jobsDB.DeleteExecuting(jobsdb.GetQueryParamsT{CustomValFilters: []string{rt.destName}, JobCount: -1})
	once.Do(func() {
		rt.fillPileUpCounts()
	})
}

func (rt *HandleT) fillPileUpCounts() {
	pileUpStatMap := make(map[string]map[string]int) //customer->destStype->count	//non-terminal-only
	rt.jobsDB.GetPileUpCounts(pileUpStatMap)
	for customer := range pileUpStatMap {
		for destType := range pileUpStatMap[customer] {
			multitenant.AddToInMemoryCount(customer, destType, pileUpStatMap[customer][destType], "router")
		}
	}
}

func Init() {
	loadConfig()
	pkgLogger = logger.NewLogger().Child("router")
	QueryFilters = jobsdb.QueryFiltersT{CustomVal: true}
	Diagnostics = diagnostics.Diagnostics
}

//Setup initializes this module
func (rt *HandleT) Setup(backendConfig backendconfig.BackendConfig, jobsDB jobsdb.MultiTenantJobsDB, errorDB jobsdb.JobsDB, destinationDefinition backendconfig.DestinationDefinitionT, reporting utilTypes.ReportingI) {

	rt.resultSetMeta = make(map[int64]*resultSetT)
	rt.lastResultSet = &resultSetT{}

	rt.backendConfig = backendConfig
	rt.generatorPauseChannel = make(chan *PauseT)
	rt.generatorResumeChannel = make(chan bool)
	rt.statusLoopPauseChannel = make(chan *PauseT)
	rt.statusLoopResumeChannel = make(chan bool)
	rt.reporting = reporting
	rt.routerLatencyStat = make(map[string]misc.MovingAverage)
	//TODO : Remove this
	rt.routerCustomerJobStatusCount = make(map[string]map[string]int)

	config.RegisterBoolConfigVariable(utilTypes.DEFAULT_REPORTING_ENABLED, &rt.reportingEnabled, false, "Reporting.enabled")
	destName := destinationDefinition.Name
	rt.logger = pkgLogger.Child(destName)
	rt.logger.Info("Router started: ", destName)

	//waiting for reporting client setup
	if rt.reporting != nil && rt.reportingEnabled {
		rt.reporting.WaitForSetup(context.TODO(), utilTypes.CORE_REPORTING_CLIENT)
	}

	rt.diagnosisTicker = time.NewTicker(diagnosisTickerTime)
	rt.jobsDB = jobsDB
	rt.errorDB = errorDB
	rt.destName = destName
	netClientTimeoutKeys := []string{"Router." + rt.destName + "." + "httpTimeout", "Router." + rt.destName + "." + "httpTimeoutInS", "Router." + "httpTimeout", "Router." + "httpTimeoutInS"}
	config.RegisterDurationConfigVariable(10, &rt.netClientTimeout, false, time.Second, netClientTimeoutKeys...)
	rt.crashRecover()
	rt.requestQ = make(chan *jobsdb.JobT, jobQueryBatchSize)
	rt.responseQ = make(chan jobResponseT, jobQueryBatchSize)
	rt.toClearFailJobIDMap = make(map[int][]string)
	rt.failedEventsList = list.New()
	rt.failedEventsChan = make(chan jobsdb.JobStatusT)
	rt.isEnabled = true
	netHandle := &NetHandleT{}
	netHandle.logger = rt.logger.Child("network")
	netHandle.Setup(destName, rt.netClientTimeout)
	rt.netHandle = netHandle
	rt.perfStats = &misc.PerfStats{}
	rt.perfStats.Setup("StatsUpdate:" + destName)
	rt.customDestinationManager = customDestinationManager.New(destName, customDestinationManager.Opts{
		Timeout: rt.netClientTimeout,
	})
	rt.failuresMetric = make(map[string][]failureMetric)

	rt.destinationResponseHandler = New(destinationDefinition.ResponseRules)
	if value, ok := destinationDefinition.Config["saveDestinationResponse"].(bool); ok {
		rt.saveDestinationResponse = value
	}
	rt.guaranteeUserEventOrder = getRouterConfigBool("guaranteeUserEventOrder", rt.destName, true)
	rt.noOfWorkers = getRouterConfigInt("noOfWorkers", destName, 64)
	maxFailedCountKeys := []string{"Router." + rt.destName + "." + "maxFailedCountForJob", "Router." + "maxFailedCountForJob"}
	retryTimeWindowKeys := []string{"Router." + rt.destName + "." + "retryTimeWindow", "Router." + rt.destName + "." + "retryTimeWindowInMins", "Router." + "retryTimeWindow", "Router." + "retryTimeWindowInMins"}
	savePayloadOnErrorKeys := []string{"Router." + rt.destName + "." + "savePayloadOnError", "Router." + "savePayloadOnError"}
	transformerProxyKeys := []string{"Router." + rt.destName + "." + "transformerProxy", "Router." + "transformerProxy"}
	saveDestinationResponseOverrideKeys := []string{"Router." + rt.destName + "." + "saveDestinationResponseOverride", "Router." + "saveDestinationResponseOverride"}
	config.RegisterIntConfigVariable(3, &rt.maxFailedCountForJob, true, 1, maxFailedCountKeys...)
	routerTimeoutKeys := []string{"Router." + rt.destName + "." + "routerTimeout", "Router." + "routerTimeout"}
	config.RegisterDurationConfigVariable(time.Duration(10), &rt.routerTimeout, true, time.Second, routerTimeoutKeys...)
	config.RegisterDurationConfigVariable(180, &rt.retryTimeWindow, true, time.Minute, retryTimeWindowKeys...)
	maxDSQuerySizeKeys := []string{"Router." + rt.destName + "." + "maxDSQuery", "Router." + "maxDSQuery"}
	config.RegisterIntConfigVariable(10, &rt.maxDSQuerySize, true, 1, maxDSQuerySizeKeys...)
	config.RegisterBoolConfigVariable(false, &rt.enableBatching, false, "Router."+rt.destName+"."+"enableBatching")
	config.RegisterBoolConfigVariable(false, &rt.savePayloadOnError, true, savePayloadOnErrorKeys...)
	config.RegisterBoolConfigVariable(false, &rt.transformerProxy, true, transformerProxyKeys...)
	config.RegisterBoolConfigVariable(false, &rt.saveDestinationResponseOverride, true, saveDestinationResponseOverrideKeys...)

	rt.allowAbortedUserJobsCountForProcessing = getRouterConfigInt("allowAbortedUserJobsCountForProcessing", destName, 1)

	rt.batchInputCountStat = stats.NewTaggedStat("router_batch_num_input_jobs", stats.CountType, stats.Tags{
		"destType": rt.destName,
	})
	rt.batchOutputCountStat = stats.NewTaggedStat("router_batch_num_output_jobs", stats.CountType, stats.Tags{
		"destType": rt.destName,
	})

	rt.routerTransformInputCountStat = stats.NewTaggedStat("router_transform_num_input_jobs", stats.CountType, stats.Tags{
		"destType": rt.destName,
	})
	rt.routerTransformOutputCountStat = stats.NewTaggedStat("router_transform_num_output_jobs", stats.CountType, stats.Tags{
		"destType": rt.destName,
	})

	rt.batchInputOutputDiffCountStat = stats.NewTaggedStat("router_batch_input_output_diff_jobs", stats.CountType, stats.Tags{
		"destType": rt.destName,
	})

	rt.routerResponseTransformStat = stats.NewTaggedStat("response_transform_latency", stats.TimerType, stats.Tags{"destType": rt.destName})

	rt.transformer = transformer.NewTransformer()
	rt.transformer.Setup()

	rt.oauth = oauth.NewOAuthErrorHandler()
	rt.oauth.Setup()

	var throttler throttler.HandleT
	throttler.SetUp(rt.destName)
	rt.throttler = &throttler

	rt.isBackendConfigInitialized = false
	rt.backendConfigInitialized = make(chan bool)

	ctx, cancel := context.WithCancel(context.Background())
	g, ctx := errgroup.WithContext(ctx)

	rt.backgroundCtx = ctx
	rt.backgroundGroup = g
	rt.backgroundCancel = cancel
	rt.backgroundWait = g.Wait

	rt.initWorkers()
	g.Go(misc.WithBugsnag(func() error {
		rt.collectMetrics(ctx)
		return nil
	}))
	g.Go(misc.WithBugsnag(func() error {
		rt.readFailedJobStatusChan()
		return nil
	}))
	g.Go(misc.WithBugsnag(func() error {
		rt.statusInsertLoop()
		return nil
	}))

	rruntime.Go(func() {
		rt.backendConfigSubscriber()
	})
	adminInstance.registerRouter(destName, rt)
}

func (rt *HandleT) Start() {
	ctx := rt.backgroundCtx
	rt.backgroundGroup.Go(func() error {
		<-rt.backendConfigInitialized
		rt.customerCount = make(map[string]int)
		rt.generatorLoop(ctx)
		return nil
	})

	rm, err := GetRoutersManager()
	if err != nil {
		panic("Routers manager is nil. Shouldn't happen. Go Debug")
	}
	rm.AddRouter(rt)
}

func (rt *HandleT) Shutdown() {
	rt.backgroundCancel()
	rt.stopWorkers()

	rt.backgroundWait()
}

func (rt *HandleT) backendConfigSubscriber() {
	ch := make(chan utils.DataEvent)
	rt.backendConfig.Subscribe(ch, backendconfig.TopicBackendConfig)
	for {
		config := <-ch
		rt.configSubscriberLock.Lock()
		rt.destinationsMap = map[string]*router_utils.BatchDestinationT{}
		allSources := config.Data.(backendconfig.ConfigT)
		rt.sourceIDWorkspaceMap = map[string]string{}
		for _, source := range allSources.Sources {
			workspaceID := source.WorkspaceID
			rt.sourceIDWorkspaceMap[source.ID] = source.WorkspaceID
			if _, ok := rt.routerLatencyStat[workspaceID]; !ok {
				rt.routerLatencyStat[workspaceID] = misc.NewMovingAverage(misc.AVG_METRIC_AGE)
			}
			if len(source.Destinations) > 0 {
				for _, destination := range source.Destinations {
					if destination.DestinationDefinition.Name == rt.destName {
						if _, ok := rt.destinationsMap[destination.ID]; !ok {
							rt.destinationsMap[destination.ID] = &router_utils.BatchDestinationT{Destination: destination, Sources: []backendconfig.SourceT{}}
						}
						rt.destinationsMap[destination.ID].Sources = append(rt.destinationsMap[destination.ID].Sources, source)

						rt.destinationResponseHandler = New(destination.DestinationDefinition.ResponseRules)
						if value, ok := destination.DestinationDefinition.Config["saveDestinationResponse"].(bool); ok {
							rt.saveDestinationResponse = value
						}
					}
				}
			}
		}
		rt.routerLatencyStat[""] = misc.NewMovingAverage(misc.AVG_METRIC_AGE)
		if !rt.isBackendConfigInitialized {
			rt.isBackendConfigInitialized = true
			rt.backendConfigInitialized <- true
		}
		rt.configSubscriberLock.Unlock()
	}
}

//Pause will pause the router
//To completely pause the router, we should follow the steps in order
//1. pause generator
//2. drain all the worker channels
//3. drain status insert loop queue
func (rt *HandleT) Pause() {
	rt.pauseLock.Lock()
	defer rt.pauseLock.Unlock()

	if rt.paused {
		return
	}

	//Pre Pause workers
	//Ideally this is not necessary.
	//But when generatorLoop is blocked on worker channels,
	//then pausing generatorLoop takes time.
	//Pre-pausing workers will help unblock generator.
	//To prevent generator to push again to workers, using pausingWorkers flag
	rt.pausingWorkers = true
	var wg sync.WaitGroup
	for _, worker := range rt.workers {
		_worker := worker
		wg.Add(1)
		rruntime.Go(func() {
			respChannel := make(chan bool)
			_worker.pauseChannel <- &PauseT{respChannel: respChannel, wg: &wg, waitForResume: false}
			<-respChannel
		})
	}
	wg.Wait()

	//Pause generator
	respChannel := make(chan bool)
	rt.generatorPauseChannel <- &PauseT{respChannel: respChannel}
	<-respChannel

	//Pause workers
	for _, worker := range rt.workers {
		_worker := worker
		wg.Add(1)
		rruntime.Go(func() {
			respChannel := make(chan bool)
			_worker.pauseChannel <- &PauseT{respChannel: respChannel, wg: &wg, waitForResume: true}
			<-respChannel
		})
	}
	wg.Wait()
	rt.pausingWorkers = false

	//Pause statusInsertLoop
	respChannel = make(chan bool)
	rt.statusLoopPauseChannel <- &PauseT{respChannel: respChannel}
	<-respChannel

	//Clean up dangling statuses and in memory maps.
	//Delete dangling executing
	rt.crashRecover()
	rt.toClearFailJobIDMap = make(map[int][]string)
	for _, worker := range rt.workers {
		worker.failedJobIDMap = make(map[string]int64)
		worker.retryForJobMap = make(map[int64]time.Time)
		worker.abortedUserIDMap = make(map[string]int)
	}

	rt.paused = true
}

//Resume will resume the router
//Resuming all the router components in the reverse order in which they were paused.
//1. resume status insert loop queue
//2. resume all the worker channels
//3. resume generator
func (rt *HandleT) Resume() {
	rt.pauseLock.Lock()
	defer rt.pauseLock.Unlock()

	if !rt.paused {
		return
	}

	//Resume statusInsertLoop
	rt.statusLoopResumeChannel <- true

	//Resume workers
	for _, worker := range rt.workers {
		worker.resumeChannel <- true
	}

	//Resume generator
	rt.generatorResumeChannel <- true

	rt.paused = false
}

func (rt *HandleT) HandleOAuthDestResponse(params *HandleDestOAuthRespParamsT) (int, string) {
	trRespStatusCode := params.trRespStCd
	trRespBody := params.trRespBody
	destinationJob := params.destinationJob

	if trRespStatusCode != http.StatusOK {
		var destErrOutput integrations.TransResponseT
		if destError := json.Unmarshal([]byte(trRespBody), &destErrOutput); destError != nil {
			// Errors like OOM kills of transformer, transformer down etc,.
			// If destResBody comes out with a plain string, then this will occur
			return http.StatusInternalServerError, fmt.Sprintf(`{
				Error: %v,
				(trRespStCd, trRespBody): (%v, %v),
			}`, destError, trRespStatusCode, trRespBody)
		}
		workspaceId := destinationJob.JobMetadataArray[0].WorkspaceId
		var errCatStatusCode int
		// destErrDetailed := destErrOutput.Output
		// Check the category
		// Trigger the refresh endpoint/disable endpoint
		rudderAccountId := router_utils.GetRudderAccountId(&destinationJob.Destination)
		switch destErrOutput.AuthErrorCategory {
		case oauth.DISABLE_DEST:
			return rt.ExecDisableDestination(destinationJob, workspaceId, trRespBody, rudderAccountId)
		case oauth.REFRESH_TOKEN:
			var refSecret *oauth.AuthResponse
			refTokenParams := &oauth.RefreshTokenParams{
				AccessToken:     params.accessToken,
				WorkspaceId:     workspaceId,
				AccountId:       rudderAccountId,
				DestDefName:     destinationJob.Destination.DestinationDefinition.Name,
				EventNamePrefix: "refresh_token",
				WorkerId:        params.workerId,
			}
			errCatStatusCode, refSecret = rt.oauth.RefreshToken(refTokenParams)
			refSec := *refSecret
			if router_utils.IsNotEmptyString(refSec.Err) && refSec.Err == oauth.INVALID_REFRESH_TOKEN_GRANT {
				// In-case the refresh token has been revoked, this error comes in
				// Even trying to refresh the token also doesn't work here. Hence this would be more ideal to Abort Events
				// As well as to disable destination as well.
				// Alert the user in this error as well, to check if the refresh token also has been revoked & fix it
				disableStCd, _ := rt.ExecDisableDestination(destinationJob, workspaceId, trRespBody, rudderAccountId)
				stats.NewTaggedStat(oauth.INVALID_REFRESH_TOKEN_GRANT, stats.CountType, stats.Tags{
					"destinationId": destinationJob.Destination.ID,
					"worspaceId":    refTokenParams.WorkspaceId,
					"accountId":     refTokenParams.AccountId,
					"destName":      refTokenParams.DestDefName,
				}).Increment()
				rt.logger.Errorf(`[OAuth request] Aborting the event as %v`, oauth.INVALID_REFRESH_TOKEN_GRANT)
				return disableStCd, refSec.Err
			}
			// Error while refreshing the token or Has an error while refreshing or sending empty access token
			if errCatStatusCode != http.StatusOK || router_utils.IsNotEmptyString(refSec.Err) {
				return http.StatusTooManyRequests, refSec.Err
			}
			// Retry with Refreshed Token by failing with 5xx
			return http.StatusInternalServerError, trRespBody
		}
	}
	// By default send the status code & response from transformed response directly
	return trRespStatusCode, trRespBody
}

func (rt *HandleT) ExecDisableDestination(destinationJob types.DestinationJobT, workspaceId string, destResBody string, rudderAccountId string) (int, string) {
	disableDestStatTags := stats.Tags{
		"id":          destinationJob.Destination.ID,
		"workspaceId": workspaceId,
		"success":     "true",
	}
	errCatStatusCode, errCatResponse := rt.oauth.DisableDestination(destinationJob.Destination, workspaceId, rudderAccountId)
	if errCatStatusCode != http.StatusOK {
		// Error while disabling a destination
		// High-Priority notification to rudderstack needs to be sent
		disableDestStatTags["success"] = "false"
		stats.NewTaggedStat("disable_destination_category_count", stats.CountType, disableDestStatTags).Increment()
		return http.StatusBadRequest, errCatResponse
	}
	// High-Priority notification to customer(&rudderstack) needs to be sent
	stats.NewTaggedStat("disable_destination_category_count", stats.CountType, disableDestStatTags).Increment()
	// Abort the jobs as the destination is disable
	return http.StatusBadRequest, destResBody
}

func PrepareJobRunIdAbortedEventsMap(parameters json.RawMessage, jobRunIDAbortedEventsMap map[string][]*FailedEventRowT) {
	taskRunID := gjson.GetBytes(parameters, "source_task_run_id").String()
	destinationID := gjson.GetBytes(parameters, "destination_id").String()
	recordID := json.RawMessage(gjson.GetBytes(parameters, "record_id").Raw)
	if taskRunID == "" {
		return
	}
	if _, ok := jobRunIDAbortedEventsMap[taskRunID]; !ok {
		jobRunIDAbortedEventsMap[taskRunID] = []*FailedEventRowT{}
	}
	jobRunIDAbortedEventsMap[taskRunID] = append(jobRunIDAbortedEventsMap[taskRunID], &FailedEventRowT{DestinationID: destinationID, RecordID: recordID})
}

func getTokenFromHeader(headers map[string]interface{}) string {
	authHeader, ok := headers["Authorization"]
	if !ok {
		return ""
	}
	authArr := strings.Split(authHeader.(string), " ")
	return strings.TrimSpace(authArr[1])
}<|MERGE_RESOLUTION|>--- conflicted
+++ resolved
@@ -711,7 +711,6 @@
 				//			router_delivery_exceeded_timeout -> goes to zero
 				ch := worker.trackStuckDelivery()
 
-<<<<<<< HEAD
 				resultSetID := destinationJob.JobMetadataArray[0].ResultSetID
 				if worker.localResultSet.id < resultSetID {
 					resultSet := worker.rt.getResultSet(resultSetID)
@@ -726,10 +725,6 @@
 				//Infact , the timeout should be more than the maximum latency allowed by these workers.
 				//Assuming 10s maximum latency
 				if time.Since(worker.localResultSet.resultSetBeginTime) > time.Duration(2.0*math.Max(float64(worker.localResultSet.timeAlloted), float64(10*time.Second))) {
-=======
-				//Assuming 50% overhead
-				if time.Since(pickedAtTime) > worker.rt.routerTimeout {
->>>>>>> 4a2b2923
 					respStatusCode, respBody = types.RouterTimedOut, fmt.Sprintf(`1113 Jobs took more time than expected. Will be retried`)
 					worker.rt.logger.Debugf("Will drop with 1113 because of time expiry %v", destinationJob.JobMetadataArray[0].JobID)
 				} else if worker.rt.customDestinationManager != nil {
