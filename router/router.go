package router

import (
	"container/list"
	"encoding/json"
	"fmt"
	"math"
	"math/rand"
	"sort"
	"strconv"
	"strings"
	"sync"
	"sync/atomic"
	"time"

	"github.com/cenkalti/backoff/v4"
	backendconfig "github.com/rudderlabs/rudder-server/config/backend-config"
	"github.com/rudderlabs/rudder-server/processor/integrations"
	"github.com/rudderlabs/rudder-server/router/customdestinationmanager"
	customDestinationManager "github.com/rudderlabs/rudder-server/router/customdestinationmanager"
	"github.com/rudderlabs/rudder-server/router/drain"
	"github.com/rudderlabs/rudder-server/router/throttler"
	"github.com/rudderlabs/rudder-server/router/transformer"
	"github.com/rudderlabs/rudder-server/router/types"
	"github.com/rudderlabs/rudder-server/services/diagnostics"
	"github.com/rudderlabs/rudder-server/utils"
	utilTypes "github.com/rudderlabs/rudder-server/utils/types"
	"github.com/thoas/go-funk"
	"github.com/tidwall/gjson"
	"github.com/tidwall/sjson"

	"github.com/rudderlabs/rudder-server/config"
	"github.com/rudderlabs/rudder-server/jobsdb"
	"github.com/rudderlabs/rudder-server/rruntime"
	destinationdebugger "github.com/rudderlabs/rudder-server/services/debugger/destination"
	"github.com/rudderlabs/rudder-server/services/stats"
	"github.com/rudderlabs/rudder-server/utils/logger"
	"github.com/rudderlabs/rudder-server/utils/misc"
)

//HandleT is the handle to this module.
type HandleT struct {
	requestQ                               chan *jobsdb.JobT
	responseQ                              chan jobResponseT
	jobsDB                                 *jobsdb.HandleT
	errorDB                                jobsdb.JobsDB
	netHandle                              *NetHandleT
	destName                               string
	workers                                []*workerT
	perfStats                              *misc.PerfStats
	successCount                           uint64
	failCount                              uint64
	failedEventsListMutex                  sync.RWMutex
	failedEventsList                       *list.List
	failedEventsChan                       chan jobsdb.JobStatusT
	isEnabled                              bool
	toClearFailJobIDMutex                  sync.Mutex
	toClearFailJobIDMap                    map[int][]string
	requestsMetricLock                     sync.RWMutex
	failureMetricLock                      sync.RWMutex
	diagnosisTicker                        *time.Ticker
	requestsMetric                         []requestMetric
	failuresMetric                         map[string][]failureMetric
	customDestinationManager               customdestinationmanager.DestinationManager
	throttler                              throttler.Throttler
	throttlerMutex                         sync.RWMutex
	guaranteeUserEventOrder                bool
	netClientTimeout                       time.Duration
	enableBatching                         bool
	transformer                            transformer.Transformer
	configSubscriberLock                   sync.RWMutex
	destinationsMap                        map[string]backendconfig.DestinationT // destinationID -> destination
	logger                                 logger.LoggerI
	batchInputCountStat                    stats.RudderStats
	batchOutputCountStat                   stats.RudderStats
	batchInputOutputDiffCountStat          stats.RudderStats
	eventsAbortedStat                      stats.RudderStats
	drainedJobsStat                        stats.RudderStats
	noOfWorkers                            int
	allowAbortedUserJobsCountForProcessing int
	throttledUserMap                       map[string]struct{} // used before calling findWorker. A temp storage to save <userid> whose job can be throttled.
	isBackendConfigInitialized             bool
	backendConfigInitialized               chan bool
	maxFailedCountForJob                   int
	retryTimeWindow                        time.Duration
	destinationResponseHandler             ResponseHandlerI
	saveDestinationResponse                bool
	drainJobHandler                        drain.DrainI
	reporting                              utilTypes.ReportingI
	reportingEnabled                       bool
}

type jobResponseT struct {
	status *jobsdb.JobStatusT
	worker *workerT
	userID string
	JobT   *jobsdb.JobT
}

//JobParametersT struct holds source id and destination id of a job
type JobParametersT struct {
	SourceID        string `json:"source_id"`
	DestinationID   string `json:"destination_id"`
	ReceivedAt      string `json:"received_at"`
	TransformAt     string `json:"transform_at"`
	SourceBatchID   string `json:"source_batch_id"`
	SourceTaskID    string `json:"source_task_id"`
	SourceTaskRunID string `json:"source_task_run_id"`
	SourceJobID     string `json:"source_job_id"`
	SourceJobRunID  string `json:"source_job_run_id"`
}

type workerMessageT struct {
	job             *jobsdb.JobT
	throttledAtTime time.Time
}

// workerT a structure to define a worker for sending events to sinks
type workerT struct {
	channel                    chan workerMessageT     // the worker job channel
	workerID                   int                     // identifies the worker
	failedJobs                 int                     // counts the failed jobs of a worker till it gets reset by external channel
	sleepTime                  time.Duration           // the sleep duration for every job of the worker
	failedJobIDMap             map[string]int64        // user to failed jobId
	failedJobIDMutex           sync.RWMutex            // lock to protect structure above
	retryForJobMap             map[int64]time.Time     // jobID to next retry time map
	retryForJobMapMutex        sync.RWMutex            // lock to protect structure above
	routerJobs                 []types.RouterJobT      // slice to hold router jobs to send to destination transformer
	destinationJobs            []types.DestinationJobT // slice to hold destination jobs
	rt                         *HandleT                // handle to router
	deliveryTimeStat           stats.RudderStats
	batchTimeStat              stats.RudderStats
	abortedUserIDMap           map[string]int // aborted user to count of jobs allowed map
	abortedUserMutex           sync.RWMutex
	jobCountsByDestAndUser     map[string]*destJobCountsT
	throttledAtTime            time.Time
	encounteredRouterTransform bool
}

type destJobCountsT struct {
	total  int
	byUser map[string]int
}

var (
	jobQueryBatchSize, updateStatusBatchSize, noOfJobsPerChannel  int
	failedEventsCacheSize                                         int
	readSleep, minSleep, maxStatusUpdateWait, diagnosisTickerTime time.Duration
	minRetryBackoff, maxRetryBackoff, jobsBatchTimeout            time.Duration
	noOfJobsToBatchInAWorker                                      int
	pkgLogger                                                     logger.LoggerI
	Diagnostics                                                   diagnostics.DiagnosticsI = diagnostics.Diagnostics
	fixedLoopSleep                                                time.Duration
	toDrainDestinationID                                          string
)

type requestMetric struct {
	RequestRetries       int
	RequestAborted       int
	RequestSuccess       int
	RequestCompletedTime time.Duration
}

type failureMetric struct {
	RouterDestination string          `json:"router_destination"`
	UserId            string          `json:"user_id"`
	RouterAttemptNum  int             `json:"router_attempt_num"`
	ErrorCode         string          `json:"error_code"`
	ErrorResponse     json.RawMessage `json:"error_response"`
}

var BatchEvent = []byte(`
	{
		"batch": [
		]
	}
`)

var BatchRTEvent = []byte(`
	{
		"batch": 
	}
`)

func isSuccessStatus(status int) bool {
	return status >= 200 && status < 300
}

func isJobTerminated(status int) bool {
	if status == 429 {
		return false
	}

	return status >= 200 && status < 500
}

func loadConfig() {
	config.RegisterIntConfigVariable(10000, &jobQueryBatchSize, true, 1, "Router.jobQueryBatchSize")
	config.RegisterIntConfigVariable(1000, &updateStatusBatchSize, true, 1, "Router.updateStatusBatchSize")
	config.RegisterDurationConfigVariable(time.Duration(1000), &readSleep, true, time.Millisecond, "Router.readSleepInMS")
	noOfJobsPerChannel = config.GetInt("Router.noOfJobsPerChannel", 1000)
	noOfJobsToBatchInAWorker = config.GetInt("Router.noOfJobsToBatchInAWorker", 20)
	config.RegisterDurationConfigVariable(time.Duration(5), &jobsBatchTimeout, true, time.Second, "Router.jobsBatchTimeoutInSec")
	minSleep = config.GetDuration("Router.minSleepInS", time.Duration(0)) * time.Second
	config.RegisterDurationConfigVariable(time.Duration(5), &maxStatusUpdateWait, true, time.Second, "Router.maxStatusUpdateWaitInS")

	// Time period for diagnosis ticker
	diagnosisTickerTime = config.GetDuration("Diagnostics.routerTimePeriodInS", 60) * time.Second
	config.RegisterDurationConfigVariable(time.Duration(10), &minRetryBackoff, true, time.Second, "Router.minRetryBackoffInS")
	config.RegisterDurationConfigVariable(time.Duration(300), &maxRetryBackoff, true, time.Second, "Router.maxRetryBackoffInS")
	config.RegisterDurationConfigVariable(time.Duration(0), &fixedLoopSleep, true, time.Millisecond, "Router.fixedLoopSleepInMS")
	failedEventsCacheSize = config.GetInt("Router.failedEventsCacheSize", 10)
	config.RegisterStringConfigVariable("NONE", &toDrainDestinationID, true, "Router.drainDestinationID")
}

func (worker *workerT) trackStuckDelivery() chan struct{} {
	ch := make(chan struct{}, 1)
	rruntime.Go(func() {
		select {
		case <-ch:
			// do nothing
		case <-time.After(worker.rt.netClientTimeout * 2):
			worker.rt.logger.Infof("[%s Router] Delivery to destination exceeded the 2 * configured timeout ", worker.rt.destName)
			stat := stats.NewTaggedStat("router_delivery_exceeded_timeout", stats.CountType, stats.Tags{
				"destType": worker.rt.destName,
			})
			stat.Increment()
		}
	})
	return ch
}

func (worker *workerT) routerTransform(routerJobs []types.RouterJobT) []types.DestinationJobT {
	destinationJobs := worker.rt.transformer.Transform(transformer.ROUTER_TRANSFORM, &types.TransformMessageT{Data: routerJobs, DestType: strings.ToLower(worker.rt.destName)})
	return destinationJobs
}

func (worker *workerT) batch(routerJobs []types.RouterJobT) []types.DestinationJobT {

	inputJobsLength := len(routerJobs)
	worker.rt.batchInputCountStat.Count(inputJobsLength)

	destinationJobs := worker.rt.transformer.Transform(transformer.BATCH, &types.TransformMessageT{Data: routerJobs, DestType: strings.ToLower(worker.rt.destName)})
	worker.rt.batchOutputCountStat.Count(len(destinationJobs))

	var totalJobMetadataCount int
	for _, destinationJob := range destinationJobs {
		totalJobMetadataCount += len(destinationJob.JobMetadataArray)
	}

	if inputJobsLength != totalJobMetadataCount {
		worker.rt.batchInputOutputDiffCountStat.Count(inputJobsLength - totalJobMetadataCount)

		worker.rt.logger.Errorf("[%v Router] :: Total input jobs count:%d did not match total job metadata count:%d returned from batch transformer", worker.rt.destName, inputJobsLength, totalJobMetadataCount)
		jobIDs := make([]string, len(routerJobs))
		for idx, routerJob := range routerJobs {
			jobIDs[idx] = fmt.Sprintf("%v", routerJob.JobMetadata.JobID)
		}
		worker.rt.logger.Errorf("[%v Router] :: Job ids : %s", worker.rt.destName, strings.Join(jobIDs, ", "))
	}

	return destinationJobs
}

func (worker *workerT) workerProcess() {

	timeout := time.After(jobsBatchTimeout)
	for {
		select {
		case message := <-worker.channel:
			job := message.job
			worker.throttledAtTime = message.throttledAtTime
			worker.rt.logger.Debugf("[%v Router] :: performing checks to send payload to %s. Payload: ", worker.rt.destName, job.EventPayload)

			userID := job.UserID

			var parameters JobParametersT
			err := json.Unmarshal(job.Parameters, &parameters)
			if err != nil {
				worker.rt.logger.Error("Unmarshal of job parameters failed. ", string(job.Parameters))
			}

			var isPrevFailedUser bool
			var previousFailedJobID int64
			if worker.rt.guaranteeUserEventOrder {
				//If there is a failed jobID from this user, we cannot pass future jobs
				worker.failedJobIDMutex.RLock()
				previousFailedJobID, isPrevFailedUser = worker.failedJobIDMap[userID]
				worker.failedJobIDMutex.RUnlock()

				// mark job as waiting if prev job from same user has not succeeded yet
				if isPrevFailedUser {
					markedAsWaiting := worker.handleJobForPrevFailedUser(job, parameters, userID, previousFailedJobID)
					if markedAsWaiting {
						worker.rt.logger.Debugf(`Decrementing in throttle map for destination:%s since job:%d is marked as waiting for user:%s`, parameters.DestinationID, job.JobID, userID)
						worker.rt.throttler.Dec(parameters.DestinationID, userID, 1, worker.throttledAtTime, throttler.ALL_LEVELS)
						continue
					}
				}
			}

			firstAttemptedAt := gjson.GetBytes(job.LastJobStatus.ErrorResponse, "firstAttemptedAt").Str

			jobMetadata := types.JobMetadataT{
				UserID:           userID,
				JobID:            job.JobID,
				SourceID:         parameters.SourceID,
				DestinationID:    parameters.DestinationID,
				AttemptNum:       job.LastJobStatus.AttemptNum,
				ReceivedAt:       parameters.ReceivedAt,
				CreatedAt:        job.CreatedAt.Format(misc.RFC3339Milli),
				FirstAttemptedAt: firstAttemptedAt,
				TransformAt:      parameters.TransformAt,
				JobT:             job}

			worker.rt.configSubscriberLock.RLock()
			destination := worker.rt.destinationsMap[parameters.DestinationID]
			worker.rt.configSubscriberLock.RUnlock()

			worker.recordCountsByDestAndUser(destination.ID, userID)
			worker.encounteredRouterTransform = false
			if worker.rt.enableBatching {
				routerJob := types.RouterJobT{Message: job.EventPayload, JobMetadata: jobMetadata, Destination: destination}
				worker.routerJobs = append(worker.routerJobs, routerJob)

				if len(worker.routerJobs) >= noOfJobsToBatchInAWorker {
					worker.destinationJobs = worker.batch(worker.routerJobs)
					worker.processDestinationJobs()
				}
			} else if parameters.TransformAt == "router" {
				worker.encounteredRouterTransform = true
				routerJob := types.RouterJobT{Message: job.EventPayload, JobMetadata: jobMetadata, Destination: destination}
				worker.routerJobs = append(worker.routerJobs, routerJob)

				if len(worker.routerJobs) >= noOfJobsToBatchInAWorker {
					worker.destinationJobs = worker.routerTransform(worker.routerJobs)
					worker.processDestinationJobs()
				}
			} else {
				destinationJob := types.DestinationJobT{Message: job.EventPayload, JobMetadataArray: []types.JobMetadataT{jobMetadata}, Destination: destination}
				worker.destinationJobs = append(worker.destinationJobs, destinationJob)
				worker.processDestinationJobs()
			}

		case <-timeout:
			timeout = time.After(jobsBatchTimeout)
			if len(worker.routerJobs) > 0 {
				if worker.rt.enableBatching {
					worker.destinationJobs = worker.batch(worker.routerJobs)
				} else {
					worker.destinationJobs = worker.routerTransform(worker.routerJobs)
				}
				worker.processDestinationJobs()
			}
		}
	}
}

func (worker *workerT) processDestinationJobs() {
	worker.handleWorkerDestinationJobs()
	//routerJobs/destinationJobs are processed. Clearing the queues.
	worker.routerJobs = make([]types.RouterJobT, 0)
	worker.destinationJobs = make([]types.DestinationJobT, 0)
	worker.jobCountsByDestAndUser = make(map[string]*destJobCountsT)
}

func (worker *workerT) canSendJobToDestination(prevRespStatusCode int, failedUserIDsMap map[string]struct{}, destinationJob types.DestinationJobT) bool {
	if prevRespStatusCode == 0 {
		return true
	}

	if !worker.rt.guaranteeUserEventOrder {
		//if guaranteeUserEventOrder is false, letting the next jobs pass
		return true
	}

	//If batching is enabled, we send the request only if the previous one succeeds
	if worker.rt.enableBatching {
		return isSuccessStatus(prevRespStatusCode)
	}

	//If the destinationJob has come through router transform,
	//drop the request if it is of a failed user, else send
	for _, metadata := range destinationJob.JobMetadataArray {
		if _, ok := failedUserIDsMap[metadata.UserID]; ok {
			return false
		}
	}

	return true
}

//rawMsg passed must be a valid JSON
func (worker *workerT) enhanceResponse(rawMsg []byte, key, val string) []byte {
	resp, err := sjson.SetBytes(rawMsg, key, val)
	if err != nil {
		return []byte(`{}`)
	}

	return resp
}

func getIterableStruct(payload []byte, transformAt string) []integrations.PostParametersT {
	var err error
	var response integrations.PostParametersT
	responseArray := make([]integrations.PostParametersT, 0)
	if transformAt == "router" {
		err = json.Unmarshal(payload, &response)
		if err != nil {
			err = json.Unmarshal(payload, &responseArray)
		} else {
			responseArray = append(responseArray, response)
		}

	} else {
		err = json.Unmarshal(payload, &response)
		if err == nil {
			responseArray = append(responseArray, response)
		}
	}
	if err != nil {
		panic(fmt.Errorf("setting Payload through sjson failed with err %v", err))
	}
	return responseArray
}

func (worker *workerT) handleWorkerDestinationJobs() {
	worker.batchTimeStat.Start()

	var respStatusCode, prevRespStatusCode int
	var respBody string
	var respBodyTemp string
	handledJobMetadatas := make(map[int64]*types.JobMetadataT)

	var destinationResponseHandler ResponseHandlerI
	worker.rt.configSubscriberLock.RLock()
	destinationResponseHandler = worker.rt.destinationResponseHandler
	saveDestinationResponse := worker.rt.saveDestinationResponse
	worker.rt.configSubscriberLock.RUnlock()

	/*
		Batch
		[u1e1, u2e1, u1e2, u2e2, u1e3, u2e3]
		[b1, b2, b3]
		b1 will send if success
		b2 will send if b2 failed then will drop b3

		Router transform
		[u1e1, u2e1, u1e2, u2e2, u1e3, u2e3]
		200, 200, 500, 200, 200, 200

		Case 1:
		u1e1 will send - success
		u2e1 will send - success
		u1e2 will drop because transformer gave 500
		u2e2 will send - success
		u1e3 should be dropped because u1e2 should be retried
		u2e3 will send

		Case 2:
		u1e1 will send - success
		u2e1 will send - failed 5xx
		u1e2 will send
		u2e2 will drop - because request to destination failed with 5xx
		u1e3 will send
		u2e3 will drop - because request to destination failed with 5xx

		Case 3:
		u1e1 will send - success
		u2e1 will send - failed 4xx
		u1e2 will send
		u2e2 will send - because previous job is aborted
		u1e3 will send
		u2e3 will send
	*/

	failedUserIDsMap := make(map[string]struct{})
	apiCallsCount := make(map[string]*destJobCountsT)
	for _, destinationJob := range worker.destinationJobs {
		var attemptedToSendTheJob bool
		if destinationJob.StatusCode == 200 || destinationJob.StatusCode == 0 {
			if worker.canSendJobToDestination(prevRespStatusCode, failedUserIDsMap, destinationJob) {
				diagnosisStartTime := time.Now()
				sourceID := destinationJob.JobMetadataArray[0].SourceID
				destinationID := destinationJob.JobMetadataArray[0].DestinationID
<<<<<<< HEAD
				transformAt := destinationJob.JobMetadataArray[0].TransformAt
				//Batched jobs and router transformed jobs can have more than 1 metadatas. So, don't increment userID.
				userID := ""
				if len(destinationJob.JobMetadataArray) == 1 {
					userID = destinationJob.JobMetadataArray[0].UserID
				}
				worker.rt.generatorThrottler.Inc(destinationID, userID)
				worker.rt.throttler.Inc(destinationID, userID)
=======
				worker.recordAPICallCount(apiCallsCount, destinationID, destinationJob.JobMetadataArray)
>>>>>>> f5f88206

				// START: request to destination endpoint
				worker.deliveryTimeStat.Start()
				ch := worker.trackStuckDelivery()
				if worker.rt.customDestinationManager != nil {
					for _, destinationJobMetadata := range destinationJob.JobMetadataArray {
						if sourceID != destinationJobMetadata.SourceID {
							panic(fmt.Errorf("Different sources are grouped together"))
						}
						if destinationID != destinationJobMetadata.DestinationID {
							panic(fmt.Errorf("Different destinations are grouped together"))
						}
					}
					respStatusCode, respBody = worker.rt.customDestinationManager.SendData(destinationJob.Message, sourceID, destinationID)
				} else {
					result := getIterableStruct(destinationJob.Message, transformAt)
					for _, val := range result {
						respStatusCode, respBodyTemp = worker.rt.netHandle.sendPost(val, destinationJob.Message)
						if isSuccessStatus(respStatusCode) {
							respBody = respBody + " " + respBodyTemp
						} else {
							respBody = respBodyTemp
							break
						}
					}
				}
				ch <- struct{}{}

				//Using reponse status code and body to get response code rudder router logic is based on.
				if destinationResponseHandler != nil {
					respStatusCode = destinationResponseHandler.IsSuccessStatus(respStatusCode, respBody)
				}

				prevRespStatusCode = respStatusCode
				attemptedToSendTheJob = true

				worker.deliveryTimeStat.End()
				// END: request to destination endpoint

				if isSuccessStatus(respStatusCode) {
					if saveDestinationResponse {
						if !getRouterConfigBool("saveDestinationResponse", worker.rt.destName, true) {
							respBody = ""
						}
					} else {
						respBody = ""
					}
				}

				worker.updateReqMetrics(respStatusCode, &diagnosisStartTime)
			} else {
				respStatusCode = 500
				respBody = "skipping sending to destination because previous job (of user) in batch is failed."
			}
		} else {
			respStatusCode = destinationJob.StatusCode
			respBody = destinationJob.Error
		}

		if !isJobTerminated(respStatusCode) {
			for _, metadata := range destinationJob.JobMetadataArray {
				failedUserIDsMap[metadata.UserID] = struct{}{}
			}
		}

		for _, destinationJobMetadata := range destinationJob.JobMetadataArray {
			handledJobMetadatas[destinationJobMetadata.JobID] = &destinationJobMetadata

			attemptNum := destinationJobMetadata.AttemptNum
			if attemptedToSendTheJob {
				attemptNum++
			}

			status := jobsdb.JobStatusT{
				JobID:         destinationJobMetadata.JobID,
				ExecTime:      time.Now(),
				RetryTime:     time.Now(),
				AttemptNum:    attemptNum,
				ErrorCode:     strconv.Itoa(respStatusCode),
				ErrorResponse: []byte(`{}`),
			}

			worker.postStatusOnResponseQ(respStatusCode, respBody, destinationJob.Message, &destinationJobMetadata, &status)

			worker.sendEventDeliveryStat(&destinationJobMetadata, &status, &destinationJob.Destination)

			if attemptedToSendTheJob {
				worker.sendRouterResponseCountStat(&destinationJobMetadata, &status, &destinationJob.Destination)
			}
			payload := destinationJob.Message
			if destinationJob.Message == nil {
				payload = destinationJobMetadata.JobT.EventPayload
			}
			worker.sendDestinationResponseToConfigBackend(payload, &destinationJobMetadata, &status)
		}
	}

	worker.decrementInThrottleMap(apiCallsCount)

	//if batching/routerTransform is enabled, we need to make sure that all the routerJobs status are written to DB.
	//if in any case transformer doesn't send all the job ids back, setting their statuses as failed
	for _, routerJob := range worker.routerJobs {
		if _, ok := handledJobMetadatas[routerJob.JobMetadata.JobID]; !ok {
			status := jobsdb.JobStatusT{
				JobID:         routerJob.JobMetadata.JobID,
				ExecTime:      time.Now(),
				RetryTime:     time.Now(),
				AttemptNum:    routerJob.JobMetadata.AttemptNum,
				ErrorCode:     strconv.Itoa(500),
				ErrorResponse: []byte(`{}`),
			}

			worker.postStatusOnResponseQ(500, "transformer failed to handle this job", nil, &routerJob.JobMetadata, &status)
		}
	}

	worker.batchTimeStat.End()
}

func (worker *workerT) recordCountsByDestAndUser(destID, userID string) {
	if _, ok := worker.jobCountsByDestAndUser[destID]; !ok {
		worker.jobCountsByDestAndUser[destID] = &destJobCountsT{byUser: make(map[string]int)}
	}
	worker.jobCountsByDestAndUser[destID].total++
	if worker.rt.throttler.IsUserLevelEnabled() {
		if _, ok := worker.jobCountsByDestAndUser[destID].byUser[userID]; !ok {
			worker.jobCountsByDestAndUser[destID].byUser[userID] = 0
		}
		worker.jobCountsByDestAndUser[destID].byUser[userID]++
	}
}

func (worker *workerT) recordAPICallCount(apiCallsCount map[string]*destJobCountsT, destinationID string, jobMetadata []types.JobMetadataT) {
	if _, ok := apiCallsCount[destinationID]; !ok {
		apiCallsCount[destinationID] = &destJobCountsT{byUser: make(map[string]int)}
	}
	apiCallsCount[destinationID].total++
	if worker.rt.throttler.IsUserLevelEnabled() {
		var userIDs []string
		for _, metadata := range jobMetadata {
			userIDs = append(userIDs, metadata.UserID)
		}
		for _, userID := range funk.UniqString(userIDs) {
			if _, ok := apiCallsCount[destinationID].byUser[userID]; !ok {
				apiCallsCount[destinationID].byUser[userID] = 0
			}
			apiCallsCount[destinationID].byUser[userID]++
		}
	}
}

// decrements counts in throttle map by the diff between api calls made to destinations and initial incremented ones in throttler
func (worker *workerT) decrementInThrottleMap(apiCallsCount map[string]*destJobCountsT) {
	for destID, incrementedMapByDestID := range worker.jobCountsByDestAndUser {
		if worker.rt.throttler.IsUserLevelEnabled() {
			for userID, incrementedCountByUserID := range incrementedMapByDestID.byUser {
				var sentCountByUserID int
				var ok bool
				if sentCountByUserID, ok = apiCallsCount[destID].byUser[userID]; !ok {
					sentCountByUserID = 0
				}
				diff := int64(incrementedCountByUserID - sentCountByUserID)
				if diff > 0 {
					// decrement only half to account for api call to be made again in router transform
					if worker.encounteredRouterTransform {
						diff = diff / 2
					}
					pkgLogger.Debugf(`Decrementing user level throttle map by %d for dest:%s, user:%s`, diff, destID, userID)
					worker.rt.throttler.Dec(destID, userID, diff, worker.throttledAtTime, throttler.USER_LEVEL)
				}
			}
		}
		if worker.rt.throttler.IsDestLevelEnabled() {
			var sentMapByDestID *destJobCountsT
			var ok bool
			if sentMapByDestID, ok = apiCallsCount[destID]; !ok {
				sentMapByDestID = &destJobCountsT{}
			}
			diff := int64(incrementedMapByDestID.total - sentMapByDestID.total)
			if diff > 0 {
				// decrement only half to account for api call to be made again in router transform
				if worker.encounteredRouterTransform {
					diff = diff / 2
				}
				pkgLogger.Debugf(`Decrementing destination level throttle map by %d for dest:%s`, diff, destID)
				worker.rt.throttler.Dec(destID, "", diff, worker.throttledAtTime, throttler.DESTINATION_LEVEL)
			}
		}
	}
}

func (worker *workerT) updateReqMetrics(respStatusCode int, diagnosisStartTime *time.Time) {
	var reqMetric requestMetric

	if isSuccessStatus(respStatusCode) {
		reqMetric.RequestSuccess = reqMetric.RequestSuccess + 1
	} else {
		reqMetric.RequestRetries = reqMetric.RequestRetries + 1
	}
	reqMetric.RequestCompletedTime = time.Since(*diagnosisStartTime)
	worker.rt.trackRequestMetrics(reqMetric)
}

func (worker *workerT) updateAbortedMetrics(destinationID, statusCode string) {
	worker.rt.eventsAbortedStat = stats.NewTaggedStat(`router_aborted_events`, stats.CountType, stats.Tags{
		"destType":       worker.rt.destName,
		"respStatusCode": statusCode,
		"destId":         destinationID,
	})
	worker.rt.eventsAbortedStat.Increment()
}

func (worker *workerT) postStatusOnResponseQ(respStatusCode int, respBody string, payload json.RawMessage, destinationJobMetadata *types.JobMetadataT, status *jobsdb.JobStatusT) {
	//Enhancing status.ErrorResponse with firstAttemptedAt
	firstAttemptedAtTime := time.Now()
	if destinationJobMetadata.FirstAttemptedAt != "" {
		t, err := time.Parse(misc.RFC3339Milli, destinationJobMetadata.FirstAttemptedAt)
		if err == nil {
			firstAttemptedAtTime = t
		}

	}

	status.ErrorResponse = worker.enhanceResponse(status.ErrorResponse, "firstAttemptedAt", firstAttemptedAtTime.Format(misc.RFC3339Milli))
	if respBody != "" {
		status.ErrorResponse = worker.enhanceResponse(status.ErrorResponse, "response", respBody)
	}
	if payload != nil && (worker.rt.enableBatching || destinationJobMetadata.TransformAt == "router") {
		status.ErrorResponse = worker.enhanceResponse(status.ErrorResponse, "payload", string(payload))
	}

	if isSuccessStatus(respStatusCode) {
		atomic.AddUint64(&worker.rt.successCount, 1)
		status.JobState = jobsdb.Succeeded.State
		worker.rt.logger.Debugf("[%v Router] :: sending success status to response", worker.rt.destName)
		worker.rt.responseQ <- jobResponseT{status: status, worker: worker, userID: destinationJobMetadata.UserID, JobT: destinationJobMetadata.JobT}

		if worker.rt.guaranteeUserEventOrder {
			//Removing the user from aborted user map
			worker.abortedUserMutex.Lock()
			delete(worker.abortedUserIDMap, destinationJobMetadata.UserID)
			worker.abortedUserMutex.Unlock()
		}

		//Deleting jobID from retryForJobMap. jobID goes into retryForJobMap if it is failed with 5xx or 429.
		//Its safe to delete from the map, even if jobID is not present.
		worker.retryForJobMapMutex.Lock()
		delete(worker.retryForJobMap, destinationJobMetadata.JobID)
		worker.retryForJobMapMutex.Unlock()
	} else {
		//Saving payload to DB only
		//1. if job failed and
		//2. if router job undergoes batching or dest transform.
		// the job failed
		worker.rt.logger.Debugf("[%v Router] :: Job failed to send, analyzing...", worker.rt.destName)
		worker.failedJobs++
		atomic.AddUint64(&worker.rt.failCount, 1)

		//addToFailedMap is used to decide whether the jobID has to be added to the failedJobIDMap.
		//If the job is aborted then there is no point in adding it to the failedJobIDMap.
		addToFailedMap := true

		status.JobState = jobsdb.Failed.State

		worker.rt.failedEventsChan <- *status

		if respStatusCode >= 500 {
			timeElapsed := time.Since(firstAttemptedAtTime)
			if timeElapsed > worker.rt.retryTimeWindow && status.AttemptNum >= worker.rt.maxFailedCountForJob {
				status.JobState = jobsdb.Aborted.State
				worker.retryForJobMapMutex.Lock()
				delete(worker.retryForJobMap, destinationJobMetadata.JobID)
				worker.retryForJobMapMutex.Unlock()
			} else {
				worker.retryForJobMapMutex.Lock()
				worker.retryForJobMap[destinationJobMetadata.JobID] = time.Now().Add(durationBeforeNextAttempt(status.AttemptNum))
				worker.retryForJobMapMutex.Unlock()
			}
		} else if respStatusCode == 429 {
			worker.retryForJobMapMutex.Lock()
			worker.retryForJobMap[destinationJobMetadata.JobID] = time.Now().Add(durationBeforeNextAttempt(status.AttemptNum))
			worker.retryForJobMapMutex.Unlock()
		} else {
			status.JobState = jobsdb.Aborted.State
		}

		if status.JobState == jobsdb.Aborted.State {
			addToFailedMap = false
			worker.updateAbortedMetrics(destinationJobMetadata.DestinationID, status.ErrorCode)
			destinationJobMetadata.JobT.Parameters = misc.UpdateJSONWithNewKeyVal(destinationJobMetadata.JobT.Parameters, "stage", "router")
			destinationJobMetadata.JobT.Parameters = misc.UpdateJSONWithNewKeyVal(destinationJobMetadata.JobT.Parameters, "error_response", status.ErrorResponse)
		}

		if worker.rt.guaranteeUserEventOrder {
			if addToFailedMap {
				//#JobOrder (see other #JobOrder comment)
				worker.failedJobIDMutex.RLock()
				_, isPrevFailedUser := worker.failedJobIDMap[destinationJobMetadata.UserID]
				worker.failedJobIDMutex.RUnlock()
				if !isPrevFailedUser && destinationJobMetadata.UserID != "" {
					worker.rt.logger.Errorf("[%v Router] :: userId %v failed for the first time adding to map", worker.rt.destName, destinationJobMetadata.UserID)
					worker.failedJobIDMutex.Lock()
					worker.failedJobIDMap[destinationJobMetadata.UserID] = destinationJobMetadata.JobID
					worker.failedJobIDMutex.Unlock()
				}
			} else {
				//Job is aborted.
				//So, adding the user to aborted map, if not already present.
				//If user is present in the aborted map, decrementing the count.
				//This map is used to limit the pick up of aborted users's job.
				worker.abortedUserMutex.Lock()
				worker.rt.logger.Debugf("[%v Router] :: adding userID to abortedUserMap : %s", worker.rt.destName, destinationJobMetadata.UserID)
				count, ok := worker.abortedUserIDMap[destinationJobMetadata.UserID]
				if !ok {
					worker.abortedUserIDMap[destinationJobMetadata.UserID] = 0
				} else {
					//Decrementing the count.
					//This is necessary to let other jobs of the same user to get a worker.
					count--
					worker.abortedUserIDMap[destinationJobMetadata.UserID] = count
				}

				worker.abortedUserMutex.Unlock()
			}
		}
		worker.rt.logger.Debugf("[%v Router] :: sending failed/aborted state as response", worker.rt.destName)
		worker.rt.responseQ <- jobResponseT{status: status, worker: worker, userID: destinationJobMetadata.UserID, JobT: destinationJobMetadata.JobT}
	}
}

func (worker *workerT) sendRouterResponseCountStat(destinationJobMetadata *types.JobMetadataT, status *jobsdb.JobStatusT, destination *backendconfig.DestinationT) {
	destinationTag := misc.GetTagName(destination.ID, destination.Name)
	routerResponseStat := stats.NewTaggedStat("router_response_counts", stats.CountType, stats.Tags{
		"destType":       worker.rt.destName,
		"respStatusCode": status.ErrorCode,
		"destination":    destinationTag,
		"attempt_number": strconv.Itoa(status.AttemptNum),
	})
	routerResponseStat.Count(1)
}

func (worker *workerT) sendEventDeliveryStat(destinationJobMetadata *types.JobMetadataT, status *jobsdb.JobStatusT, destination *backendconfig.DestinationT) {
	if destinationJobMetadata.ReceivedAt != "" {
		if status.JobState == jobsdb.Succeeded.State {
			receivedTime, err := time.Parse(misc.RFC3339Milli, destinationJobMetadata.ReceivedAt)
			destinationTag := misc.GetTagName(destination.ID, destination.Name)
			if err == nil {
				eventsDeliveryTimeStat := stats.NewTaggedStat(
					"event_delivery_time", stats.TimerType, map[string]string{
						"module":         "router",
						"destType":       worker.rt.destName,
						"destination":    destinationTag,
						"attempt_number": strconv.Itoa(status.AttemptNum),
					})

				eventsDeliveryTimeStat.SendTiming(time.Since(receivedTime))
			}
			eventsDeliveredStat := stats.NewTaggedStat("event_delivery", stats.CountType, stats.Tags{
				"module":         "router",
				"destType":       worker.rt.destName,
				"destination":    destinationTag,
				"attempt_number": strconv.Itoa(status.AttemptNum),
			})
			eventsDeliveredStat.Count(1)
		}
	}
}

func (worker *workerT) sendDestinationResponseToConfigBackend(payload json.RawMessage, destinationJobMetadata *types.JobMetadataT, status *jobsdb.JobStatusT) {
	//Sending destination response to config backend
	if destinationdebugger.HasUploadEnabled(destinationJobMetadata.DestinationID) {
		deliveryStatus := destinationdebugger.DeliveryStatusT{
			DestinationID: destinationJobMetadata.DestinationID,
			SourceID:      destinationJobMetadata.SourceID,
			Payload:       payload,
			AttemptNum:    status.AttemptNum,
			JobState:      status.JobState,
			ErrorCode:     status.ErrorCode,
			ErrorResponse: status.ErrorResponse,
		}
		destinationdebugger.RecordEventDeliveryStatus(destinationJobMetadata.DestinationID, &deliveryStatus)
	}
}

func (worker *workerT) handleJobForPrevFailedUser(job *jobsdb.JobT, parameters JobParametersT, userID string, previousFailedJobID int64) (markedAsWaiting bool) {
	// job is behind in queue of failed job from same user
	if previousFailedJobID < job.JobID {
		worker.rt.logger.Debugf("[%v Router] :: skipping processing job for userID: %v since prev failed job exists, prev id %v, current id %v", worker.rt.destName, userID, previousFailedJobID, job.JobID)
		resp := fmt.Sprintf(`{"blocking_id":"%v", "user_id":"%s"}`, previousFailedJobID, userID)
		status := jobsdb.JobStatusT{
			JobID:         job.JobID,
			AttemptNum:    job.LastJobStatus.AttemptNum,
			ExecTime:      time.Now(),
			RetryTime:     time.Now(),
			JobState:      jobsdb.Waiting.State,
			ErrorResponse: []byte(resp), // check
		}
		worker.rt.responseQ <- jobResponseT{status: &status, worker: worker, userID: userID, JobT: job}
		return true
	}
	if previousFailedJobID != job.JobID {
		panic(fmt.Errorf("previousFailedJobID:%d != job.JobID:%d", previousFailedJobID, job.JobID))
	}
	return false
}

func durationBeforeNextAttempt(attempt int) (d time.Duration) {
	b := backoff.NewExponentialBackOff()
	b.InitialInterval = minRetryBackoff
	b.MaxInterval = maxRetryBackoff
	b.RandomizationFactor = 0
	b.MaxElapsedTime = 0
	b.Multiplier = 2
	b.Reset()
	for index := 0; index < attempt; index++ {
		d = b.NextBackOff()
	}
	return
}

func (rt *HandleT) addToFailedList(jobStatus jobsdb.JobStatusT) {
	rt.failedEventsListMutex.Lock()
	defer rt.failedEventsListMutex.Unlock()
	if rt.failedEventsList.Len() == failedEventsCacheSize {
		firstEnqueuedStatus := rt.failedEventsList.Back()
		rt.failedEventsList.Remove(firstEnqueuedStatus)
	}
	rt.failedEventsList.PushFront(jobStatus)
}

func (rt *HandleT) readFailedJobStatusChan() {
	for jobStatus := range rt.failedEventsChan {
		rt.addToFailedList(jobStatus)
	}
}

func (rt *HandleT) trackRequestMetrics(reqMetric requestMetric) {
	if diagnostics.EnableRouterMetric {
		rt.requestsMetricLock.Lock()
		if rt.requestsMetric == nil {
			var requestsMetric []requestMetric
			rt.requestsMetric = append(requestsMetric, reqMetric)
		} else {
			rt.requestsMetric = append(rt.requestsMetric, reqMetric)
		}
		rt.requestsMetricLock.Unlock()
	}
}

func (rt *HandleT) initWorkers() {
	rt.workers = make([]*workerT, rt.noOfWorkers)
	for i := 0; i < rt.noOfWorkers; i++ {
		worker := &workerT{
			channel:                make(chan workerMessageT, noOfJobsPerChannel),
			failedJobIDMap:         make(map[string]int64),
			retryForJobMap:         make(map[int64]time.Time),
			workerID:               i,
			failedJobs:             0,
			sleepTime:              minSleep,
			routerJobs:             make([]types.RouterJobT, 0),
			destinationJobs:        make([]types.DestinationJobT, 0),
			rt:                     rt,
			deliveryTimeStat:       stats.NewTaggedStat("router_delivery_time", stats.TimerType, stats.Tags{"destType": rt.destName}),
			batchTimeStat:          stats.NewTaggedStat("router_batch_time", stats.TimerType, stats.Tags{"destType": rt.destName}),
			abortedUserIDMap:       make(map[string]int),
			jobCountsByDestAndUser: make(map[string]*destJobCountsT),
		}
		rt.workers[i] = worker
		rruntime.Go(func() {
			worker.workerProcess()
		})
	}
}

func (rt *HandleT) findWorker(job *jobsdb.JobT, throttledAtTime time.Time) (toSendWorker *workerT) {

	if !rt.guaranteeUserEventOrder {
		//if guaranteeUserEventOrder is false, assigning worker randomly and returning here.
		return rt.workers[rand.Intn(rt.noOfWorkers)]
	}

	userID := job.UserID

	//checking if the user is in throttledMap. If yes, returning nil.
	//this check is done to maintain order.
	if _, ok := rt.throttledUserMap[userID]; ok {
		rt.logger.Debugf(`[%v Router] :: Skipping processing of job:%d of user:%s as user has earlier jobs in throttled map`, rt.destName, job.JobID, userID)
		return nil
	}

	index := int(math.Abs(float64(misc.GetHash(userID) % rt.noOfWorkers)))

	worker := rt.workers[index]

	//#JobOrder (see other #JobOrder comment)
	worker.failedJobIDMutex.RLock()
	defer worker.failedJobIDMutex.RUnlock()
	blockJobID, found := worker.failedJobIDMap[userID]
	if !found {
		//not a failed user
		//checking if he is an aborted user,
		//if yes returning worker only for 1 job
		worker.abortedUserMutex.Lock()
		defer worker.abortedUserMutex.Unlock()
		if count, ok := worker.abortedUserIDMap[userID]; ok {
			if count >= rt.allowAbortedUserJobsCountForProcessing {
				rt.logger.Debugf("[%v Router] :: allowed jobs count(%d) >= allowAbortedUserJobsCountForProcessing(%d) for userID %s. returing nil worker", rt.destName, count, rt.allowAbortedUserJobsCountForProcessing, userID)
				return nil
			}

			rt.logger.Debugf("[%v Router] :: userID found in abortedUserIDtoJobMap: %s. Allowing jobID: %d. returing worker", rt.destName, userID, job.JobID)
			// incrementing abortedUserIDMap after all checks of backoff, throttle etc are made
			// We don't need lock inside this defer func, because we already hold the lock above and this
			// defer is called before defer Unlock
			defer func() {
				if toSendWorker != nil {
					toSendWorker.abortedUserIDMap[userID] = toSendWorker.abortedUserIDMap[userID] + 1
				}
			}()
		}
		toSendWorker = worker
	} else {
		//This job can only be higher than blocking
		//We only let the blocking job pass
		if job.JobID < blockJobID {
			panic(fmt.Errorf("job.JobID:%d < blockJobID:%d", job.JobID, blockJobID))
		}
		if job.JobID == blockJobID {
			toSendWorker = worker
		}
	}

	//checking if this job can be backedoff
	if toSendWorker != nil {
		if toSendWorker.canBackoff(job, userID) {
			return nil
		}
	}

	//checking if this job can be throttled
	if toSendWorker != nil {
		var parameters JobParametersT
		err := json.Unmarshal(job.Parameters, &parameters)
		if err == nil && rt.canThrottle(parameters.DestinationID, userID, throttledAtTime) {
			rt.throttledUserMap[userID] = struct{}{}
			rt.logger.Debugf(`[%v Router] :: Skipping processing of job:%d of user:%s as throttled limits exceeded`, rt.destName, job.JobID, userID)
			return nil
		}
	}

	return toSendWorker
	//#EndJobOrder
}

func (worker *workerT) canBackoff(job *jobsdb.JobT, userID string) (shouldBackoff bool) {
	// if the same job has failed before, check for next retry time
	worker.retryForJobMapMutex.RLock()
	defer worker.retryForJobMapMutex.RUnlock()
	if nextRetryTime, ok := worker.retryForJobMap[job.JobID]; ok && time.Until(nextRetryTime) > 0 {
		worker.rt.logger.Debugf("[%v Router] :: Less than next retry time: %v", worker.rt.destName, nextRetryTime)
		return true
	}
	return false
}

func (rt *HandleT) canThrottle(destID string, userID string, throttledAtTime time.Time) (canBeThrottled bool) {
	if !rt.throttler.IsEnabled() {
		return false
	}

	//No need of locks here, because this is used only by a single goroutine (generatorLoop)
	limitReached := rt.throttler.CheckLimitReached(destID, userID, throttledAtTime)
	if !limitReached {
		rt.throttler.Inc(destID, userID, throttledAtTime)
	}
	return limitReached
}

// ResetSleep  this makes the workers reset their sleep
func (rt *HandleT) ResetSleep() {
	for _, w := range rt.workers {
		w.sleepTime = minSleep
	}
}

//Enable enables a router :)
func (rt *HandleT) Enable() {
	rt.isEnabled = true
}

//Disable disables a router:)
func (rt *HandleT) Disable() {
	rt.isEnabled = false
}

func (rt *HandleT) statusInsertLoop() {

	var responseList []jobResponseT

	//Wait for the responses from statusQ
	lastUpdate := time.Now()

	statusStat := stats.NewTaggedStat("router_status_loop", stats.TimerType, stats.Tags{"destType": rt.destName})
	countStat := stats.NewTaggedStat("router_status_events", stats.CountType, stats.Tags{"destType": rt.destName})
	timeout := time.After(maxStatusUpdateWait)
	for {
		rt.perfStats.Start()
		select {
		case jobStatus := <-rt.responseQ:
			rt.logger.Debugf("[%v Router] :: Got back status error %v and state %v for job %v", rt.destName, jobStatus.status.ErrorCode,
				jobStatus.status.JobState, jobStatus.status.JobID)
			responseList = append(responseList, jobStatus)
			rt.perfStats.End(1)
		case <-timeout:
			timeout = time.After(maxStatusUpdateWait)
			rt.perfStats.End(0)
			//Ideally should sleep for duration maxStatusUpdateWait-(time.Now()-lastUpdate)
			//but approx is good enough at the cost of reduced computation.
		}
		if len(responseList) >= updateStatusBatchSize || time.Since(lastUpdate) > maxStatusUpdateWait {
			reportMetrics := make([]*utilTypes.PUReportedMetric, 0)
			connectionDetailsMap := make(map[string]*utilTypes.ConnectionDetails)
			statusDetailsMap := make(map[string]*utilTypes.StatusDetail)

			statusStat.Start()
			var statusList []*jobsdb.JobStatusT
			var routerAbortedJobs []*jobsdb.JobT
			for _, resp := range responseList {
				//Update metrics maps
				//REPORTING - ROUTER - START
				if rt.reporting != nil && rt.reportingEnabled {
					var parameters JobParametersT
					err := json.Unmarshal(resp.JobT.Parameters, &parameters)
					if err != nil {
						rt.logger.Error("Unmarshal of job parameters failed. ", string(resp.JobT.Parameters))
					}
					key := fmt.Sprintf("%s:%s:%s:%s:%s", parameters.SourceID, parameters.DestinationID, parameters.SourceBatchID, resp.status.JobState, resp.status.ErrorCode)
					cd, ok := connectionDetailsMap[key]
					if !ok {
						cd = utilTypes.CreateConnectionDetail(parameters.SourceID, parameters.DestinationID, parameters.SourceBatchID, parameters.SourceTaskID, parameters.SourceTaskRunID, parameters.SourceJobID, parameters.SourceJobRunID)
						connectionDetailsMap[key] = cd
					}
					sd, ok := statusDetailsMap[key]
					if !ok {
						errorCode, err := strconv.Atoi(resp.status.ErrorCode)
						if err != nil {
							errorCode = 200 //TODO handle properly
						}
						sd = utilTypes.CreateStatusDetail(resp.status.JobState, 0, errorCode, string(resp.status.ErrorResponse), resp.JobT.EventPayload)
						statusDetailsMap[key] = sd
					}
					if resp.status.JobState == jobsdb.Failed.State && resp.status.AttemptNum == 1 {
						sd.Count++
					}
					if resp.status.JobState != jobsdb.Failed.State {
						sd.Count++
					}
				}
				//REPORTING - ROUTER - END

				statusList = append(statusList, resp.status)

				if resp.status.JobState == jobsdb.Aborted.State {
					routerAbortedJobs = append(routerAbortedJobs, resp.JobT)
				}

				//tracking router errors
				if diagnostics.EnableDestinationFailuresMetric {
					if resp.status.JobState == jobsdb.Failed.State || resp.status.JobState == jobsdb.Aborted.State {
						var event string
						if resp.status.JobState == jobsdb.Failed.State {
							event = diagnostics.RouterFailed
						} else {
							event = diagnostics.RouterAborted
						}

						rt.failureMetricLock.Lock()
						failureMetricVal := failureMetric{RouterDestination: rt.destName, UserId: resp.userID, RouterAttemptNum: resp.status.AttemptNum, ErrorCode: resp.status.ErrorCode, ErrorResponse: resp.status.ErrorResponse}
						rt.failuresMetric[event] = append(rt.failuresMetric[event], failureMetricVal)
						rt.failureMetricLock.Unlock()
					}
				}
			}

			//REPORTING - ROUTER - START
			if rt.reporting != nil && rt.reportingEnabled {
				utilTypes.AssertSameKeys(connectionDetailsMap, statusDetailsMap)
				for k, cd := range connectionDetailsMap {
					m := &utilTypes.PUReportedMetric{
						ConnectionDetails: *cd,
						PUDetails:         *utilTypes.CreatePUDetails(utilTypes.DEST_TRANSFORMER, utilTypes.ROUTER, true, false),
						StatusDetail:      statusDetailsMap[k],
					}
					if m.StatusDetail.Count != 0 {
						reportMetrics = append(reportMetrics, m)
					}
				}
			}
			//REPORTING - ROUTER - END

			if len(statusList) > 0 {
				rt.logger.Debugf("[%v Router] :: flushing batch of %v status", rt.destName, updateStatusBatchSize)

				sort.Slice(statusList, func(i, j int) bool {
					return statusList[i].JobID < statusList[j].JobID
				})
				//Store the aborted jobs to errorDB
				if routerAbortedJobs != nil {
					rt.errorDB.Store(routerAbortedJobs)
				}
				//Update the status
				txn := rt.jobsDB.BeginGlobalTransaction()
				rt.jobsDB.AcquireUpdateJobStatusLocks()
				err := rt.jobsDB.UpdateJobStatusInTxn(txn, statusList, []string{rt.destName}, nil)
				if err != nil {
					rt.logger.Errorf("[Router] :: Error occurred while updating %s jobs statuses. Panicking. Err: %v", rt.destName, err)
					panic(err)
				}
				if rt.reporting != nil && rt.reportingEnabled {
					rt.reporting.Report(reportMetrics, txn)
				}
				rt.jobsDB.CommitTransaction(txn)
				rt.jobsDB.ReleaseUpdateJobStatusLocks()
			}

			if rt.guaranteeUserEventOrder {
				//#JobOrder (see other #JobOrder comment)
				for _, resp := range responseList {
					status := resp.status.JobState
					userID := resp.userID
					worker := resp.worker
					if status == jobsdb.Succeeded.State || status == jobsdb.Aborted.State {
						worker.failedJobIDMutex.RLock()
						lastJobID, ok := worker.failedJobIDMap[userID]
						worker.failedJobIDMutex.RUnlock()
						if ok && lastJobID == resp.status.JobID {
							rt.toClearFailJobIDMutex.Lock()
							rt.logger.Debugf("[%v Router] :: clearing failedJobIDMap for userID: %v", rt.destName, userID)
							_, ok := rt.toClearFailJobIDMap[worker.workerID]
							if !ok {
								rt.toClearFailJobIDMap[worker.workerID] = make([]string, 0)
							}
							rt.toClearFailJobIDMap[worker.workerID] = append(rt.toClearFailJobIDMap[worker.workerID], userID)
							rt.toClearFailJobIDMutex.Unlock()
						}
					}
				}
				//End #JobOrder
			}
			responseList = nil
			lastUpdate = time.Now()
			countStat.Count(len(responseList))
			statusStat.End()
		}
	}

}

func (rt *HandleT) collectMetrics() {
	if diagnostics.EnableRouterMetric {
		for range rt.diagnosisTicker.C {
			rt.requestsMetricLock.RLock()
			var diagnosisProperties map[string]interface{}
			retries := 0
			aborted := 0
			success := 0
			var compTime time.Duration
			for _, reqMetric := range rt.requestsMetric {
				retries = retries + reqMetric.RequestRetries
				aborted = aborted + reqMetric.RequestAborted
				success = success + reqMetric.RequestSuccess
				compTime = compTime + reqMetric.RequestCompletedTime
			}
			if len(rt.requestsMetric) > 0 {
				diagnosisProperties = map[string]interface{}{
					rt.destName: map[string]interface{}{
						diagnostics.RouterAborted:       aborted,
						diagnostics.RouterRetries:       retries,
						diagnostics.RouterSuccess:       success,
						diagnostics.RouterCompletedTime: (compTime / time.Duration(len(rt.requestsMetric))) / time.Millisecond,
					},
				}

				Diagnostics.Track(diagnostics.RouterEvents, diagnosisProperties)
			}

			rt.requestsMetric = nil
			rt.requestsMetricLock.RUnlock()

			//This lock will ensure we dont send out Track Request while filling up the
			//failureMetric struct
			rt.failureMetricLock.RLock()
			for key, values := range rt.failuresMetric {
				var stringValue string
				var err error
				errorMap := make(map[string]int)
				for _, value := range values {
					errorMap[string(value.ErrorResponse)] = errorMap[string(value.ErrorResponse)] + 1
				}
				for k, v := range errorMap {
					stringValue, err = sjson.Set(stringValue, k, v)
					if err != nil {
						stringValue = ""
					}
				}
				Diagnostics.Track(key, map[string]interface{}{
					diagnostics.RouterDestination: rt.destName,
					diagnostics.Count:             len(values),
					diagnostics.ErrorCountMap:     stringValue,
				})
			}
			rt.failuresMetric = make(map[string][]failureMetric)
			rt.failureMetricLock.RUnlock()
		}
	}
}

//#JobOrder (see other #JobOrder comment)
//If a job fails (say with given failed_job_id), we need to fail other jobs from that user till
//the failed_job_id succeeds. We achieve this by keeping the failed_job_id in a failedJobIDMap
//structure (mapping userID to failed_job_id). All subsequent jobs (guaranteed to be job_id >= failed_job_id)
//are put in Waiting.State in worker loop till the failed_job_id succeeds.
//However, the step of removing failed_job_id from the failedJobIDMap structure is QUITE TRICKY.
//To understand that, need to understand the complete lifecycle of a job.
//The job goes through the following data-structures in order
//   i>   generatorLoop Buffer (read from DB)
//   ii>  requestQ
//   iii> Worker Process
//   iv>  responseQ
//   v>   statusInsertLoop Buffer (enough jobs are buffered before updating status)
// Now, when the failed_job_id eventually suceeds in the Worker Process (iii above),
// there may be pending jobs in all the other data-structures. For example, there
//may be jobs in responseQ(iv) and statusInsertLoop(v) buffer - all those jobs will
//be in Waiting state. Similarly, there may be other jobs in requestQ and generatorLoop
//buffer.
//If the failed_job_id succeeds and we remove the filter gate, then all the jobs in requestQ
//will pass through before the jobs in responseQ/insertStatus buffer. That will violate the
//ordering of job.
//We fix this by removing an entry from the failedJobIDMap structure only when we are guaranteed
//that all the other structures are empty. We do the following to ahieve this
// A. In generatorLoop, we do not let any job pass through except failed_job_id. That ensures requestQ is empty
// B. We wait for the failed_job_id status (when succeeded) to be sync'd to disk. This along with A ensures
//    that responseQ and statusInsertLoop Buffer are empty for that userID.
// C. Finally, we want for generatorLoop buffer to be fully processed.

func (rt *HandleT) generatorLoop() {

	rt.logger.Info("Generator started")

	generatorStat := stats.NewTaggedStat("router_generator_loop", stats.TimerType, stats.Tags{"destType": rt.destName})
	countStat := stats.NewTaggedStat("router_generator_events", stats.CountType, stats.Tags{"destType": rt.destName})

	for {
		generatorStat.Start()

		if rt.guaranteeUserEventOrder {
			//#JobOrder (See comment marked #JobOrder
			rt.toClearFailJobIDMutex.Lock()
			for idx := range rt.toClearFailJobIDMap {
				wrk := rt.workers[idx]
				wrk.failedJobIDMutex.Lock()
				for _, userID := range rt.toClearFailJobIDMap[idx] {
					delete(wrk.failedJobIDMap, userID)
				}
				wrk.failedJobIDMutex.Unlock()
			}
			rt.toClearFailJobIDMap = make(map[int][]string)
			rt.toClearFailJobIDMutex.Unlock()
			//End of #JobOrder
		}

		toQuery := jobQueryBatchSize
		retryList := rt.jobsDB.GetToRetry(jobsdb.GetQueryParamsT{CustomValFilters: []string{rt.destName}, Count: toQuery})
		toQuery -= len(retryList)
		throttledList := rt.jobsDB.GetThrottled(jobsdb.GetQueryParamsT{CustomValFilters: []string{rt.destName}, Count: toQuery})
		toQuery -= len(throttledList)
		waitList := rt.jobsDB.GetWaiting(jobsdb.GetQueryParamsT{CustomValFilters: []string{rt.destName}, Count: toQuery}) //Jobs send to waiting state
		toQuery -= len(waitList)
		unprocessedList := rt.jobsDB.GetUnprocessed(jobsdb.GetQueryParamsT{CustomValFilters: []string{rt.destName}, Count: toQuery})

		combinedList := append(waitList, append(unprocessedList, append(throttledList, retryList...)...)...)

		if len(combinedList) == 0 {
			rt.logger.Debugf("RT: DB Read Complete. No RT Jobs to process for destination: %s", rt.destName)
			time.Sleep(readSleep)
			continue
		}

		rt.logger.Debugf("RT: %s: DB Read Complete. retryList: %v, waitList: %v unprocessedList: %v, total: %v", rt.destName, len(retryList), len(waitList), len(unprocessedList), len(combinedList))

		sort.Slice(combinedList, func(i, j int) bool {
			return combinedList[i].JobID < combinedList[j].JobID
		})

		if len(combinedList) > 0 {
			rt.logger.Debugf("[%v Router] :: router is enabled", rt.destName)
			rt.logger.Debugf("[%v Router] ===== len to be processed==== : %v", rt.destName, len(combinedList))
		}

		//List of jobs wich can be processed mapped per channel
		type workerJobT struct {
			worker *workerT
			job    *jobsdb.JobT
		}

		var statusList []*jobsdb.JobStatusT
		var drainList []*jobsdb.JobStatusT

		var toProcess []workerJobT

		rt.throttledUserMap = make(map[string]struct{})
		throttledAtTime := time.Now()
		//Identify jobs which can be processed
		for _, job := range combinedList {
			if isToBeDrained(job) {
				status := jobsdb.JobStatusT{
					JobID:         job.JobID,
					AttemptNum:    job.LastJobStatus.AttemptNum,
					JobState:      jobsdb.Aborted.State,
					ExecTime:      time.Now(),
					RetryTime:     time.Now(),
					ErrorCode:     "",
					ErrorResponse: []byte(`{"reason": "Job confifgured to be aborted via ENV" }`),
				}
				drainList = append(drainList, &status)
				continue
			}
			w := rt.findWorker(job, throttledAtTime)
			if w != nil {
				status := jobsdb.JobStatusT{
					JobID:         job.JobID,
					AttemptNum:    job.LastJobStatus.AttemptNum,
					JobState:      jobsdb.Executing.State,
					ExecTime:      time.Now(),
					RetryTime:     time.Now(),
					ErrorCode:     "",
					ErrorResponse: []byte(`{}`), // check
				}
				statusList = append(statusList, &status)
				toProcess = append(toProcess, workerJobT{worker: w, job: job})
			}
		}
		rt.throttledUserMap = nil

		//Mark the jobs as executing
		err := rt.jobsDB.UpdateJobStatus(statusList, []string{rt.destName}, nil)
		if err != nil {
			pkgLogger.Errorf("Error occurred while marking %s jobs statuses as executing. Panicking. Err: %v", rt.destName, err)
			panic(err)
		}
		//Mark the jobs as aborted
		err = rt.jobsDB.UpdateJobStatus(drainList, []string{rt.destName}, nil)
		if err != nil {
			if len(drainList) > 0 {
				rt.drainedJobsStat = stats.NewTaggedStat(`router_drained_events`, stats.CountType, stats.Tags{
					"destType": rt.destName,
					"destId":   toDrainDestinationID,
				})
				rt.drainedJobsStat.Count(len(drainList))
			}
			pkgLogger.Errorf("Error occurred while marking %s jobs statuses as aborted. Panicking. Err: %v", rt.destName, err)
			panic(err)
		}

		//Send the jobs to the jobQ
		for _, wrkJob := range toProcess {
			wrkJob.worker.channel <- workerMessageT{job: wrkJob.job, throttledAtTime: throttledAtTime}
		}

		if len(toProcess) == 0 {
			rt.logger.Debugf("RT: No workers found for the jobs. Sleeping. Destination: %s", rt.destName)
			time.Sleep(readSleep)
			continue
		}

		countStat.Count(len(combinedList))
		generatorStat.End()
		time.Sleep(fixedLoopSleep) // adding sleep here to reduce cpu load on postgres when we have less rps
	}
}

func isToBeDrained(job *jobsdb.JobT) bool {
	return toDrainDestinationID != "NONE" && gjson.GetBytes(job.Parameters, "destination_id").String() == toDrainDestinationID
}

func (rt *HandleT) crashRecover() {
	rt.jobsDB.DeleteExecuting(jobsdb.GetQueryParamsT{CustomValFilters: []string{rt.destName}, Count: -1})
}

func init() {
	loadConfig()
	pkgLogger = logger.NewLogger().Child("router")
}

//Setup initializes this module
func (rt *HandleT) Setup(jobsDB *jobsdb.HandleT, errorDB jobsdb.JobsDB, destinationDefinition backendconfig.DestinationDefinitionT, reporting utilTypes.ReportingI) {
	rt.reporting = reporting
	rt.reportingEnabled = config.GetBool("Reporting.enabled", true)
	destName := destinationDefinition.Name
	rt.logger = pkgLogger.Child(destName)
	rt.logger.Info("Router started: ", destName)

	//waiting for reporting client setup
	if rt.reporting != nil {
		rt.reporting.WaitForSetup(utilTypes.CORE_REPORTING_CLIENT)
	}

	rt.diagnosisTicker = time.NewTicker(diagnosisTickerTime)
	rt.jobsDB = jobsDB
	rt.errorDB = errorDB
	rt.destName = destName
	rt.netClientTimeout = getRouterConfigDuration("httpTimeoutInS", destName, 30) * time.Second
	rt.crashRecover()
	rt.requestQ = make(chan *jobsdb.JobT, jobQueryBatchSize)
	rt.responseQ = make(chan jobResponseT, jobQueryBatchSize)
	rt.toClearFailJobIDMap = make(map[int][]string)
	rt.failedEventsList = list.New()
	rt.failedEventsChan = make(chan jobsdb.JobStatusT)
	rt.isEnabled = true
	rt.netHandle = &NetHandleT{}
	rt.netHandle.logger = rt.logger.Child("network")
	rt.netHandle.Setup(destName, rt.netClientTimeout)
	rt.perfStats = &misc.PerfStats{}
	rt.perfStats.Setup("StatsUpdate:" + destName)
	rt.customDestinationManager = customDestinationManager.New(destName)
	rt.failuresMetric = make(map[string][]failureMetric)

	rt.destinationResponseHandler = New(destinationDefinition.ResponseRules)
	if value, ok := destinationDefinition.Config["saveDestinationResponse"].(bool); ok {
		rt.saveDestinationResponse = value
	}

	rt.guaranteeUserEventOrder = getRouterConfigBool("guaranteeUserEventOrder", rt.destName, true)
	rt.noOfWorkers = getRouterConfigInt("noOfWorkers", destName, 64)
	maxFailedCountKeys := []string{"Router." + rt.destName + "." + "maxFailedCountForJob", "Router." + "maxFailedCountForJob"}
	retryTimeWindowKeys := []string{"Router." + rt.destName + "." + "retryTimeWindowInMins", "Router." + "retryTimeWindowInMins"}
	config.RegisterIntConfigVariable(3, &rt.maxFailedCountForJob, true, 1, maxFailedCountKeys...)
	config.RegisterDurationConfigVariable(180, &rt.retryTimeWindow, true, time.Minute, retryTimeWindowKeys...)
	rt.drainJobHandler = drain.Setup(rt.jobsDB)
	rt.enableBatching = getRouterConfigBool("enableBatching", rt.destName, false)

	rt.allowAbortedUserJobsCountForProcessing = getRouterConfigInt("allowAbortedUserJobsCountForProcessing", destName, 1)

	rt.batchInputCountStat = stats.NewTaggedStat("router_batch_num_input_jobs", stats.CountType, stats.Tags{
		"destType": rt.destName,
	})
	rt.batchOutputCountStat = stats.NewTaggedStat("router_batch_num_output_jobs", stats.CountType, stats.Tags{
		"destType": rt.destName,
	})
	rt.batchInputOutputDiffCountStat = stats.NewTaggedStat("router_batch_input_output_diff_jobs", stats.CountType, stats.Tags{
		"destType": rt.destName,
	})

	rt.transformer = transformer.NewTransformer()
	rt.transformer.Setup()

	var throttler throttler.HandleT
	throttler.SetUp(rt.destName)
	rt.throttler = &throttler

	rt.isBackendConfigInitialized = false
	rt.backendConfigInitialized = make(chan bool)

	rt.initWorkers()
	rruntime.Go(func() {
		rt.collectMetrics()
	})
	rruntime.Go(func() {
		rt.readFailedJobStatusChan()
	})
	rruntime.Go(func() {
		rt.statusInsertLoop()
	})
	rruntime.Go(func() {
		<-rt.backendConfigInitialized
		rt.generatorLoop()
	})
	rruntime.Go(func() {
		rt.backendConfigSubscriber()
	})
	adminInstance.registerRouter(destName, rt)
}

func (rt *HandleT) backendConfigSubscriber() {
	ch := make(chan utils.DataEvent)
	backendconfig.Subscribe(ch, backendconfig.TopicBackendConfig)
	for {
		config := <-ch
		rt.configSubscriberLock.Lock()
		rt.destinationsMap = map[string]backendconfig.DestinationT{}
		allSources := config.Data.(backendconfig.ConfigT)
		for _, source := range allSources.Sources {
			if len(source.Destinations) > 0 {
				for _, destination := range source.Destinations {
					if destination.DestinationDefinition.Name == rt.destName {
						rt.destinationsMap[destination.ID] = destination
						rt.destinationResponseHandler = New(destination.DestinationDefinition.ResponseRules)
						if value, ok := destination.DestinationDefinition.Config["saveDestinationResponse"].(bool); ok {
							rt.saveDestinationResponse = value
						}
					}
				}
			}
		}
		if !rt.isBackendConfigInitialized {
			rt.isBackendConfigInitialized = true
			rt.backendConfigInitialized <- true
		}
		rt.configSubscriberLock.Unlock()
	}
}<|MERGE_RESOLUTION|>--- conflicted
+++ resolved
@@ -483,18 +483,14 @@
 				diagnosisStartTime := time.Now()
 				sourceID := destinationJob.JobMetadataArray[0].SourceID
 				destinationID := destinationJob.JobMetadataArray[0].DestinationID
-<<<<<<< HEAD
 				transformAt := destinationJob.JobMetadataArray[0].TransformAt
 				//Batched jobs and router transformed jobs can have more than 1 metadatas. So, don't increment userID.
 				userID := ""
 				if len(destinationJob.JobMetadataArray) == 1 {
 					userID = destinationJob.JobMetadataArray[0].UserID
 				}
-				worker.rt.generatorThrottler.Inc(destinationID, userID)
-				worker.rt.throttler.Inc(destinationID, userID)
-=======
+
 				worker.recordAPICallCount(apiCallsCount, destinationID, destinationJob.JobMetadataArray)
->>>>>>> f5f88206
 
 				// START: request to destination endpoint
 				worker.deliveryTimeStat.Start()
