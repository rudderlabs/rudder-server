--- conflicted
+++ resolved
@@ -861,24 +861,6 @@
 
 		for _, destinationJobMetadata := range destinationJob.JobMetadataArray {
 			handledJobMetadatas[destinationJobMetadata.JobID] = &destinationJobMetadata
-
-<<<<<<< HEAD
-			attemptNum := destinationJobMetadata.AttemptNum
-			if attemptedToSendTheJob && respStatusCode != types.RouterTimedOut {
-				attemptNum++
-			}
-
-			status := jobsdb.JobStatusT{
-				JobID:         destinationJobMetadata.JobID,
-				ExecTime:      time.Now(),
-				RetryTime:     time.Now(),
-				AttemptNum:    attemptNum,
-				ErrorCode:     strconv.Itoa(respStatusCode),
-				ErrorResponse: []byte(`{}`),
-				Parameters:    []byte(`{}`),
-				WorkspaceId:   destinationJobMetadata.JobT.WorkspaceId,
-			}
-=======
 			//assigning the destinationJobMetadata to a local variable (_destinationJobMetadata), so that
 			//elements in routerJobResponses have pointer to the right destinationJobMetadata.
 			_destinationJobMetadata := destinationJobMetadata
@@ -897,7 +879,7 @@
 	sort.Slice(routerJobResponses, func(i, j int) bool {
 		return routerJobResponses[i].jobID < routerJobResponses[j].jobID
 	})
->>>>>>> 7f7d0746
+
 
 	//Struct to hold unique users in the batch (worker.destinationJobs)
 	userToJobIDMap := make(map[string]int64)
@@ -957,17 +939,11 @@
 			if routerJobResponse.destinationJob.Message == nil {
 				payload = routerJobResponse.destinationJobMetadata.JobT.EventPayload
 			}
-<<<<<<< HEAD
-			//Sending only one destination live event for every destinationJob.
-			if i == len(destinationJob.JobMetadataArray)-1 && respStatusCode != types.RouterTimedOut {
-				worker.sendDestinationResponseToConfigBackend(payload, &destinationJobMetadata, &status, sourceIDs)
-=======
 			sourcesIDs := make([]string, 0)
 			for _, metadata := range routerJobResponse.destinationJob.JobMetadataArray {
 				if !misc.Contains(sourcesIDs, metadata.SourceID) {
 					sourcesIDs = append(sourcesIDs, metadata.SourceID)
 				}
->>>>>>> 7f7d0746
 			}
 			worker.sendDestinationResponseToConfigBackend(payload, routerJobResponse.destinationJobMetadata, routerJobResponse.status, sourcesIDs)
 			destLiveEventSentMap[routerJobResponse.destinationJob] = struct{}{}
