--- conflicted
+++ resolved
@@ -1239,51 +1239,8 @@
 	//#JobOrder (see other #JobOrder comment)
 	index := rt.getWorkerPartition(userID)
 	worker := rt.workers[index]
-<<<<<<< HEAD
-
-	//#JobOrder (see other #JobOrder comment)
-	worker.failedJobIDMutex.RLock()
-	defer worker.failedJobIDMutex.RUnlock()
-	blockJobID, found := worker.failedJobIDMap[userID]
-	if !found {
-		// not a failed user
-		// checking if he is an aborted user,
-		// if yes returning worker only for 1 job
-		worker.abortedUserMutex.Lock()
-		defer worker.abortedUserMutex.Unlock()
-		if runningJobIDs, ok := worker.abortedUserIDMap[userID]; ok {
-			count := len(runningJobIDs)
-			_, hasJobID := runningJobIDs[job.JobID]
-
-			if !hasJobID && count >= rt.allowAbortedUserJobsCountForProcessing {
-				rt.logger.Debugf("[%v Router] :: allowed jobs count(%d) >= allowAbortedUserJobsCountForProcessing(%d) for userID %s. returning nil worker", rt.destName, count, rt.allowAbortedUserJobsCountForProcessing, userID)
-				return nil
-			}
-
-			rt.logger.Debugf("[%v Router] :: userID found in abortedUserIDtoJobMap: %s. Allowing jobID: %d. returning worker", rt.destName, userID, job.JobID)
-			// adding job to abortedUserIDMap after all checks of backoff, throttle etc. are made
-			// We don't need lock inside this defer func, because we already hold the lock above and this
-			// defer is called before defer Unlock
-			defer func() {
-				if toSendWorker != nil {
-					toSendWorker.abortedUserIDMap[userID][job.JobID] = struct{}{}
-				}
-			}()
-		}
-		toSendWorker = worker
-	} else {
-		// This job can only be higher than blocking
-		// We only let the blocking job pass
-		if job.JobID < blockJobID {
-			panic(fmt.Errorf("job.JobID:%d < blockJobID:%d", job.JobID, blockJobID))
-		}
-		if job.JobID == blockJobID {
-			toSendWorker = worker
-		}
-=======
 	if worker.canBackoff(job) {
 		return nil
->>>>>>> 3c86dab8
 	}
 	enter, previousFailedJobID := worker.barrier.Enter(userID, job.JobID)
 	if enter {
