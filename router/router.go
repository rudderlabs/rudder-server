--- conflicted
+++ resolved
@@ -406,10 +406,7 @@
 
 	failedUserIDsMap := make(map[string]struct{})
 	for _, destinationJob := range worker.destinationJobs {
-<<<<<<< HEAD
 		payload := []byte(`{}`)
-=======
->>>>>>> 0a67ece0
 		var attemptedToSendTheJob bool
 		if destinationJob.StatusCode == 200 || destinationJob.StatusCode == 0 {
 			if worker.canSendJobToDestination(prevRespStatusCode, failedUserIDsMap, destinationJob) {
@@ -500,19 +497,14 @@
 
 			worker.sendEventDeliveryStat(&destinationJobMetadata, &status, &destinationJob.Destination)
 
-<<<<<<< HEAD
 			if attemptedToSendTheJob {
 				worker.sendRouterResponseCountStat(&destinationJobMetadata, &status, &destinationJob.Destination)
 			}
-
-			worker.sendDestinationResponseToConfigBackend(destinationJob.Message, &destinationJobMetadata, &status)
-=======
 			payload := destinationJob.Message
 			if destinationJob.Message == nil {
 				payload = destinationJobMetadata.JobT.EventPayload
 			}
 			worker.sendDestinationResponseToConfigBackend(payload, &destinationJobMetadata, &status)
->>>>>>> 0a67ece0
 		}
 	}
 
@@ -548,7 +540,6 @@
 	worker.rt.trackRequestMetrics(reqMetric)
 }
 
-<<<<<<< HEAD
 func (worker *workerT) updateAbortedMetrics(destinationID string) {
 	worker.rt.eventsAbortedStat = stats.NewTaggedStat(`router_aborted_events`, stats.CountType, stats.Tags{
 		"destType": worker.rt.destName,
@@ -557,10 +548,7 @@
 	worker.rt.eventsAbortedStat.Increment()
 }
 
-func (worker *workerT) postStatusOnResponseQ(respStatusCode int, respBody string, destinationJobMetadata *types.JobMetadataT, status *jobsdb.JobStatusT) {
-=======
 func (worker *workerT) postStatusOnResponseQ(respStatusCode int, respBody string, payload json.RawMessage, destinationJobMetadata *types.JobMetadataT, status *jobsdb.JobStatusT) {
->>>>>>> 0a67ece0
 	//Enhancing status.ErrorResponse with firstAttemptedAt
 	firstAttemptedAtTime := time.Now()
 	if destinationJobMetadata.FirstAttemptedAt != "" {
@@ -617,12 +605,8 @@
 			if timeElapsed > worker.rt.retryTimeWindow && status.AttemptNum >= worker.rt.maxFailedCountForJob {
 				status.JobState = jobsdb.Aborted.State
 				addToFailedMap = false
-<<<<<<< HEAD
 				worker.updateAbortedMetrics(destinationJobMetadata.DestinationID)
-=======
 				destinationJobMetadata.JobT.Parameters = misc.UpdateJSONWithNewKeyVal(destinationJobMetadata.JobT.Parameters, "stage", "router")
-				worker.rt.eventsAbortedStat.Increment()
->>>>>>> 0a67ece0
 				worker.retryForJobMapMutex.Lock()
 				delete(worker.retryForJobMap, destinationJobMetadata.JobID)
 				worker.retryForJobMapMutex.Unlock()
