--- conflicted
+++ resolved
@@ -15,7 +15,6 @@
 	"sync/atomic"
 	"time"
 
-	"github.com/cenkalti/backoff/v4"
 	jsoniter "github.com/json-iterator/go"
 	"github.com/tidwall/gjson"
 	"golang.org/x/sync/errgroup"
@@ -53,13 +52,9 @@
 
 type tenantStats interface {
 	CalculateSuccessFailureCounts(workspace, destType string, isSuccess, isDrained bool)
-<<<<<<< HEAD
 	GetRouterPickupJobs(
 		destType string, noOfWorkers int, routerTimeOut time.Duration, jobQueryBatchSize int, timeGained float64,
 	) (map[string]int, map[string]float64)
-=======
-	GetRouterPickupJobs(destType string, noOfWorkers int, routerTimeOut time.Duration, jobQueryBatchSize int) map[string]int
->>>>>>> 0ec74d1a
 	ReportProcLoopAddStats(stats map[string]map[string]int, tableType string)
 	UpdateWorkspaceLatencyMap(destType, workspaceID string, val float64)
 }
@@ -99,54 +94,6 @@
 	failedEventsList      *list.List
 	failedEventsChan      chan jobsdb.JobStatusT
 
-<<<<<<< HEAD
-	requestsMetricLock                     sync.RWMutex
-	failureMetricLock                      sync.RWMutex
-	diagnosisTicker                        *time.Ticker
-	requestsMetric                         []requestMetric
-	failuresMetric                         map[string]map[string]int
-	customDestinationManager               customDestinationManager.DestinationManager
-	throttler                              limiter
-	guaranteeUserEventOrder                bool
-	netClientTimeout                       time.Duration
-	backendProxyTimeout                    time.Duration
-	jobdDBQueryRequestTimeout              time.Duration
-	jobsDBCommandTimeout                   time.Duration
-	jobdDBMaxRetries                       int
-	enableBatching                         bool
-	transformer                            transformer.Transformer
-	configSubscriberLock                   sync.RWMutex
-	destinationsMap                        map[string]*routerutils.BatchDestinationT // destinationID -> destination
-	logger                                 logger.Logger
-	batchInputCountStat                    stats.Measurement
-	batchOutputCountStat                   stats.Measurement
-	routerTransformInputCountStat          stats.Measurement
-	routerTransformOutputCountStat         stats.Measurement
-	batchInputOutputDiffCountStat          stats.Measurement
-	routerResponseTransformStat            stats.Measurement
-	noOfWorkers                            int
-	allowAbortedUserJobsCountForProcessing int
-	throttledUserMap                       map[string]struct{} // used before calling findWorker. A temp storage to save <userid> whose job can be throttled.
-	isBackendConfigInitialized             bool
-	backendConfig                          backendconfig.BackendConfig
-	backendConfigInitialized               chan bool
-	maxFailedCountForJob                   int
-	noOfJobsToBatchInAWorker               int
-	retryTimeWindow                        time.Duration
-	routerTimeout                          time.Duration
-	destinationResponseHandler             ResponseHandlerI
-	saveDestinationResponse                bool
-	Reporting                              reporter
-	savePayloadOnError                     bool
-	oauth                                  oauth.Authorizer
-	transformerProxy                       bool
-	skipRtAbortAlertForDelivery            bool // represents if transformation(router or batch) should be alerted via router-aborted-count alert def
-	skipRtAbortAlertForTransformation      bool // represents if event delivery(via transformerProxy) should be alerted via router-aborted-count alert def
-	saveDestinationResponseOverride        bool
-	workspaceSet                           map[string]struct{}
-	sourceIDWorkspaceMap                   map[string]string
-	maxDSQuerySize                         int
-=======
 	requestsMetricLock                      sync.RWMutex
 	failureMetricLock                       sync.RWMutex
 	diagnosisTicker                         *time.Ticker
@@ -194,7 +141,6 @@
 	maxDSQuerySize                          int
 	jobIteratorMaxQueries                   int
 	jobIteratorDiscardedPercentageTolerance int
->>>>>>> 0ec74d1a
 
 	backgroundGroup  *errgroup.Group
 	backgroundCtx    context.Context
@@ -1391,13 +1337,9 @@
 	}
 }
 
-<<<<<<< HEAD
-func (rt *HandleT) findWorker(job *jobsdb.JobT) (toSendWorker *workerT) {
-=======
 func (rt *HandleT) findWorker(job *jobsdb.JobT, throttledUserMap map[string]struct{}, throttledAtTime time.Time) (toSendWorker *workerT) {
->>>>>>> 0ec74d1a
 	if rt.backgroundCtx.Err() != nil {
-		return nil
+		return
 	}
 
 	// checking if this job can be throttled
@@ -1407,68 +1349,66 @@
 	// this check is done to maintain order.
 	if _, ok := throttledUserMap[userID]; ok && rt.guaranteeUserEventOrder {
 		rt.logger.Debugf(`[%v Router] :: Skipping processing of job:%d of user:%s as user has earlier jobs in throttled map`, rt.destName, job.JobID, userID)
-		return nil
+		return
 	}
 
 	err := json.Unmarshal(job.Parameters, &parameters)
 	if err != nil {
 		rt.logger.Errorf(`[%v Router] :: Unmarshalling parameters failed with the error %v . Returning nil worker`, err)
-		return nil
-	}
-
-<<<<<<< HEAD
+		return
+	}
+
 	var cost int64 = 1 // TODO cost
 	// TODO does it make sense to throttle here?
 	limited, tokenReturner, err := rt.shouldThrottle(parameters.DestinationID, userID, cost)
 	if err != nil {
 		rt.logger.Errorf(`[%v Router] :: Throttling check failed with the error %v . Returning nil worker`, err)
-=======
-	if rt.shouldThrottle(parameters.DestinationID, userID, throttledAtTime) {
-		throttledUserMap[userID] = struct{}{}
-		rt.logger.Debugf(`[%v Router] :: Skipping processing of job:%d of user:%s as throttled limits exceeded`, rt.destName, job.JobID, userID)
->>>>>>> 0ec74d1a
+		if rt.shouldThrottle(parameters.DestinationID, userID, throttledAtTime) {
+			throttledUserMap[userID] = struct{}{}
+			rt.logger.Debugf(`[%v Router] :: Skipping processing of job:%d of user:%s as throttled limits exceeded`, rt.destName, job.JobID, userID)
+			return
+		}
+		defer func() {
+			if toSendWorker == nil && tokenReturner != nil {
+				_ = tokenReturner.Return(context.TODO())
+			}
+		}()
+		if limited {
+			rt.throttledUserMap[userID] = struct{}{}
+			rt.logger.Debugf(
+				`[%v Router] :: Skipping processing of job:%d of user:%s as throttled limits exceeded`,
+				rt.destName, job.JobID, userID,
+			)
+			return
+		}
+
+		if !rt.guaranteeUserEventOrder {
+			// if guaranteeUserEventOrder is false, assigning worker randomly and returning here.
+			toSendWorker = rt.workers[rand.Intn(rt.noOfWorkers)] // skipcq: GSC-G404
+			return
+		}
+
+		//#JobOrder (see other #JobOrder comment)
+		index := rt.getWorkerPartition(userID)
+		worker := rt.workers[index]
+		if worker.canBackoff(job) {
+			return
+		}
+		orderKey := fmt.Sprintf(`%s:%s`, userID, parameters.DestinationID)
+		enter, previousFailedJobID := worker.barrier.Enter(orderKey, job.JobID)
+		if enter {
+			rt.logger.Debugf("EventOrder: job %d of user %s is allowed to be processed", job.JobID, userID)
+			toSendWorker = worker
+			return
+		}
+		previousFailedJobIDStr := "<nil>"
+		if previousFailedJobID != nil {
+			previousFailedJobIDStr = strconv.FormatInt(*previousFailedJobID, 10)
+		}
+		rt.logger.Debugf("EventOrder: job %d of user %s is blocked (previousFailedJobID: %s)", job.JobID, userID, previousFailedJobIDStr)
 		return nil
-	}
-	defer func() {
-		if toSendWorker == nil && tokenReturner != nil {
-			_ = tokenReturner.Return(context.TODO())
-		}
-	}()
-	if limited {
-		rt.throttledUserMap[userID] = struct{}{}
-		rt.logger.Debugf(
-			`[%v Router] :: Skipping processing of job:%d of user:%s as throttled limits exceeded`,
-			rt.destName, job.JobID, userID,
-		)
-		return nil
-	}
-
-	if !rt.guaranteeUserEventOrder {
-		// if guaranteeUserEventOrder is false, assigning worker randomly and returning here.
-		toSendWorker = rt.workers[rand.Intn(rt.noOfWorkers)] // skipcq: GSC-G404
-		return
-	}
-
-	//#JobOrder (see other #JobOrder comment)
-	index := rt.getWorkerPartition(userID)
-	worker := rt.workers[index]
-	if worker.canBackoff(job) {
-		return nil
-	}
-	orderKey := fmt.Sprintf(`%s:%s`, userID, parameters.DestinationID)
-	enter, previousFailedJobID := worker.barrier.Enter(orderKey, job.JobID)
-	if enter {
-		rt.logger.Debugf("EventOrder: job %d of user %s is allowed to be processed", job.JobID, userID)
-		toSendWorker = worker
-		return
-	}
-	previousFailedJobIDStr := "<nil>"
-	if previousFailedJobID != nil {
-		previousFailedJobIDStr = strconv.FormatInt(*previousFailedJobID, 10)
-	}
-	rt.logger.Debugf("EventOrder: job %d of user %s is blocked (previousFailedJobID: %s)", job.JobID, userID, previousFailedJobIDStr)
-	return nil
-	//#EndJobOrder
+		//#EndJobOrder
+	}
 }
 
 func (worker *workerT) canBackoff(job *jobsdb.JobT) (shouldBackoff bool) {
@@ -1924,13 +1864,7 @@
 
 	var statusList []*jobsdb.JobStatusT
 	var toProcess []workerJobT
-<<<<<<< HEAD
-
-	rt.throttledUserMap = make(map[string]struct{})
-	// Identify jobs which can be processed
-	for _, job := range combinedList {
-		w := rt.findWorker(job)
-=======
+
 	throttledUserMap := make(map[string]struct{})
 	throttledAtTime := time.Now()
 	// Identify jobs which can be processed
@@ -1938,7 +1872,6 @@
 
 		job := iterator.Next()
 		w := rt.findWorker(job, throttledUserMap, throttledAtTime)
->>>>>>> 0ec74d1a
 		if w != nil {
 			status := jobsdb.JobStatusT{
 				JobID:         job.JobID,
