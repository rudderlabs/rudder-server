--- conflicted
+++ resolved
@@ -52,9 +52,7 @@
 	ctx            context.Context
 	destinationJob types.DestinationJobT
 	workerId       int
-	destRespStCd   int
 	trRespStCd     int
-	destResBody    string
 	trRespBody     string
 	accessToken    string
 }
@@ -120,16 +118,12 @@
 	reporting                              utilTypes.ReportingI
 	reportingEnabled                       bool
 	savePayloadOnError                     bool
-<<<<<<< HEAD
 	backgroundGroup                        *errgroup.Group
 	backgroundCtx                          context.Context
 	backgroundCancel                       context.CancelFunc
 	backgroundWait                         func() error
 	oauth                                  oauth.Authorizer
-	responseTransform                      bool
-=======
 	transformerProxy                       bool
->>>>>>> 9c37955d
 	saveDestinationResponseOverride        bool
 }
 
@@ -650,28 +644,11 @@
 							pkgLogger.Debugf(`responseTransform status :%v, %s`, worker.rt.transformerProxy, worker.rt.destName)
 							sendCtx, cancel := context.WithTimeout(ctx, worker.rt.netClientTimeout)
 							defer cancel()
-<<<<<<< HEAD
-							rdl_time := time.Now()
-							resp := worker.rt.netHandle.SendPost(sendCtx, val)
-							respStatusCode, respBodyTemp, respContentType = resp.StatusCode, string(resp.ResponseBody), resp.ResponseContentType
-							// stat end
-							worker.routerDeliveryLatencyStat.SendTiming(time.Since(rdl_time))
-							//response transform start
-							if worker.rt.responseTransform {
-
-								dResponse := integrations.DeliveryResponseT{
-									Status: int64(respStatusCode),
-									Body:   respBodyTemp,
-								}
-								// destination response status code
-								destRespStCd := respStatusCode
-								// destination response body
-								destRespBody := respBodyTemp
-
+							//transformer proxy start
+							if worker.rt.transformerProxy {
 								rtl_time := time.Now()
-								respStatusCode, respBodyTemp = worker.rt.transformer.ResponseTransform(ctx, dResponse, worker.rt.destName)
-								worker.routerResponseTransformStat.SendTiming(time.Since(rtl_time))
-								// Handle OAuth Destinations' Response
+								respStatusCode, respBodyTemp = worker.rt.transformer.ProxyRequest(ctx, val, worker.rt.destName)
+								worker.routerProxyStat.SendTiming(time.Since(rtl_time))
 								authType := router_utils.GetAuthType(destinationJob.Destination)
 								if router_utils.IsNotEmptyString(authType) && authType == "OAuth" {
 									pkgLogger.Debugf(`Sending for OAuth destination`)
@@ -681,26 +658,17 @@
 										ctx:            ctx,
 										destinationJob: destinationJob,
 										workerId:       worker.workerID,
-										destRespStCd:   destRespStCd,
-										destResBody:    destRespBody,
 										trRespStCd:     respStatusCode,
 										trRespBody:     respBodyTemp,
 										accessToken:    token,
 									})
 								}
-=======
-							//transformer proxy start
-							if worker.rt.transformerProxy {
-								rtl_time := time.Now()
-								respStatusCode, respBodyTemp = worker.rt.transformer.ProxyRequest(ctx, val, worker.rt.destName)
-								worker.routerProxyStat.SendTiming(time.Since(rtl_time))
 							} else {
 								rdl_time := time.Now()
 								resp := worker.rt.netHandle.SendPost(sendCtx, val)
 								respStatusCode, respBodyTemp, respContentType = resp.StatusCode, string(resp.ResponseBody), resp.ResponseContentType
 								// stat end
 								worker.routerDeliveryLatencyStat.SendTiming(time.Since(rdl_time))
->>>>>>> 9c37955d
 							}
 							// transformer proxy end
 							if isSuccessStatus(respStatusCode) {
@@ -2122,10 +2090,8 @@
 }
 
 func (rt *HandleT) HandleOAuthDestResponse(params *HandleDestOAuthRespParamsT) (int, string) {
-	destResBody := params.destResBody
 	trRespStatusCode := params.trRespStCd
 	trRespBody := params.trRespBody
-	destRespStCd := params.destRespStCd
 	destinationJob := params.destinationJob
 
 	if trRespStatusCode != http.StatusOK {
@@ -2136,8 +2102,7 @@
 			return http.StatusInternalServerError, fmt.Sprintf(`{
 				Error: %v, 
 				(trRespStCd, trRespBody): (%v, %v),
-				(destRespStCd, destResBody): (%v, %v)
-			}`, destError, trRespStatusCode, trRespBody, destRespStCd, destResBody)
+			}`, destError, trRespStatusCode, trRespBody)
 		}
 		workspaceId := destinationJob.JobMetadataArray[0].WorkspaceId
 		var errCatStatusCode int
@@ -2146,7 +2111,7 @@
 		// Trigger the refresh endpoint/disable endpoint
 		switch destErrOutput.AuthErrorCategory {
 		case oauth.DISABLE_DEST:
-			return rt.ExecDisableDestination(destinationJob, workspaceId, destResBody)
+			return rt.ExecDisableDestination(destinationJob, workspaceId, trRespBody)
 		case oauth.REFRESH_TOKEN:
 			rudderAccountId := router_utils.GetRudderAccountId(&destinationJob.Destination)
 			var refSecret *oauth.AuthResponse
@@ -2165,7 +2130,7 @@
 				// Even trying to refresh the token also doesn't work here. Hence this would be more ideal to Abort Events
 				// As well as to disable destination as well.
 				// Alert the user in this error as well, to check if the refresh token also has been revoked & fix it
-				disableStCd, _ := rt.ExecDisableDestination(destinationJob, workspaceId, destResBody)
+				disableStCd, _ := rt.ExecDisableDestination(destinationJob, workspaceId, trRespBody)
 				stats.NewTaggedStat(oauth.INVALID_REFRESH_TOKEN_GRANT, stats.CountType, stats.Tags{
 					"destinationId": destinationJob.Destination.ID,
 					"worspaceId":    refTokenParams.WorkspaceId,
@@ -2182,10 +2147,9 @@
 			// Retry with Refreshed Token by failing with 5xx
 			return http.StatusInternalServerError, trRespBody
 		}
-		// By default send the status code & response from transformed response directly
-		return trRespStatusCode, trRespBody
-	}
-	return http.StatusOK, destResBody
+	}
+	// By default send the status code & response from transformed response directly
+	return trRespStatusCode, trRespBody
 }
 
 func (rt *HandleT) ExecDisableDestination(destinationJob types.DestinationJobT, workspaceId string, destResBody string) (int, string) {
