--- conflicted
+++ resolved
@@ -108,12 +108,9 @@
 		fmt.Sprintf("router.%s_failed_attempts", rt.destID), stats.CountType)
 	eventsDeliveredStat := stats.NewStat(
 		fmt.Sprintf("router.%s_events_delivered", rt.destID), stats.CountType)
-<<<<<<< HEAD
-=======
 	eventsAbortedStat := stats.NewStat(
 		fmt.Sprintf("router.%s_events_aborted", rt.destID), stats.CountType)
 
->>>>>>> 22549ec6
 	for {
 		job := <-worker.channel
 		var respStatusCode, attempts int
@@ -169,12 +166,12 @@
 			}
 		}
 		var reqMetric requestMetric
+		diagnosisStartTime := time.Now()
 		//We can execute thoe job
 		for attempts = 0; attempts < ser; attempts++ {
 			logger.Debugf("[%v Router] :: trying to send payload %v of %v", rt.destID, attempts, ser)
 
 			deliveryTimeStat.Start()
-			diagnosisStartTime := time.Now()
 			respStatusCode, respStatus, respBody = rt.netHandle.sendPost(job.EventPayload)
 			deliveryTimeStat.End()
 
@@ -194,16 +191,12 @@
 				}
 				logger.Debugf("[%v Router] :: worker %v sleeping for  %v ",
 					rt.destID, worker.workerID, worker.sleepTime)
-<<<<<<< HEAD
-				time.Sleep(worker.sleepTime * time.Second)
+				time.Sleep(worker.sleepTime)
 				reqMetric.RequestRetries = reqMetric.RequestRetries + 1
 				if attempts == ser-1 {
 					reqMetric.RequestAborted = reqMetric.RequestAborted + 1
 					reqMetric.RequestCompletedTime = time.Now().Sub(diagnosisStartTime)
 				}
-=======
-				time.Sleep(worker.sleepTime)
->>>>>>> 22549ec6
 				continue
 			} else {
 				atomic.AddUint64(&rt.successCount, 1)
@@ -407,6 +400,7 @@
 			var statusList []*jobsdb.JobStatusT
 			for _, resp := range responseList {
 				statusList = append(statusList, resp.status)
+				//TODO track errors
 			}
 
 			if len(statusList) > 0 {
@@ -634,7 +628,7 @@
 				RetryTime:     time.Now(),
 				JobState:      jobsdb.FailedState,
 				ErrorCode:     "",
-				ErrorResponse: []byte(`{}`), // check
+				ErrorResponse: []byte(`{"Error": "Rudder server crashed while copying jobs to storage"}`), // check
 			}
 			statusList = append(statusList, &status)
 		}
@@ -677,12 +671,9 @@
 	rt.perfStats = &misc.PerfStats{}
 	rt.perfStats.Setup("StatsUpdate:" + destID)
 	rt.initWorkers()
-<<<<<<< HEAD
-	go collectMetrics()
-	go rt.printStatsLoop()
-	go rt.statusInsertLoop()
-	go rt.generatorLoop()
-=======
+	rruntime.Go(func() {
+		collectMetrics()
+	})
 	rruntime.Go(func() {
 		rt.printStatsLoop()
 	})
@@ -692,5 +683,4 @@
 	rruntime.Go(func() {
 		rt.generatorLoop()
 	})
->>>>>>> 22549ec6
 }