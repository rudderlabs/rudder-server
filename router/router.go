package router

import (
	"container/list"
	"encoding/json"
	"fmt"
	"math"
	"math/rand"
	"sort"
	"strconv"
	"strings"
	"sync"
	"sync/atomic"
	"time"

	"github.com/cenkalti/backoff/v4"
	backendconfig "github.com/rudderlabs/rudder-server/config/backend-config"
	"github.com/rudderlabs/rudder-server/processor/integrations"
	"github.com/rudderlabs/rudder-server/router/customdestinationmanager"
	customDestinationManager "github.com/rudderlabs/rudder-server/router/customdestinationmanager"
	"github.com/rudderlabs/rudder-server/router/drain"
	"github.com/rudderlabs/rudder-server/router/throttler"
	"github.com/rudderlabs/rudder-server/router/transformer"
	"github.com/rudderlabs/rudder-server/router/types"
	"github.com/rudderlabs/rudder-server/services/diagnostics"
	"github.com/rudderlabs/rudder-server/utils"
	utilTypes "github.com/rudderlabs/rudder-server/utils/types"
	"github.com/thoas/go-funk"
	"github.com/tidwall/gjson"
	"github.com/tidwall/sjson"

	"github.com/rudderlabs/rudder-server/config"
	"github.com/rudderlabs/rudder-server/jobsdb"
	"github.com/rudderlabs/rudder-server/rruntime"
	destinationdebugger "github.com/rudderlabs/rudder-server/services/debugger/destination"
	"github.com/rudderlabs/rudder-server/services/stats"
	"github.com/rudderlabs/rudder-server/utils/logger"
	"github.com/rudderlabs/rudder-server/utils/misc"
)

type PauseT struct {
	respChannel   chan bool
	wg            *sync.WaitGroup
	waitForResume bool
}

//HandleT is the handle to this module.
type HandleT struct {
	pausingWorkers                         bool
	paused                                 bool
	pauseLock                              sync.Mutex
	generatorPauseChannel                  chan *PauseT
	generatorResumeChannel                 chan bool
	statusLoopPauseChannel                 chan *PauseT
	statusLoopResumeChannel                chan bool
	requestQ                               chan *jobsdb.JobT
	responseQ                              chan jobResponseT
	jobsDB                                 *jobsdb.HandleT
	errorDB                                jobsdb.JobsDB
	netHandle                              *NetHandleT
	destName                               string
	workers                                []*workerT
	perfStats                              *misc.PerfStats
	successCount                           uint64
	failCount                              uint64
	failedEventsListMutex                  sync.RWMutex
	failedEventsList                       *list.List
	failedEventsChan                       chan jobsdb.JobStatusT
	isEnabled                              bool
	toClearFailJobIDMutex                  sync.Mutex
	toClearFailJobIDMap                    map[int][]string
	requestsMetricLock                     sync.RWMutex
	failureMetricLock                      sync.RWMutex
	diagnosisTicker                        *time.Ticker
	requestsMetric                         []requestMetric
	failuresMetric                         map[string][]failureMetric
	customDestinationManager               customdestinationmanager.DestinationManager
	throttler                              throttler.Throttler
	throttlerMutex                         sync.RWMutex
	guaranteeUserEventOrder                bool
	netClientTimeout                       time.Duration
	enableBatching                         bool
	transformer                            transformer.Transformer
	configSubscriberLock                   sync.RWMutex
	destinationsMap                        map[string]backendconfig.DestinationT // destinationID -> destination
	logger                                 logger.LoggerI
	batchInputCountStat                    stats.RudderStats
	batchOutputCountStat                   stats.RudderStats
	batchInputOutputDiffCountStat          stats.RudderStats
	eventsAbortedStat                      stats.RudderStats
	drainedJobsStat                        stats.RudderStats
	noOfWorkers                            int
	allowAbortedUserJobsCountForProcessing int
	throttledUserMap                       map[string]struct{} // used before calling findWorker. A temp storage to save <userid> whose job can be throttled.
	isBackendConfigInitialized             bool
	backendConfigInitialized               chan bool
	maxFailedCountForJob                   int
	retryTimeWindow                        time.Duration
	destinationResponseHandler             ResponseHandlerI
	saveDestinationResponse                bool
	drainJobHandler                        drain.DrainI
	reporting                              utilTypes.ReportingI
	reportingEnabled                       bool
}

type jobResponseT struct {
	status *jobsdb.JobStatusT
	worker *workerT
	userID string
	JobT   *jobsdb.JobT
}

//JobParametersT struct holds source id and destination id of a job
type JobParametersT struct {
	SourceID        string `json:"source_id"`
	DestinationID   string `json:"destination_id"`
	ReceivedAt      string `json:"received_at"`
	TransformAt     string `json:"transform_at"`
	SourceBatchID   string `json:"source_batch_id"`
	SourceTaskID    string `json:"source_task_id"`
	SourceTaskRunID string `json:"source_task_run_id"`
	SourceJobID     string `json:"source_job_id"`
	SourceJobRunID  string `json:"source_job_run_id"`
}

type workerMessageT struct {
	job             *jobsdb.JobT
	throttledAtTime time.Time
}

// workerT a structure to define a worker for sending events to sinks
type workerT struct {
	pauseChannel               chan *PauseT
	resumeChannel              chan bool
	channel                    chan workerMessageT     // the worker job channel
	workerID                   int                     // identifies the worker
	failedJobs                 int                     // counts the failed jobs of a worker till it gets reset by external channel
	sleepTime                  time.Duration           // the sleep duration for every job of the worker
	failedJobIDMap             map[string]int64        // user to failed jobId
	failedJobIDMutex           sync.RWMutex            // lock to protect structure above
	retryForJobMap             map[int64]time.Time     // jobID to next retry time map
	retryForJobMapMutex        sync.RWMutex            // lock to protect structure above
	routerJobs                 []types.RouterJobT      // slice to hold router jobs to send to destination transformer
	destinationJobs            []types.DestinationJobT // slice to hold destination jobs
	rt                         *HandleT                // handle to router
	deliveryTimeStat           stats.RudderStats
	batchTimeStat              stats.RudderStats
	abortedUserIDMap           map[string]int // aborted user to count of jobs allowed map
	abortedUserMutex           sync.RWMutex
	jobCountsByDestAndUser     map[string]*destJobCountsT
	throttledAtTime            time.Time
	encounteredRouterTransform bool
}

type destJobCountsT struct {
	total  int
	byUser map[string]int
}

var (
	jobQueryBatchSize, updateStatusBatchSize, noOfJobsPerChannel  int
	failedEventsCacheSize                                         int
	readSleep, minSleep, maxStatusUpdateWait, diagnosisTickerTime time.Duration
	minRetryBackoff, maxRetryBackoff, jobsBatchTimeout            time.Duration
	noOfJobsToBatchInAWorker                                      int
	pkgLogger                                                     logger.LoggerI
	Diagnostics                                                   diagnostics.DiagnosticsI = diagnostics.Diagnostics
	fixedLoopSleep                                                time.Duration
	toAbortDestinationIDs                                         string
)

type requestMetric struct {
	RequestRetries       int
	RequestAborted       int
	RequestSuccess       int
	RequestCompletedTime time.Duration
}

type failureMetric struct {
	RouterDestination string          `json:"router_destination"`
	UserId            string          `json:"user_id"`
	RouterAttemptNum  int             `json:"router_attempt_num"`
	ErrorCode         string          `json:"error_code"`
	ErrorResponse     json.RawMessage `json:"error_response"`
}

func isSuccessStatus(status int) bool {
	return status >= 200 && status < 300
}

func isJobTerminated(status int) bool {
	if status == 429 {
		return false
	}

	return status >= 200 && status < 500
}

func loadConfig() {
	config.RegisterIntConfigVariable(10000, &jobQueryBatchSize, true, 1, "Router.jobQueryBatchSize")
	config.RegisterIntConfigVariable(1000, &updateStatusBatchSize, true, 1, "Router.updateStatusBatchSize")
	config.RegisterDurationConfigVariable(time.Duration(1000), &readSleep, true, time.Millisecond, "Router.readSleepInMS")
	noOfJobsPerChannel = config.GetInt("Router.noOfJobsPerChannel", 1000)
	noOfJobsToBatchInAWorker = config.GetInt("Router.noOfJobsToBatchInAWorker", 20)
	config.RegisterDurationConfigVariable(time.Duration(5), &jobsBatchTimeout, true, time.Second, "Router.jobsBatchTimeoutInSec")
	minSleep = config.GetDuration("Router.minSleepInS", time.Duration(0)) * time.Second
	config.RegisterDurationConfigVariable(time.Duration(5), &maxStatusUpdateWait, true, time.Second, "Router.maxStatusUpdateWaitInS")

	// Time period for diagnosis ticker
	diagnosisTickerTime = config.GetDuration("Diagnostics.routerTimePeriodInS", 60) * time.Second
	config.RegisterDurationConfigVariable(time.Duration(10), &minRetryBackoff, true, time.Second, "Router.minRetryBackoffInS")
	config.RegisterDurationConfigVariable(time.Duration(300), &maxRetryBackoff, true, time.Second, "Router.maxRetryBackoffInS")
	config.RegisterDurationConfigVariable(time.Duration(0), &fixedLoopSleep, true, time.Millisecond, "Router.fixedLoopSleepInMS")
	failedEventsCacheSize = config.GetInt("Router.failedEventsCacheSize", 10)
	config.RegisterStringConfigVariable("", &toAbortDestinationIDs, true, "Router.toAbortDestinationIDs")
}

func (worker *workerT) trackStuckDelivery() chan struct{} {
	ch := make(chan struct{}, 1)
	rruntime.Go(func() {
		select {
		case <-ch:
			// do nothing
		case <-time.After(worker.rt.netClientTimeout * 2):
			worker.rt.logger.Infof("[%s Router] Delivery to destination exceeded the 2 * configured timeout ", worker.rt.destName)
			stat := stats.NewTaggedStat("router_delivery_exceeded_timeout", stats.CountType, stats.Tags{
				"destType": worker.rt.destName,
			})
			stat.Increment()
		}
	})
	return ch
}

func (worker *workerT) routerTransform(routerJobs []types.RouterJobT) []types.DestinationJobT {
	destinationJobs := worker.rt.transformer.Transform(transformer.ROUTER_TRANSFORM, &types.TransformMessageT{Data: routerJobs, DestType: strings.ToLower(worker.rt.destName)})
	return destinationJobs
}

func (worker *workerT) batch(routerJobs []types.RouterJobT) []types.DestinationJobT {

	inputJobsLength := len(routerJobs)
	worker.rt.batchInputCountStat.Count(inputJobsLength)

	destinationJobs := worker.rt.transformer.Transform(transformer.BATCH, &types.TransformMessageT{Data: routerJobs, DestType: strings.ToLower(worker.rt.destName)})
	worker.rt.batchOutputCountStat.Count(len(destinationJobs))

	var totalJobMetadataCount int
	for _, destinationJob := range destinationJobs {
		totalJobMetadataCount += len(destinationJob.JobMetadataArray)
	}

	if inputJobsLength != totalJobMetadataCount {
		worker.rt.batchInputOutputDiffCountStat.Count(inputJobsLength - totalJobMetadataCount)

		worker.rt.logger.Errorf("[%v Router] :: Total input jobs count:%d did not match total job metadata count:%d returned from batch transformer", worker.rt.destName, inputJobsLength, totalJobMetadataCount)
		jobIDs := make([]string, len(routerJobs))
		for idx, routerJob := range routerJobs {
			jobIDs[idx] = fmt.Sprintf("%v", routerJob.JobMetadata.JobID)
		}
		worker.rt.logger.Errorf("[%v Router] :: Job ids : %s", worker.rt.destName, strings.Join(jobIDs, ", "))
	}

	return destinationJobs
}

func (worker *workerT) workerProcess() {

	timeout := time.After(jobsBatchTimeout)
	for {
		select {
		case pause := <-worker.pauseChannel:
			//Drain the channel
			for len(worker.channel) > 0 {
				<-worker.channel
			}

			//Clear buffers
			worker.routerJobs = make([]types.RouterJobT, 0)
			worker.destinationJobs = make([]types.DestinationJobT, 0)
			worker.jobCountsByDestAndUser = make(map[string]*destJobCountsT)

			pkgLogger.Infof("Router worker %d is paused. Dest type: %s", worker.workerID, worker.rt.destName)
			pause.wg.Done()
			pause.respChannel <- true
			if pause.waitForResume {
				<-worker.resumeChannel
				pkgLogger.Infof("Router worker %d is resumed. Dest type: %s", worker.workerID, worker.rt.destName)
			}
		case message := <-worker.channel:
			if worker.rt.pausingWorkers {
				continue
			}

			job := message.job
			worker.throttledAtTime = message.throttledAtTime
			worker.rt.logger.Debugf("[%v Router] :: performing checks to send payload to %s. Payload: ", worker.rt.destName, job.EventPayload)

			userID := job.UserID

			var parameters JobParametersT
			err := json.Unmarshal(job.Parameters, &parameters)
			if err != nil {
				worker.rt.logger.Error("Unmarshal of job parameters failed. ", string(job.Parameters))
			}

			var isPrevFailedUser bool
			var previousFailedJobID int64
			if worker.rt.guaranteeUserEventOrder {
				//If there is a failed jobID from this user, we cannot pass future jobs
				worker.failedJobIDMutex.RLock()
				previousFailedJobID, isPrevFailedUser = worker.failedJobIDMap[userID]
				worker.failedJobIDMutex.RUnlock()

				// mark job as waiting if prev job from same user has not succeeded yet
				if isPrevFailedUser {
					markedAsWaiting := worker.handleJobForPrevFailedUser(job, parameters, userID, previousFailedJobID)
					if markedAsWaiting {
						worker.rt.logger.Debugf(`Decrementing in throttle map for destination:%s since job:%d is marked as waiting for user:%s`, parameters.DestinationID, job.JobID, userID)
						worker.rt.throttler.Dec(parameters.DestinationID, userID, 1, worker.throttledAtTime, throttler.ALL_LEVELS)
						continue
					}
				}
			}

			firstAttemptedAt := gjson.GetBytes(job.LastJobStatus.ErrorResponse, "firstAttemptedAt").Str

			jobMetadata := types.JobMetadataT{
				UserID:           userID,
				JobID:            job.JobID,
				SourceID:         parameters.SourceID,
				DestinationID:    parameters.DestinationID,
				AttemptNum:       job.LastJobStatus.AttemptNum,
				ReceivedAt:       parameters.ReceivedAt,
				CreatedAt:        job.CreatedAt.Format(misc.RFC3339Milli),
				FirstAttemptedAt: firstAttemptedAt,
				TransformAt:      parameters.TransformAt,
				JobT:             job}

			worker.rt.configSubscriberLock.RLock()
			destination := worker.rt.destinationsMap[parameters.DestinationID]
			worker.rt.configSubscriberLock.RUnlock()

			worker.recordCountsByDestAndUser(destination.ID, userID)
			worker.encounteredRouterTransform = false
			if worker.rt.enableBatching {
				routerJob := types.RouterJobT{Message: job.EventPayload, JobMetadata: jobMetadata, Destination: destination}
				worker.routerJobs = append(worker.routerJobs, routerJob)

				if len(worker.routerJobs) >= noOfJobsToBatchInAWorker {
					worker.destinationJobs = worker.batch(worker.routerJobs)
					worker.processDestinationJobs()
				}
			} else if parameters.TransformAt == "router" {
				worker.encounteredRouterTransform = true
				routerJob := types.RouterJobT{Message: job.EventPayload, JobMetadata: jobMetadata, Destination: destination}
				worker.routerJobs = append(worker.routerJobs, routerJob)

				if len(worker.routerJobs) >= noOfJobsToBatchInAWorker {
					worker.destinationJobs = worker.routerTransform(worker.routerJobs)
					worker.processDestinationJobs()
				}
			} else {
				destinationJob := types.DestinationJobT{Message: job.EventPayload, JobMetadataArray: []types.JobMetadataT{jobMetadata}, Destination: destination}
				worker.destinationJobs = append(worker.destinationJobs, destinationJob)
				worker.processDestinationJobs()
			}

		case <-timeout:
			timeout = time.After(jobsBatchTimeout)
			if worker.rt.pausingWorkers {
				continue
			}

			if len(worker.routerJobs) > 0 {
				if worker.rt.enableBatching {
					worker.destinationJobs = worker.batch(worker.routerJobs)
				} else {
					worker.destinationJobs = worker.routerTransform(worker.routerJobs)
				}
				worker.processDestinationJobs()
			}
		}
	}
}

func (worker *workerT) processDestinationJobs() {
	worker.handleWorkerDestinationJobs()
	//routerJobs/destinationJobs are processed. Clearing the queues.
	worker.routerJobs = make([]types.RouterJobT, 0)
	worker.destinationJobs = make([]types.DestinationJobT, 0)
	worker.jobCountsByDestAndUser = make(map[string]*destJobCountsT)
}

func (worker *workerT) canSendJobToDestination(prevRespStatusCode int, failedUserIDsMap map[string]struct{}, destinationJob types.DestinationJobT) bool {
	if prevRespStatusCode == 0 {
		return true
	}

	if !worker.rt.guaranteeUserEventOrder {
		//if guaranteeUserEventOrder is false, letting the next jobs pass
		return true
	}

	//If batching is enabled, we send the request only if the previous one succeeds
	if worker.rt.enableBatching {
		return isSuccessStatus(prevRespStatusCode)
	}

	//If the destinationJob has come through router transform,
	//drop the request if it is of a failed user, else send
	for _, metadata := range destinationJob.JobMetadataArray {
		if _, ok := failedUserIDsMap[metadata.UserID]; ok {
			return false
		}
	}

	return true
}

//rawMsg passed must be a valid JSON
func (worker *workerT) enhanceResponse(rawMsg []byte, key, val string) []byte {
	resp, err := sjson.SetBytes(rawMsg, key, val)
	if err != nil {
		return []byte(`{}`)
	}

	return resp
}

func getIterableStruct(payload []byte, transformAt string) []integrations.PostParametersT {
	var err error
	var response integrations.PostParametersT
	responseArray := make([]integrations.PostParametersT, 0)
	if transformAt == "router" {
		err = json.Unmarshal(payload, &response)
		if err != nil {
			err = json.Unmarshal(payload, &responseArray)
		} else {
			responseArray = append(responseArray, response)
		}

	} else {
		err = json.Unmarshal(payload, &response)
		if err == nil {
			responseArray = append(responseArray, response)
		}
	}
	if err != nil {
		panic(fmt.Errorf("setting Payload through sjson failed with err %v", err))
	}
	return responseArray
}

func (worker *workerT) handleWorkerDestinationJobs() {
	worker.batchTimeStat.Start()

	var respStatusCode, prevRespStatusCode int
	var respBody string
	var respBodyTemp string
	handledJobMetadatas := make(map[int64]*types.JobMetadataT)

	var destinationResponseHandler ResponseHandlerI
	worker.rt.configSubscriberLock.RLock()
	destinationResponseHandler = worker.rt.destinationResponseHandler
	saveDestinationResponse := worker.rt.saveDestinationResponse
	worker.rt.configSubscriberLock.RUnlock()

	/*
		Batch
		[u1e1, u2e1, u1e2, u2e2, u1e3, u2e3]
		[b1, b2, b3]
		b1 will send if success
		b2 will send if b2 failed then will drop b3

		Router transform
		[u1e1, u2e1, u1e2, u2e2, u1e3, u2e3]
		200, 200, 500, 200, 200, 200

		Case 1:
		u1e1 will send - success
		u2e1 will send - success
		u1e2 will drop because transformer gave 500
		u2e2 will send - success
		u1e3 should be dropped because u1e2 should be retried
		u2e3 will send

		Case 2:
		u1e1 will send - success
		u2e1 will send - failed 5xx
		u1e2 will send
		u2e2 will drop - because request to destination failed with 5xx
		u1e3 will send
		u2e3 will drop - because request to destination failed with 5xx

		Case 3:
		u1e1 will send - success
		u2e1 will send - failed 4xx
		u1e2 will send
		u2e2 will send - because previous job is aborted
		u1e3 will send
		u2e3 will send
	*/

	failedUserIDsMap := make(map[string]struct{})
	apiCallsCount := make(map[string]*destJobCountsT)
	for _, destinationJob := range worker.destinationJobs {
		var attemptedToSendTheJob bool
		if destinationJob.StatusCode == 200 || destinationJob.StatusCode == 0 {
			if worker.canSendJobToDestination(prevRespStatusCode, failedUserIDsMap, destinationJob) {
				diagnosisStartTime := time.Now()
				sourceID := destinationJob.JobMetadataArray[0].SourceID
				destinationID := destinationJob.JobMetadataArray[0].DestinationID

				worker.recordAPICallCount(apiCallsCount, destinationID, destinationJob.JobMetadataArray)
				transformAt := destinationJob.JobMetadataArray[0].TransformAt

				// START: request to destination endpoint
				worker.deliveryTimeStat.Start()
				deliveryLatencyStat := stats.NewTaggedStat("delivery_latency", stats.TimerType, stats.Tags{
					"module":      "router",
					"destType":    worker.rt.destName,
					"destination": misc.GetTagName(destinationJob.Destination.ID, destinationJob.Destination.Name),
				})
				deliveryLatencyStat.Start()

				ch := worker.trackStuckDelivery()
				if worker.rt.customDestinationManager != nil {
					for _, destinationJobMetadata := range destinationJob.JobMetadataArray {
						if sourceID != destinationJobMetadata.SourceID {
							panic(fmt.Errorf("different sources are grouped together"))
						}
						if destinationID != destinationJobMetadata.DestinationID {
							panic(fmt.Errorf("different destinations are grouped together"))
						}
					}
					respStatusCode, respBody = worker.rt.customDestinationManager.SendData(destinationJob.Message, sourceID, destinationID)
				} else {
					result := getIterableStruct(destinationJob.Message, transformAt)
					for _, val := range result {
						err := integrations.ValidatePostInfo(val)
						if err != nil {
							respStatusCode, respBody = 400, fmt.Sprintf(`400 GetPostInfoFailed with error: %s`, err.Error())
						} else {
							respStatusCode, respBodyTemp = worker.rt.netHandle.sendPost(val)
							if isSuccessStatus(respStatusCode) {
								respBody = respBody + " " + respBodyTemp
							} else {
								respBody = respBodyTemp
								break
							}
						}
					}
				}
				ch <- struct{}{}

				//Using reponse status code and body to get response code rudder router logic is based on.
				if destinationResponseHandler != nil {
					respStatusCode = destinationResponseHandler.IsSuccessStatus(respStatusCode, respBody)
				}

				prevRespStatusCode = respStatusCode
				attemptedToSendTheJob = true

				worker.deliveryTimeStat.End()
				deliveryLatencyStat.End()
				// END: request to destination endpoint

				if isSuccessStatus(respStatusCode) {
					if saveDestinationResponse {
						if !getRouterConfigBool("saveDestinationResponse", worker.rt.destName, true) {
							respBody = ""
						}
					} else {
						respBody = ""
					}
				}

				worker.updateReqMetrics(respStatusCode, &diagnosisStartTime)
			} else {
				respStatusCode = 500
				respBody = "skipping sending to destination because previous job (of user) in batch is failed."
			}
		} else {
			respStatusCode = destinationJob.StatusCode
			respBody = destinationJob.Error
		}

		if !isJobTerminated(respStatusCode) {
			for _, metadata := range destinationJob.JobMetadataArray {
				failedUserIDsMap[metadata.UserID] = struct{}{}
			}
		}

		for _, destinationJobMetadata := range destinationJob.JobMetadataArray {
			handledJobMetadatas[destinationJobMetadata.JobID] = &destinationJobMetadata

			attemptNum := destinationJobMetadata.AttemptNum
			if attemptedToSendTheJob {
				attemptNum++
			}

			status := jobsdb.JobStatusT{
				JobID:         destinationJobMetadata.JobID,
				ExecTime:      time.Now(),
				RetryTime:     time.Now(),
				AttemptNum:    attemptNum,
				ErrorCode:     strconv.Itoa(respStatusCode),
				ErrorResponse: []byte(`{}`),
			}

			worker.postStatusOnResponseQ(respStatusCode, respBody, destinationJob.Message, &destinationJobMetadata, &status)

			worker.sendEventDeliveryStat(&destinationJobMetadata, &status, &destinationJob.Destination)

			if attemptedToSendTheJob {
				worker.sendRouterResponseCountStat(&destinationJobMetadata, &status, &destinationJob.Destination)
			}
			payload := destinationJob.Message
			if destinationJob.Message == nil {
				payload = destinationJobMetadata.JobT.EventPayload
			}
			worker.sendDestinationResponseToConfigBackend(payload, &destinationJobMetadata, &status)
		}
	}

	worker.decrementInThrottleMap(apiCallsCount)

	//if batching/routerTransform is enabled, we need to make sure that all the routerJobs status are written to DB.
	//if in any case transformer doesn't send all the job ids back, setting their statuses as failed
	for _, routerJob := range worker.routerJobs {
		if _, ok := handledJobMetadatas[routerJob.JobMetadata.JobID]; !ok {
			status := jobsdb.JobStatusT{
				JobID:         routerJob.JobMetadata.JobID,
				ExecTime:      time.Now(),
				RetryTime:     time.Now(),
				AttemptNum:    routerJob.JobMetadata.AttemptNum,
				ErrorCode:     strconv.Itoa(500),
				ErrorResponse: []byte(`{}`),
			}

			worker.postStatusOnResponseQ(500, "transformer failed to handle this job", nil, &routerJob.JobMetadata, &status)
		}
	}

	worker.batchTimeStat.End()
}

func (worker *workerT) recordCountsByDestAndUser(destID, userID string) {
	if _, ok := worker.jobCountsByDestAndUser[destID]; !ok {
		worker.jobCountsByDestAndUser[destID] = &destJobCountsT{byUser: make(map[string]int)}
	}
	worker.jobCountsByDestAndUser[destID].total++
	if worker.rt.throttler.IsUserLevelEnabled() {
		if _, ok := worker.jobCountsByDestAndUser[destID].byUser[userID]; !ok {
			worker.jobCountsByDestAndUser[destID].byUser[userID] = 0
		}
		worker.jobCountsByDestAndUser[destID].byUser[userID]++
	}
}

func (worker *workerT) recordAPICallCount(apiCallsCount map[string]*destJobCountsT, destinationID string, jobMetadata []types.JobMetadataT) {
	if _, ok := apiCallsCount[destinationID]; !ok {
		apiCallsCount[destinationID] = &destJobCountsT{byUser: make(map[string]int)}
	}
	apiCallsCount[destinationID].total++
	if worker.rt.throttler.IsUserLevelEnabled() {
		var userIDs []string
		for _, metadata := range jobMetadata {
			userIDs = append(userIDs, metadata.UserID)
		}
		for _, userID := range funk.UniqString(userIDs) {
			if _, ok := apiCallsCount[destinationID].byUser[userID]; !ok {
				apiCallsCount[destinationID].byUser[userID] = 0
			}
			apiCallsCount[destinationID].byUser[userID]++
		}
	}
}

// decrements counts in throttle map by the diff between api calls made to destinations and initial incremented ones in throttler
func (worker *workerT) decrementInThrottleMap(apiCallsCount map[string]*destJobCountsT) {
	for destID, incrementedMapByDestID := range worker.jobCountsByDestAndUser {
		if worker.rt.throttler.IsUserLevelEnabled() {
			for userID, incrementedCountByUserID := range incrementedMapByDestID.byUser {
				var sentCountByUserID int
				var ok bool
				if sentCountByUserID, ok = apiCallsCount[destID].byUser[userID]; !ok {
					sentCountByUserID = 0
				}
				diff := int64(incrementedCountByUserID - sentCountByUserID)
				if diff > 0 {
					// decrement only half to account for api call to be made again in router transform
					if worker.encounteredRouterTransform {
						diff = diff / 2
					}
					pkgLogger.Debugf(`Decrementing user level throttle map by %d for dest:%s, user:%s`, diff, destID, userID)
					worker.rt.throttler.Dec(destID, userID, diff, worker.throttledAtTime, throttler.USER_LEVEL)
				}
			}
		}
		if worker.rt.throttler.IsDestLevelEnabled() {
			var sentMapByDestID *destJobCountsT
			var ok bool
			if sentMapByDestID, ok = apiCallsCount[destID]; !ok {
				sentMapByDestID = &destJobCountsT{}
			}
			diff := int64(incrementedMapByDestID.total - sentMapByDestID.total)
			if diff > 0 {
				// decrement only half to account for api call to be made again in router transform
				if worker.encounteredRouterTransform {
					diff = diff / 2
				}
				pkgLogger.Debugf(`Decrementing destination level throttle map by %d for dest:%s`, diff, destID)
				worker.rt.throttler.Dec(destID, "", diff, worker.throttledAtTime, throttler.DESTINATION_LEVEL)
			}
		}
	}
}

func (worker *workerT) updateReqMetrics(respStatusCode int, diagnosisStartTime *time.Time) {
	var reqMetric requestMetric

	if isSuccessStatus(respStatusCode) {
		reqMetric.RequestSuccess = reqMetric.RequestSuccess + 1
	} else {
		reqMetric.RequestRetries = reqMetric.RequestRetries + 1
	}
	reqMetric.RequestCompletedTime = time.Since(*diagnosisStartTime)
	worker.rt.trackRequestMetrics(reqMetric)
}

func (worker *workerT) updateAbortedMetrics(destinationID, statusCode string) {
	worker.rt.eventsAbortedStat = stats.NewTaggedStat(`router_aborted_events`, stats.CountType, stats.Tags{
		"destType":       worker.rt.destName,
		"respStatusCode": statusCode,
		"destId":         destinationID,
	})
	worker.rt.eventsAbortedStat.Increment()
}

func (worker *workerT) postStatusOnResponseQ(respStatusCode int, respBody string, payload json.RawMessage, destinationJobMetadata *types.JobMetadataT, status *jobsdb.JobStatusT) {
	//Enhancing status.ErrorResponse with firstAttemptedAt
	firstAttemptedAtTime := time.Now()
	if destinationJobMetadata.FirstAttemptedAt != "" {
		t, err := time.Parse(misc.RFC3339Milli, destinationJobMetadata.FirstAttemptedAt)
		if err == nil {
			firstAttemptedAtTime = t
		}

	}

	status.ErrorResponse = worker.enhanceResponse(status.ErrorResponse, "firstAttemptedAt", firstAttemptedAtTime.Format(misc.RFC3339Milli))
	if respBody != "" {
		status.ErrorResponse = worker.enhanceResponse(status.ErrorResponse, "response", respBody)
	}

	if isSuccessStatus(respStatusCode) {
		atomic.AddUint64(&worker.rt.successCount, 1)
		status.JobState = jobsdb.Succeeded.State
		worker.rt.logger.Debugf("[%v Router] :: sending success status to response", worker.rt.destName)
		worker.rt.responseQ <- jobResponseT{status: status, worker: worker, userID: destinationJobMetadata.UserID, JobT: destinationJobMetadata.JobT}

		if worker.rt.guaranteeUserEventOrder {
			//Removing the user from aborted user map
			worker.abortedUserMutex.Lock()
			delete(worker.abortedUserIDMap, destinationJobMetadata.UserID)
			worker.abortedUserMutex.Unlock()
		}

		//Deleting jobID from retryForJobMap. jobID goes into retryForJobMap if it is failed with 5xx or 429.
		//Its safe to delete from the map, even if jobID is not present.
		worker.retryForJobMapMutex.Lock()
		delete(worker.retryForJobMap, destinationJobMetadata.JobID)
		worker.retryForJobMapMutex.Unlock()
	} else {
		//Saving payload to DB only
		//1. if job failed and
		//2. if router job undergoes batching or dest transform.
		if payload != nil && (worker.rt.enableBatching || destinationJobMetadata.TransformAt == "router") {
			status.ErrorResponse = worker.enhanceResponse(status.ErrorResponse, "payload", string(payload))
		}
		// the job failed
		worker.rt.logger.Debugf("[%v Router] :: Job failed to send, analyzing...", worker.rt.destName)
		worker.failedJobs++
		atomic.AddUint64(&worker.rt.failCount, 1)

		//addToFailedMap is used to decide whether the jobID has to be added to the failedJobIDMap.
		//If the job is aborted then there is no point in adding it to the failedJobIDMap.
		addToFailedMap := true

		status.JobState = jobsdb.Failed.State

		worker.rt.failedEventsChan <- *status

		if respStatusCode >= 500 {
			timeElapsed := time.Since(firstAttemptedAtTime)
			if timeElapsed > worker.rt.retryTimeWindow && status.AttemptNum >= worker.rt.maxFailedCountForJob {
				status.JobState = jobsdb.Aborted.State
				worker.retryForJobMapMutex.Lock()
				delete(worker.retryForJobMap, destinationJobMetadata.JobID)
				worker.retryForJobMapMutex.Unlock()
			} else {
				worker.retryForJobMapMutex.Lock()
				worker.retryForJobMap[destinationJobMetadata.JobID] = time.Now().Add(durationBeforeNextAttempt(status.AttemptNum))
				worker.retryForJobMapMutex.Unlock()
			}
		} else if respStatusCode == 429 {
			worker.retryForJobMapMutex.Lock()
			worker.retryForJobMap[destinationJobMetadata.JobID] = time.Now().Add(durationBeforeNextAttempt(status.AttemptNum))
			worker.retryForJobMapMutex.Unlock()
		} else {
			status.JobState = jobsdb.Aborted.State
		}

		if status.JobState == jobsdb.Aborted.State {
			addToFailedMap = false
			worker.updateAbortedMetrics(destinationJobMetadata.DestinationID, status.ErrorCode)
			destinationJobMetadata.JobT.Parameters = misc.UpdateJSONWithNewKeyVal(destinationJobMetadata.JobT.Parameters, "stage", "router")
			destinationJobMetadata.JobT.Parameters = misc.UpdateJSONWithNewKeyVal(destinationJobMetadata.JobT.Parameters, "error_response", status.ErrorResponse)
		}

		if worker.rt.guaranteeUserEventOrder {
			if addToFailedMap {
				//#JobOrder (see other #JobOrder comment)
				worker.failedJobIDMutex.RLock()
				_, isPrevFailedUser := worker.failedJobIDMap[destinationJobMetadata.UserID]
				worker.failedJobIDMutex.RUnlock()
				if !isPrevFailedUser && destinationJobMetadata.UserID != "" {
					worker.rt.logger.Errorf("[%v Router] :: userId %v failed for the first time adding to map", worker.rt.destName, destinationJobMetadata.UserID)
					worker.failedJobIDMutex.Lock()
					worker.failedJobIDMap[destinationJobMetadata.UserID] = destinationJobMetadata.JobID
					worker.failedJobIDMutex.Unlock()
				}
			} else {
				//Job is aborted.
				//So, adding the user to aborted map, if not already present.
				//If user is present in the aborted map, decrementing the count.
				//This map is used to limit the pick up of aborted users's job.
				worker.abortedUserMutex.Lock()
				worker.rt.logger.Debugf("[%v Router] :: adding userID to abortedUserMap : %s", worker.rt.destName, destinationJobMetadata.UserID)
				count, ok := worker.abortedUserIDMap[destinationJobMetadata.UserID]
				if !ok {
					worker.abortedUserIDMap[destinationJobMetadata.UserID] = 0
				} else {
					//Decrementing the count.
					//This is necessary to let other jobs of the same user to get a worker.
					count--
					worker.abortedUserIDMap[destinationJobMetadata.UserID] = count
				}

				worker.abortedUserMutex.Unlock()
			}
		}
		worker.rt.logger.Debugf("[%v Router] :: sending failed/aborted state as response", worker.rt.destName)
		worker.rt.responseQ <- jobResponseT{status: status, worker: worker, userID: destinationJobMetadata.UserID, JobT: destinationJobMetadata.JobT}
	}
}

func (worker *workerT) sendRouterResponseCountStat(destinationJobMetadata *types.JobMetadataT, status *jobsdb.JobStatusT, destination *backendconfig.DestinationT) {
	destinationTag := misc.GetTagName(destination.ID, destination.Name)
	routerResponseStat := stats.NewTaggedStat("router_response_counts", stats.CountType, stats.Tags{
		"destType":       worker.rt.destName,
		"respStatusCode": status.ErrorCode,
		"destination":    destinationTag,
		"attempt_number": strconv.Itoa(status.AttemptNum),
	})
	routerResponseStat.Count(1)
}

func (worker *workerT) sendEventDeliveryStat(destinationJobMetadata *types.JobMetadataT, status *jobsdb.JobStatusT, destination *backendconfig.DestinationT) {
	if destinationJobMetadata.ReceivedAt != "" {
		if status.JobState == jobsdb.Succeeded.State {
			receivedTime, err := time.Parse(misc.RFC3339Milli, destinationJobMetadata.ReceivedAt)
			destinationTag := misc.GetTagName(destination.ID, destination.Name)
			if err == nil {
				eventsDeliveryTimeStat := stats.NewTaggedStat(
					"event_delivery_time", stats.TimerType, map[string]string{
						"module":         "router",
						"destType":       worker.rt.destName,
						"destination":    destinationTag,
						"attempt_number": strconv.Itoa(status.AttemptNum),
					})

				eventsDeliveryTimeStat.SendTiming(time.Since(receivedTime))
			}
			eventsDeliveredStat := stats.NewTaggedStat("event_delivery", stats.CountType, stats.Tags{
				"module":         "router",
				"destType":       worker.rt.destName,
				"destination":    destinationTag,
				"attempt_number": strconv.Itoa(status.AttemptNum),
			})
			eventsDeliveredStat.Count(1)
		}
	}
}

func (worker *workerT) sendDestinationResponseToConfigBackend(payload json.RawMessage, destinationJobMetadata *types.JobMetadataT, status *jobsdb.JobStatusT) {
	//Sending destination response to config backend
	if destinationdebugger.HasUploadEnabled(destinationJobMetadata.DestinationID) {
		deliveryStatus := destinationdebugger.DeliveryStatusT{
			DestinationID: destinationJobMetadata.DestinationID,
			SourceID:      destinationJobMetadata.SourceID,
			Payload:       payload,
			AttemptNum:    status.AttemptNum,
			JobState:      status.JobState,
			ErrorCode:     status.ErrorCode,
			ErrorResponse: status.ErrorResponse,
		}
		destinationdebugger.RecordEventDeliveryStatus(destinationJobMetadata.DestinationID, &deliveryStatus)
	}
}

func (worker *workerT) handleJobForPrevFailedUser(job *jobsdb.JobT, parameters JobParametersT, userID string, previousFailedJobID int64) (markedAsWaiting bool) {
	// job is behind in queue of failed job from same user
	if previousFailedJobID < job.JobID {
		worker.rt.logger.Debugf("[%v Router] :: skipping processing job for userID: %v since prev failed job exists, prev id %v, current id %v", worker.rt.destName, userID, previousFailedJobID, job.JobID)
		resp := fmt.Sprintf(`{"blocking_id":"%v", "user_id":"%s"}`, previousFailedJobID, userID)
		status := jobsdb.JobStatusT{
			JobID:         job.JobID,
			AttemptNum:    job.LastJobStatus.AttemptNum,
			ExecTime:      time.Now(),
			RetryTime:     time.Now(),
			JobState:      jobsdb.Waiting.State,
			ErrorResponse: []byte(resp), // check
		}
		worker.rt.responseQ <- jobResponseT{status: &status, worker: worker, userID: userID, JobT: job}
		return true
	}
	if previousFailedJobID != job.JobID {
		panic(fmt.Errorf("previousFailedJobID:%d != job.JobID:%d", previousFailedJobID, job.JobID))
	}
	return false
}

func durationBeforeNextAttempt(attempt int) (d time.Duration) {
	b := backoff.NewExponentialBackOff()
	b.InitialInterval = minRetryBackoff
	b.MaxInterval = maxRetryBackoff
	b.RandomizationFactor = 0
	b.MaxElapsedTime = 0
	b.Multiplier = 2
	b.Reset()
	for index := 0; index < attempt; index++ {
		d = b.NextBackOff()
	}
	return
}

func (rt *HandleT) addToFailedList(jobStatus jobsdb.JobStatusT) {
	rt.failedEventsListMutex.Lock()
	defer rt.failedEventsListMutex.Unlock()
	if rt.failedEventsList.Len() == failedEventsCacheSize {
		firstEnqueuedStatus := rt.failedEventsList.Back()
		rt.failedEventsList.Remove(firstEnqueuedStatus)
	}
	rt.failedEventsList.PushFront(jobStatus)
}

func (rt *HandleT) readFailedJobStatusChan() {
	for jobStatus := range rt.failedEventsChan {
		rt.addToFailedList(jobStatus)
	}
}

func (rt *HandleT) trackRequestMetrics(reqMetric requestMetric) {
	if diagnostics.EnableRouterMetric {
		rt.requestsMetricLock.Lock()
		if rt.requestsMetric == nil {
			var requestsMetric []requestMetric
			rt.requestsMetric = append(requestsMetric, reqMetric)
		} else {
			rt.requestsMetric = append(rt.requestsMetric, reqMetric)
		}
		rt.requestsMetricLock.Unlock()
	}
}

func (rt *HandleT) initWorkers() {
	rt.workers = make([]*workerT, rt.noOfWorkers)
	for i := 0; i < rt.noOfWorkers; i++ {
		worker := &workerT{
			pauseChannel:           make(chan *PauseT),
			resumeChannel:          make(chan bool),
			channel:                make(chan workerMessageT, noOfJobsPerChannel),
			failedJobIDMap:         make(map[string]int64),
			retryForJobMap:         make(map[int64]time.Time),
			workerID:               i,
			failedJobs:             0,
			sleepTime:              minSleep,
			routerJobs:             make([]types.RouterJobT, 0),
			destinationJobs:        make([]types.DestinationJobT, 0),
			rt:                     rt,
			deliveryTimeStat:       stats.NewTaggedStat("router_delivery_time", stats.TimerType, stats.Tags{"destType": rt.destName}),
			batchTimeStat:          stats.NewTaggedStat("router_batch_time", stats.TimerType, stats.Tags{"destType": rt.destName}),
			abortedUserIDMap:       make(map[string]int),
			jobCountsByDestAndUser: make(map[string]*destJobCountsT),
		}
		rt.workers[i] = worker
		rruntime.Go(func() {
			worker.workerProcess()
		})
	}
}

func (rt *HandleT) findWorker(job *jobsdb.JobT, throttledAtTime time.Time) (toSendWorker *workerT) {

	if !rt.guaranteeUserEventOrder {
		//if guaranteeUserEventOrder is false, assigning worker randomly and returning here.
		return rt.workers[rand.Intn(rt.noOfWorkers)]
	}

	userID := job.UserID

	//checking if the user is in throttledMap. If yes, returning nil.
	//this check is done to maintain order.
	if _, ok := rt.throttledUserMap[userID]; ok {
		rt.logger.Debugf(`[%v Router] :: Skipping processing of job:%d of user:%s as user has earlier jobs in throttled map`, rt.destName, job.JobID, userID)
		return nil
	}

	index := int(math.Abs(float64(misc.GetHash(userID) % rt.noOfWorkers)))

	worker := rt.workers[index]

	//#JobOrder (see other #JobOrder comment)
	worker.failedJobIDMutex.RLock()
	defer worker.failedJobIDMutex.RUnlock()
	blockJobID, found := worker.failedJobIDMap[userID]
	if !found {
		//not a failed user
		//checking if he is an aborted user,
		//if yes returning worker only for 1 job
		worker.abortedUserMutex.Lock()
		defer worker.abortedUserMutex.Unlock()
		if count, ok := worker.abortedUserIDMap[userID]; ok {
			if count >= rt.allowAbortedUserJobsCountForProcessing {
				rt.logger.Debugf("[%v Router] :: allowed jobs count(%d) >= allowAbortedUserJobsCountForProcessing(%d) for userID %s. returing nil worker", rt.destName, count, rt.allowAbortedUserJobsCountForProcessing, userID)
				return nil
			}

			rt.logger.Debugf("[%v Router] :: userID found in abortedUserIDtoJobMap: %s. Allowing jobID: %d. returing worker", rt.destName, userID, job.JobID)
			// incrementing abortedUserIDMap after all checks of backoff, throttle etc are made
			// We don't need lock inside this defer func, because we already hold the lock above and this
			// defer is called before defer Unlock
			defer func() {
				if toSendWorker != nil {
					toSendWorker.abortedUserIDMap[userID] = toSendWorker.abortedUserIDMap[userID] + 1
				}
			}()
		}
		toSendWorker = worker
	} else {
		//This job can only be higher than blocking
		//We only let the blocking job pass
		if job.JobID < blockJobID {
			panic(fmt.Errorf("job.JobID:%d < blockJobID:%d", job.JobID, blockJobID))
		}
		if job.JobID == blockJobID {
			toSendWorker = worker
		}
	}

	//checking if this job can be backedoff
	if toSendWorker != nil {
		if toSendWorker.canBackoff(job, userID) {
			return nil
		}
	}

	//checking if this job can be throttled
	if toSendWorker != nil {
		var parameters JobParametersT
		err := json.Unmarshal(job.Parameters, &parameters)
		if err == nil && rt.canThrottle(parameters.DestinationID, userID, throttledAtTime) {
			rt.throttledUserMap[userID] = struct{}{}
			rt.logger.Debugf(`[%v Router] :: Skipping processing of job:%d of user:%s as throttled limits exceeded`, rt.destName, job.JobID, userID)
			return nil
		}
	}

	return toSendWorker
	//#EndJobOrder
}

func (worker *workerT) canBackoff(job *jobsdb.JobT, userID string) (shouldBackoff bool) {
	// if the same job has failed before, check for next retry time
	worker.retryForJobMapMutex.RLock()
	defer worker.retryForJobMapMutex.RUnlock()
	if nextRetryTime, ok := worker.retryForJobMap[job.JobID]; ok && time.Until(nextRetryTime) > 0 {
		worker.rt.logger.Debugf("[%v Router] :: Less than next retry time: %v", worker.rt.destName, nextRetryTime)
		return true
	}
	return false
}

func (rt *HandleT) canThrottle(destID string, userID string, throttledAtTime time.Time) (canBeThrottled bool) {
	if !rt.throttler.IsEnabled() {
		return false
	}

	//No need of locks here, because this is used only by a single goroutine (generatorLoop)
	limitReached := rt.throttler.CheckLimitReached(destID, userID, throttledAtTime)
	if !limitReached {
		rt.throttler.Inc(destID, userID, throttledAtTime)
	}
	return limitReached
}

// ResetSleep  this makes the workers reset their sleep
func (rt *HandleT) ResetSleep() {
	for _, w := range rt.workers {
		w.sleepTime = minSleep
	}
}

//Enable enables a router :)
func (rt *HandleT) Enable() {
	rt.isEnabled = true
}

//Disable disables a router:)
func (rt *HandleT) Disable() {
	rt.isEnabled = false
}

func (rt *HandleT) commitStatusList(responseList *[]jobResponseT) {
	reportMetrics := make([]*utilTypes.PUReportedMetric, 0)
	connectionDetailsMap := make(map[string]*utilTypes.ConnectionDetails)
	statusDetailsMap := make(map[string]*utilTypes.StatusDetail)

	var statusList []*jobsdb.JobStatusT
	var routerAbortedJobs []*jobsdb.JobT
	for _, resp := range *responseList {
		//Update metrics maps
		//REPORTING - ROUTER - START
		if rt.reporting != nil && rt.reportingEnabled {
			var parameters JobParametersT
			err := json.Unmarshal(resp.JobT.Parameters, &parameters)
			if err != nil {
				rt.logger.Error("Unmarshal of job parameters failed. ", string(resp.JobT.Parameters))
			}
			key := fmt.Sprintf("%s:%s:%s:%s:%s", parameters.SourceID, parameters.DestinationID, parameters.SourceBatchID, resp.status.JobState, resp.status.ErrorCode)
			cd, ok := connectionDetailsMap[key]
			if !ok {
				cd = utilTypes.CreateConnectionDetail(parameters.SourceID, parameters.DestinationID, parameters.SourceBatchID, parameters.SourceTaskID, parameters.SourceTaskRunID, parameters.SourceJobID, parameters.SourceJobRunID)
				connectionDetailsMap[key] = cd
			}
			sd, ok := statusDetailsMap[key]
			if !ok {
				errorCode, err := strconv.Atoi(resp.status.ErrorCode)
				if err != nil {
					errorCode = 200 //TODO handle properly
				}
				sd = utilTypes.CreateStatusDetail(resp.status.JobState, 0, errorCode, string(resp.status.ErrorResponse), resp.JobT.EventPayload)
				statusDetailsMap[key] = sd
			}
			if resp.status.JobState == jobsdb.Failed.State && resp.status.AttemptNum == 1 {
				sd.Count++
			}
			if resp.status.JobState != jobsdb.Failed.State {
				sd.Count++
			}
		}
		//REPORTING - ROUTER - END

		statusList = append(statusList, resp.status)

		if resp.status.JobState == jobsdb.Aborted.State {
			routerAbortedJobs = append(routerAbortedJobs, resp.JobT)
		}

		//tracking router errors
		if diagnostics.EnableDestinationFailuresMetric {
			if resp.status.JobState == jobsdb.Failed.State || resp.status.JobState == jobsdb.Aborted.State {
				var event string
				if resp.status.JobState == jobsdb.Failed.State {
					event = diagnostics.RouterFailed
				} else {
					event = diagnostics.RouterAborted
				}

				rt.failureMetricLock.Lock()
				failureMetricVal := failureMetric{RouterDestination: rt.destName, UserId: resp.userID, RouterAttemptNum: resp.status.AttemptNum, ErrorCode: resp.status.ErrorCode, ErrorResponse: resp.status.ErrorResponse}
				rt.failuresMetric[event] = append(rt.failuresMetric[event], failureMetricVal)
				rt.failureMetricLock.Unlock()
			}
		}
	}

	//REPORTING - ROUTER - START
	if rt.reporting != nil && rt.reportingEnabled {
		utilTypes.AssertSameKeys(connectionDetailsMap, statusDetailsMap)
		for k, cd := range connectionDetailsMap {
			m := &utilTypes.PUReportedMetric{
				ConnectionDetails: *cd,
				PUDetails:         *utilTypes.CreatePUDetails(utilTypes.DEST_TRANSFORMER, utilTypes.ROUTER, true, false),
				StatusDetail:      statusDetailsMap[k],
			}
			if m.StatusDetail.Count != 0 {
				reportMetrics = append(reportMetrics, m)
			}
		}
	}
	//REPORTING - ROUTER - END

	if len(statusList) > 0 {
		rt.logger.Debugf("[%v Router] :: flushing batch of %v status", rt.destName, updateStatusBatchSize)

		sort.Slice(statusList, func(i, j int) bool {
			return statusList[i].JobID < statusList[j].JobID
		})
		//Store the aborted jobs to errorDB
		if routerAbortedJobs != nil {
			rt.errorDB.Store(routerAbortedJobs)
		}
		//Update the status
		txn := rt.jobsDB.BeginGlobalTransaction()
		rt.jobsDB.AcquireUpdateJobStatusLocks()
		err := rt.jobsDB.UpdateJobStatusInTxn(txn, statusList, []string{rt.destName}, nil)
		if err != nil {
			rt.logger.Errorf("[Router] :: Error occurred while updating %s jobs statuses. Panicking. Err: %v", rt.destName, err)
			panic(err)
		}
		if rt.reporting != nil && rt.reportingEnabled {
			rt.reporting.Report(reportMetrics, txn)
		}
		rt.jobsDB.CommitTransaction(txn)
		rt.jobsDB.ReleaseUpdateJobStatusLocks()
	}

	if rt.guaranteeUserEventOrder {
		//#JobOrder (see other #JobOrder comment)
		for _, resp := range *responseList {
			status := resp.status.JobState
			userID := resp.userID
			worker := resp.worker
			if status == jobsdb.Succeeded.State || status == jobsdb.Aborted.State {
				worker.failedJobIDMutex.RLock()
				lastJobID, ok := worker.failedJobIDMap[userID]
				worker.failedJobIDMutex.RUnlock()
				if ok && lastJobID == resp.status.JobID {
					rt.toClearFailJobIDMutex.Lock()
					rt.logger.Debugf("[%v Router] :: clearing failedJobIDMap for userID: %v", rt.destName, userID)
					_, ok := rt.toClearFailJobIDMap[worker.workerID]
					if !ok {
						rt.toClearFailJobIDMap[worker.workerID] = make([]string, 0)
					}
					rt.toClearFailJobIDMap[worker.workerID] = append(rt.toClearFailJobIDMap[worker.workerID], userID)
					rt.toClearFailJobIDMutex.Unlock()
				}
			}
		}
		//End #JobOrder
	}
}

func (rt *HandleT) statusInsertLoop() {

	var responseList []jobResponseT

	//Wait for the responses from statusQ
	lastUpdate := time.Now()

	statusStat := stats.NewTaggedStat("router_status_loop", stats.TimerType, stats.Tags{"destType": rt.destName})
	countStat := stats.NewTaggedStat("router_status_events", stats.CountType, stats.Tags{"destType": rt.destName})
	timeout := time.After(maxStatusUpdateWait)
	for {
		rt.perfStats.Start()
		select {
		case pause := <-rt.statusLoopPauseChannel:
			//Commit the buffer to disc
			pkgLogger.Infof("[Router] flushing statuses to disc. Dest type: %s", rt.destName)
			statusStat.Start()
			rt.commitStatusList(&responseList)
			responseList = nil
			lastUpdate = time.Now()
			countStat.Count(len(responseList))
			statusStat.End()
			pkgLogger.Infof("statusInsertLoop loop is paused. Dest type: %s", rt.destName)
			pause.respChannel <- true
			<-rt.statusLoopResumeChannel
			pkgLogger.Infof("statusInsertLoop loop is resumed. Dest type: %s", rt.destName)
		case jobStatus := <-rt.responseQ:
			rt.logger.Debugf("[%v Router] :: Got back status error %v and state %v for job %v", rt.destName, jobStatus.status.ErrorCode,
				jobStatus.status.JobState, jobStatus.status.JobID)
			responseList = append(responseList, jobStatus)
			rt.perfStats.End(1)
		case <-timeout:
			timeout = time.After(maxStatusUpdateWait)
			rt.perfStats.End(0)
			//Ideally should sleep for duration maxStatusUpdateWait-(time.Now()-lastUpdate)
			//but approx is good enough at the cost of reduced computation.
		}
		if len(responseList) >= updateStatusBatchSize || time.Since(lastUpdate) > maxStatusUpdateWait {
			statusStat.Start()
			rt.commitStatusList(&responseList)
			responseList = nil
			lastUpdate = time.Now()
			countStat.Count(len(responseList))
			statusStat.End()
		}
	}

}

func (rt *HandleT) collectMetrics() {
	if diagnostics.EnableRouterMetric {
		for range rt.diagnosisTicker.C {
			rt.requestsMetricLock.RLock()
			var diagnosisProperties map[string]interface{}
			retries := 0
			aborted := 0
			success := 0
			var compTime time.Duration
			for _, reqMetric := range rt.requestsMetric {
				retries = retries + reqMetric.RequestRetries
				aborted = aborted + reqMetric.RequestAborted
				success = success + reqMetric.RequestSuccess
				compTime = compTime + reqMetric.RequestCompletedTime
			}
			if len(rt.requestsMetric) > 0 {
				diagnosisProperties = map[string]interface{}{
					rt.destName: map[string]interface{}{
						diagnostics.RouterAborted:       aborted,
						diagnostics.RouterRetries:       retries,
						diagnostics.RouterSuccess:       success,
						diagnostics.RouterCompletedTime: (compTime / time.Duration(len(rt.requestsMetric))) / time.Millisecond,
					},
				}

				Diagnostics.Track(diagnostics.RouterEvents, diagnosisProperties)
			}

			rt.requestsMetric = nil
			rt.requestsMetricLock.RUnlock()

			//This lock will ensure we dont send out Track Request while filling up the
			//failureMetric struct
			rt.failureMetricLock.RLock()
			for key, values := range rt.failuresMetric {
				var stringValue string
				var err error
				errorMap := make(map[string]int)
				for _, value := range values {
					errorMap[string(value.ErrorResponse)] = errorMap[string(value.ErrorResponse)] + 1
				}
				for k, v := range errorMap {
					stringValue, err = sjson.Set(stringValue, k, v)
					if err != nil {
						stringValue = ""
					}
				}
				Diagnostics.Track(key, map[string]interface{}{
					diagnostics.RouterDestination: rt.destName,
					diagnostics.Count:             len(values),
					diagnostics.ErrorCountMap:     stringValue,
				})
			}
			rt.failuresMetric = make(map[string][]failureMetric)
			rt.failureMetricLock.RUnlock()
		}
	}
}

//#JobOrder (see other #JobOrder comment)
//If a job fails (say with given failed_job_id), we need to fail other jobs from that user till
//the failed_job_id succeeds. We achieve this by keeping the failed_job_id in a failedJobIDMap
//structure (mapping userID to failed_job_id). All subsequent jobs (guaranteed to be job_id >= failed_job_id)
//are put in Waiting.State in worker loop till the failed_job_id succeeds.
//However, the step of removing failed_job_id from the failedJobIDMap structure is QUITE TRICKY.
//To understand that, need to understand the complete lifecycle of a job.
//The job goes through the following data-structures in order
//   i>   generatorLoop Buffer (read from DB)
//   ii>  requestQ
//   iii> Worker Process
//   iv>  responseQ
//   v>   statusInsertLoop Buffer (enough jobs are buffered before updating status)
// Now, when the failed_job_id eventually suceeds in the Worker Process (iii above),
// there may be pending jobs in all the other data-structures. For example, there
//may be jobs in responseQ(iv) and statusInsertLoop(v) buffer - all those jobs will
//be in Waiting state. Similarly, there may be other jobs in requestQ and generatorLoop
//buffer.
//If the failed_job_id succeeds and we remove the filter gate, then all the jobs in requestQ
//will pass through before the jobs in responseQ/insertStatus buffer. That will violate the
//ordering of job.
//We fix this by removing an entry from the failedJobIDMap structure only when we are guaranteed
//that all the other structures are empty. We do the following to ahieve this
// A. In generatorLoop, we do not let any job pass through except failed_job_id. That ensures requestQ is empty
// B. We wait for the failed_job_id status (when succeeded) to be sync'd to disk. This along with A ensures
//    that responseQ and statusInsertLoop Buffer are empty for that userID.
// C. Finally, we want for generatorLoop buffer to be fully processed.

func (rt *HandleT) generatorLoop() {

	rt.logger.Info("Generator started")

	generatorStat := stats.NewTaggedStat("router_generator_loop", stats.TimerType, stats.Tags{"destType": rt.destName})
	countStat := stats.NewTaggedStat("router_generator_events", stats.CountType, stats.Tags{"destType": rt.destName})

	timeout := time.After(10 * time.Millisecond)
	for {
		select {
		case pause := <-rt.generatorPauseChannel:
			pkgLogger.Infof("Generator loop is paused. Dest type: %s", rt.destName)
			pause.respChannel <- true
			<-rt.generatorResumeChannel
			pkgLogger.Infof("Generator loop is resumed. Dest type: %s", rt.destName)
		case <-timeout:
			timeout = time.After(10 * time.Millisecond)
			if rt.pausingWorkers {
				time.Sleep(time.Second)
				continue
			}
			generatorStat.Start()

			if rt.guaranteeUserEventOrder {
				//#JobOrder (See comment marked #JobOrder
				rt.toClearFailJobIDMutex.Lock()
				for idx := range rt.toClearFailJobIDMap {
					wrk := rt.workers[idx]
					wrk.failedJobIDMutex.Lock()
					for _, userID := range rt.toClearFailJobIDMap[idx] {
						delete(wrk.failedJobIDMap, userID)
					}
					wrk.failedJobIDMutex.Unlock()
				}
				rt.toClearFailJobIDMap = make(map[int][]string)
				rt.toClearFailJobIDMutex.Unlock()
				//End of #JobOrder
			}

			toQuery := jobQueryBatchSize
			retryList := rt.jobsDB.GetToRetry(jobsdb.GetQueryParamsT{CustomValFilters: []string{rt.destName}, Count: toQuery})
			toQuery -= len(retryList)
			throttledList := rt.jobsDB.GetThrottled(jobsdb.GetQueryParamsT{CustomValFilters: []string{rt.destName}, Count: toQuery})
			toQuery -= len(throttledList)
			waitList := rt.jobsDB.GetWaiting(jobsdb.GetQueryParamsT{CustomValFilters: []string{rt.destName}, Count: toQuery}) //Jobs send to waiting state
			toQuery -= len(waitList)
			unprocessedList := rt.jobsDB.GetUnprocessed(jobsdb.GetQueryParamsT{CustomValFilters: []string{rt.destName}, Count: toQuery})

			combinedList := append(waitList, append(unprocessedList, append(throttledList, retryList...)...)...)

			if len(combinedList) == 0 {
				rt.logger.Debugf("RT: DB Read Complete. No RT Jobs to process for destination: %s", rt.destName)
				time.Sleep(readSleep)
				continue
			}

			rt.logger.Debugf("RT: %s: DB Read Complete. retryList: %v, waitList: %v unprocessedList: %v, total: %v", rt.destName, len(retryList), len(waitList), len(unprocessedList), len(combinedList))

			sort.Slice(combinedList, func(i, j int) bool {
				return combinedList[i].JobID < combinedList[j].JobID
			})

			if len(combinedList) > 0 {
				rt.logger.Debugf("[%v Router] :: router is enabled", rt.destName)
				rt.logger.Debugf("[%v Router] ===== len to be processed==== : %v", rt.destName, len(combinedList))
			}

			//List of jobs wich can be processed mapped per channel
			type workerJobT struct {
				worker *workerT
				job    *jobsdb.JobT
			}

<<<<<<< HEAD
			var statusList []*jobsdb.JobStatusT
			var drainList []*jobsdb.JobStatusT

			var toProcess []workerJobT

			rt.throttledUserMap = make(map[string]struct{})
			throttledAtTime := time.Now()
			//Identify jobs which can be processed
			for _, job := range combinedList {
				if isToBeDrained(job) {
					status := jobsdb.JobStatusT{
						JobID:         job.JobID,
						AttemptNum:    job.LastJobStatus.AttemptNum,
						JobState:      jobsdb.Aborted.State,
						ExecTime:      time.Now(),
						RetryTime:     time.Now(),
						ErrorCode:     "",
						ErrorResponse: []byte(`{"reason": "Job confifgured to be aborted via ENV" }`),
					}
					drainList = append(drainList, &status)
					continue
				}
				w := rt.findWorker(job, throttledAtTime)
				if w != nil {
					status := jobsdb.JobStatusT{
						JobID:         job.JobID,
						AttemptNum:    job.LastJobStatus.AttemptNum,
						JobState:      jobsdb.Executing.State,
						ExecTime:      time.Now(),
						RetryTime:     time.Now(),
						ErrorCode:     "",
						ErrorResponse: []byte(`{}`), // check
					}
					statusList = append(statusList, &status)
					toProcess = append(toProcess, workerJobT{worker: w, job: job})
				}
			}
			rt.throttledUserMap = nil

			//Mark the jobs as executing
			err := rt.jobsDB.UpdateJobStatus(statusList, []string{rt.destName}, nil)
			if err != nil {
				pkgLogger.Errorf("Error occurred while marking %s jobs statuses as executing. Panicking. Err: %v", rt.destName, err)
				panic(err)
=======
		var statusList []*jobsdb.JobStatusT
		var drainList []*jobsdb.JobStatusT
		drainCountByDest := make(map[string]int)

		var toProcess []workerJobT

		rt.throttledUserMap = make(map[string]struct{})
		throttledAtTime := time.Now()
		//Identify jobs which can be processed
		for _, job := range combinedList {
			destID := destinationID(job)
			if rt.isToBeDrained(job, destID) {
				status := jobsdb.JobStatusT{
					JobID:         job.JobID,
					AttemptNum:    job.LastJobStatus.AttemptNum,
					JobState:      jobsdb.Aborted.State,
					ExecTime:      time.Now(),
					RetryTime:     time.Now(),
					ErrorCode:     "",
					ErrorResponse: []byte(`{"reason": "Job aborted since destination was disabled or confifgured to be aborted via ENV" }`),
				}
				drainList = append(drainList, &status)
				if _, ok := drainCountByDest[destID]; !ok {
					drainCountByDest[destID] = 0
				}
				drainCountByDest[destID] = drainCountByDest[destID] + 1
				continue
>>>>>>> 52222119
			}
			//Mark the jobs as aborted
			err = rt.jobsDB.UpdateJobStatus(drainList, []string{rt.destName}, nil)
			if err != nil {
				if len(drainList) > 0 {
					rt.drainedJobsStat = stats.NewTaggedStat(`router_drained_events`, stats.CountType, stats.Tags{
						"destType": rt.destName,
						"destId":   toDrainDestinationID,
					})
					rt.drainedJobsStat.Count(len(drainList))
				}
				pkgLogger.Errorf("Error occurred while marking %s jobs statuses as aborted. Panicking. Err: %v", rt.destName, err)
				panic(err)
			}

<<<<<<< HEAD
			//Send the jobs to the jobQ
			for _, wrkJob := range toProcess {
				wrkJob.worker.channel <- workerMessageT{job: wrkJob.job, throttledAtTime: throttledAtTime}
			}
=======
		//Mark the jobs as executing
		err := rt.jobsDB.UpdateJobStatus(statusList, []string{rt.destName}, nil)
		if err != nil {
			pkgLogger.Errorf("Error occurred while marking %s jobs statuses as executing. Panicking. Err: %v", rt.destName, err)
			panic(err)
		}
		//Mark the jobs as aborted
		if len(drainList) > 0 {
			err = rt.jobsDB.UpdateJobStatus(drainList, []string{rt.destName}, nil)
			if err != nil {
				pkgLogger.Errorf("Error occurred while marking %s jobs statuses as aborted. Panicking. Err: %v", rt.destName, err)
				panic(err)
			}
			for destID, count := range drainCountByDest {
				rt.drainedJobsStat = stats.NewTaggedStat(`router_drained_events`, stats.CountType, stats.Tags{
					"destType": rt.destName,
					"destId":   destID,
				})
				rt.drainedJobsStat.Count(count)
			}
		}
>>>>>>> 52222119

			if len(toProcess) == 0 {
				rt.logger.Debugf("RT: No workers found for the jobs. Sleeping. Destination: %s", rt.destName)
				time.Sleep(readSleep)
				continue
			}

			countStat.Count(len(combinedList))
			generatorStat.End()
			time.Sleep(fixedLoopSleep) // adding sleep here to reduce cpu load on postgres when we have less rps
		}
	}
}

func destinationID(job *jobsdb.JobT) string {
	return gjson.GetBytes(job.Parameters, "destination_id").String()
}

func (rt *HandleT) isToBeDrained(job *jobsdb.JobT, destID string) bool {
	if d, ok := rt.destinationsMap[destID]; ok && !d.Enabled {
		return true
	}
	if toAbortDestinationIDs != "" {
		abortIDs := strings.Split(toAbortDestinationIDs, ",")
		return misc.ContainsString(abortIDs, destID)
	}
	return false
}

func (rt *HandleT) crashRecover() {
	rt.jobsDB.DeleteExecuting(jobsdb.GetQueryParamsT{CustomValFilters: []string{rt.destName}, Count: -1})
}

func init() {
	loadConfig()
	pkgLogger = logger.NewLogger().Child("router")
}

//Setup initializes this module
func (rt *HandleT) Setup(jobsDB *jobsdb.HandleT, errorDB jobsdb.JobsDB, destinationDefinition backendconfig.DestinationDefinitionT, reporting utilTypes.ReportingI) {

	rt.generatorPauseChannel = make(chan *PauseT)
	rt.generatorResumeChannel = make(chan bool)
	rt.statusLoopPauseChannel = make(chan *PauseT)
	rt.statusLoopResumeChannel = make(chan bool)
	rt.reporting = reporting
	rt.reportingEnabled = config.GetBool("Reporting.enabled", true)
	destName := destinationDefinition.Name
	rt.logger = pkgLogger.Child(destName)
	rt.logger.Info("Router started: ", destName)

	//waiting for reporting client setup
	if rt.reporting != nil {
		rt.reporting.WaitForSetup(utilTypes.CORE_REPORTING_CLIENT)
	}

	rt.diagnosisTicker = time.NewTicker(diagnosisTickerTime)
	rt.jobsDB = jobsDB
	rt.errorDB = errorDB
	rt.destName = destName
	rt.netClientTimeout = getRouterConfigDuration("httpTimeoutInS", destName, 30) * time.Second
	rt.crashRecover()
	rt.requestQ = make(chan *jobsdb.JobT, jobQueryBatchSize)
	rt.responseQ = make(chan jobResponseT, jobQueryBatchSize)
	rt.toClearFailJobIDMap = make(map[int][]string)
	rt.failedEventsList = list.New()
	rt.failedEventsChan = make(chan jobsdb.JobStatusT)
	rt.isEnabled = true
	rt.netHandle = &NetHandleT{}
	rt.netHandle.logger = rt.logger.Child("network")
	rt.netHandle.Setup(destName, rt.netClientTimeout)
	rt.perfStats = &misc.PerfStats{}
	rt.perfStats.Setup("StatsUpdate:" + destName)
	rt.customDestinationManager = customDestinationManager.New(destName)
	rt.failuresMetric = make(map[string][]failureMetric)

	rt.destinationResponseHandler = New(destinationDefinition.ResponseRules)
	if value, ok := destinationDefinition.Config["saveDestinationResponse"].(bool); ok {
		rt.saveDestinationResponse = value
	}

	rt.guaranteeUserEventOrder = getRouterConfigBool("guaranteeUserEventOrder", rt.destName, true)
	rt.noOfWorkers = getRouterConfigInt("noOfWorkers", destName, 64)
	maxFailedCountKeys := []string{"Router." + rt.destName + "." + "maxFailedCountForJob", "Router." + "maxFailedCountForJob"}
	retryTimeWindowKeys := []string{"Router." + rt.destName + "." + "retryTimeWindowInMins", "Router." + "retryTimeWindowInMins"}
	config.RegisterIntConfigVariable(3, &rt.maxFailedCountForJob, true, 1, maxFailedCountKeys...)
	config.RegisterDurationConfigVariable(180, &rt.retryTimeWindow, true, time.Minute, retryTimeWindowKeys...)
	rt.drainJobHandler = drain.Setup(rt.jobsDB)
	rt.enableBatching = getRouterConfigBool("enableBatching", rt.destName, false)

	rt.allowAbortedUserJobsCountForProcessing = getRouterConfigInt("allowAbortedUserJobsCountForProcessing", destName, 1)

	rt.batchInputCountStat = stats.NewTaggedStat("router_batch_num_input_jobs", stats.CountType, stats.Tags{
		"destType": rt.destName,
	})
	rt.batchOutputCountStat = stats.NewTaggedStat("router_batch_num_output_jobs", stats.CountType, stats.Tags{
		"destType": rt.destName,
	})
	rt.batchInputOutputDiffCountStat = stats.NewTaggedStat("router_batch_input_output_diff_jobs", stats.CountType, stats.Tags{
		"destType": rt.destName,
	})

	rt.transformer = transformer.NewTransformer()
	rt.transformer.Setup()

	var throttler throttler.HandleT
	throttler.SetUp(rt.destName)
	rt.throttler = &throttler

	rt.isBackendConfigInitialized = false
	rt.backendConfigInitialized = make(chan bool)

	rt.initWorkers()
	rruntime.Go(func() {
		rt.collectMetrics()
	})
	rruntime.Go(func() {
		rt.readFailedJobStatusChan()
	})
	rruntime.Go(func() {
		rt.statusInsertLoop()
	})
	rruntime.Go(func() {
		<-rt.backendConfigInitialized
		rt.generatorLoop()
	})
	rruntime.Go(func() {
		rt.backendConfigSubscriber()
	})
	adminInstance.registerRouter(destName, rt)

	rm, err := GetRoutersManager()
	if err != nil {
		panic("Routers manager is nil. Shouldn't happen. Go Debug")
	}
	rm.AddRouter(rt)
}

func (rt *HandleT) backendConfigSubscriber() {
	ch := make(chan utils.DataEvent)
	backendconfig.Subscribe(ch, backendconfig.TopicBackendConfig)
	for {
		config := <-ch
		rt.configSubscriberLock.Lock()
		rt.destinationsMap = map[string]backendconfig.DestinationT{}
		allSources := config.Data.(backendconfig.ConfigT)
		for _, source := range allSources.Sources {
			if len(source.Destinations) > 0 {
				for _, destination := range source.Destinations {
					if destination.DestinationDefinition.Name == rt.destName {
						rt.destinationsMap[destination.ID] = destination
						rt.destinationResponseHandler = New(destination.DestinationDefinition.ResponseRules)
						if value, ok := destination.DestinationDefinition.Config["saveDestinationResponse"].(bool); ok {
							rt.saveDestinationResponse = value
						}
					}
				}
			}
		}
		if !rt.isBackendConfigInitialized {
			rt.isBackendConfigInitialized = true
			rt.backendConfigInitialized <- true
		}
		rt.configSubscriberLock.Unlock()
	}
}

//Pause will pause the router
//To completely pause the router, we should follow the steps in order
//1. pause generator
//2. drain all the worker channels
//3. drain status insert loop queue
func (rt *HandleT) Pause() {
	rt.pauseLock.Lock()
	defer rt.pauseLock.Unlock()

	if rt.paused {
		return
	}

	//Pre Pause workers
	//Ideally this is not necessary.
	//But when generatorLoop is blocked on worker channels,
	//then pausing generatorLoop takes time.
	//Pre-pausing workers will help unblock generator.
	//To prevent generator to push again to workers, using pausingWorkers flag
	rt.pausingWorkers = true
	var wg sync.WaitGroup
	for _, worker := range rt.workers {
		_worker := worker
		wg.Add(1)
		rruntime.Go(func() {
			respChannel := make(chan bool)
			_worker.pauseChannel <- &PauseT{respChannel: respChannel, wg: &wg, waitForResume: false}
			<-respChannel
		})
	}
	wg.Wait()

	//Pause generator
	respChannel := make(chan bool)
	rt.generatorPauseChannel <- &PauseT{respChannel: respChannel}
	<-respChannel

	//Pause workers
	for _, worker := range rt.workers {
		_worker := worker
		wg.Add(1)
		rruntime.Go(func() {
			respChannel := make(chan bool)
			_worker.pauseChannel <- &PauseT{respChannel: respChannel, wg: &wg, waitForResume: true}
			<-respChannel
		})
	}
	wg.Wait()
	rt.pausingWorkers = false

	//Pause statusInsertLoop
	respChannel = make(chan bool)
	rt.statusLoopPauseChannel <- &PauseT{respChannel: respChannel}
	<-respChannel

	//Clean up dangling statuses and in memory maps.
	//Delete dangling executing
	rt.crashRecover()
	rt.toClearFailJobIDMap = make(map[int][]string)
	for _, worker := range rt.workers {
		worker.failedJobIDMap = make(map[string]int64)
		worker.retryForJobMap = make(map[int64]time.Time)
		worker.abortedUserIDMap = make(map[string]int)
	}

	rt.paused = true
}

//Resume will resume the router
//Resuming all the router components in the reverse order in which they were paused.
//1. resume status insert loop queue
//2. resume all the worker channels
//3. resume generator
func (rt *HandleT) Resume() {
	rt.pauseLock.Lock()
	defer rt.pauseLock.Unlock()

	if !rt.paused {
		return
	}

	//Resume statusInsertLoop
	rt.statusLoopResumeChannel <- true

	//Resume workers
	for _, worker := range rt.workers {
		worker.resumeChannel <- true
	}

	//Resume generator
	rt.generatorResumeChannel <- true

	rt.paused = false
}<|MERGE_RESOLUTION|>--- conflicted
+++ resolved
@@ -1464,9 +1464,9 @@
 				job    *jobsdb.JobT
 			}
 
-<<<<<<< HEAD
 			var statusList []*jobsdb.JobStatusT
 			var drainList []*jobsdb.JobStatusT
+			drainCountByDest := make(map[string]int)
 
 			var toProcess []workerJobT
 
@@ -1474,7 +1474,8 @@
 			throttledAtTime := time.Now()
 			//Identify jobs which can be processed
 			for _, job := range combinedList {
-				if isToBeDrained(job) {
+				destID := destinationID(job)
+				if rt.isToBeDrained(job, destID) {
 					status := jobsdb.JobStatusT{
 						JobID:         job.JobID,
 						AttemptNum:    job.LastJobStatus.AttemptNum,
@@ -1482,9 +1483,13 @@
 						ExecTime:      time.Now(),
 						RetryTime:     time.Now(),
 						ErrorCode:     "",
-						ErrorResponse: []byte(`{"reason": "Job confifgured to be aborted via ENV" }`),
+						ErrorResponse: []byte(`{"reason": "Job aborted since destination was disabled or confifgured to be aborted via ENV" }`),
 					}
 					drainList = append(drainList, &status)
+					if _, ok := drainCountByDest[destID]; !ok {
+						drainCountByDest[destID] = 0
+					}
+					drainCountByDest[destID] = drainCountByDest[destID] + 1
 					continue
 				}
 				w := rt.findWorker(job, throttledAtTime)
@@ -1509,78 +1514,27 @@
 			if err != nil {
 				pkgLogger.Errorf("Error occurred while marking %s jobs statuses as executing. Panicking. Err: %v", rt.destName, err)
 				panic(err)
-=======
-		var statusList []*jobsdb.JobStatusT
-		var drainList []*jobsdb.JobStatusT
-		drainCountByDest := make(map[string]int)
-
-		var toProcess []workerJobT
-
-		rt.throttledUserMap = make(map[string]struct{})
-		throttledAtTime := time.Now()
-		//Identify jobs which can be processed
-		for _, job := range combinedList {
-			destID := destinationID(job)
-			if rt.isToBeDrained(job, destID) {
-				status := jobsdb.JobStatusT{
-					JobID:         job.JobID,
-					AttemptNum:    job.LastJobStatus.AttemptNum,
-					JobState:      jobsdb.Aborted.State,
-					ExecTime:      time.Now(),
-					RetryTime:     time.Now(),
-					ErrorCode:     "",
-					ErrorResponse: []byte(`{"reason": "Job aborted since destination was disabled or confifgured to be aborted via ENV" }`),
-				}
-				drainList = append(drainList, &status)
-				if _, ok := drainCountByDest[destID]; !ok {
-					drainCountByDest[destID] = 0
-				}
-				drainCountByDest[destID] = drainCountByDest[destID] + 1
-				continue
->>>>>>> 52222119
 			}
 			//Mark the jobs as aborted
-			err = rt.jobsDB.UpdateJobStatus(drainList, []string{rt.destName}, nil)
-			if err != nil {
-				if len(drainList) > 0 {
+			if len(drainList) > 0 {
+				err = rt.jobsDB.UpdateJobStatus(drainList, []string{rt.destName}, nil)
+				if err != nil {
+					pkgLogger.Errorf("Error occurred while marking %s jobs statuses as aborted. Panicking. Err: %v", rt.destName, err)
+					panic(err)
+				}
+				for destID, count := range drainCountByDest {
 					rt.drainedJobsStat = stats.NewTaggedStat(`router_drained_events`, stats.CountType, stats.Tags{
 						"destType": rt.destName,
-						"destId":   toDrainDestinationID,
+						"destId":   destID,
 					})
-					rt.drainedJobsStat.Count(len(drainList))
-				}
-				pkgLogger.Errorf("Error occurred while marking %s jobs statuses as aborted. Panicking. Err: %v", rt.destName, err)
-				panic(err)
-			}
-
-<<<<<<< HEAD
+					rt.drainedJobsStat.Count(count)
+				}
+			}
+
 			//Send the jobs to the jobQ
 			for _, wrkJob := range toProcess {
 				wrkJob.worker.channel <- workerMessageT{job: wrkJob.job, throttledAtTime: throttledAtTime}
 			}
-=======
-		//Mark the jobs as executing
-		err := rt.jobsDB.UpdateJobStatus(statusList, []string{rt.destName}, nil)
-		if err != nil {
-			pkgLogger.Errorf("Error occurred while marking %s jobs statuses as executing. Panicking. Err: %v", rt.destName, err)
-			panic(err)
-		}
-		//Mark the jobs as aborted
-		if len(drainList) > 0 {
-			err = rt.jobsDB.UpdateJobStatus(drainList, []string{rt.destName}, nil)
-			if err != nil {
-				pkgLogger.Errorf("Error occurred while marking %s jobs statuses as aborted. Panicking. Err: %v", rt.destName, err)
-				panic(err)
-			}
-			for destID, count := range drainCountByDest {
-				rt.drainedJobsStat = stats.NewTaggedStat(`router_drained_events`, stats.CountType, stats.Tags{
-					"destType": rt.destName,
-					"destId":   destID,
-				})
-				rt.drainedJobsStat.Count(count)
-			}
-		}
->>>>>>> 52222119
 
 			if len(toProcess) == 0 {
 				rt.logger.Debugf("RT: No workers found for the jobs. Sleeping. Destination: %s", rt.destName)
