--- conflicted
+++ resolved
@@ -126,19 +126,6 @@
 
 //JobParametersT struct holds source id and destination id of a job
 type JobParametersT struct {
-<<<<<<< HEAD
-	SourceID        string `json:"source_id"`
-	DestinationID   string `json:"destination_id"`
-	ReceivedAt      string `json:"received_at"`
-	TransformAt     string `json:"transform_at"`
-	SourceBatchID   string `json:"source_batch_id"`
-	SourceTaskID    string `json:"source_task_id"`
-	SourceTaskRunID string `json:"source_task_run_id"`
-	SourceJobID     string `json:"source_job_id"`
-	SourceJobRunID  string `json:"source_job_run_id"`
-	WorkspaceId     string `json:"workspaceId"`
-	RudderAccountId string `json:"rudderAccountId"`
-=======
 	SourceID                string      `json:"source_id"`
 	DestinationID           string      `json:"destination_id"`
 	ReceivedAt              string      `json:"received_at"`
@@ -153,7 +140,8 @@
 	SourceCategory          string      `json:"source_category"`
 	RecordID                interface{} `json:"record_id"`
 	MessageID               string      `json:"message_id"`
->>>>>>> 19fdebfb
+	WorkspaceId     string `json:"workspaceId"`
+	RudderAccountId string `json:"rudderAccountId"`
 }
 
 type workerMessageT struct {
@@ -199,7 +187,7 @@
 	pkgLogger                                                     logger.LoggerI
 	Diagnostics                                                   diagnostics.DiagnosticsI
 	fixedLoopSleep                                                time.Duration
-	toAbortDestinationIDs, workspaceToken                         string
+	toAbortDestinationIDs                         string
 	QueryFilters                                                  jobsdb.QueryFiltersT
 	disableEgress                                                 bool
 )
@@ -248,14 +236,10 @@
 	config.RegisterDurationConfigVariable(time.Duration(0), &fixedLoopSleep, true, time.Millisecond, []string{"Router.fixedLoopSleep", "Router.fixedLoopSleepInMS"}...)
 	config.RegisterIntConfigVariable(10, &failedEventsCacheSize, false, 1, "Router.failedEventsCacheSize")
 	config.RegisterStringConfigVariable("", &toAbortDestinationIDs, true, "Router.toAbortDestinationIDs")
-<<<<<<< HEAD
-	workspaceToken = router_utils.BasicAuth(router_utils.GetWorkspaceToken(), "")
-=======
 	// sources failed keys config
 	config.RegisterDurationConfigVariable(time.Duration(48), &failedKeysExpire, true, time.Hour, "Router.failedKeysExpire")
 	config.RegisterDurationConfigVariable(time.Duration(24), &failedKeysCleanUpSleep, true, time.Hour, "Router.failedKeysCleanUpSleep")
 	failedKeysEnabled = config.GetBool("Router.failedKeysEnabled", false)
->>>>>>> 19fdebfb
 }
 
 func (worker *workerT) trackStuckDelivery() chan struct{} {
@@ -2038,7 +2022,6 @@
 	rt.paused = false
 }
 
-<<<<<<< HEAD
 // Currently the retry logic has been implemented for only OAuth
 func (rt *HandleT) SendToTransformerProxyWithRetry(val integrations.PostParametersT,
 	destinationJob types.DestinationJobT, retryCount int) (statusCode int, response string) {
@@ -2097,7 +2080,6 @@
 	}
 	// By default send the status code & response from destination directly
 	return respStatusCode, respBodyTemp
-=======
 func PrepareJobRunIdAbortedEventsMap(parameters json.RawMessage, jobRunIDAbortedEventsMap map[string][]*FailedEventRowT) {
 	taskRunID := gjson.GetBytes(parameters, "source_task_run_id").String()
 	destinationID := gjson.GetBytes(parameters, "destination_id").String()
@@ -2109,5 +2091,4 @@
 		jobRunIDAbortedEventsMap[taskRunID] = []*FailedEventRowT{}
 	}
 	jobRunIDAbortedEventsMap[taskRunID] = append(jobRunIDAbortedEventsMap[taskRunID], &FailedEventRowT{DestinationID: destinationID, RecordID: recordID})
->>>>>>> 19fdebfb
 }