package router

import (
	"container/list"
	"encoding/json"
	"fmt"
	"math"
	"math/rand"
	"sort"
	"strconv"
	"strings"
	"sync"
	"sync/atomic"
	"time"

	"github.com/cenkalti/backoff/v4"
	backendconfig "github.com/rudderlabs/rudder-server/config/backend-config"
	"github.com/rudderlabs/rudder-server/router/customdestinationmanager"
	customDestinationManager "github.com/rudderlabs/rudder-server/router/customdestinationmanager"
	"github.com/rudderlabs/rudder-server/router/drain"
	"github.com/rudderlabs/rudder-server/router/throttler"
	"github.com/rudderlabs/rudder-server/router/transformer"
	"github.com/rudderlabs/rudder-server/router/types"
	"github.com/rudderlabs/rudder-server/services/diagnostics"
	"github.com/rudderlabs/rudder-server/utils"
	utilTypes "github.com/rudderlabs/rudder-server/utils/types"
	"github.com/tidwall/gjson"
	"github.com/tidwall/sjson"

	"github.com/rudderlabs/rudder-server/config"
	"github.com/rudderlabs/rudder-server/jobsdb"
	"github.com/rudderlabs/rudder-server/rruntime"
	destinationdebugger "github.com/rudderlabs/rudder-server/services/debugger/destination"
	"github.com/rudderlabs/rudder-server/services/stats"
	"github.com/rudderlabs/rudder-server/utils/logger"
	"github.com/rudderlabs/rudder-server/utils/misc"
)

//HandleT is the handle to this module.
type HandleT struct {
	requestQ                               chan *jobsdb.JobT
	responseQ                              chan jobResponseT
	jobsDB                                 *jobsdb.HandleT
	errorDB                                jobsdb.JobsDB
	netHandle                              *NetHandleT
	destName                               string
	workers                                []*workerT
	perfStats                              *misc.PerfStats
	successCount                           uint64
	failCount                              uint64
	failedEventsListMutex                  sync.RWMutex
	failedEventsList                       *list.List
	failedEventsChan                       chan jobsdb.JobStatusT
	isEnabled                              bool
	toClearFailJobIDMutex                  sync.Mutex
	toClearFailJobIDMap                    map[int][]string
	requestsMetricLock                     sync.RWMutex
	failureMetricLock                      sync.RWMutex
	diagnosisTicker                        *time.Ticker
	requestsMetric                         []requestMetric
	failuresMetric                         map[string][]failureMetric
	customDestinationManager               customdestinationmanager.DestinationManager
	generatorThrottler                     throttler.Throttler
	throttler                              throttler.Throttler
	throttlerMutex                         sync.RWMutex
	guaranteeUserEventOrder                bool
	netClientTimeout                       time.Duration
	enableBatching                         bool
	transformer                            transformer.Transformer
	configSubscriberLock                   sync.RWMutex
	destinationsMap                        map[string]backendconfig.DestinationT // destinationID -> destination
	logger                                 logger.LoggerI
	batchInputCountStat                    stats.RudderStats
	batchOutputCountStat                   stats.RudderStats
	batchInputOutputDiffCountStat          stats.RudderStats
	eventsAbortedStat                      stats.RudderStats
	noOfWorkers                            int
	allowAbortedUserJobsCountForProcessing int
	throttledUserMap                       map[string]struct{} // used before calling findWorker. A temp storage to save <userid> whose job can be throttled.
	isBackendConfigInitialized             bool
	backendConfigInitialized               chan bool
	maxFailedCountForJob                   int
	retryTimeWindow                        time.Duration
	destinationResponseHandler             ResponseHandlerI
	saveDestinationResponse                bool
	drainJobHandler                        drain.DrainI
	reporting                              utilTypes.ReportingI
}

type jobResponseT struct {
	status *jobsdb.JobStatusT
	worker *workerT
	userID string
	JobT   *jobsdb.JobT
}

//JobParametersT struct holds source id and destination id of a job
type JobParametersT struct {
	SourceID        string `json:"source_id"`
	DestinationID   string `json:"destination_id"`
	ReceivedAt      string `json:"received_at"`
	TransformAt     string `json:"transform_at"`
	SourceBatchID   string `json:"source_batch_id"`
	SourceTaskID    string `json:"source_task_id"`
	SourceTaskRunID string `json:"source_task_run_id"`
	SourceJobID     string `json:"source_job_id"`
	SourceJobRunID  string `json:"source_job_run_id"`
}

// workerT a structure to define a worker for sending events to sinks
type workerT struct {
	channel             chan *jobsdb.JobT       // the worker job channel
	workerID            int                     // identifies the worker
	failedJobs          int                     // counts the failed jobs of a worker till it gets reset by external channel
	sleepTime           time.Duration           // the sleep duration for every job of the worker
	failedJobIDMap      map[string]int64        // user to failed jobId
	failedJobIDMutex    sync.RWMutex            // lock to protect structure above
	retryForJobMap      map[int64]time.Time     // jobID to next retry time map
	retryForJobMapMutex sync.RWMutex            // lock to protect structure above
	routerJobs          []types.RouterJobT      // slice to hold router jobs to send to destination transformer
	destinationJobs     []types.DestinationJobT // slice to hold destination jobs
	rt                  *HandleT                // handle to router
	deliveryTimeStat    stats.RudderStats
	batchTimeStat       stats.RudderStats
	abortedUserIDMap    map[string]int // aborted user to count of jobs allowed map
	abortedUserMutex    sync.RWMutex
}

var (
	jobQueryBatchSize, updateStatusBatchSize, noOfJobsPerChannel  int
	failedEventsCacheSize                                         int
	readSleep, minSleep, maxStatusUpdateWait, diagnosisTickerTime time.Duration
	minRetryBackoff, maxRetryBackoff, jobsBatchTimeout            time.Duration
	noOfJobsToBatchInAWorker                                      int
	pkgLogger                                                     logger.LoggerI
	Diagnostics                                                   diagnostics.DiagnosticsI = diagnostics.Diagnostics
	fixedLoopSleep                                                time.Duration
)

type requestMetric struct {
	RequestRetries       int
	RequestAborted       int
	RequestSuccess       int
	RequestCompletedTime time.Duration
}

type failureMetric struct {
	RouterDestination string          `json:"router_destination"`
	UserId            string          `json:"user_id"`
	RouterAttemptNum  int             `json:"router_attempt_num"`
	ErrorCode         string          `json:"error_code"`
	ErrorResponse     json.RawMessage `json:"error_response"`
}

func isSuccessStatus(status int) bool {
	return status >= 200 && status < 300
}

func isJobTerminated(status int) bool {
	if status == 429 {
		return false
	}

	return status >= 200 && status < 500
}

func loadConfig() {
	config.RegisterIntConfigVariable(10000, &jobQueryBatchSize, true, 1, "Router.jobQueryBatchSize")
	config.RegisterIntConfigVariable(1000, &updateStatusBatchSize, true, 1, "Router.updateStatusBatchSize")
	config.RegisterDurationConfigVariable(time.Duration(1000), &readSleep, true, time.Millisecond, "Router.readSleepInMS")
	noOfJobsPerChannel = config.GetInt("Router.noOfJobsPerChannel", 1000)
	noOfJobsToBatchInAWorker = config.GetInt("Router.noOfJobsToBatchInAWorker", 20)
	config.RegisterDurationConfigVariable(time.Duration(5), &jobsBatchTimeout, true, time.Second, "Router.jobsBatchTimeoutInSec")
	minSleep = config.GetDuration("Router.minSleepInS", time.Duration(0)) * time.Second
	config.RegisterDurationConfigVariable(time.Duration(5), &maxStatusUpdateWait, true, time.Second, "Router.maxStatusUpdateWaitInS")

	// Time period for diagnosis ticker
	diagnosisTickerTime = config.GetDuration("Diagnostics.routerTimePeriodInS", 60) * time.Second
	config.RegisterDurationConfigVariable(time.Duration(10), &minRetryBackoff, true, time.Second, "Router.minRetryBackoffInS")
	config.RegisterDurationConfigVariable(time.Duration(300), &maxRetryBackoff, true, time.Second, "Router.maxRetryBackoffInS")
	config.RegisterDurationConfigVariable(time.Duration(0), &fixedLoopSleep, true, time.Millisecond, "Router.fixedLoopSleepInMS")
	failedEventsCacheSize = config.GetInt("Router.failedEventsCacheSize", 10)
}

func (worker *workerT) trackStuckDelivery() chan struct{} {
	ch := make(chan struct{}, 1)
	rruntime.Go(func() {
		select {
		case <-ch:
			// do nothing
		case <-time.After(worker.rt.netClientTimeout * 2):
			worker.rt.logger.Infof("[%s Router] Delivery to destination exceeded the 2 * configured timeout ", worker.rt.destName)
			stat := stats.NewTaggedStat("router_delivery_exceeded_timeout", stats.CountType, stats.Tags{
				"destType": worker.rt.destName,
			})
			stat.Increment()
		}
	})
	return ch
}

func (worker *workerT) routerTransform(routerJobs []types.RouterJobT) []types.DestinationJobT {
	destinationJobs := worker.rt.transformer.Transform(transformer.ROUTER_TRANSFORM, &types.TransformMessageT{Data: routerJobs, DestType: strings.ToLower(worker.rt.destName)})
	return destinationJobs
}

func (worker *workerT) batch(routerJobs []types.RouterJobT) []types.DestinationJobT {

	inputJobsLength := len(routerJobs)
	worker.rt.batchInputCountStat.Count(inputJobsLength)

	destinationJobs := worker.rt.transformer.Transform(transformer.BATCH, &types.TransformMessageT{Data: routerJobs, DestType: strings.ToLower(worker.rt.destName)})
	worker.rt.batchOutputCountStat.Count(len(destinationJobs))

	var totalJobMetadataCount int
	for _, destinationJob := range destinationJobs {
		totalJobMetadataCount += len(destinationJob.JobMetadataArray)
	}

	if inputJobsLength != totalJobMetadataCount {
		worker.rt.batchInputOutputDiffCountStat.Count(inputJobsLength - totalJobMetadataCount)

		worker.rt.logger.Errorf("[%v Router] :: Total input jobs count:%d did not match total job metadata count:%d returned from batch transformer", worker.rt.destName, inputJobsLength, totalJobMetadataCount)
		jobIDs := make([]string, len(routerJobs))
		for idx, routerJob := range routerJobs {
			jobIDs[idx] = fmt.Sprintf("%v", routerJob.JobMetadata.JobID)
		}
		worker.rt.logger.Errorf("[%v Router] :: Job ids : %s", worker.rt.destName, strings.Join(jobIDs, ", "))
	}

	return destinationJobs
}

func (worker *workerT) workerProcess() {

	timeout := time.After(jobsBatchTimeout)
	for {
		select {
		case job := <-worker.channel:
			worker.rt.logger.Debugf("[%v Router] :: performing checks to send payload to %s. Payload: ", worker.rt.destName, job.EventPayload)

			userID := job.UserID

			var parameters JobParametersT
			err := json.Unmarshal(job.Parameters, &parameters)
			if err != nil {
				worker.rt.logger.Error("Unmarshal of job parameters failed. ", string(job.Parameters))
			}

			var isPrevFailedUser bool
			var previousFailedJobID int64
			if worker.rt.guaranteeUserEventOrder {
				//If there is a failed jobID from this user, we cannot pass future jobs
				worker.failedJobIDMutex.RLock()
				previousFailedJobID, isPrevFailedUser = worker.failedJobIDMap[userID]
				worker.failedJobIDMutex.RUnlock()

				// mark job as waiting if prev job from same user has not succeeded yet
				if isPrevFailedUser {
					markedAsWaiting := worker.handleJobForPrevFailedUser(job, parameters, userID, previousFailedJobID)
					if markedAsWaiting {
						continue
					}
				}
			}

			// mark job as throttled if either dest level event limit reached or dest user level limit reached
			// Generator does this check before pushing jobs to workers. Checking here again.
			hasBeenThrottled := worker.handleThrottle(job, parameters, userID, isPrevFailedUser)
			if hasBeenThrottled {
				continue
			}

			firstAttemptedAt := gjson.GetBytes(job.LastJobStatus.ErrorResponse, "firstAttemptedAt").Str

			jobMetadata := types.JobMetadataT{
				UserID:           userID,
				JobID:            job.JobID,
				SourceID:         parameters.SourceID,
				DestinationID:    parameters.DestinationID,
				AttemptNum:       job.LastJobStatus.AttemptNum,
				ReceivedAt:       parameters.ReceivedAt,
				CreatedAt:        job.CreatedAt.Format(misc.RFC3339Milli),
				FirstAttemptedAt: firstAttemptedAt,
				TransformAt:      parameters.TransformAt,
				JobT:             job}

			worker.rt.configSubscriberLock.RLock()
			destination := worker.rt.destinationsMap[parameters.DestinationID]
			worker.rt.configSubscriberLock.RUnlock()

			if worker.rt.enableBatching {
				routerJob := types.RouterJobT{Message: job.EventPayload, JobMetadata: jobMetadata, Destination: destination}
				worker.routerJobs = append(worker.routerJobs, routerJob)

				if len(worker.routerJobs) >= noOfJobsToBatchInAWorker {
					worker.destinationJobs = worker.batch(worker.routerJobs)
					worker.processDestinationJobs()
				}
			} else if parameters.TransformAt == "router" {
				routerJob := types.RouterJobT{Message: job.EventPayload, JobMetadata: jobMetadata, Destination: destination}
				worker.routerJobs = append(worker.routerJobs, routerJob)

				if len(worker.routerJobs) >= noOfJobsToBatchInAWorker {
					worker.destinationJobs = worker.routerTransform(worker.routerJobs)
					worker.processDestinationJobs()
				}
			} else {
				destinationJob := types.DestinationJobT{Message: job.EventPayload, JobMetadataArray: []types.JobMetadataT{jobMetadata}, Destination: destination}
				worker.destinationJobs = append(worker.destinationJobs, destinationJob)
				worker.processDestinationJobs()
			}

		case <-timeout:
			timeout = time.After(jobsBatchTimeout)
			if len(worker.routerJobs) > 0 {
				if worker.rt.enableBatching {
					worker.destinationJobs = worker.batch(worker.routerJobs)
				} else {
					worker.destinationJobs = worker.routerTransform(worker.routerJobs)
				}
				worker.processDestinationJobs()
			}
		}
	}
}

func (worker *workerT) processDestinationJobs() {
	worker.handleWorkerDestinationJobs()
	//routerJobs/destinationJobs are processed. Clearing the queues.
	worker.routerJobs = make([]types.RouterJobT, 0)
	worker.destinationJobs = make([]types.DestinationJobT, 0)
}

func (worker *workerT) canSendJobToDestination(prevRespStatusCode int, failedUserIDsMap map[string]struct{}, destinationJob types.DestinationJobT) bool {
	if prevRespStatusCode == 0 {
		return true
	}

	if !worker.rt.guaranteeUserEventOrder {
		//if guaranteeUserEventOrder is false, letting the next jobs pass
		return true
	}

	//If batching is enabled, we send the request only if the previous one succeeds
	if worker.rt.enableBatching {
		return isSuccessStatus(prevRespStatusCode)
	}

	//If the destinationJob has come through router transform,
	//drop the request if it is of a failed user, else send
	for _, metadata := range destinationJob.JobMetadataArray {
		if _, ok := failedUserIDsMap[metadata.UserID]; ok {
			return false
		}
	}

	return true
}

//rawMsg passed must be a valid JSON
func (worker *workerT) enhanceResponse(rawMsg []byte, key, val string) []byte {
	resp, err := sjson.SetBytes(rawMsg, key, val)
	if err != nil {
		return []byte(`{}`)
	}

	return resp
}

func (worker *workerT) handleWorkerDestinationJobs() {
	worker.batchTimeStat.Start()

	var respStatusCode, prevRespStatusCode int
	var respBody string
	handledJobMetadatas := make(map[int64]*types.JobMetadataT)

	var destinationResponseHandler ResponseHandlerI
	worker.rt.configSubscriberLock.RLock()
	destinationResponseHandler = worker.rt.destinationResponseHandler
	saveDestinationResponse := worker.rt.saveDestinationResponse
	worker.rt.configSubscriberLock.RUnlock()

	/*
		Batch
		[u1e1, u2e1, u1e2, u2e2, u1e3, u2e3]
		[b1, b2, b3]
		b1 will send if success
		b2 will send if b2 failed then will drop b3

		Router transform
		[u1e1, u2e1, u1e2, u2e2, u1e3, u2e3]
		200, 200, 500, 200, 200, 200

		Case 1:
		u1e1 will send - success
		u2e1 will send - success
		u1e2 will drop because transformer gave 500
		u2e2 will send - success
		u1e3 should be dropped because u1e2 should be retried
		u2e3 will send

		Case 2:
		u1e1 will send - success
		u2e1 will send - failed 5xx
		u1e2 will send
		u2e2 will drop - because request to destination failed with 5xx
		u1e3 will send
		u2e3 will drop - because request to destination failed with 5xx

		Case 3:
		u1e1 will send - success
		u2e1 will send - failed 4xx
		u1e2 will send
		u2e2 will send - because previous job is aborted
		u1e3 will send
		u2e3 will send
	*/

	failedUserIDsMap := make(map[string]struct{})
	for _, destinationJob := range worker.destinationJobs {
		var attemptedToSendTheJob bool
		if destinationJob.StatusCode == 200 || destinationJob.StatusCode == 0 {
			if worker.canSendJobToDestination(prevRespStatusCode, failedUserIDsMap, destinationJob) {
				diagnosisStartTime := time.Now()
				sourceID := destinationJob.JobMetadataArray[0].SourceID
				destinationID := destinationJob.JobMetadataArray[0].DestinationID
				//Batched jobs and router transformed jobs can have more than 1 metadatas. So, don't increment userID.
				userID := ""
				if len(destinationJob.JobMetadataArray) == 1 {
					userID = destinationJob.JobMetadataArray[0].UserID
				}
				worker.rt.generatorThrottler.Inc(destinationID, userID)
				worker.rt.throttler.Inc(destinationID, userID)

				// START: request to destination endpoint
				worker.deliveryTimeStat.Start()
				ch := worker.trackStuckDelivery()
				if worker.rt.customDestinationManager != nil {
					for _, destinationJobMetadata := range destinationJob.JobMetadataArray {
						if sourceID != destinationJobMetadata.SourceID {
							panic(fmt.Errorf("Different sources are grouped together"))
						}
						if destinationID != destinationJobMetadata.DestinationID {
							panic(fmt.Errorf("Different destinations are grouped together"))
						}
					}
					respStatusCode, respBody = worker.rt.customDestinationManager.SendData(destinationJob.Message, sourceID, destinationID)
				} else {
					respStatusCode, respBody = worker.rt.netHandle.sendPost(destinationJob.Message)
				}
				ch <- struct{}{}

				//Using reponse status code and body to get response code rudder router logic is based on.
				if destinationResponseHandler != nil {
					respStatusCode = destinationResponseHandler.IsSuccessStatus(respStatusCode, respBody)
				}

				prevRespStatusCode = respStatusCode
				attemptedToSendTheJob = true

				worker.deliveryTimeStat.End()
				// END: request to destination endpoint

				if isSuccessStatus(respStatusCode) {
					if saveDestinationResponse {
						if !getRouterConfigBool("saveDestinationResponse", worker.rt.destName, true) {
							respBody = ""
						}
					} else {
						respBody = ""
					}
				}

				worker.updateReqMetrics(respStatusCode, &diagnosisStartTime)
			} else {
				respStatusCode = 500
				respBody = "skipping sending to destination because previous job (of user) in batch is failed."
			}
		} else {
			respStatusCode = destinationJob.StatusCode
			respBody = destinationJob.Error
		}

		if !isJobTerminated(respStatusCode) {
			for _, metadata := range destinationJob.JobMetadataArray {
				failedUserIDsMap[metadata.UserID] = struct{}{}
			}
		}

		for _, destinationJobMetadata := range destinationJob.JobMetadataArray {
			handledJobMetadatas[destinationJobMetadata.JobID] = &destinationJobMetadata

			attemptNum := destinationJobMetadata.AttemptNum
			if attemptedToSendTheJob {
				attemptNum++
			}

			status := jobsdb.JobStatusT{
				JobID:         destinationJobMetadata.JobID,
				ExecTime:      time.Now(),
				RetryTime:     time.Now(),
				AttemptNum:    attemptNum,
				ErrorCode:     strconv.Itoa(respStatusCode),
				ErrorResponse: []byte(`{}`),
			}

			worker.postStatusOnResponseQ(respStatusCode, respBody, destinationJob.Message, &destinationJobMetadata, &status)

			worker.sendEventDeliveryStat(&destinationJobMetadata, &status, &destinationJob.Destination)

			if attemptedToSendTheJob {
				worker.sendRouterResponseCountStat(&destinationJobMetadata, &status, &destinationJob.Destination)
			}
			payload := destinationJob.Message
			if destinationJob.Message == nil {
				payload = destinationJobMetadata.JobT.EventPayload
			}
			worker.sendDestinationResponseToConfigBackend(payload, &destinationJobMetadata, &status)
		}
	}

	//if batching/routerTransform is enabled, we need to make sure that all the routerJobs status are written to DB.
	//if in any case transformer doesn't send all the job ids back, setting their statuses as failed
	for _, routerJob := range worker.routerJobs {
		if _, ok := handledJobMetadatas[routerJob.JobMetadata.JobID]; !ok {
			status := jobsdb.JobStatusT{
				JobID:         routerJob.JobMetadata.JobID,
				ExecTime:      time.Now(),
				RetryTime:     time.Now(),
				AttemptNum:    routerJob.JobMetadata.AttemptNum,
				ErrorCode:     strconv.Itoa(500),
				ErrorResponse: []byte(`{}`),
			}

			worker.postStatusOnResponseQ(500, "transformer failed to handle this job", nil, &routerJob.JobMetadata, &status)
		}
	}

	worker.batchTimeStat.End()
}

func (worker *workerT) updateReqMetrics(respStatusCode int, diagnosisStartTime *time.Time) {
	var reqMetric requestMetric

	if isSuccessStatus(respStatusCode) {
		reqMetric.RequestSuccess = reqMetric.RequestSuccess + 1
	} else {
		reqMetric.RequestRetries = reqMetric.RequestRetries + 1
	}
	reqMetric.RequestCompletedTime = time.Since(*diagnosisStartTime)
	worker.rt.trackRequestMetrics(reqMetric)
}

func (worker *workerT) updateAbortedMetrics(destinationID string) {
	worker.rt.eventsAbortedStat = stats.NewTaggedStat(`router_aborted_events`, stats.CountType, stats.Tags{
		"destType": worker.rt.destName,
		"destId":   destinationID,
	})
	worker.rt.eventsAbortedStat.Increment()
}

func (worker *workerT) postStatusOnResponseQ(respStatusCode int, respBody string, payload json.RawMessage, destinationJobMetadata *types.JobMetadataT, status *jobsdb.JobStatusT) {
	//Enhancing status.ErrorResponse with firstAttemptedAt
	firstAttemptedAtTime := time.Now()
	if destinationJobMetadata.FirstAttemptedAt != "" {
		t, err := time.Parse(misc.RFC3339Milli, destinationJobMetadata.FirstAttemptedAt)
		if err == nil {
			firstAttemptedAtTime = t
		}

	}

	status.ErrorResponse = worker.enhanceResponse(status.ErrorResponse, "firstAttemptedAt", firstAttemptedAtTime.Format(misc.RFC3339Milli))
	if respBody != "" {
		status.ErrorResponse = worker.enhanceResponse(status.ErrorResponse, "response", respBody)
	}

	if isSuccessStatus(respStatusCode) {
		atomic.AddUint64(&worker.rt.successCount, 1)
		status.JobState = jobsdb.Succeeded.State
		worker.rt.logger.Debugf("[%v Router] :: sending success status to response", worker.rt.destName)
		worker.rt.responseQ <- jobResponseT{status: status, worker: worker, userID: destinationJobMetadata.UserID, JobT: destinationJobMetadata.JobT}

		if worker.rt.guaranteeUserEventOrder {
			//Removing the user from aborted user map
			worker.abortedUserMutex.Lock()
			delete(worker.abortedUserIDMap, destinationJobMetadata.UserID)
			worker.abortedUserMutex.Unlock()
		}

		//Deleting jobID from retryForJobMap. jobID goes into retryForJobMap if it is failed with 5xx or 429.
		//Its safe to delete from the map, even if jobID is not present.
		worker.retryForJobMapMutex.Lock()
		delete(worker.retryForJobMap, destinationJobMetadata.JobID)
		worker.retryForJobMapMutex.Unlock()
	} else {
		//Saving payload to DB only
		//1. if job failed and
		//2. if router job undergoes batching or dest transform.
		if payload != nil && (worker.rt.enableBatching || destinationJobMetadata.TransformAt == "router") {
			status.ErrorResponse = worker.enhanceResponse(status.ErrorResponse, "payload", string(payload))
		}
		// the job failed
		worker.rt.logger.Debugf("[%v Router] :: Job failed to send, analyzing...", worker.rt.destName)
		worker.failedJobs++
		atomic.AddUint64(&worker.rt.failCount, 1)

		//addToFailedMap is used to decide whether the jobID has to be added to the failedJobIDMap.
		//If the job is aborted then there is no point in adding it to the failedJobIDMap.
		addToFailedMap := true

		status.JobState = jobsdb.Failed.State

		worker.rt.failedEventsChan <- *status

		if respStatusCode >= 500 {
			timeElapsed := time.Since(firstAttemptedAtTime)
			if timeElapsed > worker.rt.retryTimeWindow && status.AttemptNum >= worker.rt.maxFailedCountForJob {
				status.JobState = jobsdb.Aborted.State
				addToFailedMap = false
				worker.updateAbortedMetrics(destinationJobMetadata.DestinationID)
				destinationJobMetadata.JobT.Parameters = misc.UpdateJSONWithNewKeyVal(destinationJobMetadata.JobT.Parameters, "stage", "router")
				worker.retryForJobMapMutex.Lock()
				delete(worker.retryForJobMap, destinationJobMetadata.JobID)
				worker.retryForJobMapMutex.Unlock()
			} else {
				worker.retryForJobMapMutex.Lock()
				worker.retryForJobMap[destinationJobMetadata.JobID] = time.Now().Add(durationBeforeNextAttempt(status.AttemptNum))
				worker.retryForJobMapMutex.Unlock()
			}
		} else if respStatusCode == 429 {
			worker.retryForJobMapMutex.Lock()
			worker.retryForJobMap[destinationJobMetadata.JobID] = time.Now().Add(durationBeforeNextAttempt(status.AttemptNum))
			worker.retryForJobMapMutex.Unlock()
		} else {
			status.JobState = jobsdb.Aborted.State
			destinationJobMetadata.JobT.Parameters = misc.UpdateJSONWithNewKeyVal(destinationJobMetadata.JobT.Parameters, "stage", "router")
			addToFailedMap = false
			worker.updateAbortedMetrics(destinationJobMetadata.DestinationID)
		}

		if worker.rt.guaranteeUserEventOrder {
			if addToFailedMap {
				//#JobOrder (see other #JobOrder comment)
				worker.failedJobIDMutex.RLock()
				_, isPrevFailedUser := worker.failedJobIDMap[destinationJobMetadata.UserID]
				worker.failedJobIDMutex.RUnlock()
				if !isPrevFailedUser && destinationJobMetadata.UserID != "" {
					worker.rt.logger.Errorf("[%v Router] :: userId %v failed for the first time adding to map", worker.rt.destName, destinationJobMetadata.UserID)
					worker.failedJobIDMutex.Lock()
					worker.failedJobIDMap[destinationJobMetadata.UserID] = destinationJobMetadata.JobID
					worker.failedJobIDMutex.Unlock()
				}
			} else {
				//Job is aborted.
				//So, adding the user to aborted map, if not already present.
				//If user is present in the aborted map, decrementing the count.
				//This map is used to limit the pick up of aborted users's job.
				worker.abortedUserMutex.Lock()
				worker.rt.logger.Debugf("[%v Router] :: adding userID to abortedUserMap : %s", worker.rt.destName, destinationJobMetadata.UserID)
				count, ok := worker.abortedUserIDMap[destinationJobMetadata.UserID]
				if !ok {
					worker.abortedUserIDMap[destinationJobMetadata.UserID] = 0
				} else {
					//Decrementing the count.
					//This is necessary to let other jobs of the same user to get a worker.
					count--
					worker.abortedUserIDMap[destinationJobMetadata.UserID] = count
				}

				worker.abortedUserMutex.Unlock()
			}
		}
		worker.rt.logger.Debugf("[%v Router] :: sending failed/aborted state as response", worker.rt.destName)
		worker.rt.responseQ <- jobResponseT{status: status, worker: worker, userID: destinationJobMetadata.UserID, JobT: destinationJobMetadata.JobT}
	}
}

func (worker *workerT) sendRouterResponseCountStat(destinationJobMetadata *types.JobMetadataT, status *jobsdb.JobStatusT, destination *backendconfig.DestinationT) {
	destinationTag := misc.GetTagName(destination.ID, destination.Name)
	routerResponseStat := stats.NewTaggedStat("router_response_counts", stats.CountType, stats.Tags{
		"destType":       worker.rt.destName,
		"respStatusCode": status.ErrorCode,
		"destination":    destinationTag,
		"attempt_number": strconv.Itoa(status.AttemptNum),
	})
	routerResponseStat.Count(1)
}

func (worker *workerT) sendEventDeliveryStat(destinationJobMetadata *types.JobMetadataT, status *jobsdb.JobStatusT, destination *backendconfig.DestinationT) {
	if destinationJobMetadata.ReceivedAt != "" {
		if status.JobState == jobsdb.Succeeded.State {
			receivedTime, err := time.Parse(misc.RFC3339Milli, destinationJobMetadata.ReceivedAt)
			destinationTag := misc.GetTagName(destination.ID, destination.Name)
			if err == nil {
				eventsDeliveryTimeStat := stats.NewTaggedStat(
					"event_delivery_time", stats.TimerType, map[string]string{
						"module":         "router",
						"destType":       worker.rt.destName,
						"destination":    destinationTag,
						"attempt_number": strconv.Itoa(status.AttemptNum),
					})

				eventsDeliveryTimeStat.SendTiming(time.Since(receivedTime))
			}
			eventsDeliveredStat := stats.NewTaggedStat("event_delivery", stats.CountType, stats.Tags{
				"module":         "router",
				"destType":       worker.rt.destName,
				"destination":    destinationTag,
				"attempt_number": strconv.Itoa(status.AttemptNum),
			})
			eventsDeliveredStat.Count(1)
		}
	}
}

func (worker *workerT) sendDestinationResponseToConfigBackend(payload json.RawMessage, destinationJobMetadata *types.JobMetadataT, status *jobsdb.JobStatusT) {
	//Sending destination response to config backend
	if destinationdebugger.HasUploadEnabled(destinationJobMetadata.DestinationID) {
		deliveryStatus := destinationdebugger.DeliveryStatusT{
			DestinationID: destinationJobMetadata.DestinationID,
			SourceID:      destinationJobMetadata.SourceID,
			Payload:       payload,
			AttemptNum:    status.AttemptNum,
			JobState:      status.JobState,
			ErrorCode:     status.ErrorCode,
			ErrorResponse: status.ErrorResponse,
		}
		destinationdebugger.RecordEventDeliveryStatus(destinationJobMetadata.DestinationID, &deliveryStatus)
	}
}

func (worker *workerT) handleJobForPrevFailedUser(job *jobsdb.JobT, parameters JobParametersT, userID string, previousFailedJobID int64) (markedAsWaiting bool) {
	// job is behind in queue of failed job from same user
	if previousFailedJobID < job.JobID {
		worker.rt.logger.Debugf("[%v Router] :: skipping processing job for userID: %v since prev failed job exists, prev id %v, current id %v", worker.rt.destName, userID, previousFailedJobID, job.JobID)
		resp := fmt.Sprintf(`{"blocking_id":"%v", "user_id":"%s"}`, previousFailedJobID, userID)
		status := jobsdb.JobStatusT{
			JobID:         job.JobID,
			AttemptNum:    job.LastJobStatus.AttemptNum,
			ExecTime:      time.Now(),
			RetryTime:     time.Now(),
			JobState:      jobsdb.Waiting.State,
			ErrorResponse: []byte(resp), // check
		}
		worker.rt.responseQ <- jobResponseT{status: &status, worker: worker, userID: userID, JobT: job}
		return true
	}
	if previousFailedJobID != job.JobID {
		panic(fmt.Errorf("previousFailedJobID:%d != job.JobID:%d", previousFailedJobID, job.JobID))
	}
	return false
}

func (worker *workerT) handleThrottle(job *jobsdb.JobT, parameters JobParametersT, userID string, isPrevFailedUser bool) (hasBeenThrottled bool) {
	if !worker.rt.throttler.IsEnabled() {
		return false
	}
	worker.rt.throttlerMutex.Lock()
	toThrottle := worker.rt.throttler.CheckLimitReached(parameters.DestinationID, userID)
	worker.rt.throttlerMutex.Unlock()
	if toThrottle {
		// block other jobs of same user if userEventOrdering is required.
		if worker.rt.guaranteeUserEventOrder && !isPrevFailedUser && userID != "" {
			worker.rt.logger.Errorf("[%v Router] :: Request Failed for userID: %v. Adding user to failed users map to preserve ordering.", worker.rt.destName, userID)
			worker.failedJobIDMutex.Lock()
			worker.failedJobIDMap[userID] = job.JobID
			worker.failedJobIDMutex.Unlock()
		}
		worker.rt.logger.Debugf("[%v Router] :: throttling %v for destinationID: %v", worker.rt.destName, job.JobID, parameters.DestinationID)
		status := jobsdb.JobStatusT{
			JobID:         job.JobID,
			AttemptNum:    job.LastJobStatus.AttemptNum,
			ExecTime:      time.Now(),
			RetryTime:     time.Now(),
			JobState:      jobsdb.Throttled.State,
			ErrorResponse: []byte(`{}`), // check
		}
		worker.rt.responseQ <- jobResponseT{status: &status, worker: worker, userID: userID, JobT: job}
		return true
	}
	return false
}

func durationBeforeNextAttempt(attempt int) (d time.Duration) {
	b := backoff.NewExponentialBackOff()
	b.InitialInterval = minRetryBackoff
	b.MaxInterval = maxRetryBackoff
	b.RandomizationFactor = 0
	b.MaxElapsedTime = 0
	b.Multiplier = 2
	b.Reset()
	for index := 0; index < attempt; index++ {
		d = b.NextBackOff()
	}
	return
}

func (rt *HandleT) addToFailedList(jobStatus jobsdb.JobStatusT) {
	rt.failedEventsListMutex.Lock()
	defer rt.failedEventsListMutex.Unlock()
	if rt.failedEventsList.Len() == failedEventsCacheSize {
		firstEnqueuedStatus := rt.failedEventsList.Back()
		rt.failedEventsList.Remove(firstEnqueuedStatus)
	}
	rt.failedEventsList.PushFront(jobStatus)
}

func (rt *HandleT) readFailedJobStatusChan() {
	for jobStatus := range rt.failedEventsChan {
		rt.addToFailedList(jobStatus)
	}
}

func (rt *HandleT) trackRequestMetrics(reqMetric requestMetric) {
	if diagnostics.EnableRouterMetric {
		rt.requestsMetricLock.Lock()
		if rt.requestsMetric == nil {
			var requestsMetric []requestMetric
			rt.requestsMetric = append(requestsMetric, reqMetric)
		} else {
			rt.requestsMetric = append(rt.requestsMetric, reqMetric)
		}
		rt.requestsMetricLock.Unlock()
	}
}

func (rt *HandleT) initWorkers() {
	rt.workers = make([]*workerT, rt.noOfWorkers)
	for i := 0; i < rt.noOfWorkers; i++ {
		worker := &workerT{
			channel:          make(chan *jobsdb.JobT, noOfJobsPerChannel),
			failedJobIDMap:   make(map[string]int64),
			retryForJobMap:   make(map[int64]time.Time),
			workerID:         i,
			failedJobs:       0,
			sleepTime:        minSleep,
			routerJobs:       make([]types.RouterJobT, 0),
			destinationJobs:  make([]types.DestinationJobT, 0),
			rt:               rt,
			deliveryTimeStat: stats.NewTaggedStat("router_delivery_time", stats.TimerType, stats.Tags{"destType": rt.destName}),
			batchTimeStat:    stats.NewTaggedStat("router_batch_time", stats.TimerType, stats.Tags{"destType": rt.destName}),
			abortedUserIDMap: make(map[string]int)}
		rt.workers[i] = worker
		rruntime.Go(func() {
			worker.workerProcess()
		})
	}
}

func (rt *HandleT) findWorker(job *jobsdb.JobT) *workerT {

	if !rt.guaranteeUserEventOrder {
		//if guaranteeUserEventOrder is false, assigning worker randomly and returning here.
		return rt.workers[rand.Intn(rt.noOfWorkers)]
	}

	userID := job.UserID

	//checking if the user is in throttledMap. If yes, returning nil.
	//this check is done to maintain order.
	if _, ok := rt.throttledUserMap[userID]; ok {
		return nil
	}

	index := int(math.Abs(float64(misc.GetHash(userID) % rt.noOfWorkers)))

	worker := rt.workers[index]
	var toSendWorker *workerT

	//#JobOrder (see other #JobOrder comment)
	worker.failedJobIDMutex.RLock()
	defer worker.failedJobIDMutex.RUnlock()
	blockJobID, found := worker.failedJobIDMap[userID]
	if !found {
		//not a failed user
		//checking if he is an aborted user,
		//if yes returning worker only for 1 job
		worker.abortedUserMutex.Lock()
		defer worker.abortedUserMutex.Unlock()
		if count, ok := worker.abortedUserIDMap[userID]; ok {
			if count >= rt.allowAbortedUserJobsCountForProcessing {
				rt.logger.Debugf("[%v Router] :: allowed jobs count(%d) >= allowAbortedUserJobsCountForProcessing(%d) for userID %s. returing nil worker", rt.destName, count, rt.allowAbortedUserJobsCountForProcessing, userID)
				return nil
			}

			rt.logger.Debugf("[%v Router] :: userID found in abortedUserIDtoJobMap: %s. Allowing jobID: %d. returing worker", rt.destName, userID, job.JobID)
			worker.abortedUserIDMap[userID] = worker.abortedUserIDMap[userID] + 1
		}

		toSendWorker = worker
	} else {
		//This job can only be higher than blocking
		//We only let the blocking job pass
		if job.JobID < blockJobID {
			panic(fmt.Errorf("job.JobID:%d < blockJobID:%d", job.JobID, blockJobID))
		}
		if job.JobID == blockJobID {
			toSendWorker = worker
		}
	}

	//checking if this job can be backedoff
	if toSendWorker != nil {
		if toSendWorker.canBackoff(job, userID) {
			return nil
		}
	}

	//checking if this job can be throttled
	if toSendWorker != nil {
		var parameters JobParametersT
		err := json.Unmarshal(job.Parameters, &parameters)
		if err == nil && rt.canThrottle(&parameters, userID) {
			rt.throttledUserMap[userID] = struct{}{}
			return nil
		}
	}

	return toSendWorker
	//#EndJobOrder
}

func (worker *workerT) canBackoff(job *jobsdb.JobT, userID string) (shouldBackoff bool) {
	// if the same job has failed before, check for next retry time
	worker.retryForJobMapMutex.RLock()
	defer worker.retryForJobMapMutex.RUnlock()
	if nextRetryTime, ok := worker.retryForJobMap[job.JobID]; ok && time.Until(nextRetryTime) > 0 {
		worker.rt.logger.Debugf("[%v Router] :: Less than next retry time: %v", worker.rt.destName, nextRetryTime)
		return true
	}
	return false
}

func (rt *HandleT) canThrottle(parameters *JobParametersT, userID string) (canBeThrottled bool) {
	if !rt.generatorThrottler.IsEnabled() {
		return false
	}

	//No need of locks here, because this is used only by a single goroutine (generatorLoop)
	return rt.generatorThrottler.CheckLimitReached(parameters.DestinationID, userID)
}

// ResetSleep  this makes the workers reset their sleep
func (rt *HandleT) ResetSleep() {
	for _, w := range rt.workers {
		w.sleepTime = minSleep
	}
}

//Enable enables a router :)
func (rt *HandleT) Enable() {
	rt.isEnabled = true
}

//Disable disables a router:)
func (rt *HandleT) Disable() {
	rt.isEnabled = false
}

func (rt *HandleT) statusInsertLoop() {

	var responseList []jobResponseT

	//Wait for the responses from statusQ
	lastUpdate := time.Now()

	statusStat := stats.NewTaggedStat("router_status_loop", stats.TimerType, stats.Tags{"destType": rt.destName})
	countStat := stats.NewTaggedStat("router_status_events", stats.CountType, stats.Tags{"destType": rt.destName})
	timeout := time.After(maxStatusUpdateWait)
	for {
		rt.perfStats.Start()
		select {
		case jobStatus := <-rt.responseQ:
			rt.logger.Debugf("[%v Router] :: Got back status error %v and state %v for job %v", rt.destName, jobStatus.status.ErrorCode,
				jobStatus.status.JobState, jobStatus.status.JobID)
			responseList = append(responseList, jobStatus)
			rt.perfStats.End(1)
		case <-timeout:
			timeout = time.After(maxStatusUpdateWait)
			rt.perfStats.End(0)
			//Ideally should sleep for duration maxStatusUpdateWait-(time.Now()-lastUpdate)
			//but approx is good enough at the cost of reduced computation.
		}
		if len(responseList) >= updateStatusBatchSize || time.Since(lastUpdate) > maxStatusUpdateWait {
			reportMetrics := make([]*utilTypes.PUReportedMetric, 0)
			connectionDetailsMap := make(map[string]*utilTypes.ConnectionDetails)
			statusDetailsMap := make(map[string]*utilTypes.StatusDetail)

			statusStat.Start()
			var statusList []*jobsdb.JobStatusT
			var routerAbortedJobs []*jobsdb.JobT
			for _, resp := range responseList {
				//Update metrics maps
				var parameters JobParametersT
				err := json.Unmarshal(resp.JobT.Parameters, &parameters)
				if err != nil {
					rt.logger.Error("Unmarshal of job parameters failed. ", string(resp.JobT.Parameters))
				}
				key := fmt.Sprintf("%s:%s:%s:%s:%s", parameters.SourceID, parameters.DestinationID, parameters.SourceBatchID, resp.status.JobState, resp.status.ErrorCode)
				cd, ok := connectionDetailsMap[key]
				if !ok {
					cd = utilTypes.CreateConnectionDetail(parameters.SourceID, parameters.DestinationID, parameters.SourceBatchID, parameters.SourceTaskID, parameters.SourceTaskRunID, parameters.SourceJobID, parameters.SourceJobRunID)
					connectionDetailsMap[key] = cd
				}
				sd, ok := statusDetailsMap[key]
				if !ok {
					errorCode, err := strconv.Atoi(resp.status.ErrorCode)
					if err != nil {
						errorCode = 200 //TODO handle properly
					}
					sd = utilTypes.CreateStatusDetail(resp.status.JobState, 0, errorCode, string(resp.status.ErrorResponse), resp.JobT.EventPayload)
					statusDetailsMap[key] = sd
				}
				sd.Count++

				statusList = append(statusList, resp.status)

				if resp.status.JobState == jobsdb.Aborted.State {
					routerAbortedJobs = append(routerAbortedJobs, resp.JobT)
				}

				//tracking router errors
				if diagnostics.EnableDestinationFailuresMetric {
					if resp.status.JobState == jobsdb.Failed.State || resp.status.JobState == jobsdb.Aborted.State {
						var event string
						if resp.status.JobState == jobsdb.Failed.State {
							event = diagnostics.RouterFailed
						} else {
							event = diagnostics.RouterAborted
						}

						rt.failureMetricLock.Lock()
						failureMetricVal := failureMetric{RouterDestination: rt.destName, UserId: resp.userID, RouterAttemptNum: resp.status.AttemptNum, ErrorCode: resp.status.ErrorCode, ErrorResponse: resp.status.ErrorResponse}
						rt.failuresMetric[event] = append(rt.failuresMetric[event], failureMetricVal)
						rt.failureMetricLock.Unlock()
					}
				}
			}

			utilTypes.AssertSameKeys(connectionDetailsMap, statusDetailsMap)
			for k, cd := range connectionDetailsMap {
				m := &utilTypes.PUReportedMetric{
					ConnectionDetails: *cd,
					PUDetails:         *utilTypes.CreatePUDetails(utilTypes.DEST_TRANSFORMER, utilTypes.ROUTER, true, false),
					StatusDetail:      statusDetailsMap[k],
				}
				reportMetrics = append(reportMetrics, m)
			}

			if len(statusList) > 0 {
				rt.logger.Debugf("[%v Router] :: flushing batch of %v status", rt.destName, updateStatusBatchSize)

				sort.Slice(statusList, func(i, j int) bool {
					return statusList[i].JobID < statusList[j].JobID
				})
				//Store the aborted jobs to errorDB
				if routerAbortedJobs != nil {
					rt.errorDB.Store(routerAbortedJobs)
				}
				//Update the status
<<<<<<< HEAD
				txn := rt.jobsDB.BeginGlobalTransaction()
				rt.jobsDB.AcquireUpdateJobStatusLocks()
				rt.jobsDB.UpdateJobStatusInTxn(txn, statusList, []string{rt.destName}, nil)
				if rt.reporting != nil {
					rt.reporting.Report(reportMetrics, txn)
				}
				rt.jobsDB.CommitTransaction(txn)
				rt.jobsDB.ReleaseUpdateJobStatusLocks()
=======
				err := rt.jobsDB.UpdateJobStatus(statusList, []string{rt.destName}, nil)
				if err != nil {
					rt.logger.Errorf("Error occurred while updating %s jobs statuses. Panicking. Err: %v", rt.destName, err)
					panic(err)
				}
>>>>>>> 987cc1ba
			}

			if rt.guaranteeUserEventOrder {
				//#JobOrder (see other #JobOrder comment)
				for _, resp := range responseList {
					status := resp.status.JobState
					userID := resp.userID
					worker := resp.worker
					if status == jobsdb.Succeeded.State || status == jobsdb.Aborted.State {
						worker.failedJobIDMutex.RLock()
						lastJobID, ok := worker.failedJobIDMap[userID]
						worker.failedJobIDMutex.RUnlock()
						if ok && lastJobID == resp.status.JobID {
							rt.toClearFailJobIDMutex.Lock()
							rt.logger.Debugf("[%v Router] :: clearing failedJobIDMap for userID: %v", rt.destName, userID)
							_, ok := rt.toClearFailJobIDMap[worker.workerID]
							if !ok {
								rt.toClearFailJobIDMap[worker.workerID] = make([]string, 0)
							}
							rt.toClearFailJobIDMap[worker.workerID] = append(rt.toClearFailJobIDMap[worker.workerID], userID)
							rt.toClearFailJobIDMutex.Unlock()
						}
					}
				}
				//End #JobOrder
			}
			responseList = nil
			lastUpdate = time.Now()
			countStat.Count(len(responseList))
			statusStat.End()

			//TODO remove prints
			if len(reportMetrics) > 0 {
				fmt.Println("&&&&&&&&&&&&&&&&&&&&& ROUTER")
				fmt.Printf("length of reportMetrics : %d\n", len(reportMetrics))
				for _, m := range reportMetrics {
					fmt.Printf("%v\n", m.ConnectionDetails)
					fmt.Printf("%v\n", m.PUDetails)
					fmt.Printf("%v\n", m.StatusDetail)
				}
				fmt.Println("&&&&&&&&&&&&&&&&&&&&&")
			}
		}
	}

}

// func (rt *HandleT) sendReportingMetrics(statusList []*jobsdb.JobStatusT) {
// 	var x map[string]map[string]reporting.Metric // map[sourceID::destID]map[status::statusCode]metric
// 	for _, jobStatus := range statusList {
// 		connectionIdentifier := jobStatus.
// 	}
// }

func (rt *HandleT) collectMetrics() {
	if diagnostics.EnableRouterMetric {
		for range rt.diagnosisTicker.C {
			rt.requestsMetricLock.RLock()
			var diagnosisProperties map[string]interface{}
			retries := 0
			aborted := 0
			success := 0
			var compTime time.Duration
			for _, reqMetric := range rt.requestsMetric {
				retries = retries + reqMetric.RequestRetries
				aborted = aborted + reqMetric.RequestAborted
				success = success + reqMetric.RequestSuccess
				compTime = compTime + reqMetric.RequestCompletedTime
			}
			if len(rt.requestsMetric) > 0 {
				diagnosisProperties = map[string]interface{}{
					rt.destName: map[string]interface{}{
						diagnostics.RouterAborted:       aborted,
						diagnostics.RouterRetries:       retries,
						diagnostics.RouterSuccess:       success,
						diagnostics.RouterCompletedTime: (compTime / time.Duration(len(rt.requestsMetric))) / time.Millisecond,
					},
				}

				Diagnostics.Track(diagnostics.RouterEvents, diagnosisProperties)
			}

			rt.requestsMetric = nil
			rt.requestsMetricLock.RUnlock()

			//This lock will ensure we dont send out Track Request while filling up the
			//failureMetric struct
			rt.failureMetricLock.RLock()
			for key, values := range rt.failuresMetric {
				var stringValue string
				var err error
				errorMap := make(map[string]int)
				for _, value := range values {
					errorMap[string(value.ErrorResponse)] = errorMap[string(value.ErrorResponse)] + 1
				}
				for k, v := range errorMap {
					stringValue, err = sjson.Set(stringValue, k, v)
					if err != nil {
						stringValue = ""
					}
				}
				Diagnostics.Track(key, map[string]interface{}{
					diagnostics.RouterDestination: rt.destName,
					diagnostics.Count:             len(values),
					diagnostics.ErrorCountMap:     stringValue,
				})
			}
			rt.failuresMetric = make(map[string][]failureMetric)
			rt.failureMetricLock.RUnlock()
		}
	}
}

//#JobOrder (see other #JobOrder comment)
//If a job fails (say with given failed_job_id), we need to fail other jobs from that user till
//the failed_job_id succeeds. We achieve this by keeping the failed_job_id in a failedJobIDMap
//structure (mapping userID to failed_job_id). All subsequent jobs (guaranteed to be job_id >= failed_job_id)
//are put in Waiting.State in worker loop till the failed_job_id succeeds.
//However, the step of removing failed_job_id from the failedJobIDMap structure is QUITE TRICKY.
//To understand that, need to understand the complete lifecycle of a job.
//The job goes through the following data-structures in order
//   i>   generatorLoop Buffer (read from DB)
//   ii>  requestQ
//   iii> Worker Process
//   iv>  responseQ
//   v>   statusInsertLoop Buffer (enough jobs are buffered before updating status)
// Now, when the failed_job_id eventually suceeds in the Worker Process (iii above),
// there may be pending jobs in all the other data-structures. For example, there
//may be jobs in responseQ(iv) and statusInsertLoop(v) buffer - all those jobs will
//be in Waiting state. Similarly, there may be other jobs in requestQ and generatorLoop
//buffer.
//If the failed_job_id succeeds and we remove the filter gate, then all the jobs in requestQ
//will pass through before the jobs in responseQ/insertStatus buffer. That will violate the
//ordering of job.
//We fix this by removing an entry from the failedJobIDMap structure only when we are guaranteed
//that all the other structures are empty. We do the following to ahieve this
// A. In generatorLoop, we do not let any job pass through except failed_job_id. That ensures requestQ is empty
// B. We wait for the failed_job_id status (when succeeded) to be sync'd to disk. This along with A ensures
//    that responseQ and statusInsertLoop Buffer are empty for that userID.
// C. Finally, we want for generatorLoop buffer to be fully processed.

func (rt *HandleT) generatorLoop() {

	rt.logger.Info("Generator started")

	generatorStat := stats.NewTaggedStat("router_generator_loop", stats.TimerType, stats.Tags{"destType": rt.destName})
	countStat := stats.NewTaggedStat("router_generator_events", stats.CountType, stats.Tags{"destType": rt.destName})

	for {
		generatorStat.Start()

		if rt.guaranteeUserEventOrder {
			//#JobOrder (See comment marked #JobOrder
			rt.toClearFailJobIDMutex.Lock()
			for idx := range rt.toClearFailJobIDMap {
				wrk := rt.workers[idx]
				wrk.failedJobIDMutex.Lock()
				for _, userID := range rt.toClearFailJobIDMap[idx] {
					delete(wrk.failedJobIDMap, userID)
				}
				wrk.failedJobIDMutex.Unlock()
			}
			rt.toClearFailJobIDMap = make(map[int][]string)
			rt.toClearFailJobIDMutex.Unlock()
			//End of #JobOrder
		}

		toQuery := jobQueryBatchSize
		retryList := rt.jobsDB.GetToRetry(jobsdb.GetQueryParamsT{CustomValFilters: []string{rt.destName}, Count: toQuery})
		toQuery -= len(retryList)
		throttledList := rt.jobsDB.GetThrottled(jobsdb.GetQueryParamsT{CustomValFilters: []string{rt.destName}, Count: toQuery})
		toQuery -= len(throttledList)
		waitList := rt.jobsDB.GetWaiting(jobsdb.GetQueryParamsT{CustomValFilters: []string{rt.destName}, Count: toQuery}) //Jobs send to waiting state
		toQuery -= len(waitList)
		unprocessedList := rt.jobsDB.GetUnprocessed(jobsdb.GetQueryParamsT{CustomValFilters: []string{rt.destName}, Count: toQuery})

		combinedList := append(waitList, append(unprocessedList, append(throttledList, retryList...)...)...)

		if len(combinedList) == 0 {
			rt.logger.Debugf("RT: DB Read Complete. No RT Jobs to process for destination: %s", rt.destName)
			time.Sleep(readSleep)
			continue
		}

		rt.logger.Debugf("RT: %s: DB Read Complete. retryList: %v, waitList: %v unprocessedList: %v, total: %v", rt.destName, len(retryList), len(waitList), len(unprocessedList), len(combinedList))

		sort.Slice(combinedList, func(i, j int) bool {
			return combinedList[i].JobID < combinedList[j].JobID
		})

		if len(combinedList) > 0 {
			rt.logger.Debugf("[%v Router] :: router is enabled", rt.destName)
			rt.logger.Debugf("[%v Router] ===== len to be processed==== : %v", rt.destName, len(combinedList))
		}

		//List of jobs wich can be processed mapped per channel
		type workerJobT struct {
			worker *workerT
			job    *jobsdb.JobT
		}

		var statusList []*jobsdb.JobStatusT
		var drainList []*jobsdb.JobStatusT

		var toProcess []workerJobT

		rt.throttledUserMap = make(map[string]struct{})
		//Identify jobs which can be processed
		for _, job := range combinedList {
			if rt.drainJobHandler.CanJobBeDrained(job.JobID, destIDExtractor([]byte(job.Parameters))) {
				status := jobsdb.JobStatusT{
					JobID:         job.JobID,
					AttemptNum:    job.LastJobStatus.AttemptNum,
					JobState:      jobsdb.Aborted.State,
					ExecTime:      time.Now(),
					RetryTime:     time.Now(),
					ErrorCode:     "",
					ErrorResponse: []byte(`{}`),
				}
				drainList = append(drainList, &status)
				continue
			}
			w := rt.findWorker(job)
			if w != nil {
				status := jobsdb.JobStatusT{
					JobID:         job.JobID,
					AttemptNum:    job.LastJobStatus.AttemptNum,
					JobState:      jobsdb.Executing.State,
					ExecTime:      time.Now(),
					RetryTime:     time.Now(),
					ErrorCode:     "",
					ErrorResponse: []byte(`{}`), // check
				}
				statusList = append(statusList, &status)
				toProcess = append(toProcess, workerJobT{worker: w, job: job})
			}
		}
		rt.throttledUserMap = nil

		//Mark the jobs as executing
		err := rt.jobsDB.UpdateJobStatus(statusList, []string{rt.destName}, nil)
		if err != nil {
			pkgLogger.Errorf("Error occurred while marking %s jobs statuses as executing. Panicking. Err: %v", rt.destName, err)
			panic(err)
		}
		//Mark the jobs as executing
		err = rt.jobsDB.UpdateJobStatus(drainList, []string{rt.destName}, nil)
		if err != nil {
			pkgLogger.Errorf("Error occurred while marking %s jobs statuses as aborted. Panicking. Err: %v", rt.destName, err)
			panic(err)
		}

		//Send the jobs to the jobQ
		for _, wrkJob := range toProcess {
			wrkJob.worker.channel <- wrkJob.job
		}

		if len(toProcess) == 0 {
			rt.logger.Debugf("RT: No workers found for the jobs. Sleeping. Destination: %s", rt.destName)
			time.Sleep(readSleep)
			continue
		}

		countStat.Count(len(combinedList))
		generatorStat.End()
		time.Sleep(fixedLoopSleep) // adding sleep here to reduce cpu load on postgres when we have less rps
	}
}

func destIDExtractor(body []byte) func() string {
	return func() string {
		return gjson.GetBytes(body, "destination_id").String()
	}
}

func (rt *HandleT) crashRecover() {
	rt.jobsDB.DeleteExecuting(jobsdb.GetQueryParamsT{CustomValFilters: []string{rt.destName}, Count: -1})
}

func init() {
	loadConfig()
	pkgLogger = logger.NewLogger().Child("router")
}

//Setup initializes this module
func (rt *HandleT) Setup(jobsDB *jobsdb.HandleT, errorDB jobsdb.JobsDB, destinationDefinition backendconfig.DestinationDefinitionT, reporting utilTypes.ReportingI) {
	rt.reporting = reporting
	destName := destinationDefinition.Name
	rt.logger = pkgLogger.Child(destName)
	rt.logger.Info("Router started: ", destName)

	//waiting for reporting client setup
	if rt.reporting != nil {
		rt.reporting.WaitForSetup(utilTypes.CORE_REPORTING_CLIENT)
	}

	rt.diagnosisTicker = time.NewTicker(diagnosisTickerTime)
	rt.jobsDB = jobsDB
	rt.errorDB = errorDB
	rt.destName = destName
	rt.netClientTimeout = getRouterConfigDuration("httpTimeoutInS", destName, 30) * time.Second
	rt.crashRecover()
	rt.requestQ = make(chan *jobsdb.JobT, jobQueryBatchSize)
	rt.responseQ = make(chan jobResponseT, jobQueryBatchSize)
	rt.toClearFailJobIDMap = make(map[int][]string)
	rt.failedEventsList = list.New()
	rt.failedEventsChan = make(chan jobsdb.JobStatusT)
	rt.isEnabled = true
	rt.netHandle = &NetHandleT{}
	rt.netHandle.logger = rt.logger.Child("network")
	rt.netHandle.Setup(destName, rt.netClientTimeout)
	rt.perfStats = &misc.PerfStats{}
	rt.perfStats.Setup("StatsUpdate:" + destName)
	rt.customDestinationManager = customDestinationManager.New(destName)
	rt.failuresMetric = make(map[string][]failureMetric)

	rt.destinationResponseHandler = New(destinationDefinition.ResponseRules)
	if value, ok := destinationDefinition.Config["saveDestinationResponse"].(bool); ok {
		rt.saveDestinationResponse = value
	}

	rt.guaranteeUserEventOrder = getRouterConfigBool("guaranteeUserEventOrder", rt.destName, true)
	rt.noOfWorkers = getRouterConfigInt("noOfWorkers", destName, 64)
	maxFailedCountKeys := []string{"Router." + rt.destName + "." + "maxFailedCountForJob", "Router." + "maxFailedCountForJob"}
	retryTimeWindowKeys := []string{"Router." + rt.destName + "." + "retryTimeWindowInMins", "Router." + "retryTimeWindowInMins"}
	config.RegisterIntConfigVariable(3, &rt.maxFailedCountForJob, true, 1, maxFailedCountKeys...)
	config.RegisterDurationConfigVariable(180, &rt.retryTimeWindow, true, time.Minute, retryTimeWindowKeys...)
	rt.drainJobHandler = drain.Setup(rt.jobsDB)
	rt.enableBatching = getRouterConfigBool("enableBatching", rt.destName, false)

	rt.allowAbortedUserJobsCountForProcessing = getRouterConfigInt("allowAbortedUserJobsCountForProcessing", destName, 1)

	rt.batchInputCountStat = stats.NewTaggedStat("router_batch_num_input_jobs", stats.CountType, stats.Tags{
		"destType": rt.destName,
	})
	rt.batchOutputCountStat = stats.NewTaggedStat("router_batch_num_output_jobs", stats.CountType, stats.Tags{
		"destType": rt.destName,
	})
	rt.batchInputOutputDiffCountStat = stats.NewTaggedStat("router_batch_input_output_diff_jobs", stats.CountType, stats.Tags{
		"destType": rt.destName,
	})

	rt.transformer = transformer.NewTransformer()
	rt.transformer.Setup()

	var throttler, generatorThrottler throttler.HandleT
	throttler.SetUp(rt.destName)
	generatorThrottler.SetUp(rt.destName)
	rt.throttler = &throttler
	rt.generatorThrottler = &generatorThrottler

	rt.isBackendConfigInitialized = false
	rt.backendConfigInitialized = make(chan bool)

	rt.initWorkers()
	rruntime.Go(func() {
		rt.collectMetrics()
	})
	rruntime.Go(func() {
		rt.readFailedJobStatusChan()
	})
	rruntime.Go(func() {
		rt.statusInsertLoop()
	})
	rruntime.Go(func() {
		<-rt.backendConfigInitialized
		rt.generatorLoop()
	})
	rruntime.Go(func() {
		rt.backendConfigSubscriber()
	})
	adminInstance.registerRouter(destName, rt)
}

func (rt *HandleT) backendConfigSubscriber() {
	ch := make(chan utils.DataEvent)
	backendconfig.Subscribe(ch, backendconfig.TopicBackendConfig)
	for {
		config := <-ch
		rt.configSubscriberLock.Lock()
		rt.destinationsMap = map[string]backendconfig.DestinationT{}
		allSources := config.Data.(backendconfig.ConfigT)
		for _, source := range allSources.Sources {
			if len(source.Destinations) > 0 {
				for _, destination := range source.Destinations {
					if destination.DestinationDefinition.Name == rt.destName {
						rt.destinationsMap[destination.ID] = destination
						rt.destinationResponseHandler = New(destination.DestinationDefinition.ResponseRules)
						if value, ok := destination.DestinationDefinition.Config["saveDestinationResponse"].(bool); ok {
							rt.saveDestinationResponse = value
						}
					}
				}
			}
		}
		if !rt.isBackendConfigInitialized {
			rt.isBackendConfigInitialized = true
			rt.backendConfigInitialized <- true
		}
		rt.configSubscriberLock.Unlock()
	}
}<|MERGE_RESOLUTION|>--- conflicted
+++ resolved
@@ -992,29 +992,6 @@
 			var statusList []*jobsdb.JobStatusT
 			var routerAbortedJobs []*jobsdb.JobT
 			for _, resp := range responseList {
-				//Update metrics maps
-				var parameters JobParametersT
-				err := json.Unmarshal(resp.JobT.Parameters, &parameters)
-				if err != nil {
-					rt.logger.Error("Unmarshal of job parameters failed. ", string(resp.JobT.Parameters))
-				}
-				key := fmt.Sprintf("%s:%s:%s:%s:%s", parameters.SourceID, parameters.DestinationID, parameters.SourceBatchID, resp.status.JobState, resp.status.ErrorCode)
-				cd, ok := connectionDetailsMap[key]
-				if !ok {
-					cd = utilTypes.CreateConnectionDetail(parameters.SourceID, parameters.DestinationID, parameters.SourceBatchID, parameters.SourceTaskID, parameters.SourceTaskRunID, parameters.SourceJobID, parameters.SourceJobRunID)
-					connectionDetailsMap[key] = cd
-				}
-				sd, ok := statusDetailsMap[key]
-				if !ok {
-					errorCode, err := strconv.Atoi(resp.status.ErrorCode)
-					if err != nil {
-						errorCode = 200 //TODO handle properly
-					}
-					sd = utilTypes.CreateStatusDetail(resp.status.JobState, 0, errorCode, string(resp.status.ErrorResponse), resp.JobT.EventPayload)
-					statusDetailsMap[key] = sd
-				}
-				sd.Count++
-
 				statusList = append(statusList, resp.status)
 
 				if resp.status.JobState == jobsdb.Aborted.State {
@@ -1060,7 +1037,6 @@
 					rt.errorDB.Store(routerAbortedJobs)
 				}
 				//Update the status
-<<<<<<< HEAD
 				txn := rt.jobsDB.BeginGlobalTransaction()
 				rt.jobsDB.AcquireUpdateJobStatusLocks()
 				rt.jobsDB.UpdateJobStatusInTxn(txn, statusList, []string{rt.destName}, nil)
@@ -1069,13 +1045,6 @@
 				}
 				rt.jobsDB.CommitTransaction(txn)
 				rt.jobsDB.ReleaseUpdateJobStatusLocks()
-=======
-				err := rt.jobsDB.UpdateJobStatus(statusList, []string{rt.destName}, nil)
-				if err != nil {
-					rt.logger.Errorf("Error occurred while updating %s jobs statuses. Panicking. Err: %v", rt.destName, err)
-					panic(err)
-				}
->>>>>>> 987cc1ba
 			}
 
 			if rt.guaranteeUserEventOrder {
@@ -1106,29 +1075,10 @@
 			lastUpdate = time.Now()
 			countStat.Count(len(responseList))
 			statusStat.End()
-
-			//TODO remove prints
-			if len(reportMetrics) > 0 {
-				fmt.Println("&&&&&&&&&&&&&&&&&&&&& ROUTER")
-				fmt.Printf("length of reportMetrics : %d\n", len(reportMetrics))
-				for _, m := range reportMetrics {
-					fmt.Printf("%v\n", m.ConnectionDetails)
-					fmt.Printf("%v\n", m.PUDetails)
-					fmt.Printf("%v\n", m.StatusDetail)
-				}
-				fmt.Println("&&&&&&&&&&&&&&&&&&&&&")
-			}
-		}
-	}
-
-}
-
-// func (rt *HandleT) sendReportingMetrics(statusList []*jobsdb.JobStatusT) {
-// 	var x map[string]map[string]reporting.Metric // map[sourceID::destID]map[status::statusCode]metric
-// 	for _, jobStatus := range statusList {
-// 		connectionIdentifier := jobStatus.
-// 	}
-// }
+		}
+	}
+
+}
 
 func (rt *HandleT) collectMetrics() {
 	if diagnostics.EnableRouterMetric {
