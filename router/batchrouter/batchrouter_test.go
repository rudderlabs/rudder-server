package batchrouter

import (
	"fmt"
	"time"

	"github.com/golang/mock/gomock"
	. "github.com/onsi/ginkgo"
	. "github.com/onsi/gomega"
	uuid "github.com/satori/go.uuid"

	"github.com/rudderlabs/rudder-server/admin"
	"github.com/rudderlabs/rudder-server/config"
	backendconfig "github.com/rudderlabs/rudder-server/config/backend-config"
	"github.com/rudderlabs/rudder-server/jobsdb"
	mocksBackendConfig "github.com/rudderlabs/rudder-server/mocks/config/backend-config"
	mocksJobsDB "github.com/rudderlabs/rudder-server/mocks/jobsdb"
	mocksFileManager "github.com/rudderlabs/rudder-server/mocks/services/filemanager"
	router_utils "github.com/rudderlabs/rudder-server/router/utils"
	"github.com/rudderlabs/rudder-server/services/filemanager"
	"github.com/rudderlabs/rudder-server/services/stats"
	"github.com/rudderlabs/rudder-server/utils"
	"github.com/rudderlabs/rudder-server/utils/logger"
	"github.com/rudderlabs/rudder-server/utils/misc"
	testutils "github.com/rudderlabs/rudder-server/utils/tests"
)

const (
	WriteKeyEnabled           = "enabled-write-key"
	WriteKeyDisabled          = "disabled-write-key"
	WriteKeyInvalid           = "invalid-write-key"
	WriteKeyEmpty             = ""
	SourceIDEnabled           = "enabled-source"
	SourceIDDisabled          = "disabled-source"
	TestRemoteAddressWithPort = "test.com:80"
	TestRemoteAddress         = "test.com"
	S3DestinationDefinitionID = "s3id1"
	S3DestinationID           = "did1"
)

var testTimeout = 10 * time.Second

var s3DestinationDefinition = backendconfig.DestinationDefinitionT{ID: S3DestinationDefinitionID, Name: "S3", DisplayName: "S3", Config: nil, ResponseRules: nil}

// This configuration is assumed by all router tests and, is returned on Subscribe of mocked backend config
var sampleBackendConfig = backendconfig.ConfigT{
	Sources: []backendconfig.SourceT{
		{
			ID:           SourceIDEnabled,
			WriteKey:     WriteKeyEnabled,
			Enabled:      true,
			Destinations: []backendconfig.DestinationT{backendconfig.DestinationT{ID: S3DestinationID, Name: "s3 dest", DestinationDefinition: s3DestinationDefinition, Enabled: true, IsProcessorEnabled: true}},
		},
	},
}

var sampleConfigPrefix = "config_prefix"
var sampleFileObjects = []*filemanager.FileObject{
	{
		Key:          fmt.Sprintf("%s/%s/%s/%s/%s", sampleConfigPrefix, SourceIDEnabled, WriteKeyEnabled, "01-02-2006", "tmp1.log"),
		LastModified: time.Now(),
	},
	{
		Key:          fmt.Sprintf("%s/%s/%s/%s/%s", sampleConfigPrefix, SourceIDEnabled, WriteKeyEnabled, "2006-01-02", "tmp2.log"),
		LastModified: time.Now(),
	},
}

type testContext struct {
	asyncHelper       testutils.AsyncTestHelper
	jobQueryBatchSize int

	mockCtrl               *gomock.Controller
	mockBatchRouterJobsDB  *mocksJobsDB.MockJobsDB
	mockProcErrorsDB       *mocksJobsDB.MockJobsDB
	mockBackendConfig      *mocksBackendConfig.MockBackendConfig
	mockFileManagerFactory *mocksFileManager.MockFileManagerFactory
	mockFileManager        *mocksFileManager.MockFileManager
	mockConfigPrefix       string
	mockFileObjects        []*filemanager.FileObject
}

// Initiaze mocks and common expectations
func (c *testContext) Setup() {
	c.asyncHelper.Setup()
	c.mockCtrl = gomock.NewController(GinkgoT())
	c.mockBatchRouterJobsDB = mocksJobsDB.NewMockJobsDB(c.mockCtrl)
	c.mockProcErrorsDB = mocksJobsDB.NewMockJobsDB(c.mockCtrl)
	c.mockBackendConfig = mocksBackendConfig.NewMockBackendConfig(c.mockCtrl)
	c.mockFileManagerFactory = mocksFileManager.NewMockFileManagerFactory(c.mockCtrl)
	c.mockFileManager = mocksFileManager.NewMockFileManager(c.mockCtrl)

	// During Setup, router subscribes to backend config
	c.mockBackendConfig.EXPECT().Subscribe(gomock.Any(), backendconfig.TopicBackendConfig).
		Do(func(channel chan utils.DataEvent, topic backendconfig.Topic) {
			// on Subscribe, emulate a backend configuration event
			go func() { channel <- utils.DataEvent{Data: sampleBackendConfig, Topic: string(topic)} }()
		}).
		Do(c.asyncHelper.ExpectAndNotifyCallbackWithName("backend_config")).
		Return().Times(1)

	c.jobQueryBatchSize = 100000
	c.mockConfigPrefix = sampleConfigPrefix
	c.mockFileObjects = sampleFileObjects
}

func (c *testContext) Finish() {
	c.asyncHelper.WaitWithTimeout(testTimeout)
	c.mockCtrl.Finish()
}

var (
	CustomVal           map[string]string = map[string]string{"S3": "S3"}
	emptyJournalEntries []jobsdb.JournalEntryT
)

func initBatchRouter() {
	config.Load()
	admin.Init()
	logger.Init()
	misc.Init()
	Init()
	Init2()
}

var _ = Describe("BatchRouter", func() {
<<<<<<< HEAD
	var c *testContext
=======
	initBatchRouter()

	var c *context
>>>>>>> 61c5e753

	BeforeEach(func() {
		router_utils.JobRetention = time.Duration(175200) * time.Hour //20 Years(20*365*24)
		c = &testContext{}
		c.Setup()

		// setup static requirements of dependencies
		stats.Setup()
		BatchRoutersManagerSetup()
	})

	AfterEach(func() {
		c.Finish()
	})

	Context("Initialization", func() {

		It("should initialize and recover after crash", func() {
			batchrouter := &HandleT{}

			c.mockBatchRouterJobsDB.EXPECT().DeleteExecuting(jobsdb.GetQueryParamsT{CustomValFilters: []string{s3DestinationDefinition.Name}, Count: -1}).Times(1)
			c.mockBatchRouterJobsDB.EXPECT().GetJournalEntries(gomock.Any()).Times(1).Return(emptyJournalEntries)

			batchrouter.Setup(c.mockBackendConfig, c.mockBatchRouterJobsDB, c.mockProcErrorsDB, s3DestinationDefinition.Name, nil)
		})
	})

	Context("normal operation - s3 - do not readPerDestination", func() {
		BeforeEach(func() {
			// crash recovery check
			c.mockBatchRouterJobsDB.EXPECT().DeleteExecuting(jobsdb.GetQueryParamsT{CustomValFilters: []string{s3DestinationDefinition.Name}, Count: -1}).Times(1)
			c.mockBatchRouterJobsDB.EXPECT().GetJournalEntries(gomock.Any()).Times(1).Return(emptyJournalEntries)
		})

		It("should send failed, unprocessed jobs to s3 destination", func() {
			batchrouter := &HandleT{}

			batchrouter.Setup(c.mockBackendConfig, c.mockBatchRouterJobsDB, c.mockProcErrorsDB, s3DestinationDefinition.Name, nil)
			readPerDestination = false
			setQueryFilters()
			batchrouter.fileManagerFactory = c.mockFileManagerFactory

			c.mockFileManagerFactory.EXPECT().New(gomock.Any()).Times(1).Return(c.mockFileManager, nil)
			c.mockFileManager.EXPECT().Upload(gomock.Any(), gomock.Any()).Return(filemanager.UploadOutput{Location: "local", ObjectName: "file"}, nil)
			c.mockFileManager.EXPECT().GetConfiguredPrefix().Return(c.mockConfigPrefix)
			c.mockFileManager.EXPECT().ListFilesWithPrefix(gomock.Any(), gomock.Any()).Return(c.mockFileObjects, nil)

			s3Payload := `{
				"userId": "identified user id",
				"anonymousId":"anon-id-new",
				"context": {
				  "traits": {
					 "trait1": "new-val"
				  },
				  "ip": "14.5.67.21",
				  "library": {
					  "name": "http"
				  }
				},
				"timestamp": "2020-02-02T00:23:09.544Z"
			  }`
			parameters := fmt.Sprintf(`{"source_id": "%s", "destination_id": "%s", "message_id": "2f548e6d-60f6-44af-a1f4-62b3272445c3", "received_at": "2021-06-28T10:04:48.527+05:30", "transform_at": "none"}`, SourceIDEnabled, S3DestinationID)

			var toRetryJobsList []*jobsdb.JobT = []*jobsdb.JobT{
				{
					UUID:         uuid.NewV4(),
					UserID:       "u1",
					JobID:        2009,
					CreatedAt:    time.Date(2020, 04, 28, 13, 26, 00, 00, time.UTC),
					ExpireAt:     time.Date(2020, 04, 28, 13, 26, 00, 00, time.UTC),
					CustomVal:    CustomVal["S3"],
					EventPayload: []byte(s3Payload),
					LastJobStatus: jobsdb.JobStatusT{
						AttemptNum:    1,
						ErrorResponse: []byte(`{"firstAttemptedAt": "2021-06-28T15:57:30.742+05:30"}`),
					},
					Parameters: []byte(parameters),
				},
			}

			var unprocessedJobsList []*jobsdb.JobT = []*jobsdb.JobT{
				{
					UUID:         uuid.NewV4(),
					UserID:       "u1",
					JobID:        2010,
					CreatedAt:    time.Date(2020, 04, 28, 13, 26, 00, 00, time.UTC),
					ExpireAt:     time.Date(2020, 04, 28, 13, 26, 00, 00, time.UTC),
					CustomVal:    CustomVal["S3"],
					EventPayload: []byte(s3Payload),
					LastJobStatus: jobsdb.JobStatusT{
						AttemptNum: 0,
					},
					Parameters: []byte(parameters),
				},
			}

			callRetry := c.mockBatchRouterJobsDB.EXPECT().GetToRetry(jobsdb.GetQueryParamsT{CustomValFilters: []string{CustomVal["S3"]}, Count: c.jobQueryBatchSize}).Return(toRetryJobsList).Times(1)
			c.mockBatchRouterJobsDB.EXPECT().GetUnprocessed(jobsdb.GetQueryParamsT{CustomValFilters: []string{CustomVal["S3"]}, Count: c.jobQueryBatchSize - len(toRetryJobsList)}).Return(unprocessedJobsList).Times(1).After(callRetry)

			c.mockBatchRouterJobsDB.EXPECT().UpdateJobStatus(gomock.Any(), []string{CustomVal["S3"]}, gomock.Any()).Times(1).
				Do(func(statuses []*jobsdb.JobStatusT, _ interface{}, _ interface{}) {
					assertJobStatus(toRetryJobsList[0], statuses[0], jobsdb.Executing.State, "", `{}`, 2)
					assertJobStatus(unprocessedJobsList[0], statuses[1], jobsdb.Executing.State, "", `{}`, 1)
				}).Return(nil)

			c.mockBatchRouterJobsDB.EXPECT().JournalMarkStart(gomock.Any(), gomock.Any()).Times(1).Return(int64(1))

			callBeginTransaction := c.mockBatchRouterJobsDB.EXPECT().BeginGlobalTransaction().Times(1).Return(nil)
			callAcquireLocks := c.mockBatchRouterJobsDB.EXPECT().AcquireUpdateJobStatusLocks().Times(1).After(callBeginTransaction)
			callUpdateStatus := c.mockBatchRouterJobsDB.EXPECT().UpdateJobStatusInTxn(nil, gomock.Any(), []string{CustomVal["S3"]}, nil).Times(1).After(callAcquireLocks).
				Do(func(_ interface{}, statuses []*jobsdb.JobStatusT, _ interface{}, _ interface{}) {
					assertJobStatus(toRetryJobsList[0], statuses[0], jobsdb.Succeeded.State, "", `{"firstAttemptedAt": "2021-06-28T15:57:30.742+05:30", "success": "OK"}`, 2)
					assertJobStatus(unprocessedJobsList[0], statuses[1], jobsdb.Succeeded.State, "", `{"firstAttemptedAt": "2021-06-28T15:57:30.742+05:30, "success": "OK""}`, 1)
				}).Return(nil)
			callCommitTransaction := c.mockBatchRouterJobsDB.EXPECT().CommitTransaction(gomock.Any()).Times(1).After(callUpdateStatus)
			c.mockBatchRouterJobsDB.EXPECT().ReleaseUpdateJobStatusLocks().Times(1).After(callCommitTransaction)

			c.mockBatchRouterJobsDB.EXPECT().JournalDeleteEntry(gomock.Any()).Times(1)

			<-batchrouter.backendConfigInitialized
			batchrouter.readAndProcess()
		})

		// It("should split batchJobs based on timeWindow for s3 datalake destination", func() {

		// 	batchJobs := BatchJobsT{
		// 		Jobs: []*jobsdb.JobT{
		// 			{
		// 				EventPayload: json.RawMessage(`{"receivedAt": "2019-10-12T07:20:50.52Z"}`),
		// 			},
		// 			{
		// 				EventPayload: json.RawMessage(`{"receivedAt": "2019-10-12T07:20:59.52Z"}`),
		// 			},
		// 			{
		// 				EventPayload: json.RawMessage(`{"receivedAt": "2019-10-12T07:30:50.52Z"}`),
		// 			},
		// 			{
		// 				EventPayload: json.RawMessage(`{"receivedAt": "2019-10-12T07:30:59.52Z"}`),
		// 			},
		// 			{
		// 				EventPayload: json.RawMessage(`{"receivedAt": "2019-10-12T08:00:01.52Z"}`),
		// 			},
		// 		},
		// 	}

		// 	brt := &HandleT{destType: "S3_DATALAKE"}
		// 	splitBatchJobs := brt.splitBatchJobsOnTimeWindow(batchJobs)
		// 	for timeWindow, batchJob := range splitBatchJobs {
		// 		fmt.Println(timeWindow, len(batchJob.Jobs))
		// 	}
		// })

	})
})

func assertJobStatus(job *jobsdb.JobT, status *jobsdb.JobStatusT, expectedState string, errorCode string, errorResponse string, attemptNum int) {
	Expect(status.JobID).To(Equal(job.JobID))
	Expect(status.JobState).To(Equal(expectedState))
	Expect(status.ErrorCode).To(Equal(errorCode))
	if attemptNum > 1 {
		Expect(status.ErrorResponse).To(MatchJSON(errorResponse))
	}
	Expect(status.RetryTime).To(BeTemporally("~", time.Now(), 10*time.Second))
	Expect(status.ExecTime).To(BeTemporally("~", time.Now(), 10*time.Second))
	Expect(status.AttemptNum).To(Equal(attemptNum))
}<|MERGE_RESOLUTION|>--- conflicted
+++ resolved
@@ -124,13 +124,9 @@
 }
 
 var _ = Describe("BatchRouter", func() {
-<<<<<<< HEAD
+	initBatchRouter()
+	
 	var c *testContext
-=======
-	initBatchRouter()
-
-	var c *context
->>>>>>> 61c5e753
 
 	BeforeEach(func() {
 		router_utils.JobRetention = time.Duration(175200) * time.Hour //20 Years(20*365*24)
