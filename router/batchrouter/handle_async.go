--- conflicted
+++ resolved
@@ -182,13 +182,8 @@
 						AttemptNum:    job.LastJobStatus.AttemptNum,
 						ExecTime:      time.Now(),
 						RetryTime:     time.Now(),
-<<<<<<< HEAD
-						ErrorResponse: []byte(fmt.Sprintf(`{"error":"%s"}`, pollResp.Error)),
-						Parameters:    []byte(`{}`),
-=======
 						ErrorResponse: resp,
 						Parameters:    routerutils.EmptyPayload,
->>>>>>> d152c8ec
 						JobParameters: job.Parameters,
 						WorkspaceId:   job.WorkspaceId,
 					}
@@ -231,20 +226,13 @@
 			brt.updateProcessedEventsMetrics(statusList)
 		}
 	} else if pollResp.StatusCode == http.StatusBadRequest {
-<<<<<<< HEAD
-		statusList := prepareJobStatusList(importingList, jobsdb.JobStatusT{JobState: jobsdb.Aborted.State, ErrorResponse: []byte(fmt.Sprintf(`{"error":"%s"}`, pollResp.Error))})
-		if err := brt.updateJobStatuses(ctx, destinationID, statusList); err != nil {
-=======
 		statusList, _ := brt.prepareJobStatusList(importingList, jobsdb.JobStatusT{JobState: jobsdb.Aborted.State, ErrorResponse: misc.UpdateJSONWithNewKeyVal(routerutils.EmptyPayload, "error", "poll failed with status code 400")})
 		if err := brt.updateJobStatuses(ctx, destinationID, importingList, importingList, statusList); err != nil {
->>>>>>> d152c8ec
 			brt.logger.Errorf("[Batch Router] Failed to update job status for Dest Type %v with error %v", brt.destType, err)
 			return err
 		}
 		brt.asyncAbortedJobCount.Count(len(statusList))
 		brt.updateProcessedEventsMetrics(statusList)
-<<<<<<< HEAD
-=======
 	} else {
 		statusList, abortedJobsList := brt.prepareJobStatusList(importingList, jobsdb.JobStatusT{JobState: jobsdb.Failed.State, ErrorResponse: misc.UpdateJSONWithNewKeyVal(routerutils.EmptyPayload, "error", "poll failed")})
 		if err := brt.updateJobStatuses(ctx, destinationID, importingList, abortedJobsList, statusList); err != nil {
@@ -253,7 +241,6 @@
 		}
 		brt.asyncFailedJobCount.Count(len(statusList))
 		brt.updateProcessedEventsMetrics(statusList)
->>>>>>> d152c8ec
 	}
 	return nil
 }
