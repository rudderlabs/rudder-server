package batchrouter

import (
	"bufio"
	"bytes"
	"compress/gzip"
	"database/sql"
	"encoding/json"
	"fmt"
	"net/http"
	"os"
	"path/filepath"
	"strings"
	"sync"
	"time"

	"github.com/rudderlabs/rudder-server/config"
	backendconfig "github.com/rudderlabs/rudder-server/config/backend-config"
	"github.com/rudderlabs/rudder-server/jobsdb"
	"github.com/rudderlabs/rudder-server/rruntime"
	"github.com/rudderlabs/rudder-server/services/filemanager"
	"github.com/rudderlabs/rudder-server/services/stats"
	"github.com/rudderlabs/rudder-server/utils"
	"github.com/rudderlabs/rudder-server/utils/logger"
	"github.com/rudderlabs/rudder-server/utils/misc"
	warehouseutils "github.com/rudderlabs/rudder-server/warehouse/utils"
	uuid "github.com/satori/go.uuid"
	"github.com/tidwall/gjson"
)

var (
<<<<<<< HEAD
	jobQueryBatchSize         int
	noOfWorkers               int
	mainLoopSleep             time.Duration
	uploadFreqInS             int64
	configSubscriberLock      sync.RWMutex
	objectStorageDestinations []string
	warehouseDestinations     []string
	inProgressMap             map[string]bool
	inProgressMapLock         sync.RWMutex
	lastExecMap               map[string]int64
	lastExecMapLock           sync.RWMutex
	uploadedRawDataJobsCache  map[string]map[string]bool
	warehouseURL              string
=======
	jobQueryBatchSize          int
	noOfWorkers                int
	maxFailedCountForJob       int
	mainLoopSleep              time.Duration
	uploadFreqInS              int64
	configSubscriberLock       sync.RWMutex
	objectStorageDestinations  []string
	warehouseDestinations      []string
	inProgressMap              map[string]bool
	inProgressMapLock          sync.RWMutex
	lastExecMap                map[string]int64
	lastExecMapLock            sync.RWMutex
	uploadedRawDataJobsCache   map[string]map[string]bool
	warehouseStagingFilesTable string
>>>>>>> 07047c26
)

type HandleT struct {
	destType          string
	batchDestinations []DestinationT
	netHandle         *http.Client
	processQ          chan BatchJobsT
	jobsDB            *jobsdb.HandleT
	jobsDBHandle      *sql.DB
	isEnabled         bool
}

type ObjectStorageT struct {
	Config          map[string]interface{}
	Key             string
	Provider        string
	DestinationID   string
	DestinationType string
}

func (brt *HandleT) backendConfigSubscriber() {
	ch := make(chan utils.DataEvent)
	backendconfig.Subscribe(ch, "backendConfig")
	for {
		config := <-ch
		configSubscriberLock.Lock()
		brt.batchDestinations = []DestinationT{}
		allSources := config.Data.(backendconfig.SourcesT)
		for _, source := range allSources.Sources {
			if len(source.Destinations) > 0 {
				for _, destination := range source.Destinations {
					if destination.DestinationDefinition.Name == brt.destType {
						brt.batchDestinations = append(brt.batchDestinations, DestinationT{Source: source, Destination: destination})
					}
				}
			}
		}
		configSubscriberLock.Unlock()
	}
}

type StorageUploadOutput struct {
	Config         map[string]interface{}
	Key            string
	LocalFilePaths []string
	Error          error
}

type ErrorResponseT struct {
	Error string
}

func updateDestStatusStats(id string, count int, isSuccess bool) {
	var destStatsD *stats.RudderStats
	if isSuccess {
		destStatsD = stats.NewBatchDestStat("batch_router.dest_successful_events", stats.CountType, id)
	} else {
		destStatsD = stats.NewBatchDestStat("batch_router.dest_failed_attempts", stats.CountType, id)
	}
	destStatsD.Count(count)
}

func (brt *HandleT) copyJobsToStorage(provider string, batchJobs BatchJobsT, makeJournalEntry bool, isWarehouse bool) StorageUploadOutput {
	var localTmpDirName string
	if isWarehouse {
		localTmpDirName = "/rudder-warehouse-staging-uploads/"
	} else {
		localTmpDirName = "/rudder-raw-data-destination-logs/"
	}

	uuid := uuid.NewV4()
	logger.Debugf("BRT: Starting logging to %s", provider)

	tmpDirPath, err := misc.CreateTMPDIR()
	if err != nil {
		panic(err)
	}
	path := fmt.Sprintf("%v%v.json", tmpDirPath+localTmpDirName, fmt.Sprintf("%v.%v.%v", time.Now().Unix(), batchJobs.BatchDestination.Source.ID, uuid))

	gzipFilePath := fmt.Sprintf(`%v.gz`, path)
	err = os.MkdirAll(filepath.Dir(gzipFilePath), os.ModePerm)
	if err != nil {
		panic(err)
	}
	gzWriter, err := misc.CreateGZ(gzipFilePath)
	if err != nil {
		panic(err)
	}

	eventsFound := false
	for _, job := range batchJobs.Jobs {
		eventID := gjson.GetBytes(job.EventPayload, "messageId").String()
		var ok bool
		interruptedEventsMap, isDestInterrupted := uploadedRawDataJobsCache[batchJobs.BatchDestination.Destination.ID]
		if isDestInterrupted {
			if _, ok = interruptedEventsMap[eventID]; !ok {
				eventsFound = true
				gzWriter.WriteGZ(fmt.Sprintf(`%s`, job.EventPayload) + "\n")
			}
		} else {
			eventsFound = true
			gzWriter.WriteGZ(fmt.Sprintf(`%s`, job.EventPayload) + "\n")
		}
	}
	gzWriter.CloseGZ()
	if !isWarehouse && !eventsFound {
		logger.Infof("BRT: All events in this batch for %s are de-deuplicated...", provider)
		return StorageUploadOutput{
			LocalFilePaths: []string{gzipFilePath},
		}
	}

	logger.Debugf("BRT: Logged to local file: %v", gzipFilePath)

	uploader, err := filemanager.New(&filemanager.SettingsT{
		Provider: provider,
		Config:   batchJobs.BatchDestination.Destination.Config.(map[string]interface{}),
	})
	if err != nil {
		panic(err)
	}

	outputFile, err := os.Open(gzipFilePath)
	if err != nil {
		panic(err)
	}

	logger.Debugf("BRT: Starting upload to %s", provider)

	var keyPrefixes []string
	if isWarehouse {
		keyPrefixes = []string{config.GetEnv("WAREHOUSE_STAGING_BUCKET_FOLDER_NAME", "rudder-warehouse-staging-logs"), batchJobs.BatchDestination.Source.ID, time.Now().Format("01-02-2006")}
	} else {
		keyPrefixes = []string{config.GetEnv("DESTINATION_BUCKET_FOLDER_NAME", "rudder-logs"), batchJobs.BatchDestination.Source.ID, time.Now().Format("01-02-2006")}
	}

	_, fileName := filepath.Split(gzipFilePath)
	var (
		opID      int64
		opPayload json.RawMessage
	)
	if !isWarehouse {
		opPayload, _ = json.Marshal(&ObjectStorageT{
			Config:          batchJobs.BatchDestination.Destination.Config.(map[string]interface{}),
			Key:             strings.Join(append(keyPrefixes, fileName), "/"),
			Provider:        provider,
			DestinationID:   batchJobs.BatchDestination.Destination.ID,
			DestinationType: batchJobs.BatchDestination.Destination.DestinationDefinition.Name,
		})
		opID = brt.jobsDB.JournalMarkStart(jobsdb.RawDataDestUploadOperation, opPayload)
		defer brt.jobsDB.JournalDeleteEntry(opID)
	}
	_, err = uploader.Upload(outputFile, keyPrefixes...)

	if err != nil {
		logger.Errorf("BRT: Error uploading to %s: Error: %v", provider, err)
		return StorageUploadOutput{
			Error: err,
		}
	}

	return StorageUploadOutput{
		Config:         batchJobs.BatchDestination.Destination.Config.(map[string]interface{}),
		Key:            strings.Join(keyPrefixes, "/") + "/" + fileName,
		LocalFilePaths: []string{gzipFilePath},
	}
}

func (brt *HandleT) postToWarehouse(batchJobs BatchJobsT, location string) (err error) {
	schemaMap := make(map[string]map[string]interface{})
	for _, job := range batchJobs.Jobs {
		var payload map[string]interface{}
		err := json.Unmarshal(job.EventPayload, &payload)
		if err != nil {
			panic(err)
		}
		tableName := payload["metadata"].(map[string]interface{})["table"].(string)
		var ok bool
		if _, ok = schemaMap[tableName]; !ok {
			schemaMap[tableName] = make(map[string]interface{})
		}
		columns := payload["metadata"].(map[string]interface{})["columns"].(map[string]interface{})
		for columnName, columnType := range columns {
			if _, ok := schemaMap[tableName][columnName]; !ok {
				schemaMap[tableName][columnName] = columnType
			}
		}
	}
	payload := warehouseutils.StagingFileT{
		Schema: schemaMap,
		BatchDestination: warehouseutils.DestinationT{
			Source:      batchJobs.BatchDestination.Source,
			Destination: batchJobs.BatchDestination.Destination,
		},
		Location: location,
	}

	jsonPayload, err := json.Marshal(&payload)

	_, err = brt.netHandle.Post(warehouseURL+"/v1/process", "application/json; charset=utf-8",
		bytes.NewBuffer(jsonPayload))
	return
}

func (brt *HandleT) setJobStatus(batchJobs BatchJobsT, isWarehouse bool, err error) {
	var (
		batchJobState string
		errorResp     []byte
	)

	if err != nil {
		logger.Errorf("BRT: Error uploading to object storage: %v %v", err, batchJobs.BatchDestination.Source.ID)
		batchJobState = jobsdb.FailedState
		errorResp, _ = json.Marshal(ErrorResponseT{Error: err.Error()})
		// We keep track of number of failed attempts in case of failure and number of events uploaded in case of success in stats
		updateDestStatusStats(batchJobs.BatchDestination.Destination.ID, 1, false)
	} else {
		logger.Debugf("BRT: Uploaded to object storage : %v at %v", batchJobs.BatchDestination.Source.ID, time.Now().Format("01-02-2006"))
		batchJobState = jobsdb.SucceededState
		errorResp = []byte(`{"success":"OK"}`)
		updateDestStatusStats(batchJobs.BatchDestination.Destination.ID, len(batchJobs.Jobs), true)
	}

	var statusList []*jobsdb.JobStatusT

	for _, job := range batchJobs.Jobs {
		jobState := batchJobState
		if jobState == jobsdb.FailedState && job.LastJobStatus.AttemptNum >= maxFailedCountForJob {
			jobState = jobsdb.AbortedState
		}
		status := jobsdb.JobStatusT{
			JobID:         job.JobID,
			AttemptNum:    job.LastJobStatus.AttemptNum + 1,
			JobState:      jobState,
			ExecTime:      time.Now(),
			RetryTime:     time.Now(),
			ErrorCode:     "",
			ErrorResponse: errorResp,
		}
		statusList = append(statusList, &status)
	}

	parameterFilters := []jobsdb.ParameterFilterT{
		jobsdb.ParameterFilterT{
			Name:  "source_id",
			Value: batchJobs.BatchDestination.Source.ID,
		},
		jobsdb.ParameterFilterT{
			Name:     "destination_id",
			Value:    batchJobs.BatchDestination.Destination.ID,
			Optional: true,
		},
	}
	//Mark the status of the jobs
	brt.jobsDB.UpdateJobStatus(statusList, []string{brt.destType}, parameterFilters)
}

func (brt *HandleT) initWorkers() {
	for i := 0; i < noOfWorkers; i++ {
		rruntime.Go(func() {
			func() {
				for {
					select {
					case batchJobs := <-brt.processQ:
						switch {
						case misc.ContainsString(objectStorageDestinations, brt.destType):
							destUploadStat := stats.NewStat(fmt.Sprintf(`batch_router.%s_dest_upload_time`, brt.destType), stats.TimerType)
							destUploadStat.Start()
							output := brt.copyJobsToStorage(brt.destType, batchJobs, true, false)
							brt.setJobStatus(batchJobs, false, output.Error)
							misc.RemoveFilePaths(output.LocalFilePaths...)
							destUploadStat.End()
							setDestInProgress(batchJobs.BatchDestination, false)
						case misc.ContainsString(warehouseDestinations, brt.destType):
							destUploadStat := stats.NewStat(fmt.Sprintf(`batch_router.%s_%s_dest_upload_time`, brt.destType, warehouseutils.ObjectStorageMap[brt.destType]), stats.TimerType)
							destUploadStat.Start()
							output := brt.copyJobsToStorage(warehouseutils.ObjectStorageMap[brt.destType], batchJobs, true, true)
							if output.Error == nil && output.Key != "" {
								output.Error = brt.postToWarehouse(batchJobs, output.Key)
								warehouseutils.DestStat(stats.CountType, "generate_staging_files", batchJobs.BatchDestination.Destination.ID).Count(1)
								warehouseutils.DestStat(stats.CountType, "staging_file_batch_size", batchJobs.BatchDestination.Destination.ID).Count(len(batchJobs.Jobs))
							}
							brt.setJobStatus(batchJobs, true, output.Error)
							misc.RemoveFilePaths(output.LocalFilePaths...)
							destUploadStat.End()
							setDestInProgress(batchJobs.BatchDestination, false)
						}

					}
				}
			}()
		})
	}
}

type DestinationT struct {
	Source      backendconfig.SourceT
	Destination backendconfig.DestinationT
}

type BatchJobsT struct {
	Jobs             []*jobsdb.JobT
	BatchDestination DestinationT
}

func connectionString(batchDestination DestinationT) string {
	return fmt.Sprintf(`source:%s:destination:%s`, batchDestination.Source.ID, batchDestination.Destination.ID)
}

func isDestInProgress(batchDestination DestinationT) bool {
	inProgressMapLock.RLock()
	if inProgressMap[connectionString(batchDestination)] {
		inProgressMapLock.RUnlock()
		return true
	}
	inProgressMapLock.RUnlock()
	return false
}

func setDestInProgress(batchDestination DestinationT, starting bool) {
	inProgressMapLock.Lock()
	if starting {
		inProgressMap[connectionString(batchDestination)] = true
	} else {
		delete(inProgressMap, connectionString(batchDestination))
	}
	inProgressMapLock.Unlock()
}

func uploadFrequencyExceeded(batchDestination DestinationT) bool {
	lastExecMapLock.Lock()
	defer lastExecMapLock.Unlock()
	if lastExecTime, ok := lastExecMap[connectionString(batchDestination)]; ok && time.Now().Unix()-lastExecTime < uploadFreqInS {
		return true
	}
	lastExecMap[connectionString(batchDestination)] = time.Now().Unix()
	return false
}

func (brt *HandleT) mainLoop() {
	for {
		time.Sleep(mainLoopSleep)
		for _, batchDestination := range brt.batchDestinations {
			if isDestInProgress(batchDestination) {
				logger.Debugf("BRT: Skipping batch router upload loop since destination %s:%s is in progress", batchDestination.Destination.DestinationDefinition.Name, batchDestination.Destination.ID)
				continue
			}
			if uploadFrequencyExceeded(batchDestination) {
				logger.Debugf("BRT: Skipping batch router upload loop since %s:%s upload freq not exceeded", batchDestination.Destination.DestinationDefinition.Name, batchDestination.Destination.ID)
				continue
			}
			setDestInProgress(batchDestination, true)

			toQuery := jobQueryBatchSize
			parameterFilters := []jobsdb.ParameterFilterT{
				jobsdb.ParameterFilterT{
					Name:  "source_id",
					Value: batchDestination.Source.ID,
				},
				jobsdb.ParameterFilterT{
					Name:     "destination_id",
					Value:    batchDestination.Destination.ID,
					Optional: true,
				},
			}
			brtQueryStat := stats.NewStat("batch_router.jobsdb_query_time", stats.TimerType)
			brtQueryStat.Start()

			retryList := brt.jobsDB.GetToRetry([]string{brt.destType}, toQuery, parameterFilters)
			toQuery -= len(retryList)
			waitList := brt.jobsDB.GetWaiting([]string{brt.destType}, toQuery, parameterFilters) //Jobs send to waiting state
			toQuery -= len(waitList)
			unprocessedList := brt.jobsDB.GetUnprocessed([]string{brt.destType}, toQuery, parameterFilters)
			brtQueryStat.End()

			combinedList := append(waitList, append(unprocessedList, retryList...)...)
			if len(combinedList) == 0 {
				logger.Debugf("BRT: DB Read Complete. No BRT Jobs to process for parameter Filters: %v", parameterFilters)
				setDestInProgress(batchDestination, false)
				continue
			}
			logger.Debugf("BRT: %s: DB Read Complete for parameter Filters: %v retryList: %v, waitList: %v unprocessedList: %v, total: %v", parameterFilters, brt.destType, len(retryList), len(waitList), len(unprocessedList), len(combinedList))

			var statusList []*jobsdb.JobStatusT

			for _, job := range combinedList {
				status := jobsdb.JobStatusT{
					JobID:         job.JobID,
					AttemptNum:    job.LastJobStatus.AttemptNum + 1,
					JobState:      jobsdb.ExecutingState,
					ExecTime:      time.Now(),
					RetryTime:     time.Now(),
					ErrorCode:     "",
					ErrorResponse: []byte(`{}`), // check
				}
				statusList = append(statusList, &status)
			}

			parameterFilters = []jobsdb.ParameterFilterT{
				jobsdb.ParameterFilterT{
					Name:  "source_id",
					Value: batchDestination.Source.ID,
				},
				jobsdb.ParameterFilterT{
					Name:     "destination_id",
					Value:    batchDestination.Destination.ID,
					Optional: true,
				},
			}
			//Mark the jobs as executing
			brt.jobsDB.UpdateJobStatus(statusList, []string{brt.destType}, parameterFilters)
			brt.processQ <- BatchJobsT{Jobs: combinedList, BatchDestination: batchDestination}
		}
	}
}

//Enable enables a router :)
func (brt *HandleT) Enable() {
	brt.isEnabled = true
}

//Disable disables a router:)
func (brt *HandleT) Disable() {
	brt.isEnabled = false
}

func (brt *HandleT) dedupRawDataDestJobsOnCrash() {
	logger.Debug("BRT: Checking for incomplete journal entries to recover from...")
	entries := brt.jobsDB.GetJournalEntries(jobsdb.RawDataDestUploadOperation)
	for _, entry := range entries {
		var object ObjectStorageT
		err := json.Unmarshal(entry.OpPayload, &object)
		if err != nil {
			panic(err)
		}
		if len(object.Config) == 0 {
			//Backward compatibility. If old entries dont have config, just delete journal entry
			brt.jobsDB.JournalDeleteEntry(entry.OpID)
			continue
		}
		downloader, err := filemanager.New(&filemanager.SettingsT{
			Provider: object.Provider,
			Config:   object.Config,
		})
		if err != nil {
			panic(err)
		}

		localTmpDirName := "/rudder-raw-data-dest-upload-crash-recovery/"
		tmpDirPath, err := misc.CreateTMPDIR()
		if err != nil {
			panic(err)
		}
		jsonPath := fmt.Sprintf("%v%v.json", tmpDirPath+localTmpDirName, fmt.Sprintf("%v.%v", time.Now().Unix(), uuid.NewV4().String()))

		err = os.MkdirAll(filepath.Dir(jsonPath), os.ModePerm)
		jsonFile, err := os.Create(jsonPath)
		if err != nil {
			panic(err)
		}

		logger.Debugf("BRT: Downloading data for incomplete journal entry to recover from %s at key: %s\n", object.Provider, object.Key)
		err = downloader.Download(jsonFile, object.Key)
		if err != nil {
			logger.Debugf("BRT: Failed to download data for incomplete journal entry to recover from %s at key: %s with error: %v\n", object.Provider, object.Key, err)
			continue
		}

		jsonFile.Close()
		defer os.Remove(jsonPath)

		rawf, err := os.Open(jsonPath)
		if err != nil {
			panic(err)
		}
		reader, err := gzip.NewReader(rawf)
		if err != nil {
			panic(err)
		}

		sc := bufio.NewScanner(reader)

		logger.Debug("BRT: Setting go map cache for incomplete journal entry to recover from...")
		for sc.Scan() {
			lineBytes := sc.Bytes()
			eventID := gjson.GetBytes(lineBytes, "messageId").String()
			if _, ok := uploadedRawDataJobsCache[object.DestinationID]; !ok {
				uploadedRawDataJobsCache[object.DestinationID] = make(map[string]bool)
			}
			uploadedRawDataJobsCache[object.DestinationID][eventID] = true
		}
		reader.Close()
	}
}

func (brt *HandleT) crashRecover() {

	for {
		execList := brt.jobsDB.GetExecuting([]string{}, jobQueryBatchSize, nil)

		if len(execList) == 0 {
			break
		}
		logger.Debug("BRT: Batch Router crash recovering", len(execList))

		var statusList []*jobsdb.JobStatusT

		for _, job := range execList {
			status := jobsdb.JobStatusT{
				JobID:         job.JobID,
				AttemptNum:    job.LastJobStatus.AttemptNum,
				ExecTime:      time.Now(),
				RetryTime:     time.Now(),
				JobState:      jobsdb.FailedState,
				ErrorCode:     "",
				ErrorResponse: []byte(`{"Error": "Rudder server crashed while copying jobs to storage"}`), // check
			}
			statusList = append(statusList, &status)
		}
		brt.jobsDB.UpdateJobStatus(statusList, []string{}, nil)
	}
	if misc.Contains(objectStorageDestinations, brt.destType) {
		brt.dedupRawDataDestJobsOnCrash()
	}
}

func loadConfig() {
	jobQueryBatchSize = config.GetInt("BatchRouter.jobQueryBatchSize", 100000)
	noOfWorkers = config.GetInt("BatchRouter.noOfWorkers", 8)
	maxFailedCountForJob = config.GetInt("BatchRouter.maxFailedCountForJob", 128)
	mainLoopSleep = config.GetDuration("BatchRouter.mainLoopSleepInS", 2) * time.Second
	uploadFreqInS = config.GetInt64("BatchRouter.uploadFreqInS", 30)
	// TODO: change this
	warehouseURL = config.GetEnv("WAREHOUSE_URL", "http://localhost:8082")
	objectStorageDestinations = []string{"S3", "GCS", "AZURE_BLOB", "MINIO"}
	warehouseDestinations = []string{"RS", "BQ", "SNOWFLAKE"}
	inProgressMap = map[string]bool{}
	lastExecMap = map[string]int64{}
}

func init() {
	config.Initialize()
	loadConfig()
	uploadedRawDataJobsCache = make(map[string]map[string]bool)
}

//Setup initializes this module
func (brt *HandleT) Setup(jobsDB *jobsdb.HandleT, destType string) {
	logger.Infof("BRT: Batch Router started: %s", destType)
	brt.destType = destType
	brt.jobsDB = jobsDB
	brt.jobsDBHandle = brt.jobsDB.GetDBHandle()
	brt.isEnabled = true

	tr := &http.Transport{}
	client := &http.Client{Transport: tr}
	brt.netHandle = client

	brt.processQ = make(chan BatchJobsT)
	brt.crashRecover()

	rruntime.Go(func() {
		brt.initWorkers()
	})
	rruntime.Go(func() {
		brt.backendConfigSubscriber()
	})
	rruntime.Go(func() {
		brt.mainLoop()
	})
}<|MERGE_RESOLUTION|>--- conflicted
+++ resolved
@@ -29,9 +29,9 @@
 )
 
 var (
-<<<<<<< HEAD
 	jobQueryBatchSize         int
 	noOfWorkers               int
+	maxFailedCountForJob      int
 	mainLoopSleep             time.Duration
 	uploadFreqInS             int64
 	configSubscriberLock      sync.RWMutex
@@ -43,22 +43,6 @@
 	lastExecMapLock           sync.RWMutex
 	uploadedRawDataJobsCache  map[string]map[string]bool
 	warehouseURL              string
-=======
-	jobQueryBatchSize          int
-	noOfWorkers                int
-	maxFailedCountForJob       int
-	mainLoopSleep              time.Duration
-	uploadFreqInS              int64
-	configSubscriberLock       sync.RWMutex
-	objectStorageDestinations  []string
-	warehouseDestinations      []string
-	inProgressMap              map[string]bool
-	inProgressMapLock          sync.RWMutex
-	lastExecMap                map[string]int64
-	lastExecMapLock            sync.RWMutex
-	uploadedRawDataJobsCache   map[string]map[string]bool
-	warehouseStagingFilesTable string
->>>>>>> 07047c26
 )
 
 type HandleT struct {
