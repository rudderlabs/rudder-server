package batchrouter

import (
	"bufio"
	"bytes"
	"compress/gzip"
	"encoding/json"
	"fmt"
	"net/http"
	"os"
	"path/filepath"
	"strconv"
	"strings"
	"sync"
	"time"

	destinationConnectionTester "github.com/rudderlabs/rudder-server/services/destination-connection-tester"
	"github.com/rudderlabs/rudder-server/warehouse"
	"github.com/thoas/go-funk"

	"github.com/rudderlabs/rudder-server/services/diagnostics"

	"github.com/rudderlabs/rudder-server/config"
	backendconfig "github.com/rudderlabs/rudder-server/config/backend-config"
	"github.com/rudderlabs/rudder-server/jobsdb"
	"github.com/rudderlabs/rudder-server/rruntime"
	destinationdebugger "github.com/rudderlabs/rudder-server/services/debugger/destination"
	"github.com/rudderlabs/rudder-server/services/filemanager"
	"github.com/rudderlabs/rudder-server/services/stats"
	"github.com/rudderlabs/rudder-server/utils"
	"github.com/rudderlabs/rudder-server/utils/logger"
	"github.com/rudderlabs/rudder-server/utils/misc"
	"github.com/rudderlabs/rudder-server/utils/types"
	warehouseutils "github.com/rudderlabs/rudder-server/warehouse/utils"
	uuid "github.com/satori/go.uuid"
	"github.com/tidwall/gjson"
	"github.com/tidwall/sjson"
)

var (
	jobQueryBatchSize                  int
	mainLoopSleep, diagnosisTickerTime time.Duration
	uploadFreqInS                      int64
	configSubscriberLock               sync.RWMutex
	objectStorageDestinations          []string
	warehouseDestinations              []string
	inProgressMap                      map[string]bool
	inProgressMapLock                  sync.RWMutex
	lastExecMap                        map[string]int64
	lastExecMapLock                    sync.RWMutex
	uploadedRawDataJobsCache           map[string]map[string]bool
	warehouseURL                       string
	warehouseMode                      string
	warehouseServiceFailedTime         time.Time
	warehouseServiceFailedTimeLock     sync.RWMutex
	warehouseServiceMaxRetryTimeinHr   time.Duration
	encounteredMergeRuleMap            map[string]map[string]bool
	encounteredMergeRuleMapLock        sync.RWMutex
	pkgLogger                          logger.LoggerI
	Diagnostics                        diagnostics.DiagnosticsI = diagnostics.Diagnostics
)

type HandleT struct {
	paused                   bool
	pauseLock                sync.Mutex
	destType                 string
	destinationsMap          map[string]*BatchDestinationT // destinationID -> destination
	connectionWHNamespaceMap map[string]string             // connectionIdentifier -> warehouseConnectionIdentifier(+namepsace)
	netHandle                *http.Client
	processQ                 chan BatchDestinationT
	jobsDB                   *jobsdb.HandleT
	errorDB                  jobsdb.JobsDB
	isEnabled                bool
	batchRequestsMetricLock  sync.RWMutex
	diagnosisTicker          *time.Ticker
	batchRequestsMetric      []batchRequestMetric
	logger                   logger.LoggerI
	noOfWorkers              int
	maxFailedCountForJob     int
	retryTimeWindow          time.Duration
	reporting                types.ReportingI
	reportingEnabled         bool
	workers                  []*workerT
}

type BatchDestinationT struct {
	Destination backendconfig.DestinationT
	Sources     []backendconfig.SourceT
}

type ObjectStorageT struct {
	Config          map[string]interface{}
	Key             string
	Provider        string
	DestinationID   string
	DestinationType string
}

//JobParametersT struct holds source id and destination id of a job
type JobParametersT struct {
	SourceID        string `json:"source_id"`
	DestinationID   string `json:"destination_id"`
	ReceivedAt      string `json:"received_at"`
	TransformAt     string `json:"transform_at"`
	SourceBatchID   string `json:"source_batch_id"`
	SourceTaskID    string `json:"source_task_id"`
	SourceTaskRunID string `json:"source_task_run_id"`
	SourceJobID     string `json:"source_job_id"`
	SourceJobRunID  string `json:"source_job_run_id"`
}

func (brt *HandleT) backendConfigSubscriber() {
	ch := make(chan utils.DataEvent)
	backendconfig.Subscribe(ch, backendconfig.TopicBackendConfig)
	for {
		config := <-ch
		configSubscriberLock.Lock()
		brt.destinationsMap = map[string]*BatchDestinationT{}
		brt.connectionWHNamespaceMap = map[string]string{}
		allSources := config.Data.(backendconfig.ConfigT)
		for _, source := range allSources.Sources {
			if len(source.Destinations) > 0 {
				for _, destination := range source.Destinations {
					if destination.DestinationDefinition.Name == brt.destType {
						if _, ok := brt.destinationsMap[destination.ID]; !ok {
							brt.destinationsMap[destination.ID] = &BatchDestinationT{Destination: destination, Sources: []backendconfig.SourceT{}}
						}
						brt.destinationsMap[destination.ID].Sources = append(brt.destinationsMap[destination.ID].Sources, source)

						// initialize map to track encountered anonymousIds for a warehouse destination
						if warehouseutils.IDResolutionEnabled() && misc.ContainsString(warehouseutils.IdentityEnabledWarehouses, brt.destType) {
							connIdentifier := connectionIdentifier(DestinationT{Destination: destination, Source: source})
							warehouseConnIdentifier := brt.warehouseConnectionIdentifier(connIdentifier, source, destination)
							brt.connectionWHNamespaceMap[connIdentifier] = warehouseConnIdentifier

							encounteredMergeRuleMapLock.Lock()
							if _, ok := encounteredMergeRuleMap[warehouseConnIdentifier]; !ok {
								encounteredMergeRuleMap[warehouseConnIdentifier] = make(map[string]bool)
							}
							encounteredMergeRuleMapLock.Unlock()
						}

						if val, ok := destination.Config["testConnection"].(bool); ok && val && misc.ContainsString(objectStorageDestinations, destination.DestinationDefinition.Name) {
							destination := destination
							rruntime.Go(func() {
								testResponse := destinationConnectionTester.TestBatchDestinationConnection(destination)
								destinationConnectionTester.UploadDestinationConnectionTesterResponse(testResponse, destination.ID)
							})
						}
					}
				}
			}
		}
		configSubscriberLock.Unlock()
	}
}

type batchRequestMetric struct {
	batchRequestSuccess int
	batchRequestFailed  int
}

type StorageUploadOutput struct {
	Config           map[string]interface{}
	Key              string
	LocalFilePaths   []string
	JournalOpID      int64
	Error            error
	FirstEventAt     string
	LastEventAt      string
	TotalEvents      int
	UseRudderStorage bool
}

type ErrorResponseT struct {
	Error string
}

func sendDestStatusStats(batchDestination *DestinationT, jobStateCounts map[string]map[string]int, destType string, isWarehouse bool) {
	tags := map[string]string{
		"module":        "batch_router",
		"destType":      destType,
		"isWarehouse":   fmt.Sprintf("%t", isWarehouse),
		"destinationId": misc.GetTagName(batchDestination.Destination.ID, batchDestination.Destination.Name),
		"sourceId":      misc.GetTagName(batchDestination.Source.ID, batchDestination.Source.Name),
	}

	for jobState, countByAttemptMap := range jobStateCounts {
		for attempt, count := range countByAttemptMap {
			tags["job_state"] = jobState
			tags["attempt_number"] = attempt
			if count > 0 {
				stats.NewTaggedStat("event_status", stats.CountType, tags).Count(count)
			}
		}
	}
}

func (brt *HandleT) copyJobsToStorage(provider string, batchJobs BatchJobsT, makeJournalEntry bool, isWarehouse bool) StorageUploadOutput {
	var localTmpDirName string
	if isWarehouse {
		localTmpDirName = "/rudder-warehouse-staging-uploads/"
	} else {
		localTmpDirName = "/rudder-raw-data-destination-logs/"
	}

	uuid := uuid.NewV4()
	brt.logger.Debugf("BRT: Starting logging to %s", provider)

	tmpDirPath, err := misc.CreateTMPDIR()
	if err != nil {
		panic(err)
	}
	path := fmt.Sprintf("%v%v.json", tmpDirPath+localTmpDirName, fmt.Sprintf("%v.%v.%v", time.Now().Unix(), batchJobs.BatchDestination.Source.ID, uuid))

	gzipFilePath := fmt.Sprintf(`%v.gz`, path)
	err = os.MkdirAll(filepath.Dir(gzipFilePath), os.ModePerm)
	if err != nil {
		panic(err)
	}
	gzWriter, err := misc.CreateGZ(gzipFilePath)
	if err != nil {
		panic(err)
	}

	var dedupedIDMergeRuleJobs int
	eventsFound := false
	connIdentifier := connectionIdentifier(*batchJobs.BatchDestination)
	warehouseConnIdentifier := brt.connectionWHNamespaceMap[connIdentifier]
	for _, job := range batchJobs.Jobs {
		// do not add to staging file if the event is a rudder_identity_merge_rules record
		// and has been previously added to it
		if isWarehouse && warehouseutils.IDResolutionEnabled() && gjson.GetBytes(job.EventPayload, "metadata.isMergeRule").Bool() {
			mergeProp1 := gjson.GetBytes(job.EventPayload, "metadata.mergePropOne").String()
			mergeProp2 := gjson.GetBytes(job.EventPayload, "metadata.mergePropTwo").String()
			ruleIdentifier := fmt.Sprintf(`%s::%s`, mergeProp1, mergeProp2)
			configSubscriberLock.Lock()
			encounteredMergeRuleMapLock.Lock()
			if _, ok := encounteredMergeRuleMap[warehouseConnIdentifier][ruleIdentifier]; ok {
				encounteredMergeRuleMapLock.Unlock()
				configSubscriberLock.Unlock()
				dedupedIDMergeRuleJobs++
				continue
			} else {
				encounteredMergeRuleMap[warehouseConnIdentifier][ruleIdentifier] = true
				encounteredMergeRuleMapLock.Unlock()
				configSubscriberLock.Unlock()
			}
		}

		eventID := gjson.GetBytes(job.EventPayload, "messageId").String()
		var ok bool
		interruptedEventsMap, isDestInterrupted := uploadedRawDataJobsCache[batchJobs.BatchDestination.Destination.ID]
		if isDestInterrupted {
			if _, ok = interruptedEventsMap[eventID]; !ok {
				eventsFound = true
				gzWriter.WriteGZ(fmt.Sprintf(`%s`, job.EventPayload) + "\n")
			}
		} else {
			eventsFound = true
			gzWriter.WriteGZ(fmt.Sprintf(`%s`, job.EventPayload) + "\n")
		}
	}
	gzWriter.CloseGZ()
	if !eventsFound {
		brt.logger.Infof("BRT: No events in this batch for upload to %s. Events are either de-deuplicated or skipped", provider)
		return StorageUploadOutput{
			LocalFilePaths: []string{gzipFilePath},
		}
	}
	// assumes events from warehouse have receivedAt in metadata
	var firstEventAt, lastEventAt string
	if isWarehouse {
		firstEventAtStr := gjson.GetBytes(batchJobs.Jobs[0].EventPayload, "metadata.receivedAt").String()
		lastEventAtStr := gjson.GetBytes(batchJobs.Jobs[len(batchJobs.Jobs)-1].EventPayload, "metadata.receivedAt").String()

		// received_at set in rudder-server has timezone component
		// whereas first_event_at column in wh_staging_files is of type 'timestamp without time zone'
		// convert it to UTC before saving to wh_staging_files
		firstEventAtWithTimeZone, err := time.Parse(misc.RFC3339Milli, firstEventAtStr)
		if err != nil {
			brt.logger.Errorf(`BRT: Unable to parse receivedAt in RFC3339Milli format from eventPayload: %v. Error: %v`, firstEventAtStr, err)
		}
		lastEventAtWithTimeZone, err := time.Parse(misc.RFC3339Milli, lastEventAtStr)
		if err != nil {
			brt.logger.Errorf(`BRT: Unable to parse receivedAt in RFC3339Milli format from eventPayload: %v. Error: %v`, lastEventAtStr, err)
		}

		firstEventAt = firstEventAtWithTimeZone.UTC().Format(time.RFC3339)
		lastEventAt = lastEventAtWithTimeZone.UTC().Format(time.RFC3339)
	} else {
		firstEventAt = gjson.GetBytes(batchJobs.Jobs[0].EventPayload, "receivedAt").String()
		lastEventAt = gjson.GetBytes(batchJobs.Jobs[len(batchJobs.Jobs)-1].EventPayload, "receivedAt").String()
	}

	brt.logger.Debugf("BRT: Logged to local file: %v", gzipFilePath)
	useRudderStorage := isWarehouse && misc.IsConfiguredToUseRudderObjectStorage(batchJobs.BatchDestination.Destination.Config)
	uploader, err := filemanager.New(&filemanager.SettingsT{
		Provider: provider,
		Config: misc.GetObjectStorageConfig(misc.ObjectStorageOptsT{
			Provider:         provider,
			Config:           batchJobs.BatchDestination.Destination.Config,
			UseRudderStorage: useRudderStorage}),
	})
	if err != nil {
		panic(err)
	}

	outputFile, err := os.Open(gzipFilePath)
	if err != nil {
		panic(err)
	}

	brt.logger.Debugf("BRT: Starting upload to %s", provider)

	var keyPrefixes []string
	if isWarehouse {
		keyPrefixes = []string{config.GetEnv("WAREHOUSE_STAGING_BUCKET_FOLDER_NAME", "rudder-warehouse-staging-logs"), batchJobs.BatchDestination.Source.ID, time.Now().Format("01-02-2006")}
	} else {
		keyPrefixes = []string{config.GetEnv("DESTINATION_BUCKET_FOLDER_NAME", "rudder-logs"), batchJobs.BatchDestination.Source.ID, time.Now().Format("01-02-2006")}
	}

	_, fileName := filepath.Split(gzipFilePath)
	var (
		opID      int64
		opPayload json.RawMessage
	)
	if !isWarehouse {
		opPayload, _ = json.Marshal(&ObjectStorageT{
			Config:          batchJobs.BatchDestination.Destination.Config,
			Key:             strings.Join(append(keyPrefixes, fileName), "/"),
			Provider:        provider,
			DestinationID:   batchJobs.BatchDestination.Destination.ID,
			DestinationType: batchJobs.BatchDestination.Destination.DestinationDefinition.Name,
		})
		opID = brt.jobsDB.JournalMarkStart(jobsdb.RawDataDestUploadOperation, opPayload)
	}
	uploadOutput, err := uploader.Upload(outputFile, keyPrefixes...)

	if err != nil {
		brt.logger.Errorf("BRT: Error uploading to %s: Error: %v", provider, err)
		return StorageUploadOutput{
			Error:          err,
			JournalOpID:    opID,
			LocalFilePaths: []string{gzipFilePath},
		}
	}

	return StorageUploadOutput{
		Config:           batchJobs.BatchDestination.Destination.Config,
		Key:              uploadOutput.ObjectName,
		LocalFilePaths:   []string{gzipFilePath},
		JournalOpID:      opID,
		FirstEventAt:     firstEventAt,
		LastEventAt:      lastEventAt,
		TotalEvents:      len(batchJobs.Jobs) - dedupedIDMergeRuleJobs,
		UseRudderStorage: useRudderStorage,
	}
}

func (brt *HandleT) postToWarehouse(batchJobs BatchJobsT, output StorageUploadOutput) (err error) {
	schemaMap := make(map[string]map[string]interface{})
	for _, job := range batchJobs.Jobs {
		var payload map[string]interface{}
		err := json.Unmarshal(job.EventPayload, &payload)
		if err != nil {
			panic(err)
		}
		var ok bool
		tableName, ok := payload["metadata"].(map[string]interface{})["table"].(string)
		if !ok {
			brt.logger.Errorf(`BRT: tableName not found in event metadata: %v`, payload["metadata"])
			return nil
		}
		if _, ok = schemaMap[tableName]; !ok {
			schemaMap[tableName] = make(map[string]interface{})
		}
		columns := payload["metadata"].(map[string]interface{})["columns"].(map[string]interface{})
		for columnName, columnType := range columns {
			if _, ok := schemaMap[tableName][columnName]; !ok {
				schemaMap[tableName][columnName] = columnType
			} else {
				// this condition is required for altering string to text. if schemaMap[tableName][columnName] has string and in the next job if it has text type then we change schemaMap[tableName][columnName] to text
				if columnType == "text" && schemaMap[tableName][columnName] == "string" {
					schemaMap[tableName][columnName] = columnType
				}
			}
		}
	}
	var sampleParameters JobParametersT
	err = json.Unmarshal(batchJobs.Jobs[0].Parameters, &sampleParameters)
	if err != nil {
		brt.logger.Error("Unmarshal of job parameters failed in postToWarehouse function. ", string(batchJobs.Jobs[0].Parameters))
	}
	payload := warehouseutils.StagingFileT{
		Schema: schemaMap,
		BatchDestination: warehouseutils.DestinationT{
			Source:      batchJobs.BatchDestination.Source,
			Destination: batchJobs.BatchDestination.Destination,
		},
		Location:         output.Key,
		FirstEventAt:     output.FirstEventAt,
		LastEventAt:      output.LastEventAt,
		TotalEvents:      output.TotalEvents,
		UseRudderStorage: output.UseRudderStorage,
		SourceBatchID:    sampleParameters.SourceBatchID,
		SourceTaskID:     sampleParameters.SourceTaskID,
		SourceTaskRunID:  sampleParameters.SourceTaskRunID,
		SourceJobID:      sampleParameters.SourceJobID,
		SourceJobRunID:   sampleParameters.SourceJobRunID,
	}

	jsonPayload, err := json.Marshal(&payload)
	if err != nil {
		brt.logger.Errorf("BRT: Failed to marshal WH staging file payload error:%v", err)
	}
	uri := fmt.Sprintf(`%s/v1/process`, warehouseURL)
	_, err = brt.netHandle.Post(uri, "application/json; charset=utf-8",
		bytes.NewBuffer(jsonPayload))
	if err != nil {
		brt.logger.Errorf("BRT: Failed to route staging file URL to warehouse service@%v, error:%v", uri, err)
	} else {
		brt.logger.Infof("BRT: Routed successfully staging file URL to warehouse service@%v", uri)
	}
	return
}

func (brt *HandleT) setJobStatus(batchJobs BatchJobsT, isWarehouse bool, err error, postToWarehouseErr bool) {
	var (
		batchJobState string
		errorResp     []byte
	)
	var abortedEvents []*jobsdb.JobT
	var batchReqMetric batchRequestMetric
	if err != nil {
		brt.logger.Errorf("BRT: Error uploading to object storage: %v %v", err, batchJobs.BatchDestination.Source.ID)
		batchJobState = jobsdb.Failed.State
		errorResp, _ = json.Marshal(ErrorResponseT{Error: err.Error()})
		batchReqMetric.batchRequestFailed = 1
		// We keep track of number of failed attempts in case of failure and number of events uploaded in case of success in stats
	} else {
		brt.logger.Debugf("BRT: Uploaded to object storage : %v at %v", batchJobs.BatchDestination.Source.ID, time.Now().Format("01-02-2006"))
		batchJobState = jobsdb.Succeeded.State
		errorResp = []byte(`{"success":"OK"}`)
		batchReqMetric.batchRequestSuccess = 1
	}
	brt.trackRequestMetrics(batchReqMetric)
	var statusList []*jobsdb.JobStatusT

	if isWarehouse && postToWarehouseErr {
		warehouseServiceFailedTimeLock.Lock()
		if warehouseServiceFailedTime.IsZero() {
			warehouseServiceFailedTime = time.Now()
		}
		warehouseServiceFailedTimeLock.Unlock()
	} else if isWarehouse {
		warehouseServiceFailedTimeLock.Lock()
		warehouseServiceFailedTime = time.Time{}
		warehouseServiceFailedTimeLock.Unlock()
	}

	reportMetrics := make([]*types.PUReportedMetric, 0)
	connectionDetailsMap := make(map[string]*types.ConnectionDetails)
	statusDetailsMap := make(map[string]*types.StatusDetail)
	jobStateCounts := make(map[string]map[string]int)
	for _, job := range batchJobs.Jobs {
		jobState := batchJobState
		var firstAttemptedAt time.Time
		firstAttemptedAtString := gjson.GetBytes(job.LastJobStatus.ErrorResponse, "firstAttemptedAt").Str
		if firstAttemptedAtString != "" {
			firstAttemptedAt, err = time.Parse(misc.RFC3339Milli, firstAttemptedAtString)
			if err != nil {
				firstAttemptedAt = time.Now()
				firstAttemptedAtString = firstAttemptedAt.Format(misc.RFC3339Milli)
			}
		} else {
			firstAttemptedAt = time.Now()
			firstAttemptedAtString = firstAttemptedAt.Format(misc.RFC3339Milli)
		}
		errorRespString, err := sjson.Set(string(errorResp), "firstAttemptedAt", firstAttemptedAtString)
		if err == nil {
			errorResp = []byte(errorRespString)
		}

		timeElapsed := time.Since(firstAttemptedAt)
		if jobState == jobsdb.Failed.State && timeElapsed > brt.retryTimeWindow && job.LastJobStatus.AttemptNum >= brt.maxFailedCountForJob && !postToWarehouseErr {
			job.Parameters = misc.UpdateJSONWithNewKeyVal(job.Parameters, "stage", "batch_router")
			abortedEvents = append(abortedEvents, job)
			jobState = jobsdb.Aborted.State
		} else {
			// change job state to abort state after warehouse service is continuously failing more than warehouseServiceMaxRetryTimeinHr time
			if jobState == jobsdb.Failed.State && isWarehouse && postToWarehouseErr {
				warehouseServiceFailedTimeLock.RLock()
				if time.Since(warehouseServiceFailedTime) > warehouseServiceMaxRetryTimeinHr {
					job.Parameters = misc.UpdateJSONWithNewKeyVal(job.Parameters, "stage", "batch_router")
					abortedEvents = append(abortedEvents, job)
					jobState = jobsdb.Aborted.State
				}
				warehouseServiceFailedTimeLock.RUnlock()
			}
		}
		attemptNum := job.LastJobStatus.AttemptNum + 1
		status := jobsdb.JobStatusT{
			JobID:         job.JobID,
			AttemptNum:    attemptNum,
			JobState:      jobState,
			ExecTime:      time.Now(),
			RetryTime:     time.Now(),
			ErrorCode:     "",
			ErrorResponse: errorResp,
		}
		statusList = append(statusList, &status)
		if jobStateCounts[jobState] == nil {
			jobStateCounts[jobState] = make(map[string]int)
		}
		jobStateCounts[jobState][strconv.Itoa(attemptNum)] = jobStateCounts[jobState][strconv.Itoa(attemptNum)] + 1

		//REPORTING - START
		if brt.reporting != nil && brt.reportingEnabled {
			//Update metrics maps
			errorCode := getBRTErrorCode(jobState)
			var parameters JobParametersT
			err = json.Unmarshal(job.Parameters, &parameters)
			if err != nil {
				brt.logger.Error("Unmarshal of job parameters failed. ", string(job.Parameters))
			}
			key := fmt.Sprintf("%s:%s:%s:%s:%s", parameters.SourceID, parameters.DestinationID, parameters.SourceBatchID, jobState, strconv.Itoa(errorCode))
			cd, ok := connectionDetailsMap[key]
			if !ok {
				cd = types.CreateConnectionDetail(parameters.SourceID, parameters.DestinationID, parameters.SourceBatchID, parameters.SourceTaskID, parameters.SourceTaskRunID, parameters.SourceJobID, parameters.SourceJobRunID)
				connectionDetailsMap[key] = cd
			}
			sd, ok := statusDetailsMap[key]
			if !ok {
				sd = types.CreateStatusDetail(jobState, 0, errorCode, string(errorResp), job.EventPayload)
				statusDetailsMap[key] = sd
			}
			if status.JobState == jobsdb.Failed.State && status.AttemptNum == 1 {
				sd.Count++
			}
			if status.JobState != jobsdb.Failed.State {
				sd.Count++
			}
		}
		//REPORTING - END
	}

	//tracking batch router errors
	if diagnostics.EnableDestinationFailuresMetric {
		if batchJobState == jobsdb.Failed.State {
			Diagnostics.Track(diagnostics.BatchRouterFailed, map[string]interface{}{
				diagnostics.BatchRouterDestination: brt.destType,
				diagnostics.ErrorResponse:          string(errorResp),
			})
		}
	}

	parameterFilters := []jobsdb.ParameterFilterT{
		{
			Name:     "destination_id",
			Value:    batchJobs.BatchDestination.Destination.ID,
			Optional: false,
		},
	}

	//Store the aborted jobs to errorDB
	if abortedEvents != nil {
		err := brt.errorDB.Store(abortedEvents)
		if err != nil {
			brt.logger.Errorf("[Batch Router] Store into proc error table failed with error: %v", err)
			brt.logger.Errorf("abortedEvents: %v", abortedEvents)
			panic(err)
		}
	}

	//REPORTING - START
	if brt.reporting != nil && brt.reportingEnabled {
		types.AssertSameKeys(connectionDetailsMap, statusDetailsMap)
		terminalPU := true
		if isWarehouse {
			terminalPU = false
		}
		for k, cd := range connectionDetailsMap {
			m := &types.PUReportedMetric{
				ConnectionDetails: *cd,
				PUDetails:         *types.CreatePUDetails(types.DEST_TRANSFORMER, types.BATCH_ROUTER, terminalPU, false),
				StatusDetail:      statusDetailsMap[k],
			}
			if m.StatusDetail.Count != 0 {
				reportMetrics = append(reportMetrics, m)
			}
		}
	}
	//REPORTING - END

	//Mark the status of the jobs
	txn := brt.jobsDB.BeginGlobalTransaction()
	brt.jobsDB.AcquireUpdateJobStatusLocks()
	err = brt.jobsDB.UpdateJobStatusInTxn(txn, statusList, []string{brt.destType}, parameterFilters)
	if err != nil {
		brt.logger.Errorf("[Batch Router] Error occurred while updating %s jobs statuses. Panicking. Err: %v", brt.destType, err)
		panic(err)
	}

	if brt.reporting != nil && brt.reportingEnabled {
		brt.reporting.Report(reportMetrics, txn)
	}
	brt.jobsDB.CommitTransaction(txn)
	brt.jobsDB.ReleaseUpdateJobStatusLocks()

	sendDestStatusStats(batchJobs.BatchDestination, jobStateCounts, brt.destType, isWarehouse)
}

func getBRTErrorCode(state string) int {
	if state == jobsdb.Succeeded.State {
		return 200
	}

	return 500
}

func (brt *HandleT) trackRequestMetrics(batchReqDiagnostics batchRequestMetric) {
	if diagnostics.EnableBatchRouterMetric {
		brt.batchRequestsMetricLock.Lock()
		if brt.batchRequestsMetric == nil {
			var batchRequestsMetric []batchRequestMetric
			brt.batchRequestsMetric = append(batchRequestsMetric, batchReqDiagnostics)
		} else {
			brt.batchRequestsMetric = append(brt.batchRequestsMetric, batchReqDiagnostics)
		}
		brt.batchRequestsMetricLock.Unlock()
	}
}

func (brt *HandleT) recordDeliveryStatus(batchDestination DestinationT, err error, isWarehouse bool) {
	if !destinationdebugger.HasUploadEnabled(batchDestination.Destination.ID) {
		return
	}
	var (
		jobState  string
		errorResp []byte
	)

	if err != nil {
		jobState = jobsdb.Failed.State
		if isWarehouse {
			jobState = warehouse.GeneratingStagingFileFailedState
		}
		errorResp, _ = json.Marshal(ErrorResponseT{Error: err.Error()})
	} else {
		jobState = jobsdb.Succeeded.State
		if isWarehouse {
			jobState = warehouse.GeneratedStagingFileState
		}
		errorResp = []byte(`{"success":"OK"}`)
	}

	//Payload and AttemptNum don't make sense in recording batch router delivery status,
	//So they are set to default values.
	deliveryStatus := destinationdebugger.DeliveryStatusT{
		DestinationID: batchDestination.Destination.ID,
		SourceID:      batchDestination.Source.ID,
		Payload:       []byte(`{}`),
		AttemptNum:    1,
		JobState:      jobState,
		ErrorCode:     "",
		ErrorResponse: errorResp,
	}
	destinationdebugger.RecordEventDeliveryStatus(batchDestination.Destination.ID, &deliveryStatus)
}

func (brt *HandleT) recordUploadStats(destination DestinationT, output StorageUploadOutput) {
	destinationTag := misc.GetTagName(destination.Destination.ID, destination.Destination.Name)
	eventDeliveryStat := stats.NewTaggedStat("event_delivery", stats.CountType, map[string]string{
		"module":      "batch_router",
		"destType":    brt.destType,
		"destination": destinationTag,
	})
	eventDeliveryStat.Count(output.TotalEvents)

	receivedTime, err := time.Parse(misc.RFC3339Milli, output.FirstEventAt)
	if err != nil {
		eventDeliveryTimeStat := stats.NewTaggedStat("event_delivery_time", stats.TimerType, map[string]string{
			"module":      "batch_router",
			"destType":    brt.destType,
			"destination": destinationTag,
		})
		eventDeliveryTimeStat.SendTiming(time.Since(receivedTime))
	}
}

func (worker *workerT) workerProcess() {
	brt := worker.brt
	for {
		select {
		case pause := <-worker.pauseChannel:
			pkgLogger.Infof("Batch Router worker %d is paused. Dest type: %s", worker.workerID, worker.brt.destType)
			pause.wg.Done()
			pause.respChannel <- true
			<-worker.resumeChannel
			pkgLogger.Infof("Batch Router worker %d is resumed. Dest type: %s", worker.workerID, worker.brt.destType)

		case batchDest := <-brt.processQ:
			toQuery := jobQueryBatchSize
			parameterFilters := []jobsdb.ParameterFilterT{
				{
					Name:     "destination_id",
					Value:    batchDest.Destination.ID,
					Optional: false,
				},
			}
			brtQueryStat := stats.NewStat("batch_router.jobsdb_query_time", stats.TimerType)
			brtQueryStat.Start()
			brt.logger.Debugf("BRT: %s: DB about to read for parameter Filters: %v ", brt.destType, parameterFilters)

			retryList := brt.jobsDB.GetToRetry(jobsdb.GetQueryParamsT{CustomValFilters: []string{brt.destType}, Count: toQuery, ParameterFilters: parameterFilters, IgnoreCustomValFiltersInQuery: true})
			toQuery -= len(retryList)
			waitList := brt.jobsDB.GetWaiting(jobsdb.GetQueryParamsT{CustomValFilters: []string{brt.destType}, Count: toQuery, ParameterFilters: parameterFilters, IgnoreCustomValFiltersInQuery: true}) //Jobs send to waiting state
			toQuery -= len(waitList)
			unprocessedList := brt.jobsDB.GetUnprocessed(jobsdb.GetQueryParamsT{CustomValFilters: []string{brt.destType}, Count: toQuery, ParameterFilters: parameterFilters, IgnoreCustomValFiltersInQuery: true})
			brtQueryStat.End()

			combinedList := append(retryList, append(waitList, unprocessedList...)...)
			if len(combinedList) == 0 {
				brt.logger.Debugf("BRT: DB Read Complete. No BRT Jobs to process for parameter Filters: %v", parameterFilters)
				setDestInProgress(batchDest.Destination.ID, false)
				continue
			}
			brt.logger.Debugf("BRT: %s: DB Read Complete for parameter Filters: %v retryList: %v, waitList: %v unprocessedList: %v, total: %v", brt.destType, parameterFilters, len(retryList), len(waitList), len(unprocessedList), len(combinedList))

			var statusList []*jobsdb.JobStatusT

			jobsBySource := make(map[string][]*jobsdb.JobT)
			for _, job := range combinedList {
				sourceID := gjson.GetBytes(job.Parameters, "source_id").String()
				if _, ok := jobsBySource[sourceID]; !ok {
					jobsBySource[sourceID] = []*jobsdb.JobT{}
				}
				jobsBySource[sourceID] = append(jobsBySource[sourceID], job)

				status := jobsdb.JobStatusT{
					JobID:         job.JobID,
					AttemptNum:    job.LastJobStatus.AttemptNum + 1,
					JobState:      jobsdb.Executing.State,
					ExecTime:      time.Now(),
					RetryTime:     time.Now(),
					ErrorCode:     "",
					ErrorResponse: []byte(`{}`), // check
				}
				statusList = append(statusList, &status)
			}

			//Mark the jobs as executing
			err := brt.jobsDB.UpdateJobStatus(statusList, []string{brt.destType}, parameterFilters)
			if err != nil {
				brt.logger.Errorf("Error occurred while marking %s jobs statuses as executing. Panicking. Err: %v", brt.destType, err)
				panic(err)
			}
			brt.logger.Debugf("BRT: %s: DB Status update complete for parameter Filters: %v", brt.destType, parameterFilters)

			var wg sync.WaitGroup
			wg.Add(len(jobsBySource))

			for sourceID, jobs := range jobsBySource {
				source, ok := funk.Find(batchDest.Sources, func(s backendconfig.SourceT) bool {
					return s.ID == sourceID
				}).(backendconfig.SourceT)
				batchJobs := BatchJobsT{
					Jobs: jobs,
					BatchDestination: &DestinationT{
						Destination: batchDest.Destination,
						Source:      source,
					},
				}
				if !ok {
					// TODO: Should not happen. Handle this
					err := fmt.Errorf("BRT: Batch destination source not found in config for sourceID: %s", sourceID)
					brt.setJobStatus(batchJobs, false, err, false)
					wg.Done()
					continue
				}
				rruntime.Go(func() {
					switch {
					case misc.ContainsString(objectStorageDestinations, brt.destType):
						destUploadStat := stats.NewStat(fmt.Sprintf(`batch_router.%s_dest_upload_time`, brt.destType), stats.TimerType)
						destUploadStat.Start()
						output := brt.copyJobsToStorage(brt.destType, batchJobs, true, false)
						brt.recordDeliveryStatus(*batchJobs.BatchDestination, output.Error, false)
						brt.setJobStatus(batchJobs, false, output.Error, false)
						misc.RemoveFilePaths(output.LocalFilePaths...)
						if output.JournalOpID > 0 {
							brt.jobsDB.JournalDeleteEntry(output.JournalOpID)
						}
						if output.Error == nil {
							brt.recordUploadStats(*batchJobs.BatchDestination, output)
						}
<<<<<<< HEAD

						destUploadStat.End()
					case misc.ContainsString(warehouseDestinations, brt.destType):
						objectStorageType := warehouseutils.ObjectStorageType(brt.destType, batchJobs.BatchDestination.Destination.Config)
						destUploadStat := stats.NewStat(fmt.Sprintf(`batch_router.%s_%s_dest_upload_time`, brt.destType, objectStorageType), stats.TimerType)
						destUploadStat.Start()
						output := brt.copyJobsToStorage(objectStorageType, batchJobs, true, true)
						postToWarehouseErr := false
						if output.Error == nil && output.Key != "" {
							output.Error = brt.postToWarehouse(batchJobs, output)
							if output.Error != nil {
								postToWarehouseErr = true
=======
						rruntime.Go(func() {
							switch {
							case misc.ContainsString(objectStorageDestinations, brt.destType):
								destUploadStat := stats.NewStat(fmt.Sprintf(`batch_router.%s_dest_upload_time`, brt.destType), stats.TimerType)
								destUploadStat.Start()
								output := brt.copyJobsToStorage(brt.destType, batchJobs, true, false)
								brt.recordDeliveryStatus(*batchJobs.BatchDestination, output.Error, false)
								brt.setJobStatus(batchJobs, false, output.Error, false)
								misc.RemoveFilePaths(output.LocalFilePaths...)
								if output.JournalOpID > 0 {
									brt.jobsDB.JournalDeleteEntry(output.JournalOpID)
								}
								if output.Error == nil {
									brt.recordUploadStats(*batchJobs.BatchDestination, output)
								}

								destUploadStat.End()
							case misc.ContainsString(warehouseDestinations, brt.destType):
								useRudderStorage := misc.IsConfiguredToUseRudderObjectStorage(batchJobs.BatchDestination.Destination.Config)
								objectStorageType := warehouseutils.ObjectStorageType(brt.destType, batchJobs.BatchDestination.Destination.Config, useRudderStorage)
								destUploadStat := stats.NewStat(fmt.Sprintf(`batch_router.%s_%s_dest_upload_time`, brt.destType, objectStorageType), stats.TimerType)
								destUploadStat.Start()
								output := brt.copyJobsToStorage(objectStorageType, batchJobs, true, true)
								postToWarehouseErr := false
								if output.Error == nil && output.Key != "" {
									output.Error = brt.postToWarehouse(batchJobs, output)
									if output.Error != nil {
										postToWarehouseErr = true
									}
									warehouseutils.DestStat(stats.CountType, "generate_staging_files", batchJobs.BatchDestination.Destination.ID).Count(1)
									warehouseutils.DestStat(stats.CountType, "staging_file_batch_size", batchJobs.BatchDestination.Destination.ID).Count(len(batchJobs.Jobs))
								}
								brt.recordDeliveryStatus(*batchJobs.BatchDestination, output.Error, true)
								brt.setJobStatus(batchJobs, true, output.Error, postToWarehouseErr)
								misc.RemoveFilePaths(output.LocalFilePaths...)
								destUploadStat.End()
>>>>>>> 52222119
							}
							warehouseutils.DestStat(stats.CountType, "generate_staging_files", batchJobs.BatchDestination.Destination.ID).Count(1)
							warehouseutils.DestStat(stats.CountType, "staging_file_batch_size", batchJobs.BatchDestination.Destination.ID).Count(len(batchJobs.Jobs))
						}
						brt.recordDeliveryStatus(*batchJobs.BatchDestination, output.Error, true)
						brt.setJobStatus(batchJobs, true, output.Error, postToWarehouseErr)
						misc.RemoveFilePaths(output.LocalFilePaths...)
						destUploadStat.End()
					}
					wg.Done()
				})
			}

			wg.Wait()
			setDestInProgress(batchDest.Destination.ID, false)
		}
	}
}

func (brt *HandleT) initWorkers() {
	brt.workers = make([]*workerT, brt.noOfWorkers)
	for i := 0; i < brt.noOfWorkers; i++ {
		worker := &workerT{
			pauseChannel:  make(chan *PauseT),
			resumeChannel: make(chan bool),
			workerID:      i,
			brt:           brt,
		}
		brt.workers[i] = worker
		rruntime.Go(func() {
			worker.workerProcess()
		})
	}
}

type PauseT struct {
	respChannel   chan bool
	wg            *sync.WaitGroup
	waitForResume bool
}

type workerT struct {
	pauseChannel  chan *PauseT
	resumeChannel chan bool
	workerID      int // identifies the worker
	brt           *HandleT
}

type DestinationT struct {
	Source      backendconfig.SourceT
	Destination backendconfig.DestinationT
}

type BatchJobsT struct {
	Jobs             []*jobsdb.JobT
	BatchDestination *DestinationT
}

func connectionIdentifier(batchDestination DestinationT) string {
	return fmt.Sprintf(`source:%s::destination:%s`, batchDestination.Source.ID, batchDestination.Destination.ID)
}

func (brt *HandleT) warehouseConnectionIdentifier(connIdentifier string, source backendconfig.SourceT, destination backendconfig.DestinationT) string {
	namespace := brt.getNamespace(destination.Config, source, destination, brt.destType)
	return fmt.Sprintf(`namespace:%s::%s`, namespace, connIdentifier)
}

func (brt *HandleT) getNamespace(config interface{}, source backendconfig.SourceT, destination backendconfig.DestinationT, destType string) string {
	configMap := config.(map[string]interface{})
	var namespace string
	if destType == "CLICKHOUSE" {
		//TODO: Handle if configMap["database"] is nil
		return configMap["database"].(string)
	}
	if configMap["namespace"] != nil {
		namespace = configMap["namespace"].(string)
		if len(strings.TrimSpace(namespace)) > 0 {
			return warehouseutils.ToProviderCase(destType, warehouseutils.ToSafeNamespace(destType, namespace))
		}
	}
	return warehouseutils.ToProviderCase(destType, warehouseutils.ToSafeNamespace(destType, source.Name))
}

func isDestInProgress(destID string) bool {
	inProgressMapLock.RLock()
	if inProgressMap[destID] {
		inProgressMapLock.RUnlock()
		return true
	}
	inProgressMapLock.RUnlock()
	return false
}

func setDestInProgress(destID string, starting bool) {
	inProgressMapLock.Lock()
	if starting {
		inProgressMap[destID] = true
	} else {
		delete(inProgressMap, destID)
	}
	inProgressMapLock.Unlock()
}

func uploadFrequencyExceeded(destID string) bool {
	lastExecMapLock.Lock()
	defer lastExecMapLock.Unlock()
	if lastExecTime, ok := lastExecMap[destID]; ok && time.Now().Unix()-lastExecTime < uploadFreqInS {
		return true
	}
	lastExecMap[destID] = time.Now().Unix()
	return false
}

func (brt *HandleT) mainLoop() {
	for {
		time.Sleep(mainLoopSleep)
		configSubscriberLock.RLock()
		destinationsMap := brt.destinationsMap
		configSubscriberLock.RUnlock()
		for destID, batchDest := range destinationsMap {
			if isDestInProgress(destID) {
				brt.logger.Debugf("BRT: Skipping batch router upload loop since destination %s:%s is in progress", batchDest.Destination.DestinationDefinition.Name, destID)
				continue
			}
			if uploadFrequencyExceeded(destID) {
				brt.logger.Debugf("BRT: Skipping batch router upload loop since %s:%s upload freq not exceeded", batchDest.Destination.DestinationDefinition.Name, destID)
				continue
			}
			setDestInProgress(destID, true)

			brt.processQ <- *batchDest
		}
	}
}

//Enable enables a router :)
func (brt *HandleT) Enable() {
	brt.isEnabled = true
}

//Disable disables a router:)
func (brt *HandleT) Disable() {
	brt.isEnabled = false
}

func (brt *HandleT) dedupRawDataDestJobsOnCrash() {
	brt.logger.Debug("BRT: Checking for incomplete journal entries to recover from...")
	entries := brt.jobsDB.GetJournalEntries(jobsdb.RawDataDestUploadOperation)
	for _, entry := range entries {
		var object ObjectStorageT
		err := json.Unmarshal(entry.OpPayload, &object)
		if err != nil {
			panic(err)
		}
		if len(object.Config) == 0 {
			//Backward compatibility. If old entries dont have config, just delete journal entry
			brt.jobsDB.JournalDeleteEntry(entry.OpID)
			continue
		}
		downloader, err := filemanager.New(&filemanager.SettingsT{
			Provider: object.Provider,
			Config:   object.Config,
		})
		if err != nil {
			panic(err)
		}

		localTmpDirName := "/rudder-raw-data-dest-upload-crash-recovery/"
		tmpDirPath, err := misc.CreateTMPDIR()
		if err != nil {
			panic(err)
		}
		jsonPath := fmt.Sprintf("%v%v.json", tmpDirPath+localTmpDirName, fmt.Sprintf("%v.%v", time.Now().Unix(), uuid.NewV4().String()))

		err = os.MkdirAll(filepath.Dir(jsonPath), os.ModePerm)
		if err != nil {
			panic(err)
		}
		jsonFile, err := os.Create(jsonPath)
		if err != nil {
			panic(err)
		}

		brt.logger.Debugf("BRT: Downloading data for incomplete journal entry to recover from %s at key: %s\n", object.Provider, object.Key)

		var objKey string
		if prefix, ok := object.Config["prefix"]; ok && prefix != "" {
			objKey += fmt.Sprintf("/%s", strings.TrimSpace(prefix.(string)))
		}
		objKey += object.Key

		err = downloader.Download(jsonFile, objKey)
		if err != nil {
			brt.logger.Errorf("BRT: Failed to download data for incomplete journal entry to recover from %s at key: %s with error: %v\n", object.Provider, object.Key, err)
			continue
		}

		jsonFile.Close()
		defer os.Remove(jsonPath)
		rawf, err := os.Open(jsonPath)
		if err != nil {
			panic(err)
		}
		reader, err := gzip.NewReader(rawf)
		if err != nil {
			panic(err)
		}

		sc := bufio.NewScanner(reader)

		brt.logger.Debug("BRT: Setting go map cache for incomplete journal entry to recover from...")
		for sc.Scan() {
			lineBytes := sc.Bytes()
			eventID := gjson.GetBytes(lineBytes, "messageId").String()
			if _, ok := uploadedRawDataJobsCache[object.DestinationID]; !ok {
				uploadedRawDataJobsCache[object.DestinationID] = make(map[string]bool)
			}
			uploadedRawDataJobsCache[object.DestinationID][eventID] = true
		}
		reader.Close()
		brt.jobsDB.JournalDeleteEntry(entry.OpID)
	}
}

func (brt *HandleT) crashRecover() {

	for {
		execList := brt.jobsDB.GetExecuting(jobsdb.GetQueryParamsT{CustomValFilters: []string{brt.destType}, Count: jobQueryBatchSize})

		if len(execList) == 0 {
			break
		}
		brt.logger.Debug("BRT: Batch Router crash recovering", len(execList))

		var statusList []*jobsdb.JobStatusT

		for _, job := range execList {
			status := jobsdb.JobStatusT{
				JobID:         job.JobID,
				AttemptNum:    job.LastJobStatus.AttemptNum,
				ExecTime:      time.Now(),
				RetryTime:     time.Now(),
				JobState:      jobsdb.Failed.State,
				ErrorCode:     "",
				ErrorResponse: []byte(`{"Error": "Rudder server crashed while copying jobs to storage"}`), // check
			}
			statusList = append(statusList, &status)
		}
		err := brt.jobsDB.UpdateJobStatus(statusList, []string{}, nil)
		if err != nil {
			brt.logger.Errorf("Error occurred while marking %s jobs statuses as failed. Panicking. Err: %v", brt.destType, err)
			panic(err)
		}
	}
	if misc.Contains(objectStorageDestinations, brt.destType) {
		brt.dedupRawDataDestJobsOnCrash()
	}
}

func IsObjectStorageDestination(destType string) bool {
	return misc.Contains(objectStorageDestinations, destType)
}

func IsWarehouseDestination(destType string) bool {
	return misc.Contains(warehouseDestinations, destType)
}

func isWarehouseMasterEnabled() bool {
	return warehouseMode == config.EmbeddedMode ||
		warehouseMode == config.PooledWHSlaveMode
}

func getWarehouseURL() (url string) {
	if isWarehouseMasterEnabled() {
		url = fmt.Sprintf(`http://localhost:%d`, config.GetInt("Warehouse.webPort", 8082))
	} else {
		url = config.GetEnv("WAREHOUSE_URL", "http://localhost:8082")
	}
	return
}

func (brt *HandleT) collectMetrics() {
	if diagnostics.EnableBatchRouterMetric {
		for range brt.diagnosisTicker.C {
			brt.batchRequestsMetricLock.RLock()
			var diagnosisProperties map[string]interface{}
			success := 0
			failed := 0
			for _, batchReqMetric := range brt.batchRequestsMetric {
				success = success + batchReqMetric.batchRequestSuccess
				failed = failed + batchReqMetric.batchRequestFailed
			}
			if len(brt.batchRequestsMetric) > 0 {
				diagnosisProperties = map[string]interface{}{
					brt.destType: map[string]interface{}{
						diagnostics.BatchRouterSuccess: success,
						diagnostics.BatchRouterFailed:  failed,
					},
				}

				Diagnostics.Track(diagnostics.BatchRouterEvents, diagnosisProperties)
			}

			brt.batchRequestsMetric = nil
			brt.batchRequestsMetricLock.RUnlock()
		}
	}
}

func loadConfig() {
	config.RegisterIntConfigVariable(100000, &jobQueryBatchSize, true, 1, "BatchRouter.jobQueryBatchSize")
	config.RegisterDurationConfigVariable(time.Duration(2), &mainLoopSleep, true, time.Second, "BatchRouter.mainLoopSleepInS")
	config.RegisterInt64ConfigVariable(30, &uploadFreqInS, true, 1, "BatchRouter.uploadFreqInS")
	objectStorageDestinations = []string{"S3", "GCS", "AZURE_BLOB", "MINIO", "DIGITAL_OCEAN_SPACES"}
	warehouseDestinations = []string{"RS", "BQ", "SNOWFLAKE", "POSTGRES", "CLICKHOUSE", "MSSQL"}
	inProgressMap = map[string]bool{}
	lastExecMap = map[string]int64{}
	warehouseMode = config.GetString("Warehouse.mode", "embedded")
	warehouseURL = getWarehouseURL()
	// Time period for diagnosis ticker
	diagnosisTickerTime = config.GetDuration("Diagnostics.batchRouterTimePeriodInS", 600) * time.Second
	config.RegisterDurationConfigVariable(time.Duration(3), &warehouseServiceMaxRetryTimeinHr, true, time.Hour, "BatchRouter.warehouseServiceMaxRetryTimeinHr")
	encounteredMergeRuleMap = map[string]map[string]bool{}
}

func init() {
	loadConfig()
	uploadedRawDataJobsCache = make(map[string]map[string]bool)
	pkgLogger = logger.NewLogger().Child("batchrouter")
}

//Setup initializes this module
func (brt *HandleT) Setup(jobsDB *jobsdb.HandleT, errorDB jobsdb.JobsDB, destType string, reporting types.ReportingI) {
	brt.reporting = reporting
	brt.reportingEnabled = config.GetBool("Reporting.enabled", true)
	brt.logger = pkgLogger.Child(destType)
	brt.logger.Infof("BRT: Batch Router started: %s", destType)

	//waiting for reporting client setup
	if brt.reporting != nil {
		brt.reporting.WaitForSetup(types.CORE_REPORTING_CLIENT)
	}

	brt.diagnosisTicker = time.NewTicker(diagnosisTickerTime)
	brt.destType = destType
	brt.jobsDB = jobsDB
	brt.errorDB = errorDB
	brt.isEnabled = true
	brt.noOfWorkers = getBatchRouterConfigInt("noOfWorkers", destType, 8)
	config.RegisterIntConfigVariable(128, &brt.maxFailedCountForJob, true, 1, []string{"BatchRouter." + brt.destType + "." + "maxFailedCountForJob", "BatchRouter." + "maxFailedCountForJob"}...)
	config.RegisterDurationConfigVariable(180, &brt.retryTimeWindow, true, time.Minute, []string{"BatchRouter." + brt.destType + "." + "retryTimeWindowInMins", "BatchRouter." + "retryTimeWindowInMins"}...)
	tr := &http.Transport{}
	client := &http.Client{Transport: tr}
	brt.netHandle = client

	brt.processQ = make(chan BatchDestinationT)
	brt.crashRecover()

	rruntime.Go(func() {
		brt.collectMetrics()
	})
	rruntime.Go(func() {
		brt.initWorkers()
	})
	rruntime.Go(func() {
		brt.backendConfigSubscriber()
	})
	rruntime.Go(func() {
		brt.mainLoop()
	})
	adminInstance.registerBatchRouter(destType, brt)

	brm, err := GetBatchRoutersManager()
	if err != nil {
		panic("Batch Routers manager is nil. Shouldn't happen. Go Debug")
	}
	brm.AddBatchRouter(brt)
}

//
//Pause will pause the batch router
//To completely pause the router, we should pause all the workers
func (brt *HandleT) Pause() {
	brt.pauseLock.Lock()
	defer brt.pauseLock.Unlock()

	if brt.paused {
		return
	}

	//Pause workers
	var wg sync.WaitGroup
	for _, worker := range brt.workers {
		_worker := worker
		wg.Add(1)
		rruntime.Go(func() {
			respChannel := make(chan bool)
			_worker.pauseChannel <- &PauseT{respChannel: respChannel, wg: &wg, waitForResume: true}
			<-respChannel
		})
	}
	wg.Wait()

	brt.paused = true
}

//Resume will resume the batch router
//Resuming all the workers
func (brt *HandleT) Resume() {
	brt.pauseLock.Lock()
	defer brt.pauseLock.Unlock()

	if !brt.paused {
		return
	}

	//Resume workers
	for _, worker := range brt.workers {
		worker.resumeChannel <- true
	}

	brt.paused = false
}<|MERGE_RESOLUTION|>--- conflicted
+++ resolved
@@ -794,11 +794,10 @@
 						if output.Error == nil {
 							brt.recordUploadStats(*batchJobs.BatchDestination, output)
 						}
-<<<<<<< HEAD
-
 						destUploadStat.End()
 					case misc.ContainsString(warehouseDestinations, brt.destType):
-						objectStorageType := warehouseutils.ObjectStorageType(brt.destType, batchJobs.BatchDestination.Destination.Config)
+						useRudderStorage := misc.IsConfiguredToUseRudderObjectStorage(batchJobs.BatchDestination.Destination.Config)
+						objectStorageType := warehouseutils.ObjectStorageType(brt.destType, batchJobs.BatchDestination.Destination.Config, useRudderStorage)
 						destUploadStat := stats.NewStat(fmt.Sprintf(`batch_router.%s_%s_dest_upload_time`, brt.destType, objectStorageType), stats.TimerType)
 						destUploadStat.Start()
 						output := brt.copyJobsToStorage(objectStorageType, batchJobs, true, true)
@@ -807,44 +806,7 @@
 							output.Error = brt.postToWarehouse(batchJobs, output)
 							if output.Error != nil {
 								postToWarehouseErr = true
-=======
-						rruntime.Go(func() {
-							switch {
-							case misc.ContainsString(objectStorageDestinations, brt.destType):
-								destUploadStat := stats.NewStat(fmt.Sprintf(`batch_router.%s_dest_upload_time`, brt.destType), stats.TimerType)
-								destUploadStat.Start()
-								output := brt.copyJobsToStorage(brt.destType, batchJobs, true, false)
-								brt.recordDeliveryStatus(*batchJobs.BatchDestination, output.Error, false)
-								brt.setJobStatus(batchJobs, false, output.Error, false)
-								misc.RemoveFilePaths(output.LocalFilePaths...)
-								if output.JournalOpID > 0 {
-									brt.jobsDB.JournalDeleteEntry(output.JournalOpID)
-								}
-								if output.Error == nil {
-									brt.recordUploadStats(*batchJobs.BatchDestination, output)
-								}
-
-								destUploadStat.End()
-							case misc.ContainsString(warehouseDestinations, brt.destType):
-								useRudderStorage := misc.IsConfiguredToUseRudderObjectStorage(batchJobs.BatchDestination.Destination.Config)
-								objectStorageType := warehouseutils.ObjectStorageType(brt.destType, batchJobs.BatchDestination.Destination.Config, useRudderStorage)
-								destUploadStat := stats.NewStat(fmt.Sprintf(`batch_router.%s_%s_dest_upload_time`, brt.destType, objectStorageType), stats.TimerType)
-								destUploadStat.Start()
-								output := brt.copyJobsToStorage(objectStorageType, batchJobs, true, true)
-								postToWarehouseErr := false
-								if output.Error == nil && output.Key != "" {
-									output.Error = brt.postToWarehouse(batchJobs, output)
-									if output.Error != nil {
-										postToWarehouseErr = true
-									}
-									warehouseutils.DestStat(stats.CountType, "generate_staging_files", batchJobs.BatchDestination.Destination.ID).Count(1)
-									warehouseutils.DestStat(stats.CountType, "staging_file_batch_size", batchJobs.BatchDestination.Destination.ID).Count(len(batchJobs.Jobs))
-								}
-								brt.recordDeliveryStatus(*batchJobs.BatchDestination, output.Error, true)
-								brt.setJobStatus(batchJobs, true, output.Error, postToWarehouseErr)
-								misc.RemoveFilePaths(output.LocalFilePaths...)
-								destUploadStat.End()
->>>>>>> 52222119
+
 							}
 							warehouseutils.DestStat(stats.CountType, "generate_staging_files", batchJobs.BatchDestination.Destination.ID).Count(1)
 							warehouseutils.DestStat(stats.CountType, "staging_file_batch_size", batchJobs.BatchDestination.Destination.ID).Count(len(batchJobs.Jobs))
