--- conflicted
+++ resolved
@@ -32,27 +32,11 @@
 )
 
 var (
-<<<<<<< HEAD
-	jobQueryBatchSize            int
-	noOfWorkers                  int
-	maxFailedCountForJob         int
-	maxRetriesToWarehouseService int
-	mainLoopSleep                time.Duration
-	uploadFreqInS                int64
-	configSubscriberLock         sync.RWMutex
-	objectStorageDestinations    []string
-	warehouseDestinations        []string
-	inProgressMap                map[string]bool
-	inProgressMapLock            sync.RWMutex
-	lastExecMap                  map[string]int64
-	lastExecMapLock              sync.RWMutex
-	uploadedRawDataJobsCache     map[string]map[string]bool
-	warehouseURL                 string
-=======
 	jobQueryBatchSize                  int
 	noOfWorkers                        int
 	maxFailedCountForJob               int
 	mainLoopSleep, diagnosisTickerTime time.Duration
+	maxRetriesToWarehouseService int
 	uploadFreqInS                      int64
 	configSubscriberLock               sync.RWMutex
 	objectStorageDestinations          []string
@@ -64,7 +48,6 @@
 	uploadedRawDataJobsCache           map[string]map[string]bool
 	warehouseURL                       string
 	warehouseMode                      string
->>>>>>> 65f2ed22
 )
 
 type HandleT struct {
@@ -275,7 +258,6 @@
 	jsonPayload, err := json.Marshal(&payload)
 
 	uri := fmt.Sprintf(`%s/v1/process`, warehouseURL)
-
 	_, err = brt.netHandle.Post(uri, "application/json; charset=utf-8",
 		bytes.NewBuffer(jsonPayload))
 	if err != nil {
@@ -283,7 +265,6 @@
 	} else {
 		logger.Infof("BRT: Routed successfully staging file URL to warehouse service@%v", uri)
 	}
-
 	return
 }
 
@@ -322,7 +303,6 @@
 				jobState = jobsdb.AbortedState
 			}
 		}
-
 		status := jobsdb.JobStatusT{
 			JobID:         job.JobID,
 			AttemptNum:    job.LastJobStatus.AttemptNum + 1,
@@ -425,12 +405,8 @@
 							objectStorageType := warehouseutils.ObjectStorageType(brt.destType, batchJobs.BatchDestination.Destination.Config)
 							destUploadStat := stats.NewStat(fmt.Sprintf(`batch_router.%s_%s_dest_upload_time`, brt.destType, objectStorageType), stats.TimerType)
 							destUploadStat.Start()
-<<<<<<< HEAD
-							output := brt.copyJobsToStorage(warehouseutils.ObjectStorageMap[brt.destType], batchJobs, true, true)
+							output := brt.copyJobsToStorage(objectStorageType, batchJobs, true, true)
 							postToWarehouseErr := false
-=======
-							output := brt.copyJobsToStorage(objectStorageType, batchJobs, true, true)
->>>>>>> 65f2ed22
 							if output.Error == nil && output.Key != "" {
 								output.Error = brt.postToWarehouse(batchJobs, output.Key)
 								if output.Error != nil {
