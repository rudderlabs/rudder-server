package batchrouter

import jsoniter "github.com/json-iterator/go"

var (
	json                    = jsoniter.ConfigCompatibleWithStandardLibrary
	objectStoreDestinations = []string{"S3", "GCS", "AZURE_BLOB", "MINIO", "DIGITAL_OCEAN_SPACES"}
	asyncDestinations       = []string{"MARKETO_BULK_UPLOAD"}
	dateFormatLayouts       = map[string]string{
		"01-02-2006": "MM-DD-YYYY",
		"2006-01-02": "YYYY-MM-DD",
		//"02-01-2006" : "DD-MM-YYYY", //adding this might match with that of MM-DD-YYYY too
	}
<<<<<<< HEAD
	dateFormatMap = make(map[string]string)
}

func Init() {
	loadConfig()
	pkgLogger = logger.NewLogger().Child("batchrouter")
	Diagnostics = diagnostics.Diagnostics
}

// Setup initializes this module
func (brt *HandleT) Setup(
	backendConfig backendconfig.BackendConfig,
	jobsDB,
	errorDB jobsdb.JobsDB,
	destType string,
	reporting types.ReportingI,
	multitenantStat multitenant.MultiTenantI,
	transientSources transientsource.Service,
	rsourcesService rsources.JobService,
	debugger destinationdebugger.DestinationDebugger,
) {
	brt.isBackendConfigInitialized = false
	brt.backendConfigInitialized = make(chan bool)
	brt.fileManagerFactory = filemanager.DefaultFileManagerFactory
	brt.backendConfig = backendConfig
	brt.reporting = reporting
	brt.debugger = debugger
	config.RegisterBoolConfigVariable(types.DefaultReportingEnabled, &brt.reportingEnabled, false, "Reporting.enabled")
	brt.logger = pkgLogger.Child(destType)
	brt.logger.Infof("BRT: Batch Router started: %s", destType)

	brt.multitenantI = multitenantStat
	brt.transientSources = transientSources
	brt.rsourcesService = rsourcesService
	// waiting for reporting client setup
	if brt.reporting != nil && brt.reportingEnabled {
		// error is ignored as context.TODO() is passed, err is not expected.
		_ = brt.reporting.WaitForSetup(context.TODO(), types.CoreReportingClient)
	}
	if brt.warehouseClient == nil {
		brt.warehouseClient = client.NewWarehouse(misc.GetWarehouseURL(), client.WithTimeout(
			config.GetDuration("WarehouseClient.timeout", 30, time.Second),
		))
	}

	brt.inProgressMap = map[string]bool{}
	brt.lastExecMap = map[string]int64{}
	brt.encounteredMergeRuleMap = map[string]map[string]bool{}
	brt.uploadedRawDataJobsCache = make(map[string]map[string]bool)

	brt.diagnosisTicker = time.NewTicker(diagnosisTickerTime)
	brt.destType = destType
	brt.jobsDB = jobsDB
	brt.errorDB = errorDB
	brt.isEnabled = true
	brt.asyncDestinationStruct = make(map[string]*asyncdestinationmanager.AsyncDestinationStruct)
	brt.noOfWorkers = getBatchRouterConfigInt("noOfWorkers", destType, 8)
	config.RegisterDurationConfigVariable(10, &brt.pollStatusLoopSleep, true, time.Second, []string{"BatchRouter." + brt.destType + "." + "pollStatusLoopSleep", "BatchRouter.pollStatusLoopSleep"}...)
	config.RegisterIntConfigVariable(100000, &brt.jobQueryBatchSize, true, 1, []string{"BatchRouter." + brt.destType + "." + "jobQueryBatchSize", "BatchRouter.jobQueryBatchSize"}...)
	config.RegisterIntConfigVariable(10000, &brt.maxEventsInABatch, false, 1, []string{"BatchRouter." + brt.destType + "." + "maxEventsInABatch", "BatchRouter.maxEventsInABatch"}...)
	config.RegisterIntConfigVariable(128, &brt.maxFailedCountForJob, true, 1, []string{"BatchRouter." + brt.destType + "." + "maxFailedCountForJob", "BatchRouter." + "maxFailedCountForJob"}...)
	config.RegisterDurationConfigVariable(180, &brt.retryTimeWindow, true, time.Minute, []string{"BatchRouter." + brt.destType + "." + "retryTimeWindow", "BatchRouter." + brt.destType + "." + "retryTimeWindowInMins", "BatchRouter." + "retryTimeWindow", "BatchRouter." + "retryTimeWindowInMins"}...)
	config.RegisterDurationConfigVariable(30, &brt.asyncUploadTimeout, true, time.Minute, []string{"BatchRouter." + brt.destType + "." + "asyncUploadTimeout", "BatchRouter." + "asyncUploadTimeout"}...)
	config.RegisterInt64ConfigVariable(1*bytesize.GB, &brt.payloadLimit, true, 1, []string{"BatchRouter." + brt.destType + "." + "PayloadLimit", "BatchRouter.PayloadLimit"}...)
	config.RegisterIntConfigVariable(2, &brt.jobdDBMaxRetries, true, 1, []string{"JobsDB.BatchRouter.MaxRetries", "JobsDB.MaxRetries"}...)
	config.RegisterDurationConfigVariable(600, &brt.jobdDBQueryRequestTimeout, true, time.Second, []string{"JobsDB.BatchRouter.QueryRequestTimeout", "JobsDB.QueryRequestTimeout"}...)
	config.RegisterDurationConfigVariable(600, &brt.jobsDBCommandTimeout, true, time.Second, []string{"JobsDB.BatchRouter.CommandRequestTimeout", "JobsDB.CommandRequestTimeout"}...)
	brt.uploadIntervalMap = map[string]time.Duration{}

	tr := &http.Transport{}
	client := &http.Client{Transport: tr, Timeout: netClientTimeout}
	brt.netHandle = client
	brt.pollTimeStat = stats.Default.NewTaggedStat("async_poll_time", stats.TimerType, map[string]string{
		"module":   "batch_router",
		"destType": destType,
	})
	brt.failedJobsTimeStat = stats.Default.NewTaggedStat("async_failed_job_poll_time", stats.TimerType, map[string]string{
		"module":   "batch_router",
		"destType": destType,
	})
	brt.successfulJobCount = stats.Default.NewTaggedStat("async_successful_job_count", stats.CountType, map[string]string{
		"module":   "batch_router",
		"destType": destType,
	})

	brt.failedJobCount = stats.Default.NewTaggedStat("async_failed_job_count", stats.CountType, map[string]string{
		"module":   "batch_router",
		"destType": destType,
	})

	brt.abortedJobCount = stats.Default.NewTaggedStat("async_aborted_job_count", stats.CountType, map[string]string{
		"module":   "batch_router",
		"destType": destType,
	})

	brt.processQ = make(chan *BatchDestinationDataT)
	brt.crashRecover()

	ctx, cancel := context.WithCancel(context.Background())
	g, ctx := errgroup.WithContext(ctx)

	brt.backgroundCtx = ctx
	brt.backgroundGroup = g
	brt.backgroundCancel = cancel
	brt.backgroundWait = g.Wait

	g.Go(misc.WithBugsnag(func() error {
		brt.collectMetrics(ctx)
		return nil
	}))
	g.Go(misc.WithBugsnag(func() error {
		brt.initWorkers()
		return nil
	}))

	g.Go(misc.WithBugsnag(func() error {
		brt.pollAsyncStatus(ctx)
		return nil
	}))

	g.Go(misc.WithBugsnag(func() error {
		brt.asyncUploadWorker(ctx)
		return nil
	}))

	if brt.adaptiveLimit == nil {
		brt.adaptiveLimit = func(limit int64) int64 { return limit }
	}

	rruntime.Go(func() {
		brt.backendConfigSubscriber()
	})
}

func (brt *HandleT) Start() {
	ctx := brt.backgroundCtx
	brt.backgroundGroup.Go(misc.WithBugsnag(func() error {
		<-brt.backendConfigInitialized
		brt.mainLoop(ctx)

		return nil
	}))
}

func (brt *HandleT) Shutdown() {
	brt.backgroundCancel()
	_ = brt.backgroundWait()
}

func (brt *HandleT) updateRudderSourcesStats(ctx context.Context, tx jobsdb.UpdateSafeTx, jobs []*jobsdb.JobT, jobStatuses []*jobsdb.JobStatusT) error {
	rsourcesStats := rsources.NewStatsCollector(brt.rsourcesService)
	rsourcesStats.BeginProcessing(jobs)
	rsourcesStats.JobStatusesUpdated(jobStatuses)
	err := rsourcesStats.Publish(ctx, tx.SqlTx())
	if err != nil {
		return fmt.Errorf("publishing rsources stats: %w", err)
	}
	return nil
}

func (brt *HandleT) updateProcessedEventsMetrics(statusList []*jobsdb.JobStatusT) {
	eventsPerStateAndCode := map[string]map[string]int{}
	for i := range statusList {
		state := statusList[i].JobState
		code := statusList[i].ErrorCode
		if _, ok := eventsPerStateAndCode[state]; !ok {
			eventsPerStateAndCode[state] = map[string]int{}
		}
		eventsPerStateAndCode[state][code]++
	}
	for state, codes := range eventsPerStateAndCode {
		for code, count := range codes {
			stats.Default.NewTaggedStat(`pipeline_processed_events`, stats.CountType, stats.Tags{
				"module":   "batch_router",
				"destType": brt.destType,
				"state":    state,
				"code":     code,
			}).Count(count)
		}
	}
}
=======
)
>>>>>>> d90ea681
<|MERGE_RESOLUTION|>--- conflicted
+++ resolved
@@ -11,188 +11,4 @@
 		"2006-01-02": "YYYY-MM-DD",
 		//"02-01-2006" : "DD-MM-YYYY", //adding this might match with that of MM-DD-YYYY too
 	}
-<<<<<<< HEAD
-	dateFormatMap = make(map[string]string)
-}
-
-func Init() {
-	loadConfig()
-	pkgLogger = logger.NewLogger().Child("batchrouter")
-	Diagnostics = diagnostics.Diagnostics
-}
-
-// Setup initializes this module
-func (brt *HandleT) Setup(
-	backendConfig backendconfig.BackendConfig,
-	jobsDB,
-	errorDB jobsdb.JobsDB,
-	destType string,
-	reporting types.ReportingI,
-	multitenantStat multitenant.MultiTenantI,
-	transientSources transientsource.Service,
-	rsourcesService rsources.JobService,
-	debugger destinationdebugger.DestinationDebugger,
-) {
-	brt.isBackendConfigInitialized = false
-	brt.backendConfigInitialized = make(chan bool)
-	brt.fileManagerFactory = filemanager.DefaultFileManagerFactory
-	brt.backendConfig = backendConfig
-	brt.reporting = reporting
-	brt.debugger = debugger
-	config.RegisterBoolConfigVariable(types.DefaultReportingEnabled, &brt.reportingEnabled, false, "Reporting.enabled")
-	brt.logger = pkgLogger.Child(destType)
-	brt.logger.Infof("BRT: Batch Router started: %s", destType)
-
-	brt.multitenantI = multitenantStat
-	brt.transientSources = transientSources
-	brt.rsourcesService = rsourcesService
-	// waiting for reporting client setup
-	if brt.reporting != nil && brt.reportingEnabled {
-		// error is ignored as context.TODO() is passed, err is not expected.
-		_ = brt.reporting.WaitForSetup(context.TODO(), types.CoreReportingClient)
-	}
-	if brt.warehouseClient == nil {
-		brt.warehouseClient = client.NewWarehouse(misc.GetWarehouseURL(), client.WithTimeout(
-			config.GetDuration("WarehouseClient.timeout", 30, time.Second),
-		))
-	}
-
-	brt.inProgressMap = map[string]bool{}
-	brt.lastExecMap = map[string]int64{}
-	brt.encounteredMergeRuleMap = map[string]map[string]bool{}
-	brt.uploadedRawDataJobsCache = make(map[string]map[string]bool)
-
-	brt.diagnosisTicker = time.NewTicker(diagnosisTickerTime)
-	brt.destType = destType
-	brt.jobsDB = jobsDB
-	brt.errorDB = errorDB
-	brt.isEnabled = true
-	brt.asyncDestinationStruct = make(map[string]*asyncdestinationmanager.AsyncDestinationStruct)
-	brt.noOfWorkers = getBatchRouterConfigInt("noOfWorkers", destType, 8)
-	config.RegisterDurationConfigVariable(10, &brt.pollStatusLoopSleep, true, time.Second, []string{"BatchRouter." + brt.destType + "." + "pollStatusLoopSleep", "BatchRouter.pollStatusLoopSleep"}...)
-	config.RegisterIntConfigVariable(100000, &brt.jobQueryBatchSize, true, 1, []string{"BatchRouter." + brt.destType + "." + "jobQueryBatchSize", "BatchRouter.jobQueryBatchSize"}...)
-	config.RegisterIntConfigVariable(10000, &brt.maxEventsInABatch, false, 1, []string{"BatchRouter." + brt.destType + "." + "maxEventsInABatch", "BatchRouter.maxEventsInABatch"}...)
-	config.RegisterIntConfigVariable(128, &brt.maxFailedCountForJob, true, 1, []string{"BatchRouter." + brt.destType + "." + "maxFailedCountForJob", "BatchRouter." + "maxFailedCountForJob"}...)
-	config.RegisterDurationConfigVariable(180, &brt.retryTimeWindow, true, time.Minute, []string{"BatchRouter." + brt.destType + "." + "retryTimeWindow", "BatchRouter." + brt.destType + "." + "retryTimeWindowInMins", "BatchRouter." + "retryTimeWindow", "BatchRouter." + "retryTimeWindowInMins"}...)
-	config.RegisterDurationConfigVariable(30, &brt.asyncUploadTimeout, true, time.Minute, []string{"BatchRouter." + brt.destType + "." + "asyncUploadTimeout", "BatchRouter." + "asyncUploadTimeout"}...)
-	config.RegisterInt64ConfigVariable(1*bytesize.GB, &brt.payloadLimit, true, 1, []string{"BatchRouter." + brt.destType + "." + "PayloadLimit", "BatchRouter.PayloadLimit"}...)
-	config.RegisterIntConfigVariable(2, &brt.jobdDBMaxRetries, true, 1, []string{"JobsDB.BatchRouter.MaxRetries", "JobsDB.MaxRetries"}...)
-	config.RegisterDurationConfigVariable(600, &brt.jobdDBQueryRequestTimeout, true, time.Second, []string{"JobsDB.BatchRouter.QueryRequestTimeout", "JobsDB.QueryRequestTimeout"}...)
-	config.RegisterDurationConfigVariable(600, &brt.jobsDBCommandTimeout, true, time.Second, []string{"JobsDB.BatchRouter.CommandRequestTimeout", "JobsDB.CommandRequestTimeout"}...)
-	brt.uploadIntervalMap = map[string]time.Duration{}
-
-	tr := &http.Transport{}
-	client := &http.Client{Transport: tr, Timeout: netClientTimeout}
-	brt.netHandle = client
-	brt.pollTimeStat = stats.Default.NewTaggedStat("async_poll_time", stats.TimerType, map[string]string{
-		"module":   "batch_router",
-		"destType": destType,
-	})
-	brt.failedJobsTimeStat = stats.Default.NewTaggedStat("async_failed_job_poll_time", stats.TimerType, map[string]string{
-		"module":   "batch_router",
-		"destType": destType,
-	})
-	brt.successfulJobCount = stats.Default.NewTaggedStat("async_successful_job_count", stats.CountType, map[string]string{
-		"module":   "batch_router",
-		"destType": destType,
-	})
-
-	brt.failedJobCount = stats.Default.NewTaggedStat("async_failed_job_count", stats.CountType, map[string]string{
-		"module":   "batch_router",
-		"destType": destType,
-	})
-
-	brt.abortedJobCount = stats.Default.NewTaggedStat("async_aborted_job_count", stats.CountType, map[string]string{
-		"module":   "batch_router",
-		"destType": destType,
-	})
-
-	brt.processQ = make(chan *BatchDestinationDataT)
-	brt.crashRecover()
-
-	ctx, cancel := context.WithCancel(context.Background())
-	g, ctx := errgroup.WithContext(ctx)
-
-	brt.backgroundCtx = ctx
-	brt.backgroundGroup = g
-	brt.backgroundCancel = cancel
-	brt.backgroundWait = g.Wait
-
-	g.Go(misc.WithBugsnag(func() error {
-		brt.collectMetrics(ctx)
-		return nil
-	}))
-	g.Go(misc.WithBugsnag(func() error {
-		brt.initWorkers()
-		return nil
-	}))
-
-	g.Go(misc.WithBugsnag(func() error {
-		brt.pollAsyncStatus(ctx)
-		return nil
-	}))
-
-	g.Go(misc.WithBugsnag(func() error {
-		brt.asyncUploadWorker(ctx)
-		return nil
-	}))
-
-	if brt.adaptiveLimit == nil {
-		brt.adaptiveLimit = func(limit int64) int64 { return limit }
-	}
-
-	rruntime.Go(func() {
-		brt.backendConfigSubscriber()
-	})
-}
-
-func (brt *HandleT) Start() {
-	ctx := brt.backgroundCtx
-	brt.backgroundGroup.Go(misc.WithBugsnag(func() error {
-		<-brt.backendConfigInitialized
-		brt.mainLoop(ctx)
-
-		return nil
-	}))
-}
-
-func (brt *HandleT) Shutdown() {
-	brt.backgroundCancel()
-	_ = brt.backgroundWait()
-}
-
-func (brt *HandleT) updateRudderSourcesStats(ctx context.Context, tx jobsdb.UpdateSafeTx, jobs []*jobsdb.JobT, jobStatuses []*jobsdb.JobStatusT) error {
-	rsourcesStats := rsources.NewStatsCollector(brt.rsourcesService)
-	rsourcesStats.BeginProcessing(jobs)
-	rsourcesStats.JobStatusesUpdated(jobStatuses)
-	err := rsourcesStats.Publish(ctx, tx.SqlTx())
-	if err != nil {
-		return fmt.Errorf("publishing rsources stats: %w", err)
-	}
-	return nil
-}
-
-func (brt *HandleT) updateProcessedEventsMetrics(statusList []*jobsdb.JobStatusT) {
-	eventsPerStateAndCode := map[string]map[string]int{}
-	for i := range statusList {
-		state := statusList[i].JobState
-		code := statusList[i].ErrorCode
-		if _, ok := eventsPerStateAndCode[state]; !ok {
-			eventsPerStateAndCode[state] = map[string]int{}
-		}
-		eventsPerStateAndCode[state][code]++
-	}
-	for state, codes := range eventsPerStateAndCode {
-		for code, count := range codes {
-			stats.Default.NewTaggedStat(`pipeline_processed_events`, stats.CountType, stats.Tags{
-				"module":   "batch_router",
-				"destType": brt.destType,
-				"state":    state,
-				"code":     code,
-			}).Count(count)
-		}
-	}
-}
-=======
-)
->>>>>>> d90ea681
+)