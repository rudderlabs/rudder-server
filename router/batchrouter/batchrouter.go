--- conflicted
+++ resolved
@@ -568,13 +568,8 @@
 	}
 }
 
-<<<<<<< HEAD
 func (brt *HandleT) copyJobsToStorage(provider string, batchJobs *BatchJobsT, makeJournalEntry bool, isWarehouse bool) StorageUploadOutput {
 	if true {
-=======
-func (brt *HandleT) copyJobsToStorage(provider string, batchJobs *BatchJobsT, makeJournalEntry, isWarehouse bool) StorageUploadOutput {
-	if disableEgress {
->>>>>>> 19d1e3d0
 		return StorageUploadOutput{Error: rterror.DisabledEgress}
 	}
 
