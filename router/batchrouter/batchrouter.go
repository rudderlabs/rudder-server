package batchrouter

import (
	"bufio"
	"compress/gzip"
	"database/sql"
	"encoding/json"
	"fmt"
	"os"
	"path/filepath"
	"strings"
	"sync"
	"time"

	"github.com/rudderlabs/rudder-server/config"
	backendconfig "github.com/rudderlabs/rudder-server/config/backend-config"
	"github.com/rudderlabs/rudder-server/jobsdb"
	warehouseutils "github.com/rudderlabs/rudder-server/router/warehouse/utils"
	"github.com/rudderlabs/rudder-server/rruntime"
	"github.com/rudderlabs/rudder-server/services/filemanager"
	"github.com/rudderlabs/rudder-server/services/stats"
	"github.com/rudderlabs/rudder-server/utils"
	"github.com/rudderlabs/rudder-server/utils/logger"
	"github.com/rudderlabs/rudder-server/utils/misc"
	uuid "github.com/satori/go.uuid"
	"github.com/tidwall/gjson"
)

var (
	jobQueryBatchSize          int
	noOfWorkers                int
	mainLoopSleep              time.Duration
	uploadFreqInS              int64
	configSubscriberLock       sync.RWMutex
	objectStorageDestinations  []string
	warehouseDestinations      []string
	inProgressMap              map[string]bool
	inProgressMapLock          sync.RWMutex
	lastExecMap                map[string]int64
	lastExecMapLock            sync.RWMutex
	uploadedRawDataJobsCache   map[string]map[string]bool
	warehouseStagingFilesTable string
)

type HandleT struct {
	destType          string
	batchDestinations []DestinationT
	processQ          chan BatchJobsT
	jobsDB            *jobsdb.HandleT
	jobsDBHandle      *sql.DB
	isEnabled         bool
}

type ObjectStorageT struct {
	Config          map[string]interface{}
	Key             string
	Provider        string
	DestinationID   string
	DestinationType string
}

func (brt *HandleT) backendConfigSubscriber() {
	ch := make(chan utils.DataEvent)
	backendconfig.Subscribe(ch)
	for {
		config := <-ch
		configSubscriberLock.Lock()
		brt.batchDestinations = []DestinationT{}
		allSources := config.Data.(backendconfig.SourcesT)
		for _, source := range allSources.Sources {
			if source.Enabled && len(source.Destinations) > 0 {
				for _, destination := range source.Destinations {
					if destination.Enabled && destination.DestinationDefinition.Name == brt.destType {
						brt.batchDestinations = append(brt.batchDestinations, DestinationT{Source: source, Destination: destination})
					}
				}
			}
		}
		configSubscriberLock.Unlock()
	}
}

type StorageUploadOutput struct {
	Config         map[string]interface{}
	Key            string
	LocalFilePaths []string
	Error          error
	JournalOpID    int64
}

type ErrorResponseT struct {
	Error string
}

func updateDestStatusStats(id string, count int, isSuccess bool) {
	var destStatsD *stats.RudderStats
	if isSuccess {
		destStatsD = stats.NewBatchDestStat("batch_router.dest_successful_events", stats.CountType, id)
	} else {
		destStatsD = stats.NewBatchDestStat("batch_router.dest_failed_attempts", stats.CountType, id)
	}
	destStatsD.Count(count)
}

func (brt *HandleT) copyJobsToStorage(provider string, batchJobs BatchJobsT, makeJournalEntry bool, isWarehouse bool) StorageUploadOutput {
	var localTmpDirName string
	if isWarehouse {
		localTmpDirName = "/rudder-warehouse-staging-uploads/"
	} else {
		localTmpDirName = "/rudder-raw-data-destination-logs/"
	}

	uuid := uuid.NewV4()
	logger.Debugf("BRT: Starting logging to %s", provider)

	tmpDirPath := misc.CreateTMPDIR()
	path := fmt.Sprintf("%v%v.json", tmpDirPath+localTmpDirName, fmt.Sprintf("%v.%v.%v", time.Now().Unix(), batchJobs.BatchDestination.Source.ID, uuid))

	gzipFilePath := fmt.Sprintf(`%v.gz`, path)
	err := os.MkdirAll(filepath.Dir(gzipFilePath), os.ModePerm)
	if err != nil {
		panic(err)
	}
	gzWriter, err := misc.CreateGZ(gzipFilePath)

	eventsFound := false
	for _, job := range batchJobs.Jobs {
		eventID := gjson.GetBytes(job.EventPayload, "messageId").String()
		var ok bool
		interruptedEventsMap, isDestInterrupted := uploadedRawDataJobsCache[batchJobs.BatchDestination.Destination.ID]
		if isDestInterrupted {
			if _, ok = interruptedEventsMap[eventID]; !ok {
				eventsFound = true
				gzWriter.WriteGZ(fmt.Sprintf(`%s`, job.EventPayload) + "\n")
			}
		} else {
			eventsFound = true
			gzWriter.WriteGZ(fmt.Sprintf(`%s`, job.EventPayload) + "\n")
		}
	}
	gzWriter.CloseGZ()
	if !isWarehouse && !eventsFound {
		logger.Infof("BRT: All events in this batch for %s are de-deuplicated...", provider)
		return StorageUploadOutput{
			LocalFilePaths: []string{gzipFilePath},
		}
	}

	logger.Debugf("BRT: Logged to local file: %v", gzipFilePath)

	uploader, err := filemanager.New(&filemanager.SettingsT{
		Provider: provider,
		Config:   batchJobs.BatchDestination.Destination.Config.(map[string]interface{}),
	})
	if err != nil {
		panic(err)
	}

	outputFile, err := os.Open(gzipFilePath)
	if err != nil {
		panic(err)
	}

	logger.Debugf("BRT: Starting upload to %s", provider)

	var keyPrefixes []string
	if isWarehouse {
		keyPrefixes = []string{config.GetEnv("WAREHOUSE_STAGING_BUCKET_FOLDER_NAME", "rudder-warehouse-staging-logs"), batchJobs.BatchDestination.Source.ID, time.Now().Format("01-02-2006")}
	} else {
		keyPrefixes = []string{config.GetEnv("DESTINATION_BUCKET_FOLDER_NAME", "rudder-logs"), batchJobs.BatchDestination.Source.ID, time.Now().Format("01-02-2006")}
	}

	_, fileName := filepath.Split(gzipFilePath)
	var (
		opID      int64
		opPayload json.RawMessage
	)
	if !isWarehouse {
		opPayload, _ = json.Marshal(&ObjectStorageT{
			Config:          batchJobs.BatchDestination.Destination.Config.(map[string]interface{}),
			Key:             strings.Join(append(keyPrefixes, fileName), "/"),
			Provider:        provider,
			DestinationID:   batchJobs.BatchDestination.Destination.ID,
			DestinationType: batchJobs.BatchDestination.Destination.DestinationDefinition.Name,
		})
		opID = brt.jobsDB.JournalMarkStart(jobsdb.RawDataDestUploadOperation, opPayload)
	}
	_, err = uploader.Upload(outputFile, keyPrefixes...)

	if err != nil {
		logger.Errorf("BRT: Error uploading to %s: Error: %v", provider, err)
		return StorageUploadOutput{
			Error:       err,
			JournalOpID: opID,
		}
	}

	return StorageUploadOutput{
		Config:         batchJobs.BatchDestination.Destination.Config.(map[string]interface{}),
		Key:            strings.Join(keyPrefixes, "/") + "/" + fileName,
		LocalFilePaths: []string{gzipFilePath},
		JournalOpID:    opID,
	}
}

func (brt *HandleT) updateWarehouseMetadata(batchJobs BatchJobsT, location string) (err error) {
	schemaMap := make(map[string]map[string]interface{})
	for _, job := range batchJobs.Jobs {
		var payload map[string]interface{}
		err := json.Unmarshal(job.EventPayload, &payload)
		if err != nil {
			panic(err)
		}
		tableName := payload["metadata"].(map[string]interface{})["table"].(string)
		var ok bool
		if _, ok = schemaMap[tableName]; !ok {
			schemaMap[tableName] = make(map[string]interface{})
		}
		columns := payload["metadata"].(map[string]interface{})["columns"].(map[string]interface{})
		for columnName, columnType := range columns {
			if _, ok := schemaMap[tableName][columnName]; !ok {
				schemaMap[tableName][columnName] = columnType
			}
		}
	}
	logger.Debugf("BRT: Creating record for uploaded json in %s table with schema: %+v", warehouseStagingFilesTable, schemaMap)
	schemaPayload, err := json.Marshal(schemaMap)
	sqlStatement := fmt.Sprintf(`INSERT INTO %s (location, schema, source_id, destination_id, status, created_at, updated_at)
									   VALUES ($1, $2, $3, $4, $5, $6, $6)`, warehouseStagingFilesTable)
	stmt, err := brt.jobsDBHandle.Prepare(sqlStatement)
	if err != nil {
		panic(err)
	}
	defer stmt.Close()

	_, err = stmt.Exec(location, schemaPayload, batchJobs.BatchDestination.Source.ID, batchJobs.BatchDestination.Destination.ID, warehouseutils.StagingFileWaitingState, time.Now())
	if err != nil {
		panic(err)
	}
	return err
}

func (brt *HandleT) setJobStatus(batchJobs BatchJobsT, isWarehouse bool, err error) {
	var (
		jobState  string
		errorResp []byte
	)

	if err != nil {
		logger.Errorf("BRT: Error uploading to object storage: %v %v", err, batchJobs.BatchDestination.Source.ID)
		jobState = jobsdb.FailedState
		errorResp, _ = json.Marshal(ErrorResponseT{Error: err.Error()})
		// We keep track of number of failed attempts in case of failure and number of events uploaded in case of success in stats
		updateDestStatusStats(batchJobs.BatchDestination.Destination.ID, 1, false)
	} else {
		logger.Debugf("BRT: Uploaded to object storage : %v at %v", batchJobs.BatchDestination.Source.ID, time.Now().Format("01-02-2006"))
		jobState = jobsdb.SucceededState
		errorResp = []byte(`{"success":"OK"}`)
		updateDestStatusStats(batchJobs.BatchDestination.Destination.ID, len(batchJobs.Jobs), true)
	}

	var statusList []*jobsdb.JobStatusT

	//Identify jobs which can be processed
	for _, job := range batchJobs.Jobs {
		status := jobsdb.JobStatusT{
			JobID:         job.JobID,
			AttemptNum:    job.LastJobStatus.AttemptNum,
			JobState:      jobState,
			ExecTime:      time.Now(),
			RetryTime:     time.Now(),
			ErrorCode:     "",
			ErrorResponse: errorResp,
		}
		statusList = append(statusList, &status)
	}

	parameterFilters := []jobsdb.ParameterFilterT{
		jobsdb.ParameterFilterT{
			Name:  "source_id",
			Value: batchJobs.BatchDestination.Source.ID,
		},
		jobsdb.ParameterFilterT{
			Name:     "destination_id",
			Value:    batchJobs.BatchDestination.Destination.ID,
			Optional: true,
		},
	}
	//Mark the jobs as executing
	brt.jobsDB.UpdateJobStatus(statusList, []string{brt.destType}, parameterFilters)
}

func (brt *HandleT) initWorkers() {
	for i := 0; i < noOfWorkers; i++ {
		rruntime.Go(func() {
			func() {
				for {
					select {
					case batchJobs := <-brt.processQ:
						switch {
						case misc.ContainsString(objectStorageDestinations, brt.destType):
							destUploadStat := stats.NewStat(fmt.Sprintf(`batch_router.%s_dest_upload_time`, brt.destType), stats.TimerType)
							destUploadStat.Start()
							output := brt.copyJobsToStorage(brt.destType, batchJobs, true, false)
							brt.setJobStatus(batchJobs, false, output.Error)
							if output.JournalOpID != 0 {
								brt.jobsDB.JournalDeleteEntry(output.JournalOpID)
							}
							misc.RemoveFilePaths(output.LocalFilePaths...)
							destUploadStat.End()
							setDestInProgress(batchJobs.BatchDestination, false)
						case misc.ContainsString(warehouseDestinations, brt.destType):
							destUploadStat := stats.NewStat(fmt.Sprintf(`batch_router.%s_%s_dest_upload_time`, brt.destType, warehouseutils.ObjectStorageMap[brt.destType]), stats.TimerType)
							destUploadStat.Start()
							output := brt.copyJobsToStorage(warehouseutils.ObjectStorageMap[brt.destType], batchJobs, true, true)
							if output.Error == nil && output.Key != "" {
								brt.updateWarehouseMetadata(batchJobs, output.Key)
								warehouseutils.DestStat(stats.CountType, "generate_staging_files", batchJobs.BatchDestination.Destination.ID).Count(1)
							}
							brt.setJobStatus(batchJobs, true, output.Error)
							misc.RemoveFilePaths(output.LocalFilePaths...)
							destUploadStat.End()
							setDestInProgress(batchJobs.BatchDestination, false)
						}
<<<<<<< HEAD
=======
						misc.RemoveFilePaths(output.LocalFilePaths...)
						destUploadStat.End()
						setDestInProgress(batchJobs.BatchDestination, false)
					case misc.ContainsString(warehouseDestinations, brt.destType):
						destUploadStat := stats.NewStat(fmt.Sprintf(`batch_router.%s_%s_dest_upload_time`, brt.destType, warehouseutils.ObjectStorageMap[brt.destType]), stats.TimerType)
						destUploadStat.Start()
						output := brt.copyJobsToStorage(warehouseutils.ObjectStorageMap[brt.destType], batchJobs, true, true)
						if output.Error == nil && output.Key != "" {
							brt.updateWarehouseMetadata(batchJobs, output.Key)
							warehouseutils.DestStat(stats.CountType, "generate_staging_files", batchJobs.BatchDestination.Destination.ID).Count(1)
							warehouseutils.DestStat(stats.CountType, "staging_file_batch_size", batchJobs.BatchDestination.Destination.ID).Count(len(batchJobs.Jobs))
						}
						brt.setJobStatus(batchJobs, true, output.Error)
						misc.RemoveFilePaths(output.LocalFilePaths...)
						destUploadStat.End()
						setDestInProgress(batchJobs.BatchDestination, false)
					}
>>>>>>> 9ab0879f

					}
				}
			}()
		})
	}
}

type DestinationT struct {
	Source      backendconfig.SourceT
	Destination backendconfig.DestinationT
}

type BatchJobsT struct {
	Jobs             []*jobsdb.JobT
	BatchDestination DestinationT
}

func isDestInProgress(batchDestination DestinationT) bool {
	inProgressMapLock.RLock()
	if inProgressMap[batchDestination.Source.ID+"_"+batchDestination.Destination.ID] {
		inProgressMapLock.RUnlock()
		return true
	}
	inProgressMapLock.RUnlock()
	return false
}

func setDestInProgress(batchDestination DestinationT, starting bool) {
	inProgressMapLock.Lock()
	if starting {
		inProgressMap[batchDestination.Source.ID+"_"+batchDestination.Destination.ID] = true
	} else {
		delete(inProgressMap, batchDestination.Source.ID+"_"+batchDestination.Destination.ID)
	}
	inProgressMapLock.Unlock()
}

func uploadFrequencyExceeded(batchDestination DestinationT) bool {
	lastExecMapLock.Lock()
	defer lastExecMapLock.Unlock()
	if lastExecTime, ok := lastExecMap[batchDestination.Destination.ID]; ok && time.Now().Unix()-lastExecTime < uploadFreqInS {
		return true
	}
	lastExecMap[batchDestination.Destination.ID] = time.Now().Unix()
	return false
}

func (brt *HandleT) mainLoop() {
	for {
		if !brt.isEnabled {
			time.Sleep(2 * mainLoopSleep)
			continue
		}
		time.Sleep(mainLoopSleep)
		for _, batchDestination := range brt.batchDestinations {
			if isDestInProgress(batchDestination) {
				continue
			}
			if uploadFrequencyExceeded(batchDestination) {
				logger.Debugf("WH: Skipping batch router upload loop since %s:%s upload freq not exceeded", batchDestination.Destination.DestinationDefinition.Name, batchDestination.Destination.ID)
				continue
			}
			setDestInProgress(batchDestination, true)

			toQuery := jobQueryBatchSize
			parameterFilters := []jobsdb.ParameterFilterT{
				jobsdb.ParameterFilterT{
					Name:  "source_id",
					Value: batchDestination.Source.ID,
				},
				jobsdb.ParameterFilterT{
					Name:     "destination_id",
					Value:    batchDestination.Destination.ID,
					Optional: true,
				},
			}
			brtQueryStat := stats.NewStat("batch_router.jobsdb_query_time", stats.TimerType)
			brtQueryStat.Start()

			retryList := brt.jobsDB.GetToRetry([]string{brt.destType}, toQuery, parameterFilters)
			toQuery -= len(retryList)
			waitList := brt.jobsDB.GetWaiting([]string{brt.destType}, toQuery, parameterFilters) //Jobs send to waiting state
			toQuery -= len(waitList)
			unprocessedList := brt.jobsDB.GetUnprocessed([]string{brt.destType}, toQuery, parameterFilters)
			brtQueryStat.End()

			combinedList := append(waitList, append(unprocessedList, retryList...)...)
			if len(combinedList) == 0 {
				logger.Debugf("BRT: DB Read Complete. No BRT Jobs to process.")
				setDestInProgress(batchDestination, false)
				continue
			}
			logger.Debugf("BRT: %s: DB Read Complete. retryList: %v, waitList: %v unprocessedList: %v, total: %v", brt.destType, len(retryList), len(waitList), len(unprocessedList), len(combinedList))

			var statusList []*jobsdb.JobStatusT

			//Identify jobs which can be processed
			for _, job := range combinedList {
				status := jobsdb.JobStatusT{
					JobID:         job.JobID,
					AttemptNum:    job.LastJobStatus.AttemptNum + 1,
					JobState:      jobsdb.ExecutingState,
					ExecTime:      time.Now(),
					RetryTime:     time.Now(),
					ErrorCode:     "",
					ErrorResponse: []byte(`{}`), // check
				}
				statusList = append(statusList, &status)
			}

			parameterFilters = []jobsdb.ParameterFilterT{
				jobsdb.ParameterFilterT{
					Name:  "source_id",
					Value: batchDestination.Source.ID,
				},
				jobsdb.ParameterFilterT{
					Name:     "destination_id",
					Value:    batchDestination.Destination.ID,
					Optional: true,
				},
			}
			//Mark the jobs as executing
			brt.jobsDB.UpdateJobStatus(statusList, []string{brt.destType}, parameterFilters)
			brt.processQ <- BatchJobsT{Jobs: combinedList, BatchDestination: batchDestination}
		}
	}
}

//Enable enables a router :)
func (brt *HandleT) Enable() {
	brt.isEnabled = true
}

//Disable disables a router:)
func (brt *HandleT) Disable() {
	brt.isEnabled = false
}

func (brt *HandleT) dedupRawDataDestJobsOnCrash() {
	logger.Debug("BRT: Checking for incomplete journal entries to recover from...")
	entries := brt.jobsDB.GetJournalEntries(jobsdb.RawDataDestUploadOperation)
	for _, entry := range entries {
		var object ObjectStorageT
		err := json.Unmarshal(entry.OpPayload, &object)
		if err != nil {
			panic(err)
		}
		if len(object.Config) == 0 {
			//Backward compatibility. If old entries dont have config, just delete journal entry
			brt.jobsDB.JournalDeleteEntry(entry.OpID)
			continue
		}
		downloader, err := filemanager.New(&filemanager.SettingsT{
			Provider: object.Provider,
			Config:   object.Config,
		})
		if err != nil {
			panic(err)
		}

		localTmpDirName := "/rudder-raw-data-dest-upload-crash-recovery/"
		tmpDirPath := misc.CreateTMPDIR()
		jsonPath := fmt.Sprintf("%v%v.json", tmpDirPath+localTmpDirName, fmt.Sprintf("%v.%v", time.Now().Unix(), uuid.NewV4().String()))

		err = os.MkdirAll(filepath.Dir(jsonPath), os.ModePerm)
		jsonFile, err := os.Create(jsonPath)
		if err != nil {
			panic(err)
		}

		logger.Debugf("BRT: Downloading data for incomplete journal entry to recover from %s at key: %s\n", object.Provider, object.Key)
		err = downloader.Download(jsonFile, object.Key)
		if err != nil {
			logger.Debugf("BRT: Failed to download data for incomplete journal entry to recover from %s at key: %s with error: %v\n", object.Provider, object.Key, err)
			continue
		}

		jsonFile.Close()
		defer os.Remove(jsonPath)

		rawf, err := os.Open(jsonPath)
		if err != nil {
			panic(err)
		}
		reader, err := gzip.NewReader(rawf)
		if err != nil {
			panic(err)
		}

		sc := bufio.NewScanner(reader)

		logger.Debug("BRT: Setting go map cache for incomplete journal entry to recover from...")
		for sc.Scan() {
			lineBytes := sc.Bytes()
			eventID := gjson.GetBytes(lineBytes, "messageId").String()
			if _, ok := uploadedRawDataJobsCache[object.DestinationID]; !ok {
				uploadedRawDataJobsCache[object.DestinationID] = make(map[string]bool)
			}
			uploadedRawDataJobsCache[object.DestinationID][eventID] = true
		}
		reader.Close()
	}
}

func (brt *HandleT) crashRecover() {

	for {
		execList := brt.jobsDB.GetExecuting([]string{}, jobQueryBatchSize, nil)

		if len(execList) == 0 {
			break
		}
		logger.Debug("BRT: Batch Router crash recovering", len(execList))

		var statusList []*jobsdb.JobStatusT

		for _, job := range execList {
			status := jobsdb.JobStatusT{
				JobID:         job.JobID,
				AttemptNum:    job.LastJobStatus.AttemptNum,
				ExecTime:      time.Now(),
				RetryTime:     time.Now(),
				JobState:      jobsdb.FailedState,
				ErrorCode:     "",
				ErrorResponse: []byte(`{}`), // check
			}
			statusList = append(statusList, &status)
		}
		brt.jobsDB.UpdateJobStatus(statusList, []string{}, nil)
	}
	if misc.Contains(objectStorageDestinations, brt.destType) {
		brt.dedupRawDataDestJobsOnCrash()
	}
}

func (brt *HandleT) setupWarehouseStagingFilesTable() {

	sqlStatement := `DO $$ BEGIN
                                CREATE TYPE wh_staging_state_type
                                     AS ENUM(
                                              'waiting',
                                              'executing',
											  'failed',
											  'succeeded');
                                     EXCEPTION
                                        WHEN duplicate_object THEN null;
                            END $$;`

	_, err := brt.jobsDBHandle.Exec(sqlStatement)
	if err != nil {
		panic(err)
	}

	sqlStatement = fmt.Sprintf(`CREATE TABLE IF NOT EXISTS %s (
                                      id BIGSERIAL PRIMARY KEY,
									  location TEXT NOT NULL,
									  source_id VARCHAR(64) NOT NULL,
									  destination_id VARCHAR(64) NOT NULL,
									  schema JSONB NOT NULL,
									  error TEXT,
									  status wh_staging_state_type,
									  created_at TIMESTAMP NOT NULL,
									  updated_at TIMESTAMP NOT NULL);`, warehouseStagingFilesTable)

	_, err = brt.jobsDBHandle.Exec(sqlStatement)
	if err != nil {
		panic(err)
	}

	// index on source_id, destination_id combination
	sqlStatement = fmt.Sprintf(`CREATE INDEX IF NOT EXISTS %[1]s_id_index ON %[1]s (source_id, destination_id);`, warehouseStagingFilesTable)
	_, err = brt.jobsDBHandle.Exec(sqlStatement)
	if err != nil {
		panic(err)
	}
}

func loadConfig() {
	jobQueryBatchSize = config.GetInt("BatchRouter.jobQueryBatchSize", 100000)
	noOfWorkers = config.GetInt("BatchRouter.noOfWorkers", 8)
	mainLoopSleep = config.GetDuration("BatchRouter.mainLoopSleepInS", 2) * time.Second
	uploadFreqInS = config.GetInt64("BatchRouter.uploadFreqInS", 30)
	warehouseStagingFilesTable = config.GetString("Warehouse.stagingFilesTable", "wh_staging_files")
	objectStorageDestinations = []string{"S3", "GCS", "AZURE_BLOB", "MINIO"}
	warehouseDestinations = []string{"RS", "BQ", "SNOWFLAKE"}
	inProgressMap = map[string]bool{}
	lastExecMap = map[string]int64{}
}

func init() {
	config.Initialize()
	loadConfig()
	uploadedRawDataJobsCache = make(map[string]map[string]bool)
}

//Setup initializes this module
func (brt *HandleT) Setup(jobsDB *jobsdb.HandleT, destType string) {
	logger.Infof("BRT: Batch Router started: %s", destType)
	brt.destType = destType
	brt.jobsDB = jobsDB
	brt.jobsDBHandle = brt.jobsDB.GetDBHandle()
	brt.isEnabled = true
	brt.setupWarehouseStagingFilesTable()
	brt.processQ = make(chan BatchJobsT)
	brt.crashRecover()

	rruntime.Go(func() {
		brt.initWorkers()
	})
	rruntime.Go(func() {
		brt.backendConfigSubscriber()
	})
	rruntime.Go(func() {
		brt.mainLoop()
	})
}<|MERGE_RESOLUTION|>--- conflicted
+++ resolved
@@ -316,32 +316,13 @@
 							if output.Error == nil && output.Key != "" {
 								brt.updateWarehouseMetadata(batchJobs, output.Key)
 								warehouseutils.DestStat(stats.CountType, "generate_staging_files", batchJobs.BatchDestination.Destination.ID).Count(1)
+								warehouseutils.DestStat(stats.CountType, "staging_file_batch_size", batchJobs.BatchDestination.Destination.ID).Count(len(batchJobs.Jobs))
 							}
 							brt.setJobStatus(batchJobs, true, output.Error)
 							misc.RemoveFilePaths(output.LocalFilePaths...)
 							destUploadStat.End()
 							setDestInProgress(batchJobs.BatchDestination, false)
 						}
-<<<<<<< HEAD
-=======
-						misc.RemoveFilePaths(output.LocalFilePaths...)
-						destUploadStat.End()
-						setDestInProgress(batchJobs.BatchDestination, false)
-					case misc.ContainsString(warehouseDestinations, brt.destType):
-						destUploadStat := stats.NewStat(fmt.Sprintf(`batch_router.%s_%s_dest_upload_time`, brt.destType, warehouseutils.ObjectStorageMap[brt.destType]), stats.TimerType)
-						destUploadStat.Start()
-						output := brt.copyJobsToStorage(warehouseutils.ObjectStorageMap[brt.destType], batchJobs, true, true)
-						if output.Error == nil && output.Key != "" {
-							brt.updateWarehouseMetadata(batchJobs, output.Key)
-							warehouseutils.DestStat(stats.CountType, "generate_staging_files", batchJobs.BatchDestination.Destination.ID).Count(1)
-							warehouseutils.DestStat(stats.CountType, "staging_file_batch_size", batchJobs.BatchDestination.Destination.ID).Count(len(batchJobs.Jobs))
-						}
-						brt.setJobStatus(batchJobs, true, output.Error)
-						misc.RemoveFilePaths(output.LocalFilePaths...)
-						destUploadStat.End()
-						setDestInProgress(batchJobs.BatchDestination, false)
-					}
->>>>>>> 9ab0879f
 
 					}
 				}
