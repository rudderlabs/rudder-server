--- conflicted
+++ resolved
@@ -56,14 +56,10 @@
 	disableEgress                      bool
 	toAbortDestinationIDs              string
 	transformerURL                     string
-<<<<<<< HEAD
-	HTTPTimeout                        time.Duration
-=======
 	datePrefixOverride                 string
 	dateFormatLayouts                  map[string]string // string -> string
 	dateFormatMap                      map[string]string // (sourceId:destinationId) -> dateFormat
 	dateFormatMapLock                  sync.RWMutex
->>>>>>> 9ede60d4
 )
 
 const DISABLED_EGRESS = "200: outgoing disabled"
@@ -1894,9 +1890,6 @@
 	config.RegisterBoolConfigVariable(true, &readPerDestination, false, "BatchRouter.readPerDestination")
 	config.RegisterStringConfigVariable("", &toAbortDestinationIDs, true, "BatchRouter.toAbortDestinationIDs")
 	transformerURL = config.GetEnv("DEST_TRANSFORM_URL", "http://localhost:9090")
-<<<<<<< HEAD
-	config.RegisterDurationConfigVariable(time.Duration(600), &HTTPTimeout, true, time.Second, "AsyncDestination.HTTPTimeout")
-=======
 	config.RegisterStringConfigVariable("", &datePrefixOverride, true, "BatchRouter.datePrefixOverride")
 	dateFormatLayouts = map[string]string{
 		"01-02-2006": "MM-DD-YYYY",
@@ -1904,7 +1897,6 @@
 		//"02-01-2006" : "DD-MM-YYYY", //adding this might match with that of MM-DD-YYYY too
 	}
 	dateFormatMap = make(map[string]string)
->>>>>>> 9ede60d4
 }
 
 func init() {
