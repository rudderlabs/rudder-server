package batchrouter

import (
	"bufio"
	"bytes"
	"compress/gzip"
	"database/sql"
	"encoding/json"
	"fmt"
	"net/http"
	"os"
	"path/filepath"
	"strings"
	"sync"
	"time"

	"github.com/rudderlabs/rudder-server/services/diagnostics"

	"github.com/rudderlabs/rudder-server/config"
	backendconfig "github.com/rudderlabs/rudder-server/config/backend-config"
	"github.com/rudderlabs/rudder-server/jobsdb"
	"github.com/rudderlabs/rudder-server/rruntime"
	destinationdebugger "github.com/rudderlabs/rudder-server/services/destination-debugger"
	"github.com/rudderlabs/rudder-server/services/filemanager"
	"github.com/rudderlabs/rudder-server/services/stats"
	"github.com/rudderlabs/rudder-server/utils"
	"github.com/rudderlabs/rudder-server/utils/logger"
	"github.com/rudderlabs/rudder-server/utils/misc"
	warehouseutils "github.com/rudderlabs/rudder-server/warehouse/utils"
	uuid "github.com/satori/go.uuid"
	"github.com/tidwall/gjson"
)

var (
<<<<<<< HEAD
	jobQueryBatchSize                  int
	noOfWorkers                        int
	maxFailedCountForJob               int
	mainLoopSleep, diagnosisTickerTime time.Duration
	uploadFreqInS                      int64
	configSubscriberLock               sync.RWMutex
	objectStorageDestinations          []string
	warehouseDestinations              []string
	inProgressMap                      map[string]bool
	inProgressMapLock                  sync.RWMutex
	lastExecMap                        map[string]int64
	lastExecMapLock                    sync.RWMutex
	uploadedRawDataJobsCache           map[string]map[string]bool
	warehouseStagingFilesTable         string
)

type HandleT struct {
	destType                string
	batchDestinations       []DestinationT
	processQ                chan BatchJobsT
	jobsDB                  *jobsdb.HandleT
	jobsDBHandle            *sql.DB
	isEnabled               bool
	batchRequestsMetricLock sync.RWMutex
	diagnosisTicker         *time.Ticker
	batchRequestsMetric     []batchRequestMetric
=======
	jobQueryBatchSize         int
	noOfWorkers               int
	maxFailedCountForJob      int
	mainLoopSleep             time.Duration
	uploadFreqInS             int64
	configSubscriberLock      sync.RWMutex
	objectStorageDestinations []string
	warehouseDestinations     []string
	inProgressMap             map[string]bool
	inProgressMapLock         sync.RWMutex
	lastExecMap               map[string]int64
	lastExecMapLock           sync.RWMutex
	uploadedRawDataJobsCache  map[string]map[string]bool
	warehouseURL              string
)

type HandleT struct {
	destType          string
	batchDestinations []DestinationT
	netHandle         *http.Client
	processQ          chan BatchJobsT
	jobsDB            *jobsdb.HandleT
	jobsDBHandle      *sql.DB
	isEnabled         bool
>>>>>>> 1c8b2226
}

type ObjectStorageT struct {
	Config          map[string]interface{}
	Key             string
	Provider        string
	DestinationID   string
	DestinationType string
}

func (brt *HandleT) backendConfigSubscriber() {
	ch := make(chan utils.DataEvent)
	backendconfig.Subscribe(ch, "backendConfig")
	for {
		config := <-ch
		configSubscriberLock.Lock()
		brt.batchDestinations = []DestinationT{}
		allSources := config.Data.(backendconfig.SourcesT)
		for _, source := range allSources.Sources {
			if len(source.Destinations) > 0 {
				for _, destination := range source.Destinations {
					if destination.DestinationDefinition.Name == brt.destType {
						brt.batchDestinations = append(brt.batchDestinations, DestinationT{Source: source, Destination: destination})
					}
				}
			}
		}
		configSubscriberLock.Unlock()
	}
}

type batchRequestMetric struct {
	batchRequestSuccess int
	batchRequestFailed  int
}

type StorageUploadOutput struct {
	Config         map[string]interface{}
	Key            string
	LocalFilePaths []string
	JournalOpID    int64
	Error          error
}

type ErrorResponseT struct {
	Error string
}

func updateDestStatusStats(id string, count int, isSuccess bool) {
	var destStatsD *stats.RudderStats
	if isSuccess {
		destStatsD = stats.NewBatchDestStat("batch_router.dest_successful_events", stats.CountType, id)
	} else {
		destStatsD = stats.NewBatchDestStat("batch_router.dest_failed_attempts", stats.CountType, id)
	}
	destStatsD.Count(count)
}

func (brt *HandleT) copyJobsToStorage(provider string, batchJobs BatchJobsT, makeJournalEntry bool, isWarehouse bool) StorageUploadOutput {
	var localTmpDirName string
	if isWarehouse {
		localTmpDirName = "/rudder-warehouse-staging-uploads/"
	} else {
		localTmpDirName = "/rudder-raw-data-destination-logs/"
	}

	uuid := uuid.NewV4()
	logger.Debugf("BRT: Starting logging to %s", provider)

	tmpDirPath, err := misc.CreateTMPDIR()
	if err != nil {
		panic(err)
	}
	path := fmt.Sprintf("%v%v.json", tmpDirPath+localTmpDirName, fmt.Sprintf("%v.%v.%v", time.Now().Unix(), batchJobs.BatchDestination.Source.ID, uuid))

	gzipFilePath := fmt.Sprintf(`%v.gz`, path)
	err = os.MkdirAll(filepath.Dir(gzipFilePath), os.ModePerm)
	if err != nil {
		panic(err)
	}
	gzWriter, err := misc.CreateGZ(gzipFilePath)
	if err != nil {
		panic(err)
	}

	eventsFound := false
	for _, job := range batchJobs.Jobs {
		eventID := gjson.GetBytes(job.EventPayload, "messageId").String()
		var ok bool
		interruptedEventsMap, isDestInterrupted := uploadedRawDataJobsCache[batchJobs.BatchDestination.Destination.ID]
		if isDestInterrupted {
			if _, ok = interruptedEventsMap[eventID]; !ok {
				eventsFound = true
				gzWriter.WriteGZ(fmt.Sprintf(`%s`, job.EventPayload) + "\n")
			}
		} else {
			eventsFound = true
			gzWriter.WriteGZ(fmt.Sprintf(`%s`, job.EventPayload) + "\n")
		}
	}
	gzWriter.CloseGZ()
	if !isWarehouse && !eventsFound {
		logger.Infof("BRT: All events in this batch for %s are de-deuplicated...", provider)
		return StorageUploadOutput{
			LocalFilePaths: []string{gzipFilePath},
		}
	}

	logger.Debugf("BRT: Logged to local file: %v", gzipFilePath)

	uploader, err := filemanager.New(&filemanager.SettingsT{
		Provider: provider,
		Config:   batchJobs.BatchDestination.Destination.Config.(map[string]interface{}),
	})
	if err != nil {
		panic(err)
	}

	outputFile, err := os.Open(gzipFilePath)
	if err != nil {
		panic(err)
	}

	logger.Debugf("BRT: Starting upload to %s", provider)

	var keyPrefixes []string
	if isWarehouse {
		keyPrefixes = []string{config.GetEnv("WAREHOUSE_STAGING_BUCKET_FOLDER_NAME", "rudder-warehouse-staging-logs"), batchJobs.BatchDestination.Source.ID, time.Now().Format("01-02-2006")}
	} else {
		keyPrefixes = []string{config.GetEnv("DESTINATION_BUCKET_FOLDER_NAME", "rudder-logs"), batchJobs.BatchDestination.Source.ID, time.Now().Format("01-02-2006")}
	}

	_, fileName := filepath.Split(gzipFilePath)
	var (
		opID      int64
		opPayload json.RawMessage
	)
	if !isWarehouse {
		opPayload, _ = json.Marshal(&ObjectStorageT{
			Config:          batchJobs.BatchDestination.Destination.Config.(map[string]interface{}),
			Key:             strings.Join(append(keyPrefixes, fileName), "/"),
			Provider:        provider,
			DestinationID:   batchJobs.BatchDestination.Destination.ID,
			DestinationType: batchJobs.BatchDestination.Destination.DestinationDefinition.Name,
		})
		opID = brt.jobsDB.JournalMarkStart(jobsdb.RawDataDestUploadOperation, opPayload)
	}
	_, err = uploader.Upload(outputFile, keyPrefixes...)

	if err != nil {
		logger.Errorf("BRT: Error uploading to %s: Error: %v", provider, err)
		return StorageUploadOutput{
			Error:       err,
			JournalOpID: opID,
		}
	}

	return StorageUploadOutput{
		Config:         batchJobs.BatchDestination.Destination.Config.(map[string]interface{}),
		Key:            strings.Join(keyPrefixes, "/") + "/" + fileName,
		LocalFilePaths: []string{gzipFilePath},
		JournalOpID:    opID,
	}
}

func (brt *HandleT) postToWarehouse(batchJobs BatchJobsT, location string) (err error) {
	schemaMap := make(map[string]map[string]interface{})
	for _, job := range batchJobs.Jobs {
		var payload map[string]interface{}
		err := json.Unmarshal(job.EventPayload, &payload)
		if err != nil {
			panic(err)
		}
		tableName := payload["metadata"].(map[string]interface{})["table"].(string)
		var ok bool
		if _, ok = schemaMap[tableName]; !ok {
			schemaMap[tableName] = make(map[string]interface{})
		}
		columns := payload["metadata"].(map[string]interface{})["columns"].(map[string]interface{})
		for columnName, columnType := range columns {
			if _, ok := schemaMap[tableName][columnName]; !ok {
				schemaMap[tableName][columnName] = columnType
			}
		}
	}
	payload := warehouseutils.StagingFileT{
		Schema: schemaMap,
		BatchDestination: warehouseutils.DestinationT{
			Source:      batchJobs.BatchDestination.Source,
			Destination: batchJobs.BatchDestination.Destination,
		},
		Location: location,
	}

	jsonPayload, err := json.Marshal(&payload)

	uri := fmt.Sprintf(`%s/v1/process`, warehouseURL)
	_, err = brt.netHandle.Post(uri, "application/json; charset=utf-8",
		bytes.NewBuffer(jsonPayload))
	if err != nil {
		logger.Errorf("BRT: Failed to route staging file URL to warehouse service@%v, error:%v", uri, err)
	} else {
		logger.Infof("BRT: Routed successfully staging file URL to warehouse service@%v", uri)
	}
	return
}

func (brt *HandleT) setJobStatus(batchJobs BatchJobsT, isWarehouse bool, err error) {
	var (
		batchJobState string
		errorResp     []byte
	)

	var batchReqMetric batchRequestMetric
	if err != nil {
		logger.Errorf("BRT: Error uploading to object storage: %v %v", err, batchJobs.BatchDestination.Source.ID)
		batchJobState = jobsdb.FailedState
		errorResp, _ = json.Marshal(ErrorResponseT{Error: err.Error()})
		batchReqMetric.batchRequestFailed = 1
		// We keep track of number of failed attempts in case of failure and number of events uploaded in case of success in stats
		updateDestStatusStats(batchJobs.BatchDestination.Destination.ID, 1, false)
	} else {
		logger.Debugf("BRT: Uploaded to object storage : %v at %v", batchJobs.BatchDestination.Source.ID, time.Now().Format("01-02-2006"))
		batchJobState = jobsdb.SucceededState
		errorResp = []byte(`{"success":"OK"}`)
		batchReqMetric.batchRequestSuccess = 1
		updateDestStatusStats(batchJobs.BatchDestination.Destination.ID, len(batchJobs.Jobs), true)
	}
	brt.trackRequestMetrics(batchReqMetric)
	var statusList []*jobsdb.JobStatusT

	for _, job := range batchJobs.Jobs {
		jobState := batchJobState
		// do not abort if job is meant for warehouse
		if jobState == jobsdb.FailedState && job.LastJobStatus.AttemptNum >= maxFailedCountForJob && !isWarehouse {
			jobState = jobsdb.AbortedState
		}
		status := jobsdb.JobStatusT{
			JobID:         job.JobID,
			AttemptNum:    job.LastJobStatus.AttemptNum + 1,
			JobState:      jobState,
			ExecTime:      time.Now(),
			RetryTime:     time.Now(),
			ErrorCode:     "",
			ErrorResponse: errorResp,
		}
		statusList = append(statusList, &status)
	}

	//tracking batch router errors
	if diagnostics.EnableServerStartMetric {
		if batchJobState == jobsdb.FailedState {
			diagnostics.Track(diagnostics.BatchRouterFailed, map[string]interface{}{
				diagnostics.BatchRouterDestination: brt.destType,
				diagnostics.ErrorResponse:          string(errorResp),
			})
		}
	}

	parameterFilters := []jobsdb.ParameterFilterT{
		jobsdb.ParameterFilterT{
			Name:  "source_id",
			Value: batchJobs.BatchDestination.Source.ID,
		},
		jobsdb.ParameterFilterT{
			Name:     "destination_id",
			Value:    batchJobs.BatchDestination.Destination.ID,
			Optional: true,
		},
	}
	//Mark the status of the jobs
	brt.jobsDB.UpdateJobStatus(statusList, []string{brt.destType}, parameterFilters)
}

<<<<<<< HEAD
func (brt *HandleT) trackRequestMetrics(batchReqDiagnosis batchRequestMetric) {
	if diagnostics.EnableBatchRouterMetric {
		brt.batchRequestsMetricLock.Lock()
		if brt.batchRequestsMetric == nil {
			var batchRequestsMetric []batchRequestMetric
			brt.batchRequestsMetric = append(batchRequestsMetric, batchReqDiagnosis)
		} else {
			brt.batchRequestsMetric = append(brt.batchRequestsMetric, batchReqDiagnosis)
		}
		brt.batchRequestsMetricLock.Unlock()
	}
=======
func (brt *HandleT) recordDeliveryStatus(batchDestination DestinationT, err error) {
	var (
		jobState  string
		errorResp []byte
	)

	if err != nil {
		jobState = jobsdb.FailedState
		errorResp, _ = json.Marshal(ErrorResponseT{Error: err.Error()})
	} else {
		jobState = jobsdb.SucceededState
		errorResp = []byte(`{"success":"OK"}`)
	}

	//Payload and AttemptNum don't make sense in recording batch router delivery status,
	//So they are set to default values.
	deliveryStatus := destinationdebugger.DeliveryStatusT{
		DestinationID: batchDestination.Destination.ID,
		SourceID:      batchDestination.Source.ID,
		Payload:       []byte(`{}`),
		AttemptNum:    1,
		JobState:      jobState,
		ErrorCode:     "",
		ErrorResponse: errorResp,
	}
	destinationdebugger.RecordEventDeliveryStatus(batchDestination.Destination.ID, &deliveryStatus)
>>>>>>> 1c8b2226
}

func (brt *HandleT) initWorkers() {
	for i := 0; i < noOfWorkers; i++ {
		rruntime.Go(func() {
			func() {
				for {
					select {
					case batchJobs := <-brt.processQ:
						switch {
						case misc.ContainsString(objectStorageDestinations, brt.destType):
							destUploadStat := stats.NewStat(fmt.Sprintf(`batch_router.%s_dest_upload_time`, brt.destType), stats.TimerType)
							destUploadStat.Start()
							output := brt.copyJobsToStorage(brt.destType, batchJobs, true, false)
							brt.setJobStatus(batchJobs, false, output.Error)
							brt.recordDeliveryStatus(batchJobs.BatchDestination, output.Error)
							misc.RemoveFilePaths(output.LocalFilePaths...)
							if output.JournalOpID > 0 {
								brt.jobsDB.JournalDeleteEntry(output.JournalOpID)
							}
							destUploadStat.End()
							setDestInProgress(batchJobs.BatchDestination, false)
						case misc.ContainsString(warehouseDestinations, brt.destType):
							destUploadStat := stats.NewStat(fmt.Sprintf(`batch_router.%s_%s_dest_upload_time`, brt.destType, warehouseutils.ObjectStorageMap[brt.destType]), stats.TimerType)
							destUploadStat.Start()
							output := brt.copyJobsToStorage(warehouseutils.ObjectStorageMap[brt.destType], batchJobs, true, true)
							if output.Error == nil && output.Key != "" {
								output.Error = brt.postToWarehouse(batchJobs, output.Key)
								warehouseutils.DestStat(stats.CountType, "generate_staging_files", batchJobs.BatchDestination.Destination.ID).Count(1)
								warehouseutils.DestStat(stats.CountType, "staging_file_batch_size", batchJobs.BatchDestination.Destination.ID).Count(len(batchJobs.Jobs))
							}
							brt.setJobStatus(batchJobs, true, output.Error)
							misc.RemoveFilePaths(output.LocalFilePaths...)
							destUploadStat.End()
							setDestInProgress(batchJobs.BatchDestination, false)
						}

					}
				}
			}()
		})
	}
}

type DestinationT struct {
	Source      backendconfig.SourceT
	Destination backendconfig.DestinationT
}

type BatchJobsT struct {
	Jobs             []*jobsdb.JobT
	BatchDestination DestinationT
}

func connectionString(batchDestination DestinationT) string {
	return fmt.Sprintf(`source:%s:destination:%s`, batchDestination.Source.ID, batchDestination.Destination.ID)
}

func isDestInProgress(batchDestination DestinationT) bool {
	inProgressMapLock.RLock()
	if inProgressMap[connectionString(batchDestination)] {
		inProgressMapLock.RUnlock()
		return true
	}
	inProgressMapLock.RUnlock()
	return false
}

func setDestInProgress(batchDestination DestinationT, starting bool) {
	inProgressMapLock.Lock()
	if starting {
		inProgressMap[connectionString(batchDestination)] = true
	} else {
		delete(inProgressMap, connectionString(batchDestination))
	}
	inProgressMapLock.Unlock()
}

func uploadFrequencyExceeded(batchDestination DestinationT) bool {
	lastExecMapLock.Lock()
	defer lastExecMapLock.Unlock()
	if lastExecTime, ok := lastExecMap[connectionString(batchDestination)]; ok && time.Now().Unix()-lastExecTime < uploadFreqInS {
		return true
	}
	lastExecMap[connectionString(batchDestination)] = time.Now().Unix()
	return false
}

func (brt *HandleT) mainLoop() {
	for {
		time.Sleep(mainLoopSleep)
		for _, batchDestination := range brt.batchDestinations {
			if isDestInProgress(batchDestination) {
				logger.Debugf("BRT: Skipping batch router upload loop since destination %s:%s is in progress", batchDestination.Destination.DestinationDefinition.Name, batchDestination.Destination.ID)
				continue
			}
			if uploadFrequencyExceeded(batchDestination) {
				logger.Debugf("BRT: Skipping batch router upload loop since %s:%s upload freq not exceeded", batchDestination.Destination.DestinationDefinition.Name, batchDestination.Destination.ID)
				continue
			}
			setDestInProgress(batchDestination, true)

			toQuery := jobQueryBatchSize
			parameterFilters := []jobsdb.ParameterFilterT{
				jobsdb.ParameterFilterT{
					Name:  "source_id",
					Value: batchDestination.Source.ID,
				},
				jobsdb.ParameterFilterT{
					Name:     "destination_id",
					Value:    batchDestination.Destination.ID,
					Optional: true,
				},
			}
			brtQueryStat := stats.NewStat("batch_router.jobsdb_query_time", stats.TimerType)
			brtQueryStat.Start()

			retryList := brt.jobsDB.GetToRetry([]string{brt.destType}, toQuery, parameterFilters)
			toQuery -= len(retryList)
			waitList := brt.jobsDB.GetWaiting([]string{brt.destType}, toQuery, parameterFilters) //Jobs send to waiting state
			toQuery -= len(waitList)
			unprocessedList := brt.jobsDB.GetUnprocessed([]string{brt.destType}, toQuery, parameterFilters)
			brtQueryStat.End()

			combinedList := append(waitList, append(unprocessedList, retryList...)...)
			if len(combinedList) == 0 {
				logger.Debugf("BRT: DB Read Complete. No BRT Jobs to process for parameter Filters: %v", parameterFilters)
				setDestInProgress(batchDestination, false)
				continue
			}
			logger.Debugf("BRT: %s: DB Read Complete for parameter Filters: %v retryList: %v, waitList: %v unprocessedList: %v, total: %v", parameterFilters, brt.destType, len(retryList), len(waitList), len(unprocessedList), len(combinedList))

			var statusList []*jobsdb.JobStatusT

			for _, job := range combinedList {
				status := jobsdb.JobStatusT{
					JobID:         job.JobID,
					AttemptNum:    job.LastJobStatus.AttemptNum + 1,
					JobState:      jobsdb.ExecutingState,
					ExecTime:      time.Now(),
					RetryTime:     time.Now(),
					ErrorCode:     "",
					ErrorResponse: []byte(`{}`), // check
				}
				statusList = append(statusList, &status)
			}

			parameterFilters = []jobsdb.ParameterFilterT{
				jobsdb.ParameterFilterT{
					Name:  "source_id",
					Value: batchDestination.Source.ID,
				},
				jobsdb.ParameterFilterT{
					Name:     "destination_id",
					Value:    batchDestination.Destination.ID,
					Optional: true,
				},
			}
			//Mark the jobs as executing
			brt.jobsDB.UpdateJobStatus(statusList, []string{brt.destType}, parameterFilters)
			brt.processQ <- BatchJobsT{Jobs: combinedList, BatchDestination: batchDestination}
		}
	}
}

//Enable enables a router :)
func (brt *HandleT) Enable() {
	brt.isEnabled = true
}

//Disable disables a router:)
func (brt *HandleT) Disable() {
	brt.isEnabled = false
}

func (brt *HandleT) dedupRawDataDestJobsOnCrash() {
	logger.Debug("BRT: Checking for incomplete journal entries to recover from...")
	entries := brt.jobsDB.GetJournalEntries(jobsdb.RawDataDestUploadOperation)
	for _, entry := range entries {
		var object ObjectStorageT
		err := json.Unmarshal(entry.OpPayload, &object)
		if err != nil {
			panic(err)
		}
		if len(object.Config) == 0 {
			//Backward compatibility. If old entries dont have config, just delete journal entry
			brt.jobsDB.JournalDeleteEntry(entry.OpID)
			continue
		}
		downloader, err := filemanager.New(&filemanager.SettingsT{
			Provider: object.Provider,
			Config:   object.Config,
		})
		if err != nil {
			panic(err)
		}

		localTmpDirName := "/rudder-raw-data-dest-upload-crash-recovery/"
		tmpDirPath, err := misc.CreateTMPDIR()
		if err != nil {
			panic(err)
		}
		jsonPath := fmt.Sprintf("%v%v.json", tmpDirPath+localTmpDirName, fmt.Sprintf("%v.%v", time.Now().Unix(), uuid.NewV4().String()))

		err = os.MkdirAll(filepath.Dir(jsonPath), os.ModePerm)
		jsonFile, err := os.Create(jsonPath)
		if err != nil {
			panic(err)
		}

		logger.Debugf("BRT: Downloading data for incomplete journal entry to recover from %s at key: %s\n", object.Provider, object.Key)
		err = downloader.Download(jsonFile, object.Key)
		if err != nil {
			logger.Debugf("BRT: Failed to download data for incomplete journal entry to recover from %s at key: %s with error: %v\n", object.Provider, object.Key, err)
			continue
		}

		jsonFile.Close()
		defer os.Remove(jsonPath)

		rawf, err := os.Open(jsonPath)
		if err != nil {
			panic(err)
		}
		reader, err := gzip.NewReader(rawf)
		if err != nil {
			panic(err)
		}

		sc := bufio.NewScanner(reader)

		logger.Debug("BRT: Setting go map cache for incomplete journal entry to recover from...")
		for sc.Scan() {
			lineBytes := sc.Bytes()
			eventID := gjson.GetBytes(lineBytes, "messageId").String()
			if _, ok := uploadedRawDataJobsCache[object.DestinationID]; !ok {
				uploadedRawDataJobsCache[object.DestinationID] = make(map[string]bool)
			}
			uploadedRawDataJobsCache[object.DestinationID][eventID] = true
		}
		reader.Close()
		brt.jobsDB.JournalDeleteEntry(entry.OpID)
	}
}

func (brt *HandleT) crashRecover() {

	for {
		execList := brt.jobsDB.GetExecuting([]string{}, jobQueryBatchSize, nil)

		if len(execList) == 0 {
			break
		}
		logger.Debug("BRT: Batch Router crash recovering", len(execList))

		var statusList []*jobsdb.JobStatusT

		for _, job := range execList {
			status := jobsdb.JobStatusT{
				JobID:         job.JobID,
				AttemptNum:    job.LastJobStatus.AttemptNum,
				ExecTime:      time.Now(),
				RetryTime:     time.Now(),
				JobState:      jobsdb.FailedState,
				ErrorCode:     "",
				ErrorResponse: []byte(`{"Error": "Rudder server crashed while copying jobs to storage"}`), // check
			}
			statusList = append(statusList, &status)
		}
		brt.jobsDB.UpdateJobStatus(statusList, []string{}, nil)
	}
	if misc.Contains(objectStorageDestinations, brt.destType) {
		brt.dedupRawDataDestJobsOnCrash()
	}
}

<<<<<<< HEAD
func (brt *HandleT) setupWarehouseStagingFilesTable() {

	sqlStatement := `DO $$ BEGIN
                                CREATE TYPE wh_staging_state_type
                                     AS ENUM(
                                              'waiting',
                                              'executing',
											  'failed',
											  'succeeded');
                                     EXCEPTION
                                        WHEN duplicate_object THEN null;
                            END $$;`

	_, err := brt.jobsDBHandle.Exec(sqlStatement)
	if err != nil {
		panic(err)
	}

	sqlStatement = fmt.Sprintf(`CREATE TABLE IF NOT EXISTS %s (
                                      id BIGSERIAL PRIMARY KEY,
									  location TEXT NOT NULL,
									  source_id VARCHAR(64) NOT NULL,
									  destination_id VARCHAR(64) NOT NULL,
									  schema JSONB NOT NULL,
									  error TEXT,
									  status wh_staging_state_type,
									  created_at TIMESTAMP NOT NULL,
									  updated_at TIMESTAMP NOT NULL);`, warehouseStagingFilesTable)

	_, err = brt.jobsDBHandle.Exec(sqlStatement)
	if err != nil {
		panic(err)
	}

	// index on source_id, destination_id combination
	sqlStatement = fmt.Sprintf(`CREATE INDEX IF NOT EXISTS %[1]s_id_index ON %[1]s (source_id, destination_id);`, warehouseStagingFilesTable)
	_, err = brt.jobsDBHandle.Exec(sqlStatement)
	if err != nil {
		panic(err)
	}
}

func (brt *HandleT) collectMetrics() {
	if diagnostics.EnableBatchRouterMetric {
		for {
			select {
			case _ = <-brt.diagnosisTicker.C:
				brt.batchRequestsMetricLock.RLock()
				var diagnosisProperties map[string]interface{}
				success := 0
				failed := 0
				for _, batchReqMetric := range brt.batchRequestsMetric {
					success = success + batchReqMetric.batchRequestSuccess
					failed = failed + batchReqMetric.batchRequestFailed
				}
				if len(brt.batchRequestsMetric) > 0 {
					diagnosisProperties = map[string]interface{}{
						brt.destType: map[string]interface{}{
							diagnostics.BatchRouterSuccess: success,
							diagnostics.BatchRouterFailed:  failed,
						},
					}

					diagnostics.Track(diagnostics.BatchRouterEvents, diagnosisProperties)
				}

				brt.batchRequestsMetric = nil
				brt.batchRequestsMetricLock.RUnlock()
			}
		}
	}
}
=======
>>>>>>> 1c8b2226
func loadConfig() {
	jobQueryBatchSize = config.GetInt("BatchRouter.jobQueryBatchSize", 100000)
	noOfWorkers = config.GetInt("BatchRouter.noOfWorkers", 8)
	maxFailedCountForJob = config.GetInt("BatchRouter.maxFailedCountForJob", 128)
	mainLoopSleep = config.GetDuration("BatchRouter.mainLoopSleepInS", 2) * time.Second
	uploadFreqInS = config.GetInt64("BatchRouter.uploadFreqInS", 30)
	warehouseURL = config.GetEnv("WAREHOUSE_URL", "http://localhost:8082")
	objectStorageDestinations = []string{"S3", "GCS", "AZURE_BLOB", "MINIO"}
	warehouseDestinations = []string{"RS", "BQ", "SNOWFLAKE"}
	inProgressMap = map[string]bool{}
	lastExecMap = map[string]int64{}
	// Time period for diagnosis ticker
	diagnosisTickerTime = config.GetDuration("Diagnosis.batchRouterTimePeriodInS", 600) * time.Second
}

func init() {
	config.Initialize()
	loadConfig()
	uploadedRawDataJobsCache = make(map[string]map[string]bool)
}

//Setup initializes this module
func (brt *HandleT) Setup(jobsDB *jobsdb.HandleT, destType string) {
	logger.Infof("BRT: Batch Router started: %s", destType)
	brt.diagnosisTicker = time.NewTicker(diagnosisTickerTime)
	brt.destType = destType
	brt.jobsDB = jobsDB
	brt.jobsDBHandle = brt.jobsDB.GetDBHandle()
	brt.isEnabled = true

	tr := &http.Transport{}
	client := &http.Client{Transport: tr}
	brt.netHandle = client

	brt.processQ = make(chan BatchJobsT)
	brt.crashRecover()

	rruntime.Go(func() {
		brt.collectMetrics()
	})
	rruntime.Go(func() {
		brt.initWorkers()
	})
	rruntime.Go(func() {
		brt.backendConfigSubscriber()
	})
	rruntime.Go(func() {
		brt.mainLoop()
	})
}<|MERGE_RESOLUTION|>--- conflicted
+++ resolved
@@ -32,7 +32,6 @@
 )
 
 var (
-<<<<<<< HEAD
 	jobQueryBatchSize                  int
 	noOfWorkers                        int
 	maxFailedCountForJob               int
@@ -46,12 +45,13 @@
 	lastExecMap                        map[string]int64
 	lastExecMapLock                    sync.RWMutex
 	uploadedRawDataJobsCache           map[string]map[string]bool
-	warehouseStagingFilesTable         string
+	warehouseURL                       string
 )
 
 type HandleT struct {
 	destType                string
 	batchDestinations       []DestinationT
+	netHandle               *http.Client
 	processQ                chan BatchJobsT
 	jobsDB                  *jobsdb.HandleT
 	jobsDBHandle            *sql.DB
@@ -59,32 +59,6 @@
 	batchRequestsMetricLock sync.RWMutex
 	diagnosisTicker         *time.Ticker
 	batchRequestsMetric     []batchRequestMetric
-=======
-	jobQueryBatchSize         int
-	noOfWorkers               int
-	maxFailedCountForJob      int
-	mainLoopSleep             time.Duration
-	uploadFreqInS             int64
-	configSubscriberLock      sync.RWMutex
-	objectStorageDestinations []string
-	warehouseDestinations     []string
-	inProgressMap             map[string]bool
-	inProgressMapLock         sync.RWMutex
-	lastExecMap               map[string]int64
-	lastExecMapLock           sync.RWMutex
-	uploadedRawDataJobsCache  map[string]map[string]bool
-	warehouseURL              string
-)
-
-type HandleT struct {
-	destType          string
-	batchDestinations []DestinationT
-	netHandle         *http.Client
-	processQ          chan BatchJobsT
-	jobsDB            *jobsdb.HandleT
-	jobsDBHandle      *sql.DB
-	isEnabled         bool
->>>>>>> 1c8b2226
 }
 
 type ObjectStorageT struct {
@@ -359,7 +333,6 @@
 	brt.jobsDB.UpdateJobStatus(statusList, []string{brt.destType}, parameterFilters)
 }
 
-<<<<<<< HEAD
 func (brt *HandleT) trackRequestMetrics(batchReqDiagnosis batchRequestMetric) {
 	if diagnostics.EnableBatchRouterMetric {
 		brt.batchRequestsMetricLock.Lock()
@@ -371,7 +344,8 @@
 		}
 		brt.batchRequestsMetricLock.Unlock()
 	}
-=======
+}
+
 func (brt *HandleT) recordDeliveryStatus(batchDestination DestinationT, err error) {
 	var (
 		jobState  string
@@ -398,7 +372,6 @@
 		ErrorResponse: errorResp,
 	}
 	destinationdebugger.RecordEventDeliveryStatus(batchDestination.Destination.ID, &deliveryStatus)
->>>>>>> 1c8b2226
 }
 
 func (brt *HandleT) initWorkers() {
@@ -675,49 +648,6 @@
 	}
 }
 
-<<<<<<< HEAD
-func (brt *HandleT) setupWarehouseStagingFilesTable() {
-
-	sqlStatement := `DO $$ BEGIN
-                                CREATE TYPE wh_staging_state_type
-                                     AS ENUM(
-                                              'waiting',
-                                              'executing',
-											  'failed',
-											  'succeeded');
-                                     EXCEPTION
-                                        WHEN duplicate_object THEN null;
-                            END $$;`
-
-	_, err := brt.jobsDBHandle.Exec(sqlStatement)
-	if err != nil {
-		panic(err)
-	}
-
-	sqlStatement = fmt.Sprintf(`CREATE TABLE IF NOT EXISTS %s (
-                                      id BIGSERIAL PRIMARY KEY,
-									  location TEXT NOT NULL,
-									  source_id VARCHAR(64) NOT NULL,
-									  destination_id VARCHAR(64) NOT NULL,
-									  schema JSONB NOT NULL,
-									  error TEXT,
-									  status wh_staging_state_type,
-									  created_at TIMESTAMP NOT NULL,
-									  updated_at TIMESTAMP NOT NULL);`, warehouseStagingFilesTable)
-
-	_, err = brt.jobsDBHandle.Exec(sqlStatement)
-	if err != nil {
-		panic(err)
-	}
-
-	// index on source_id, destination_id combination
-	sqlStatement = fmt.Sprintf(`CREATE INDEX IF NOT EXISTS %[1]s_id_index ON %[1]s (source_id, destination_id);`, warehouseStagingFilesTable)
-	_, err = brt.jobsDBHandle.Exec(sqlStatement)
-	if err != nil {
-		panic(err)
-	}
-}
-
 func (brt *HandleT) collectMetrics() {
 	if diagnostics.EnableBatchRouterMetric {
 		for {
@@ -748,8 +678,7 @@
 		}
 	}
 }
-=======
->>>>>>> 1c8b2226
+
 func loadConfig() {
 	jobQueryBatchSize = config.GetInt("BatchRouter.jobQueryBatchSize", 100000)
 	noOfWorkers = config.GetInt("BatchRouter.noOfWorkers", 8)
