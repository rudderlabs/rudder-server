--- conflicted
+++ resolved
@@ -617,16 +617,6 @@
 	}
 }
 
-<<<<<<< HEAD
-func (brt *HandleT) sendJobsToStorage(provider string, batchJobs BatchJobsT, config map[string]interface{}, makeJournalEntry bool, isAsync bool) asyncdestinationmanager.AsyncUploadOutput {
-	if disableEgress {
-		out := asyncdestinationmanager.AsyncUploadOutput{}
-		for _, job := range batchJobs.Jobs {
-			out.SucceededJobIDs = append(out.FailedJobIDs, job.JobID)
-			out.SuccessResponse = DISABLED_EGRESS
-		}
-		return out
-=======
 func (brt *HandleT) sendJobsToStorage(provider string, batchJobs BatchJobsT, config map[string]interface{}, makeJournalEntry bool, isAsync bool) {
 	if disableEgress {
 		out := asyncdestinationmanager.AsyncUploadOutput{}
@@ -636,7 +626,6 @@
 		}
 		brt.setMultipleJobStatus(out)
 		return
->>>>>>> 540b9eca
 	}
 
 	asyncManager, err := brt.asyncFileManagerFactory.Get(brt.destType)
@@ -647,10 +636,6 @@
 	destinationID := batchJobs.BatchDestination.Destination.ID
 	brt.logger.Debugf("BRT: Starting logging to %s", provider)
 	_, ok := brt.asyncDestinationStruct[destinationID]
-<<<<<<< HEAD
-	if !ok || !brt.asyncDestinationStruct[destinationID].Exists {
-		brt.asyncDestinationStruct[destinationID] = &asyncdestinationmanager.AsyncDestinationStruct{}
-=======
 	if ok {
 		brt.asyncDestinationStruct[destinationID].UploadMutex.Lock()
 		defer brt.asyncDestinationStruct[destinationID].UploadMutex.Unlock()
@@ -672,7 +657,6 @@
 			defer asyncStruct.UploadMutex.Unlock()
 			brt.asyncDestinationStruct[destinationID] = asyncStruct
 		}
->>>>>>> 540b9eca
 		brt.asyncStructSetup(batchJobs.BatchDestination.Source.ID, destinationID)
 	}
 
@@ -682,11 +666,6 @@
 	}
 	defer file.Close()
 	fmt.Println(brt.asyncDestinationStruct[destinationID].FileName)
-<<<<<<< HEAD
-	canUpload := false
-	var url string
-=======
->>>>>>> 540b9eca
 	var jobString string
 	writeAtBytes := brt.asyncDestinationStruct[destinationID].Size
 	for _, job := range batchJobs.Jobs {
@@ -697,16 +676,10 @@
 			jobString = jobString + fileData + "\n"
 			brt.asyncDestinationStruct[destinationID].ImportingJobIDs = append(brt.asyncDestinationStruct[destinationID].ImportingJobIDs, job.JobID)
 			brt.asyncDestinationStruct[destinationID].Count = brt.asyncDestinationStruct[destinationID].Count + 1
-<<<<<<< HEAD
-		} else {
-			canUpload = true
-			url = gjson.Get(string(job.EventPayload), "endpoint").String()
-=======
 			brt.asyncDestinationStruct[destinationID].URL = gjson.Get(string(job.EventPayload), "endpoint").String()
 		} else {
 			brt.asyncDestinationStruct[destinationID].CanUpload = true
 			brt.asyncDestinationStruct[destinationID].URL = gjson.Get(string(job.EventPayload), "endpoint").String()
->>>>>>> 540b9eca
 			brt.asyncDestinationStruct[destinationID].FailedJobIDs = append(brt.asyncDestinationStruct[destinationID].FailedJobIDs, job.JobID)
 		}
 	}
@@ -715,17 +688,6 @@
 	if err != nil {
 		panic(fmt.Errorf("BRT: %s: file write failed : %s", brt.destType, err.Error()))
 	}
-<<<<<<< HEAD
-
-	timeElapsed := time.Since(brt.asyncDestinationStruct[destinationID].CreatedAt)
-	if canUpload || timeElapsed > brt.asyncUploadTimeout {
-		uploadResponse := asyncManager.Upload(transformerURL+url, brt.asyncDestinationStruct[destinationID].FileName, config, brt.destType, brt.asyncDestinationStruct[destinationID].FailedJobIDs, brt.asyncDestinationStruct[destinationID].ImportingJobIDs, destinationID)
-		brt.asyncStructCleanUp(destinationID)
-		return uploadResponse
-	}
-
-	return asyncdestinationmanager.AsyncUploadOutput{}
-=======
 }
 
 func (brt *HandleT) asyncUploadWorker() {
@@ -764,7 +726,6 @@
 
 		time.Sleep(mainLoopSleep)
 	}
->>>>>>> 540b9eca
 }
 
 func (brt *HandleT) asyncStructSetup(sourceID string, destinationID string) {
@@ -793,11 +754,8 @@
 	brt.asyncDestinationStruct[destinationID].Size = 0
 	brt.asyncDestinationStruct[destinationID].Exists = false
 	brt.asyncDestinationStruct[destinationID].Count = 0
-<<<<<<< HEAD
-=======
 	brt.asyncDestinationStruct[destinationID].CanUpload = false
 	brt.asyncDestinationStruct[destinationID].URL = ""
->>>>>>> 540b9eca
 }
 
 func (brt *HandleT) postToWarehouse(batchJobs BatchJobsT, output StorageUploadOutput) (err error) {
@@ -1435,12 +1393,7 @@
 					case misc.ContainsString(asyncDestinations, brt.destType):
 						destUploadStat := stats.NewStat(fmt.Sprintf(`batch_router.%s_dest_upload_time`, brt.destType), stats.TimerType)
 						destUploadStat.Start()
-<<<<<<< HEAD
-						output := brt.sendJobsToStorage(brt.destType, batchJobs, batchJobs.BatchDestination.Destination.Config, true, true)
-						brt.setMultipleJobStatus(output)
-=======
 						brt.sendJobsToStorage(brt.destType, batchJobs, batchJobs.BatchDestination.Destination.Config, true, true)
->>>>>>> 540b9eca
 						destUploadStat.End()
 					}
 					wg.Done()
@@ -1842,13 +1795,10 @@
 		brt.pollAsyncStatus()
 	})
 
-<<<<<<< HEAD
-=======
 	rruntime.Go(func() {
 		brt.asyncUploadWorker()
 	})
 
->>>>>>> 540b9eca
 	rruntime.Go(func() {
 		brt.backendConfigSubscriber()
 	})
