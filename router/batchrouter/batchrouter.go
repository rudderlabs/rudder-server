--- conflicted
+++ resolved
@@ -59,11 +59,8 @@
 	encounteredMergeRuleMapLock        sync.RWMutex
 	pkgLogger                          logger.LoggerI
 	Diagnostics                        diagnostics.DiagnosticsI = diagnostics.Diagnostics
-<<<<<<< HEAD
 	QueryFilters                       jobsdb.QueryFiltersT
-=======
 	disableEgress                      bool
->>>>>>> e8f2a833
 )
 
 const DISABLED_EGRESS = "200: outgoing disabled"
