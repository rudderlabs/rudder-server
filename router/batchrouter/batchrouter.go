--- conflicted
+++ resolved
@@ -32,23 +32,6 @@
 )
 
 var (
-<<<<<<< HEAD
-	jobQueryBatchSize         int
-	noOfWorkers               int
-	maxFailedCountForJob      int
-	mainLoopSleep             time.Duration
-	uploadFreqInS             int64
-	configSubscriberLock      sync.RWMutex
-	objectStorageDestinations []string
-	warehouseDestinations     []string
-	inProgressMap             map[string]bool
-	inProgressMapLock         sync.RWMutex
-	lastExecMap               map[string]int64
-	lastExecMapLock           sync.RWMutex
-	uploadedRawDataJobsCache  map[string]map[string]bool
-	warehouseURL              string
-	warehouseMode             string
-=======
 	jobQueryBatchSize                  int
 	noOfWorkers                        int
 	maxFailedCountForJob               int
@@ -63,7 +46,7 @@
 	lastExecMapLock                    sync.RWMutex
 	uploadedRawDataJobsCache           map[string]map[string]bool
 	warehouseURL                       string
->>>>>>> eacc99dc
+	warehouseMode                      string
 )
 
 type HandleT struct {
@@ -667,7 +650,6 @@
 	}
 }
 
-<<<<<<< HEAD
 func getWarehouseURL() (url string) {
 	if warehouseMode == config.EmbeddedMode {
 		url = fmt.Sprintf(`http://localhost:%d`, config.GetInt("Warehouse.webPort", 8082))
@@ -675,7 +657,8 @@
 		url = config.GetEnv("WAREHOUSE_URL", "http://localhost:8082")
 	}
 	return
-=======
+}
+
 func (brt *HandleT) collectMetrics() {
 	if diagnostics.EnableBatchRouterMetric {
 		for {
@@ -705,7 +688,6 @@
 			}
 		}
 	}
->>>>>>> eacc99dc
 }
 
 func loadConfig() {
@@ -718,13 +700,10 @@
 	warehouseDestinations = []string{"RS", "BQ", "SNOWFLAKE"}
 	inProgressMap = map[string]bool{}
 	lastExecMap = map[string]int64{}
-<<<<<<< HEAD
 	warehouseMode = config.GetString("Warehouse.mode", "embedded")
 	warehouseURL = getWarehouseURL()
-=======
 	// Time period for diagnosis ticker
 	diagnosisTickerTime = config.GetDuration("Diagnostics.batchRouterTimePeriodInS", 600) * time.Second
->>>>>>> eacc99dc
 }
 
 func init() {
