--- conflicted
+++ resolved
@@ -924,7 +924,7 @@
 		for columnName, columnType := range columns {
 			if _, ok := schemaMap[tableName][columnName]; !ok {
 				schemaMap[tableName][columnName] = columnType
-			} else if  columnType == "text" && schemaMap[tableName][columnName] == "string" {
+			} else if columnType == "text" && schemaMap[tableName][columnName] == "string" {
 				// this condition is required for altering string to text. if schemaMap[tableName][columnName] has string and in the next job if it has text type then we change schemaMap[tableName][columnName] to text
 				schemaMap[tableName][columnName] = columnType
 			}
@@ -1104,16 +1104,12 @@
 		if brt.reporting != nil && brt.reportingEnabled {
 			//Update metrics maps
 			errorCode := getBRTErrorCode(jobState)
-<<<<<<< HEAD
-			key := fmt.Sprintf("%s:%s:%s:%s:%s", parameters.SourceID, parameters.DestinationID, parameters.SourceBatchID, jobState, strconv.Itoa(errorCode))
 			workspaceID := brt.backendConfig.GetWorkspaceIDForSourceID((parameters.SourceID))
 			_, ok := batchRouterCustomerJobStatusCount[workspaceID]
 			if !ok {
 				batchRouterCustomerJobStatusCount[workspaceID] = make(map[string]int)
 			}
-=======
 			key := fmt.Sprintf("%s:%s:%s:%s:%s:%s:%s", parameters.SourceID, parameters.DestinationID, parameters.SourceBatchID, jobState, strconv.Itoa(errorCode), parameters.EventName, parameters.EventType)
->>>>>>> 1ef02db4
 			cd, ok := connectionDetailsMap[key]
 			if !ok {
 				cd = types.CreateConnectionDetail(parameters.SourceID, parameters.DestinationID, parameters.SourceBatchID, parameters.SourceTaskID, parameters.SourceTaskRunID, parameters.SourceJobID, parameters.SourceJobRunID, parameters.SourceDefinitionID, parameters.DestinationDefinitionID, parameters.SourceCategory)
