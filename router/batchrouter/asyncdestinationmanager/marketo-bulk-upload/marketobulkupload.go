package marketobulkupload

import (
	"bufio"
	"encoding/json"
	stdjson "encoding/json"
	"net/url"
	"os"
	"strings"
	time "time"

	"github.com/rudderlabs/rudder-go-kit/config"
	"github.com/rudderlabs/rudder-go-kit/logger"
	"github.com/rudderlabs/rudder-go-kit/stats"
	backendconfig "github.com/rudderlabs/rudder-server/backend-config"
	"github.com/rudderlabs/rudder-server/router/batchrouter/asyncdestinationmanager/common"
	"github.com/rudderlabs/rudder-server/utils/misc"
	"github.com/tidwall/gjson"
)

type MarketoBulkUploader struct {
	destName          string
	timeout           time.Duration
	destinationConfig map[string]interface{}
	TransformUrl      string
	PollUrl           string
}

<<<<<<< HEAD
func NewManager(destination *backendconfig.DestinationT, HTTPTimeout time.Duration) (*MarketoBulkUploader, error) {
	marketoBulkUpload := &MarketoBulkUploader{destName: "MARKETO_BULK_UPLOAD", timeout: HTTPTimeout, destinationConfig: destination.DestinationDefinition.Config, PollUrl: "/pollStatus", TransformUrl: config.GetString("DEST_TRANSFORM_URL", "http://localhost:9090")}
	return marketoBulkUpload, nil
=======
func NewManager(destination *backendconfig.DestinationT, HTTPTimeout time.Duration) *MarketoBulkUploader {
	marketobulkupload := &MarketoBulkUploader{destName: "MARKETO_BULK_UPLOAD", timeout: HTTPTimeout, destinationConfig: destination.DestinationDefinition.Config, PollUrl: "/pollStatus", TransformUrl: config.GetString("DEST_TRANSFORM_URL", "http://localhost:9090")}
	return marketobulkupload
>>>>>>> bb21fcbb
}

var (
	pkgLogger logger.Logger
)

func init() {
	pkgLogger = logger.NewLogger().Child("asyncdestinationmanager").Child("marketobulkupload")
}

func (b *MarketoBulkUploader) Poll(pollStruct common.AsyncPoll) (common.AsyncStatusResponse, int) {
	payload, err := json.Marshal(pollStruct)
	if err != nil {
		panic("JSON Marshal Failed" + err.Error())
	}
	bodyBytes, statusCode := misc.HTTPCallWithRetryWithTimeout(b.TransformUrl+b.PollUrl, payload, b.timeout)
	var asyncResponse common.AsyncStatusResponse
	err = json.Unmarshal(bodyBytes, &asyncResponse)
	if err != nil {
		panic("JSON Unmarshal Failed" + err.Error())
	}
	return asyncResponse, statusCode
}

func (b *MarketoBulkUploader) FetchFailedEvents(failedJobsStatus common.FetchFailedStatus) ([]byte, int) {
	transformUrl := config.GetString("DEST_TRANSFORM_URL", "http://localhost:9090")
	failedJobUrl := failedJobsStatus.FailedJobsURL
	parameters := failedJobsStatus.Parameters
	importId := gjson.GetBytes(parameters, "importId").String()
	csvHeaders := gjson.GetBytes(parameters, "metadata.csvHeader").String()
	payload := common.GenerateFailedPayload(b.destinationConfig, failedJobsStatus.ImportingList, importId, b.destName, csvHeaders)
<<<<<<< HEAD
	//payload eg: "{\"config\":{\"clientId\":\"01a70f1f-ff37-46fc-bdff-42e92a3f2bb3\",\"clientSecret\":\"rziQBHtZ34Vl1CE3x3OiA3n8Wr45lwar\",\"columnFieldsMapping\":[{\"from\":\"anonymousId\",\"to\":\"anonymousId\"},{\"from\":\"address\",\"to\":\"address\"},{\"from\":\"email\",\"to\":\"email\"}],\"deDuplicationField\":\"\",\"munchkinId\":\"585-AXP-425\",\"oneTrustCookieCategories\":[],\"uploadInterval\":\"10\"},\"input\":[{\"message\":{\"address\":23,\"anonymousId\":\"Test Kinesis\",\"email\":\"test@kinesis.com\"},\"metadata\":{\"job_id\":5}}],\"destType\":\"marketo_bulk_upload\",\"importId\":\"3095\""
=======
	//payload eg: "{\"config\":{\"clientId\":\"*****************\",\"clientSecret\":\"*********\",\"columnFieldsMapping\":[{\"from\":\"anonymousId\",\"to\":\"anonymousId\"},{\"from\":\"address\",\"to\":\"address\"},{\"from\":\"email\",\"to\":\"email\"}],\"deDuplicationField\":\"\",\"munchkinId\":\"585-AXP-425\",\"oneTrustCookieCategories\":[],\"uploadInterval\":\"10\"},\"input\":[{\"message\":{\"address\":23,\"anonymousId\":\"Test Kinesis\",\"email\":\"test@kinesis.com\"},\"metadata\":{\"job_id\":5}}],\"destType\":\"marketo_bulk_upload\",\"importId\":\"3095\""
>>>>>>> bb21fcbb
	failedBodyBytes, statusCode := misc.HTTPCallWithRetryWithTimeout(transformUrl+failedJobUrl, payload, b.timeout)
	// failedBodyBytes eg: "{\"statusCode\":400,\"error\":\"404\"}"
	return failedBodyBytes, statusCode
}

func (b *MarketoBulkUploader) Upload(destination *backendconfig.DestinationT, asyncDestStruct *common.AsyncDestinationStruct) common.AsyncUploadOutput {
	resolveURL := func(base, relative string) string {
		// var logger logger.Logger
		baseURL, _ := url.Parse(base)
		// if err != nil {
		// 	logger.Fatal(err)
		// }
		relURL, _ := url.Parse(relative)
		// if err != nil {
		// 	logger.Fatal(err)
		// }
		destURL := baseURL.ResolveReference(relURL).String()
		return destURL
	}
	destinationID := destination.ID
	destinationUploadUrl := asyncDestStruct.URL
	url := resolveURL(b.TransformUrl, destinationUploadUrl)
	filePath := asyncDestStruct.FileName
	config := destination.Config
	destType := destination.DestinationDefinition.Name
	failedJobIDs := asyncDestStruct.FailedJobIDs
	importingJobIDs := asyncDestStruct.ImportingJobIDs

	file, err := os.Open(filePath)
	if err != nil {
		panic("BRT: Read File Failed" + err.Error())
	}
	defer file.Close()
	var input []common.AsyncJob
	scanner := bufio.NewScanner(file)
	for scanner.Scan() {
		var tempJob common.AsyncJob
		jobBytes := scanner.Bytes()
		err := json.Unmarshal(jobBytes, &tempJob)
		if err != nil {
			panic("Unmarshalling a Single Line Failed")
		}
		input = append(input, tempJob)
	}
	payload, err := json.Marshal(common.AsyncUploadT{
	        Input: input,
	        Config: config,
	        DestType: strings.ToLower(destType),
	})
	if err != nil {
		panic("BRT: JSON Marshal Failed " + err.Error())
	}

	uploadTimeStat := stats.Default.NewTaggedStat("async_upload_time", stats.TimerType, map[string]string{
		"module":   "batch_router",
		"destType": destType,
	})

	payloadSizeStat := stats.Default.NewTaggedStat("payload_size", stats.Histogram, map[string]string{
		"module":   "batch_router",
		"destType": destType,
	})

	startTime := time.Now()
	payloadSizeStat.Observe(len(payload))
	pkgLogger.Debugf("[Async Destination Maanger] File Upload Started for Dest Type %v", destType)
	responseBody, statusCodeHTTP := misc.HTTPCallWithRetryWithTimeout(url, payload, b.timeout)
	// resp body eg: {statusCode: 200, importId: '3099', pollURL: '/pollStatus', metadata: {…}}
	pkgLogger.Debugf("[Async Destination Maanger] File Upload Finished for Dest Type %v", destType)
	uploadTimeStat.Since(startTime)
	var bodyBytes []byte
	var httpFailed bool
	var statusCode string
	if statusCodeHTTP != 200 {
		bodyBytes = []byte(`"error" : "HTTP Call to Transformer Returned Non 200"`)
	        return common.AsyncUploadOutput{
			FailedJobIDs:  append(failedJobIDs, importingJobIDs...),
			FailedReason:  string(bodyBytes),
			FailedCount:   len(failedJobIDs) + len(importingJobIDs),
			DestinationID: destinationID,
		}
	} 
	
	bodyBytes = responseBody
	statusCode = gjson.GetBytes(bodyBytes, "statusCode").String()

	var uploadResponse common.AsyncUploadOutput
         switch statusCode {
         case "200":
		var responseStruct common.UploadStruct
		err := json.Unmarshal(bodyBytes, &responseStruct)
		if err != nil {
			panic("Incorrect Response from Transformer: " + err.Error())
		}
		var parameters common.Parameters
		parameters.ImportId = responseStruct.ImportId
		url := responseStruct.PollUrl
		parameters.PollUrl = &url
		metaDataString, ok := responseStruct.Metadata["csvHeader"].(string)
		if !ok {
			parameters.MetaData = common.MetaDataT{CSVHeaders: ""}
		} else {
			parameters.MetaData = common.MetaDataT{CSVHeaders: metaDataString}
		}
		importParameters, err := json.Marshal(parameters)
		if err != nil {
			panic("Errored in Marshalling" + err.Error())
		}
		successfulJobIDs, failedJobIDsTrans := common.CleanUpData(responseStruct.Metadata, importingJobIDs)

		uploadResponse = common.AsyncUploadOutput{
			ImportingJobIDs:     successfulJobIDs,
			FailedJobIDs:        append(failedJobIDs, failedJobIDsTrans...),
			FailedReason:        `{"error":"Jobs flowed over the prescribed limit"}`,
			ImportingParameters: stdjson.RawMessage(importParameters),
			ImportingCount:      len(importingJobIDs),
			FailedCount:         len(failedJobIDs) + len(failedJobIDsTrans),
			DestinationID:       destinationID,
		}
	} else if statusCode == "400" {
		var responseStruct common.UploadStruct
		err := json.Unmarshal(bodyBytes, &responseStruct)
		if err != nil {
			panic("Incorrect Response from Transformer: " + err.Error())
		}
		eventsAbortedStat := stats.Default.NewTaggedStat("events_delivery_aborted", stats.CountType, map[string]string{
			"module":   "batch_router",
			"destType": destType,
		})
		abortedJobIDs, failedJobIDsTrans := common.CleanUpData(responseStruct.Metadata, importingJobIDs)
		eventsAbortedStat.Count(len(abortedJobIDs))
		uploadResponse = common.AsyncUploadOutput{
			AbortJobIDs:   abortedJobIDs,
			FailedJobIDs:  append(failedJobIDs, failedJobIDsTrans...),
			FailedReason:  `{"error":"Jobs flowed over the prescribed limit"}`,
			AbortReason:   string(bodyBytes),
			AbortCount:    len(importingJobIDs),
			FailedCount:   len(failedJobIDs) + len(failedJobIDsTrans),
			DestinationID: destinationID,
		}
	} else {
		uploadResponse = common.AsyncUploadOutput{
			FailedJobIDs:  append(failedJobIDs, importingJobIDs...),
			FailedReason:  string(bodyBytes),
			FailedCount:   len(failedJobIDs) + len(importingJobIDs),
			DestinationID: destinationID,
		}
	}
	return uploadResponse

}

func (b *MarketoBulkUploader) RetrieveImportantKeys(metadata map[string]interface{}, retrieveKeys string) ([]int64, error) {
	retrievedKeys, err := misc.ConvertStringInterfaceToIntArray(metadata[retrieveKeys])
	return retrievedKeys, err
}<|MERGE_RESOLUTION|>--- conflicted
+++ resolved
@@ -11,6 +11,7 @@
 
 	"github.com/rudderlabs/rudder-go-kit/config"
 	"github.com/rudderlabs/rudder-go-kit/logger"
+
 	"github.com/rudderlabs/rudder-go-kit/stats"
 	backendconfig "github.com/rudderlabs/rudder-server/backend-config"
 	"github.com/rudderlabs/rudder-server/router/batchrouter/asyncdestinationmanager/common"
@@ -26,15 +27,9 @@
 	PollUrl           string
 }
 
-<<<<<<< HEAD
 func NewManager(destination *backendconfig.DestinationT, HTTPTimeout time.Duration) (*MarketoBulkUploader, error) {
 	marketoBulkUpload := &MarketoBulkUploader{destName: "MARKETO_BULK_UPLOAD", timeout: HTTPTimeout, destinationConfig: destination.DestinationDefinition.Config, PollUrl: "/pollStatus", TransformUrl: config.GetString("DEST_TRANSFORM_URL", "http://localhost:9090")}
 	return marketoBulkUpload, nil
-=======
-func NewManager(destination *backendconfig.DestinationT, HTTPTimeout time.Duration) *MarketoBulkUploader {
-	marketobulkupload := &MarketoBulkUploader{destName: "MARKETO_BULK_UPLOAD", timeout: HTTPTimeout, destinationConfig: destination.DestinationDefinition.Config, PollUrl: "/pollStatus", TransformUrl: config.GetString("DEST_TRANSFORM_URL", "http://localhost:9090")}
-	return marketobulkupload
->>>>>>> bb21fcbb
 }
 
 var (
@@ -66,13 +61,7 @@
 	importId := gjson.GetBytes(parameters, "importId").String()
 	csvHeaders := gjson.GetBytes(parameters, "metadata.csvHeader").String()
 	payload := common.GenerateFailedPayload(b.destinationConfig, failedJobsStatus.ImportingList, importId, b.destName, csvHeaders)
-<<<<<<< HEAD
-	//payload eg: "{\"config\":{\"clientId\":\"01a70f1f-ff37-46fc-bdff-42e92a3f2bb3\",\"clientSecret\":\"rziQBHtZ34Vl1CE3x3OiA3n8Wr45lwar\",\"columnFieldsMapping\":[{\"from\":\"anonymousId\",\"to\":\"anonymousId\"},{\"from\":\"address\",\"to\":\"address\"},{\"from\":\"email\",\"to\":\"email\"}],\"deDuplicationField\":\"\",\"munchkinId\":\"585-AXP-425\",\"oneTrustCookieCategories\":[],\"uploadInterval\":\"10\"},\"input\":[{\"message\":{\"address\":23,\"anonymousId\":\"Test Kinesis\",\"email\":\"test@kinesis.com\"},\"metadata\":{\"job_id\":5}}],\"destType\":\"marketo_bulk_upload\",\"importId\":\"3095\""
-=======
-	//payload eg: "{\"config\":{\"clientId\":\"*****************\",\"clientSecret\":\"*********\",\"columnFieldsMapping\":[{\"from\":\"anonymousId\",\"to\":\"anonymousId\"},{\"from\":\"address\",\"to\":\"address\"},{\"from\":\"email\",\"to\":\"email\"}],\"deDuplicationField\":\"\",\"munchkinId\":\"585-AXP-425\",\"oneTrustCookieCategories\":[],\"uploadInterval\":\"10\"},\"input\":[{\"message\":{\"address\":23,\"anonymousId\":\"Test Kinesis\",\"email\":\"test@kinesis.com\"},\"metadata\":{\"job_id\":5}}],\"destType\":\"marketo_bulk_upload\",\"importId\":\"3095\""
->>>>>>> bb21fcbb
 	failedBodyBytes, statusCode := misc.HTTPCallWithRetryWithTimeout(transformUrl+failedJobUrl, payload, b.timeout)
-	// failedBodyBytes eg: "{\"statusCode\":400,\"error\":\"404\"}"
 	return failedBodyBytes, statusCode
 }
 
@@ -116,9 +105,9 @@
 		input = append(input, tempJob)
 	}
 	payload, err := json.Marshal(common.AsyncUploadT{
-	        Input: input,
-	        Config: config,
-	        DestType: strings.ToLower(destType),
+		Input:    input,
+		Config:   config,
+		DestType: strings.ToLower(destType),
 	})
 	if err != nil {
 		panic("BRT: JSON Marshal Failed " + err.Error())
@@ -129,37 +118,35 @@
 		"destType": destType,
 	})
 
-	payloadSizeStat := stats.Default.NewTaggedStat("payload_size", stats.Histogram, map[string]string{
+	payloadSizeStat := stats.Default.NewTaggedStat("payload_size", stats.TimerType, map[string]string{
 		"module":   "batch_router",
 		"destType": destType,
 	})
 
 	startTime := time.Now()
-	payloadSizeStat.Observe(len(payload))
+	payloadSizeStat.Observe(float64(len(payload)))
 	pkgLogger.Debugf("[Async Destination Maanger] File Upload Started for Dest Type %v", destType)
 	responseBody, statusCodeHTTP := misc.HTTPCallWithRetryWithTimeout(url, payload, b.timeout)
-	// resp body eg: {statusCode: 200, importId: '3099', pollURL: '/pollStatus', metadata: {…}}
 	pkgLogger.Debugf("[Async Destination Maanger] File Upload Finished for Dest Type %v", destType)
 	uploadTimeStat.Since(startTime)
 	var bodyBytes []byte
-	var httpFailed bool
 	var statusCode string
 	if statusCodeHTTP != 200 {
 		bodyBytes = []byte(`"error" : "HTTP Call to Transformer Returned Non 200"`)
-	        return common.AsyncUploadOutput{
+		return common.AsyncUploadOutput{
 			FailedJobIDs:  append(failedJobIDs, importingJobIDs...),
 			FailedReason:  string(bodyBytes),
 			FailedCount:   len(failedJobIDs) + len(importingJobIDs),
 			DestinationID: destinationID,
 		}
-	} 
-	
+	}
+
 	bodyBytes = responseBody
 	statusCode = gjson.GetBytes(bodyBytes, "statusCode").String()
 
 	var uploadResponse common.AsyncUploadOutput
-         switch statusCode {
-         case "200":
+	switch statusCode {
+	case "200":
 		var responseStruct common.UploadStruct
 		err := json.Unmarshal(bodyBytes, &responseStruct)
 		if err != nil {
@@ -190,7 +177,7 @@
 			FailedCount:         len(failedJobIDs) + len(failedJobIDsTrans),
 			DestinationID:       destinationID,
 		}
-	} else if statusCode == "400" {
+	case "400":
 		var responseStruct common.UploadStruct
 		err := json.Unmarshal(bodyBytes, &responseStruct)
 		if err != nil {
@@ -211,14 +198,44 @@
 			FailedCount:   len(failedJobIDs) + len(failedJobIDsTrans),
 			DestinationID: destinationID,
 		}
-	} else {
+	default:
 		uploadResponse = common.AsyncUploadOutput{
 			FailedJobIDs:  append(failedJobIDs, importingJobIDs...),
 			FailedReason:  string(bodyBytes),
 			FailedCount:   len(failedJobIDs) + len(importingJobIDs),
 			DestinationID: destinationID,
 		}
-	}
+
+	}
+	// else if statusCode == "400" {
+	// 	var responseStruct common.UploadStruct
+	// 	err := json.Unmarshal(bodyBytes, &responseStruct)
+	// 	if err != nil {
+	// 		panic("Incorrect Response from Transformer: " + err.Error())
+	// 	}
+	// 	eventsAbortedStat := stats.Default.NewTaggedStat("events_delivery_aborted", stats.CountType, map[string]string{
+	// 		"module":   "batch_router",
+	// 		"destType": destType,
+	// 	})
+	// 	abortedJobIDs, failedJobIDsTrans := common.CleanUpData(responseStruct.Metadata, importingJobIDs)
+	// 	eventsAbortedStat.Count(len(abortedJobIDs))
+	// 	uploadResponse = common.AsyncUploadOutput{
+	// 		AbortJobIDs:   abortedJobIDs,
+	// 		FailedJobIDs:  append(failedJobIDs, failedJobIDsTrans...),
+	// 		FailedReason:  `{"error":"Jobs flowed over the prescribed limit"}`,
+	// 		AbortReason:   string(bodyBytes),
+	// 		AbortCount:    len(importingJobIDs),
+	// 		FailedCount:   len(failedJobIDs) + len(failedJobIDsTrans),
+	// 		DestinationID: destinationID,
+	// 	}
+	// } else {
+	// 	uploadResponse = common.AsyncUploadOutput{
+	// 		FailedJobIDs:  append(failedJobIDs, importingJobIDs...),
+	// 		FailedReason:  string(bodyBytes),
+	// 		FailedCount:   len(failedJobIDs) + len(importingJobIDs),
+	// 		DestinationID: destinationID,
+	// 	}
+	// }
 	return uploadResponse
 
 }
