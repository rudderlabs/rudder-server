package marketobulkupload

import (
	"bufio"
	"encoding/json"
	stdjson "encoding/json"
	"net/url"
	"os"
	"strings"
	time "time"

	"github.com/rudderlabs/rudder-go-kit/config"
	"github.com/rudderlabs/rudder-go-kit/logger"

	"github.com/rudderlabs/rudder-go-kit/stats"
	backendconfig "github.com/rudderlabs/rudder-server/backend-config"
	"github.com/rudderlabs/rudder-server/router/batchrouter/asyncdestinationmanager/common"
	"github.com/rudderlabs/rudder-server/utils/misc"
	"github.com/tidwall/gjson"
)

type MarketoBulkUploader struct {
	destName          string
	timeout           time.Duration
	destinationConfig map[string]interface{}
	TransformUrl      string
	PollUrl           string
}
func NewManager(destination *backendconfig.DestinationT, HTTPTimeout time.Duration) (*MarketoBulkUploader, error) {
	marketoBulkUpload := &MarketoBulkUploader{destName: "MARKETO_BULK_UPLOAD", timeout: HTTPTimeout, destinationConfig: destination.DestinationDefinition.Config, PollUrl: "/pollStatus", TransformUrl: config.GetString("DEST_TRANSFORM_URL", "http://localhost:9090")}
	return marketoBulkUpload, nil

}

var (
	pkgLogger logger.Logger
)

func init() {
	pkgLogger = logger.NewLogger().Child("asyncdestinationmanager").Child("marketobulkupload")
}

func (b *MarketoBulkUploader) Poll(pollStruct common.AsyncPoll) (common.AsyncStatusResponse, int) {
	payload, err := json.Marshal(pollStruct)
	if err != nil {
		panic("JSON Marshal Failed" + err.Error())
	}
	bodyBytes, statusCode := misc.HTTPCallWithRetryWithTimeout(b.TransformUrl+b.PollUrl, payload, b.timeout)
	var asyncResponse common.AsyncStatusResponse
	err = json.Unmarshal(bodyBytes, &asyncResponse)
	if err != nil {
		panic("JSON Unmarshal Failed" + err.Error())
	}
	return asyncResponse, statusCode
}

func (b *MarketoBulkUploader) FetchFailedEvents(failedJobsStatus common.FetchFailedStatus) ([]byte, int) {
	transformUrl := config.GetString("DEST_TRANSFORM_URL", "http://localhost:9090")
	failedJobUrl := failedJobsStatus.FailedJobsURL
	parameters := failedJobsStatus.Parameters
	importId := gjson.GetBytes(parameters, "importId").String()
	csvHeaders := gjson.GetBytes(parameters, "metadata.csvHeader").String()
	payload := common.GenerateFailedPayload(b.destinationConfig, failedJobsStatus.ImportingList, importId, b.destName, csvHeaders)
	failedBodyBytes, statusCode := misc.HTTPCallWithRetryWithTimeout(transformUrl+failedJobUrl, payload, b.timeout)
	return failedBodyBytes, statusCode
}

func (b *MarketoBulkUploader) Upload(destination *backendconfig.DestinationT, asyncDestStruct *common.AsyncDestinationStruct) common.AsyncUploadOutput {
	resolveURL := func(base, relative string) string {
		// var logger logger.Logger
		baseURL, _ := url.Parse(base)
		// if err != nil {
		// 	logger.Fatal(err)
		// }
		relURL, _ := url.Parse(relative)
		// if err != nil {
		// 	logger.Fatal(err)
		// }
		destURL := baseURL.ResolveReference(relURL).String()
		return destURL
	}
	destinationID := destination.ID
	destinationUploadUrl := asyncDestStruct.URL
	url := resolveURL(b.TransformUrl, destinationUploadUrl)
	filePath := asyncDestStruct.FileName
	config := destination.Config
	destType := destination.DestinationDefinition.Name
	failedJobIDs := asyncDestStruct.FailedJobIDs
	importingJobIDs := asyncDestStruct.ImportingJobIDs

	file, err := os.Open(filePath)
	if err != nil {
		panic("BRT: Read File Failed" + err.Error())
	}
	defer file.Close()
	var input []common.AsyncJob
	scanner := bufio.NewScanner(file)
	for scanner.Scan() {
		var tempJob common.AsyncJob
		jobBytes := scanner.Bytes()
		err := json.Unmarshal(jobBytes, &tempJob)
		if err != nil {
			panic("Unmarshalling a Single Line Failed")
		}
		input = append(input, tempJob)
	}
	payload, err := json.Marshal(common.AsyncUploadT{
<<<<<<< HEAD
		Input:    input,
		Config:   config,
		DestType: strings.ToLower(destType),
=======
	        Input: input,
	        Config: config,
	        DestType: strings.ToLower(destType),
>>>>>>> 59e2d20d
	})
	if err != nil {
		panic("BRT: JSON Marshal Failed " + err.Error())
	}

	uploadTimeStat := stats.Default.NewTaggedStat("async_upload_time", stats.TimerType, map[string]string{
		"module":   "batch_router",
		"destType": destType,
	})

	payloadSizeStat := stats.Default.NewTaggedStat("payload_size", stats.Histogram, map[string]string{
		"module":   "batch_router",
		"destType": destType,
	})

	startTime := time.Now()
<<<<<<< HEAD
	payloadSizeStat.Observe(float64(len(payload)))
=======
	payloadSizeStat.Observe(len(payload))
>>>>>>> 59e2d20d
	pkgLogger.Debugf("[Async Destination Maanger] File Upload Started for Dest Type %v", destType)
	responseBody, statusCodeHTTP := misc.HTTPCallWithRetryWithTimeout(url, payload, b.timeout)
	pkgLogger.Debugf("[Async Destination Maanger] File Upload Finished for Dest Type %v", destType)
	uploadTimeStat.Since(startTime)
	var bodyBytes []byte
	var statusCode string
	if statusCodeHTTP != 200 {
		bodyBytes = []byte(`"error" : "HTTP Call to Transformer Returned Non 200"`)
<<<<<<< HEAD
		return common.AsyncUploadOutput{
=======
	        return common.AsyncUploadOutput{
>>>>>>> 59e2d20d
			FailedJobIDs:  append(failedJobIDs, importingJobIDs...),
			FailedReason:  string(bodyBytes),
			FailedCount:   len(failedJobIDs) + len(importingJobIDs),
			DestinationID: destinationID,
		}
<<<<<<< HEAD
	}

=======
	} 
	
>>>>>>> 59e2d20d
	bodyBytes = responseBody
	statusCode = gjson.GetBytes(bodyBytes, "statusCode").String()

	var uploadResponse common.AsyncUploadOutput
<<<<<<< HEAD
	switch statusCode {
	case "200":
=======
         switch statusCode {
         case "200":
>>>>>>> 59e2d20d
		var responseStruct common.UploadStruct
		err := json.Unmarshal(bodyBytes, &responseStruct)
		if err != nil {
			panic("Incorrect Response from Transformer: " + err.Error())
		}
		var parameters common.Parameters
		parameters.ImportId = responseStruct.ImportId
		url := responseStruct.PollUrl
		parameters.PollUrl = &url
		metaDataString, ok := responseStruct.Metadata["csvHeader"].(string)
		if !ok {
			parameters.MetaData = common.MetaDataT{CSVHeaders: ""}
		} else {
			parameters.MetaData = common.MetaDataT{CSVHeaders: metaDataString}
		}
		importParameters, err := json.Marshal(parameters)
		if err != nil {
			panic("Errored in Marshalling" + err.Error())
		}
		successfulJobIDs, failedJobIDsTrans := common.CleanUpData(responseStruct.Metadata, importingJobIDs)

		uploadResponse = common.AsyncUploadOutput{
			ImportingJobIDs:     successfulJobIDs,
			FailedJobIDs:        append(failedJobIDs, failedJobIDsTrans...),
			FailedReason:        `{"error":"Jobs flowed over the prescribed limit"}`,
			ImportingParameters: stdjson.RawMessage(importParameters),
			ImportingCount:      len(importingJobIDs),
			FailedCount:         len(failedJobIDs) + len(failedJobIDsTrans),
			DestinationID:       destinationID,
		}
	case "400":
		var responseStruct common.UploadStruct
		err := json.Unmarshal(bodyBytes, &responseStruct)
		if err != nil {
			panic("Incorrect Response from Transformer: " + err.Error())
		}
		eventsAbortedStat := stats.Default.NewTaggedStat("events_delivery_aborted", stats.CountType, map[string]string{
			"module":   "batch_router",
			"destType": destType,
		})
		abortedJobIDs, failedJobIDsTrans := common.CleanUpData(responseStruct.Metadata, importingJobIDs)
		eventsAbortedStat.Count(len(abortedJobIDs))
		uploadResponse = common.AsyncUploadOutput{
			AbortJobIDs:   abortedJobIDs,
			FailedJobIDs:  append(failedJobIDs, failedJobIDsTrans...),
			FailedReason:  `{"error":"Jobs flowed over the prescribed limit"}`,
			AbortReason:   string(bodyBytes),
			AbortCount:    len(importingJobIDs),
			FailedCount:   len(failedJobIDs) + len(failedJobIDsTrans),
			DestinationID: destinationID,
		}
	default:
		uploadResponse = common.AsyncUploadOutput{
			FailedJobIDs:  append(failedJobIDs, importingJobIDs...),
			FailedReason:  string(bodyBytes),
			FailedCount:   len(failedJobIDs) + len(importingJobIDs),
			DestinationID: destinationID,
		}

	}
	// else if statusCode == "400" {
	// 	var responseStruct common.UploadStruct
	// 	err := json.Unmarshal(bodyBytes, &responseStruct)
	// 	if err != nil {
	// 		panic("Incorrect Response from Transformer: " + err.Error())
	// 	}
	// 	eventsAbortedStat := stats.Default.NewTaggedStat("events_delivery_aborted", stats.CountType, map[string]string{
	// 		"module":   "batch_router",
	// 		"destType": destType,
	// 	})
	// 	abortedJobIDs, failedJobIDsTrans := common.CleanUpData(responseStruct.Metadata, importingJobIDs)
	// 	eventsAbortedStat.Count(len(abortedJobIDs))
	// 	uploadResponse = common.AsyncUploadOutput{
	// 		AbortJobIDs:   abortedJobIDs,
	// 		FailedJobIDs:  append(failedJobIDs, failedJobIDsTrans...),
	// 		FailedReason:  `{"error":"Jobs flowed over the prescribed limit"}`,
	// 		AbortReason:   string(bodyBytes),
	// 		AbortCount:    len(importingJobIDs),
	// 		FailedCount:   len(failedJobIDs) + len(failedJobIDsTrans),
	// 		DestinationID: destinationID,
	// 	}
	// } else {
	// 	uploadResponse = common.AsyncUploadOutput{
	// 		FailedJobIDs:  append(failedJobIDs, importingJobIDs...),
	// 		FailedReason:  string(bodyBytes),
	// 		FailedCount:   len(failedJobIDs) + len(importingJobIDs),
	// 		DestinationID: destinationID,
	// 	}
	// }
	return uploadResponse

}

func (b *MarketoBulkUploader) RetrieveImportantKeys(metadata map[string]interface{}, retrieveKeys string) ([]int64, error) {
	retrievedKeys, err := misc.ConvertStringInterfaceToIntArray(metadata[retrieveKeys])
	return retrievedKeys, err
}<|MERGE_RESOLUTION|>--- conflicted
+++ resolved
@@ -26,6 +26,7 @@
 	TransformUrl      string
 	PollUrl           string
 }
+
 func NewManager(destination *backendconfig.DestinationT, HTTPTimeout time.Duration) (*MarketoBulkUploader, error) {
 	marketoBulkUpload := &MarketoBulkUploader{destName: "MARKETO_BULK_UPLOAD", timeout: HTTPTimeout, destinationConfig: destination.DestinationDefinition.Config, PollUrl: "/pollStatus", TransformUrl: config.GetString("DEST_TRANSFORM_URL", "http://localhost:9090")}
 	return marketoBulkUpload, nil
@@ -105,15 +106,9 @@
 		input = append(input, tempJob)
 	}
 	payload, err := json.Marshal(common.AsyncUploadT{
-<<<<<<< HEAD
 		Input:    input,
 		Config:   config,
 		DestType: strings.ToLower(destType),
-=======
-	        Input: input,
-	        Config: config,
-	        DestType: strings.ToLower(destType),
->>>>>>> 59e2d20d
 	})
 	if err != nil {
 		panic("BRT: JSON Marshal Failed " + err.Error())
@@ -124,17 +119,13 @@
 		"destType": destType,
 	})
 
-	payloadSizeStat := stats.Default.NewTaggedStat("payload_size", stats.Histogram, map[string]string{
+	payloadSizeStat := stats.Default.NewTaggedStat("payload_size", stats.TimerType, map[string]string{
 		"module":   "batch_router",
 		"destType": destType,
 	})
 
 	startTime := time.Now()
-<<<<<<< HEAD
 	payloadSizeStat.Observe(float64(len(payload)))
-=======
-	payloadSizeStat.Observe(len(payload))
->>>>>>> 59e2d20d
 	pkgLogger.Debugf("[Async Destination Maanger] File Upload Started for Dest Type %v", destType)
 	responseBody, statusCodeHTTP := misc.HTTPCallWithRetryWithTimeout(url, payload, b.timeout)
 	pkgLogger.Debugf("[Async Destination Maanger] File Upload Finished for Dest Type %v", destType)
@@ -143,34 +134,20 @@
 	var statusCode string
 	if statusCodeHTTP != 200 {
 		bodyBytes = []byte(`"error" : "HTTP Call to Transformer Returned Non 200"`)
-<<<<<<< HEAD
 		return common.AsyncUploadOutput{
-=======
-	        return common.AsyncUploadOutput{
->>>>>>> 59e2d20d
 			FailedJobIDs:  append(failedJobIDs, importingJobIDs...),
 			FailedReason:  string(bodyBytes),
 			FailedCount:   len(failedJobIDs) + len(importingJobIDs),
 			DestinationID: destinationID,
 		}
-<<<<<<< HEAD
-	}
-
-=======
-	} 
-	
->>>>>>> 59e2d20d
+	}
+
 	bodyBytes = responseBody
 	statusCode = gjson.GetBytes(bodyBytes, "statusCode").String()
 
 	var uploadResponse common.AsyncUploadOutput
-<<<<<<< HEAD
 	switch statusCode {
 	case "200":
-=======
-         switch statusCode {
-         case "200":
->>>>>>> 59e2d20d
 		var responseStruct common.UploadStruct
 		err := json.Unmarshal(bodyBytes, &responseStruct)
 		if err != nil {
