package klaviyobulkupload

import (
	"bufio"
	"fmt"
	"os"
	"strconv"
	"strings"

	jsoniter "github.com/json-iterator/go"
	"github.com/samber/lo"
	"github.com/tidwall/gjson"

	"github.com/rudderlabs/rudder-go-kit/logger"
	"github.com/rudderlabs/rudder-go-kit/stats"

	backendconfig "github.com/rudderlabs/rudder-server/backend-config"
	"github.com/rudderlabs/rudder-server/jobsdb"
	"github.com/rudderlabs/rudder-server/router/batchrouter/asyncdestinationmanager/common"
)

const (
	BATCHSIZE             = 10000
	MAXALLOWEDPROFILESIZE = 512000
<<<<<<< HEAD
	MAXPAYLOADSIZE        = 4900000
=======
	MAXPAYLOADSIZE        = 4600000
>>>>>>> 74256599
	IMPORT_ID_SEPARATOR   = ":"
)

var json = jsoniter.ConfigCompatibleWithStandardLibrary

func createFinalPayload(combinedProfiles []Profile, listId string) Payload {
	payload := Payload{
		Data: Data{
			Type: "profile-bulk-import-job",
			Attributes: PayloadAttributes{
				Profiles: Profiles{
					Data: combinedProfiles,
				},
			},
		},
	}

	if listId != "" {
		payload.Data.Relationships = &Relationships{
			Lists: Lists{
				Data: []List{
					{
						Type: "list",
						ID:   listId,
					},
				},
			},
		}
	}

	return payload
}

func NewManager(logger logger.Logger, StatsFactory stats.Stats, destination *backendconfig.DestinationT) (*KlaviyoBulkUploader, error) {
	klaviyoLogger := logger.Child("KlaviyoBulkUpload").Child("KlaviyoBulkUploader")
	apiService, err := NewKlaviyoAPIService(destination, klaviyoLogger, StatsFactory)
	if err != nil {
		return nil, err
	}
	return &KlaviyoBulkUploader{
		DestName:          destination.DestinationDefinition.Name,
		DestinationConfig: destination.Config,
		Logger:            klaviyoLogger,
		StatsFactory:      StatsFactory,
		KlaviyoAPIService: apiService,
	}, nil
}

func chunkBySizeAndElements(combinedProfiles []Profile, maxBytes, maxElements int) ([][]Profile, error) {
	var chunks [][]Profile
	chunk := make([]Profile, 0)
	var chunkSize int = 0

	for _, profile := range combinedProfiles {
		profileJSON, err := json.Marshal(profile)
		if err != nil {
			return nil, fmt.Errorf("failed to marshal profile: %w", err)
		}

		profileSize := len(profileJSON) + 1 // +1 for comma character

		if (chunkSize+profileSize >= maxBytes || len(chunk) == maxElements) && len(chunk) > 0 {
			chunks = append(chunks, chunk)
			chunk = make([]Profile, 0)
			chunkSize = 0
		}

		chunk = append(chunk, profile)
		chunkSize += profileSize
	}

	if len(chunk) > 0 {
		chunks = append(chunks, chunk)
	}

	return chunks, nil
}

func (kbu *KlaviyoBulkUploader) Poll(pollInput common.AsyncPoll) common.PollStatusResponse {
	importIds := strings.Split(pollInput.ImportId, IMPORT_ID_SEPARATOR)
	importStatuses := make(map[string]string)
	failedImports := make([]string, 0)
	for _, importId := range importIds {
		if importId != "" {
			importStatuses[importId] = "queued"
		}
	}

	for {
		allComplete := true
		for importId, status := range importStatuses {
			if status != "complete" {
				allComplete = false
				pollresp, err := kbu.KlaviyoAPIService.GetUploadStatus(importId)
				if err != nil {
					return common.PollStatusResponse{
						Complete:  true,
						HasFailed: true,
						Error:     err.Error(),
					}
				}

				// Update the status in the map
				importStatuses[importId] = pollresp.Data.Attributes.Status

				// If Failed_count > 0, add the importId to failedImports
				if pollresp.Data.Attributes.Failed_count > 0 {
					failedImports = append(failedImports, importId)
				}
			}
		}
		if allComplete {
			break
		}
	}
	if len(failedImports) == 0 {
		return common.PollStatusResponse{
			Complete:            true,
			HasFailed:           false,
			HasWarning:          false,
			StatusCode:          200,
			InProgress:          false,
			FailedJobParameters: "",
		}
	}
	return common.PollStatusResponse{
		Complete:            true,
		HasFailed:           true,
		HasWarning:          false,
		StatusCode:          200,
		InProgress:          false,
		FailedJobParameters: strings.Join(failedImports, IMPORT_ID_SEPARATOR),
	}
}

func (kbu *KlaviyoBulkUploader) GetUploadStats(UploadStatsInput common.GetUploadStatsInput) common.GetUploadStatsResponse {
<<<<<<< HEAD
	pollResultImportIds := strings.Split(UploadStatsInput.FailedJobURLs, IMPORT_ID_SEPARATOR)

=======
	pollResultImportIds := strings.Split(UploadStatsInput.FailedJobParameters, IMPORT_ID_SEPARATOR)
>>>>>>> 74256599
	// make a map of jobId to error reason
	jobIdToErrorMap := make(map[int64]string)

	importingList := UploadStatsInput.ImportingList
	jobIDs := []int64{}
	for _, job := range importingList {
		jobIDs = append(jobIDs, job.JobID)
	}

	ErrorMap := kbu.JobIdToIdentifierMap
	var successKeys []int64

	var abortedJobIDs []int64
	for _, pollResultImportId := range pollResultImportIds {
		uploadStatsResp, err := kbu.KlaviyoAPIService.GetUploadErrors(pollResultImportId)
		if err != nil {
			return common.GetUploadStatsResponse{
				StatusCode: 400,
				Error:      err.Error(),
			}
		}

		// Iterate over the Data array and get the jobId and error detail and store in jobIdToErrorMap
		for _, item := range uploadStatsResp.Data {
			orgPayload := item.Attributes.OriginalPayload
			var identifierId string
			if orgPayload.Id != "" {
				identifierId = orgPayload.Id
			} else {
				identifierId = orgPayload.AnonymousId
			}
			jobId := ErrorMap[identifierId]
			abortedJobIDs = append(abortedJobIDs, jobId)
			errorDetail := item.Attributes.Detail
			jobIdToErrorMap[jobId] = errorDetail
		}
	}
	successKeys, _ = lo.Difference(jobIDs, abortedJobIDs)
	return common.GetUploadStatsResponse{
		StatusCode: 200,
		Error:      "The import job failed",
		Metadata: common.EventStatMeta{
			AbortedKeys:    abortedJobIDs,
			AbortedReasons: jobIdToErrorMap,
			SucceededKeys:  successKeys,
		},
	}
}

func (kbu *KlaviyoBulkUploader) generateKlaviyoErrorOutput(errorString string, err error, importingJobIds []int64, destinationID string) common.AsyncUploadOutput {
	eventsAbortedStat := kbu.StatsFactory.NewTaggedStat("failed_job_count", stats.CountType, map[string]string{
		"module":   "batch_router",
		"destType": "KLAVIYO_BULK_UPLOAD",
	})
	eventsAbortedStat.Count(len(importingJobIds))
	return common.AsyncUploadOutput{
		AbortCount:    len(importingJobIds),
		DestinationID: destinationID,
		AbortJobIDs:   importingJobIds,
		AbortReason:   fmt.Sprintf("%s %v", errorString, err.Error()),
	}
}

func (kbu *KlaviyoBulkUploader) ExtractProfile(Data Data) Profile {
	Attributes := Data.Attributes
	if len(Attributes.Profiles.Data) == 0 {
		return Profile{}
	}
	profileObject := Attributes.Profiles.Data[0]

	jobIdentifier := profileObject.Attributes.JobIdentifier
	jobIdentifierArray := strings.Split(jobIdentifier, ":")
	jobIdentifierValue, _ := strconv.ParseInt(jobIdentifierArray[1], 10, 64)
	if kbu.JobIdToIdentifierMap == nil {
		kbu.JobIdToIdentifierMap = make(map[string]int64)
	}
	kbu.JobIdToIdentifierMap[jobIdentifierArray[0]] = jobIdentifierValue

	// delete jobIdentifier from the attributes map as it is not required in the final payload
	profileObject.Attributes.JobIdentifier = ""

	return profileObject
}

func (kbu *KlaviyoBulkUploader) Upload(asyncDestStruct *common.AsyncDestinationStruct) common.AsyncUploadOutput {
	destination := asyncDestStruct.Destination
	var failedJobs []int64
	var abortedJobs []int64
	var abortReason string
	var successJobs []int64
	filePath := asyncDestStruct.FileName
	importingJobIDs := asyncDestStruct.ImportingJobIDs
	destType := destination.DestinationDefinition.Name
	destinationID := destination.ID
	listId, _ := destination.Config["listId"].(string)
	statLabels := stats.Tags{
		"module":   "batch_router",
		"destType": destType,
		"destID":   destinationID,
	}
	file, err := os.Open(filePath)
	if err != nil {
		return kbu.generateKlaviyoErrorOutput("Error while opening file. ", err, asyncDestStruct.ImportingJobIDs, destinationID)
	}
	defer file.Close()
	var combinedProfiles []Profile
	scanner := bufio.NewScanner(file)
	profileSizeStat := kbu.StatsFactory.NewTaggedStat("profile_size", stats.HistogramType, statLabels)
	for scanner.Scan() {
		var data Data
		var metadata Metadata
		line := scanner.Text()

		err := json.Unmarshal([]byte(gjson.Get(line, "message.body.JSON.data").String()), &data)
<<<<<<< HEAD
		if err != nil {
			return kbu.generateKlaviyoErrorOutput("Error while parsing JSON Data.", err, importingJobIDs, destinationID)
		}
		err = json.Unmarshal([]byte(gjson.Get(line, "metadata").String()), &metadata)
		if err != nil {
=======
		if err != nil {
			return kbu.generateKlaviyoErrorOutput("Error while parsing JSON Data.", err, importingJobIDs, destinationID)
		}
		err = json.Unmarshal([]byte(gjson.Get(line, "metadata").String()), &metadata)
		if err != nil {
>>>>>>> 74256599
			return kbu.generateKlaviyoErrorOutput("Error while parsing JSON Metadata.", err, importingJobIDs, destinationID)
		}
		profileStructure := kbu.ExtractProfile(data)
		// if profileStructure length is more than 500 kB, throw an error
		profileStructureJSON, _ := json.Marshal(profileStructure)
		profileSize := float64(len(profileStructureJSON))
<<<<<<< HEAD
		profileSizeStat.Observe(float64(profileSize)) // Record the size in the histogram
		if float64(len(profileStructureJSON)) >= MAXALLOWEDPROFILESIZE {
=======
		profileSizeStat.Observe(profileSize) // Record the size in the histogram
		if len(profileStructureJSON) >= MAXALLOWEDPROFILESIZE {
>>>>>>> 74256599
			abortReason = "Error while marshaling profiles. The profile size exceeds Klaviyo's limit of 500 kB for a single profile."
			abortedJobs = append(abortedJobs, int64(metadata.JobID))
			continue
		}
		combinedProfiles = append(combinedProfiles, profileStructure)
	}

	chunks, _ := chunkBySizeAndElements(combinedProfiles, MAXPAYLOADSIZE, BATCHSIZE)

	eventsSuccessStat := kbu.StatsFactory.NewTaggedStat("success_job_count", stats.CountType, statLabels)

	var importIds []string // DelimitedImportIds is : separated importIds

	for idx, chunk := range chunks {
		combinedPayload := createFinalPayload(chunk, listId)
		uploadResp, err := kbu.KlaviyoAPIService.UploadProfiles(combinedPayload)
		if err != nil {
			failedJobs = append(failedJobs, importingJobIDs[idx])
<<<<<<< HEAD
			kbu.Logger.Error("Error while uploading profiles", err, uploadResp.Errors)
=======
			kbu.Logger.Error("Error while uploading profiles", err, uploadResp.Errors, destinationID)
>>>>>>> 74256599
			continue
		}

		importIds = append(importIds, uploadResp.Data.Id)
	}
	importParameters, err := json.Marshal(common.ImportParameters{
		ImportId: strings.Join(importIds, IMPORT_ID_SEPARATOR),
	})
	if err != nil {
		return kbu.generateKlaviyoErrorOutput("Error while marshaling parameters.", err, importingJobIDs, destinationID)
	}
	successJobs, _ = lo.Difference(importingJobIDs, failedJobs)
	eventsSuccessStat.Count(len(asyncDestStruct.ImportingJobIDs))

	return common.AsyncUploadOutput{
		ImportingParameters: importParameters,
		FailedJobIDs:        failedJobs,
		AbortJobIDs:         abortedJobs,
		AbortReason:         abortReason,
		FailedCount:         len(failedJobs),
		ImportingJobIDs:     successJobs,
		DestinationID:       destination.ID,
	}
}

func (kbu *KlaviyoBulkUploader) Transform(job *jobsdb.JobT) (string, error) {
	return common.GetMarshalledData(string(job.EventPayload), job.JobID)
}<|MERGE_RESOLUTION|>--- conflicted
+++ resolved
@@ -22,11 +22,7 @@
 const (
 	BATCHSIZE             = 10000
 	MAXALLOWEDPROFILESIZE = 512000
-<<<<<<< HEAD
-	MAXPAYLOADSIZE        = 4900000
-=======
 	MAXPAYLOADSIZE        = 4600000
->>>>>>> 74256599
 	IMPORT_ID_SEPARATOR   = ":"
 )
 
@@ -163,12 +159,7 @@
 }
 
 func (kbu *KlaviyoBulkUploader) GetUploadStats(UploadStatsInput common.GetUploadStatsInput) common.GetUploadStatsResponse {
-<<<<<<< HEAD
-	pollResultImportIds := strings.Split(UploadStatsInput.FailedJobURLs, IMPORT_ID_SEPARATOR)
-
-=======
 	pollResultImportIds := strings.Split(UploadStatsInput.FailedJobParameters, IMPORT_ID_SEPARATOR)
->>>>>>> 74256599
 	// make a map of jobId to error reason
 	jobIdToErrorMap := make(map[int64]string)
 
@@ -283,32 +274,19 @@
 		line := scanner.Text()
 
 		err := json.Unmarshal([]byte(gjson.Get(line, "message.body.JSON.data").String()), &data)
-<<<<<<< HEAD
 		if err != nil {
 			return kbu.generateKlaviyoErrorOutput("Error while parsing JSON Data.", err, importingJobIDs, destinationID)
 		}
 		err = json.Unmarshal([]byte(gjson.Get(line, "metadata").String()), &metadata)
 		if err != nil {
-=======
-		if err != nil {
-			return kbu.generateKlaviyoErrorOutput("Error while parsing JSON Data.", err, importingJobIDs, destinationID)
-		}
-		err = json.Unmarshal([]byte(gjson.Get(line, "metadata").String()), &metadata)
-		if err != nil {
->>>>>>> 74256599
 			return kbu.generateKlaviyoErrorOutput("Error while parsing JSON Metadata.", err, importingJobIDs, destinationID)
 		}
 		profileStructure := kbu.ExtractProfile(data)
 		// if profileStructure length is more than 500 kB, throw an error
 		profileStructureJSON, _ := json.Marshal(profileStructure)
 		profileSize := float64(len(profileStructureJSON))
-<<<<<<< HEAD
-		profileSizeStat.Observe(float64(profileSize)) // Record the size in the histogram
-		if float64(len(profileStructureJSON)) >= MAXALLOWEDPROFILESIZE {
-=======
 		profileSizeStat.Observe(profileSize) // Record the size in the histogram
 		if len(profileStructureJSON) >= MAXALLOWEDPROFILESIZE {
->>>>>>> 74256599
 			abortReason = "Error while marshaling profiles. The profile size exceeds Klaviyo's limit of 500 kB for a single profile."
 			abortedJobs = append(abortedJobs, int64(metadata.JobID))
 			continue
@@ -327,11 +305,7 @@
 		uploadResp, err := kbu.KlaviyoAPIService.UploadProfiles(combinedPayload)
 		if err != nil {
 			failedJobs = append(failedJobs, importingJobIDs[idx])
-<<<<<<< HEAD
-			kbu.Logger.Error("Error while uploading profiles", err, uploadResp.Errors)
-=======
 			kbu.Logger.Error("Error while uploading profiles", err, uploadResp.Errors, destinationID)
->>>>>>> 74256599
 			continue
 		}
 
