--- conflicted
+++ resolved
@@ -22,11 +22,7 @@
 const (
 	BATCHSIZE             = 10000
 	MAXALLOWEDPROFILESIZE = 512000
-<<<<<<< HEAD
 	MAXPAYLOADSIZE        = 4600000
-=======
-	MAXPAYLOADSIZE        = 4900000
->>>>>>> 7ffac251
 	IMPORT_ID_SEPARATOR   = ":"
 )
 
@@ -163,12 +159,7 @@
 }
 
 func (kbu *KlaviyoBulkUploader) GetUploadStats(UploadStatsInput common.GetUploadStatsInput) common.GetUploadStatsResponse {
-<<<<<<< HEAD
-	pollResultImportIds := strings.Split(UploadStatsInput.FailedJobURLs, IMPORT_ID_SEPARATOR)
-=======
 	pollResultImportIds := strings.Split(UploadStatsInput.FailedJobParameters, IMPORT_ID_SEPARATOR)
->>>>>>> 7ffac251
-
 	// make a map of jobId to error reason
 	jobIdToErrorMap := make(map[int64]string)
 
@@ -294,13 +285,8 @@
 		// if profileStructure length is more than 500 kB, throw an error
 		profileStructureJSON, _ := json.Marshal(profileStructure)
 		profileSize := float64(len(profileStructureJSON))
-<<<<<<< HEAD
 		profileSizeStat.Observe(profileSize) // Record the size in the histogram
 		if len(profileStructureJSON) >= MAXALLOWEDPROFILESIZE {
-=======
-		profileSizeStat.Observe(float64(profileSize)) // Record the size in the histogram
-		if float64(len(profileStructureJSON)) >= MAXALLOWEDPROFILESIZE {
->>>>>>> 7ffac251
 			abortReason = "Error while marshaling profiles. The profile size exceeds Klaviyo's limit of 500 kB for a single profile."
 			abortedJobs = append(abortedJobs, int64(metadata.JobID))
 			continue
@@ -319,11 +305,7 @@
 		uploadResp, err := kbu.KlaviyoAPIService.UploadProfiles(combinedPayload)
 		if err != nil {
 			failedJobs = append(failedJobs, importingJobIDs[idx])
-<<<<<<< HEAD
 			kbu.Logger.Error("Error while uploading profiles", err, uploadResp.Errors, destinationID)
-=======
-			kbu.Logger.Error("Error while uploading profiles", err, uploadResp.Errors)
->>>>>>> 7ffac251
 			continue
 		}
 
