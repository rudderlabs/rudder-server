package asyncdestinationmanager

import (
	stdjson "encoding/json"
	"sync"
<<<<<<< HEAD
	"time"
=======
 "time"
>>>>>>> 59e2d20d

	jsoniter "github.com/json-iterator/go"
	"github.com/rudderlabs/rudder-go-kit/config"
	"github.com/rudderlabs/rudder-go-kit/logger"
	backendconfig "github.com/rudderlabs/rudder-server/backend-config"
	bingads "github.com/rudderlabs/rudder-server/router/batchrouter/asyncdestinationmanager/bing-ads"
	"github.com/rudderlabs/rudder-server/router/batchrouter/asyncdestinationmanager/common"
	marketobulkupload "github.com/rudderlabs/rudder-server/router/batchrouter/asyncdestinationmanager/marketo-bulk-upload"
	"github.com/rudderlabs/rudder-server/services/rsources"
	"github.com/rudderlabs/rudder-server/utils/misc"
	"github.com/tidwall/gjson"
)

type Asyncdestinationmanager interface {
	Upload(destination *backendconfig.DestinationT, asyncDestStruct *common.AsyncDestinationStruct) common.AsyncUploadOutput
	Poll(pollStruct common.AsyncPoll) (common.AsyncStatusResponse, int)
	FetchFailedEvents(failedJobsStatus common.FetchFailedStatus) ([]byte, int)
	RetrieveImportantKeys(metadata map[string]interface{}, retrieveKeys string) ([]int64, error)
}

type AsyncDestinationStruct struct {
	ImportingJobIDs []int64
	FailedJobIDs    []int64
	Exists          bool
	Size            int
	CreatedAt       time.Time
	FileName        string
	Count           int
	CanUpload       bool
	UploadMutex     sync.RWMutex
	URL             string
	RsourcesStats   rsources.StatsCollector
}

type AsyncUploadT struct {
	Config   map[string]interface{} `json:"config"`
	Input    []AsyncJob             `json:"input"`
	DestType string                 `json:"destType"`
}

type AsyncJob struct {
	Message  map[string]interface{} `json:"message"`
	Metadata map[string]interface{} `json:"metadata"`
}

type MetaDataT struct {
	CSVHeaders string `json:"csvHeader"`
}

type UploadStruct struct {
	ImportId string                 `json:"importId"`
	PollUrl  string                 `json:"pollURL"`
	Metadata map[string]interface{} `json:"metadata"`
}

type Parameters struct {
	ImportId string    `json:"importId"`
	PollUrl  string    `json:"pollURL"`
	MetaData MetaDataT `json:"metadata"`
}

var json = jsoniter.ConfigCompatibleWithStandardLibrary

var (
	HTTPTimeout time.Duration
	pkgLogger   logger.Logger
)

func loadConfig() {
	config.RegisterDurationConfigVariable(600, &HTTPTimeout, true, time.Second, "AsyncDestination.HTTPTimeout")
}

func Init() {
	loadConfig()
	pkgLogger = logger.NewLogger().Child("asyncDestinationManager")
}

func CleanUpData(keyMap map[string]interface{}, importingJobIDs []int64) ([]int64, []int64) {
	if keyMap == nil {
		return []int64{}, importingJobIDs
	}

	_, ok := keyMap["successfulJobs"].([]interface{})
	var succesfulJobIDs, failedJobIDsTrans []int64
	var err error
	if ok {
		succesfulJobIDs, err = misc.ConvertStringInterfaceToIntArray(keyMap["successfulJobs"])
		if err != nil {
			failedJobIDsTrans = importingJobIDs
		}
	}
	_, ok = keyMap["unsuccessfulJobs"].([]interface{})
	if ok {
		failedJobIDsTrans, err = misc.ConvertStringInterfaceToIntArray(keyMap["unsuccessfulJobs"])
		if err != nil {
			failedJobIDsTrans = importingJobIDs
		}
	}
	return succesfulJobIDs, failedJobIDsTrans
}

func GetTransformedData(payload stdjson.RawMessage) string {
	return gjson.Get(string(payload), "body.JSON").String()
}

func GetMarshalledData(payload string, jobID int64) string {
	var job AsyncJob
	err := json.Unmarshal([]byte(payload), &job.Message)
	if err != nil {
		panic("Unmarshalling Transformer Response Failed")
	}
	job.Metadata = make(map[string]interface{})
	job.Metadata["job_id"] = jobID
	responsePayload, err := json.Marshal(job)
	if err != nil {
		panic("Marshalling Response Payload Failed")
	}
	return string(responsePayload)
}

func NewManager(destination *backendconfig.DestinationT, backendConfig backendconfig.BackendConfig) (Asyncdestinationmanager, error) {
	switch destination.DestinationDefinition.Name {
	case "BINGADS_AUDIENCE":
		return bingads.NewManager(destination, backendConfig, HTTPTimeout)
	case "MARKETO_BULK_UPLOAD":
		return marketobulkupload.NewManager(destination, HTTPTimeout)
	}
	return nil, nil

}<|MERGE_RESOLUTION|>--- conflicted
+++ resolved
@@ -3,11 +3,7 @@
 import (
 	stdjson "encoding/json"
 	"sync"
-<<<<<<< HEAD
 	"time"
-=======
- "time"
->>>>>>> 59e2d20d
 
 	jsoniter "github.com/json-iterator/go"
 	"github.com/rudderlabs/rudder-go-kit/config"
