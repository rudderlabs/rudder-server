--- conflicted
+++ resolved
@@ -44,13 +44,10 @@
 		return klaviyobulkupload.NewManager(logger, statsFactory, destination)
 	case "LYTICS_BULK_UPLOAD":
 		return lyticsBulkUpload.NewManager(logger, statsFactory, destination)
-<<<<<<< HEAD
 	case "CLEVERTAP_SEGMENT":
 		return clevertapSegment.NewManager(logger, statsFactory, destination, connection)
-=======
 	case "SNOWPIPE_STREAMING":
 		return snowpipestreaming.New(conf, logger, statsFactory, destination), nil
->>>>>>> 7ffac251
 	}
 	return nil, errors.New("invalid destination type")
 }
