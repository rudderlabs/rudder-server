--- conflicted
+++ resolved
@@ -10,36 +10,110 @@
 	backendconfig "github.com/rudderlabs/rudder-server/backend-config"
 	"github.com/rudderlabs/rudder-server/jobsdb"
 	mock_bulkservice "github.com/rudderlabs/rudder-server/mocks/router/bingads"
+	mock_oauth "github.com/rudderlabs/rudder-server/mocks/services/oauth"
 	bingads "github.com/rudderlabs/rudder-server/router/batchrouter/asyncdestinationmanager/bing-ads"
 	"github.com/rudderlabs/rudder-server/router/batchrouter/asyncdestinationmanager/bing-ads/bingads_sdk"
 	"github.com/rudderlabs/rudder-server/router/batchrouter/asyncdestinationmanager/common"
+	"github.com/rudderlabs/rudder-server/services/oauth"
 	"github.com/rudderlabs/rudder-server/utils/misc"
 	"github.com/stretchr/testify/assert"
+	"golang.org/x/oauth2"
 )
 
+type secretStruct struct {
+	AccessToken     string
+	RefreshToken    string
+	Developer_token string
+	ExpirationDate  string
+}
+
+type TokenSource struct {
+	accessToken     string
+	WorkspaceID     string
+	DestinationName string
+	AccountID       string
+	backendconfig   backendconfig.BackendConfig
+	oauthClient     *mock_oauth.MockAuthorizer
+}
+
+func (ts *TokenSource) generateToken() (string, string, error) {
+
+	refreshTokenParams := oauth.RefreshTokenParams{
+		WorkspaceId: ts.WorkspaceID,
+		DestDefName: ts.DestinationName,
+		AccountId:   ts.AccountID,
+	}
+
+	statusCode, authResponse := ts.oauthClient.FetchToken(&refreshTokenParams)
+	if statusCode != 200 {
+		return "", "", fmt.Errorf("Error in fetching access token")
+	}
+	secret := secretStruct{}
+	err := json.Unmarshal(authResponse.Account.Secret, &secret)
+	if err != nil {
+		return "", "", fmt.Errorf("Error in unmarshalling secret: %v", err)
+	}
+	currentTime := time.Now()
+	expirationTime, err := time.Parse(misc.RFC3339Milli, secret.ExpirationDate)
+	if err != nil {
+		return "", "", fmt.Errorf("Error in parsing expirationDate: %v", err)
+	}
+	if currentTime.After(expirationTime) {
+		refreshTokenParams.Secret = authResponse.Account.Secret
+		statusCode, authResponse = ts.oauthClient.RefreshToken(&refreshTokenParams)
+		if statusCode != 200 {
+			return "", "", fmt.Errorf("Error in refreshing access token")
+		}
+		err = json.Unmarshal(authResponse.Account.Secret, &secret)
+		if err != nil {
+			return "", "", fmt.Errorf("Error in unmarshalling secret: %v", err)
+		}
+		return secret.AccessToken, secret.Developer_token, nil
+	}
+	return secret.AccessToken, secret.Developer_token, nil
+
+}
+func (ts *TokenSource) Token() (*oauth2.Token, error) {
+	accessToken, _, err := ts.generateToken()
+	if err != nil {
+		return nil, fmt.Errorf("Error occured while generating the accessToken")
+	}
+	ts.accessToken = accessToken
+
+	token := &oauth2.Token{
+		AccessToken: ts.accessToken,
+		Expiry:      time.Now().Add(time.Hour), // Set the token expiry time
+	}
+	return token, nil
+}
+
+type DestinationConfig struct {
+	AudienceId               string   `json:"audienceId"`
+	CustomerAccountId        string   `json:"customerAccountId"`
+	CustomerId               string   `json:"customerId"`
+	OneTrustCookieCategories []string `json:"oneTrustCookieCategories"`
+	RudderAccountId          string   `json:"rudderAccountId"`
+}
+
 var destination = backendconfig.DestinationT{
-	Name: "BingAdsAudience",
-}
-
-<<<<<<< HEAD
-=======
-// Success scenario
->>>>>>> e051ea2a
+	Name: "BingAds",
+}
+
 func TestBingAdsUploadSuccessCase(t *testing.T) {
 	_CreateZipFile := bingads.CreateZipFile
 	defer func() {
 		bingads.CreateZipFile = _CreateZipFile
 	}()
-	bingads.CreateZipFile = func(filePath string, audienceId string) (string, []int64, []int64, error) {
+	bingads.CreateZipFile = func(filePath string, audienceId string) (string, []int64, []int64) {
 		successJobIds := []int64{1, 2}
 		failedJobIds := []int64{3}
-		return "randomZipFile.path", successJobIds, failedJobIds, nil
-	}
-	ctrl := gomock.NewController(t)
-	bingAdsService := mock_bulkservice.NewMockBulkServiceI(ctrl)
-	// oauthClient := mock_oauth.NewMockAuthorizer(ctrl)
-
-	bulkUploader := bingads.NewBingAdsBulkUploader(bingAdsService, 10*time.Second)
+		return "randomZipFile.path", successJobIds, failedJobIds
+	}
+	ctrl := gomock.NewController(t)
+	bingAdsService := mock_bulkservice.NewMockBulkServiceI(ctrl)
+	oauthClient := mock_oauth.NewMockAuthorizer(ctrl)
+
+	bulkUploader := bingads.NewBingAdsBulkUploader(oauthClient, bingAdsService, 10*time.Second)
 	bingAdsService.EXPECT().GetBulkUploadUrl().Return(&bingads_sdk.GetBulkUploadUrlResponse{
 		UploadUrl: "http://localhost/upload",
 		RequestId: misc.FastUUID().URN(),
@@ -73,20 +147,16 @@
 	defer func() {
 		bingads.CreateZipFile = _CreateZipFile
 	}()
-	bingads.CreateZipFile = func(filePath string, audienceId string) (string, []int64, []int64, error) {
+	bingads.CreateZipFile = func(filePath string, audienceId string) (string, []int64, []int64) {
 		successJobIds := []int64{1, 2}
 		failedJobIds := []int64{3}
-<<<<<<< HEAD
 		return "randomZipFile.path", successJobIds, failedJobIds
 
-=======
-		return "randomZipFile.path", successJobIds, failedJobIds, nil
->>>>>>> e051ea2a
-	}
-	ctrl := gomock.NewController(t)
-	bingAdsService := mock_bulkservice.NewMockBulkServiceI(ctrl)
-
-<<<<<<< HEAD
+	}
+	ctrl := gomock.NewController(t)
+	bingAdsService := mock_bulkservice.NewMockBulkServiceI(ctrl)
+	oauthClient := mock_oauth.NewMockAuthorizer(ctrl)
+
 	bulkUploader := bingads.NewBingAdsBulkUploader(oauthClient, bingAdsService, 10*time.Second)
 
 	bingAdsService.EXPECT().GetBulkUploadStatus("dummyRequestId123").Return(&bingads_sdk.GetBulkUploadStatusResponse{
@@ -112,9 +182,6 @@
 	assert.Equal(t, recievedResponse, expectedResp)
 	assert.Equal(t, RecievedStatus, expectedStatus)
 
-=======
-	bulkUploader := bingads.NewBingAdsBulkUploader(bingAdsService, 10*time.Second)
->>>>>>> e051ea2a
 	bingAdsService.EXPECT().GetBulkUploadUrl().Return(nil, fmt.Errorf("Error in getting bulk upload url"))
 
 	asyncDestination := common.AsyncDestinationStruct{
@@ -137,15 +204,16 @@
 	defer func() {
 		bingads.CreateZipFile = _CreateZipFile
 	}()
-	bingads.CreateZipFile = func(filePath string, audienceId string) (string, []int64, []int64, error) {
+	bingads.CreateZipFile = func(filePath string, audienceId string) (string, []int64, []int64) {
 		successJobIds := []int64{1, 2}
 		failedJobIds := []int64{3}
-		return "randomZipFile.path", successJobIds, failedJobIds, nil
-	}
-	ctrl := gomock.NewController(t)
-	bingAdsService := mock_bulkservice.NewMockBulkServiceI(ctrl)
-
-	bulkUploader := bingads.NewBingAdsBulkUploader(bingAdsService, 10*time.Second)
+		return "randomZipFile.path", successJobIds, failedJobIds
+	}
+	ctrl := gomock.NewController(t)
+	bingAdsService := mock_bulkservice.NewMockBulkServiceI(ctrl)
+	oauthClient := mock_oauth.NewMockAuthorizer(ctrl)
+
+	bulkUploader := bingads.NewBingAdsBulkUploader(oauthClient, bingAdsService, 10*time.Second)
 	bingAdsService.EXPECT().GetBulkUploadUrl().Return(&bingads_sdk.GetBulkUploadUrlResponse{
 		UploadUrl: "",
 		RequestId: "",
@@ -171,15 +239,16 @@
 	defer func() {
 		bingads.CreateZipFile = _CreateZipFile
 	}()
-	bingads.CreateZipFile = func(filePath string, audienceId string) (string, []int64, []int64, error) {
+	bingads.CreateZipFile = func(filePath string, audienceId string) (string, []int64, []int64) {
 		successJobIds := []int64{1, 2}
 		failedJobIds := []int64{3}
-		return "randomZipFile.path", successJobIds, failedJobIds, nil
-	}
-	ctrl := gomock.NewController(t)
-	bingAdsService := mock_bulkservice.NewMockBulkServiceI(ctrl)
-
-	bulkUploader := bingads.NewBingAdsBulkUploader(bingAdsService, 10*time.Second)
+		return "randomZipFile.path", successJobIds, failedJobIds
+	}
+	ctrl := gomock.NewController(t)
+	bingAdsService := mock_bulkservice.NewMockBulkServiceI(ctrl)
+	oauthClient := mock_oauth.NewMockAuthorizer(ctrl)
+
+	bulkUploader := bingads.NewBingAdsBulkUploader(oauthClient, bingAdsService, 10*time.Second)
 	bingAdsService.EXPECT().GetBulkUploadUrl().Return(&bingads_sdk.GetBulkUploadUrlResponse{
 		UploadUrl: "http://localhost/upload",
 		RequestId: misc.FastUUID().URN(),
@@ -200,7 +269,6 @@
 	recieved := bulkUploader.Upload(&destination, &asyncDestination)
 	assert.Equal(t, recieved, expected)
 }
-<<<<<<< HEAD
 
 func TestBingAdsPollSuccessCase(t *testing.T) {
 	ctrl := gomock.NewController(t)
@@ -364,39 +432,6 @@
 	expectedResp, _ := stdjson.Marshal(Response)
 	expectedStatus := 200
 	recievedResponse, RecievedStatus := bulkUploader.FetchFailedEvents(failedJobsStatus)
-
 	assert.Equal(t, recievedResponse, expectedResp)
 	assert.Equal(t, RecievedStatus, expectedStatus)
-=======
-func TestBingAdsUploadFailedWhileTransformingFile(t *testing.T) {
-	_CreateZipFile := bingads.CreateZipFile
-	defer func() {
-		bingads.CreateZipFile = _CreateZipFile
-	}()
-	bingads.CreateZipFile = func(filePath string, audienceId string) (string, []int64, []int64, error) {
-		return "", nil, nil, fmt.Errorf("Error in creating zip file")
-	}
-	ctrl := gomock.NewController(t)
-	bingAdsService := mock_bulkservice.NewMockBulkServiceI(ctrl)
-
-	bulkUploader := bingads.NewBingAdsBulkUploader(bingAdsService, 10*time.Second)
-	bingAdsService.EXPECT().GetBulkUploadUrl().Return(&bingads_sdk.GetBulkUploadUrlResponse{
-		UploadUrl: "http://localhost/upload",
-		RequestId: misc.FastUUID().URN(),
-	}, nil)
-
-	asyncDestination := common.AsyncDestinationStruct{
-		ImportingJobIDs: []int64{1, 2, 3},
-		FailedJobIDs:    []int64{},
-		FileName:        "randomFileName.txt",
-	}
-	expected := common.AsyncUploadOutput{
-		FailedJobIDs:  []int64{1, 2, 3},
-		FailedReason:  `got error while transforming the file. Error in creating zip file`,
-		FailedCount:   3,
-		DestinationID: destination.ID,
-	}
-	recieved := bulkUploader.Upload(&destination, &asyncDestination)
-	assert.Equal(t, recieved, expected)
->>>>>>> e051ea2a
 }