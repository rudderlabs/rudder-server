--- conflicted
+++ resolved
@@ -34,7 +34,7 @@
 // returns the string representation of the clientID struct which is of format
 // jobId<<>>hashedEmail
 func (c *ClientID) ToString() string {
-	return fmt.Sprintf("%s%s%s", c.JobID, clientIDSeparator, c.HashedEmail)
+	return fmt.Sprintf("%s%s%s", strconv.FormatInt(c.JobID, 10), clientIDSeparator, c.HashedEmail)
 }
 
 /*
@@ -194,11 +194,7 @@
 func (b *BingAdsBulkUploader) DownloadAndGetUploadStatusFile(ResultFileUrl string) ([]string, error) {
 	// the final status file needs to be downloaded
 	fileAccessUrl := ResultFileUrl
-<<<<<<< HEAD
-	modifiedUrl := strings.TrimSpace(strings.ReplaceAll(fileAccessUrl, "amp;", ""))
-=======
 	modifiedUrl := strings.ReplaceAll(fileAccessUrl, "&amp;", "&")
->>>>>>> 888be6f7
 	outputDir := "/tmp"
 	// Create output directory if it doesn't exist
 	if err := os.MkdirAll(outputDir, 0o755); err != nil {
