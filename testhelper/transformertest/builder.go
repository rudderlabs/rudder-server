--- conflicted
+++ resolved
@@ -6,12 +6,9 @@
 	"net/http/httptest"
 	"strings"
 
-<<<<<<< HEAD
-=======
+
 	"github.com/rudderlabs/rudder-server/jsonrs"
 	"github.com/rudderlabs/rudder-server/router/types"
-
->>>>>>> a30b7265
 	"github.com/tidwall/sjson"
 
 	processorTypes "github.com/rudderlabs/rudder-server/processor/types"
@@ -155,13 +152,8 @@
 			w.WriteHeader(http.StatusInternalServerError)
 			return
 		}
-<<<<<<< HEAD
-		var request []processorTypes.TransformerEvent
-		if err := json.Unmarshal(data, &request); err != nil {
-=======
 		var request []transformer.TransformerEvent
 		if err := jsonrs.Unmarshal(data, &request); err != nil {
->>>>>>> a30b7265
 			w.WriteHeader(http.StatusBadRequest)
 			return
 		}
