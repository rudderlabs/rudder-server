--- conflicted
+++ resolved
@@ -89,13 +89,8 @@
 			postParameters := f(req)
 			jsonString, _ := jsonrs.Marshal(postParameters)
 			var output map[string]interface{}
-<<<<<<< HEAD
-			_ = json.Unmarshal(jsonString, &output)
+			_ = jsonrs.Unmarshal(jsonString, &output)
 			res = append(res, processorTypes.TransformerResponse{
-=======
-			_ = jsonrs.Unmarshal(jsonString, &output)
-			res = append(res, transformer.TransformerResponse{
->>>>>>> a30b7265
 				Metadata:   req.Metadata,
 				Output:     output,
 				StatusCode: http.StatusOK,
