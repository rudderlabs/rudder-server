version: 0.2
env:
  parameter-store:
    # The SSH deploy key with enterprise rudder server repo
    ssh_key: "/codebuild/github/ssh-key"
    dockerhub_passwd: "/prod/codebuild/dockerhub-password"
    INTEGRATION_TESTS_WORKSPACE_TOKEN: "/codebuild/integration-tests-workspace-token"

phases:
  install:
    runtime-versions:
      golang: 1.13
  pre_build:
    commands:
      - docker login --username rudderlabs --password $dockerhub_passwd
      - mkdir -p ~/.ssh
      - echo "$ssh_key" > ~/.ssh/ssh_key
      - chmod 600 ~/.ssh/ssh_key
      - eval "$(ssh-agent -s)"
      - ssh-add ~/.ssh/ssh_key
      - go get github.com/onsi/ginkgo/ginkgo
  build:
    commands:
      - export GO111MODULE=on
      - VERSION="master"
      - DATE=$(date "+%F,%T")
      - git init
      - git remote add origin "git@github.com:rudderlabs/rudder-server.git"
      - git fetch origin
      - git branch
      - git checkout -f "$CODEBUILD_RESOLVED_SOURCE_VERSION"
      - git submodule init
      - git submodule update --recursive

      - sed -i -e 's/^CONFIG_BACKEND_URL=.*$/CONFIG_BACKEND_URL=https:\/\/api.rudderlabs.com/' build/docker.env
      - go run tests/helpers/tomlmerge/toml_merge.go config/config.toml tests/e2e/config_overrides.toml > tests/e2e/config.toml
      - sed -i -e 's/^CONFIG_PATH=.*$/CONFIG_PATH=\/app\/tests\/e2e\/config.toml/' build/docker.env
      - cat build/docker.env
      - cat tests/e2e/config.toml
      - docker-compose -f build/docker-compose.codebuild.yml up -d
      - docker-compose -f build/docker-compose.codebuild.yml exec -T backend sh -c "CGO_ENABLED=0 ginkgo -mod vendor tests/e2e"
      - docker-compose down
      - go run tests/helpers/tomlmerge/toml_merge.go config/config.toml tests/e2e/warehouse/config_overrides.toml > tests/e2e/warehouse/config.toml
      - sed -i -e 's/^CONFIG_PATH=.*$/CONFIG_PATH=\/app\/tests\/e2e\/warehouse\/config.toml/' build/docker.env
      - docker-compose -f build/docker-compose.codebuild.yml up -d
      - docker-compose -f build/docker-compose.codebuild.yml exec -T backend sh -c "CGO_ENABLED=0 ginkgo -mod vendor tests/e2e/warehouse"
      - docker-compose down

      # Build Open source version
<<<<<<< HEAD
      - ginkgo --randomizeAllSpecs --randomizeSuites --failOnPending --cover -coverprofile=profile.out -covermode=atomic --trace --progress -p --skipPackage=tests ./...
      - CGO_ENABLED=0 GOOS=linux LDFLAGS="-s -w -X main.version=$VERSION -X main.commit=$CODEBUILD_RESOLVED_SOURCE_VERSION -X main.buildDate=$DATE -X main.builtBy=codebuild-$CODEBUILD_BUILD_ID " make build
=======
      - ginkgo -mod vendor --randomizeAllSpecs --randomizeSuites --failOnPending --cover -coverprofile=profile.out -covermode=atomic --trace --progress --skipPackage=tests ./...
      - CGO_ENABLED=0 GOOS=linux go build -mod vendor -a -installsuffix cgo -ldflags="-s -w -X main.version=$VERSION -X main.commit=$CODEBUILD_RESOLVED_SOURCE_VERSION -X main.buildDate=$DATE -X main.builtBy=codebuild-$CODEBUILD_BUILD_ID "
>>>>>>> 336ac71b
      - docker build -t rudderlabs/rudder-server:$VERSION -f build/Dockerfile-aws .
      # Build Enterprise version
      - make enterprise-init

      - sed -i -e 's/^CONFIG_PATH=.*$/CONFIG_PATH=\/app\/tests\/e2e\/config.toml/' build/docker.env
      - docker-compose -f build/docker-compose.codebuild.yml up -d
      - docker-compose -f build/docker-compose.codebuild.yml exec -T backend sh -c "CGO_ENABLED=0 ginkgo -mod vendor tests/e2e"
      - docker-compose down
      - sed -i -e 's/^CONFIG_PATH=.*$/CONFIG_PATH=\/app\/tests\/e2e\/warehouse\/config.toml/' build/docker.env
      - docker-compose -f build/docker-compose.codebuild.yml up -d
      - docker-compose -f build/docker-compose.codebuild.yml exec -T backend sh -c "CGO_ENABLED=0 ginkgo -mod vendor tests/e2e/warehouse"
      - docker-compose down

<<<<<<< HEAD
      - ginkgo --randomizeAllSpecs --randomizeSuites --failOnPending --cover -coverprofile=profile.out -covermode=atomic --trace --progress -p --skipPackage=tests ./...
      - CGO_ENABLED=0 GOOS=linux LDFLAGS="-s -w -X main.version=$VERSION -X main.commit=$CODEBUILD_RESOLVED_SOURCE_VERSION -X main.buildDate=$DATE -X main.builtBy=codebuild-$CODEBUILD_BUILD_ID " make enterprise-build
=======
      - ginkgo -mod vendor --randomizeAllSpecs --randomizeSuites --failOnPending --cover -coverprofile=profile.out -covermode=atomic --trace --progress --skipPackage=tests ./...
      - CGO_ENABLED=0 GOOS=linux go build -mod vendor -a -installsuffix cgo -ldflags="-s -w -X main.version=$VERSION -X main.commit=$CODEBUILD_RESOLVED_SOURCE_VERSION -X main.buildDate=$DATE -X main.builtBy=codebuild-$CODEBUILD_BUILD_ID "
>>>>>>> 336ac71b
      - docker build -t rudderstack/rudder-server-enterprise:$VERSION -f build/Dockerfile-aws . 
  post_build:
    commands:
      - docker push rudderlabs/rudder-server:$VERSION
      - docker push rudderstack/rudder-server-enterprise:$VERSION
reports:
  GinkgoUnitTestReports:
    files:
      - '**/junit_*.xml'
artifacts:
  files:
    - "**/*"<|MERGE_RESOLUTION|>--- conflicted
+++ resolved
@@ -47,13 +47,8 @@
       - docker-compose down
 
       # Build Open source version
-<<<<<<< HEAD
-      - ginkgo --randomizeAllSpecs --randomizeSuites --failOnPending --cover -coverprofile=profile.out -covermode=atomic --trace --progress -p --skipPackage=tests ./...
-      - CGO_ENABLED=0 GOOS=linux LDFLAGS="-s -w -X main.version=$VERSION -X main.commit=$CODEBUILD_RESOLVED_SOURCE_VERSION -X main.buildDate=$DATE -X main.builtBy=codebuild-$CODEBUILD_BUILD_ID " make build
-=======
       - ginkgo -mod vendor --randomizeAllSpecs --randomizeSuites --failOnPending --cover -coverprofile=profile.out -covermode=atomic --trace --progress --skipPackage=tests ./...
-      - CGO_ENABLED=0 GOOS=linux go build -mod vendor -a -installsuffix cgo -ldflags="-s -w -X main.version=$VERSION -X main.commit=$CODEBUILD_RESOLVED_SOURCE_VERSION -X main.buildDate=$DATE -X main.builtBy=codebuild-$CODEBUILD_BUILD_ID "
->>>>>>> 336ac71b
+      - GOOS=linux LDFLAGS="-s -w -X main.version=$VERSION -X main.commit=$CODEBUILD_RESOLVED_SOURCE_VERSION -X main.buildDate=$DATE -X main.builtBy=codebuild-$CODEBUILD_BUILD_ID " make build
       - docker build -t rudderlabs/rudder-server:$VERSION -f build/Dockerfile-aws .
       # Build Enterprise version
       - make enterprise-init
@@ -67,13 +62,8 @@
       - docker-compose -f build/docker-compose.codebuild.yml exec -T backend sh -c "CGO_ENABLED=0 ginkgo -mod vendor tests/e2e/warehouse"
       - docker-compose down
 
-<<<<<<< HEAD
-      - ginkgo --randomizeAllSpecs --randomizeSuites --failOnPending --cover -coverprofile=profile.out -covermode=atomic --trace --progress -p --skipPackage=tests ./...
-      - CGO_ENABLED=0 GOOS=linux LDFLAGS="-s -w -X main.version=$VERSION -X main.commit=$CODEBUILD_RESOLVED_SOURCE_VERSION -X main.buildDate=$DATE -X main.builtBy=codebuild-$CODEBUILD_BUILD_ID " make enterprise-build
-=======
-      - ginkgo -mod vendor --randomizeAllSpecs --randomizeSuites --failOnPending --cover -coverprofile=profile.out -covermode=atomic --trace --progress --skipPackage=tests ./...
-      - CGO_ENABLED=0 GOOS=linux go build -mod vendor -a -installsuffix cgo -ldflags="-s -w -X main.version=$VERSION -X main.commit=$CODEBUILD_RESOLVED_SOURCE_VERSION -X main.buildDate=$DATE -X main.builtBy=codebuild-$CODEBUILD_BUILD_ID "
->>>>>>> 336ac71b
+      - ginkgo -mod vendor --randomizeAllSpecs --randomizeSuites --failOnPending --cover -coverprofile=profile.out -covermode=atomic --trace --progress -p --skipPackage=tests ./...
+      - GOOS=linux LDFLAGS="-s -w -X main.version=$VERSION -X main.commit=$CODEBUILD_RESOLVED_SOURCE_VERSION -X main.buildDate=$DATE -X main.builtBy=codebuild-$CODEBUILD_BUILD_ID " make build
       - docker build -t rudderstack/rudder-server-enterprise:$VERSION -f build/Dockerfile-aws . 
   post_build:
     commands:
