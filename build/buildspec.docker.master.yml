version: 0.2
env:
  parameter-store:
    # The SSH deploy key with enterprise rudder server repo
    ssh_key: "/codebuild/github/ssh-key"
    dockerhub_passwd: "/prod/codebuild/dockerhub-password"
    CODECOV_TOKEN: "/codebuild/codecov-token"

phases:
  install:
    commands:
      # Make sure goenv is up to date
      - cd $HOME/.goenv && git pull --ff-only && cd -
      # Install Go 1.17
      - goenv install 1.17.8 && goenv global 1.17.8
  pre_build:
    commands:
      - docker login --username rudderlabs --password $dockerhub_passwd
      - mkdir -p ~/.ssh
      - export GO111MODULE=on
      - echo "$ssh_key" > ~/.ssh/ssh_key
      - chmod 600 ~/.ssh/ssh_key
      - eval "$(ssh-agent -s)"
      - ssh-add ~/.ssh/ssh_key
      - (cd && go install github.com/onsi/ginkgo/ginkgo/v2)
      - (cd && go install github.com/golang/mock/mockgen)
      - docker pull confluentinc/cp-zookeeper:latest
      - docker pull confluentinc/cp-kafka:7.0.0
      - docker pull minio/minio:latest
      - docker pull redis:alpine3.14
      - docker pull postgres:11-alpine
      - docker pull rudderlabs/rudder-transformer:latest
      - docker pull yandex/clickhouse-server:21-alpine
      - docker pull mcr.microsoft.com/azure-sql-edge:1.0.5
      - docker pull zookeeper:3.5
      - docker pull minio/minio:latest
      - docker pull mcr.microsoft.com/azure-storage/azurite:latest
      - docker pull fsouza/fake-gcs-server:latest
      - docker pull atzoum/simulator-google-sheets:latest
      - docker pull messagebird/gcloud-pubsub-emulator:latest
      - GO111MODULE=on go mod download
  build:
    commands:
      - export GO111MODULE=on
      - VERSION="master"
      - DATE=$(date "+%F,%T")
<<<<<<< HEAD
      # Build Open source version
      - make test
      - go test -v ./docker_test.go -integration -count 1 -short
      - bash build/codecov.sh
      - GOOS=linux GOARCH=amd64 CGO_ENABLED=0 LDFLAGS="-s -w -X main.version=$VERSION -X main.commit=$CODEBUILD_RESOLVED_SOURCE_VERSION -X main.buildDate=$DATE -X main.builtBy=codebuild-$CODEBUILD_BUILD_ID " make build
      - docker build -t rudderlabs/rudder-server:$VERSION -f build/Dockerfile-aws .
=======
>>>>>>> a37ccd97
      # Build Enterprise version
      - make enterprise-init
      - make test
      - go test -v ./docker_test.go -integration -count 1 -short
      - GOOS=linux GOARCH=amd64 CGO_ENABLED=0 LDFLAGS="-s -w -X main.version=$VERSION -X main.commit=$CODEBUILD_RESOLVED_SOURCE_VERSION -X main.buildDate=$DATE -X main.builtBy=codebuild-$CODEBUILD_BUILD_ID " make build
      - docker build -t rudderstack/rudder-server-enterprise:$VERSION -f build/Dockerfile-aws .
  post_build:
    commands:
      - docker push rudderstack/rudder-server-enterprise:$VERSION
reports:
  GinkgoUnitTestReports:
    files:
      - "**/junit_*.xml"
artifacts:
  files:
    - "**/*"

cache:
  paths: |
    ~/.cache/go-build
    ~/go/pkg/mod<|MERGE_RESOLUTION|>--- conflicted
+++ resolved
@@ -44,15 +44,6 @@
       - export GO111MODULE=on
       - VERSION="master"
       - DATE=$(date "+%F,%T")
-<<<<<<< HEAD
-      # Build Open source version
-      - make test
-      - go test -v ./docker_test.go -integration -count 1 -short
-      - bash build/codecov.sh
-      - GOOS=linux GOARCH=amd64 CGO_ENABLED=0 LDFLAGS="-s -w -X main.version=$VERSION -X main.commit=$CODEBUILD_RESOLVED_SOURCE_VERSION -X main.buildDate=$DATE -X main.builtBy=codebuild-$CODEBUILD_BUILD_ID " make build
-      - docker build -t rudderlabs/rudder-server:$VERSION -f build/Dockerfile-aws .
-=======
->>>>>>> a37ccd97
       # Build Enterprise version
       - make enterprise-init
       - make test
