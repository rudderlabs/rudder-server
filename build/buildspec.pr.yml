version: 0.2
env:
  parameter-store:
    # The SSH deploy key with enterprise rudder server repo
    ssh_key: "/codebuild/github/ssh-key"
    dockerhub_passwd: "/dev/codebuild/dockerhub-password"
    CODECOV_TOKEN: "/codebuild/codecov-token"
phases:
  install:
    commands:
      # Make sure goenv is up to date
      - cd $HOME/.goenv && git pull --ff-only && cd -
      # Install Go 1.17
      - goenv install 1.17.8 && goenv global 1.17.8
      - apt-get install jq
  pre_build:
    commands:
      - env
      - export GO111MODULE=on
      - docker login --username rudderlabs --password $dockerhub_passwd
      - mkdir -p ~/.ssh
      - echo "$ssh_key" > ~/.ssh/ssh_key
      - chmod 600 ~/.ssh/ssh_key
      - eval "$(ssh-agent -s)"
      - ssh-add ~/.ssh/ssh_key
      - (cd && go install github.com/onsi/ginkgo/ginkgo/v2)
      - (cd && go install github.com/golang/mock/mockgen)
      - docker pull confluentinc/cp-zookeeper:latest
      - docker pull confluentinc/cp-kafka:latest
      - docker pull minio/minio:latest
      - docker pull redis:alpine3.14
      - docker pull postgres:11-alpine
      - docker pull rudderlabs/rudder-transformer:latest
      - docker pull atzoum/simulator-google-sheets:latest
      - docker pull messagebird/gcloud-pubsub-emulator:latest
      - GO111MODULE=on go mod download
  build:
    commands:
      - export GO111MODULE=on
      - DATE=$(date "+%F,%T")
      # Build Open source version
      - echo Build started on `date`
      - echo Building the Docker image...
      - make test
<<<<<<< HEAD
      - go test -v ./docker_test.go -integration -count 1 -short
=======
      - go test -v ./docker_test.go -slow -tags=integration -count 1
>>>>>>> 3ad96b47
      - bash build/codecov.sh
      - TAG=$(echo $CODEBUILD_WEBHOOK_HEAD_REF | sed 's/refs\/heads\///g' | tr "/" .)
      - echo tag.. $TAG
      - SEMVER=$(head -1 .version)
      - UPDATEDTAG=$SEMVER"_internal-"$TAG
      - echo sem version.. $SEMVER
      - VERSION=$UPDATEDTAG
      - echo version.. $VERSION
      - GOOS=linux GOARCH=amd64 CGO_ENABLED=1 RACE_ENABLED=TRUE LDFLAGS="-s -w -X main.version=$VERSION -X main.commit=$CODEBUILD_RESOLVED_SOURCE_VERSION -X main.buildDate=$DATE -X main.builtBy=codebuild-$CODEBUILD_BUILD_ID " make build
      - GOOS=linux GOARCH=amd64 CGO_ENABLED=0 LDFLAGS="-s -w -X main.version=$VERSION -X main.commit=$CODEBUILD_RESOLVED_SOURCE_VERSION -X main.buildDate=$DATE -X main.builtBy=codebuild-$CODEBUILD_BUILD_ID " make build
      - docker build -t rudderlabs/develop-rudder-server:$VERSION -f build/Dockerfile-aws-dev .
      # Build Enterprise version
      - make enterprise-init
      - make test
<<<<<<< HEAD
      - go test -v ./docker_test.go -integration -count 1 -short
=======
      - go test -v ./docker_test.go -slow -tags=integration -count 1
>>>>>>> 3ad96b47
      - GOOS=linux GOARCH=amd64 CGO_ENABLED=1 RACE_ENABLED=TRUE LDFLAGS="-s -w -X main.version=$VERSION -X main.commit=$CODEBUILD_RESOLVED_SOURCE_VERSION -X main.buildDate=$DATE -X main.builtBy=codebuild-$CODEBUILD_BUILD_ID " make build
      - GOOS=linux GOARCH=amd64 CGO_ENABLED=0 LDFLAGS="-s -w -X main.version=$VERSION -X main.commit=$CODEBUILD_RESOLVED_SOURCE_VERSION -X main.buildDate=$DATE -X main.builtBy=codebuild-$CODEBUILD_BUILD_ID " make build
      - docker build -t rudderstack/develop-rudder-server-enterprise:$VERSION -f build/Dockerfile-aws-dev .
  post_build:
    commands:
      - echo Builds completed on `date`
      - echo Pushing the Docker images...
      - docker push rudderlabs/develop-rudder-server:$VERSION
      - docker push rudderstack/develop-rudder-server-enterprise:$VERSION
reports:
  GinkgoUnitTestReports:
    files:
      - "**/junit_*.xml"
artifacts:
  files:
    - "**/*"<|MERGE_RESOLUTION|>--- conflicted
+++ resolved
@@ -42,11 +42,7 @@
       - echo Build started on `date`
       - echo Building the Docker image...
       - make test
-<<<<<<< HEAD
-      - go test -v ./docker_test.go -integration -count 1 -short
-=======
-      - go test -v ./docker_test.go -slow -tags=integration -count 1
->>>>>>> 3ad96b47
+      - go test -v ./docker_test.go -slow -tags=integration -count 1 -short
       - bash build/codecov.sh
       - TAG=$(echo $CODEBUILD_WEBHOOK_HEAD_REF | sed 's/refs\/heads\///g' | tr "/" .)
       - echo tag.. $TAG
@@ -61,11 +57,7 @@
       # Build Enterprise version
       - make enterprise-init
       - make test
-<<<<<<< HEAD
-      - go test -v ./docker_test.go -integration -count 1 -short
-=======
-      - go test -v ./docker_test.go -slow -tags=integration -count 1
->>>>>>> 3ad96b47
+      - go test -v ./docker_test.go -slow -tags=integration -count 1 -short
       - GOOS=linux GOARCH=amd64 CGO_ENABLED=1 RACE_ENABLED=TRUE LDFLAGS="-s -w -X main.version=$VERSION -X main.commit=$CODEBUILD_RESOLVED_SOURCE_VERSION -X main.buildDate=$DATE -X main.builtBy=codebuild-$CODEBUILD_BUILD_ID " make build
       - GOOS=linux GOARCH=amd64 CGO_ENABLED=0 LDFLAGS="-s -w -X main.version=$VERSION -X main.commit=$CODEBUILD_RESOLVED_SOURCE_VERSION -X main.buildDate=$DATE -X main.builtBy=codebuild-$CODEBUILD_BUILD_ID " make build
       - docker build -t rudderstack/develop-rudder-server-enterprise:$VERSION -f build/Dockerfile-aws-dev .
