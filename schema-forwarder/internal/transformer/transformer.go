package transformer

import (
	"context"
	"encoding/json"
	"fmt"
	"reflect"
	"sync"
	"time"

	"golang.org/x/sync/errgroup"
	"google.golang.org/protobuf/types/known/timestamppb"

	"github.com/jeremywohl/flatten"
	"github.com/rudderlabs/rudder-go-kit/config"
	backendconfig "github.com/rudderlabs/rudder-server/backend-config"
	"github.com/rudderlabs/rudder-server/jobsdb"
	proto "github.com/rudderlabs/rudder-server/proto/event-schema"
	"github.com/tidwall/gjson"
)

type Transformer interface {
	Start()
	Transform(job *jobsdb.JobT) (*proto.EventSchemaMessage, error)
	Stop()
}

// New returns a new instance of Schema Transformer
func New(backendConfig backendconfig.BackendConfig, config *config.Config) Transformer {
	return &transformer{
		backendConfig:        backendConfig,
		captureNilAsUnknowns: config.GetBool("EventSchemas.captureUnknowns", false),
		keysLimit:            config.GetInt("EventSchemas.keysLimit", 500),
		identifierLimit:      config.GetInt("EventSchemas.identifierLimit", 100),
	}
}

// Start starts the schema transformer
func (st *transformer) Start() {
	ctx, cancel := context.WithCancel(context.Background())
	st.cancel = cancel
	st.g, ctx = errgroup.WithContext(ctx)

	var initialisedOnce sync.Once
	initialised := make(chan struct{})
	loopFn := func() {
		initialisedOnce.Do(func() {
			close(initialised)
		})
	}

	st.g.Go(func() error {
		st.backendConfigSubscriber(ctx, loopFn)
		return nil
	})

	<-initialised
}

// Stop stops the schema transformer
func (st *transformer) Stop() {
	st.cancel()
	_ = st.g.Wait()
}

// Transform transforms the job into a schema message and returns the schema message along with write key
func (st *transformer) Transform(job *jobsdb.JobT) (*proto.EventSchemaMessage, error) {
	var eventPayload map[string]interface{}
	if err := json.Unmarshal(job.EventPayload, &eventPayload); err != nil {
		return nil, err
	}
	writeKey := st.getWriteKeyFromParams(job.Parameters)
	if writeKey == "" {
		return nil, fmt.Errorf("writeKey could not be found")
	}
	schemaKey := st.getSchemaKeyFromJob(eventPayload, writeKey)
	if st.identifierLimit > 0 && len(schemaKey.EventIdentifier) > st.identifierLimit {
		return nil, fmt.Errorf("event identifier size is greater than %d", st.identifierLimit)
	}
	schemaMessage, err := st.getSchemaMessage(schemaKey, eventPayload, job.EventPayload, job.WorkspaceId, job.CreatedAt)
	if err != nil {
		return nil, err
	}
<<<<<<< HEAD
=======

>>>>>>> dacfdc84
	return schemaMessage, nil
}

// getSchemaKeyFromJob returns the schema key from the job based on the event type and event identifier
func (st *transformer) getSchemaKeyFromJob(eventPayload map[string]interface{}, writeKey string) *proto.EventSchemaKey {
	eventType := st.getEventType(eventPayload)
	return &proto.EventSchemaKey{
		WriteKey:        writeKey,
		EventType:       eventType,
		EventIdentifier: st.getEventIdentifier(eventPayload, eventType),
	}
}

func (st *transformer) backendConfigSubscriber(ctx context.Context, loopFn func()) {
	ch := st.backendConfig.Subscribe(ctx, backendconfig.TopicProcessConfig)
	for data := range ch {
		configData := data.Data.(map[string]backendconfig.ConfigT)
		sourceWriteKeyMap := map[string]string{}
		newPIIReportingSettings := map[string]bool{}
		for _, wConfig := range configData {
			for i := range wConfig.Sources {
				source := &wConfig.Sources[i]
				sourceWriteKeyMap[source.ID] = source.WriteKey
				newPIIReportingSettings[source.WriteKey] = wConfig.Settings.DataRetention.DisableReportingPII
			}
		}
		st.mu.Lock()
		st.sourceWriteKeyMap = sourceWriteKeyMap
		st.newPIIReportingSettings = newPIIReportingSettings
		st.mu.Unlock()
		loopFn()
	}
}

// getEventType returns the event type from the event
func (st *transformer) getEventType(event map[string]interface{}) string {
	eventType, ok := event["type"].(string)
	if !ok {
		return ""
	}
	return eventType
}

// getEventIdentifier returns the event identifier from the event
func (st *transformer) getEventIdentifier(event map[string]interface{}, eventType string) string {
	eventIdentifier := ""
	if eventType == "track" {
		eventIdentifier, ok := event["event"].(string)
		if !ok {
			return ""
		}
		return eventIdentifier
	}
	return eventIdentifier
}

// getSchemaMessage returns the schema message from the event by flattening the event and getting the schema
func (st *transformer) getSchemaMessage(key *proto.EventSchemaKey, event map[string]interface{}, sample json.RawMessage, workspaceId string, observedAt time.Time) (*proto.EventSchemaMessage, error) {
	flattenedEvent, err := st.flattenEvent(event)
	if err != nil {
		return nil, err
	}
	if st.keysLimit > 0 && len(flattenedEvent) > st.keysLimit {
		return nil, fmt.Errorf("event schema has more than %d keys", st.keysLimit)
	}
	schema := st.getSchema(flattenedEvent)
	if st.disablePIIReporting(key.WriteKey) {
		sample = []byte("{}") // redact event
	}
	return &proto.EventSchemaMessage{
		WorkspaceID: workspaceId,
		Key:         key,
		Schema:      schema,
		Hash:        proto.SchemaHash(schema),
		ObservedAt:  timestamppb.New(observedAt),
		Sample:      sample,
	}, nil
}

// getSchema returns the schema from the flattened event
func (st *transformer) getSchema(flattenedEvent map[string]interface{}) map[string]string {
	schema := make(map[string]string)
	for k, v := range flattenedEvent {
		reflectType := reflect.TypeOf(v)
		if reflectType != nil {
			schema[k] = reflectType.String()
		} else if !(v == nil && !st.captureNilAsUnknowns) {
			schema[k] = "unknown"
		}
	}
	return schema
}

// flattenEvent flattens the event
func (st *transformer) flattenEvent(event map[string]interface{}) (map[string]interface{}, error) {
	flattenedEvent, err := flatten.Flatten(event, "", flatten.DotStyle)
	if err != nil {
		return nil, err
	}
	return flattenedEvent, nil
}

// disablePIIReporting returns whether PII reporting is disabled for the write key
func (st *transformer) disablePIIReporting(writeKey string) bool {
	st.mu.RLock()
	defer st.mu.RUnlock()
	return st.newPIIReportingSettings[writeKey]
}

// getWriteKeyFromParams returns the write key from the job parameters
func (st *transformer) getWriteKeyFromParams(parameters json.RawMessage) string {
	sourceId := gjson.GetBytes(parameters, "source_id").Str
	if sourceId == "" {
		return sourceId
	}
	st.mu.RLock()
	defer st.mu.RUnlock()
	return st.sourceWriteKeyMap[sourceId]
}<|MERGE_RESOLUTION|>--- conflicted
+++ resolved
@@ -81,10 +81,7 @@
 	if err != nil {
 		return nil, err
 	}
-<<<<<<< HEAD
-=======
-
->>>>>>> dacfdc84
+
 	return schemaMessage, nil
 }
 
