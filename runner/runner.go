package runner

import (
	"context"
	"encoding/json"
	"fmt"
	"net/http"
	"os"
	"runtime"
	"runtime/pprof"
	"strings"
	"time"

	_ "go.uber.org/automaxprocs"
	"golang.org/x/sync/errgroup"

	"github.com/bugsnag/bugsnag-go/v2"

	"github.com/rudderlabs/rudder-go-kit/config"
	"github.com/rudderlabs/rudder-go-kit/logger"
	"github.com/rudderlabs/rudder-go-kit/profiler"
	"github.com/rudderlabs/rudder-go-kit/stats"
	svcMetric "github.com/rudderlabs/rudder-go-kit/stats/metric"
	"github.com/rudderlabs/rudder-server/admin"
	"github.com/rudderlabs/rudder-server/app"
	"github.com/rudderlabs/rudder-server/app/apphandlers"
	backendconfig "github.com/rudderlabs/rudder-server/backend-config"
	eventschema "github.com/rudderlabs/rudder-server/event-schema"
	"github.com/rudderlabs/rudder-server/gateway/webhook"
	"github.com/rudderlabs/rudder-server/info"
	"github.com/rudderlabs/rudder-server/jobsdb"
	"github.com/rudderlabs/rudder-server/processor/stash"
	"github.com/rudderlabs/rudder-server/processor/transformer"
	"github.com/rudderlabs/rudder-server/router/batchrouter/asyncdestinationmanager"
	"github.com/rudderlabs/rudder-server/router/customdestinationmanager"
	routertransformer "github.com/rudderlabs/rudder-server/router/transformer"
	batchrouterutils "github.com/rudderlabs/rudder-server/router/utils"
	"github.com/rudderlabs/rudder-server/rruntime"
	"github.com/rudderlabs/rudder-server/services/alert"
	"github.com/rudderlabs/rudder-server/services/controlplane"
	"github.com/rudderlabs/rudder-server/services/db"
	"github.com/rudderlabs/rudder-server/services/diagnostics"
	"github.com/rudderlabs/rudder-server/services/oauth"
	"github.com/rudderlabs/rudder-server/services/pgnotifier"
	"github.com/rudderlabs/rudder-server/services/streammanager/kafka"
	"github.com/rudderlabs/rudder-server/utils/misc"
	"github.com/rudderlabs/rudder-server/utils/types/deployment"
	"github.com/rudderlabs/rudder-server/warehouse"
	"github.com/rudderlabs/rudder-server/warehouse/encoding"
	warehouseutils "github.com/rudderlabs/rudder-server/warehouse/utils"
	"github.com/rudderlabs/rudder-server/warehouse/validations"
)

var (
	defaultHistogramBuckets = []float64{
		0.002, 0.005, 0.01, 0.025, 0.05, 0.1, 0.25, 0.5, 1, 2.5, 5, 10, 30, 60,
		300 /* 5 mins */, 600 /* 10 mins */, 1800, /* 30 mins */
	}
	defaultWarehouseHistogramBuckets = []float64{
		0.1, 0.25, 0.5, 1, 2.5, 5, 10, 60,
		300 /* 5 mins */, 600 /* 10 mins */, 1800 /* 30 mins */, 10800 /* 3 hours */, 36000, /* 10 hours */
		86400 /* 1 day */, 259200 /* 3 days */, 604800 /* 7 days */, 1209600, /* 2 weeks */
	}
)

// ReleaseInfo holds the release information
type ReleaseInfo struct {
	Version         string
	Major           string
	Minor           string
	Patch           string
	Commit          string
	BuildDate       string
	BuiltBy         string
	GitURL          string
	EnterpriseToken string
}

// Runner is responsible for running the application
type Runner struct {
	appType                   string
	application               app.App
	releaseInfo               ReleaseInfo
	warehouseMode             string
	enableSuppressUserFeature bool
	logger                    logger.Logger
	appHandler                apphandlers.AppHandler
	readTimeout               time.Duration
	readHeaderTimeout         time.Duration
	writeTimeout              time.Duration
	idleTimeout               time.Duration
	gracefulShutdownTimeout   time.Duration
	maxHeaderBytes            int
}

// New creates and initializes a new Runner
func New(releaseInfo ReleaseInfo) *Runner {
	getConfigDuration := func(defaultValueInTimescaleUnits int64, timeScale time.Duration, keys ...string) time.Duration {
		for i, key := range keys {
			if config.IsSet(key) || i == len(keys)-1 {
				return config.GetDuration(key, defaultValueInTimescaleUnits, timeScale)
			}
		}
		return 0
	}
	return &Runner{
		appType:                   strings.ToUpper(config.GetString("APP_TYPE", app.EMBEDDED)),
		releaseInfo:               releaseInfo,
		logger:                    logger.NewLogger().Child("runner"),
		warehouseMode:             config.GetString("Warehouse.mode", "embedded"),
		enableSuppressUserFeature: config.GetBool("Gateway.enableSuppressUserFeature", true),
		readTimeout:               getConfigDuration(0, time.Second, "ReadTimeOut", "ReadTimeOutInSec"),
		readHeaderTimeout:         getConfigDuration(0, time.Second, "ReadHeaderTimeout", "ReadHeaderTimeoutInSec"),
		writeTimeout:              getConfigDuration(10, time.Second, "WriteTimeout", "WriteTimeOutInSec"),
		idleTimeout:               getConfigDuration(720, time.Second, "IdleTimeout", "IdleTimeoutInSec"),
		gracefulShutdownTimeout:   config.GetDuration("GracefulShutdownTimeout", 15, time.Second),
		maxHeaderBytes:            config.GetInt("MaxHeaderBytes", 524288),
	}
}

// Run runs the application and returns the exit code
func (r *Runner) Run(ctx context.Context, args []string) int {
	// Start stats
	deploymentType, err := deployment.GetFromEnv()
	if err != nil {
		r.logger.Errorf("failed to get deployment type: %v", err)
		return 1
	}

	// TODO: remove as soon as we update the configuration with statsExcludedTags where necessary
	if !config.IsSet("statsExcludedTags") && deploymentType == deployment.MultiTenantType &&
		(!config.IsSet("WORKSPACE_NAMESPACE") || strings.Contains(config.GetString("WORKSPACE_NAMESPACE", ""), "free")) {
		config.Set("statsExcludedTags", []string{"workspaceId", "sourceID", "destId"})
	}
	statsOptions := []stats.Option{
		stats.WithServiceName(r.appType),
		stats.WithServiceVersion(r.releaseInfo.Version),
	}
	if r.canStartWarehouse() {
		statsOptions = append(statsOptions, stats.WithDefaultHistogramBuckets(defaultWarehouseHistogramBuckets))
	} else {
		statsOptions = append(statsOptions, stats.WithDefaultHistogramBuckets(defaultHistogramBuckets))
	}
	for histogramName, buckets := range customBuckets {
		statsOptions = append(statsOptions, stats.WithHistogramBuckets(histogramName, buckets))
	}
	stats.Default = stats.NewStats(config.Default, logger.Default, svcMetric.Instance, statsOptions...)
	if err := stats.Default.Start(ctx, rruntime.GoRoutineFactory); err != nil {
		r.logger.Errorf("Failed to start stats: %v", err)
		return 1
	}

	runAllInit()

	options := app.LoadOptions(args)
	if options.VersionFlag {
		r.printVersion()
		return 0
	}

	options.EnterpriseToken = r.releaseInfo.EnterpriseToken

	r.application = app.New(options)

	// application & backend setup should be done before starting any new goroutines.
	r.application.Setup()

	r.appHandler, err = apphandlers.GetAppHandler(r.application, r.appType, r.versionHandler)
	if err != nil {
		r.logger.Errorf("Failed to get app handler: %v", err)
		return 1
	}

	// Start bugsnag
	bugsnag.Configure(bugsnag.Configuration{
		APIKey:       config.GetString("BUGSNAG_KEY", ""),
		ReleaseStage: config.GetString("GO_ENV", "development"),
		// The import paths for the Go packages containing your source files
		ProjectPackages: []string{"main", "github.com/rudderlabs/rudder-server"},
		// more configuration options
		AppType:      fmt.Sprintf("rudder-server-%s", r.appType),
		AppVersion:   r.releaseInfo.Version,
		PanicHandler: func() {},
	})
	ctx = bugsnag.StartSession(ctx)
	defer misc.BugsnagNotify(ctx, "Core")()

	stats.Default.NewTaggedStat("rudder_server_config",
		stats.GaugeType,
		stats.Tags{
			"version":            r.releaseInfo.Version,
			"major":              r.releaseInfo.Major,
			"minor":              r.releaseInfo.Minor,
			"patch":              r.releaseInfo.Patch,
			"commit":             r.releaseInfo.Commit,
			"buildDate":          r.releaseInfo.BuildDate,
			"builtBy":            r.releaseInfo.BuiltBy,
			"gitUrl":             r.releaseInfo.GitURL,
			"TransformerVersion": transformer.GetVersion(),
		}).Gauge(1)

	configEnvHandler := r.application.Features().ConfigEnv.Setup()

	if err := backendconfig.Setup(configEnvHandler); err != nil {
		r.logger.Errorf("Unable to setup backend config: %s", err)
		return 1
	}
	backendconfig.DefaultBackendConfig.StartWithIDs(ctx, "")

	// Prepare databases in sequential order, so that failure in one doesn't affect others (leaving dirty schema migration state)
	if r.canStartServer() {
		if err := r.appHandler.Setup(options); err != nil {
			r.logger.Errorf("Unable to prepare rudder-core database: %s", err)
			return 1
		}
	}
	if r.canStartWarehouse() {
		if err := warehouse.Setup(ctx); err != nil {
			r.logger.Errorf("Unable to prepare warehouse database: %s", err)
			return 1
		}
	}
	g, ctx := errgroup.WithContext(ctx)

	// Start admin server
	g.Go(func() error {
		if err := admin.StartServer(ctx); err != nil {
			return fmt.Errorf("admin server routine: %w", err)
		}
		return nil
	})

	if config.GetBool("Profiler.Enabled", true) {
		g.Go(func() error {
			return profiler.StartServer(ctx, config.GetInt("Profiler.Port", 7777))
		})
	}

	misc.AppStartTime = time.Now().Unix()

	// Start rudder core
	if r.canStartServer() {
		g.Go(misc.WithBugsnag(func() (err error) {
			if err := r.appHandler.StartRudderCore(ctx, options); err != nil {
				return fmt.Errorf("rudder core: %w", err)
			}
			return nil
		}))
		g.Go(misc.WithBugsnag(func() error {
			backendconfig.DefaultBackendConfig.WaitForConfig(ctx)

			c := controlplane.NewClient(
				config.GetString("CONFIG_BACKEND_URL", "https://api.rudderstack.com"),
				backendconfig.DefaultBackendConfig.Identity(),
			)

			err := c.SendFeatures(ctx, info.ServerComponent.Name, info.ServerComponent.Features)
			if err != nil {
				r.logger.Errorf("error sending server features: %v", err)
			}

			// we don't want to exit if we can't send server features
			return nil
		}))
	}

	// Start warehouse
	// initialize warehouse service after core to handle non-normal recovery modes
	if r.canStartWarehouse() {
		g.Go(misc.WithBugsnagForWarehouse(func() error {
			if err := warehouse.Start(ctx, r.application); err != nil {
				return fmt.Errorf("warehouse service routine: %w", err)
			}
			return nil
		}))
	}

	shutdownDone := make(chan struct{})
	go func() {
		err := g.Wait()
		if err != nil {
			r.logger.Errorf("Terminal error: %v", err)
		}

		r.logger.Info("Attempting to shutdown gracefully")
		backendconfig.DefaultBackendConfig.Stop()
		close(shutdownDone)
	}()

	<-ctx.Done()
	ctxDoneTime := time.Now()

	select {
	case <-shutdownDone:
		r.application.Stop()
		r.logger.Infof(
			"Graceful terminal after %s, with %d go-routines",
			time.Since(ctxDoneTime),
			runtime.NumGoroutine(),
		)
		// clearing zap Log buffer to std output
		logger.Sync()
		stats.Default.Stop()
	case <-time.After(r.gracefulShutdownTimeout):
		// Assume graceful shutdown failed, log remain goroutines and force kill
		r.logger.Errorf(
			"Graceful termination failed after %s, goroutine dump:\n",
			time.Since(ctxDoneTime),
		)

		fmt.Print("\n\n")
		_ = pprof.Lookup("goroutine").WriteTo(os.Stdout, 1)
		fmt.Print("\n\n")

		r.application.Stop()
		logger.Sync()
		stats.Default.Stop()
		if config.GetBool("RUDDER_GRACEFUL_SHUTDOWN_TIMEOUT_EXIT", true) {
			return 1
		}
	}

	return 0
}

func runAllInit() {
	admin.Init()
	misc.Init()
	db.Init()
	diagnostics.Init()
	backendconfig.Init()
	warehouseutils.Init()
	encoding.Init()
	pgnotifier.Init()
	jobsdb.Init()
<<<<<<< HEAD
	jobsdb.Init2()
=======
	warehouse.Init()
>>>>>>> ff80a1d3
	warehouse.Init4()
	validations.Init()
	webhook.Init()
	asyncdestinationmanager.Init()
	batchrouterutils.Init()
	eventschema.Init()
	eventschema.Init2()
	stash.Init()
	kafka.Init()
	customdestinationmanager.Init()
	routertransformer.Init()
	alert.Init()
	oauth.Init()
}

func (r *Runner) versionInfo() map[string]interface{} {
	return map[string]interface{}{
		"Version":            r.releaseInfo.Version,
		"Major":              r.releaseInfo.Major,
		"Minor":              r.releaseInfo.Minor,
		"Patch":              r.releaseInfo.Patch,
		"Commit":             r.releaseInfo.Commit,
		"BuildDate":          r.releaseInfo.BuildDate,
		"BuiltBy":            r.releaseInfo.BuiltBy,
		"GitUrl":             r.releaseInfo.GitURL,
		"TransformerVersion": transformer.GetVersion(),
		"Features":           info.ServerComponent.Features,
	}
}

func (r *Runner) versionHandler(w http.ResponseWriter, _ *http.Request) {
	version := r.versionInfo()
	versionFormatted, _ := json.Marshal(&version)
	_, _ = w.Write(versionFormatted)
}

func (r *Runner) printVersion() {
	version := r.versionInfo()
	versionFormatted, _ := json.MarshalIndent(&version, "", " ")
	fmt.Printf("Version Info %s\n", versionFormatted)
}

func (r *Runner) canStartServer() bool {
	r.logger.Info("warehousemode ", r.warehouseMode)
	return r.warehouseMode == config.EmbeddedMode || r.warehouseMode == config.OffMode || r.warehouseMode == config.EmbeddedMasterMode
}

func (r *Runner) canStartWarehouse() bool {
	return r.appType != app.GATEWAY && r.warehouseMode != config.OffMode
}<|MERGE_RESOLUTION|>--- conflicted
+++ resolved
@@ -333,11 +333,6 @@
 	encoding.Init()
 	pgnotifier.Init()
 	jobsdb.Init()
-<<<<<<< HEAD
-	jobsdb.Init2()
-=======
-	warehouse.Init()
->>>>>>> ff80a1d3
 	warehouse.Init4()
 	validations.Init()
 	webhook.Init()
