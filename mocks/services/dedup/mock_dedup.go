--- conflicted
+++ resolved
@@ -12,13 +12,8 @@
 import (
 	reflect "reflect"
 
-<<<<<<< HEAD
-	gomock "github.com/golang/mock/gomock"
 	types "github.com/rudderlabs/rudder-server/services/dedup/types"
-=======
-	dedup "github.com/rudderlabs/rudder-server/services/dedup"
 	gomock "go.uber.org/mock/gomock"
->>>>>>> 069c23f5
 )
 
 // MockDedup is a mock of Dedup interface.
