name: Tests
on:
  push:
    branches:
      - master
      - main
      - "release/*"
  pull_request:
jobs:
  warehouse-unit:
    name: Warehouse Unit
    runs-on: 'ubuntu-20.04'
    steps:
      - uses: actions/checkout@v3
      - uses: actions/setup-go@v4
        with:
          go-version: '~1.20.3'
          check-latest: true
      - run: go version
      - run: go mod download
      - env:
          TEST_S3_DATALAKE_CREDENTIALS: ${{ secrets.TEST_S3_DATALAKE_CREDENTIALS }}
          BIGQUERY_INTEGRATION_TEST_CREDENTIALS: ${{ secrets.BIGQUERY_INTEGRATION_TEST_CREDENTIALS }}
<<<<<<< HEAD
        run: make test
      - env:
          TEST_KAFKA_CONFLUENT_CLOUD_HOST: ${{ secrets.TEST_KAFKA_CONFLUENT_CLOUD_HOST }}
          TEST_KAFKA_CONFLUENT_CLOUD_KEY: ${{ secrets.TEST_KAFKA_CONFLUENT_CLOUD_KEY }}
          TEST_KAFKA_CONFLUENT_CLOUD_SECRET: ${{ secrets.TEST_KAFKA_CONFLUENT_CLOUD_SECRET }}
          TEST_KAFKA_AZURE_EVENT_HUBS_CLOUD_HOST: ${{ secrets.TEST_KAFKA_AZURE_EVENT_HUBS_CLOUD_HOST }}
          TEST_KAFKA_AZURE_EVENT_HUBS_CLOUD_EVENTHUB_NAME: ${{ secrets.TEST_KAFKA_AZURE_EVENT_HUBS_CLOUD_EVENTHUB_NAME }}
          TEST_KAFKA_AZURE_EVENT_HUBS_CLOUD_CONNECTION_STRING: ${{ secrets.TEST_KAFKA_AZURE_EVENT_HUBS_CLOUD_CONNECTION_STRING }}
          TEST_S3_DATALAKE_CREDENTIALS: ${{ secrets.TEST_S3_DATALAKE_CREDENTIALS }}
          BIGQUERY_INTEGRATION_TEST_CREDENTIALS: ${{ secrets.BIGQUERY_INTEGRATION_TEST_CREDENTIALS }}
        run: make test
      - env:
          TEST_KAFKA_CONFLUENT_CLOUD_HOST: ${{ secrets.TEST_KAFKA_CONFLUENT_CLOUD_HOST }}
          TEST_KAFKA_CONFLUENT_CLOUD_KEY: ${{ secrets.TEST_KAFKA_CONFLUENT_CLOUD_KEY }}
          TEST_KAFKA_CONFLUENT_CLOUD_SECRET: ${{ secrets.TEST_KAFKA_CONFLUENT_CLOUD_SECRET }}
          TEST_KAFKA_AZURE_EVENT_HUBS_CLOUD_HOST: ${{ secrets.TEST_KAFKA_AZURE_EVENT_HUBS_CLOUD_HOST }}
          TEST_KAFKA_AZURE_EVENT_HUBS_CLOUD_EVENTHUB_NAME: ${{ secrets.TEST_KAFKA_AZURE_EVENT_HUBS_CLOUD_EVENTHUB_NAME }}
          TEST_KAFKA_AZURE_EVENT_HUBS_CLOUD_CONNECTION_STRING: ${{ secrets.TEST_KAFKA_AZURE_EVENT_HUBS_CLOUD_CONNECTION_STRING }}
          TEST_S3_DATALAKE_CREDENTIALS: ${{ secrets.TEST_S3_DATALAKE_CREDENTIALS }}
          BIGQUERY_INTEGRATION_TEST_CREDENTIALS: ${{ secrets.BIGQUERY_INTEGRATION_TEST_CREDENTIALS }}
        run: make test
      - env:
          TEST_KAFKA_CONFLUENT_CLOUD_HOST: ${{ secrets.TEST_KAFKA_CONFLUENT_CLOUD_HOST }}
          TEST_KAFKA_CONFLUENT_CLOUD_KEY: ${{ secrets.TEST_KAFKA_CONFLUENT_CLOUD_KEY }}
          TEST_KAFKA_CONFLUENT_CLOUD_SECRET: ${{ secrets.TEST_KAFKA_CONFLUENT_CLOUD_SECRET }}
          TEST_KAFKA_AZURE_EVENT_HUBS_CLOUD_HOST: ${{ secrets.TEST_KAFKA_AZURE_EVENT_HUBS_CLOUD_HOST }}
          TEST_KAFKA_AZURE_EVENT_HUBS_CLOUD_EVENTHUB_NAME: ${{ secrets.TEST_KAFKA_AZURE_EVENT_HUBS_CLOUD_EVENTHUB_NAME }}
          TEST_KAFKA_AZURE_EVENT_HUBS_CLOUD_CONNECTION_STRING: ${{ secrets.TEST_KAFKA_AZURE_EVENT_HUBS_CLOUD_CONNECTION_STRING }}
          TEST_S3_DATALAKE_CREDENTIALS: ${{ secrets.TEST_S3_DATALAKE_CREDENTIALS }}
          BIGQUERY_INTEGRATION_TEST_CREDENTIALS: ${{ secrets.BIGQUERY_INTEGRATION_TEST_CREDENTIALS }}
        run: make test
      - env:
          TEST_KAFKA_CONFLUENT_CLOUD_HOST: ${{ secrets.TEST_KAFKA_CONFLUENT_CLOUD_HOST }}
          TEST_KAFKA_CONFLUENT_CLOUD_KEY: ${{ secrets.TEST_KAFKA_CONFLUENT_CLOUD_KEY }}
          TEST_KAFKA_CONFLUENT_CLOUD_SECRET: ${{ secrets.TEST_KAFKA_CONFLUENT_CLOUD_SECRET }}
          TEST_KAFKA_AZURE_EVENT_HUBS_CLOUD_HOST: ${{ secrets.TEST_KAFKA_AZURE_EVENT_HUBS_CLOUD_HOST }}
          TEST_KAFKA_AZURE_EVENT_HUBS_CLOUD_EVENTHUB_NAME: ${{ secrets.TEST_KAFKA_AZURE_EVENT_HUBS_CLOUD_EVENTHUB_NAME }}
          TEST_KAFKA_AZURE_EVENT_HUBS_CLOUD_CONNECTION_STRING: ${{ secrets.TEST_KAFKA_AZURE_EVENT_HUBS_CLOUD_CONNECTION_STRING }}
          TEST_S3_DATALAKE_CREDENTIALS: ${{ secrets.TEST_S3_DATALAKE_CREDENTIALS }}
          BIGQUERY_INTEGRATION_TEST_CREDENTIALS: ${{ secrets.BIGQUERY_INTEGRATION_TEST_CREDENTIALS }}
        run: make test
      - env:
          TEST_KAFKA_CONFLUENT_CLOUD_HOST: ${{ secrets.TEST_KAFKA_CONFLUENT_CLOUD_HOST }}
          TEST_KAFKA_CONFLUENT_CLOUD_KEY: ${{ secrets.TEST_KAFKA_CONFLUENT_CLOUD_KEY }}
          TEST_KAFKA_CONFLUENT_CLOUD_SECRET: ${{ secrets.TEST_KAFKA_CONFLUENT_CLOUD_SECRET }}
          TEST_KAFKA_AZURE_EVENT_HUBS_CLOUD_HOST: ${{ secrets.TEST_KAFKA_AZURE_EVENT_HUBS_CLOUD_HOST }}
          TEST_KAFKA_AZURE_EVENT_HUBS_CLOUD_EVENTHUB_NAME: ${{ secrets.TEST_KAFKA_AZURE_EVENT_HUBS_CLOUD_EVENTHUB_NAME }}
          TEST_KAFKA_AZURE_EVENT_HUBS_CLOUD_CONNECTION_STRING: ${{ secrets.TEST_KAFKA_AZURE_EVENT_HUBS_CLOUD_CONNECTION_STRING }}
          TEST_S3_DATALAKE_CREDENTIALS: ${{ secrets.TEST_S3_DATALAKE_CREDENTIALS }}
          BIGQUERY_INTEGRATION_TEST_CREDENTIALS: ${{ secrets.BIGQUERY_INTEGRATION_TEST_CREDENTIALS }}
        run: make test
      - env:
          TEST_KAFKA_CONFLUENT_CLOUD_HOST: ${{ secrets.TEST_KAFKA_CONFLUENT_CLOUD_HOST }}
          TEST_KAFKA_CONFLUENT_CLOUD_KEY: ${{ secrets.TEST_KAFKA_CONFLUENT_CLOUD_KEY }}
          TEST_KAFKA_CONFLUENT_CLOUD_SECRET: ${{ secrets.TEST_KAFKA_CONFLUENT_CLOUD_SECRET }}
          TEST_KAFKA_AZURE_EVENT_HUBS_CLOUD_HOST: ${{ secrets.TEST_KAFKA_AZURE_EVENT_HUBS_CLOUD_HOST }}
          TEST_KAFKA_AZURE_EVENT_HUBS_CLOUD_EVENTHUB_NAME: ${{ secrets.TEST_KAFKA_AZURE_EVENT_HUBS_CLOUD_EVENTHUB_NAME }}
          TEST_KAFKA_AZURE_EVENT_HUBS_CLOUD_CONNECTION_STRING: ${{ secrets.TEST_KAFKA_AZURE_EVENT_HUBS_CLOUD_CONNECTION_STRING }}
          TEST_S3_DATALAKE_CREDENTIALS: ${{ secrets.TEST_S3_DATALAKE_CREDENTIALS }}
          BIGQUERY_INTEGRATION_TEST_CREDENTIALS: ${{ secrets.BIGQUERY_INTEGRATION_TEST_CREDENTIALS }}
        run: make test
      - env:
          TEST_KAFKA_CONFLUENT_CLOUD_HOST: ${{ secrets.TEST_KAFKA_CONFLUENT_CLOUD_HOST }}
          TEST_KAFKA_CONFLUENT_CLOUD_KEY: ${{ secrets.TEST_KAFKA_CONFLUENT_CLOUD_KEY }}
          TEST_KAFKA_CONFLUENT_CLOUD_SECRET: ${{ secrets.TEST_KAFKA_CONFLUENT_CLOUD_SECRET }}
          TEST_KAFKA_AZURE_EVENT_HUBS_CLOUD_HOST: ${{ secrets.TEST_KAFKA_AZURE_EVENT_HUBS_CLOUD_HOST }}
          TEST_KAFKA_AZURE_EVENT_HUBS_CLOUD_EVENTHUB_NAME: ${{ secrets.TEST_KAFKA_AZURE_EVENT_HUBS_CLOUD_EVENTHUB_NAME }}
          TEST_KAFKA_AZURE_EVENT_HUBS_CLOUD_CONNECTION_STRING: ${{ secrets.TEST_KAFKA_AZURE_EVENT_HUBS_CLOUD_CONNECTION_STRING }}
          TEST_S3_DATALAKE_CREDENTIALS: ${{ secrets.TEST_S3_DATALAKE_CREDENTIALS }}
          BIGQUERY_INTEGRATION_TEST_CREDENTIALS: ${{ secrets.BIGQUERY_INTEGRATION_TEST_CREDENTIALS }}
        run: make test
      - env:
          TEST_KAFKA_CONFLUENT_CLOUD_HOST: ${{ secrets.TEST_KAFKA_CONFLUENT_CLOUD_HOST }}
          TEST_KAFKA_CONFLUENT_CLOUD_KEY: ${{ secrets.TEST_KAFKA_CONFLUENT_CLOUD_KEY }}
          TEST_KAFKA_CONFLUENT_CLOUD_SECRET: ${{ secrets.TEST_KAFKA_CONFLUENT_CLOUD_SECRET }}
          TEST_KAFKA_AZURE_EVENT_HUBS_CLOUD_HOST: ${{ secrets.TEST_KAFKA_AZURE_EVENT_HUBS_CLOUD_HOST }}
          TEST_KAFKA_AZURE_EVENT_HUBS_CLOUD_EVENTHUB_NAME: ${{ secrets.TEST_KAFKA_AZURE_EVENT_HUBS_CLOUD_EVENTHUB_NAME }}
          TEST_KAFKA_AZURE_EVENT_HUBS_CLOUD_CONNECTION_STRING: ${{ secrets.TEST_KAFKA_AZURE_EVENT_HUBS_CLOUD_CONNECTION_STRING }}
          TEST_S3_DATALAKE_CREDENTIALS: ${{ secrets.TEST_S3_DATALAKE_CREDENTIALS }}
          BIGQUERY_INTEGRATION_TEST_CREDENTIALS: ${{ secrets.BIGQUERY_INTEGRATION_TEST_CREDENTIALS }}
        run: make test
      - env:
          TEST_KAFKA_CONFLUENT_CLOUD_HOST: ${{ secrets.TEST_KAFKA_CONFLUENT_CLOUD_HOST }}
          TEST_KAFKA_CONFLUENT_CLOUD_KEY: ${{ secrets.TEST_KAFKA_CONFLUENT_CLOUD_KEY }}
          TEST_KAFKA_CONFLUENT_CLOUD_SECRET: ${{ secrets.TEST_KAFKA_CONFLUENT_CLOUD_SECRET }}
          TEST_KAFKA_AZURE_EVENT_HUBS_CLOUD_HOST: ${{ secrets.TEST_KAFKA_AZURE_EVENT_HUBS_CLOUD_HOST }}
          TEST_KAFKA_AZURE_EVENT_HUBS_CLOUD_EVENTHUB_NAME: ${{ secrets.TEST_KAFKA_AZURE_EVENT_HUBS_CLOUD_EVENTHUB_NAME }}
          TEST_KAFKA_AZURE_EVENT_HUBS_CLOUD_CONNECTION_STRING: ${{ secrets.TEST_KAFKA_AZURE_EVENT_HUBS_CLOUD_CONNECTION_STRING }}
          TEST_S3_DATALAKE_CREDENTIALS: ${{ secrets.TEST_S3_DATALAKE_CREDENTIALS }}
          BIGQUERY_INTEGRATION_TEST_CREDENTIALS: ${{ secrets.BIGQUERY_INTEGRATION_TEST_CREDENTIALS }}
        run: make test
      - env:
          TEST_KAFKA_CONFLUENT_CLOUD_HOST: ${{ secrets.TEST_KAFKA_CONFLUENT_CLOUD_HOST }}
          TEST_KAFKA_CONFLUENT_CLOUD_KEY: ${{ secrets.TEST_KAFKA_CONFLUENT_CLOUD_KEY }}
          TEST_KAFKA_CONFLUENT_CLOUD_SECRET: ${{ secrets.TEST_KAFKA_CONFLUENT_CLOUD_SECRET }}
          TEST_KAFKA_AZURE_EVENT_HUBS_CLOUD_HOST: ${{ secrets.TEST_KAFKA_AZURE_EVENT_HUBS_CLOUD_HOST }}
          TEST_KAFKA_AZURE_EVENT_HUBS_CLOUD_EVENTHUB_NAME: ${{ secrets.TEST_KAFKA_AZURE_EVENT_HUBS_CLOUD_EVENTHUB_NAME }}
          TEST_KAFKA_AZURE_EVENT_HUBS_CLOUD_CONNECTION_STRING: ${{ secrets.TEST_KAFKA_AZURE_EVENT_HUBS_CLOUD_CONNECTION_STRING }}
          TEST_S3_DATALAKE_CREDENTIALS: ${{ secrets.TEST_S3_DATALAKE_CREDENTIALS }}
          BIGQUERY_INTEGRATION_TEST_CREDENTIALS: ${{ secrets.BIGQUERY_INTEGRATION_TEST_CREDENTIALS }}
        run: make test
      - env:
          TEST_KAFKA_CONFLUENT_CLOUD_HOST: ${{ secrets.TEST_KAFKA_CONFLUENT_CLOUD_HOST }}
          TEST_KAFKA_CONFLUENT_CLOUD_KEY: ${{ secrets.TEST_KAFKA_CONFLUENT_CLOUD_KEY }}
          TEST_KAFKA_CONFLUENT_CLOUD_SECRET: ${{ secrets.TEST_KAFKA_CONFLUENT_CLOUD_SECRET }}
          TEST_KAFKA_AZURE_EVENT_HUBS_CLOUD_HOST: ${{ secrets.TEST_KAFKA_AZURE_EVENT_HUBS_CLOUD_HOST }}
          TEST_KAFKA_AZURE_EVENT_HUBS_CLOUD_EVENTHUB_NAME: ${{ secrets.TEST_KAFKA_AZURE_EVENT_HUBS_CLOUD_EVENTHUB_NAME }}
          TEST_KAFKA_AZURE_EVENT_HUBS_CLOUD_CONNECTION_STRING: ${{ secrets.TEST_KAFKA_AZURE_EVENT_HUBS_CLOUD_CONNECTION_STRING }}
          TEST_S3_DATALAKE_CREDENTIALS: ${{ secrets.TEST_S3_DATALAKE_CREDENTIALS }}
          BIGQUERY_INTEGRATION_TEST_CREDENTIALS: ${{ secrets.BIGQUERY_INTEGRATION_TEST_CREDENTIALS }}
        run: make test
      - env:
          TEST_KAFKA_CONFLUENT_CLOUD_HOST: ${{ secrets.TEST_KAFKA_CONFLUENT_CLOUD_HOST }}
          TEST_KAFKA_CONFLUENT_CLOUD_KEY: ${{ secrets.TEST_KAFKA_CONFLUENT_CLOUD_KEY }}
          TEST_KAFKA_CONFLUENT_CLOUD_SECRET: ${{ secrets.TEST_KAFKA_CONFLUENT_CLOUD_SECRET }}
          TEST_KAFKA_AZURE_EVENT_HUBS_CLOUD_HOST: ${{ secrets.TEST_KAFKA_AZURE_EVENT_HUBS_CLOUD_HOST }}
          TEST_KAFKA_AZURE_EVENT_HUBS_CLOUD_EVENTHUB_NAME: ${{ secrets.TEST_KAFKA_AZURE_EVENT_HUBS_CLOUD_EVENTHUB_NAME }}
          TEST_KAFKA_AZURE_EVENT_HUBS_CLOUD_CONNECTION_STRING: ${{ secrets.TEST_KAFKA_AZURE_EVENT_HUBS_CLOUD_CONNECTION_STRING }}
          TEST_S3_DATALAKE_CREDENTIALS: ${{ secrets.TEST_S3_DATALAKE_CREDENTIALS }}
          BIGQUERY_INTEGRATION_TEST_CREDENTIALS: ${{ secrets.BIGQUERY_INTEGRATION_TEST_CREDENTIALS }}
        run: make test
      - env:
          TEST_KAFKA_CONFLUENT_CLOUD_HOST: ${{ secrets.TEST_KAFKA_CONFLUENT_CLOUD_HOST }}
          TEST_KAFKA_CONFLUENT_CLOUD_KEY: ${{ secrets.TEST_KAFKA_CONFLUENT_CLOUD_KEY }}
          TEST_KAFKA_CONFLUENT_CLOUD_SECRET: ${{ secrets.TEST_KAFKA_CONFLUENT_CLOUD_SECRET }}
          TEST_KAFKA_AZURE_EVENT_HUBS_CLOUD_HOST: ${{ secrets.TEST_KAFKA_AZURE_EVENT_HUBS_CLOUD_HOST }}
          TEST_KAFKA_AZURE_EVENT_HUBS_CLOUD_EVENTHUB_NAME: ${{ secrets.TEST_KAFKA_AZURE_EVENT_HUBS_CLOUD_EVENTHUB_NAME }}
          TEST_KAFKA_AZURE_EVENT_HUBS_CLOUD_CONNECTION_STRING: ${{ secrets.TEST_KAFKA_AZURE_EVENT_HUBS_CLOUD_CONNECTION_STRING }}
          TEST_S3_DATALAKE_CREDENTIALS: ${{ secrets.TEST_S3_DATALAKE_CREDENTIALS }}
          BIGQUERY_INTEGRATION_TEST_CREDENTIALS: ${{ secrets.BIGQUERY_INTEGRATION_TEST_CREDENTIALS }}
        run: make test
      - env:
          TEST_KAFKA_CONFLUENT_CLOUD_HOST: ${{ secrets.TEST_KAFKA_CONFLUENT_CLOUD_HOST }}
          TEST_KAFKA_CONFLUENT_CLOUD_KEY: ${{ secrets.TEST_KAFKA_CONFLUENT_CLOUD_KEY }}
          TEST_KAFKA_CONFLUENT_CLOUD_SECRET: ${{ secrets.TEST_KAFKA_CONFLUENT_CLOUD_SECRET }}
          TEST_KAFKA_AZURE_EVENT_HUBS_CLOUD_HOST: ${{ secrets.TEST_KAFKA_AZURE_EVENT_HUBS_CLOUD_HOST }}
          TEST_KAFKA_AZURE_EVENT_HUBS_CLOUD_EVENTHUB_NAME: ${{ secrets.TEST_KAFKA_AZURE_EVENT_HUBS_CLOUD_EVENTHUB_NAME }}
          TEST_KAFKA_AZURE_EVENT_HUBS_CLOUD_CONNECTION_STRING: ${{ secrets.TEST_KAFKA_AZURE_EVENT_HUBS_CLOUD_CONNECTION_STRING }}
          TEST_S3_DATALAKE_CREDENTIALS: ${{ secrets.TEST_S3_DATALAKE_CREDENTIALS }}
          BIGQUERY_INTEGRATION_TEST_CREDENTIALS: ${{ secrets.BIGQUERY_INTEGRATION_TEST_CREDENTIALS }}
        run: make test
=======
        run: make test package=./warehouse/...
      - name: Upload coverage report
        uses: actions/upload-artifact@v3
        with:
          name: warehouse-unit
          path: coverage.txt
>>>>>>> 6e46335b
<|MERGE_RESOLUTION|>--- conflicted
+++ resolved
@@ -21,153 +21,9 @@
       - env:
           TEST_S3_DATALAKE_CREDENTIALS: ${{ secrets.TEST_S3_DATALAKE_CREDENTIALS }}
           BIGQUERY_INTEGRATION_TEST_CREDENTIALS: ${{ secrets.BIGQUERY_INTEGRATION_TEST_CREDENTIALS }}
-<<<<<<< HEAD
-        run: make test
-      - env:
-          TEST_KAFKA_CONFLUENT_CLOUD_HOST: ${{ secrets.TEST_KAFKA_CONFLUENT_CLOUD_HOST }}
-          TEST_KAFKA_CONFLUENT_CLOUD_KEY: ${{ secrets.TEST_KAFKA_CONFLUENT_CLOUD_KEY }}
-          TEST_KAFKA_CONFLUENT_CLOUD_SECRET: ${{ secrets.TEST_KAFKA_CONFLUENT_CLOUD_SECRET }}
-          TEST_KAFKA_AZURE_EVENT_HUBS_CLOUD_HOST: ${{ secrets.TEST_KAFKA_AZURE_EVENT_HUBS_CLOUD_HOST }}
-          TEST_KAFKA_AZURE_EVENT_HUBS_CLOUD_EVENTHUB_NAME: ${{ secrets.TEST_KAFKA_AZURE_EVENT_HUBS_CLOUD_EVENTHUB_NAME }}
-          TEST_KAFKA_AZURE_EVENT_HUBS_CLOUD_CONNECTION_STRING: ${{ secrets.TEST_KAFKA_AZURE_EVENT_HUBS_CLOUD_CONNECTION_STRING }}
-          TEST_S3_DATALAKE_CREDENTIALS: ${{ secrets.TEST_S3_DATALAKE_CREDENTIALS }}
-          BIGQUERY_INTEGRATION_TEST_CREDENTIALS: ${{ secrets.BIGQUERY_INTEGRATION_TEST_CREDENTIALS }}
-        run: make test
-      - env:
-          TEST_KAFKA_CONFLUENT_CLOUD_HOST: ${{ secrets.TEST_KAFKA_CONFLUENT_CLOUD_HOST }}
-          TEST_KAFKA_CONFLUENT_CLOUD_KEY: ${{ secrets.TEST_KAFKA_CONFLUENT_CLOUD_KEY }}
-          TEST_KAFKA_CONFLUENT_CLOUD_SECRET: ${{ secrets.TEST_KAFKA_CONFLUENT_CLOUD_SECRET }}
-          TEST_KAFKA_AZURE_EVENT_HUBS_CLOUD_HOST: ${{ secrets.TEST_KAFKA_AZURE_EVENT_HUBS_CLOUD_HOST }}
-          TEST_KAFKA_AZURE_EVENT_HUBS_CLOUD_EVENTHUB_NAME: ${{ secrets.TEST_KAFKA_AZURE_EVENT_HUBS_CLOUD_EVENTHUB_NAME }}
-          TEST_KAFKA_AZURE_EVENT_HUBS_CLOUD_CONNECTION_STRING: ${{ secrets.TEST_KAFKA_AZURE_EVENT_HUBS_CLOUD_CONNECTION_STRING }}
-          TEST_S3_DATALAKE_CREDENTIALS: ${{ secrets.TEST_S3_DATALAKE_CREDENTIALS }}
-          BIGQUERY_INTEGRATION_TEST_CREDENTIALS: ${{ secrets.BIGQUERY_INTEGRATION_TEST_CREDENTIALS }}
-        run: make test
-      - env:
-          TEST_KAFKA_CONFLUENT_CLOUD_HOST: ${{ secrets.TEST_KAFKA_CONFLUENT_CLOUD_HOST }}
-          TEST_KAFKA_CONFLUENT_CLOUD_KEY: ${{ secrets.TEST_KAFKA_CONFLUENT_CLOUD_KEY }}
-          TEST_KAFKA_CONFLUENT_CLOUD_SECRET: ${{ secrets.TEST_KAFKA_CONFLUENT_CLOUD_SECRET }}
-          TEST_KAFKA_AZURE_EVENT_HUBS_CLOUD_HOST: ${{ secrets.TEST_KAFKA_AZURE_EVENT_HUBS_CLOUD_HOST }}
-          TEST_KAFKA_AZURE_EVENT_HUBS_CLOUD_EVENTHUB_NAME: ${{ secrets.TEST_KAFKA_AZURE_EVENT_HUBS_CLOUD_EVENTHUB_NAME }}
-          TEST_KAFKA_AZURE_EVENT_HUBS_CLOUD_CONNECTION_STRING: ${{ secrets.TEST_KAFKA_AZURE_EVENT_HUBS_CLOUD_CONNECTION_STRING }}
-          TEST_S3_DATALAKE_CREDENTIALS: ${{ secrets.TEST_S3_DATALAKE_CREDENTIALS }}
-          BIGQUERY_INTEGRATION_TEST_CREDENTIALS: ${{ secrets.BIGQUERY_INTEGRATION_TEST_CREDENTIALS }}
-        run: make test
-      - env:
-          TEST_KAFKA_CONFLUENT_CLOUD_HOST: ${{ secrets.TEST_KAFKA_CONFLUENT_CLOUD_HOST }}
-          TEST_KAFKA_CONFLUENT_CLOUD_KEY: ${{ secrets.TEST_KAFKA_CONFLUENT_CLOUD_KEY }}
-          TEST_KAFKA_CONFLUENT_CLOUD_SECRET: ${{ secrets.TEST_KAFKA_CONFLUENT_CLOUD_SECRET }}
-          TEST_KAFKA_AZURE_EVENT_HUBS_CLOUD_HOST: ${{ secrets.TEST_KAFKA_AZURE_EVENT_HUBS_CLOUD_HOST }}
-          TEST_KAFKA_AZURE_EVENT_HUBS_CLOUD_EVENTHUB_NAME: ${{ secrets.TEST_KAFKA_AZURE_EVENT_HUBS_CLOUD_EVENTHUB_NAME }}
-          TEST_KAFKA_AZURE_EVENT_HUBS_CLOUD_CONNECTION_STRING: ${{ secrets.TEST_KAFKA_AZURE_EVENT_HUBS_CLOUD_CONNECTION_STRING }}
-          TEST_S3_DATALAKE_CREDENTIALS: ${{ secrets.TEST_S3_DATALAKE_CREDENTIALS }}
-          BIGQUERY_INTEGRATION_TEST_CREDENTIALS: ${{ secrets.BIGQUERY_INTEGRATION_TEST_CREDENTIALS }}
-        run: make test
-      - env:
-          TEST_KAFKA_CONFLUENT_CLOUD_HOST: ${{ secrets.TEST_KAFKA_CONFLUENT_CLOUD_HOST }}
-          TEST_KAFKA_CONFLUENT_CLOUD_KEY: ${{ secrets.TEST_KAFKA_CONFLUENT_CLOUD_KEY }}
-          TEST_KAFKA_CONFLUENT_CLOUD_SECRET: ${{ secrets.TEST_KAFKA_CONFLUENT_CLOUD_SECRET }}
-          TEST_KAFKA_AZURE_EVENT_HUBS_CLOUD_HOST: ${{ secrets.TEST_KAFKA_AZURE_EVENT_HUBS_CLOUD_HOST }}
-          TEST_KAFKA_AZURE_EVENT_HUBS_CLOUD_EVENTHUB_NAME: ${{ secrets.TEST_KAFKA_AZURE_EVENT_HUBS_CLOUD_EVENTHUB_NAME }}
-          TEST_KAFKA_AZURE_EVENT_HUBS_CLOUD_CONNECTION_STRING: ${{ secrets.TEST_KAFKA_AZURE_EVENT_HUBS_CLOUD_CONNECTION_STRING }}
-          TEST_S3_DATALAKE_CREDENTIALS: ${{ secrets.TEST_S3_DATALAKE_CREDENTIALS }}
-          BIGQUERY_INTEGRATION_TEST_CREDENTIALS: ${{ secrets.BIGQUERY_INTEGRATION_TEST_CREDENTIALS }}
-        run: make test
-      - env:
-          TEST_KAFKA_CONFLUENT_CLOUD_HOST: ${{ secrets.TEST_KAFKA_CONFLUENT_CLOUD_HOST }}
-          TEST_KAFKA_CONFLUENT_CLOUD_KEY: ${{ secrets.TEST_KAFKA_CONFLUENT_CLOUD_KEY }}
-          TEST_KAFKA_CONFLUENT_CLOUD_SECRET: ${{ secrets.TEST_KAFKA_CONFLUENT_CLOUD_SECRET }}
-          TEST_KAFKA_AZURE_EVENT_HUBS_CLOUD_HOST: ${{ secrets.TEST_KAFKA_AZURE_EVENT_HUBS_CLOUD_HOST }}
-          TEST_KAFKA_AZURE_EVENT_HUBS_CLOUD_EVENTHUB_NAME: ${{ secrets.TEST_KAFKA_AZURE_EVENT_HUBS_CLOUD_EVENTHUB_NAME }}
-          TEST_KAFKA_AZURE_EVENT_HUBS_CLOUD_CONNECTION_STRING: ${{ secrets.TEST_KAFKA_AZURE_EVENT_HUBS_CLOUD_CONNECTION_STRING }}
-          TEST_S3_DATALAKE_CREDENTIALS: ${{ secrets.TEST_S3_DATALAKE_CREDENTIALS }}
-          BIGQUERY_INTEGRATION_TEST_CREDENTIALS: ${{ secrets.BIGQUERY_INTEGRATION_TEST_CREDENTIALS }}
-        run: make test
-      - env:
-          TEST_KAFKA_CONFLUENT_CLOUD_HOST: ${{ secrets.TEST_KAFKA_CONFLUENT_CLOUD_HOST }}
-          TEST_KAFKA_CONFLUENT_CLOUD_KEY: ${{ secrets.TEST_KAFKA_CONFLUENT_CLOUD_KEY }}
-          TEST_KAFKA_CONFLUENT_CLOUD_SECRET: ${{ secrets.TEST_KAFKA_CONFLUENT_CLOUD_SECRET }}
-          TEST_KAFKA_AZURE_EVENT_HUBS_CLOUD_HOST: ${{ secrets.TEST_KAFKA_AZURE_EVENT_HUBS_CLOUD_HOST }}
-          TEST_KAFKA_AZURE_EVENT_HUBS_CLOUD_EVENTHUB_NAME: ${{ secrets.TEST_KAFKA_AZURE_EVENT_HUBS_CLOUD_EVENTHUB_NAME }}
-          TEST_KAFKA_AZURE_EVENT_HUBS_CLOUD_CONNECTION_STRING: ${{ secrets.TEST_KAFKA_AZURE_EVENT_HUBS_CLOUD_CONNECTION_STRING }}
-          TEST_S3_DATALAKE_CREDENTIALS: ${{ secrets.TEST_S3_DATALAKE_CREDENTIALS }}
-          BIGQUERY_INTEGRATION_TEST_CREDENTIALS: ${{ secrets.BIGQUERY_INTEGRATION_TEST_CREDENTIALS }}
-        run: make test
-      - env:
-          TEST_KAFKA_CONFLUENT_CLOUD_HOST: ${{ secrets.TEST_KAFKA_CONFLUENT_CLOUD_HOST }}
-          TEST_KAFKA_CONFLUENT_CLOUD_KEY: ${{ secrets.TEST_KAFKA_CONFLUENT_CLOUD_KEY }}
-          TEST_KAFKA_CONFLUENT_CLOUD_SECRET: ${{ secrets.TEST_KAFKA_CONFLUENT_CLOUD_SECRET }}
-          TEST_KAFKA_AZURE_EVENT_HUBS_CLOUD_HOST: ${{ secrets.TEST_KAFKA_AZURE_EVENT_HUBS_CLOUD_HOST }}
-          TEST_KAFKA_AZURE_EVENT_HUBS_CLOUD_EVENTHUB_NAME: ${{ secrets.TEST_KAFKA_AZURE_EVENT_HUBS_CLOUD_EVENTHUB_NAME }}
-          TEST_KAFKA_AZURE_EVENT_HUBS_CLOUD_CONNECTION_STRING: ${{ secrets.TEST_KAFKA_AZURE_EVENT_HUBS_CLOUD_CONNECTION_STRING }}
-          TEST_S3_DATALAKE_CREDENTIALS: ${{ secrets.TEST_S3_DATALAKE_CREDENTIALS }}
-          BIGQUERY_INTEGRATION_TEST_CREDENTIALS: ${{ secrets.BIGQUERY_INTEGRATION_TEST_CREDENTIALS }}
-        run: make test
-      - env:
-          TEST_KAFKA_CONFLUENT_CLOUD_HOST: ${{ secrets.TEST_KAFKA_CONFLUENT_CLOUD_HOST }}
-          TEST_KAFKA_CONFLUENT_CLOUD_KEY: ${{ secrets.TEST_KAFKA_CONFLUENT_CLOUD_KEY }}
-          TEST_KAFKA_CONFLUENT_CLOUD_SECRET: ${{ secrets.TEST_KAFKA_CONFLUENT_CLOUD_SECRET }}
-          TEST_KAFKA_AZURE_EVENT_HUBS_CLOUD_HOST: ${{ secrets.TEST_KAFKA_AZURE_EVENT_HUBS_CLOUD_HOST }}
-          TEST_KAFKA_AZURE_EVENT_HUBS_CLOUD_EVENTHUB_NAME: ${{ secrets.TEST_KAFKA_AZURE_EVENT_HUBS_CLOUD_EVENTHUB_NAME }}
-          TEST_KAFKA_AZURE_EVENT_HUBS_CLOUD_CONNECTION_STRING: ${{ secrets.TEST_KAFKA_AZURE_EVENT_HUBS_CLOUD_CONNECTION_STRING }}
-          TEST_S3_DATALAKE_CREDENTIALS: ${{ secrets.TEST_S3_DATALAKE_CREDENTIALS }}
-          BIGQUERY_INTEGRATION_TEST_CREDENTIALS: ${{ secrets.BIGQUERY_INTEGRATION_TEST_CREDENTIALS }}
-        run: make test
-      - env:
-          TEST_KAFKA_CONFLUENT_CLOUD_HOST: ${{ secrets.TEST_KAFKA_CONFLUENT_CLOUD_HOST }}
-          TEST_KAFKA_CONFLUENT_CLOUD_KEY: ${{ secrets.TEST_KAFKA_CONFLUENT_CLOUD_KEY }}
-          TEST_KAFKA_CONFLUENT_CLOUD_SECRET: ${{ secrets.TEST_KAFKA_CONFLUENT_CLOUD_SECRET }}
-          TEST_KAFKA_AZURE_EVENT_HUBS_CLOUD_HOST: ${{ secrets.TEST_KAFKA_AZURE_EVENT_HUBS_CLOUD_HOST }}
-          TEST_KAFKA_AZURE_EVENT_HUBS_CLOUD_EVENTHUB_NAME: ${{ secrets.TEST_KAFKA_AZURE_EVENT_HUBS_CLOUD_EVENTHUB_NAME }}
-          TEST_KAFKA_AZURE_EVENT_HUBS_CLOUD_CONNECTION_STRING: ${{ secrets.TEST_KAFKA_AZURE_EVENT_HUBS_CLOUD_CONNECTION_STRING }}
-          TEST_S3_DATALAKE_CREDENTIALS: ${{ secrets.TEST_S3_DATALAKE_CREDENTIALS }}
-          BIGQUERY_INTEGRATION_TEST_CREDENTIALS: ${{ secrets.BIGQUERY_INTEGRATION_TEST_CREDENTIALS }}
-        run: make test
-      - env:
-          TEST_KAFKA_CONFLUENT_CLOUD_HOST: ${{ secrets.TEST_KAFKA_CONFLUENT_CLOUD_HOST }}
-          TEST_KAFKA_CONFLUENT_CLOUD_KEY: ${{ secrets.TEST_KAFKA_CONFLUENT_CLOUD_KEY }}
-          TEST_KAFKA_CONFLUENT_CLOUD_SECRET: ${{ secrets.TEST_KAFKA_CONFLUENT_CLOUD_SECRET }}
-          TEST_KAFKA_AZURE_EVENT_HUBS_CLOUD_HOST: ${{ secrets.TEST_KAFKA_AZURE_EVENT_HUBS_CLOUD_HOST }}
-          TEST_KAFKA_AZURE_EVENT_HUBS_CLOUD_EVENTHUB_NAME: ${{ secrets.TEST_KAFKA_AZURE_EVENT_HUBS_CLOUD_EVENTHUB_NAME }}
-          TEST_KAFKA_AZURE_EVENT_HUBS_CLOUD_CONNECTION_STRING: ${{ secrets.TEST_KAFKA_AZURE_EVENT_HUBS_CLOUD_CONNECTION_STRING }}
-          TEST_S3_DATALAKE_CREDENTIALS: ${{ secrets.TEST_S3_DATALAKE_CREDENTIALS }}
-          BIGQUERY_INTEGRATION_TEST_CREDENTIALS: ${{ secrets.BIGQUERY_INTEGRATION_TEST_CREDENTIALS }}
-        run: make test
-      - env:
-          TEST_KAFKA_CONFLUENT_CLOUD_HOST: ${{ secrets.TEST_KAFKA_CONFLUENT_CLOUD_HOST }}
-          TEST_KAFKA_CONFLUENT_CLOUD_KEY: ${{ secrets.TEST_KAFKA_CONFLUENT_CLOUD_KEY }}
-          TEST_KAFKA_CONFLUENT_CLOUD_SECRET: ${{ secrets.TEST_KAFKA_CONFLUENT_CLOUD_SECRET }}
-          TEST_KAFKA_AZURE_EVENT_HUBS_CLOUD_HOST: ${{ secrets.TEST_KAFKA_AZURE_EVENT_HUBS_CLOUD_HOST }}
-          TEST_KAFKA_AZURE_EVENT_HUBS_CLOUD_EVENTHUB_NAME: ${{ secrets.TEST_KAFKA_AZURE_EVENT_HUBS_CLOUD_EVENTHUB_NAME }}
-          TEST_KAFKA_AZURE_EVENT_HUBS_CLOUD_CONNECTION_STRING: ${{ secrets.TEST_KAFKA_AZURE_EVENT_HUBS_CLOUD_CONNECTION_STRING }}
-          TEST_S3_DATALAKE_CREDENTIALS: ${{ secrets.TEST_S3_DATALAKE_CREDENTIALS }}
-          BIGQUERY_INTEGRATION_TEST_CREDENTIALS: ${{ secrets.BIGQUERY_INTEGRATION_TEST_CREDENTIALS }}
-        run: make test
-      - env:
-          TEST_KAFKA_CONFLUENT_CLOUD_HOST: ${{ secrets.TEST_KAFKA_CONFLUENT_CLOUD_HOST }}
-          TEST_KAFKA_CONFLUENT_CLOUD_KEY: ${{ secrets.TEST_KAFKA_CONFLUENT_CLOUD_KEY }}
-          TEST_KAFKA_CONFLUENT_CLOUD_SECRET: ${{ secrets.TEST_KAFKA_CONFLUENT_CLOUD_SECRET }}
-          TEST_KAFKA_AZURE_EVENT_HUBS_CLOUD_HOST: ${{ secrets.TEST_KAFKA_AZURE_EVENT_HUBS_CLOUD_HOST }}
-          TEST_KAFKA_AZURE_EVENT_HUBS_CLOUD_EVENTHUB_NAME: ${{ secrets.TEST_KAFKA_AZURE_EVENT_HUBS_CLOUD_EVENTHUB_NAME }}
-          TEST_KAFKA_AZURE_EVENT_HUBS_CLOUD_CONNECTION_STRING: ${{ secrets.TEST_KAFKA_AZURE_EVENT_HUBS_CLOUD_CONNECTION_STRING }}
-          TEST_S3_DATALAKE_CREDENTIALS: ${{ secrets.TEST_S3_DATALAKE_CREDENTIALS }}
-          BIGQUERY_INTEGRATION_TEST_CREDENTIALS: ${{ secrets.BIGQUERY_INTEGRATION_TEST_CREDENTIALS }}
-        run: make test
-      - env:
-          TEST_KAFKA_CONFLUENT_CLOUD_HOST: ${{ secrets.TEST_KAFKA_CONFLUENT_CLOUD_HOST }}
-          TEST_KAFKA_CONFLUENT_CLOUD_KEY: ${{ secrets.TEST_KAFKA_CONFLUENT_CLOUD_KEY }}
-          TEST_KAFKA_CONFLUENT_CLOUD_SECRET: ${{ secrets.TEST_KAFKA_CONFLUENT_CLOUD_SECRET }}
-          TEST_KAFKA_AZURE_EVENT_HUBS_CLOUD_HOST: ${{ secrets.TEST_KAFKA_AZURE_EVENT_HUBS_CLOUD_HOST }}
-          TEST_KAFKA_AZURE_EVENT_HUBS_CLOUD_EVENTHUB_NAME: ${{ secrets.TEST_KAFKA_AZURE_EVENT_HUBS_CLOUD_EVENTHUB_NAME }}
-          TEST_KAFKA_AZURE_EVENT_HUBS_CLOUD_CONNECTION_STRING: ${{ secrets.TEST_KAFKA_AZURE_EVENT_HUBS_CLOUD_CONNECTION_STRING }}
-          TEST_S3_DATALAKE_CREDENTIALS: ${{ secrets.TEST_S3_DATALAKE_CREDENTIALS }}
-          BIGQUERY_INTEGRATION_TEST_CREDENTIALS: ${{ secrets.BIGQUERY_INTEGRATION_TEST_CREDENTIALS }}
-        run: make test
-=======
         run: make test package=./warehouse/...
       - name: Upload coverage report
         uses: actions/upload-artifact@v3
         with:
           name: warehouse-unit
-          path: coverage.txt
->>>>>>> 6e46335b
+          path: coverage.txt