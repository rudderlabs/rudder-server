name: Tests
on:
  push:
    branches:
      - master
      - main
  pull_request:
jobs:
  integration:
    name: Service Integration
    runs-on: 'ubuntu-18.04'

    steps:
    - uses: actions/checkout@v2
    - uses: actions/setup-go@v2
      with:
        go-version: '~1.17.8'
    - uses: actions/cache@v2
      with:
        path: |
          ~/.cache/go-build
          ~/go/pkg/mod
        key: ${{ runner.os }}-go-${{ hashFiles('**/go.sum') }}
        restore-keys: |
          ${{ runner.os }}-go-
    - run: go version
    - run: go mod download # Not required, used to segregate module download vs test times
    - name: Integration test
<<<<<<< HEAD
      run: go test -v ./docker_test.go -integration -count 1 -short
=======
      run: go test -v ./docker_test.go -slow -tags=integration -count 1
>>>>>>> 3ad96b47
      env:
        RSERVER_ENABLE_MULTITENANCY: false

  integration-enterprise:
    name: Service Integration [Enterprise]
    runs-on: 'ubuntu-18.04'
    strategy:
      matrix:
        MULTITENANCY: [true, false]
    steps:
    - name: Checkout
      uses: actions/checkout@v3
    - name: Checkout enterprise
      uses: actions/checkout@v3
      with:
        repository: rudderlabs/rudder-server-enterprise
        path: enterprise
        ref: master
        token: ${{ secrets.GH_PAT }}
    - uses: actions/setup-go@v2
      with:
        go-version: '~1.17.8'
    - uses: actions/cache@v2
      with:
        path: |
          ~/.cache/go-build
          ~/go/pkg/mod
        key: ${{ runner.os }}-go-${{ hashFiles('**/go.sum') }}
        restore-keys: |
          ${{ runner.os }}-go-
    - run: go version
    - run: go mod download # Not required, used to segregate module download vs test times
    - run: make enterprise-init
    - name: Integration test
<<<<<<< HEAD
      run: go test -v ./docker_test.go -integration -count 1 -short
=======
      run: go test -v ./docker_test.go -slow -tags=integration -count 1
>>>>>>> 3ad96b47
      env:
        RSERVER_ENABLE_MULTITENANCY: ${{ matrix.MULTITENANCY }}

  warehouse-integration:
    name: Warehouse Service Integration
    runs-on: 'ubuntu-18.04'

    steps:
      - uses: actions/checkout@v2
      - uses: actions/setup-go@v2
        with:
          go-version: '~1.17.8'
      - uses: actions/cache@v2
        with:
          path: |
            ~/.cache/go-build
            ~/go/pkg/mod
          key: ${{ runner.os }}-go-${{ hashFiles('**/go.sum') }}
          restore-keys: |
            ${{ runner.os }}-go-
      - run: go version
      - run: go mod download # Not required, used to segregate module download vs test times
      - name: Warehouse Integration test
        run: make run-warehouse-integration
        env:
          RSERVER_ENABLE_MULTITENANCY: false
          BIGQUERY_INTEGRATION_TEST_USER_CRED: ${{ secrets.BIGQUERY_INTEGRATION_TEST_USER_CRED }}
          REDSHIFT_INTEGRATION_TEST_USER_CRED: ${{ secrets.REDSHIFT_INTEGRATION_TEST_USER_CRED }}
          SNOWFLAKE_INTEGRATION_TEST_USER_CRED: ${{ secrets.SNOWFLAKE_INTEGRATION_TEST_USER_CRED }}
          DATABRICKS_INTEGRATION_TEST_USER_CRED: ${{ secrets.DATABRICKS_INTEGRATION_TEST_USER_CRED }}

  unit:
    name: Unit & Component Integration
    runs-on: 'ubuntu-18.04'

    steps:
    - uses: actions/checkout@v2
    - uses: actions/setup-go@v2
      with:
        go-version: '~1.17.8'
    - uses: actions/cache@v2
      with:
        path: |
          ~/.cache/go-build
          ~/go/pkg/mod
        key: ${{ runner.os }}-go-${{ hashFiles('**/go.sum') }}
        restore-keys: |
          ${{ runner.os }}-go-
    - run: go version
    - run: go mod download # Not required, used to segregate module download vs test times
    - run: (cd /tmp && go install -mod=mod github.com/onsi/ginkgo/v2/ginkgo@latest)
    - run: ginkgo version
    - run: make test

  unit-enterprise:
    name: Unit & Component Integration [Enterprise]
    runs-on: 'ubuntu-18.04'

    steps:
    - name: Checkout
      uses: actions/checkout@v3
    - name: Checkout enterprise
      uses: actions/checkout@v3
      with:
        repository: rudderlabs/rudder-server-enterprise
        path: enterprise
        ref: master
        token: ${{ secrets.GH_PAT }}
    - uses: actions/setup-go@v2
      with:
        go-version: '~1.17.8'
    - uses: actions/cache@v2
      with:
        path: |
          ~/.cache/go-build
          ~/go/pkg/mod
        key: ${{ runner.os }}-go-${{ hashFiles('**/go.sum') }}
        restore-keys: |
          ${{ runner.os }}-go-
    - run: go version
    - run: go mod download # Not required, used to segregate module download vs test times
    - run: (cd /tmp && go install -mod=mod github.com/onsi/ginkgo/v2/ginkgo@latest)
    - run: ginkgo version
    - run: make enterprise-init
    - run: make test
    - uses: codecov/codecov-action@v2<|MERGE_RESOLUTION|>--- conflicted
+++ resolved
@@ -26,11 +26,7 @@
     - run: go version
     - run: go mod download # Not required, used to segregate module download vs test times
     - name: Integration test
-<<<<<<< HEAD
-      run: go test -v ./docker_test.go -integration -count 1 -short
-=======
-      run: go test -v ./docker_test.go -slow -tags=integration -count 1
->>>>>>> 3ad96b47
+      run: go test -v ./docker_test.go -slow -tags=integration -count 1 -short
       env:
         RSERVER_ENABLE_MULTITENANCY: false
 
@@ -65,11 +61,7 @@
     - run: go mod download # Not required, used to segregate module download vs test times
     - run: make enterprise-init
     - name: Integration test
-<<<<<<< HEAD
-      run: go test -v ./docker_test.go -integration -count 1 -short
-=======
-      run: go test -v ./docker_test.go -slow -tags=integration -count 1
->>>>>>> 3ad96b47
+      run: go test -v ./docker_test.go -slow -tags=integration -count 1 -short
       env:
         RSERVER_ENABLE_MULTITENANCY: ${{ matrix.MULTITENANCY }}
 
