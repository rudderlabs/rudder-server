name: Tests
on:
  push:
    branches:
      - master
      - main
      - "release/*"
  pull_request:
jobs:
  integration:
    name: Integrations
    runs-on: 'ubuntu-20.04'
    strategy:
      matrix:
        FEATURES: [ oss ,enterprise ]
    steps:
      - name: Checkout
        uses: actions/checkout@v3
      - uses: actions/setup-go@v4
        with:
          go-version: '~1.20.3'
          check-latest: true
      - run: go version
      - run: go mod download # Not required, used to segregate module download vs test times

      - name: Integration test for enterprise
        if: matrix.FEATURES == 'enterprise'
        run: go test -v ./integration_test/docker_test/docker_test.go -count 1
        env:
          ENTERPRISE_TOKEN: ${{ secrets.ENTERPRISE_TOKEN }}

      - name: Integration test for oss
        if: matrix.FEATURES == 'oss'
        run: go test -v ./integration_test/docker_test/docker_test.go -count 1
        env:
          RSERVER_ENABLE_MULTITENANCY: ${{ matrix.MULTITENANCY }}

  warehouse-integration:
    name: Warehouse Service Integration
    runs-on: 'ubuntu-20.04'
    strategy:
      fail-fast: false
      matrix:
        destination: [ bigquery, clickhouse, datalake, deltalake, deltalake-native, mssql, azure-synapse, postgres, postgres-legacy, redshift, snowflake ]
        include:
          - package: warehouse/integrations/bigquery
            destination: bigquery
          - package: warehouse/integrations/clickhouse
            destination: clickhouse
          - package: warehouse/integrations/datalake
            destination: datalake
          - package: warehouse/integrations/deltalake-native
            destination: deltalake
            useNative: false
          - package: warehouse/integrations/deltalake-native
            destination: deltalake-native
            useNative: true
          - package: warehouse/integrations/mssql
            destination: mssql
          - package: warehouse/integrations/azure-synapse
            destination: azure-synapse
          - package: warehouse/integrations/postgres
            destination: postgres
            useLegacy: false
          - package: warehouse/integrations/postgres
            destination: postgres-legacy
            useLegacy: true
          - package: warehouse/integrations/redshift
            destination: redshift
          - package: warehouse/integrations/snowflake
            destination: snowflake
    steps:
      - name: Checkout
        uses: actions/checkout@v3
      - name: Setup Go
        uses: actions/setup-go@v4
        with:
          go-version: '~1.20.3'
          check-latest: true
      - run: go version
      - run: go mod download # Not required, used to segregate module download vs test times
      - name: Login to DockerHub
        uses: docker/login-action@v2
        with:
          username: rudderlabs
          password: ${{ secrets.DOCKERHUB_TOKEN }}
      - name: Warehouse Service Integration [ ${{ matrix.destination }} ]
        run: make test-warehouse package=./${{ matrix.package }}/...
        env:
          BIGQUERY_INTEGRATION_TEST_CREDENTIALS: ${{ secrets.BIGQUERY_INTEGRATION_TEST_CREDENTIALS }}
          DATABRICKS_INTEGRATION_TEST_CREDENTIALS: ${{ secrets.DATABRICKS_INTEGRATION_TEST_CREDENTIALS }}
          REDSHIFT_INTEGRATION_TEST_CREDENTIALS: ${{ secrets.REDSHIFT_INTEGRATION_TEST_CREDENTIALS }}
          SNOWFLAKE_INTEGRATION_TEST_CREDENTIALS: ${{ secrets.SNOWFLAKE_INTEGRATION_TEST_CREDENTIALS }}
          SNOWFLAKE_RBAC_INTEGRATION_TEST_CREDENTIALS: ${{ secrets.SNOWFLAKE_RBAC_INTEGRATION_TEST_CREDENTIALS }}
          RSERVER_WAREHOUSE_POSTGRES_USE_LEGACY: ${{ matrix.useLegacy }}
          RSERVER_WAREHOUSE_DELTALAKE_USE_NATIVE: ${{ matrix.useNative }}
<<<<<<< HEAD
      - uses: codecov/codecov-action@v3
        with:
          flags: "integration"
=======
>>>>>>> 4f8f54d1

  unit:
    name: Unit
    runs-on: 'ubuntu-20.04'
    steps:
      - uses: actions/checkout@v3
      - uses: actions/setup-go@v4
        with:
          go-version: '~1.20.3'
          check-latest: true

      - run: go version
      - run: go mod download # Not required, used to segregate module download vs test times
      - env:
          TEST_KAFKA_CONFLUENT_CLOUD_HOST: ${{ secrets.TEST_KAFKA_CONFLUENT_CLOUD_HOST }}
          TEST_KAFKA_CONFLUENT_CLOUD_KEY: ${{ secrets.TEST_KAFKA_CONFLUENT_CLOUD_KEY }}
          TEST_KAFKA_CONFLUENT_CLOUD_SECRET: ${{ secrets.TEST_KAFKA_CONFLUENT_CLOUD_SECRET }}
          TEST_KAFKA_AZURE_EVENT_HUBS_CLOUD_HOST: ${{ secrets.TEST_KAFKA_AZURE_EVENT_HUBS_CLOUD_HOST }}
          TEST_KAFKA_AZURE_EVENT_HUBS_CLOUD_EVENTHUB_NAME: ${{ secrets.TEST_KAFKA_AZURE_EVENT_HUBS_CLOUD_EVENTHUB_NAME }}
          TEST_KAFKA_AZURE_EVENT_HUBS_CLOUD_CONNECTION_STRING: ${{ secrets.TEST_KAFKA_AZURE_EVENT_HUBS_CLOUD_CONNECTION_STRING }}
          TEST_S3_DATALAKE_CREDENTIALS: ${{ secrets.TEST_S3_DATALAKE_CREDENTIALS }}
          BIGQUERY_INTEGRATION_TEST_CREDENTIALS: ${{ secrets.BIGQUERY_INTEGRATION_TEST_CREDENTIALS }}
        run: make test
<<<<<<< HEAD
      - uses: codecov/codecov-action@v3
=======
      - uses: codecov/codecov-action@v3
        with:
          fail_ci_if_error: true
>>>>>>> 4f8f54d1
<|MERGE_RESOLUTION|>--- conflicted
+++ resolved
@@ -94,12 +94,6 @@
           SNOWFLAKE_RBAC_INTEGRATION_TEST_CREDENTIALS: ${{ secrets.SNOWFLAKE_RBAC_INTEGRATION_TEST_CREDENTIALS }}
           RSERVER_WAREHOUSE_POSTGRES_USE_LEGACY: ${{ matrix.useLegacy }}
           RSERVER_WAREHOUSE_DELTALAKE_USE_NATIVE: ${{ matrix.useNative }}
-<<<<<<< HEAD
-      - uses: codecov/codecov-action@v3
-        with:
-          flags: "integration"
-=======
->>>>>>> 4f8f54d1
 
   unit:
     name: Unit
@@ -123,10 +117,6 @@
           TEST_S3_DATALAKE_CREDENTIALS: ${{ secrets.TEST_S3_DATALAKE_CREDENTIALS }}
           BIGQUERY_INTEGRATION_TEST_CREDENTIALS: ${{ secrets.BIGQUERY_INTEGRATION_TEST_CREDENTIALS }}
         run: make test
-<<<<<<< HEAD
-      - uses: codecov/codecov-action@v3
-=======
       - uses: codecov/codecov-action@v3
         with:
-          fail_ci_if_error: true
->>>>>>> 4f8f54d1
+          fail_ci_if_error: true