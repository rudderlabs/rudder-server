--- conflicted
+++ resolved
@@ -140,85 +140,6 @@
           SNOWFLAKE_INTEGRATION_TEST_CREDENTIALS: ${{ secrets.SNOWFLAKE_INTEGRATION_TEST_CREDENTIALS }}
           SNOWFLAKE_RBAC_INTEGRATION_TEST_CREDENTIALS: ${{ secrets.SNOWFLAKE_RBAC_INTEGRATION_TEST_CREDENTIALS }}
           SNOWFLAKE_KEYPAIR_UNENCRYPTED_INTEGRATION_TEST_CREDENTIALS: ${{ secrets.SNOWFLAKE_KEYPAIR_UNENCRYPTED_INTEGRATION_TEST_CREDENTIALS }}
-<<<<<<< HEAD
-      - name: Upload coverage report
-        uses: actions/upload-artifact@v4
-        with:
-          name: ${{ matrix.destination }}
-          path: coverage.txt
-  warehouse-integration-v2:
-    name: Warehouse Integration V2
-    runs-on: ubuntu-latest
-    strategy:
-      fail-fast: false
-      matrix:
-        destination: [ datalake, deltalake, redshift, snowflake ]
-        include:
-          - package: warehouse/integrations/datalake
-            destination: datalake
-          - package: warehouse/integrations/deltalake
-            destination: deltalake
-          - package: warehouse/integrations/redshift
-            destination: redshift
-          - package: warehouse/integrations/snowflake
-            destination: snowflake
-    steps:
-      - name: Disable IPv6 (temporary fix)
-        run: |
-          sudo sysctl -w net.ipv6.conf.all.disable_ipv6=1
-          sudo sysctl -w net.ipv6.conf.default.disable_ipv6=1
-      - name: Checkout
-        uses: actions/checkout@v4
-      - name: Setup Go
-        uses: actions/setup-go@v5
-        with:
-          go-version-file: 'go.mod'
-      - run: go version
-      - run: go mod download # Not required, used to segregate module download vs test times
-      - name: Login to DockerHub
-        uses: docker/login-action@v3.4.0
-        with:
-          username: rudderlabs
-          password: ${{ secrets.DOCKERHUB_TOKEN }}
-      - name: Set Redshift Ginkgo AWS Credentials
-        if: matrix.destination == 'redshift'
-        run: |
-          echo "Setting Redshift Ginkgo AWS Credentials..."
-          echo "AWS_ACCESS_KEY_ID=${{ secrets.AWS_REDSHIFT_GINKGO_ACCESS_KEY_ID }}" >> $GITHUB_ENV
-          echo "AWS_SECRET_ACCESS_KEY=${{ secrets.AWS_REDSHIFT_GINKGO_SECRET_ACCESS_KEY }}" >> $GITHUB_ENV
-      - name: Create image cache dir
-        run: mkdir -p ~/image-cache
-
-      - name: Cache Postgres 17-alpine Docker image
-        id: cache-postgres-warehouse-v2
-        uses: actions/cache@v4
-        with:
-          path: ~/image-cache/postgres-17-alpine.tar
-          key: postgres-17-alpine-image-${{ runner.os }}
-
-      - name: Pull and save Postgres 17-alpine image if not cached
-        if: steps.cache-postgres-warehouse-v2.outputs.cache-hit != 'true'
-        run: |
-          docker pull postgres:17-alpine
-          docker save -o ~/image-cache/postgres-17-alpine.tar postgres:17-alpine
-
-      - name: Load Postgres 17-alpine image from cache
-        if: steps.cache-postgres-warehouse-v2.outputs.cache-hit == 'true'
-        run: docker load -i ~/image-cache/postgres-17-alpine.tar
-      - name: Warehouse Service Integration [ ${{ matrix.destination }} ]
-        run: RACE_ENABLED=true FORCE_RUN_INTEGRATION_TESTS=true make test-warehouse package=${{ matrix.package }}
-        env:
-          BIGQUERY_INTEGRATION_TEST_CREDENTIALS: ${{ secrets.BIGQUERY_INTEGRATION_TEST_CREDENTIALS }}
-          DATABRICKS_INTEGRATION_TEST_CREDENTIALS: ${{ secrets.DATABRICKS_INTEGRATION_TEST_CREDENTIALS }}
-          REDSHIFT_INTEGRATION_TEST_CREDENTIALS: ${{ secrets.REDSHIFT_INTEGRATION_TEST_CREDENTIALS }}
-          REDSHIFT_IAM_INTEGRATION_TEST_CREDENTIALS: ${{ secrets.REDSHIFT_IAM_INTEGRATION_TEST_CREDENTIALS }}
-          REDSHIFT_SERVERLESS_INTEGRATION_TEST_CREDENTIALS: ${{ secrets.REDSHIFT_SERVERLESS_INTEGRATION_TEST_CREDENTIALS }}
-          REDSHIFT_SERVERLESS_IAM_INTEGRATION_TEST_CREDENTIALS: ${{ secrets.REDSHIFT_SERVERLESS_IAM_INTEGRATION_TEST_CREDENTIALS }}
-          SNOWFLAKE_INTEGRATION_TEST_CREDENTIALS: ${{ secrets.SNOWFLAKE_INTEGRATION_TEST_CREDENTIALS }}
-          SNOWFLAKE_RBAC_INTEGRATION_TEST_CREDENTIALS: ${{ secrets.SNOWFLAKE_RBAC_INTEGRATION_TEST_CREDENTIALS }}
-          SNOWFLAKE_KEYPAIR_UNENCRYPTED_INTEGRATION_TEST_CREDENTIALS: ${{ secrets.SNOWFLAKE_KEYPAIR_UNENCRYPTED_INTEGRATION_TEST_CREDENTIALS }}
-=======
->>>>>>> be1fb413
           RSERVER_FILE_MANAGER_USE_AWS_SDK_V2: "true"
       - name: Upload coverage report
         uses: actions/upload-artifact@v4
