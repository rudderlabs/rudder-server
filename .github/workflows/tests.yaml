name: Tests
on:
  push:
    branches:
      - master
      - main
      - "release/*"
  pull_request:
concurrency:
  group: ${{ github.workflow }}-${{ github.head_ref || github.sha }}
  cancel-in-progress: true
jobs:
  integration:
    name: Integration
    runs-on: ubuntu-latest
    strategy:
      matrix:
        FEATURES: [ oss ,enterprise ]
    steps:
      - name: Disable IPv6 (temporary fix)
        run: |
          sudo sysctl -w net.ipv6.conf.all.disable_ipv6=1
          sudo sysctl -w net.ipv6.conf.default.disable_ipv6=1
      - name: Checkout
        uses: actions/checkout@v4
      - uses: actions/setup-go@v5
        with:
          go-version-file: 'go.mod'
      - run: go version
      - run: go mod download # Not required, used to segregate module download vs test times

      - name: enterprise
        if: matrix.FEATURES == 'enterprise'
        run: go test -v ./integration_test/docker_test/docker_test.go -count 1
        env:
          ENTERPRISE_TOKEN: ${{ secrets.ENTERPRISE_TOKEN }}
          RSERVER_TRANSFORMER_FORCE_COMPACTION_ENABLED: true

      - name: oss
        if: matrix.FEATURES == 'oss'
        run: go test -v ./integration_test/docker_test/docker_test.go -count 1
        env:
          RSERVER_ENABLE_MULTITENANCY: false
  warehouse-integration:
    name: Warehouse Integration
    runs-on: ubuntu-latest
    strategy:
      fail-fast: false
      matrix:
        destination: [ bigquery, clickhouse, datalake, deltalake, mssql, azure-synapse, postgres, redshift, snowflake ]
        include:
          - package: warehouse/integrations/bigquery
            destination: bigquery
          - package: warehouse/integrations/clickhouse
            destination: clickhouse
          - package: warehouse/integrations/datalake
            destination: datalake
          - package: warehouse/integrations/deltalake
            destination: deltalake
          - package: warehouse/integrations/mssql
            destination: mssql
          - package: warehouse/integrations/azure-synapse
            destination: azure-synapse
          - package: warehouse/integrations/postgres
            destination: postgres
          - package: warehouse/integrations/redshift
            destination: redshift
          - package: warehouse/integrations/snowflake
            destination: snowflake
    steps:
      - name: Disable IPv6 (temporary fix)
        run: |
          sudo sysctl -w net.ipv6.conf.all.disable_ipv6=1
          sudo sysctl -w net.ipv6.conf.default.disable_ipv6=1
      - name: Checkout
        uses: actions/checkout@v4
      - name: Setup Go
        uses: actions/setup-go@v5
        with:
          go-version-file: 'go.mod'
      - run: go version
      - run: go mod download # Not required, used to segregate module download vs test times
      - name: Login to DockerHub
        uses: docker/login-action@v3.4.0
        with:
          username: rudderlabs
          password: ${{ secrets.DOCKERHUB_TOKEN }}
      - name: Set Redshift Ginkgo AWS Credentials
        if: matrix.destination == 'redshift'
        run: |
          echo "Setting Redshift Ginkgo AWS Credentials..."
          echo "AWS_ACCESS_KEY_ID=${{ secrets.AWS_REDSHIFT_GINKGO_ACCESS_KEY_ID }}" >> $GITHUB_ENV
          echo "AWS_SECRET_ACCESS_KEY=${{ secrets.AWS_REDSHIFT_GINKGO_SECRET_ACCESS_KEY }}" >> $GITHUB_ENV
      - name: Warehouse Service Integration [ ${{ matrix.destination }} ]
        run: FORCE_RUN_INTEGRATION_TESTS=true make test-warehouse package=${{ matrix.package }}
        env:
          BIGQUERY_INTEGRATION_TEST_CREDENTIALS: ${{ secrets.BIGQUERY_INTEGRATION_TEST_CREDENTIALS }}
          DATABRICKS_INTEGRATION_TEST_CREDENTIALS: ${{ secrets.DATABRICKS_INTEGRATION_TEST_CREDENTIALS }}
          REDSHIFT_INTEGRATION_TEST_CREDENTIALS: ${{ secrets.REDSHIFT_INTEGRATION_TEST_CREDENTIALS }}
          REDSHIFT_IAM_INTEGRATION_TEST_CREDENTIALS: ${{ secrets.REDSHIFT_IAM_INTEGRATION_TEST_CREDENTIALS }}
          REDSHIFT_SERVERLESS_INTEGRATION_TEST_CREDENTIALS: ${{ secrets.REDSHIFT_SERVERLESS_INTEGRATION_TEST_CREDENTIALS }}
          REDSHIFT_SERVERLESS_IAM_INTEGRATION_TEST_CREDENTIALS: ${{ secrets.REDSHIFT_SERVERLESS_IAM_INTEGRATION_TEST_CREDENTIALS }}
          SNOWFLAKE_INTEGRATION_TEST_CREDENTIALS: ${{ secrets.SNOWFLAKE_INTEGRATION_TEST_CREDENTIALS }}
          SNOWFLAKE_RBAC_INTEGRATION_TEST_CREDENTIALS: ${{ secrets.SNOWFLAKE_RBAC_INTEGRATION_TEST_CREDENTIALS }}
          SNOWFLAKE_KEYPAIR_UNENCRYPTED_INTEGRATION_TEST_CREDENTIALS: ${{ secrets.SNOWFLAKE_KEYPAIR_UNENCRYPTED_INTEGRATION_TEST_CREDENTIALS }}
      - name: Upload coverage report
        uses: actions/upload-artifact@v4
        with:
          name: ${{ matrix.destination }}
          path: coverage.txt
  unit:
    name: Unit
    runs-on: ubuntu-latest
    steps:
      - name: Disable IPv6 (temporary fix)
        run: |
          sudo sysctl -w net.ipv6.conf.all.disable_ipv6=1
          sudo sysctl -w net.ipv6.conf.default.disable_ipv6=1
      - uses: actions/checkout@v4
      - uses: actions/setup-go@v5
        with:
          go-version-file: 'go.mod'
      - run: go version
      - run: go mod download # Not required, used to segregate module download vs test times
      - name: tests
        run: FORCE_RUN_INTEGRATION_TESTS=true make test exclude="/rudder-server/(jobsdb|integration_test|processor|regulation-worker|router|services|suppression-backup-service|warehouse)"
        env:
          RSERVER_PROCESSOR_ENABLE_CONCURRENT_STORE: "true"
          RSERVER_TRANSFORMER_FORCE_COMPACTION_ENABLED: "true"
      - name: Upload coverage report
        uses: actions/upload-artifact@v4
        with:
          name: unit
          path: coverage.txt
  package-unit:
    name: Package Unit
    runs-on: ubuntu-latest
    strategy:
      fail-fast: false
      matrix:
        package:
          - jobsdb
          - integration_test/docker_test
          - integration_test/kafka_batching
          - integration_test/multi_tenant_test
          - integration_test/reporting_dropped_events
          - integration_test/reporting_error_index
          - integration_test/warehouse
          - integration_test/tracing
          - integration_test/backendconfigunavailability
          - integration_test/trackedusersreporting
          - integration_test/snowpipestreaming
          - processor
          - regulation-worker
          - router
          - services
          - services/rsources
          - services/dedup
          - suppression-backup-service
          - warehouse
        include:
          - package: services
            exclude: services/rsources
          - package: services
            exclude: services/dedup

    steps:
      - name: Disable IPv6 (temporary fix)
        if: matrix.package != 'services/dedup'
        run: |
          sudo sysctl -w net.ipv6.conf.all.disable_ipv6=1
          sudo sysctl -w net.ipv6.conf.default.disable_ipv6=1
      - uses: actions/checkout@v4
      - uses: actions/setup-go@v5
        with:
          go-version-file: 'go.mod'
      - run: go version
      - run: go mod download
      - name: Login to DockerHub
        uses: docker/login-action@v3.4.0
        with:
          username: rudderlabs
          password: ${{ secrets.DOCKERHUB_TOKEN }}
      - name: Package Unit [ ${{ matrix.package }} ]
        env:
          TEST_KAFKA_CONFLUENT_CLOUD_HOST: ${{ secrets.TEST_KAFKA_CONFLUENT_CLOUD_HOST }}
          TEST_KAFKA_CONFLUENT_CLOUD_KEY: ${{ secrets.TEST_KAFKA_CONFLUENT_CLOUD_KEY }}
          TEST_KAFKA_CONFLUENT_CLOUD_SECRET: ${{ secrets.TEST_KAFKA_CONFLUENT_CLOUD_SECRET }}
          TEST_KAFKA_AZURE_EVENT_HUBS_CLOUD_HOST: ${{ secrets.TEST_KAFKA_AZURE_EVENT_HUBS_CLOUD_HOST }}
          TEST_KAFKA_AZURE_EVENT_HUBS_CLOUD_EVENTHUB_NAME: ${{ secrets.TEST_KAFKA_AZURE_EVENT_HUBS_CLOUD_EVENTHUB_NAME }}
          TEST_KAFKA_AZURE_EVENT_HUBS_CLOUD_CONNECTION_STRING: ${{ secrets.TEST_KAFKA_AZURE_EVENT_HUBS_CLOUD_CONNECTION_STRING }}
          TEST_S3_DATALAKE_CREDENTIALS: ${{ secrets.TEST_S3_DATALAKE_CREDENTIALS }}
          BIGQUERY_INTEGRATION_TEST_CREDENTIALS: ${{ secrets.BIGQUERY_INTEGRATION_TEST_CREDENTIALS }}
          SNOWPIPE_STREAMING_KEYPAIR_UNENCRYPTED_INTEGRATION_TEST_CREDENTIALS: ${{ secrets.SNOWPIPE_STREAMING_KEYPAIR_UNENCRYPTED_INTEGRATION_TEST_CREDENTIALS }}
          SNOWPIPE_STREAMING_KEYPAIR_ENCRYPTED_INTEGRATION_TEST_CREDENTIALS: ${{ secrets.SNOWPIPE_STREAMING_KEYPAIR_ENCRYPTED_INTEGRATION_TEST_CREDENTIALS }}
          SNOWFLAKE_PRIVILEGE_INTEGRATION_TEST_CREDENTIALS: ${{ secrets.SNOWFLAKE_PRIVILEGE_INTEGRATION_TEST_CREDENTIALS }}
<<<<<<< HEAD
=======
          RSERVER_PROCESSOR_ENABLE_CONCURRENT_STORE: "true"
          RSERVER_TRANSFORMER_FORCE_COMPACTION_ENABLED: "true"
>>>>>>> d3ab3e6b
        run: FORCE_RUN_INTEGRATION_TESTS=true make test exclude="${{ matrix.exclude }}" package=${{ matrix.package }}
      - name: Sanitize name for Artifact
        run: |
          name=$(echo -n "${{ matrix.package }}" | sed -e 's/[ \t:\/\\"<>|*?]/-/g' -e 's/--*/-/g')
          echo "ARTIFACT_NAME=$name" >> $GITHUB_ENV
      - name: Upload coverage report
        uses: actions/upload-artifact@v4
        with:
          name: ${{ env.ARTIFACT_NAME }}-unit
          path: coverage.txt
  coverage:
    name: Coverage
    runs-on: ubuntu-latest
    needs:
      - warehouse-integration
      - unit
      - package-unit
    steps:
      - name: Checkout
        uses: actions/checkout@v4
      - name: Setup Go
        uses: actions/setup-go@v5
        with:
          go-version-file: 'go.mod'
      - name: Download coverage reports
        uses: actions/download-artifact@v4
      - name: Merge Coverage
        run: |
          go install github.com/wadey/gocovmerge@latest
          gocovmerge */coverage.txt > coverage.txt
      - uses: codecov/codecov-action@v5
        with:
          fail_ci_if_error: true
          files: ./coverage.txt
          token: ${{ secrets.CODECOV_TOKEN }}
  all-green:
    name: All
    if: always()
    runs-on: ubuntu-latest
    needs:
      - integration
      - warehouse-integration
      - unit
      - package-unit
    steps:
      - uses: re-actors/alls-green@v1.2.2
        with:
          jobs: ${{ toJSON(needs) }}<|MERGE_RESOLUTION|>--- conflicted
+++ resolved
@@ -194,11 +194,8 @@
           SNOWPIPE_STREAMING_KEYPAIR_UNENCRYPTED_INTEGRATION_TEST_CREDENTIALS: ${{ secrets.SNOWPIPE_STREAMING_KEYPAIR_UNENCRYPTED_INTEGRATION_TEST_CREDENTIALS }}
           SNOWPIPE_STREAMING_KEYPAIR_ENCRYPTED_INTEGRATION_TEST_CREDENTIALS: ${{ secrets.SNOWPIPE_STREAMING_KEYPAIR_ENCRYPTED_INTEGRATION_TEST_CREDENTIALS }}
           SNOWFLAKE_PRIVILEGE_INTEGRATION_TEST_CREDENTIALS: ${{ secrets.SNOWFLAKE_PRIVILEGE_INTEGRATION_TEST_CREDENTIALS }}
-<<<<<<< HEAD
-=======
           RSERVER_PROCESSOR_ENABLE_CONCURRENT_STORE: "true"
           RSERVER_TRANSFORMER_FORCE_COMPACTION_ENABLED: "true"
->>>>>>> d3ab3e6b
         run: FORCE_RUN_INTEGRATION_TESTS=true make test exclude="${{ matrix.exclude }}" package=${{ matrix.package }}
       - name: Sanitize name for Artifact
         run: |
