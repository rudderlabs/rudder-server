package warehouse_test

import (
	"context"
	"database/sql"
	"fmt"
	"math/rand"
	"net/http"
	"net/http/httptest"
	"os"
	"path"
	"strconv"
	"strings"
	"sync"
	"testing"
	"text/template"
	"time"

	"github.com/rudderlabs/rudder-server/processor/types"

	transformertest "github.com/rudderlabs/rudder-go-kit/testhelper/docker/resource/transformer"

	"github.com/google/uuid"
	"github.com/mitchellh/mapstructure"
	"github.com/ory/dockertest/v3"
	dc "github.com/ory/dockertest/v3/docker"
	"github.com/samber/lo"
	"github.com/stretchr/testify/require"
	"go.uber.org/atomic"
	"go.uber.org/mock/gomock"
	"golang.org/x/sync/errgroup"

	"github.com/rudderlabs/rudder-go-kit/config"
	"github.com/rudderlabs/rudder-go-kit/filemanager"
	"github.com/rudderlabs/rudder-go-kit/logger"
	"github.com/rudderlabs/rudder-go-kit/stats"
	kithelper "github.com/rudderlabs/rudder-go-kit/testhelper"
	"github.com/rudderlabs/rudder-go-kit/testhelper/docker/resource/minio"
	"github.com/rudderlabs/rudder-go-kit/testhelper/docker/resource/postgres"
	"github.com/rudderlabs/rudder-go-kit/testhelper/docker/resource/sshserver"
	"github.com/rudderlabs/rudder-go-kit/testhelper/keygen"

	"github.com/rudderlabs/rudder-server/admin"
	"github.com/rudderlabs/rudder-server/app"
	backendconfig "github.com/rudderlabs/rudder-server/backend-config"
	"github.com/rudderlabs/rudder-server/enterprise/reporting"
	"github.com/rudderlabs/rudder-server/jobsdb"
	"github.com/rudderlabs/rudder-server/jsonrs"
	mocksApp "github.com/rudderlabs/rudder-server/mocks/app"
	mocksBackendConfig "github.com/rudderlabs/rudder-server/mocks/backend-config"
	"github.com/rudderlabs/rudder-server/processor/transformer"
	"github.com/rudderlabs/rudder-server/services/controlplane/identity"
	"github.com/rudderlabs/rudder-server/testhelper/backendconfigtest"
	"github.com/rudderlabs/rudder-server/testhelper/health"
	"github.com/rudderlabs/rudder-server/utils/misc"
	"github.com/rudderlabs/rudder-server/utils/pubsub"
	"github.com/rudderlabs/rudder-server/warehouse"
	whclient "github.com/rudderlabs/rudder-server/warehouse/client"
	sqlmw "github.com/rudderlabs/rudder-server/warehouse/integrations/middleware/sqlquerywrapper"
	"github.com/rudderlabs/rudder-server/warehouse/integrations/tunnelling"
	whutils "github.com/rudderlabs/rudder-server/warehouse/utils"
	"github.com/rudderlabs/rudder-server/warehouse/validations"
)

const (
	succeeded    = "succeeded"
	waiting      = "waiting"
	aborted      = "aborted"
	exportedData = "exported_data"

	workspaceID           = "test_workspace_id"
	sourceID              = "test_source_id"
	destinationID         = "test_destination_id"
	destinationRevisionID = "test_destination_revision_id"
	namespace             = "test_namespace"
)

func TestMain(m *testing.M) {
	admin.Init()
	validations.Init()
	os.Exit(m.Run())
}

func TestUploads(t *testing.T) {
	t.Run("tracks loading", func(t *testing.T) {
		db, minioResource, whClient := setupServer(t, false, nil, nil)

		var (
			ctx    = context.Background()
			events = 100
			jobs   = 1
		)

		eventsPayload := strings.Join(lo.RepeatBy(events, func(int) string {
			return fmt.Sprintf(`{"data":{"id":%q,"user_id":%q,"received_at":"2023-05-12T04:36:50.199Z"},"metadata":{"columns":{"id":"string","user_id":"string","received_at":"datetime"}, "table": "tracks"}}`,
				uuid.New().String(),
				uuid.New().String(),
			)
		}), "\n")

		require.NoError(t, whClient.Process(ctx, whclient.StagingFile{
			WorkspaceID:           workspaceID,
			SourceID:              sourceID,
			DestinationID:         destinationID,
			Location:              prepareStagingFile(t, ctx, minioResource, eventsPayload).ObjectName,
			TotalEvents:           events,
			FirstEventAt:          time.Now().Format(misc.RFC3339Milli),
			LastEventAt:           time.Now().Add(time.Minute * 30).Format(misc.RFC3339Milli),
			UseRudderStorage:      false,
			DestinationRevisionID: destinationID,
			Schema: map[string]map[string]any{
				"tracks": {
					"id":          "string",
					"user_id":     "string",
					"received_at": "datetime",
				},
			},
		}))
		requireStagingFileEventsCount(t, ctx, db, events, []lo.Tuple2[string, any]{
			{A: "source_id", B: sourceID},
			{A: "destination_id", B: destinationID},
			{A: "status", B: succeeded},
		}...)
		requireTableUploadEventsCount(t, ctx, db, events, []lo.Tuple2[string, any]{
			{A: "status", B: exportedData},
			{A: "wh_uploads.source_id", B: sourceID},
			{A: "wh_uploads.destination_id", B: destinationID},
			{A: "wh_uploads.namespace", B: namespace},
		}...)
		requireUploadJobsCount(t, ctx, db, jobs, []lo.Tuple2[string, any]{
			{A: "source_id", B: sourceID},
			{A: "destination_id", B: destinationID},
			{A: "namespace", B: namespace},
			{A: "status", B: exportedData},
		}...)
		requireDownstreamEventsCount(t, ctx, db, fmt.Sprintf("%s.%s", namespace, "tracks"), events)
	})
	t.Run("user and identifies loading", func(t *testing.T) {
		db, minioResource, whClient := setupServer(t, false, nil, nil)

		ctx := context.Background()
		events := 100
		jobs := 1

		userEvents := lo.RepeatBy(events, func(int) string {
			return fmt.Sprintf(`{"data":{"id":%q,"user_id":%q,"received_at":"2023-05-12T04:36:50.199Z"},"metadata":{"columns":{"id":"string","user_id":"string","received_at":"datetime"}, "table": "identifies"}}`,
				uuid.New().String(),
				uuid.New().String(),
			)
		})
		identifyEvents := lo.RepeatBy(events, func(int) string {
			return fmt.Sprintf(`{"data":{"user_id":%q,"received_at":"2023-05-12T04:36:50.199Z"},"metadata":{"columns":{"user_id":"string","received_at":"datetime"}, "table": "users"}}`,
				uuid.New().String(),
			)
		})
		eventsPayload := strings.Join(append(append([]string{}, userEvents...), identifyEvents...), "\n")

		require.NoError(t, whClient.Process(ctx, whclient.StagingFile{
			WorkspaceID:           workspaceID,
			SourceID:              sourceID,
			DestinationID:         destinationID,
			Location:              prepareStagingFile(t, ctx, minioResource, eventsPayload).ObjectName,
			TotalEvents:           events,
			FirstEventAt:          time.Now().Format(misc.RFC3339Milli),
			LastEventAt:           time.Now().Add(time.Minute * 30).Format(misc.RFC3339Milli),
			UseRudderStorage:      false,
			DestinationRevisionID: destinationID,
			Schema: map[string]map[string]any{
				"users": {
					"user_id":     "string",
					"received_at": "datetime",
				},
				"identifies": {
					"id":          "string",
					"user_id":     "string",
					"received_at": "datetime",
				},
			},
		}))
		requireStagingFileEventsCount(t, ctx, db, events, []lo.Tuple2[string, any]{
			{A: "source_id", B: sourceID},
			{A: "destination_id", B: destinationID},
			{A: "status", B: succeeded},
		}...)
		requireTableUploadEventsCount(t, ctx, db, events*2, []lo.Tuple2[string, any]{
			{A: "status", B: exportedData},
			{A: "wh_uploads.source_id", B: sourceID},
			{A: "wh_uploads.destination_id", B: destinationID},
			{A: "wh_uploads.namespace", B: namespace},
		}...)
		requireUploadJobsCount(t, ctx, db, jobs, []lo.Tuple2[string, any]{
			{A: "source_id", B: sourceID},
			{A: "destination_id", B: destinationID},
			{A: "namespace", B: namespace},
			{A: "status", B: exportedData},
		}...)
		requireDownstreamEventsCount(t, ctx, db, fmt.Sprintf("%s.%s", namespace, "users"), events)
		requireDownstreamEventsCount(t, ctx, db, fmt.Sprintf("%s.%s", namespace, "identifies"), events)
	})
	t.Run("schema change", func(t *testing.T) {
		t.Run("add columns", func(t *testing.T) {
			db, minioResource, whClient := setupServer(t, false, nil, nil)

			ctx := context.Background()
			events := 100
			jobs := 1

			t.Log("first sync")
			eventsPayload := strings.Join(lo.RepeatBy(events, func(int) string {
				return fmt.Sprintf(`{"data":{"id":%q,"user_id":%q,"received_at":"2023-05-12T04:36:50.199Z"},"metadata":{"columns":{"id":"string","user_id":"string","received_at":"datetime"}, "table": "tracks"}}`,
					uuid.New().String(),
					uuid.New().String(),
				)
			}), "\n")
			require.NoError(t, whClient.Process(ctx, whclient.StagingFile{
				WorkspaceID:           workspaceID,
				SourceID:              sourceID,
				DestinationID:         destinationID,
				Location:              prepareStagingFile(t, ctx, minioResource, eventsPayload).ObjectName,
				TotalEvents:           events,
				FirstEventAt:          time.Now().Format(misc.RFC3339Milli),
				LastEventAt:           time.Now().Add(time.Minute * 30).Format(misc.RFC3339Milli),
				UseRudderStorage:      false,
				DestinationRevisionID: destinationID,
				Schema: map[string]map[string]any{
					"tracks": {
						"id":          "string",
						"user_id":     "string",
						"received_at": "datetime",
					},
				},
			}))
			requireStagingFileEventsCount(t, ctx, db, events, []lo.Tuple2[string, any]{
				{A: "source_id", B: sourceID},
				{A: "destination_id", B: destinationID},
				{A: "status", B: succeeded},
			}...)
			requireTableUploadEventsCount(t, ctx, db, events, []lo.Tuple2[string, any]{
				{A: "status", B: exportedData},
				{A: "wh_uploads.source_id", B: sourceID},
				{A: "wh_uploads.destination_id", B: destinationID},
				{A: "wh_uploads.namespace", B: namespace},
			}...)
			requireUploadJobsCount(t, ctx, db, jobs, []lo.Tuple2[string, any]{
				{A: "source_id", B: sourceID},
				{A: "destination_id", B: destinationID},
				{A: "namespace", B: namespace},
				{A: "status", B: exportedData},
			}...)
			requireDownstreamEventsCount(t, ctx, db, fmt.Sprintf("%s.%s", namespace, "tracks"), events)

			t.Log("second sync with new properties")
			eventsPayload = strings.Join(lo.RepeatBy(events, func(int) string {
				return fmt.Sprintf(`{"data":{"id":%q,"user_id":%q,"received_at":"2023-05-12T04:36:50.199Z","new_property_string":%q,"new_property_int":%d},"metadata":{"columns":{"id":"string","user_id":"string","received_at":"datetime","new_property_string":"string","new_property_int":"int"}, "table": "tracks"}}`,
					uuid.New().String(),
					uuid.New().String(),
					uuid.New().String(),
					rand.Intn(1000),
				)
			}), "\n")
			require.NoError(t, whClient.Process(ctx, whclient.StagingFile{
				WorkspaceID:           workspaceID,
				SourceID:              sourceID,
				DestinationID:         destinationID,
				Location:              prepareStagingFile(t, ctx, minioResource, eventsPayload).ObjectName,
				TotalEvents:           events,
				FirstEventAt:          time.Now().Format(misc.RFC3339Milli),
				LastEventAt:           time.Now().Add(time.Minute * 30).Format(misc.RFC3339Milli),
				UseRudderStorage:      false,
				DestinationRevisionID: destinationID,
				Schema: map[string]map[string]any{
					"tracks": {
						"id":                  "string",
						"user_id":             "string",
						"received_at":         "datetime",
						"new_property_string": "string",
						"new_property_int":    "int",
					},
				},
			}))
			requireStagingFileEventsCount(t, ctx, db, events*2, []lo.Tuple2[string, any]{
				{A: "source_id", B: sourceID},
				{A: "destination_id", B: destinationID},
				{A: "status", B: succeeded},
			}...)
			requireTableUploadEventsCount(t, ctx, db, events*2, []lo.Tuple2[string, any]{
				{A: "status", B: exportedData},
				{A: "wh_uploads.source_id", B: sourceID},
				{A: "wh_uploads.destination_id", B: destinationID},
				{A: "wh_uploads.namespace", B: namespace},
			}...)
			requireUploadJobsCount(t, ctx, db, jobs*2, []lo.Tuple2[string, any]{
				{A: "source_id", B: sourceID},
				{A: "destination_id", B: destinationID},
				{A: "namespace", B: namespace},
				{A: "status", B: exportedData},
			}...)
			requireDownstreamEventsCount(t, ctx, db, fmt.Sprintf("%s.%s", namespace, "tracks"), events*2)
		})
	})
	t.Run("destination revision", func(t *testing.T) {
		pool, err := dockertest.NewPool("")
		require.NoError(t, err)

		pgResource, err := postgres.Setup(pool, t)
		require.NoError(t, err)
		minioResource, err := minio.Setup(pool, t)
		require.NoError(t, err)

		ctx, cancel := context.WithCancel(context.Background())
		defer cancel()

		webPort, err := kithelper.GetFreePort()
		require.NoError(t, err)

		bcConfig := defaultBackendConfig(pgResource, minioResource, false)

		hasRevisionEndpointBeenCalled := atomic.NewBool(false)
		cp := httptest.NewServer(http.HandlerFunc(func(w http.ResponseWriter, r *http.Request) {
			switch r.URL.Path {
			case "/workspaces/destinationHistory/test_destination_revision_id":
				defer func() {
					hasRevisionEndpointBeenCalled.Store(true)
				}()

				require.Equal(t, http.MethodGet, r.Method)
				body, err := jsonrs.Marshal(backendconfig.DestinationT{
					ID:      destinationID,
					Enabled: true,
					DestinationDefinition: backendconfig.DestinationDefinitionT{
						Name: whutils.POSTGRES,
					},
					Config: map[string]any{
						"host":             pgResource.Host,
						"database":         pgResource.Database,
						"user":             pgResource.User,
						"password":         pgResource.Password,
						"port":             pgResource.Port,
						"sslMode":          "disable",
						"namespace":        namespace,
						"bucketProvider":   whutils.MINIO,
						"bucketName":       minioResource.BucketName,
						"accessKeyID":      minioResource.AccessKeyID,
						"secretAccessKey":  minioResource.AccessKeySecret,
						"useSSL":           false,
						"endPoint":         minioResource.Endpoint,
						"syncFrequency":    "0",
						"useRudderStorage": false,
					},
					RevisionID: destinationID,
				})
				require.NoError(t, err)

				w.WriteHeader(http.StatusOK)
				_, _ = w.Write(body)
			default:
				w.WriteHeader(http.StatusNotFound)
			}
		}))
		defer cp.Close()

		done := make(chan struct{})
		go func() {
			defer close(done)
			require.NoError(t, runWarehouseServer(t, ctx, webPort, pgResource, bcConfig, []lo.Tuple2[string, any]{
				{A: "CONFIG_BACKEND_URL", B: cp.URL},
			}...))
		}()
		t.Cleanup(func() {
			cancel()
			<-done
		})

		serverURL := fmt.Sprintf("http://localhost:%d", webPort)
		db := sqlmw.New(pgResource.DB)
		events := 100
		jobs := 1

		eventsPayload := strings.Join(lo.RepeatBy(events, func(int) string {
			return fmt.Sprintf(`{"data":{"id":%q,"user_id":%q,"received_at":"2023-05-12T04:36:50.199Z"},"metadata":{"columns":{"id":"string","user_id":"string","received_at":"datetime"}, "table": "tracks"}}`,
				uuid.New().String(),
				uuid.New().String(),
			)
		}), "\n")

		health.WaitUntilReady(ctx, t, serverURL+"/health", time.Second*30, 100*time.Millisecond, t.Name())

		require.NoError(t, whclient.NewWarehouse(serverURL).Process(ctx, whclient.StagingFile{
			WorkspaceID:           workspaceID,
			SourceID:              sourceID,
			DestinationID:         destinationID,
			Location:              prepareStagingFile(t, ctx, minioResource, eventsPayload).ObjectName,
			TotalEvents:           events,
			FirstEventAt:          time.Now().Format(misc.RFC3339Milli),
			LastEventAt:           time.Now().Add(time.Minute * 30).Format(misc.RFC3339Milli),
			UseRudderStorage:      false,
			DestinationRevisionID: destinationRevisionID,
			Schema: map[string]map[string]any{
				"tracks": {
					"id":          "string",
					"user_id":     "string",
					"received_at": "datetime",
				},
			},
		}))
		requireStagingFileEventsCount(t, ctx, db, events, []lo.Tuple2[string, any]{
			{A: "source_id", B: sourceID},
			{A: "destination_id", B: destinationID},
			{A: "status", B: succeeded},
		}...)
		requireTableUploadEventsCount(t, ctx, db, events, []lo.Tuple2[string, any]{
			{A: "status", B: exportedData},
			{A: "wh_uploads.source_id", B: sourceID},
			{A: "wh_uploads.destination_id", B: destinationID},
			{A: "wh_uploads.namespace", B: namespace},
		}...)
		requireUploadJobsCount(t, ctx, db, jobs, []lo.Tuple2[string, any]{
			{A: "source_id", B: sourceID},
			{A: "destination_id", B: destinationID},
			{A: "namespace", B: namespace},
			{A: "status", B: exportedData},
		}...)
		requireDownstreamEventsCount(t, ctx, db, fmt.Sprintf("%s.%s", namespace, "tracks"), events)
		require.True(t, hasRevisionEndpointBeenCalled.Load())
	})
	t.Run("tunneling", func(t *testing.T) {
		pool, err := dockertest.NewPool("")
		require.NoError(t, err)

		// Start shared Docker network
		network, err := pool.Client.CreateNetwork(dc.CreateNetworkOptions{Name: "uploads_tunneling_network"})
		require.NoError(t, err)
		t.Cleanup(func() {
			if err := pool.Client.RemoveNetwork(network.ID); err != nil {
				t.Logf("Error while removing Docker network: %v", err)
			}
		})

		privateKeyPath, publicKeyPath, err := keygen.NewRSAKeyPair(2048, keygen.SaveTo(t.TempDir()))
		require.NoError(t, err)

		var (
			group             errgroup.Group
			postgresResource  *postgres.Resource
			sshServerResource *sshserver.Resource
			minioResource     *minio.Resource
		)
		group.Go(func() (err error) {
			postgresResource, err = postgres.Setup(pool, t, postgres.WithNetwork(network))
			return err
		})
		group.Go(func() (err error) {
			sshServerResource, err = sshserver.Setup(pool, t,
				sshserver.WithPublicKeyPath(publicKeyPath),
				sshserver.WithCredentials("linuxserver.io", ""),
				sshserver.WithDockerNetwork(network),
			)
			return err
		})
		group.Go(func() (err error) {
			minioResource, err = minio.Setup(pool, t, minio.WithNetwork(network))
			return
		})
		require.NoError(t, group.Wait())

		postgresContainer, err := pool.Client.InspectContainer(postgresResource.ContainerID)
		require.NoError(t, err)

		tunnelledHost := postgresContainer.NetworkSettings.Networks[network.Name].IPAddress
		tunnelledDatabase := "jobsdb"
		tunnelledUser := "rudder"
		tunnelledPassword := "password"
		tunnelledPort := "5432"
		tunnelledSSHUser := "linuxserver.io"
		tunnelledSSHHost := "localhost"
		tunnelledSSHPort := strconv.Itoa(sshServerResource.Port)
		tunnelledPrivateKey, err := os.ReadFile(privateKeyPath)
		require.NoError(t, err)

		bcConfig := defaultBackendConfig(postgresResource, minioResource, false)
		bcConfig[workspaceID] = backendconfig.ConfigT{
			WorkspaceID: workspaceID,
			Sources: []backendconfig.SourceT{
				{
					ID:      sourceID,
					Enabled: true,
					Destinations: []backendconfig.DestinationT{
						{
							ID:      destinationID,
							Enabled: true,
							DestinationDefinition: backendconfig.DestinationDefinitionT{
								Name: whutils.POSTGRES,
							},
							Config: map[string]any{
								"host":             tunnelledHost,
								"database":         tunnelledDatabase,
								"user":             tunnelledUser,
								"password":         tunnelledPassword,
								"port":             tunnelledPort,
								"sslMode":          "disable",
								"namespace":        namespace,
								"bucketProvider":   whutils.MINIO,
								"bucketName":       minioResource.BucketName,
								"accessKeyID":      minioResource.AccessKeyID,
								"secretAccessKey":  minioResource.AccessKeySecret,
								"useSSL":           false,
								"endPoint":         minioResource.Endpoint,
								"syncFrequency":    "0",
								"useRudderStorage": false,
								"useSSH":           true,
								"sshUser":          tunnelledSSHUser,
								"sshPort":          tunnelledSSHPort,
								"sshHost":          tunnelledSSHHost,
								"sshPrivateKey":    strings.ReplaceAll(string(tunnelledPrivateKey), "\\n", "\n"),
							},
							RevisionID: destinationID,
						},
					},
				},
			},
		}

		webPort, err := kithelper.GetFreePort()
		require.NoError(t, err)

		ctx, cancel := context.WithCancel(context.Background())
		done := make(chan struct{})
		go func() {
			defer close(done)
			require.NoError(t, runWarehouseServer(t, ctx, webPort, postgresResource, bcConfig))
		}()
		t.Cleanup(func() {
			cancel()
			<-done
		})

		serverURL := fmt.Sprintf("http://localhost:%d", webPort)
		health.WaitUntilReady(ctx, t, serverURL+"/health", time.Second*30, 100*time.Millisecond, t.Name())

		var (
			db       = sqlmw.New(postgresResource.DB)
			whClient = whclient.NewWarehouse(serverURL)
			events   = 100
			jobs     = 1
		)
		eventsPayload := strings.Join(lo.RepeatBy(events, func(int) string {
			return fmt.Sprintf(`{"data":{"id":%q,"user_id":%q,"received_at":"2023-05-12T04:36:50.199Z"},"metadata":{"columns":{"id":"string","user_id":"string","received_at":"datetime"}, "table": "tracks"}}`,
				uuid.New().String(),
				uuid.New().String(),
			)
		}), "\n")

		require.NoError(t, whClient.Process(ctx, whclient.StagingFile{
			WorkspaceID:           workspaceID,
			SourceID:              sourceID,
			DestinationID:         destinationID,
			Location:              prepareStagingFile(t, ctx, minioResource, eventsPayload).ObjectName,
			TotalEvents:           events,
			FirstEventAt:          time.Now().Format(misc.RFC3339Milli),
			LastEventAt:           time.Now().Add(time.Minute * 30).Format(misc.RFC3339Milli),
			UseRudderStorage:      false,
			DestinationRevisionID: destinationID,
			Schema: map[string]map[string]any{
				"tracks": {
					"id":          "string",
					"user_id":     "string",
					"received_at": "datetime",
				},
			},
		}))
		requireStagingFileEventsCount(t, ctx, db, events, []lo.Tuple2[string, any]{
			{A: "source_id", B: sourceID},
			{A: "destination_id", B: destinationID},
			{A: "status", B: succeeded},
		}...)
		requireTableUploadEventsCount(t, ctx, db, events, []lo.Tuple2[string, any]{
			{A: "status", B: exportedData},
			{A: "wh_uploads.source_id", B: sourceID},
			{A: "wh_uploads.destination_id", B: destinationID},
			{A: "wh_uploads.namespace", B: namespace},
		}...)
		requireUploadJobsCount(t, ctx, db, jobs, []lo.Tuple2[string, any]{
			{A: "source_id", B: sourceID},
			{A: "destination_id", B: destinationID},
			{A: "namespace", B: namespace},
			{A: "status", B: exportedData},
		}...)

		tunnelDSN := fmt.Sprintf("postgres://%s:%s@%s:%s/%s?sslmode=disable",
			tunnelledUser,
			tunnelledPassword,
			tunnelledHost,
			tunnelledPort,
			tunnelledDatabase,
		)
		tunnelInfo := &tunnelling.TunnelInfo{
			Config: map[string]any{
				"sshUser":       tunnelledSSHUser,
				"sshPort":       tunnelledSSHPort,
				"sshHost":       tunnelledSSHHost,
				"sshPrivateKey": strings.ReplaceAll(string(tunnelledPrivateKey), "\\n", "\n"),
			},
		}

		tunnelDB, err := tunnelling.Connect(tunnelDSN, tunnelInfo.Config)
		require.NoError(t, err)
		require.NoError(t, tunnelDB.Ping())
		requireDownstreamEventsCount(t, ctx, sqlmw.New(tunnelDB), fmt.Sprintf("%s.%s", namespace, "tracks"), events)
	})
	t.Run("reports", func(t *testing.T) {
		t.Run("succeeded", func(t *testing.T) {
			db, minioResource, whClient := setupServer(t, false, nil, nil)

			ctx := context.Background()
			events := 100
			jobs := 1

			eventsPayload := strings.Join(lo.RepeatBy(events, func(int) string {
				return fmt.Sprintf(`{"data":{"id":%q,"user_id":%q,"received_at":"2023-05-12T04:36:50.199Z"},"metadata":{"columns":{"id":"string","user_id":"string","received_at":"datetime"}, "table": "tracks"}}`,
					uuid.New().String(),
					uuid.New().String(),
				)
			}), "\n")

			require.NoError(t, whClient.Process(ctx, whclient.StagingFile{
				WorkspaceID:           workspaceID,
				SourceID:              sourceID,
				DestinationID:         destinationID,
				Location:              prepareStagingFile(t, ctx, minioResource, eventsPayload).ObjectName,
				TotalEvents:           events,
				FirstEventAt:          time.Now().Format(misc.RFC3339Milli),
				LastEventAt:           time.Now().Add(time.Minute * 30).Format(misc.RFC3339Milli),
				UseRudderStorage:      false,
				DestinationRevisionID: destinationID,
				Schema: map[string]map[string]any{
					"tracks": {
						"id":          "string",
						"user_id":     "string",
						"received_at": "datetime",
					},
				},
			}))
			requireStagingFileEventsCount(t, ctx, db, events, []lo.Tuple2[string, any]{
				{A: "source_id", B: sourceID},
				{A: "destination_id", B: destinationID},
				{A: "status", B: succeeded},
			}...)
			requireTableUploadEventsCount(t, ctx, db, events, []lo.Tuple2[string, any]{
				{A: "status", B: exportedData},
				{A: "wh_uploads.source_id", B: sourceID},
				{A: "wh_uploads.destination_id", B: destinationID},
				{A: "wh_uploads.namespace", B: namespace},
			}...)
			requireUploadJobsCount(t, ctx, db, jobs, []lo.Tuple2[string, any]{
				{A: "source_id", B: sourceID},
				{A: "destination_id", B: destinationID},
				{A: "namespace", B: namespace},
				{A: "status", B: exportedData},
			}...)
			requireDownstreamEventsCount(t, ctx, db, fmt.Sprintf("%s.%s", namespace, "tracks"), events)
			requireReportsCount(t, ctx, db, events, []lo.Tuple2[string, any]{
				{A: "source_id", B: sourceID},
				{A: "destination_id", B: destinationID},
				{A: "status", B: jobsdb.Succeeded.State},
				{A: "status_code", B: 200},
				{A: "in_pu", B: "batch_router"},
				{A: "pu", B: "warehouse"},
				{A: "initial_state", B: false},
				{A: "terminal_state", B: true},
			}...)
		})
		t.Run("aborted", func(t *testing.T) {
			db, minioResource, whClient := setupServer(t, false,
				func(m map[string]backendconfig.ConfigT, _ *minio.Resource) {
					m[workspaceID].Sources[0].Destinations[0].Config["port"] = "5432"
				},
				func(_ *minio.Resource) []lo.Tuple2[string, any] {
					return []lo.Tuple2[string, any]{
						{A: "Warehouse.minRetryAttempts", B: 2},
						{A: "Warehouse.retryTimeWindow", B: "0s"},
						{A: "Warehouse.minUploadBackoff", B: "0s"},
						{A: "Warehouse.maxUploadBackoff", B: "0s"},
					}
				},
			)

			ctx := context.Background()
			events := 100
			jobs := 1

			eventsPayload := strings.Join(lo.RepeatBy(events, func(int) string {
				return fmt.Sprintf(`{"data":{"id":%q,"user_id":%q,"received_at":"2023-05-12T04:36:50.199Z"},"metadata":{"columns":{"id":"string","user_id":"string","received_at":"datetime"}, "table": "tracks"}}`,
					uuid.New().String(),
					uuid.New().String(),
				)
			}), "\n")

			require.NoError(t, whClient.Process(ctx, whclient.StagingFile{
				WorkspaceID:           workspaceID,
				SourceID:              sourceID,
				DestinationID:         destinationID,
				Location:              prepareStagingFile(t, ctx, minioResource, eventsPayload).ObjectName,
				TotalEvents:           events,
				FirstEventAt:          time.Now().Format(misc.RFC3339Milli),
				LastEventAt:           time.Now().Add(time.Minute * 30).Format(misc.RFC3339Milli),
				UseRudderStorage:      false,
				DestinationRevisionID: destinationID,
				Schema: map[string]map[string]any{
					"tracks": {
						"id":          "string",
						"user_id":     "string",
						"received_at": "datetime",
					},
				},
			}))
			requireUploadJobsCount(t, ctx, db, jobs, []lo.Tuple2[string, any]{
				{A: "source_id", B: sourceID},
				{A: "destination_id", B: destinationID},
				{A: "namespace", B: namespace},
				{A: "status", B: aborted},
			}...)
			requireReportsCount(t, ctx, db, events*2, []lo.Tuple2[string, any]{
				{A: "source_id", B: sourceID},
				{A: "destination_id", B: destinationID},
				{A: "status", B: jobsdb.Failed.State},
				{A: "status_code", B: 400},
				{A: "in_pu", B: "batch_router"},
				{A: "pu", B: "warehouse"},
				{A: "initial_state", B: false},
				{A: "terminal_state", B: false},
			}...)
			requireReportsCount(t, ctx, db, events, []lo.Tuple2[string, any]{
				{A: "source_id", B: sourceID},
				{A: "destination_id", B: destinationID},
				{A: "status", B: jobsdb.Aborted.State},
				{A: "status_code", B: 400},
				{A: "in_pu", B: "batch_router"},
				{A: "pu", B: "warehouse"},
				{A: "initial_state", B: false},
				{A: "terminal_state", B: true},
			}...)
		})
	})
	t.Run("retries then aborts", func(t *testing.T) {
		db, minioResource, whClient := setupServer(t, false,
			func(m map[string]backendconfig.ConfigT, _ *minio.Resource) {
				m[workspaceID].Sources[0].Destinations[0].Config["port"] = "5432"
			},
			func(_ *minio.Resource) []lo.Tuple2[string, any] {
				return []lo.Tuple2[string, any]{
					{A: "Warehouse.minRetryAttempts", B: 2},
					{A: "Warehouse.retryTimeWindow", B: "0s"},
					{A: "Warehouse.minUploadBackoff", B: "0s"},
					{A: "Warehouse.maxUploadBackoff", B: "0s"},
				}
			},
		)

		ctx := context.Background()
		events := 100
		jobs := 1

		eventsPayload := strings.Join(lo.RepeatBy(events, func(int) string {
			return fmt.Sprintf(`{"data":{"id":%q,"user_id":%q,"received_at":"2023-05-12T04:36:50.199Z"},"metadata":{"columns":{"id":"string","user_id":"string","received_at":"datetime"}, "table": "tracks"}}`,
				uuid.New().String(),
				uuid.New().String(),
			)
		}), "\n")

		require.NoError(t, whClient.Process(ctx, whclient.StagingFile{
			WorkspaceID:           workspaceID,
			SourceID:              sourceID,
			DestinationID:         destinationID,
			Location:              prepareStagingFile(t, ctx, minioResource, eventsPayload).ObjectName,
			TotalEvents:           events,
			FirstEventAt:          time.Now().Format(misc.RFC3339Milli),
			LastEventAt:           time.Now().Add(time.Minute * 30).Format(misc.RFC3339Milli),
			UseRudderStorage:      false,
			DestinationRevisionID: destinationID,
			Schema: map[string]map[string]any{
				"tracks": {
					"id":          "string",
					"user_id":     "string",
					"received_at": "datetime",
				},
			},
		}))
		requireUploadJobsCount(t, ctx, db, jobs, []lo.Tuple2[string, any]{
			{A: "source_id", B: sourceID},
			{A: "destination_id", B: destinationID},
			{A: "namespace", B: namespace},
			{A: "status", B: aborted},
		}...)
		requireRetriedUploadJobsCount(t, ctx, db, 3, []lo.Tuple2[string, any]{
			{A: "source_id", B: sourceID},
			{A: "destination_id", B: destinationID},
			{A: "namespace", B: namespace},
			{A: "status", B: aborted},
		}...)
	})
	t.Run("discards", func(t *testing.T) {
		db, minioResource, whClient := setupServer(t, false, nil, nil)

		ctx := context.Background()
		events := 100
		jobs := 1

		goodEvents := lo.RepeatBy(events/2, func(int) string {
			return fmt.Sprintf(`{"data":{"id":%q,"user_id":%q,"received_at":"2023-05-12T04:36:50.199Z"},"metadata":{"columns":{"id":"string","user_id":"string","received_at":"datetime"}, "table": "tracks"}}`,
				uuid.New().String(),
				uuid.New().String(),
			)
		})
		badEvents := lo.RepeatBy(events/2, func(int) string {
			return fmt.Sprintf(`{"data":{"id":%q,"user_id":%d,"received_at":"2023-05-12T04:36:50.199Z"},"metadata":{"columns":{"id":"string","user_id":"int","received_at":"datetime"}, "table": "tracks"}}`,
				uuid.New().String(),
				rand.Intn(1000),
			)
		})
		eventsPayload := strings.Join(append(append([]string{}, goodEvents...), badEvents...), "\n")

		require.NoError(t, whClient.Process(ctx, whclient.StagingFile{
			WorkspaceID:           workspaceID,
			SourceID:              sourceID,
			DestinationID:         destinationID,
			Location:              prepareStagingFile(t, ctx, minioResource, eventsPayload).ObjectName,
			TotalEvents:           events,
			FirstEventAt:          time.Now().Format(misc.RFC3339Milli),
			LastEventAt:           time.Now().Add(time.Minute * 30).Format(misc.RFC3339Milli),
			UseRudderStorage:      false,
			DestinationRevisionID: destinationID,
			Schema: map[string]map[string]any{
				"tracks": {
					"id":          "string",
					"user_id":     "int",
					"received_at": "datetime",
				},
			},
		}))
		requireStagingFileEventsCount(t, ctx, db, events, []lo.Tuple2[string, any]{
			{A: "source_id", B: sourceID},
			{A: "destination_id", B: destinationID},
			{A: "status", B: succeeded},
		}...)
		requireTableUploadEventsCount(t, ctx, db, events+(events/2), []lo.Tuple2[string, any]{
			{A: "status", B: exportedData},
			{A: "wh_uploads.source_id", B: sourceID},
			{A: "wh_uploads.destination_id", B: destinationID},
			{A: "wh_uploads.namespace", B: namespace},
		}...)
		requireUploadJobsCount(t, ctx, db, jobs, []lo.Tuple2[string, any]{
			{A: "source_id", B: sourceID},
			{A: "destination_id", B: destinationID},
			{A: "namespace", B: namespace},
			{A: "status", B: exportedData},
		}...)
		requireDownstreamEventsCount(t, ctx, db, fmt.Sprintf("%s.%s", namespace, "tracks"), events)
		requireDownstreamEventsCount(t, ctx, db, fmt.Sprintf("%s.%s", namespace, "rudder_discards"), events/2)
	})
	t.Run("archiver", func(t *testing.T) {
		db, minioResource, whClient := setupServer(t, false, nil,
			func(minioResource *minio.Resource) []lo.Tuple2[string, any] {
				return []lo.Tuple2[string, any]{
					{A: "Warehouse.archiveUploadRelatedRecords", B: true},
					{A: "Warehouse.uploadsArchivalTimeInDays", B: 0},
					{A: "Warehouse.archiverTickerTime", B: "5s"},
					{A: "JOBS_BACKUP_STORAGE_PROVIDER", B: "MINIO"},
					{A: "JOBS_BACKUP_BUCKET", B: minioResource.BucketName},
					{A: "MINIO_ENDPOINT", B: minioResource.Endpoint},
					{A: "MINIO_ACCESS_KEY_ID", B: minioResource.AccessKeyID},
					{A: "MINIO_SECRET_ACCESS_KEY", B: minioResource.AccessKeySecret},
					{A: "MINIO_SSL", B: "false"},
				}
			},
		)

		ctx := context.Background()
		events := 100
		jobs := 1

		eventsPayload := strings.Join(lo.RepeatBy(events, func(int) string {
			return fmt.Sprintf(`{"data":{"id":%q,"user_id":%q,"received_at":"2023-05-12T04:36:50.199Z"},"metadata":{"columns":{"id":"string","user_id":"string","received_at":"datetime"}, "table": "tracks"}}`,
				uuid.New().String(),
				uuid.New().String(),
			)
		}), "\n")

		require.NoError(t, whClient.Process(ctx, whclient.StagingFile{
			WorkspaceID:           workspaceID,
			SourceID:              sourceID,
			DestinationID:         destinationID,
			Location:              prepareStagingFile(t, ctx, minioResource, eventsPayload).ObjectName,
			TotalEvents:           events,
			FirstEventAt:          time.Now().Format(misc.RFC3339Milli),
			LastEventAt:           time.Now().Add(time.Minute * 30).Format(misc.RFC3339Milli),
			UseRudderStorage:      false,
			DestinationRevisionID: destinationID,
			Schema: map[string]map[string]any{
				"tracks": {
					"id":          "string",
					"user_id":     "string",
					"received_at": "datetime",
				},
			},
		}))
		requireTableUploadEventsCount(t, ctx, db, events, []lo.Tuple2[string, any]{
			{A: "status", B: exportedData},
			{A: "wh_uploads.source_id", B: sourceID},
			{A: "wh_uploads.destination_id", B: destinationID},
			{A: "wh_uploads.namespace", B: namespace},
		}...)
		requireUploadJobsCount(t, ctx, db, jobs, []lo.Tuple2[string, any]{
			{A: "source_id", B: sourceID},
			{A: "destination_id", B: destinationID},
			{A: "namespace", B: namespace},
			{A: "status", B: exportedData},
		}...)
		requireUploadJobsCount(t, ctx, db, jobs, []lo.Tuple2[string, any]{
			{A: "source_id", B: sourceID},
			{A: "destination_id", B: destinationID},
			{A: "namespace", B: namespace},
			{A: "status", B: exportedData},
			{A: "metadata->>'archivedStagingAndLoadFiles'", B: "true"},
		}...)
	})
	t.Run("sync behaviour", func(t *testing.T) {
		t.Run("default behaviour", func(t *testing.T) {
			db, minioResource, whClient := setupServer(t, false, nil, nil)

			ctx := context.Background()
			events := 100
			jobs := 1

			eventsPayload := strings.Join(lo.RepeatBy(events, func(int) string {
				return fmt.Sprintf(`{"data":{"id":%q,"user_id":%q,"received_at":"2023-05-12T04:36:50.199Z"},"metadata":{"columns":{"id":"string","user_id":"string","received_at":"datetime"}, "table": "tracks"}}`,
					uuid.New().String(),
					uuid.New().String(),
				)
			}), "\n")

			stagingFile := whclient.StagingFile{
				WorkspaceID:           workspaceID,
				SourceID:              sourceID,
				DestinationID:         destinationID,
				Location:              prepareStagingFile(t, ctx, minioResource, eventsPayload).ObjectName,
				TotalEvents:           events,
				FirstEventAt:          time.Now().Format(misc.RFC3339Milli),
				LastEventAt:           time.Now().Add(time.Minute * 30).Format(misc.RFC3339Milli),
				UseRudderStorage:      false,
				DestinationRevisionID: destinationID,
				Schema: map[string]map[string]any{
					"tracks": {
						"id":          "string",
						"user_id":     "string",
						"received_at": "datetime",
					},
				},
			}

			t.Logf("first sync")
			require.NoError(t, whClient.Process(ctx, stagingFile))
			requireStagingFileEventsCount(t, ctx, db, events, []lo.Tuple2[string, any]{
				{A: "source_id", B: sourceID},
				{A: "destination_id", B: destinationID},
				{A: "status", B: succeeded},
			}...)
			requireTableUploadEventsCount(t, ctx, db, events, []lo.Tuple2[string, any]{
				{A: "status", B: exportedData},
				{A: "wh_uploads.source_id", B: sourceID},
				{A: "wh_uploads.destination_id", B: destinationID},
				{A: "wh_uploads.namespace", B: namespace},
			}...)
			requireUploadJobsCount(t, ctx, db, jobs, []lo.Tuple2[string, any]{
				{A: "source_id", B: sourceID},
				{A: "destination_id", B: destinationID},
				{A: "namespace", B: namespace},
				{A: "status", B: exportedData},
			}...)
			requireDownstreamEventsCount(t, ctx, db, fmt.Sprintf("%s.%s", namespace, "tracks"), events)

			t.Logf("second sync")
			require.NoError(t, whClient.Process(ctx, stagingFile))
			requireStagingFileEventsCount(t, ctx, db, events*2, []lo.Tuple2[string, any]{
				{A: "source_id", B: sourceID},
				{A: "destination_id", B: destinationID},
				{A: "status", B: succeeded},
			}...)
			requireTableUploadEventsCount(t, ctx, db, events*2, []lo.Tuple2[string, any]{
				{A: "status", B: exportedData},
				{A: "wh_uploads.source_id", B: sourceID},
				{A: "wh_uploads.destination_id", B: destinationID},
				{A: "wh_uploads.namespace", B: namespace},
			}...)
			requireUploadJobsCount(t, ctx, db, jobs*2, []lo.Tuple2[string, any]{
				{A: "source_id", B: sourceID},
				{A: "destination_id", B: destinationID},
				{A: "namespace", B: namespace},
				{A: "status", B: exportedData},
			}...)
			requireDownstreamEventsCount(t, ctx, db, fmt.Sprintf("%s.%s", namespace, "tracks"), events)
		})
		t.Run("allowMerge=false,preferAppend=false", func(t *testing.T) {
			db, minioResource, whClient := setupServer(t, false, nil,
				func(_ *minio.Resource) []lo.Tuple2[string, any] {
					return []lo.Tuple2[string, any]{
						{A: "Warehouse.postgres.allowMerge", B: false},
					}
				},
			)

			ctx := context.Background()
			events := 100
			jobs := 1

			payload := strings.Join(lo.RepeatBy(events, func(int) string {
				return fmt.Sprintf(`{"data":{"id":%q,"user_id":%q,"received_at":"2023-05-12T04:36:50.199Z"},"metadata":{"columns":{"id":"string","user_id":"string","received_at":"datetime"}, "table": "tracks"}}`,
					uuid.New().String(),
					uuid.New().String(),
				)
			}), "\n")

			stagingFile := whclient.StagingFile{
				WorkspaceID:           workspaceID,
				SourceID:              sourceID,
				DestinationID:         destinationID,
				Location:              prepareStagingFile(t, ctx, minioResource, payload).ObjectName,
				TotalEvents:           events,
				FirstEventAt:          time.Now().Format(misc.RFC3339Milli),
				LastEventAt:           time.Now().Add(time.Minute * 30).Format(misc.RFC3339Milli),
				UseRudderStorage:      false,
				DestinationRevisionID: destinationID,
				Schema: map[string]map[string]any{
					"tracks": {
						"id":          "string",
						"user_id":     "string",
						"received_at": "datetime",
					},
				},
			}

			t.Logf("first sync")
			require.NoError(t, whClient.Process(ctx, stagingFile))
			requireStagingFileEventsCount(t, ctx, db, events, []lo.Tuple2[string, any]{
				{A: "source_id", B: sourceID},
				{A: "destination_id", B: destinationID},
				{A: "status", B: succeeded},
			}...)
			requireTableUploadEventsCount(t, ctx, db, events, []lo.Tuple2[string, any]{
				{A: "status", B: exportedData},
				{A: "wh_uploads.source_id", B: sourceID},
				{A: "wh_uploads.destination_id", B: destinationID},
				{A: "wh_uploads.namespace", B: namespace},
			}...)
			requireUploadJobsCount(t, ctx, db, jobs, []lo.Tuple2[string, any]{
				{A: "source_id", B: sourceID},
				{A: "destination_id", B: destinationID},
				{A: "namespace", B: namespace},
				{A: "status", B: exportedData},
			}...)
			requireDownstreamEventsCount(t, ctx, db, fmt.Sprintf("%s.%s", namespace, "tracks"), events)

			t.Logf("second sync")
			require.NoError(t, whClient.Process(ctx, stagingFile))
			requireStagingFileEventsCount(t, ctx, db, events*2, []lo.Tuple2[string, any]{
				{A: "source_id", B: sourceID},
				{A: "destination_id", B: destinationID},
				{A: "status", B: succeeded},
			}...)
			requireTableUploadEventsCount(t, ctx, db, events*2, []lo.Tuple2[string, any]{
				{A: "status", B: exportedData},
				{A: "wh_uploads.source_id", B: sourceID},
				{A: "wh_uploads.destination_id", B: destinationID},
				{A: "wh_uploads.namespace", B: namespace},
			}...)
			requireUploadJobsCount(t, ctx, db, jobs*2, []lo.Tuple2[string, any]{
				{A: "source_id", B: sourceID},
				{A: "destination_id", B: destinationID},
				{A: "namespace", B: namespace},
				{A: "status", B: exportedData},
			}...)
			requireDownstreamEventsCount(t, ctx, db, fmt.Sprintf("%s.%s", namespace, "tracks"), events*2)
		})
		t.Run("allowMerge=true,preferAppend=true", func(t *testing.T) {
			db, minioResource, whClient := setupServer(t, true, nil,
				func(_ *minio.Resource) []lo.Tuple2[string, any] {
					return []lo.Tuple2[string, any]{
						{A: "Warehouse.postgres.allowMerge", B: true},
					}
				},
			)

			ctx := context.Background()
			events := 100
			jobs := 1

			payload := strings.Join(lo.RepeatBy(events, func(int) string {
				return fmt.Sprintf(`{"data":{"id":%q,"user_id":%q,"received_at":"2023-05-12T04:36:50.199Z"},"metadata":{"columns":{"id":"string","user_id":"string","received_at":"datetime"}, "table": "tracks"}}`,
					uuid.New().String(),
					uuid.New().String(),
				)
			}), "\n")

			stagingFile := whclient.StagingFile{
				WorkspaceID:           workspaceID,
				SourceID:              sourceID,
				DestinationID:         destinationID,
				Location:              prepareStagingFile(t, ctx, minioResource, payload).ObjectName,
				TotalEvents:           events,
				FirstEventAt:          time.Now().Format(misc.RFC3339Milli),
				LastEventAt:           time.Now().Add(time.Minute * 30).Format(misc.RFC3339Milli),
				UseRudderStorage:      false,
				DestinationRevisionID: destinationID,
				Schema: map[string]map[string]any{
					"tracks": {
						"id":          "string",
						"user_id":     "string",
						"received_at": "datetime",
					},
				},
			}

			t.Logf("first sync")
			require.NoError(t, whClient.Process(ctx, stagingFile))
			requireStagingFileEventsCount(t, ctx, db, events, []lo.Tuple2[string, any]{
				{A: "source_id", B: sourceID},
				{A: "destination_id", B: destinationID},
				{A: "status", B: succeeded},
			}...)
			requireTableUploadEventsCount(t, ctx, db, events, []lo.Tuple2[string, any]{
				{A: "status", B: exportedData},
				{A: "wh_uploads.source_id", B: sourceID},
				{A: "wh_uploads.destination_id", B: destinationID},
				{A: "wh_uploads.namespace", B: namespace},
			}...)
			requireUploadJobsCount(t, ctx, db, jobs, []lo.Tuple2[string, any]{
				{A: "source_id", B: sourceID},
				{A: "destination_id", B: destinationID},
				{A: "namespace", B: namespace},
				{A: "status", B: exportedData},
			}...)
			requireDownstreamEventsCount(t, ctx, db, fmt.Sprintf("%s.%s", namespace, "tracks"), events)

			t.Logf("second sync")
			require.NoError(t, whClient.Process(ctx, stagingFile))
			requireStagingFileEventsCount(t, ctx, db, events*2, []lo.Tuple2[string, any]{
				{A: "source_id", B: sourceID},
				{A: "destination_id", B: destinationID},
				{A: "status", B: succeeded},
			}...)
			requireTableUploadEventsCount(t, ctx, db, events*2, []lo.Tuple2[string, any]{
				{A: "status", B: exportedData},
				{A: "wh_uploads.source_id", B: sourceID},
				{A: "wh_uploads.destination_id", B: destinationID},
				{A: "wh_uploads.namespace", B: namespace},
			}...)
			requireUploadJobsCount(t, ctx, db, jobs*2, []lo.Tuple2[string, any]{
				{A: "source_id", B: sourceID},
				{A: "destination_id", B: destinationID},
				{A: "namespace", B: namespace},
				{A: "status", B: exportedData},
			}...)
			requireDownstreamEventsCount(t, ctx, db, fmt.Sprintf("%s.%s", namespace, "tracks"), events*2)
		})
		t.Run("allowMerge=false,preferAppend=true", func(t *testing.T) {
			db, minioResource, whClient := setupServer(t, true, nil,
				func(_ *minio.Resource) []lo.Tuple2[string, any] {
					return []lo.Tuple2[string, any]{
						{A: "Warehouse.postgres.allowMerge", B: false},
					}
				},
			)

			ctx := context.Background()
			events := 100
			jobs := 1

			eventsPayload := strings.Join(lo.RepeatBy(events, func(int) string {
				return fmt.Sprintf(`{"data":{"id":%q,"user_id":%q,"received_at":"2023-05-12T04:36:50.199Z"},"metadata":{"columns":{"id":"string","user_id":"string","received_at":"datetime"}, "table": "tracks"}}`,
					uuid.New().String(),
					uuid.New().String(),
				)
			}), "\n")

			stagingFile := whclient.StagingFile{
				WorkspaceID:           workspaceID,
				SourceID:              sourceID,
				DestinationID:         destinationID,
				Location:              prepareStagingFile(t, ctx, minioResource, eventsPayload).ObjectName,
				TotalEvents:           events,
				FirstEventAt:          time.Now().Format(misc.RFC3339Milli),
				LastEventAt:           time.Now().Add(time.Minute * 30).Format(misc.RFC3339Milli),
				UseRudderStorage:      false,
				DestinationRevisionID: destinationID,
				Schema: map[string]map[string]any{
					"tracks": {
						"id":          "string",
						"user_id":     "string",
						"received_at": "datetime",
					},
				},
			}

			t.Logf("first sync")
			require.NoError(t, whClient.Process(ctx, stagingFile))
			requireStagingFileEventsCount(t, ctx, db, events, []lo.Tuple2[string, any]{
				{A: "source_id", B: sourceID},
				{A: "destination_id", B: destinationID},
				{A: "status", B: succeeded},
			}...)
			requireTableUploadEventsCount(t, ctx, db, events, []lo.Tuple2[string, any]{
				{A: "status", B: exportedData},
				{A: "wh_uploads.source_id", B: sourceID},
				{A: "wh_uploads.destination_id", B: destinationID},
				{A: "wh_uploads.namespace", B: namespace},
			}...)
			requireUploadJobsCount(t, ctx, db, jobs, []lo.Tuple2[string, any]{
				{A: "source_id", B: sourceID},
				{A: "destination_id", B: destinationID},
				{A: "namespace", B: namespace},
				{A: "status", B: exportedData},
			}...)
			requireDownstreamEventsCount(t, ctx, db, fmt.Sprintf("%s.%s", namespace, "tracks"), events)

			t.Logf("second sync")
			require.NoError(t, whClient.Process(ctx, stagingFile))
			requireStagingFileEventsCount(t, ctx, db, events*2, []lo.Tuple2[string, any]{
				{A: "source_id", B: sourceID},
				{A: "destination_id", B: destinationID},
				{A: "status", B: succeeded},
			}...)
			requireTableUploadEventsCount(t, ctx, db, events*2, []lo.Tuple2[string, any]{
				{A: "status", B: exportedData},
				{A: "wh_uploads.source_id", B: sourceID},
				{A: "wh_uploads.destination_id", B: destinationID},
				{A: "wh_uploads.namespace", B: namespace},
			}...)
			requireUploadJobsCount(t, ctx, db, jobs*2, []lo.Tuple2[string, any]{
				{A: "source_id", B: sourceID},
				{A: "destination_id", B: destinationID},
				{A: "namespace", B: namespace},
				{A: "status", B: exportedData},
			}...)
			requireDownstreamEventsCount(t, ctx, db, fmt.Sprintf("%s.%s", namespace, "tracks"), events*2)
		})
		t.Run("allowMerge=false,preferAppend=true,isSourceETL=true", func(t *testing.T) {
			db, minioResource, whClient := setupServer(t, true, nil,
				func(_ *minio.Resource) []lo.Tuple2[string, any] {
					return []lo.Tuple2[string, any]{
						{A: "Warehouse.postgres.allowMerge", B: false},
					}
				},
			)

			ctx := context.Background()
			events := 100
			jobs := 1

			eventsPayload := strings.Join(lo.RepeatBy(events, func(int) string {
				return fmt.Sprintf(`{"data":{"id":%q,"user_id":%q,"received_at":"2023-05-12T04:36:50.199Z"},"metadata":{"columns":{"id":"string","user_id":"string","received_at":"datetime"}, "table": "tracks"}}`,
					uuid.New().String(),
					uuid.New().String(),
				)
			}), "\n")

			stagingFile := whclient.StagingFile{
				WorkspaceID:           workspaceID,
				SourceID:              sourceID,
				DestinationID:         destinationID,
				Location:              prepareStagingFile(t, ctx, minioResource, eventsPayload).ObjectName,
				TotalEvents:           events,
				FirstEventAt:          time.Now().Format(misc.RFC3339Milli),
				LastEventAt:           time.Now().Add(time.Minute * 30).Format(misc.RFC3339Milli),
				UseRudderStorage:      false,
				DestinationRevisionID: destinationID,
				SourceJobID:           uuid.NewString(),
				SourceJobRunID:        uuid.NewString(),
				SourceTaskRunID:       uuid.NewString(),
				Schema: map[string]map[string]any{
					"tracks": {
						"id":          "string",
						"user_id":     "string",
						"received_at": "datetime",
					},
				},
			}

			t.Logf("first sync")
			require.NoError(t, whClient.Process(ctx, stagingFile))
			requireStagingFileEventsCount(t, ctx, db, events, []lo.Tuple2[string, any]{
				{A: "source_id", B: sourceID},
				{A: "destination_id", B: destinationID},
				{A: "status", B: succeeded},
			}...)
			requireTableUploadEventsCount(t, ctx, db, events, []lo.Tuple2[string, any]{
				{A: "status", B: exportedData},
				{A: "wh_uploads.source_id", B: sourceID},
				{A: "wh_uploads.destination_id", B: destinationID},
				{A: "wh_uploads.namespace", B: namespace},
			}...)
			requireUploadJobsCount(t, ctx, db, jobs, []lo.Tuple2[string, any]{
				{A: "source_id", B: sourceID},
				{A: "destination_id", B: destinationID},
				{A: "namespace", B: namespace},
				{A: "status", B: exportedData},
			}...)
			requireDownstreamEventsCount(t, ctx, db, fmt.Sprintf("%s.%s", namespace, "tracks"), events)

			t.Logf("second sync")
			require.NoError(t, whClient.Process(ctx, stagingFile))
			requireStagingFileEventsCount(t, ctx, db, events*2, []lo.Tuple2[string, any]{
				{A: "source_id", B: sourceID},
				{A: "destination_id", B: destinationID},
				{A: "status", B: succeeded},
			}...)
			requireTableUploadEventsCount(t, ctx, db, events*2, []lo.Tuple2[string, any]{
				{A: "status", B: exportedData},
				{A: "wh_uploads.source_id", B: sourceID},
				{A: "wh_uploads.destination_id", B: destinationID},
				{A: "wh_uploads.namespace", B: namespace},
			}...)
			requireUploadJobsCount(t, ctx, db, jobs*2, []lo.Tuple2[string, any]{
				{A: "source_id", B: sourceID},
				{A: "destination_id", B: destinationID},
				{A: "namespace", B: namespace},
				{A: "status", B: exportedData},
			}...)
			requireDownstreamEventsCount(t, ctx, db, fmt.Sprintf("%s.%s", namespace, "tracks"), events*2)
		})
		t.Run("allowMerge=false,preferAppend=true,IsReplaySource=true", func(t *testing.T) {
			db, minioResource, whClient := setupServer(t, true,
				func(m map[string]backendconfig.ConfigT, _ *minio.Resource) {
					m[workspaceID].Sources[0].OriginalID = sourceID
				},
				func(_ *minio.Resource) []lo.Tuple2[string, any] {
					return []lo.Tuple2[string, any]{
						{A: "Warehouse.postgres.allowMerge", B: false},
					}
				},
			)

			ctx := context.Background()
			events := 100
			jobs := 1

			eventsPayload := strings.Join(lo.RepeatBy(events, func(int) string {
				return fmt.Sprintf(`{"data":{"id":%q,"user_id":%q,"received_at":"2023-05-12T04:36:50.199Z"},"metadata":{"columns":{"id":"string","user_id":"string","received_at":"datetime"}, "table": "tracks"}}`,
					uuid.New().String(),
					uuid.New().String(),
				)
			}), "\n")

			stagingFile := whclient.StagingFile{
				WorkspaceID:           workspaceID,
				SourceID:              sourceID,
				DestinationID:         destinationID,
				Location:              prepareStagingFile(t, ctx, minioResource, eventsPayload).ObjectName,
				TotalEvents:           events,
				FirstEventAt:          time.Now().Format(misc.RFC3339Milli),
				LastEventAt:           time.Now().Add(time.Minute * 30).Format(misc.RFC3339Milli),
				UseRudderStorage:      false,
				DestinationRevisionID: destinationID,
				Schema: map[string]map[string]any{
					"tracks": {
						"id":          "string",
						"user_id":     "string",
						"received_at": "datetime",
					},
				},
			}

			t.Logf("first sync")
			require.NoError(t, whClient.Process(ctx, stagingFile))
			requireStagingFileEventsCount(t, ctx, db, events, []lo.Tuple2[string, any]{
				{A: "source_id", B: sourceID},
				{A: "destination_id", B: destinationID},
				{A: "status", B: succeeded},
			}...)
			requireTableUploadEventsCount(t, ctx, db, events, []lo.Tuple2[string, any]{
				{A: "status", B: exportedData},
				{A: "wh_uploads.source_id", B: sourceID},
				{A: "wh_uploads.destination_id", B: destinationID},
				{A: "wh_uploads.namespace", B: namespace},
			}...)
			requireUploadJobsCount(t, ctx, db, jobs, []lo.Tuple2[string, any]{
				{A: "source_id", B: sourceID},
				{A: "destination_id", B: destinationID},
				{A: "namespace", B: namespace},
				{A: "status", B: exportedData},
			}...)
			requireDownstreamEventsCount(t, ctx, db, fmt.Sprintf("%s.%s", namespace, "tracks"), events)

			t.Logf("second sync")
			require.NoError(t, whClient.Process(ctx, stagingFile))
			requireStagingFileEventsCount(t, ctx, db, events*2, []lo.Tuple2[string, any]{
				{A: "source_id", B: sourceID},
				{A: "destination_id", B: destinationID},
				{A: "status", B: succeeded},
			}...)
			requireTableUploadEventsCount(t, ctx, db, events*2, []lo.Tuple2[string, any]{
				{A: "status", B: exportedData},
				{A: "wh_uploads.source_id", B: sourceID},
				{A: "wh_uploads.destination_id", B: destinationID},
				{A: "wh_uploads.namespace", B: namespace},
			}...)
			requireUploadJobsCount(t, ctx, db, jobs*2, []lo.Tuple2[string, any]{
				{A: "source_id", B: sourceID},
				{A: "destination_id", B: destinationID},
				{A: "namespace", B: namespace},
				{A: "status", B: exportedData},
			}...)
			requireDownstreamEventsCount(t, ctx, db, fmt.Sprintf("%s.%s", namespace, "tracks"), events*2)
		})
		t.Run("allowMerge=false,preferAppend=true,sourceCategory=cloud", func(t *testing.T) {
			db, minioResource, whClient := setupServer(t, true,
				func(m map[string]backendconfig.ConfigT, _ *minio.Resource) {
					m[workspaceID].Sources[0].SourceDefinition.Category = "cloud"
				},
				func(_ *minio.Resource) []lo.Tuple2[string, any] {
					return []lo.Tuple2[string, any]{
						{A: "Warehouse.postgres.allowMerge", B: false},
					}
				},
			)

			ctx := context.Background()
			events := 100
			jobs := 1

			eventsPayload := strings.Join(lo.RepeatBy(events, func(int) string {
				return fmt.Sprintf(`{"data":{"id":%q,"user_id":%q,"received_at":"2023-05-12T04:36:50.199Z"},"metadata":{"columns":{"id":"string","user_id":"string","received_at":"datetime"}, "table": "tracks"}}`,
					uuid.New().String(),
					uuid.New().String(),
				)
			}), "\n")

			stagingFile := whclient.StagingFile{
				WorkspaceID:           workspaceID,
				SourceID:              sourceID,
				DestinationID:         destinationID,
				Location:              prepareStagingFile(t, ctx, minioResource, eventsPayload).ObjectName,
				TotalEvents:           events,
				FirstEventAt:          time.Now().Format(misc.RFC3339Milli),
				LastEventAt:           time.Now().Add(time.Minute * 30).Format(misc.RFC3339Milli),
				UseRudderStorage:      false,
				DestinationRevisionID: destinationID,
				Schema: map[string]map[string]any{
					"tracks": {
						"id":          "string",
						"user_id":     "string",
						"received_at": "datetime",
					},
				},
			}

			t.Logf("first sync")
			require.NoError(t, whClient.Process(ctx, stagingFile))
			requireStagingFileEventsCount(t, ctx, db, events, []lo.Tuple2[string, any]{
				{A: "source_id", B: sourceID},
				{A: "destination_id", B: destinationID},
				{A: "status", B: succeeded},
			}...)
			requireTableUploadEventsCount(t, ctx, db, events, []lo.Tuple2[string, any]{
				{A: "status", B: exportedData},
				{A: "wh_uploads.source_id", B: sourceID},
				{A: "wh_uploads.destination_id", B: destinationID},
				{A: "wh_uploads.namespace", B: namespace},
			}...)
			requireUploadJobsCount(t, ctx, db, jobs, []lo.Tuple2[string, any]{
				{A: "source_id", B: sourceID},
				{A: "destination_id", B: destinationID},
				{A: "namespace", B: namespace},
				{A: "status", B: exportedData},
			}...)
			requireDownstreamEventsCount(t, ctx, db, fmt.Sprintf("%s.%s", namespace, "tracks"), events)

			t.Logf("second sync")
			require.NoError(t, whClient.Process(ctx, stagingFile))
			requireStagingFileEventsCount(t, ctx, db, events*2, []lo.Tuple2[string, any]{
				{A: "source_id", B: sourceID},
				{A: "destination_id", B: destinationID},
				{A: "status", B: succeeded},
			}...)
			requireTableUploadEventsCount(t, ctx, db, events*2, []lo.Tuple2[string, any]{
				{A: "status", B: exportedData},
				{A: "wh_uploads.source_id", B: sourceID},
				{A: "wh_uploads.destination_id", B: destinationID},
				{A: "wh_uploads.namespace", B: namespace},
			}...)
			requireUploadJobsCount(t, ctx, db, jobs*2, []lo.Tuple2[string, any]{
				{A: "source_id", B: sourceID},
				{A: "destination_id", B: destinationID},
				{A: "namespace", B: namespace},
				{A: "status", B: exportedData},
			}...)
			requireDownstreamEventsCount(t, ctx, db, fmt.Sprintf("%s.%s", namespace, "tracks"), events*2)
		})
	})
	t.Run("id resolution", func(t *testing.T) {
		db, minioResource, whClient := setupServer(t, false, nil, nil)

		ctx := context.Background()
		events := 100
		jobs := 1

		mergeRuleEvents := lo.RepeatBy(events, func(index int) string {
			return fmt.Sprintf(`{"data":{"merge_property_1_type":"email","merge_property_2_type":"phone","merge_property_1_value":%q,"merge_property_2_value":%q},"metadata":{"columns":{"merge_property_1_type":"string","merge_property_2_type":"string","merge_property_1_value":"string","merge_property_2_value":"string"},"table":"rudder_identity_merge_rules"}}`,
				fmt.Sprintf("demo-%d@rudderstack.com", index+1),
				fmt.Sprintf("rudderstack-%d", index+1),
			)
		})
		emailMappingEvents := lo.RepeatBy(events, func(index int) string {
			return fmt.Sprintf(`{"data":{"rudder_id":%q,"updated_at":"2023-05-12T04:36:50.199Z","merge_property_type":"email","merge_property_value":%q},"metadata":{"columns":{"rudder_id":"string","updated_at":"datetime","merge_property_type":"string","merge_property_value":"string"},"table":"rudder_identity_mappings"}}`,
				uuid.New().String(),
				fmt.Sprintf("demo-%d@rudderstack.com", index+1),
			)
		})
		phoneMappingEvents := lo.RepeatBy(events, func(index int) string {
			return fmt.Sprintf(`{"data":{"rudder_id":%q,"updated_at":"2023-05-12T04:36:50.199Z","merge_property_type":"phone","merge_property_value":%q},"metadata":{"columns":{"rudder_id":"string","updated_at":"datetime","merge_property_type":"string","merge_property_value":"string"},"table":"rudder_identity_mappings"}}`,
				uuid.New().String(),
				fmt.Sprintf("rudderstack-%d", index+1),
			)
		})

		eventsPayload := strings.Join(append(append(append([]string{}, mergeRuleEvents...), emailMappingEvents...), phoneMappingEvents...), "\n")

		require.NoError(t, whClient.Process(ctx, whclient.StagingFile{
			WorkspaceID:           workspaceID,
			SourceID:              sourceID,
			DestinationID:         destinationID,
			Location:              prepareStagingFile(t, ctx, minioResource, eventsPayload).ObjectName,
			TotalEvents:           events * 3,
			FirstEventAt:          time.Now().Format(misc.RFC3339Milli),
			LastEventAt:           time.Now().Add(time.Minute * 30).Format(misc.RFC3339Milli),
			UseRudderStorage:      false,
			DestinationRevisionID: destinationID,
			Schema: map[string]map[string]any{
				"rudder_identity_mappings": {
					"rudder_id":            "string",
					"updated_at":           "datetime",
					"merge_property_type":  "string",
					"merge_property_value": "string",
				},
				"rudder_identity_merge_rules": {
					"merge_property_1_type":  "string",
					"merge_property_2_type":  "string",
					"merge_property_1_value": "string",
					"merge_property_2_value": "string",
				},
			},
		}))
		requireStagingFileEventsCount(t, ctx, db, events*3, []lo.Tuple2[string, any]{
			{A: "source_id", B: sourceID},
			{A: "destination_id", B: destinationID},
			{A: "status", B: succeeded},
		}...)
		requireTableUploadEventsCount(t, ctx, db, events*3, []lo.Tuple2[string, any]{
			{A: "status", B: waiting},
			{A: "wh_uploads.source_id", B: sourceID},
			{A: "wh_uploads.destination_id", B: destinationID},
			{A: "wh_uploads.namespace", B: namespace},
		}...) // not supported for postgres yet
		requireUploadJobsCount(t, ctx, db, jobs, []lo.Tuple2[string, any]{
			{A: "source_id", B: sourceID},
			{A: "destination_id", B: destinationID},
			{A: "namespace", B: namespace},
			{A: "status", B: exportedData},
		}...)
	})
}

func TestCleanupObjectStorageFiles(t *testing.T) {
	t.Run("object storage files cleanup", func(t *testing.T) {
		testcases := []struct {
			name                      string
			cleanupObjectStorageFiles bool
			expectedFileCount         int
		}{
			{
				name:                      "should delete files",
				cleanupObjectStorageFiles: true,
				expectedFileCount:         0,
			},
			{
				name:                      "should not delete files",
				cleanupObjectStorageFiles: false,
				expectedFileCount:         2,
			},
		}
		for _, tc := range testcases {
			db, minioResource, whClient := setupServer(t, false, func(m map[string]backendconfig.ConfigT, _ *minio.Resource) {
				m[workspaceID].Sources[0].Destinations[0].Config["cleanupObjectStorageFiles"] = tc.cleanupObjectStorageFiles
			}, nil)
			ctx := context.Background()
			events := 100
			eventsPayload := strings.Join(lo.RepeatBy(events, func(int) string {
				return fmt.Sprintf(`{"data":{"id":%q,"user_id":%q,"received_at":"2023-05-12T04:36:50.199Z"},"metadata":{"columns":{"id":"string","user_id":"string","received_at":"datetime"}, "table": "tracks"}}`,
					uuid.New().String(),
					uuid.New().String(),
				)
			}), "\n")
			require.NoError(t, whClient.Process(ctx, whclient.StagingFile{
				WorkspaceID:           workspaceID,
				SourceID:              sourceID,
				DestinationID:         destinationID,
				Location:              prepareStagingFile(t, ctx, minioResource, eventsPayload).ObjectName,
				TotalEvents:           events,
				FirstEventAt:          time.Now().Format(misc.RFC3339Milli),
				LastEventAt:           time.Now().Add(time.Minute * 30).Format(misc.RFC3339Milli),
				UseRudderStorage:      false,
				DestinationRevisionID: destinationID,
				Schema: map[string]map[string]any{
					"tracks": {
						"id":          "string",
						"user_id":     "string",
						"received_at": "datetime",
					},
				},
			}))
			requireStagingFileEventsCount(t, ctx, db, events, []lo.Tuple2[string, any]{
				{A: "source_id", B: sourceID},
				{A: "destination_id", B: destinationID},
				{A: "status", B: succeeded},
			}...)
			requireTableUploadEventsCount(t, ctx, db, events, []lo.Tuple2[string, any]{
				{A: "status", B: exportedData},
				{A: "wh_uploads.source_id", B: sourceID},
				{A: "wh_uploads.destination_id", B: destinationID},
				{A: "wh_uploads.namespace", B: namespace},
			}...)
			requireUploadJobsCount(t, ctx, db, 1, []lo.Tuple2[string, any]{
				{A: "source_id", B: sourceID},
				{A: "destination_id", B: destinationID},
				{A: "namespace", B: namespace},
				{A: "status", B: exportedData},
			}...)
			requireDownstreamEventsCount(t, ctx, db, fmt.Sprintf("%s.%s", namespace, "tracks"), events)
			files, err := minioResource.Contents(ctx, "")
			require.NoError(t, err)
			require.Len(t, files, tc.expectedFileCount)
		}
	})
}

func TestDestinationTransformation(t *testing.T) {
	pool, err := dockertest.NewPool("")
	require.NoError(t, err)

	transformerResource, err := transformertest.Setup(pool, t)
	require.NoError(t, err)

	conf := config.New()
	conf.Set("DEST_TRANSFORM_URL", transformerResource.TransformerURL)
	conf.Set("USER_TRANSFORM_URL", transformerResource.TransformerURL)

	type output struct {
		Metadata struct {
			Table   string            `mapstructure:"table"`
			Columns map[string]string `mapstructure:"columns"`
		} `mapstructure:"metadata"`
		Data map[string]any `mapstructure:"data"`
	}

	t.Run("allowUsersContextTraits", func(t *testing.T) {
		testcases := []struct {
			name           string
			configOverride map[string]any
			validateEvents func(t *testing.T, events []types.TransformerResponse)
		}{
			{
				name: "with allowUsersContextTraits=true",
				configOverride: map[string]any{
					"allowUsersContextTraits": true,
				},
				validateEvents: func(t *testing.T, events []types.TransformerResponse) {
					var identifyEvent output
					err := mapstructure.Decode(events[0].Output, &identifyEvent)
					require.NoError(t, err)
					require.Equal(t, "identifies", identifyEvent.Metadata.Table)
					require.Contains(t, identifyEvent.Metadata.Columns, "firstname")
					require.Contains(t, identifyEvent.Metadata.Columns, "context_traits_firstname")
					require.Contains(t, identifyEvent.Metadata.Columns, "lastname")
					require.Equal(t, "Mickey", identifyEvent.Data["firstname"])
					require.Equal(t, "Mouse", identifyEvent.Data["lastname"])
					require.Equal(t, "Mickey", identifyEvent.Data["context_traits_firstname"])

					var userEvent output
					err = mapstructure.Decode(events[1].Output, &userEvent)
					require.NoError(t, err)
					require.Equal(t, "users", userEvent.Metadata.Table)
					require.Contains(t, userEvent.Metadata.Columns, "firstname")
					require.Contains(t, userEvent.Metadata.Columns, "context_traits_firstname")
					require.Contains(t, userEvent.Metadata.Columns, "lastname")
					require.Equal(t, "Mickey", userEvent.Data["firstname"])
					require.Equal(t, "Mouse", userEvent.Data["lastname"])
					require.Equal(t, "Mickey", userEvent.Data["context_traits_firstname"])
				},
			},
			{
				name: "with allowUsersContextTraits=false",
				configOverride: map[string]any{
					"allowUsersContextTraits": false,
				},
				validateEvents: func(t *testing.T, events []types.TransformerResponse) {
					var identifyEvent output
					err := mapstructure.Decode(events[0].Output, &identifyEvent)
					require.NoError(t, err)
					require.Equal(t, "identifies", identifyEvent.Metadata.Table)
					require.NotContains(t, identifyEvent.Metadata.Columns, "firstname")
					require.Contains(t, identifyEvent.Metadata.Columns, "context_traits_firstname")
					require.Contains(t, identifyEvent.Metadata.Columns, "lastname")
					require.NotContains(t, identifyEvent.Data, "firstname")
					require.Equal(t, "Mouse", identifyEvent.Data["lastname"])
					require.Equal(t, "Mickey", identifyEvent.Data["context_traits_firstname"])

					var userEvent output
					err = mapstructure.Decode(events[1].Output, &userEvent)
					require.NoError(t, err)
					require.Equal(t, "users", userEvent.Metadata.Table)
					require.NotContains(t, userEvent.Metadata.Columns, "firstname")
					require.Contains(t, userEvent.Metadata.Columns, "context_traits_firstname")
					require.Contains(t, userEvent.Metadata.Columns, "lastname")
					require.NotContains(t, userEvent.Data, "firstname")
					require.Equal(t, "Mouse", userEvent.Data["lastname"])
					require.Equal(t, "Mickey", userEvent.Data["context_traits_firstname"])
				},
			},
			{
				name:           "without allowUsersContextTraits",
				configOverride: map[string]any{},
				validateEvents: func(t *testing.T, events []types.TransformerResponse) {
					var identifyEvent output
					err := mapstructure.Decode(events[0].Output, &identifyEvent)
					require.NoError(t, err)
					require.Equal(t, "identifies", identifyEvent.Metadata.Table)
					require.NotContains(t, identifyEvent.Metadata.Columns, "firstname")
					require.Contains(t, identifyEvent.Metadata.Columns, "context_traits_firstname")
					require.Contains(t, identifyEvent.Metadata.Columns, "lastname")
					require.NotContains(t, identifyEvent.Data, "firstname")
					require.Equal(t, "Mouse", identifyEvent.Data["lastname"])
					require.Equal(t, "Mickey", identifyEvent.Data["context_traits_firstname"])

					var userEvent output
					err = mapstructure.Decode(events[1].Output, &userEvent)
					require.NoError(t, err)
					require.Equal(t, "users", userEvent.Metadata.Table)
					require.NotContains(t, userEvent.Metadata.Columns, "firstname")
					require.Contains(t, userEvent.Metadata.Columns, "context_traits_firstname")
					require.Contains(t, userEvent.Metadata.Columns, "lastname")
					require.NotContains(t, userEvent.Data, "firstname")
					require.Equal(t, "Mouse", userEvent.Data["lastname"])
					require.Equal(t, "Mickey", userEvent.Data["context_traits_firstname"])
				},
			},
		}

		for _, tc := range testcases {
			destinationBuilder := backendconfigtest.NewDestinationBuilder(whutils.BQ).
				WithID(destinationID).
				WithRevisionID(destinationID)
			for k, v := range tc.configOverride {
				destinationBuilder.WithConfigOption(k, v)
			}
			destination := destinationBuilder.Build()
			destinationJSON, err := jsonrs.Marshal(destination)
			require.NoError(t, err)

			eventTemplate := `
				[
				 {
					"message": {
					  "context": {
						"traits": {
						  "firstname": "Mickey"
						}
					  },
					  "traits": {
						"lastname": "Mouse"
					  },
					  "type": "identify",
					  "userId": "9bb5d4c2-a7aa-4a36-9efb-dd2b1aec5d33"
					},
					"destination": {{.destination}}
				 }
				]
`

			tpl, err := template.New(uuid.New().String()).Parse(eventTemplate)
			require.NoError(t, err)

			b := new(strings.Builder)
			err = tpl.Execute(b, map[string]any{
				"destination": string(destinationJSON),
			})
			require.NoError(t, err)

<<<<<<< HEAD
			var transformerEvents []types.TransformerEvent
			err = json.Unmarshal([]byte(b.String()), &transformerEvents)
=======
			var transformerEvents []transformer.TransformerEvent
			err = jsonrs.Unmarshal([]byte(b.String()), &transformerEvents)
>>>>>>> a30b7265
			require.NoError(t, err)

			tr := transformer.NewTransformer(conf, logger.NOP, stats.Default)
			response := tr.Transform(context.Background(), transformerEvents, 100)
			require.Zero(t, len(response.FailedEvents))
			require.Len(t, response.Events, 2)

			tc.validateEvents(t, response.Events)
		}
	})
	t.Run("underscoreDivideNumbers", func(t *testing.T) {
		testcases := []struct {
			name           string
			configOverride map[string]any
			validateEvents func(t *testing.T, events []types.TransformerResponse)
		}{
			{
				name: "with underscoreDivideNumbers=true",
				configOverride: map[string]any{
					"underscoreDivideNumbers": true,
				},
				validateEvents: func(t *testing.T, events []types.TransformerResponse) {
					var trackOutput output
					err := mapstructure.Decode(events[0].Output, &trackOutput)
					require.NoError(t, err)
					require.Equal(t, "tracks", trackOutput.Metadata.Table)
					require.Contains(t, trackOutput.Metadata.Columns, "context_traits_attribute_v_3")
					require.Equal(t, "button_clicked_v_2", trackOutput.Data["event"])
					require.Equal(t, "button clicked v2", trackOutput.Data["event_text"])
					require.Equal(t, "some value", trackOutput.Data["context_traits_attribute_v_3"])

					var buttonClickedOutput output
					err = mapstructure.Decode(events[1].Output, &buttonClickedOutput)
					require.NoError(t, err)
					require.Equal(t, "button_clicked_v_2", buttonClickedOutput.Metadata.Table)
					require.Contains(t, buttonClickedOutput.Metadata.Columns, "context_traits_attribute_v_3")
					require.Equal(t, "button_clicked_v_2", buttonClickedOutput.Data["event"])
					require.Equal(t, "button clicked v2", buttonClickedOutput.Data["event_text"])
					require.Equal(t, "some value", buttonClickedOutput.Data["context_traits_attribute_v_3"])
				},
			},
			{
				name: "with underscoreDivideNumbers=false",
				configOverride: map[string]any{
					"underscoreDivideNumbers": false,
				},
				validateEvents: func(t *testing.T, events []types.TransformerResponse) {
					var trackOutput output
					err := mapstructure.Decode(events[0].Output, &trackOutput)
					require.NoError(t, err)
					require.Equal(t, "tracks", trackOutput.Metadata.Table)
					require.Contains(t, trackOutput.Metadata.Columns, "context_traits_attribute_v3")
					require.Equal(t, "button_clicked_v2", trackOutput.Data["event"])
					require.Equal(t, "button clicked v2", trackOutput.Data["event_text"])
					require.Equal(t, "some value", trackOutput.Data["context_traits_attribute_v3"])

					var buttonClickedOutput output
					err = mapstructure.Decode(events[1].Output, &buttonClickedOutput)
					require.NoError(t, err)
					require.Equal(t, "button_clicked_v2", buttonClickedOutput.Metadata.Table)
					require.Contains(t, buttonClickedOutput.Metadata.Columns, "context_traits_attribute_v3")
					require.Equal(t, "button_clicked_v2", buttonClickedOutput.Data["event"])
					require.Equal(t, "button clicked v2", buttonClickedOutput.Data["event_text"])
					require.Equal(t, "some value", buttonClickedOutput.Data["context_traits_attribute_v3"])
				},
			},
			{
				name:           "without underscoreDivideNumbers",
				configOverride: map[string]any{},
				validateEvents: func(t *testing.T, events []types.TransformerResponse) {
					var trackOutput output
					err := mapstructure.Decode(events[0].Output, &trackOutput)
					require.NoError(t, err)
					require.Equal(t, "tracks", trackOutput.Metadata.Table)
					require.Contains(t, trackOutput.Metadata.Columns, "context_traits_attribute_v3")
					require.Equal(t, "button_clicked_v2", trackOutput.Data["event"])
					require.Equal(t, "button clicked v2", trackOutput.Data["event_text"])
					require.Equal(t, "some value", trackOutput.Data["context_traits_attribute_v3"])

					var buttonClickedOutput output
					err = mapstructure.Decode(events[1].Output, &buttonClickedOutput)
					require.NoError(t, err)
					require.Equal(t, "button_clicked_v2", buttonClickedOutput.Metadata.Table)
					require.Contains(t, buttonClickedOutput.Metadata.Columns, "context_traits_attribute_v3")
					require.Equal(t, "button_clicked_v2", buttonClickedOutput.Data["event"])
					require.Equal(t, "button clicked v2", buttonClickedOutput.Data["event_text"])
					require.Equal(t, "some value", buttonClickedOutput.Data["context_traits_attribute_v3"])
				},
			},
		}

		for _, tc := range testcases {
			destinationBuilder := backendconfigtest.NewDestinationBuilder(whutils.BQ).
				WithID(destinationID).
				WithRevisionID(destinationID)
			for k, v := range tc.configOverride {
				destinationBuilder.WithConfigOption(k, v)
			}
			destination := destinationBuilder.Build()
			destinationJSON, err := jsonrs.Marshal(destination)
			require.NoError(t, err)

			eventTemplate := `
				[
				 {
					"message": {
					  "context": {
						"traits": {
						  "attribute v3": "some value"
						}
					  },
					  "event": "button clicked v2",
					  "type": "track"
					},
					"destination": {{.destination}}
				  }
				]
`

			tpl, err := template.New(uuid.New().String()).Parse(eventTemplate)
			require.NoError(t, err)

			b := new(strings.Builder)
			err = tpl.Execute(b, map[string]any{
				"destination": string(destinationJSON),
			})
			require.NoError(t, err)

<<<<<<< HEAD
			var transformerEvents []types.TransformerEvent
			err = json.Unmarshal([]byte(b.String()), &transformerEvents)
=======
			var transformerEvents []transformer.TransformerEvent
			err = jsonrs.Unmarshal([]byte(b.String()), &transformerEvents)
>>>>>>> a30b7265
			require.NoError(t, err)

			tr := transformer.NewTransformer(conf, logger.NOP, stats.Default)
			response := tr.Transform(context.Background(), transformerEvents, 100)
			require.Zero(t, len(response.FailedEvents))
			require.Len(t, response.Events, 2)

			tc.validateEvents(t, response.Events)
		}
	})
	t.Run("users additional fields (sent_at, timestamp, original_timestamp)", func(t *testing.T) {
		testcases := []struct {
			name           string
			destType       string
			configOverride map[string]any
			validateEvents func(t *testing.T, events []types.TransformerResponse)
		}{
			{
				name:     "for non-datalake destinations should be present",
				destType: whutils.BQ,
				configOverride: map[string]any{
					"allowUsersContextTraits": true,
				},
				validateEvents: func(t *testing.T, events []types.TransformerResponse) {
					var identifyEvent output
					err := mapstructure.Decode(events[0].Output, &identifyEvent)
					require.NoError(t, err)
					require.Equal(t, "identifies", identifyEvent.Metadata.Table)
					require.Contains(t, identifyEvent.Metadata.Columns, "sent_at")
					require.Contains(t, identifyEvent.Metadata.Columns, "timestamp")
					require.Contains(t, identifyEvent.Metadata.Columns, "original_timestamp")
					require.Equal(t, "2023-05-12T04:08:48.750Z", identifyEvent.Data["sent_at"])
					require.Equal(t, "2023-05-12T04:08:48.750Z", identifyEvent.Data["timestamp"])
					require.Equal(t, "2023-05-12T04:08:48.750Z", identifyEvent.Data["original_timestamp"])

					var userEvent output
					err = mapstructure.Decode(events[1].Output, &userEvent)
					require.NoError(t, err)
					require.Equal(t, "users", userEvent.Metadata.Table)
					require.Contains(t, userEvent.Metadata.Columns, "sent_at")
					require.Contains(t, userEvent.Metadata.Columns, "timestamp")
					require.Contains(t, userEvent.Metadata.Columns, "original_timestamp")
					require.Equal(t, "2023-05-12T04:08:48.750Z", userEvent.Data["sent_at"])
					require.Equal(t, "2023-05-12T04:08:48.750Z", userEvent.Data["timestamp"])
					require.Equal(t, "2023-05-12T04:08:48.750Z", userEvent.Data["original_timestamp"])
				},
			},
			{
				name:     "for datalake destinations should not be present",
				destType: whutils.GCSDatalake,
				configOverride: map[string]any{
					"allowUsersContextTraits": false,
				},
				validateEvents: func(t *testing.T, events []types.TransformerResponse) {
					var identifyEvent output
					err := mapstructure.Decode(events[0].Output, &identifyEvent)
					require.NoError(t, err)
					require.Equal(t, "identifies", identifyEvent.Metadata.Table)
					require.Contains(t, identifyEvent.Metadata.Columns, "sent_at")
					require.Contains(t, identifyEvent.Metadata.Columns, "timestamp")
					require.Contains(t, identifyEvent.Metadata.Columns, "original_timestamp")
					require.Equal(t, "2023-05-12T04:08:48.750Z", identifyEvent.Data["sent_at"])
					require.Equal(t, "2023-05-12T04:08:48.750Z", identifyEvent.Data["timestamp"])
					require.Equal(t, "2023-05-12T04:08:48.750Z", identifyEvent.Data["original_timestamp"])

					var userEvent output
					err = mapstructure.Decode(events[1].Output, &userEvent)
					require.NoError(t, err)
					require.Equal(t, "users", userEvent.Metadata.Table)
					require.NotContains(t, userEvent.Metadata.Columns, "sent_at")
					require.NotContains(t, userEvent.Metadata.Columns, "timestamp")
					require.NotContains(t, userEvent.Metadata.Columns, "original_timestamp")
					require.NotContains(t, userEvent.Data, "sent_at")
					require.NotContains(t, userEvent.Data, "timestamp")
					require.NotContains(t, userEvent.Data, "original_timestamp")
				},
			},
		}

		for _, tc := range testcases {
			destinationBuilder := backendconfigtest.NewDestinationBuilder(tc.destType).
				WithID(destinationID).
				WithRevisionID(destinationID)
			for k, v := range tc.configOverride {
				destinationBuilder.WithConfigOption(k, v)
			}
			destination := destinationBuilder.Build()
			destinationJSON, err := jsonrs.Marshal(destination)
			require.NoError(t, err)

			eventTemplate := `
				[
				 {
					"message": {
					  "context": {
						"traits": {
						  "firstname": "Mickey"
						}
					  },
					  "traits": {
						"lastname": "Mouse"
					  },
					  "type": "identify",
					  "userId": "9bb5d4c2-a7aa-4a36-9efb-dd2b1aec5d33",
                      "originalTimestamp": "2023-05-12T04:08:48.750+00:00",
                      "sentAt": "2023-05-12T04:08:48.750+00:00",
                      "timestamp": "2023-05-12T04:08:48.750+00:00"
					},
					"destination": {{.destination}}
				 }
				]
`

			tpl, err := template.New(uuid.New().String()).Parse(eventTemplate)
			require.NoError(t, err)

			b := new(strings.Builder)
			err = tpl.Execute(b, map[string]any{
				"destination": string(destinationJSON),
			})
			require.NoError(t, err)

<<<<<<< HEAD
			var transformerEvents []types.TransformerEvent
			err = json.Unmarshal([]byte(b.String()), &transformerEvents)
=======
			var transformerEvents []transformer.TransformerEvent
			err = jsonrs.Unmarshal([]byte(b.String()), &transformerEvents)
>>>>>>> a30b7265
			require.NoError(t, err)

			tr := transformer.NewTransformer(conf, logger.NOP, stats.Default)
			response := tr.Transform(context.Background(), transformerEvents, 100)
			require.Zero(t, len(response.FailedEvents))
			require.Len(t, response.Events, 2)

			tc.validateEvents(t, response.Events)
		}
	})
}

func runWarehouseServer(
	t testing.TB,
	ctx context.Context,
	webPort int,
	pgResource *postgres.Resource,
	bcConfig map[string]backendconfig.ConfigT,
	configOverrides ...lo.Tuple2[string, any],
) error {
	mockCtrl := gomock.NewController(t)

	mockApp := mocksApp.NewMockApp(mockCtrl)
	mockApp.EXPECT().Features().Return(&app.Features{Reporting: &reporting.Factory{}}).AnyTimes()

	mainApp := app.New(&app.Options{
		EnterpriseToken: "some-token",
	})
	mainApp.Setup()

	bcConfigWg := sync.WaitGroup{}

	mockBackendConfig := mocksBackendConfig.NewMockBackendConfig(mockCtrl)
	mockBackendConfig.EXPECT().WaitForConfig(gomock.Any()).DoAndReturn(func(ctx context.Context) error { return nil }).AnyTimes()
	mockBackendConfig.EXPECT().Identity().Return(&identity.NOOP{})
	mockBackendConfig.EXPECT().Subscribe(gomock.Any(), backendconfig.TopicBackendConfig).DoAndReturn(func(ctx context.Context, topic backendconfig.Topic) pubsub.DataChannel {
		ch := make(chan pubsub.DataEvent, 1)
		ch <- pubsub.DataEvent{
			Data:  bcConfig,
			Topic: string(backendconfig.TopicBackendConfig),
		}

		bcConfigWg.Add(1)
		go func() {
			defer bcConfigWg.Done()

			<-ctx.Done()
			close(ch)
		}()

		return ch
	}).AnyTimes()

	conf := config.New()
	conf.Set("WAREHOUSE_JOBS_DB_HOST", pgResource.Host)
	conf.Set("WAREHOUSE_JOBS_DB_PORT", pgResource.Port)
	conf.Set("WAREHOUSE_JOBS_DB_USER", pgResource.User)
	conf.Set("WAREHOUSE_JOBS_DB_PASSWORD", pgResource.Password)
	conf.Set("WAREHOUSE_JOBS_DB_DB_NAME", pgResource.Database)
	conf.Set("Warehouse.mode", config.MasterSlaveMode)
	conf.Set("Warehouse.runningMode", "")
	conf.Set("Warehouse.webPort", webPort)
	conf.Set("Warehouse.jobs.maxAttemptsPerJob", 3)
	conf.Set("Warehouse.archiveUploadRelatedRecords", false)
	conf.Set("Warehouse.waitForWorkerSleep", "1s")
	conf.Set("Warehouse.uploadAllocatorSleep", "1s")
	conf.Set("Warehouse.uploadStatusTrackFrequency", "1s")
	conf.Set("Warehouse.mainLoopSleep", "5s")
	conf.Set("Warehouse.jobs.processingSleepInterval", "1s")
	conf.Set("PgNotifier.maxPollSleep", "1s")
	conf.Set("PgNotifier.trackBatchIntervalInS", "1s")
	conf.Set("PgNotifier.maxAttempt", 1)
	for _, override := range configOverrides {
		conf.Set(override.A, override.B)
	}

	warehouseApp := warehouse.New(mainApp, conf, logger.NewLogger(), stats.NOP, mockBackendConfig, filemanager.New)
	if err := warehouseApp.Setup(ctx); err != nil {
		return fmt.Errorf("setting up warehouse: %w", err)
	}
	if err := warehouseApp.Run(ctx); err != nil {
		return fmt.Errorf("running warehouse: %w", err)
	}

	bcConfigWg.Wait()
	return nil
}

func defaultBackendConfig(
	pgResource *postgres.Resource,
	minioResource *minio.Resource,
	preferAppend bool,
) map[string]backendconfig.ConfigT {
	return map[string]backendconfig.ConfigT{
		workspaceID: {
			WorkspaceID: workspaceID,
			Sources: []backendconfig.SourceT{
				{
					ID:      sourceID,
					Enabled: true,
					Destinations: []backendconfig.DestinationT{
						{
							ID:      destinationID,
							Enabled: true,
							DestinationDefinition: backendconfig.DestinationDefinitionT{
								Name: whutils.POSTGRES,
							},
							Config: map[string]any{
								"host":             pgResource.Host,
								"database":         pgResource.Database,
								"user":             pgResource.User,
								"password":         pgResource.Password,
								"port":             pgResource.Port,
								"sslMode":          "disable",
								"namespace":        namespace,
								"bucketProvider":   whutils.MINIO,
								"bucketName":       minioResource.BucketName,
								"accessKeyID":      minioResource.AccessKeyID,
								"secretAccessKey":  minioResource.AccessKeySecret,
								"useSSL":           false,
								"endPoint":         minioResource.Endpoint,
								"syncFrequency":    "0",
								"useRudderStorage": false,
								"preferAppend":     preferAppend,
							},
							RevisionID: destinationID,
						},
					},
				},
			},
		},
	}
}

func prepareStagingFile(
	t testing.TB,
	ctx context.Context,
	minioResource *minio.Resource,
	payload string,
) filemanager.UploadedFile {
	t.Helper()

	filePath := path.Join(t.TempDir(), "staging.json")

	gz, err := misc.CreateGZ(filePath)
	require.NoError(t, err)

	require.NoError(t, gz.WriteGZ(payload))
	require.NoError(t, gz.Close())

	f, err := os.Open(filePath)
	require.NoError(t, err)

	minioConfig := map[string]any{
		"bucketName":      minioResource.BucketName,
		"accessKeyID":     minioResource.AccessKeyID,
		"secretAccessKey": minioResource.AccessKeySecret,
		"endPoint":        minioResource.Endpoint,
	}

	fm, err := filemanager.NewMinioManager(minioConfig, logger.NewLogger(), func() time.Duration {
		return time.Minute
	})
	require.NoError(t, err)

	uploadFile, err := fm.Upload(ctx, f)
	require.NoError(t, err)

	return uploadFile
}

// nolint:unparam
func requireStagingFileEventsCount(
	t testing.TB,
	ctx context.Context,
	db *sqlmw.DB,
	expectedCount int,
	filters ...lo.Tuple2[string, any],
) {
	t.Helper()

	query := "SELECT COALESCE(sum(total_events), 0) FROM wh_staging_files WHERE 1 = 1"
	query += strings.Join(lo.Map(filters, func(t lo.Tuple2[string, any], index int) string {
		return fmt.Sprintf(" AND %s = $%d", t.A, index+1)
	}), "")
	queryArgs := lo.Map(filters, func(t lo.Tuple2[string, any], _ int) any {
		return t.B
	})

	require.Eventuallyf(t,
		func() bool {
			var eventsCount int
			err := db.QueryRowContext(ctx, query, queryArgs...).Scan(&eventsCount)
			if err != nil {
				t.Logf("error getting staging file events count: %v", err)
				return false
			}
			t.Logf("Staging file events count: %d", eventsCount)
			return eventsCount == expectedCount
		},
		10*time.Second,
		250*time.Millisecond,
		"expected staging file events count to be %d", expectedCount,
	)
}

// nolint:unparam
func requireTableUploadEventsCount(
	t testing.TB,
	ctx context.Context,
	db *sqlmw.DB,
	expectedCount int,
	filters ...lo.Tuple2[string, any],
) {
	t.Helper()

	tableUploadsFilters := lo.Filter(filters, func(t lo.Tuple2[string, any], index int) bool {
		return !strings.HasPrefix(t.A, "wh_uploads")
	})
	uploadFilters := lo.Filter(filters, func(t lo.Tuple2[string, any], index int) bool {
		return strings.HasPrefix(t.A, "wh_uploads")
	})

	query := "SELECT COALESCE(sum(total_events), 0) FROM wh_table_uploads WHERE 1 = 1"
	query += strings.Join(lo.Map(tableUploadsFilters, func(t lo.Tuple2[string, any], index int) string {
		return fmt.Sprintf(" AND %s = $%d", t.A, index+1)
	}), "")
	queryArgs := lo.Map(tableUploadsFilters, func(t lo.Tuple2[string, any], _ int) any {
		return t.B
	})
	if len(uploadFilters) > 0 {
		query += " AND wh_upload_id IN (SELECT id FROM wh_uploads WHERE 1 = 1"
		query += strings.Join(lo.Map(uploadFilters, func(t lo.Tuple2[string, any], index int) string {
			return fmt.Sprintf(" AND %s = $%d", t.A, len(tableUploadsFilters)+index+1)
		}), "")
		query += ")"
		for _, t := range uploadFilters {
			queryArgs = append(queryArgs, t.B)
		}
	}

	require.Eventuallyf(t,
		func() bool {
			var eventsCount int
			err := db.QueryRowContext(ctx, query, queryArgs...).Scan(&eventsCount)
			if err != nil {
				t.Logf("error getting table upload events count: %v", err)
				return false
			}
			t.Logf("Table upload events count: %d", eventsCount)
			return eventsCount == expectedCount
		},
		10*time.Second,
		250*time.Millisecond,
		"expected table upload events count to be %d", expectedCount,
	)
}

// nolint:unparam
func requireUploadJobsCount(
	t testing.TB,
	ctx context.Context,
	db *sqlmw.DB,
	expectedCount int,
	filters ...lo.Tuple2[string, any],
) {
	t.Helper()

	query := "SELECT count(*) FROM wh_uploads WHERE 1 = 1"
	query += strings.Join(lo.Map(filters, func(t lo.Tuple2[string, any], index int) string {
		return fmt.Sprintf(" AND %s = $%d", t.A, index+1)
	}), "")
	queryArgs := lo.Map(filters, func(t lo.Tuple2[string, any], _ int) any {
		return t.B
	})

	require.Eventuallyf(t,
		func() bool {
			var jobsCount int
			err := db.QueryRowContext(ctx, query, queryArgs...).Scan(&jobsCount)
			if err != nil {
				t.Logf("error getting upload jobs count: %v", err)
				return false
			}
			t.Logf("Upload jobs count: %d", jobsCount)
			return jobsCount == expectedCount
		},
		10*time.Second,
		250*time.Millisecond,
		"expected upload jobs count to be %d", expectedCount,
	)
}

func requireRetriedUploadJobsCount(
	t testing.TB,
	ctx context.Context,
	db *sqlmw.DB,
	expectedCount int,
	filters ...lo.Tuple2[string, any],
) {
	t.Helper()

	query := "SELECT SUM(CAST(value ->> 'attempt' AS INT)) AS total_attempts FROM wh_uploads, jsonb_each(error) WHERE 1 = 1"
	query += strings.Join(lo.Map(filters, func(t lo.Tuple2[string, any], index int) string {
		return fmt.Sprintf(" AND %s = $%d", t.A, index+1)
	}), "")
	queryArgs := lo.Map(filters, func(t lo.Tuple2[string, any], _ int) any {
		return t.B
	})

	require.Eventuallyf(t,
		func() bool {
			var jobsCount sql.NullInt64
			err := db.QueryRowContext(ctx, query, queryArgs...).Scan(&jobsCount)
			if err != nil {
				t.Logf("error getting retried upload jobs count: %v", err)
				return false
			}
			t.Logf("Retried upload jobs count: %d", jobsCount.Int64)
			return jobsCount.Int64 == int64(expectedCount)
		},
		120*time.Second,
		250*time.Millisecond,
		"expected retried upload jobs count to be %d", expectedCount,
	)
}

func requireDownstreamEventsCount(
	t testing.TB,
	ctx context.Context,
	db *sqlmw.DB,
	tableName string,
	expectedCount int,
) {
	t.Helper()

	require.Eventuallyf(t,
		func() bool {
			var count int
			err := db.QueryRowContext(ctx, fmt.Sprintf(`SELECT count(*) FROM %s;`, tableName)).Scan(&count)
			if err != nil {
				t.Logf("error getting downstream events count: %v", err)
				return false
			}
			t.Logf("Downstream events count for %q: %d", tableName, count)
			return count == expectedCount
		},
		10*time.Second,
		250*time.Millisecond,
		"expected downstream events count for table %s to be %d", tableName, expectedCount,
	)
}

func requireReportsCount(
	t testing.TB,
	ctx context.Context,
	db *sqlmw.DB,
	expectedCount int,
	filters ...lo.Tuple2[string, any],
) {
	t.Helper()

	query := "SELECT sum(count) FROM reports WHERE 1 = 1"
	query += strings.Join(lo.Map(filters, func(t lo.Tuple2[string, any], index int) string {
		return fmt.Sprintf(" AND %s = $%d", t.A, index+1)
	}), "")
	queryArgs := lo.Map(filters, func(t lo.Tuple2[string, any], _ int) any {
		return t.B
	})

	require.Eventuallyf(t,
		func() bool {
			var reportsCount sql.NullInt64
			err := db.QueryRowContext(ctx, query, queryArgs...).Scan(&reportsCount)
			if err != nil {
				t.Logf("error getting reports count: %v", err)
				return false
			}
			t.Logf("Reports count: %d", reportsCount.Int64)
			return reportsCount.Int64 == int64(expectedCount)
		},
		10*time.Second,
		250*time.Millisecond,
		"expected reports count to be %d", expectedCount,
	)
}

func setupServer(
	t *testing.T, preferAppend bool,
	bcConfigFunc func(map[string]backendconfig.ConfigT, *minio.Resource),
	configOverridesFunc func(*minio.Resource) []lo.Tuple2[string, any],
) (
	*sqlmw.DB,
	*minio.Resource,
	*whclient.Warehouse,
) {
	t.Helper()

	pool, err := dockertest.NewPool("")
	require.NoError(t, err)

	pgResource, err := postgres.Setup(pool, t)
	require.NoError(t, err)
	minioResource, err := minio.Setup(pool, t)
	require.NoError(t, err)

	ctx, cancel := context.WithCancel(context.Background())

	webPort, err := kithelper.GetFreePort()
	require.NoError(t, err)

	bcConfig := defaultBackendConfig(pgResource, minioResource, preferAppend)
	if bcConfigFunc != nil {
		bcConfigFunc(bcConfig, minioResource)
	}

	var configOverrides []lo.Tuple2[string, any]
	if configOverridesFunc != nil {
		configOverrides = configOverridesFunc(minioResource)
	}

	done := make(chan struct{})
	go func() {
		defer close(done)
		require.NoError(t, runWarehouseServer(t, ctx, webPort, pgResource, bcConfig, configOverrides...))
	}()
	t.Cleanup(func() {
		cancel()
		<-done
	})

	serverURL := fmt.Sprintf("http://localhost:%d", webPort)
	health.WaitUntilReady(ctx, t, serverURL+"/health", time.Second*30, 100*time.Millisecond, t.Name())

	return sqlmw.New(pgResource.DB), minioResource, whclient.NewWarehouse(serverURL)
}<|MERGE_RESOLUTION|>--- conflicted
+++ resolved
@@ -1793,13 +1793,8 @@
 			})
 			require.NoError(t, err)
 
-<<<<<<< HEAD
-			var transformerEvents []types.TransformerEvent
-			err = json.Unmarshal([]byte(b.String()), &transformerEvents)
-=======
 			var transformerEvents []transformer.TransformerEvent
 			err = jsonrs.Unmarshal([]byte(b.String()), &transformerEvents)
->>>>>>> a30b7265
 			require.NoError(t, err)
 
 			tr := transformer.NewTransformer(conf, logger.NOP, stats.Default)
@@ -1928,13 +1923,8 @@
 			})
 			require.NoError(t, err)
 
-<<<<<<< HEAD
-			var transformerEvents []types.TransformerEvent
-			err = json.Unmarshal([]byte(b.String()), &transformerEvents)
-=======
 			var transformerEvents []transformer.TransformerEvent
 			err = jsonrs.Unmarshal([]byte(b.String()), &transformerEvents)
->>>>>>> a30b7265
 			require.NoError(t, err)
 
 			tr := transformer.NewTransformer(conf, logger.NOP, stats.Default)
@@ -2057,13 +2047,8 @@
 			})
 			require.NoError(t, err)
 
-<<<<<<< HEAD
-			var transformerEvents []types.TransformerEvent
-			err = json.Unmarshal([]byte(b.String()), &transformerEvents)
-=======
 			var transformerEvents []transformer.TransformerEvent
 			err = jsonrs.Unmarshal([]byte(b.String()), &transformerEvents)
->>>>>>> a30b7265
 			require.NoError(t, err)
 
 			tr := transformer.NewTransformer(conf, logger.NOP, stats.Default)
