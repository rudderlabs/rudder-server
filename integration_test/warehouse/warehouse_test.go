--- conflicted
+++ resolved
@@ -103,10 +103,6 @@
 				var (
 					ctx    = context.Background()
 					events = 100
-<<<<<<< HEAD
-					jobs   = 1
-=======
->>>>>>> c8d849ef
 				)
 				eventsPayload := strings.Join(lo.RepeatBy(events, func(int) string {
 					return fmt.Sprintf(`{"data":{"id":%q,"user_id":%q,"received_at":"2023-05-12T04:36:50.199Z"},"metadata":{"columns":{"id":"string","user_id":"string","received_at":"datetime"}, "table": "tracks"}}`,
@@ -157,15 +153,6 @@
 					{A: "wh_uploads.destination_id", B: destinationID},
 					{A: "wh_uploads.namespace", B: namespace},
 				}...)
-<<<<<<< HEAD
-				requireUploadJobsCount(t, ctx, db, jobs, []lo.Tuple2[string, any]{
-					{A: "source_id", B: sourceID},
-					{A: "destination_id", B: destinationID},
-					{A: "namespace", B: namespace},
-					{A: "status", B: exportedData},
-				}...)
-=======
->>>>>>> c8d849ef
 				requireDownstreamEventsCount(t, ctx, db, fmt.Sprintf("%s.%s", namespace, "tracks"), 2*events)
 			})
 		}
