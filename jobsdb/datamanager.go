--- conflicted
+++ resolved
@@ -43,23 +43,8 @@
 	}
 }
 
-<<<<<<< HEAD
-func GetCustomerList(jobList []*JobT) map[string]int {
-	customerListMap := make(map[string]int)
-	for _, job := range jobList {
-		if _, ok := customerListMap[job.Customer]; !ok {
-			customerListMap[job.Customer] = 0
-		}
-	}
-	return customerListMap
-}
-
-func getQueueForCustomer(customer, queue string) JobsDB {
-	customerQueue := customerQueues[customer]
-=======
 func getQueueForCustomer(customerWorkspaceID, queue string) JobsDB {
 	customerQueue := customerQueues[customerWorkspaceID]
->>>>>>> b93b0cd5
 	switch queue {
 	case "gw":
 		return customerQueue.GatewayJobsdb
