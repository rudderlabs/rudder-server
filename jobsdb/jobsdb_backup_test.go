--- conflicted
+++ resolved
@@ -4,10 +4,6 @@
 	"bufio"
 	"compress/gzip"
 	"context"
-<<<<<<< HEAD
-	"database/sql"
-=======
->>>>>>> 89823d51
 	"os"
 	"strings"
 	"testing"
