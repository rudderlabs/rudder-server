--- conflicted
+++ resolved
@@ -1030,7 +1030,6 @@
 		return "�"
 		// return strings.Repeat(string("?"), n)
 	}
-<<<<<<< HEAD
 	toValidUTF8Tests := []struct {
 		in  string
 		out string
@@ -1071,10 +1070,7 @@
 		})
 	}
 
-	err := jobDB.Setup(ReadWrite, false, strings.ToLower(rand.String(5)), []prebackup.Handler{}, fileuploader.NewDefaultProvider())
-=======
 	err := jobDB.Setup(ReadWrite, false, strings.ToLower(rand.String(5)))
->>>>>>> 877015e1
 	require.NoError(t, err)
 	defer jobDB.TearDown()
 
