--- conflicted
+++ resolved
@@ -580,6 +580,7 @@
 			return triggerAddNewDS
 		},
 	}
+
 	err = jobsDB.Setup(ReadWrite, false, "batch_rt", migrationMode, true, []prebackup.Handler{})
 	require.NoError(t, err)
 
@@ -675,29 +676,6 @@
 	})
 }
 
-<<<<<<< HEAD
-func TestCacheScenarios(t *testing.T) {
-	pool, err := dockertest.NewPool("")
-	require.NoError(t, err)
-	postgresResource, err := destination.SetupPostgres(pool, t)
-	require.NoError(t, err)
-
-	t.Setenv("JOBS_DB_DB_NAME", postgresResource.Database)
-	t.Setenv("JOBS_DB_NAME", postgresResource.Database)
-	t.Setenv("JOBS_DB_HOST", postgresResource.Host)
-	t.Setenv("JOBS_DB_PORT", postgresResource.Port)
-	t.Setenv("JOBS_DB_USER", postgresResource.User)
-	t.Setenv("JOBS_DB_PASSWORD", postgresResource.Password)
-	initJobsDB()
-	stats.Setup()
-
-	customVal := "CUSTOMVAL"
-	generateJobs := func(numOfJob int, destinationID string) []*JobT {
-		js := make([]*JobT, numOfJob)
-		for i := 0; i < numOfJob; i++ {
-			js[i] = &JobT{
-				Parameters:   []byte(fmt.Sprintf(`{"batch_id":1,"source_id":"sourceID","destination_id":"%s"}`, destinationID)),
-=======
 func TestThreadSafeAddNewDSLoop(t *testing.T) {
 	pool, err := dockertest.NewPool("")
 	require.NoError(t, err, "Failed to create docker pool")
@@ -721,10 +699,6 @@
 	migrationMode := ""
 	maxDSSize := 1
 	triggerAddNewDS1 := make(chan time.Time)
-	queryFilters := QueryFiltersT{
-		CustomVal: true,
-	}
-
 	// jobsDB-1 setup
 	jobsDB1 := &HandleT{
 		TriggerAddNewDS: func() <-chan time.Time {
@@ -732,7 +706,7 @@
 		},
 		MaxDSSize: &maxDSSize,
 	}
-	err = jobsDB1.Setup(ReadWrite, false, "test", migrationMode, true, queryFilters, []prebackup.Handler{})
+	err = jobsDB1.Setup(ReadWrite, false, "test", migrationMode, true, []prebackup.Handler{})
 	require.NoError(t, err)
 	require.Equal(t, 1, len(jobsDB1.getDSList()), "expected cache to be auto-updated with DS list length 1")
 
@@ -744,7 +718,7 @@
 		},
 		MaxDSSize: &maxDSSize,
 	}
-	err = jobsDB2.Setup(ReadWrite, false, "test", migrationMode, true, queryFilters, []prebackup.Handler{})
+	err = jobsDB2.Setup(ReadWrite, false, "test", migrationMode, true, []prebackup.Handler{})
 	require.NoError(t, err)
 	require.Equal(t, 1, len(jobsDB2.getDSList()), "expected cache to be auto-updated with DS list length 1")
 
@@ -754,7 +728,6 @@
 		for i := 0; i < numOfJob; i++ {
 			js[i] = &JobT{
 				Parameters:   []byte(`{"batch_id":1,"source_id":"sourceID","source_job_run_id":""}`),
->>>>>>> 8ef6c399
 				EventPayload: []byte(`{"testKey":"testValue"}`),
 				UserID:       "a-292e-4e79-9880-f8009e0ae4a3",
 				UUID:         uuid.Must(uuid.NewV4()),
@@ -765,111 +738,6 @@
 		return js
 	}
 
-<<<<<<< HEAD
-	t.Run("Test cache with 1 writer and 1 reader jobsdb (gateway, processor scenario)", func(t *testing.T) {
-		gwDB := NewForWrite("gw_cache")
-		require.NoError(t, gwDB.Start())
-		defer gwDB.TearDown()
-
-		gwDBForProcessor := NewForRead("gw_cache")
-		require.NoError(t, gwDBForProcessor.Start())
-		defer gwDBForProcessor.TearDown()
-
-		res, err := gwDB.getUnprocessed(context.Background(), GetQueryParamsT{CustomValFilters: []string{customVal}, JobsLimit: 100})
-		require.NoError(t, err)
-		require.Equal(t, 0, len(res.Jobs), "gwDB should report 0 unprocessed jobs")
-		res, err = gwDBForProcessor.getUnprocessed(context.Background(), GetQueryParamsT{CustomValFilters: []string{customVal}, JobsLimit: 100})
-		require.NoError(t, err)
-		require.Equal(t, 0, len(res.Jobs), "gwDBForProcessor should report 0 unprocessed jobs")
-
-		require.NoError(t, gwDB.Store(context.Background(), generateJobs(2, "")))
-
-		res, err = gwDBForProcessor.getUnprocessed(context.Background(), GetQueryParamsT{CustomValFilters: []string{customVal}, JobsLimit: 100})
-		require.NoError(t, err)
-		require.Equal(t, 2, len(res.Jobs), "gwDBForProcessor should report 2 unprocessed jobs since we added 2 jobs through gwDB")
-		res, err = gwDB.getUnprocessed(context.Background(), GetQueryParamsT{CustomValFilters: []string{customVal}, JobsLimit: 100})
-		require.NoError(t, err)
-		require.Equal(t, 2, len(res.Jobs), "gwDB should report 2 unprocessed jobs since we added 2 jobs through gwDB")
-	})
-
-	t.Run("Test readonly jobsdb", func(t *testing.T) {
-		jobsDB := NewForReadWrite("readonly_cache")
-		require.NoError(t, jobsDB.Start())
-		defer jobsDB.TearDown()
-
-		readOnlyDB := &ReadonlyHandleT{}
-		readOnlyDB.Setup("readonly_cache")
-
-		destinationID := "destinationID"
-
-		pending, err := readOnlyDB.HavePendingJobs(context.Background(), []string{customVal}, 100, []ParameterFilterT{{Name: "source_id", Value: "sourceID"}})
-		require.NoError(t, err)
-		require.False(t, pending, "readOnlyDB should report no pending jobs when using source_id as filter")
-
-		pending, err = readOnlyDB.HavePendingJobs(context.Background(), []string{customVal}, 100, []ParameterFilterT{{Name: "destination_id", Value: destinationID}, {Name: "source_id", Value: "sourceID"}})
-		require.NoError(t, err)
-		require.False(t, pending, "readOnlyDB should report no pending jobs when using both destination_id and source_id as filters")
-
-		// store jobs
-		require.NoError(t, jobsDB.Store(context.Background(), generateJobs(2, destinationID)))
-
-		pending, err = readOnlyDB.HavePendingJobs(context.Background(), []string{customVal}, 100, []ParameterFilterT{{Name: "source_id", Value: "sourceID"}})
-		require.NoError(t, err)
-		require.True(t, pending, "readOnlyDB should report it has pending jobs when using source_id as filter")
-
-		pending, err = readOnlyDB.HavePendingJobs(context.Background(), []string{customVal}, 100, []ParameterFilterT{{Name: "destination_id", Value: destinationID}, {Name: "source_id", Value: "sourceID"}})
-		require.NoError(t, err)
-		require.True(t, pending, "readOnlyDB should report it has pending jobs when using both destination_id and source_id as filters")
-	})
-
-	t.Run("Test cache with and without using parameter filters", func(t *testing.T) {
-		jobsDB := NewForReadWrite("params_cache")
-		require.NoError(t, jobsDB.Start())
-		defer jobsDB.TearDown()
-
-		destinationID := "destinationID"
-
-		res, err := jobsDB.getUnprocessed(context.Background(), GetQueryParamsT{CustomValFilters: []string{customVal}, JobsLimit: 100})
-		require.NoError(t, err)
-		require.Equal(t, 0, len(res.Jobs), "jobsDB should report 0 unprocessed jobs when not using parameter filters")
-		res, err = jobsDB.getUnprocessed(context.Background(), GetQueryParamsT{CustomValFilters: []string{customVal}, ParameterFilters: []ParameterFilterT{{Name: "destination_id", Value: destinationID}}, JobsLimit: 100})
-		require.NoError(t, err)
-		require.Equal(t, 0, len(res.Jobs), "jobsDB should report 0 unprocessed jobs when using destination_id in parameter filters")
-
-		require.NoError(t, jobsDB.Store(context.Background(), generateJobs(2, "")))
-		res, err = jobsDB.getUnprocessed(context.Background(), GetQueryParamsT{CustomValFilters: []string{customVal}, JobsLimit: 100})
-		require.NoError(t, err)
-		require.Equal(t, 2, len(res.Jobs), "jobsDB should report 2 unprocessed jobs when not using parameter filters, after we added 2 jobs")
-		res, err = jobsDB.getUnprocessed(context.Background(), GetQueryParamsT{CustomValFilters: []string{customVal}, ParameterFilters: []ParameterFilterT{{Name: "destination_id", Value: destinationID}}, JobsLimit: 100})
-		require.NoError(t, err)
-		require.Equal(t, 0, len(res.Jobs), "jobsDB should report 0 unprocessed jobs when using destination_id in parameter filters, after we added 2 jobs but for another destination_id")
-
-		require.NoError(t, jobsDB.Store(context.Background(), generateJobs(2, destinationID)))
-		res, err = jobsDB.getUnprocessed(context.Background(), GetQueryParamsT{CustomValFilters: []string{customVal}, JobsLimit: 100})
-		require.NoError(t, err)
-		require.Equal(t, 4, len(res.Jobs), "jobsDB should report 4 unprocessed jobs when not using parameter filters, after we added 2 more jobs")
-		res, err = jobsDB.getUnprocessed(context.Background(), GetQueryParamsT{CustomValFilters: []string{customVal}, ParameterFilters: []ParameterFilterT{{Name: "destination_id", Value: destinationID}}, JobsLimit: 100})
-		require.NoError(t, err)
-		require.Equal(t, 2, len(res.Jobs), "jobsDB should report 2 unprocessed jobs when using destination_id in parameter filters, after we added 2 jobs for this destination_id")
-	})
-
-	t.Run("Test cache with two parameter filters (destination_id & source_id)", func(t *testing.T) {
-		jobsDB := NewForReadWrite("two_params_cache")
-		require.NoError(t, jobsDB.Start())
-		defer jobsDB.TearDown()
-
-		destinationID := "destinationID"
-
-		res, err := jobsDB.getUnprocessed(context.Background(), GetQueryParamsT{CustomValFilters: []string{customVal}, ParameterFilters: []ParameterFilterT{{Name: "destination_id", Value: destinationID}, {Name: "source_id", Value: "sourceID"}}, JobsLimit: 100})
-		require.NoError(t, err)
-		require.Equal(t, 0, len(res.Jobs), "jobsDB should report 0 unprocessed jobs when using both destination_id and source_id as filters")
-
-		require.NoError(t, jobsDB.Store(context.Background(), generateJobs(2, destinationID)))
-		res, err = jobsDB.getUnprocessed(context.Background(), GetQueryParamsT{CustomValFilters: []string{customVal}, ParameterFilters: []ParameterFilterT{{Name: "destination_id", Value: destinationID}}, JobsLimit: 100})
-		require.NoError(t, err)
-		require.Equal(t, 2, len(res.Jobs), "jobsDB should report 2 unprocessed jobs when using both destination_id and source_id as filters, after we added 2 jobs")
-	})
-=======
 	// adding mock jobs to jobsDB-1
 	err = jobsDB1.Store(context.Background(), generateJobs(2))
 	require.NoError(t, err)
@@ -919,5 +787,140 @@
 		},
 		time.Second, time.Millisecond,
 		"expected only one DS to be added, even though both jobsDB-1 & jobsDB-2 are triggered to add new DS (dsLen1: %d, dsLen2: %d)", dsLen1, dsLen2)
->>>>>>> 8ef6c399
+}
+
+func TestCacheScenarios(t *testing.T) {
+	pool, err := dockertest.NewPool("")
+	require.NoError(t, err)
+	postgresResource, err := destination.SetupPostgres(pool, t)
+	require.NoError(t, err)
+
+	t.Setenv("JOBS_DB_DB_NAME", postgresResource.Database)
+	t.Setenv("JOBS_DB_NAME", postgresResource.Database)
+	t.Setenv("JOBS_DB_HOST", postgresResource.Host)
+	t.Setenv("JOBS_DB_PORT", postgresResource.Port)
+	t.Setenv("JOBS_DB_USER", postgresResource.User)
+	t.Setenv("JOBS_DB_PASSWORD", postgresResource.Password)
+	initJobsDB()
+	stats.Setup()
+
+	customVal := "CUSTOMVAL"
+	generateJobs := func(numOfJob int, destinationID string) []*JobT {
+		js := make([]*JobT, numOfJob)
+		for i := 0; i < numOfJob; i++ {
+			js[i] = &JobT{
+				Parameters:   []byte(fmt.Sprintf(`{"batch_id":1,"source_id":"sourceID","destination_id":"%s"}`, destinationID)),
+				EventPayload: []byte(`{"testKey":"testValue"}`),
+				UserID:       "a-292e-4e79-9880-f8009e0ae4a3",
+				UUID:         uuid.Must(uuid.NewV4()),
+				CustomVal:    customVal,
+				EventCount:   1,
+			}
+		}
+		return js
+	}
+
+	t.Run("Test cache with 1 writer and 1 reader jobsdb (gateway, processor scenario)", func(t *testing.T) {
+		gwDB := NewForWrite("gw_cache")
+		require.NoError(t, gwDB.Start())
+		defer gwDB.TearDown()
+
+		gwDBForProcessor := NewForRead("gw_cache")
+		require.NoError(t, gwDBForProcessor.Start())
+		defer gwDBForProcessor.TearDown()
+
+		res, err := gwDB.getUnprocessed(context.Background(), GetQueryParamsT{CustomValFilters: []string{customVal}, JobsLimit: 100})
+		require.NoError(t, err)
+		require.Equal(t, 0, len(res.Jobs), "gwDB should report 0 unprocessed jobs")
+		res, err = gwDBForProcessor.getUnprocessed(context.Background(), GetQueryParamsT{CustomValFilters: []string{customVal}, JobsLimit: 100})
+		require.NoError(t, err)
+		require.Equal(t, 0, len(res.Jobs), "gwDBForProcessor should report 0 unprocessed jobs")
+
+		require.NoError(t, gwDB.Store(context.Background(), generateJobs(2, "")))
+
+		res, err = gwDBForProcessor.getUnprocessed(context.Background(), GetQueryParamsT{CustomValFilters: []string{customVal}, JobsLimit: 100})
+		require.NoError(t, err)
+		require.Equal(t, 2, len(res.Jobs), "gwDBForProcessor should report 2 unprocessed jobs since we added 2 jobs through gwDB")
+		res, err = gwDB.getUnprocessed(context.Background(), GetQueryParamsT{CustomValFilters: []string{customVal}, JobsLimit: 100})
+		require.NoError(t, err)
+		require.Equal(t, 2, len(res.Jobs), "gwDB should report 2 unprocessed jobs since we added 2 jobs through gwDB")
+	})
+
+	t.Run("Test readonly jobsdb", func(t *testing.T) {
+		jobsDB := NewForReadWrite("readonly_cache")
+		require.NoError(t, jobsDB.Start())
+		defer jobsDB.TearDown()
+
+		readOnlyDB := &ReadonlyHandleT{}
+		readOnlyDB.Setup("readonly_cache")
+
+		destinationID := "destinationID"
+
+		pending, err := readOnlyDB.HavePendingJobs(context.Background(), []string{customVal}, 100, []ParameterFilterT{{Name: "source_id", Value: "sourceID"}})
+		require.NoError(t, err)
+		require.False(t, pending, "readOnlyDB should report no pending jobs when using source_id as filter")
+
+		pending, err = readOnlyDB.HavePendingJobs(context.Background(), []string{customVal}, 100, []ParameterFilterT{{Name: "destination_id", Value: destinationID}, {Name: "source_id", Value: "sourceID"}})
+		require.NoError(t, err)
+		require.False(t, pending, "readOnlyDB should report no pending jobs when using both destination_id and source_id as filters")
+
+		// store jobs
+		require.NoError(t, jobsDB.Store(context.Background(), generateJobs(2, destinationID)))
+
+		pending, err = readOnlyDB.HavePendingJobs(context.Background(), []string{customVal}, 100, []ParameterFilterT{{Name: "source_id", Value: "sourceID"}})
+		require.NoError(t, err)
+		require.True(t, pending, "readOnlyDB should report it has pending jobs when using source_id as filter")
+
+		pending, err = readOnlyDB.HavePendingJobs(context.Background(), []string{customVal}, 100, []ParameterFilterT{{Name: "destination_id", Value: destinationID}, {Name: "source_id", Value: "sourceID"}})
+		require.NoError(t, err)
+		require.True(t, pending, "readOnlyDB should report it has pending jobs when using both destination_id and source_id as filters")
+	})
+
+	t.Run("Test cache with and without using parameter filters", func(t *testing.T) {
+		jobsDB := NewForReadWrite("params_cache")
+		require.NoError(t, jobsDB.Start())
+		defer jobsDB.TearDown()
+
+		destinationID := "destinationID"
+
+		res, err := jobsDB.getUnprocessed(context.Background(), GetQueryParamsT{CustomValFilters: []string{customVal}, JobsLimit: 100})
+		require.NoError(t, err)
+		require.Equal(t, 0, len(res.Jobs), "jobsDB should report 0 unprocessed jobs when not using parameter filters")
+		res, err = jobsDB.getUnprocessed(context.Background(), GetQueryParamsT{CustomValFilters: []string{customVal}, ParameterFilters: []ParameterFilterT{{Name: "destination_id", Value: destinationID}}, JobsLimit: 100})
+		require.NoError(t, err)
+		require.Equal(t, 0, len(res.Jobs), "jobsDB should report 0 unprocessed jobs when using destination_id in parameter filters")
+
+		require.NoError(t, jobsDB.Store(context.Background(), generateJobs(2, "")))
+		res, err = jobsDB.getUnprocessed(context.Background(), GetQueryParamsT{CustomValFilters: []string{customVal}, JobsLimit: 100})
+		require.NoError(t, err)
+		require.Equal(t, 2, len(res.Jobs), "jobsDB should report 2 unprocessed jobs when not using parameter filters, after we added 2 jobs")
+		res, err = jobsDB.getUnprocessed(context.Background(), GetQueryParamsT{CustomValFilters: []string{customVal}, ParameterFilters: []ParameterFilterT{{Name: "destination_id", Value: destinationID}}, JobsLimit: 100})
+		require.NoError(t, err)
+		require.Equal(t, 0, len(res.Jobs), "jobsDB should report 0 unprocessed jobs when using destination_id in parameter filters, after we added 2 jobs but for another destination_id")
+
+		require.NoError(t, jobsDB.Store(context.Background(), generateJobs(2, destinationID)))
+		res, err = jobsDB.getUnprocessed(context.Background(), GetQueryParamsT{CustomValFilters: []string{customVal}, JobsLimit: 100})
+		require.NoError(t, err)
+		require.Equal(t, 4, len(res.Jobs), "jobsDB should report 4 unprocessed jobs when not using parameter filters, after we added 2 more jobs")
+		res, err = jobsDB.getUnprocessed(context.Background(), GetQueryParamsT{CustomValFilters: []string{customVal}, ParameterFilters: []ParameterFilterT{{Name: "destination_id", Value: destinationID}}, JobsLimit: 100})
+		require.NoError(t, err)
+		require.Equal(t, 2, len(res.Jobs), "jobsDB should report 2 unprocessed jobs when using destination_id in parameter filters, after we added 2 jobs for this destination_id")
+	})
+
+	t.Run("Test cache with two parameter filters (destination_id & source_id)", func(t *testing.T) {
+		jobsDB := NewForReadWrite("two_params_cache")
+		require.NoError(t, jobsDB.Start())
+		defer jobsDB.TearDown()
+
+		destinationID := "destinationID"
+
+		res, err := jobsDB.getUnprocessed(context.Background(), GetQueryParamsT{CustomValFilters: []string{customVal}, ParameterFilters: []ParameterFilterT{{Name: "destination_id", Value: destinationID}, {Name: "source_id", Value: "sourceID"}}, JobsLimit: 100})
+		require.NoError(t, err)
+		require.Equal(t, 0, len(res.Jobs), "jobsDB should report 0 unprocessed jobs when using both destination_id and source_id as filters")
+
+		require.NoError(t, jobsDB.Store(context.Background(), generateJobs(2, destinationID)))
+		res, err = jobsDB.getUnprocessed(context.Background(), GetQueryParamsT{CustomValFilters: []string{customVal}, ParameterFilters: []ParameterFilterT{{Name: "destination_id", Value: destinationID}, {Name: "source_id", Value: "sourceID"}}, JobsLimit: 100})
+		require.NoError(t, err)
+		require.Equal(t, 2, len(res.Jobs), "jobsDB should report 2 unprocessed jobs when using both destination_id and source_id as filters, after we added 2 jobs")
+	})
 }