/*
Implementation of JobsDB for keeping track of jobs (type JobT) and job status
(type JobStatusT). Jobs are stored in jobs_%d table while job status is stored
in job_status_%d table. Each such table pair (e.g. jobs_1, job_status_1) is called
a dataset (type dataSetT). After a dataset grows beyond a size, a new dataset is
created and jobs are written to a new dataset. When most of the jobs from a dataset
have been processed, we migrate the remaining jobs to a new intermediate
dataset and delete the old dataset. The range of job ids in a dataset are tracked
via the dataSetRangeT struct

The key reason for choosing this structure is to avoid costly DELETE and UPDATE
operations in DB. Instead, we just use WRITE (append) and DELETE TABLE (deleting a file)
operations which are fast.
Also, keeping each dataset small (enough to cache in memory) ensures that reads are
mostly serviced from memory cache.
*/

package jobsdb

//go:generate mockgen -destination=../mocks/jobsdb/mock_jobsdb.go -package=mocks_jobsdb github.com/rudderlabs/rudder-server/jobsdb JobsDB

import (
	"bytes"
	"context"
	"database/sql"
	"encoding/json"
	"errors"
	"fmt"
	"os"
	"path/filepath"
	"sort"
	"strconv"
	"strings"
	"sync"
	"time"
	"unicode/utf8"

	"github.com/cenkalti/backoff"
	"github.com/tidwall/gjson"
	"golang.org/x/sync/errgroup"

	"github.com/rudderlabs/rudder-server/admin"
	"github.com/rudderlabs/rudder-server/jobsdb/internal/lock"
	"github.com/rudderlabs/rudder-server/jobsdb/prebackup"
	"github.com/rudderlabs/rudder-server/utils/bytesize"
	"github.com/rudderlabs/rudder-server/utils/logger"

	"github.com/rudderlabs/rudder-server/config"
	"github.com/rudderlabs/rudder-server/services/db"
	"github.com/rudderlabs/rudder-server/services/filemanager"
	"github.com/rudderlabs/rudder-server/services/metric"
	"github.com/rudderlabs/rudder-server/services/stats"
	"github.com/rudderlabs/rudder-server/utils/misc"

	"github.com/gofrs/uuid"
	"github.com/lib/pq"
)

var errStaleDsList = errors.New("stale dataset list")

const (
	preDropTablePrefix               = "pre_drop_"
	pgReadonlyTableExceptionFuncName = "readonly_table_exception()"
	pgErrorCodeTableReadonly         = "RS001"
)

// backupSettings is for capturing the backup
// configuration from the config/env files to
// instantiate jobdb correctly
type backupSettings struct {
	instanceBackupEnabled bool
	FailedOnly            bool
	PathPrefix            string
}

func (b *backupSettings) isBackupEnabled() bool {
	return masterBackupEnabled && b.instanceBackupEnabled
}

func IsMasterBackupEnabled() bool {
	return masterBackupEnabled
}

// QueryConditions holds jobsdb query conditions
type QueryConditions struct {
	// if IgnoreCustomValFiltersInQuery is true, CustomValFilters is not going to be used
	IgnoreCustomValFiltersInQuery bool
	CustomValFilters              []string
	ParameterFilters              []ParameterFilterT
	StateFilters                  []string
}

// GetQueryParamsT is a struct to hold jobsdb query params.
type GetQueryParamsT struct {
	// query conditions

	// if IgnoreCustomValFiltersInQuery is true, CustomValFilters is not going to be used
	IgnoreCustomValFiltersInQuery bool
	CustomValFilters              []string
	ParameterFilters              []ParameterFilterT
	StateFilters                  []string

	// query limits

	// Limit the total number of jobs.
	// A value less than or equal to zero will return no results
	JobsLimit int
	// Limit the total number of events, 1 job contains 1+ event(s).
	// A value less than or equal to zero will disable this limit (no limit),
	// only values greater than zero are considered as valid limits.
	EventsLimit int
	// Limit the total job payload size
	// A value less than or equal to zero will disable this limit (no limit),
	// only values greater than zero are considered as valid limits.
	PayloadSizeLimit int64
}

// statTags is a struct to hold tags for stats
type statTags struct {
	CustomValFilters []string
	ParameterFilters []ParameterFilterT
	StateFilters     []string
}

var getTimeNowFunc = time.Now

// StoreSafeTx sealed interface
type StoreSafeTx interface {
	Tx() *sql.Tx
	storeSafeTxIdentifier() string
}

type storeSafeTx struct {
	tx       *sql.Tx
	identity string
}

func (r *storeSafeTx) storeSafeTxIdentifier() string {
	return r.identity
}

func (r *storeSafeTx) Tx() *sql.Tx {
	return r.tx
}

// EmptyStoreSafeTx returns an empty interface usable only for tests
func EmptyStoreSafeTx() StoreSafeTx {
	return &storeSafeTx{}
}

// UpdateSafeTx sealed interface
type UpdateSafeTx interface {
	Tx() *sql.Tx
	updateSafeTxSealIdentifier() string
}
type updateSafeTx struct {
	tx       *sql.Tx
	identity string
}

func (r *updateSafeTx) updateSafeTxSealIdentifier() string {
	return r.identity
}

func (r *updateSafeTx) Tx() *sql.Tx {
	return r.tx
}

// EmptyUpdateSafeTx returns an empty interface usable only for tests
func EmptyUpdateSafeTx() UpdateSafeTx {
	return &updateSafeTx{}
}

// HandleInspector is only intended to be used by tests for verifying the handle's internal state
type HandleInspector struct {
	*HandleT
}

// DSListSize returns the current size of the handle's dsList
func (h *HandleInspector) DSListSize() int {
	return len(h.HandleT.getDSList())
}

/*
JobsDB interface contains public methods to access JobsDB data
*/
type JobsDB interface {
	// Identifier returns the jobsdb's identifier, a.k.a. table prefix
	Identifier() string

	/* Commands */

	// WithTx begins a new transaction that can be used by the provided function.
	// If the function returns an error, the transaction will be rollbacked and return the error,
	// otherwise the transaction will be committed and a nil error will be returned.
	WithTx(func(tx *sql.Tx) error) error

	// WithStoreSafeTx prepares a store-safe environment and then starts a transaction
	// that can be used by the provided function.
	WithStoreSafeTx(func(tx StoreSafeTx) error) error

	// Store stores the provided jobs to the database
	Store(ctx context.Context, jobList []*JobT) error

	// StoreInTx stores the provided jobs to the database using an existing transaction.
	// Please ensure that you are using an StoreSafeTx, e.g.
	//    jobsdb.WithStoreSafeTx(func(tx StoreSafeTx) error {
	//	      jobsdb.StoreInTx(ctx, tx, jobList)
	//    })
	StoreInTx(ctx context.Context, tx StoreSafeTx, jobList []*JobT) error

	// StoreWithRetryEach tries to store all the provided jobs to the database and returns the job uuids which failed
	StoreWithRetryEach(ctx context.Context, jobList []*JobT) map[uuid.UUID]string

	// StoreWithRetryEachInTx tries to store all the provided jobs to the database and returns the job uuids which failed, using an existing transaction.
	// Please ensure that you are using an StoreSafeTx, e.g.
	//    jobsdb.WithStoreSafeTx(func(tx StoreSafeTx) error {
	//	      jobsdb.StoreWithRetryEachInTx(ctx, tx, jobList)
	//    })
	StoreWithRetryEachInTx(ctx context.Context, tx StoreSafeTx, jobList []*JobT) (map[uuid.UUID]string, error)

	// WithUpdateSafeTx prepares an update-safe environment and then starts a transaction
	// that can be used by the provided function. An update-safe transaction shall be used if the provided function
	// needs to call UpdateJobStatusInTx.
	WithUpdateSafeTx(func(tx UpdateSafeTx) error) error

	// UpdateJobStatus updates the provided job statuses
	UpdateJobStatus(ctx context.Context, statusList []*JobStatusT, customValFilters []string, parameterFilters []ParameterFilterT) error

	// UpdateJobStatusInTx updates the provided job statuses in an existing transaction.
	// Please ensure that you are using an UpdateSafeTx, e.g.
	//    jobsdb.WithUpdateSafeTx(func(tx UpdateSafeTx) error {
	//	      jobsdb.UpdateJobStatusInTx(ctx, tx, statusList, customValFilters, parameterFilters)
	//    })
	UpdateJobStatusInTx(ctx context.Context, tx UpdateSafeTx, statusList []*JobStatusT, customValFilters []string, parameterFilters []ParameterFilterT) error

	/* Queries */

	// GetUnprocessed finds unprocessed jobs. Unprocessed are new
	// jobs whose state hasn't been marked in the database yet
	GetUnprocessed(ctx context.Context, params GetQueryParamsT) (JobsResult, error)

	// GetProcessed finds jobs in some state, i.e. not unprocessed
	GetProcessed(ctx context.Context, params GetQueryParamsT) (JobsResult, error)

	// GetToRetry finds jobs in failed state
	GetToRetry(ctx context.Context, params GetQueryParamsT) (JobsResult, error)

	// GetWaiting finds jobs in waiting state
	GetWaiting(ctx context.Context, params GetQueryParamsT) (JobsResult, error)

	// GetExecuting finds jobs in executing state
	GetExecuting(ctx context.Context, params GetQueryParamsT) (JobsResult, error)

	// GetImporting finds jobs in importing state
	GetImporting(ctx context.Context, params GetQueryParamsT) (JobsResult, error)

	// GetPileUpCounts returns statistics (counters) of incomplete jobs
	// grouped by workspaceId and destination type
	GetPileUpCounts(ctx context.Context) (statMap map[string]map[string]int, err error)

	/* Admin */

	Status() interface{}
	Ping() error
	DeleteExecuting()

	/* Journal */

	GetJournalEntries(opType string) (entries []JournalEntryT)
	JournalDeleteEntry(opID int64)
	JournalMarkStart(opType string, opPayload json.RawMessage) int64
}

/*
assertInterface contains public assert methods
*/
type assertInterface interface {
	assert(cond bool, errorString string)
	assertError(err error)
}

const (
	allWorkspaces = "_all_"
)

var (
	masterBackupEnabled bool
	pathPrefix          string
)

/*
UpdateJobStatusInTx updates the status of a batch of jobs in the past transaction
customValFilters[] is passed, so we can efficiently mark empty cache
Later we can move this to query
IMP NOTE: AcquireUpdateJobStatusLocks Should be called before calling this function
*/
func (jd *HandleT) UpdateJobStatusInTx(ctx context.Context, tx UpdateSafeTx, statusList []*JobStatusT, customValFilters []string, parameterFilters []ParameterFilterT) error {
	updateCmd := func() error {
		if len(statusList) == 0 {
			return nil
		}
		tags := statTags{CustomValFilters: customValFilters, ParameterFilters: parameterFilters}
		command := func() interface{} {
			return jd.internalUpdateJobStatusInTx(ctx, tx.Tx(), statusList, customValFilters, parameterFilters)
		}
		err, _ := jd.executeDbRequest(newWriteDbRequest("update_job_status", &tags, command)).(error)
		return err
	}

	if tx.updateSafeTxSealIdentifier() != jd.Identifier() {
		return jd.inUpdateSafeCtx(func() error {
			return updateCmd()
		})
	}
	return updateCmd()
}

/*
JobStatusT is used for storing status of the job. It is
the responsibility of the user of this module to set appropriate
job status. State can be one of
ENUM waiting, executing, succeeded, waiting_retry,  failed, aborted
*/
type JobStatusT struct {
	JobID         int64           `json:"JobID"`
	JobState      string          `json:"JobState"` // ENUM waiting, executing, succeeded, waiting_retry,  failed, aborted, migrating, migrated, wont_migrate
	AttemptNum    int             `json:"AttemptNum"`
	ExecTime      time.Time       `json:"ExecTime"`
	RetryTime     time.Time       `json:"RetryTime"`
	ErrorCode     string          `json:"ErrorCode"`
	ErrorResponse json.RawMessage `json:"ErrorResponse"`
	Parameters    json.RawMessage `json:"Parameters"`
	WorkspaceId   string          `json:"WorkspaceId"`
}

func (r *JobStatusT) sanitizeJson() {
	r.ErrorResponse = sanitizeJson(r.ErrorResponse)
	r.Parameters = sanitizeJson(r.Parameters)
}

/*
JobT is the basic type for creating jobs. The JobID is generated
by the system and LastJobStatus is populated when reading a processed
job  while rest should be set by the user.
*/
type JobT struct {
	UUID          uuid.UUID       `json:"UUID"`
	JobID         int64           `json:"JobID"`
	UserID        string          `json:"UserID"`
	CreatedAt     time.Time       `json:"CreatedAt"`
	ExpireAt      time.Time       `json:"ExpireAt"`
	CustomVal     string          `json:"CustomVal"`
	EventCount    int             `json:"EventCount"`
	EventPayload  json.RawMessage `json:"EventPayload"`
	PayloadSize   int64           `json:"PayloadSize"`
	LastJobStatus JobStatusT      `json:"LastJobStatus"`
	Parameters    json.RawMessage `json:"Parameters"`
	WorkspaceId   string          `json:"WorkspaceId"`
}

func (job *JobT) String() string {
	return fmt.Sprintf("JobID=%v, UserID=%v, CreatedAt=%v, ExpireAt=%v, CustomVal=%v, Parameters=%v, EventPayload=%v EventCount=%d", job.JobID, job.UserID, job.CreatedAt, job.ExpireAt, job.CustomVal, string(job.Parameters), string(job.EventPayload), job.EventCount)
}

func (job *JobT) sanitizeJson() {
	job.EventPayload = sanitizeJson(job.EventPayload)
	job.Parameters = sanitizeJson(job.Parameters)
}

// The struct fields need to be exposed to JSON package
type dataSetT struct {
	JobTable       string `json:"job"`
	JobStatusTable string `json:"status"`
	Index          string `json:"index"`
}

type dataSetRangeT struct {
	minJobID  int64
	maxJobID  int64
	startTime int64
	endTime   int64
	ds        dataSetT
}

// migrationState maintains the state required during the migration process
type migrationState struct {
	dsForNewEvents             dataSetT
	dsForImport                dataSetT
	lastDsForExport            dataSetT
	importLock                 *sync.RWMutex
	migrationMode              string
	fromVersion                int
	toVersion                  int
	nonExportedJobsCountByDS   map[string]int64
	doesDSHaveJobsToMigrateMap map[string]bool
}

/*
HandleT is the main type implementing the database for implementing
jobs. The caller must call the SetUp function on a HandleT object
*/
type HandleT struct {
	dbHandle                      *sql.DB
	ownerType                     OwnerType
	tablePrefix                   string
	datasetList                   []dataSetT
	datasetRangeList              []dataSetRangeT
	dsListLock                    lock.DSListLocker
	dsMigrationLock               sync.RWMutex
	MinDSRetentionPeriod          time.Duration
	MaxDSRetentionPeriod          time.Duration
	dsEmptyResultCache            map[dataSetT]map[string]map[string]map[string]map[string]cacheEntry // DS -> workspace -> customVal -> params -> state -> cacheEntry
	dsCacheLock                   sync.Mutex
	BackupSettings                *backupSettings
	jobsFileUploader              filemanager.FileManager
	statTableCount                stats.RudderStats
	statDSCount                   stats.RudderStats
	statNewDSPeriod               stats.RudderStats
	invalidCacheKeyStat           stats.RudderStats
	isStatNewDSPeriodInitialized  bool
	statDropDSPeriod              stats.RudderStats
	unionQueryTime                stats.RudderStats
	tablesQueriedStat             stats.RudderStats
	isStatDropDSPeriodInitialized bool
	migrationState                migrationState
	inProgressMigrationTargetDS   *dataSetT
	logger                        logger.LoggerI
	writeCapacity                 chan struct{}
	readCapacity                  chan struct{}
	registerStatusHandler         bool
	enableWriterQueue             bool
	enableReaderQueue             bool
	clearAll                      bool
	maxReaders                    int
	maxWriters                    int
	maxOpenConnections            int
	analyzeThreshold              int
	MaxDSSize                     *int
	backgroundCancel              context.CancelFunc
	backgroundGroup               *errgroup.Group
	maxBackupRetryTime            time.Duration
	preBackupHandlers             []prebackup.Handler
	// skipSetupDBSetup is useful for testing as we mock the database client
	// TODO: Remove this flag once we have test setup that uses real database
	skipSetupDBSetup bool

	// TriggerAddNewDS, TriggerMigrateDS is useful for triggering addNewDS to run from tests.
	// TODO: Ideally we should refactor the code to not use this override.
	TriggerAddNewDS  func() <-chan time.Time
	TriggerMigrateDS func() <-chan time.Time
	TriggerRefreshDS func() <-chan time.Time

	lifecycle struct {
		mu      sync.Mutex
		started bool
	}
}

// The struct which is written to the journal
type journalOpPayloadT struct {
	From []dataSetT `json:"from"`
	To   dataSetT   `json:"to"`
}

type ParameterFilterT struct {
	Name     string
	Value    string
	Optional bool
}

var dbInvalidJsonErrors = map[string]struct{}{
	"22P02": {},
	"22P05": {},
	"22025": {},
	"22019": {},
}

// registers the backup settings depending on jobdb type the gateway, the router and the processor
// masterBackupEnabled = true => all the jobsdb are eligible for backup
// instanceBackupEnabled = true => the individual jobsdb too is eligible for backup
// instanceBackupFailedAndAborted = true => the individual jobdb backsup failed and aborted jobs only
// pathPrefix = by default is the jobsdb table prefix, is the path appended before instanceID in s3 folder structure
func (jd *HandleT) registerBackUpSettings() {
	config.RegisterBoolConfigVariable(true, &masterBackupEnabled, true, "JobsDB.backup.enabled")
	config.RegisterBoolConfigVariable(false, &jd.BackupSettings.instanceBackupEnabled, true, fmt.Sprintf("JobsDB.backup.%v.enabled", jd.tablePrefix))
	config.RegisterBoolConfigVariable(false, &jd.BackupSettings.FailedOnly, false, fmt.Sprintf("JobsDB.backup.%v.failedOnly", jd.tablePrefix))
	config.RegisterStringConfigVariable(jd.tablePrefix, &pathPrefix, false, fmt.Sprintf("JobsDB.backup.%v.pathPrefix", jd.tablePrefix))
	config.RegisterDurationConfigVariable(10, &jd.maxBackupRetryTime, false, time.Minute, "JobsDB.backup.maxRetry")
	jd.BackupSettings.PathPrefix = strings.TrimSpace(pathPrefix)
}

// Some helper functions
func (jd *HandleT) assertError(err error) {
	if err != nil {
		jd.printLists(true)
		jd.logger.Fatal(jd.tablePrefix, jd.ownerType, jd.dsEmptyResultCache)
		panic(err)
	}
}

func (jd *HandleT) assertErrorAndRollbackTx(err error, tx *sql.Tx) {
	if err != nil {
		rollbackErr := tx.Rollback()
		if rollbackErr != nil {
			jd.logger.Errorf("Failed to rollback transaction: %v", rollbackErr)
		}
		jd.printLists(true)
		jd.logger.Fatal(jd.dsEmptyResultCache)
		panic(err)
	}
}

func (jd *HandleT) assert(cond bool, errorString string) {
	if !cond {
		jd.printLists(true)
		jd.logger.Fatal(jd.dsEmptyResultCache)
		panic(fmt.Errorf("[[ %s ]]: %s", jd.tablePrefix, errorString))
	}
}

func (jd *HandleT) Status() interface{} {
	statusObj := map[string]interface{}{
		"dataset-list":    jd.getDSList(),
		"dataset-ranges":  jd.getDSRangeList(),
		"backups-enabled": jd.BackupSettings.isBackupEnabled(),
	}
	emptyResults := make(map[string]interface{})
	for ds, entry := range jd.dsEmptyResultCache {
		emptyResults[ds.JobTable] = entry
	}
	statusObj["empty-results-cache"] = emptyResults

	if db.IsValidMigrationMode(jd.migrationState.migrationMode) {
		statusObj["migration-state"] = jd.migrationState
	}
	pendingEventMetrics := metric.GetManager().
		GetRegistry(metric.PUBLISHED_METRICS).
		GetMetricsByName(fmt.Sprintf(metric.JOBSDB_PENDING_EVENTS_COUNT, jd.tablePrefix))

	if len(pendingEventMetrics) == 0 {
		return statusObj
	}

	var pendingEvents []map[string]interface{}
	for _, pendingEvent := range pendingEventMetrics {
		count := pendingEvent.Value.(metric.Gauge).IntValue()
		if count != 0 {
			pendingEvents = append(pendingEvents, map[string]interface{}{
				"tags":  pendingEvent.Tags,
				"count": count,
			})
		}
	}
	statusObj["pending-events"] = pendingEvents

	return statusObj
}

type jobStateT struct {
	isValid    bool
	isTerminal bool
	State      string
}

// State definitions
var (
	// Not valid, Not terminal
	NotProcessed = jobStateT{isValid: false, isTerminal: false, State: "not_picked_yet"}

	// Valid, Not terminal
	Failed       = jobStateT{isValid: true, isTerminal: false, State: "failed"}
	Executing    = jobStateT{isValid: true, isTerminal: false, State: "executing"}
	Waiting      = jobStateT{isValid: true, isTerminal: false, State: "waiting"}
	WaitingRetry = jobStateT{isValid: true, isTerminal: false, State: "waiting_retry"}
	Migrating    = jobStateT{isValid: true, isTerminal: false, State: "migrating"}
	Importing    = jobStateT{isValid: true, isTerminal: false, State: "importing"}

	// Valid, Terminal
	Succeeded   = jobStateT{isValid: true, isTerminal: true, State: "succeeded"}
	Aborted     = jobStateT{isValid: true, isTerminal: true, State: "aborted"}
	Migrated    = jobStateT{isValid: true, isTerminal: true, State: "migrated"}
	WontMigrate = jobStateT{isValid: true, isTerminal: true, State: "wont_migrate"}

	validTerminalStates    []string
	validNonTerminalStates []string
)

// Adding a new state to this list, will require an enum change in postgres db.
var jobStates = []jobStateT{
	NotProcessed,
	Failed,
	Executing,
	Waiting,
	WaitingRetry,
	Migrating,
	Succeeded,
	Aborted,
	Migrated,
	WontMigrate,
	Importing,
}

// OwnerType for this jobsdb instance
type OwnerType string

const (
	// Read : Only Reader of this jobsdb instance
	Read OwnerType = "READ"
	// Write : Only Writer of this jobsdb instance
	Write OwnerType = "WRITE"
	// ReadWrite : Reader and Writer of this jobsdb instance
	ReadWrite OwnerType = ""
)

func init() {
	for _, js := range jobStates {
		if !js.isValid {
			continue
		}
		if js.isTerminal {
			validTerminalStates = append(validTerminalStates, js.State)
		} else {
			validNonTerminalStates = append(validNonTerminalStates, js.State)
		}
	}
}

var (
	host, user, password, dbname, sslmode, appName string
	port                                           int
)

var (
	maxDSSize, maxMigrateOnce, maxMigrateDSProbe int
	maxTableSize                                 int64
	jobDoneMigrateThres, jobStatusMigrateThres   float64
	jobMinRowsMigrateThres                       float64
	migrateDSLoopSleepDuration                   time.Duration
	addNewDSLoopSleepDuration                    time.Duration
	refreshDSListLoopSleepDuration               time.Duration
	backupCheckSleepDuration                     time.Duration
	cacheExpiration                              time.Duration
	useJoinForUnprocessed                        bool
	backupRowsBatchSize                          int64
	backupMaxTotalPayloadSize                    int64
	pkgLogger                                    logger.LoggerI
	skipZeroAssertionForMultitenant              bool
)

// Loads db config and migration related config from config file
func loadConfig() {
	host = config.GetEnv("JOBS_DB_HOST", "localhost")
	user = config.GetEnv("JOBS_DB_USER", "ubuntu")
	dbname = config.GetEnv("JOBS_DB_DB_NAME", "ubuntu")
	port, _ = strconv.Atoi(config.GetEnv("JOBS_DB_PORT", "5432"))
	password = config.GetEnv("JOBS_DB_PASSWORD", "ubuntu") // Reading secrets from
	sslmode = config.GetEnv("JOBS_DB_SSL_MODE", "disable")
	// Application Name can be any string of less than NAMEDATALEN characters (64 characters in a standard PostgreSQL build).
	// There is no need to truncate the string on our own though since PostgreSQL auto-truncates this identifier and issues a relevant notice if necessary.
	appName = misc.DefaultString("rudder-server").OnError(os.Hostname())

	/*Migration related parameters
	jobDoneMigrateThres: A DS is migrated when this fraction of the jobs have been processed
	jobStatusMigrateThres: A DS is migrated if the job_status exceeds this (* no_of_jobs)
	jobMinRowsMigrateThres: A DS with a low number of rows should be eligible for migration if the number of rows are
							less than jobMinRowsMigrateThres percent of maxDSSize (e.g. if jobMinRowsMigrateThres is 5
							then DSs that have less than 5% of maxDSSize are eligible for migration)
	maxDSSize: Maximum size of a DS. The process which adds new DS runs in the background
			(every few seconds) so a DS may go beyond this size
	maxMigrateOnce: Maximum number of DSs that are migrated together into one destination
	maxMigrateDSProbe: Maximum number of DSs that are checked from left to right if they are eligible for migration
	migrateDSLoopSleepDuration: How often is the loop (which checks for migrating DS) run
	addNewDSLoopSleepDuration: How often is the loop (which checks for adding new DS) run
	refreshDSListLoopSleepDuration: How often is the loop (which refreshes DSList) run
	maxTableSizeInMB: Maximum Table size in MB
	*/
	config.RegisterFloat64ConfigVariable(0.8, &jobDoneMigrateThres, true, "JobsDB.jobDoneMigrateThres")
	config.RegisterFloat64ConfigVariable(5, &jobStatusMigrateThres, true, "JobsDB.jobStatusMigrateThres")
	config.RegisterFloat64ConfigVariable(0.05, &jobMinRowsMigrateThres, true, "JobsDB.jobMinRowsMigrateThres")
	config.RegisterIntConfigVariable(100000, &maxDSSize, true, 1, "JobsDB.maxDSSize")
	config.RegisterIntConfigVariable(10, &maxMigrateOnce, true, 1, "JobsDB.maxMigrateOnce")
	config.RegisterIntConfigVariable(10, &maxMigrateDSProbe, true, 1, "JobsDB.maxMigrateDSProbe")
	config.RegisterInt64ConfigVariable(300, &maxTableSize, true, 1000000, "JobsDB.maxTableSizeInMB")
	config.RegisterInt64ConfigVariable(1000, &backupRowsBatchSize, true, 1, "JobsDB.backupRowsBatchSize")
	config.RegisterInt64ConfigVariable(64*bytesize.MB, &backupMaxTotalPayloadSize, true, 1, "JobsDB.maxBackupTotalPayloadSize")
	config.RegisterDurationConfigVariable(30, &migrateDSLoopSleepDuration, true, time.Second, []string{"JobsDB.migrateDSLoopSleepDuration", "JobsDB.migrateDSLoopSleepDurationInS"}...)
	config.RegisterDurationConfigVariable(5, &addNewDSLoopSleepDuration, true, time.Second, []string{"JobsDB.addNewDSLoopSleepDuration", "JobsDB.addNewDSLoopSleepDurationInS"}...)
	config.RegisterDurationConfigVariable(5, &refreshDSListLoopSleepDuration, true, time.Second, []string{"JobsDB.refreshDSListLoopSleepDuration", "JobsDB.refreshDSListLoopSleepDurationInS"}...)
	config.RegisterDurationConfigVariable(5, &backupCheckSleepDuration, true, time.Second, []string{"JobsDB.backupCheckSleepDuration", "JobsDB.backupCheckSleepDurationIns"}...)
	config.RegisterDurationConfigVariable(60, &cacheExpiration, true, time.Minute, []string{"JobsDB.cacheExpiration"}...)
	useJoinForUnprocessed = config.GetBool("JobsDB.useJoinForUnprocessed", true)
	config.RegisterBoolConfigVariable(false, &skipZeroAssertionForMultitenant, true, "JobsDB.skipZeroAssertionForMultitenant")
}

func Init2() {
	loadConfig()
	pkgLogger = logger.NewLogger().Child("jobsdb")
}

// GetConnectionString Returns Jobs DB connection configuration
func GetConnectionString() string {
	return fmt.Sprintf("host=%s port=%d user=%s "+
		"password=%s dbname=%s sslmode=%s application_name=%s",
		host, port, user, password, dbname, sslmode, appName)
}

type OptsFunc func(jd *HandleT)

// WithClearDB, if set to true it will remove all existing tables
func WithClearDB(clearDB bool) OptsFunc {
	return func(jd *HandleT) {
		jd.clearAll = clearDB
	}
}

func WithMigrationMode(mode string) OptsFunc {
	return func(jd *HandleT) {
		jd.migrationState.migrationMode = mode
	}
}

func WithStatusHandler() OptsFunc {
	return func(jd *HandleT) {
		jd.registerStatusHandler = true
	}
}

// WithPreBackupHandlers, sets pre-backup handlers
func WithPreBackupHandlers(preBackupHandlers []prebackup.Handler) OptsFunc {
	return func(jd *HandleT) {
		jd.preBackupHandlers = preBackupHandlers
	}
}

func NewForRead(tablePrefix string, opts ...OptsFunc) *HandleT {
	return newOwnerType(Read, tablePrefix, opts...)
}

func NewForWrite(tablePrefix string, opts ...OptsFunc) *HandleT {
	return newOwnerType(Write, tablePrefix, opts...)
}

func NewForReadWrite(tablePrefix string, opts ...OptsFunc) *HandleT {
	return newOwnerType(ReadWrite, tablePrefix, opts...)
}

func newOwnerType(ownerType OwnerType, tablePrefix string, opts ...OptsFunc) *HandleT {
	j := &HandleT{
		ownerType:   ownerType,
		tablePrefix: tablePrefix,
		// default values:
		migrationState: migrationState{
			migrationMode: "",
			importLock:    &sync.RWMutex{},
		},
	}

	for _, fn := range opts {
		fn(j)
	}

	j.init()

	return j
}

/*
Setup is used to initialize the HandleT structure.
clearAll = True means it will remove all existing tables
tablePrefix must be unique and is used to separate
multiple users of JobsDB
*/
func (jd *HandleT) Setup(
	ownerType OwnerType, clearAll bool, tablePrefix, migrationMode string,
	registerStatusHandler bool, preBackupHandlers []prebackup.Handler,
) error {
	jd.ownerType = ownerType
	jd.clearAll = clearAll
	jd.tablePrefix = tablePrefix
	jd.migrationState.migrationMode = migrationMode
	jd.registerStatusHandler = registerStatusHandler
	jd.preBackupHandlers = preBackupHandlers

	jd.init()
	return jd.Start()
}

func (jd *HandleT) init() {
	if jd.MaxDSSize == nil {
		// passing `maxDSSize` by reference, so it can be hot reloaded
		jd.MaxDSSize = &maxDSSize
	}

	if jd.TriggerAddNewDS == nil {
		jd.TriggerAddNewDS = func() <-chan time.Time {
			return time.After(addNewDSLoopSleepDuration)
		}
	}

	if jd.TriggerMigrateDS == nil {
		jd.TriggerMigrateDS = func() <-chan time.Time {
			return time.After(migrateDSLoopSleepDuration)
		}
	}

	if jd.TriggerRefreshDS == nil {
		jd.TriggerRefreshDS = func() <-chan time.Time {
			return time.After(refreshDSListLoopSleepDuration)
		}
	}

	// Initialize dbHandle if not already set
	if jd.dbHandle == nil {
		var err error
		psqlInfo := GetConnectionString()
		sqlDB, err := sql.Open("postgres", psqlInfo)
		jd.assertError(err)

		defer func() {
			if !jd.enableReaderQueue || !jd.enableWriterQueue {
				sqlDB.SetMaxOpenConns(jd.maxOpenConnections)
				return
			}
			maxOpenConnections := 2 // buffer
			maxOpenConnections += jd.maxReaders + jd.maxWriters
			switch jd.ownerType {
			case Read:
				maxOpenConnections += 3 // backup, migrate, refreshDsList
			case Write:
				maxOpenConnections += 1 // addNewDS
			case ReadWrite:
				maxOpenConnections += 4 // backup, migrate, addNewDS, archive
			}
			if maxOpenConnections < jd.maxOpenConnections {
				sqlDB.SetMaxOpenConns(maxOpenConnections)
			} else {
				sqlDB.SetMaxOpenConns(jd.maxOpenConnections)
			}
		}()

		err = sqlDB.Ping()
		jd.assertError(err)

		jd.dbHandle = sqlDB
	}

	jd.workersAndAuxSetup()
}

func (jd *HandleT) workersAndAuxSetup() {
	jd.assert(jd.tablePrefix != "", "tablePrefix received is empty")

	jd.logger = pkgLogger.Child(jd.tablePrefix)
	jd.dsEmptyResultCache = map[dataSetT]map[string]map[string]map[string]map[string]cacheEntry{}
	if jd.registerStatusHandler {
		admin.RegisterStatusHandler(jd.tablePrefix+"-jobsdb", jd)
	}
	jd.BackupSettings = &backupSettings{}
	jd.registerBackUpSettings()

	jd.logger.Infof("Connected to %s DB", jd.tablePrefix)

	jd.statTableCount = stats.DefaultStats.NewStat(fmt.Sprintf("jobsdb.%s_tables_count", jd.tablePrefix), stats.GaugeType)
	jd.statDSCount = stats.NewTaggedStat("jobsdb.tables_count", stats.GaugeType, stats.Tags{"customVal": jd.tablePrefix})
	jd.tablesQueriedStat = stats.NewTaggedStat("tables_queried_gauge", stats.GaugeType, stats.Tags{
		"state":     "nonterminal",
		"customVal": jd.tablePrefix,
	})
	jd.unionQueryTime = stats.NewTaggedStat("union_query_time", stats.TimerType, stats.Tags{
		"state":     "nonterminal",
		"customVal": jd.tablePrefix,
	})
	jd.statNewDSPeriod = stats.NewTaggedStat("jobsdb.new_ds_period", stats.TimerType, stats.Tags{"customVal": jd.tablePrefix})
	jd.statDropDSPeriod = stats.NewTaggedStat("jobsdb.drop_ds_period", stats.TimerType, stats.Tags{"customVal": jd.tablePrefix})
	jd.invalidCacheKeyStat = stats.NewTaggedStat("jobsdb.invalid_cache_key", stats.CountType, stats.Tags{"customVal": jd.tablePrefix})

	enableWriterQueueKeys := []string{"JobsDB." + jd.tablePrefix + "." + "enableWriterQueue", "JobsDB." + "enableWriterQueue"}
	config.RegisterBoolConfigVariable(true, &jd.enableWriterQueue, true, enableWriterQueueKeys...)
	enableReaderQueueKeys := []string{"JobsDB." + jd.tablePrefix + "." + "enableReaderQueue", "JobsDB." + "enableReaderQueue"}
	config.RegisterBoolConfigVariable(true, &jd.enableReaderQueue, true, enableReaderQueueKeys...)
	maxWritersKeys := []string{"JobsDB." + jd.tablePrefix + "." + "maxWriters", "JobsDB." + "maxWriters"}
	config.RegisterIntConfigVariable(1, &jd.maxWriters, false, 1, maxWritersKeys...)
	maxReadersKeys := []string{"JobsDB." + jd.tablePrefix + "." + "maxReaders", "JobsDB." + "maxReaders"}
	config.RegisterIntConfigVariable(3, &jd.maxReaders, false, 1, maxReadersKeys...)
	maxOpenConnectionsKeys := []string{"JobsDB." + jd.tablePrefix + "." + "maxOpenConnections", "JobsDB." + "maxOpenConnections"}
	config.RegisterIntConfigVariable(20, &jd.maxOpenConnections, false, 1, maxOpenConnectionsKeys...)
	analyzeThresholdKeys := []string{"JobsDB." + jd.tablePrefix + "." + "analyzeThreshold", "JobsDB." + "analyzeThreshold"}
	config.RegisterIntConfigVariable(30000, &jd.analyzeThreshold, false, 1, analyzeThresholdKeys...)

	minDSRetentionPeriodKeys := []string{"JobsDB." + jd.tablePrefix + "." + "minDSRetention", "JobsDB." + "minDSRetention"}
	config.RegisterDurationConfigVariable(0, &jd.MinDSRetentionPeriod, true, time.Minute, minDSRetentionPeriodKeys...)
	maxDSRetentionPeriodKeys := []string{"JobsDB." + jd.tablePrefix + "." + "maxDSRetention", "JobsDB." + "maxDSRetention"}
	config.RegisterDurationConfigVariable(90, &jd.MaxDSRetentionPeriod, true, time.Minute, maxDSRetentionPeriodKeys...)
}

// Start starts the jobsdb worker and housekeeping (migration, archive) threads.
// Start should be called before any other jobsdb methods are called.
func (jd *HandleT) Start() error {
	jd.lifecycle.mu.Lock()
	defer jd.lifecycle.mu.Unlock()
	if jd.lifecycle.started {
		return nil
	}
	defer func() { jd.lifecycle.started = true }()

	jd.writeCapacity = make(chan struct{}, jd.maxWriters)
	jd.readCapacity = make(chan struct{}, jd.maxReaders)

	ctx, cancel := context.WithCancel(context.Background())
	g, ctx := errgroup.WithContext(ctx)

	jd.backgroundCancel = cancel
	jd.backgroundGroup = g

	if !jd.skipSetupDBSetup {
		jd.setUpForOwnerType(ctx, jd.ownerType, jd.clearAll)

		// Avoid clearing the database, if .Start() is called again.
		jd.clearAll = false
	}
	return nil
}

func (jd *HandleT) setUpForOwnerType(ctx context.Context, ownerType OwnerType, clearAll bool) {
	jd.dsListLock.WithLock(func(l lock.DSListLockToken) {
		switch ownerType {
		case Read:
			jd.readerSetup(ctx, l)
		case Write:
			jd.setupDatabaseTables(l, clearAll)
			jd.writerSetup(ctx, l)
		case ReadWrite:
			jd.setupDatabaseTables(l, clearAll)
			jd.readerWriterSetup(ctx, l)
		}
	})
}

func (jd *HandleT) startBackupDSLoop(ctx context.Context) {
	var err error
	jd.jobsFileUploader, err = jd.getFileUploader(ctx)
	if err != nil {
		jd.logger.Errorf("failed to get a file uploader for %s", jd.tablePrefix)
		return
	}
	jd.backgroundGroup.Go(misc.WithBugsnag(func() error {
		jd.backupDSLoop(ctx)
		return nil
	}))
}

func (jd *HandleT) startMigrateDSLoop(ctx context.Context) {
	jd.backgroundGroup.Go(misc.WithBugsnag(func() error {
		jd.migrateDSLoop(ctx)
		return nil
	}))
}

func (jd *HandleT) readerSetup(ctx context.Context, l lock.DSListLockToken) {
	jd.recoverFromJournal(Read)

	// This is a thread-safe operation.
	// Even if two different services (gateway and processor) perform this operation, there should not be any problem.
	jd.recoverFromJournal(ReadWrite)

	jd.refreshDSRangeList(l)

	g := jd.backgroundGroup

	g.Go(misc.WithBugsnag(func() error {
		jd.refreshDSListLoop(ctx)
		return nil
	}))

	jd.startBackupDSLoop(ctx)
	jd.startMigrateDSLoop(ctx)

	g.Go(misc.WithBugsnag(func() error {
		runArchiver(ctx, jd.tablePrefix, jd.dbHandle)
		return nil
	}))
}

func (jd *HandleT) writerSetup(ctx context.Context, l lock.DSListLockToken) {
	jd.recoverFromJournal(Write)
	// This is a thread-safe operation.
	// Even if two different services (gateway and processor) perform this operation, there should not be any problem.
	jd.recoverFromJournal(ReadWrite)

	jd.refreshDSRangeList(l)
	// If no DS present, add one
	if len(jd.getDSList()) == 0 {
		jd.addNewDS(l, newDataSet(jd.tablePrefix, jd.computeNewIdxForAppend(l)))
	}

	jd.backgroundGroup.Go(misc.WithBugsnag(func() error {
		jd.addNewDSLoop(ctx)
		return nil
	}))
}

func (jd *HandleT) readerWriterSetup(ctx context.Context, l lock.DSListLockToken) {
	jd.recoverFromJournal(Read)

	jd.writerSetup(ctx, l)

	jd.startBackupDSLoop(ctx)
	jd.startMigrateDSLoop(ctx)

	jd.backgroundGroup.Go(misc.WithBugsnag(func() error {
		runArchiver(ctx, jd.tablePrefix, jd.dbHandle)
		return nil
	}))
}

// Stop stops the background goroutines and waits until they finish.
// Stop should be called once only after Start.
// Only Start and Close can be called after Stop.
func (jd *HandleT) Stop() {
	jd.lifecycle.mu.Lock()
	defer jd.lifecycle.mu.Unlock()
	if jd.lifecycle.started {
		defer func() { jd.lifecycle.started = false }()
		jd.backgroundCancel()
		_ = jd.backgroundGroup.Wait()
	}
}

// TearDown stops the background goroutines,
//
//	waits until they finish and closes the database.
func (jd *HandleT) TearDown() {
	jd.Stop()
	jd.Close()
}

// Close closes the database connection.
//
//	Stop should be called before Close.
func (jd *HandleT) Close() {
	_ = jd.dbHandle.Close()
}

/*
Function to return an ordered list of datasets and datasetRanges
Most callers use the in-memory list of dataset and datasetRanges
Caller must have the dsListLock readlocked
*/
func (jd *HandleT) getDSList() []dataSetT {
	return jd.datasetList
}

// refreshDSList refreshes the ds list from the database
func (jd *HandleT) refreshDSList(l lock.DSListLockToken) []dataSetT {
	jd.assert(l != nil, "cannot refresh DS list without a valid lock token")
	// Reset the global list
	jd.datasetList = nil
	jd.datasetList = getDSList(jd, jd.dbHandle, jd.tablePrefix)

	// report table count metrics before shrinking the datasetList
	jd.statTableCount.Gauge(len(jd.datasetList))
	jd.statDSCount.Gauge(len(jd.datasetList))

	// if the owner of this jobsdb is a writer, then shrinking datasetList to have only last two datasets
	// this shrank datasetList is used to compute DSRangeList
	// This is done because, writers don't care about the left datasets in the sorted datasetList
	if jd.ownerType == Write {
		if len(jd.datasetList) > 2 {
			jd.datasetList = jd.datasetList[len(jd.datasetList)-2 : len(jd.datasetList)]
		}
	}

	return jd.datasetList
}

func (jd *HandleT) getDSRangeList() []dataSetRangeT {
	return jd.datasetRangeList
}

// refreshDSRangeList first refreshes the DS list and then calculate the DS range list
func (jd *HandleT) refreshDSRangeList(l lock.DSListLockToken) {
	var minID, maxID sql.NullInt64
	var prevMax int64

	// At this point we must have write-locked dsListLock
	dsList := jd.refreshDSList(l)

	jd.datasetRangeList = nil

	for idx, ds := range dsList {
		jd.assert(ds.Index != "", "ds.Index is empty")
		sqlStatement := fmt.Sprintf(`SELECT MIN(job_id), MAX(job_id) FROM %q`, ds.JobTable)
		// Note: Using Query instead of QueryRow, because the sqlmock library doesn't have support for QueryRow
		rows, err := jd.dbHandle.Query(sqlStatement)
		jd.assertError(err)
		for rows.Next() {
			err := rows.Scan(&minID, &maxID)
			jd.assertError(err)
			break
		}
		_ = rows.Close()
		jd.logger.Debug(sqlStatement, minID, maxID)

		_ = rows.Close()
		// We store ranges EXCEPT for
		// 1. the last element (which is being actively written to)
		// 2. Migration target ds

		// Skipping asserts and updating prevMax if a ds is found to be empty
		// Happens if this function is called between addNewDS and populating data in two scenarios
		// Scenario-1: During internal migrations
		// Scenario-2: During scaleup scaledown
		if !minID.Valid || !maxID.Valid {
			continue
		}

		if idx < len(dsList)-1 && (jd.inProgressMigrationTargetDS == nil || jd.inProgressMigrationTargetDS.Index != ds.Index) {
			// TODO: Cleanup - Remove the line below and jd.inProgressMigrationTargetDS
			jd.assert(minID.Valid && maxID.Valid, fmt.Sprintf("minID.Valid: %v, maxID.Valid: %v. Either of them is false for table: %s", minID.Valid, maxID.Valid, ds.JobTable))
			jd.assert(idx == 0 || prevMax < minID.Int64, fmt.Sprintf("idx: %d != 0 and prevMax: %d >= minID.Int64: %v of table: %s", idx, prevMax, minID.Int64, ds.JobTable))
			jd.datasetRangeList = append(jd.datasetRangeList,
				dataSetRangeT{
					minJobID: minID.Int64,
					maxJobID: maxID.Int64,
					ds:       ds,
				})
			prevMax = maxID.Int64
		}
	}
}

/*
Functions for checking when DB is full or DB needs to be migrated.
We migrate the DB ONCE most of the jobs have been processed (succeeded/aborted)
Or when the job_status table gets too big because of lots of retries/failures
*/

func (jd *HandleT) checkIfMigrateDS(ds dataSetT) (
	migrate, small bool, recordsLeft int,
) {
	queryStat := stats.NewTaggedStat("migration_ds_check", stats.TimerType, stats.Tags{"customVal": jd.tablePrefix})
	queryStat.Start()
	defer queryStat.End()

	var delCount, totalCount, statusCount int
	sqlStatement := fmt.Sprintf(`SELECT COUNT(*) from %q`, ds.JobTable)
	row := jd.dbHandle.QueryRow(sqlStatement)
	err := row.Scan(&totalCount)
	jd.assertError(err)

	// Jobs which have either succeeded or expired
	sqlStatement = fmt.Sprintf(`SELECT COUNT(DISTINCT(job_id))
                                      from %q
                                      WHERE job_state IN ('%s')`,
		ds.JobStatusTable, strings.Join(validTerminalStates, "', '"))
	row = jd.dbHandle.QueryRow(sqlStatement)
	err = row.Scan(&delCount)
	jd.assertError(err)

	// Total number of job status. If this table grows too big (e.g. a lot of retries)
	// we migrate to a new table and get rid of old job status
	sqlStatement = fmt.Sprintf(`SELECT COUNT(*) from %q`, ds.JobStatusTable)
	row = jd.dbHandle.QueryRow(sqlStatement)
	err = row.Scan(&statusCount)
	jd.assertError(err)

	if totalCount == 0 {
		jd.assert(
			delCount == 0 && statusCount == 0,
			fmt.Sprintf("delCount: %d, statusCount: %d. Either of them is not 0", delCount, statusCount))
		return false, false, 0
	}

	recordsLeft = totalCount - delCount

	// If records are newer than what is required. One example use case is
	// gateway DB where records are kept to dedup

	var minCreatedAt, maxCreatedAt time.Time
	sqlStatement = fmt.Sprintf(`SELECT MIN(created_at), MAX(created_at) from %q`, ds.JobTable)
	row = jd.dbHandle.QueryRow(sqlStatement)
	err = row.Scan(&minCreatedAt, &maxCreatedAt)
	jd.assertError(err)

	if jd.MinDSRetentionPeriod > 0 && time.Since(maxCreatedAt) < jd.MinDSRetentionPeriod {
		return false, false, recordsLeft
	}

	if jd.MaxDSRetentionPeriod > 0 && time.Since(minCreatedAt) > jd.MaxDSRetentionPeriod {
		return true, false, recordsLeft
	}

	smallThreshold := jobMinRowsMigrateThres * float64(*jd.MaxDSSize)
	isSmall := func() bool {
		return float64(totalCount) < smallThreshold && float64(statusCount) < smallThreshold
	}

	if (float64(delCount)/float64(totalCount) > jobDoneMigrateThres) ||
		(float64(statusCount)/float64(totalCount) > jobStatusMigrateThres) {
		return true, isSmall(), recordsLeft
	}

	if isSmall() {
		return true, true, recordsLeft
	}

	return false, false, recordsLeft
}

func (jd *HandleT) getTableRowCount(jobTable string) int {
	var count int

	sqlStatement := fmt.Sprintf(`SELECT COUNT(*) from %q`, jobTable)
	row := jd.dbHandle.QueryRow(sqlStatement)
	err := row.Scan(&count)
	jd.assertError(err)
	return count
}

func (jd *HandleT) getTableSize(jobTable string) int64 {
	var tableSize int64

	sqlStatement := fmt.Sprintf(`SELECT PG_TOTAL_RELATION_SIZE('%s')`, jobTable)
	row := jd.dbHandle.QueryRow(sqlStatement)
	err := row.Scan(&tableSize)
	jd.assertError(err)
	return tableSize
}

func (jd *HandleT) checkIfFullDS(ds dataSetT) bool {
	var full bool
	jd.assertError(jd.WithTx(func(tx *sql.Tx) error {
		var err error
		full, err = jd.checkIfFullDSInTx(tx, ds)
		if err != nil {
			return err
		}
		return nil
	}))
	return full
}

func (jd *HandleT) checkIfFullDSInTx(tx *sql.Tx, ds dataSetT) (bool, error) {
	var minJobCreatedAt sql.NullTime
	sqlStatement := fmt.Sprintf(`SELECT MIN(created_at) FROM %q`, ds.JobTable)
	row := tx.QueryRow(sqlStatement)
	err := row.Scan(&minJobCreatedAt)
	if err != nil && err != sql.ErrNoRows {
		return false, err
	}
	if err == nil && minJobCreatedAt.Valid && time.Since(minJobCreatedAt.Time) > jd.MaxDSRetentionPeriod {
		return true, nil
	}

	tableSize := jd.getTableSize(ds.JobTable)
	if tableSize > maxTableSize {
		jd.logger.Infof("[JobsDB] %s is full in size. Count: %v, Size: %v", ds.JobTable, jd.getTableRowCount(ds.JobTable), tableSize)
		return true, nil
	}

	totalCount := jd.getTableRowCount(ds.JobTable)
	if totalCount > *jd.MaxDSSize {
		jd.logger.Infof("[JobsDB] %s is full by rows. Count: %v, Size: %v", ds.JobTable, totalCount, jd.getTableSize(ds.JobTable))
		return true, nil
	}

	return false, nil
}

/*
Function to add a new dataset. DataSet can be added to the end (e.g when last
becomes full OR in between during migration. DataSets are assigned numbers
monotonically when added  to end. So, with just add to end, numbers would be
like 1,2,3,4, and so on. These are called level0 datasets. And the Index is
called level0 Index
During internal migration, we add datasets in between. In the example above, if we migrate
1 & 2, we would need to create a new DS between 2 & 3. This is assigned the number 2_1.
This is called a level1 dataset and the Index (2_1) is called level1
Index. We may migrate 2_1 into 2_2 and so on so there may be multiple level 1 datasets.

Immediately after creating a level_1 dataset (2_1 above), everything prior to it is
deleted.
Hence, there should NEVER be any requirement for having more than two levels.

There is an exception to this. In case of cross node migration during a scale up/down,
we continue to accept new events in level0 datasets. To maintain the ordering guarantee,
we write the imported jobs to the previous level1 datasets. Now if an internal migration
is to happen on one of the level1 dataset, we have to migrate them to level2 dataset

Eg. When the node has 1, 2, 3, 4 data sets and an import is triggered, new events start
going to 5, 6, 7... so on. And the imported data start going to 4_1, 4_2, 4_3... so on
Now if an internal migration is to happen and we migrate 1, 2, 3, 4, 4_1, we need to
create a newDS between 4_1 and 4_2. This is assigned to 4_1_1, 4_1_2 and so on.
*/

func mapDSToLevel(ds dataSetT) (levelInt int, levelVals []int, err error) {
	indexStr := strings.Split(ds.Index, "_")
	// Currently we don't have a scenario where we need more than 3 levels.
	if len(indexStr) > 3 {
		err = fmt.Errorf("len(indexStr): %d > 3", len(indexStr))
		return
	}
	for _, str := range indexStr {
		levelInt, err = strconv.Atoi(str)
		if err != nil {
			return
		}
		levelVals = append(levelVals, levelInt)
	}
	return len(levelVals), levelVals, nil
}

func newDataSet(tablePrefix, dsIdx string) dataSetT {
	jobTable := fmt.Sprintf("%s_jobs_%s", tablePrefix, dsIdx)
	jobStatusTable := fmt.Sprintf("%s_job_status_%s", tablePrefix, dsIdx)
	return dataSetT{
		JobTable:       jobTable,
		JobStatusTable: jobStatusTable,
		Index:          dsIdx,
	}
}

func (jd *HandleT) addNewDS(l lock.DSListLockToken, ds dataSetT) {
	err := jd.WithTx(func(tx *sql.Tx) error {
		return jd.addNewDSInTx(tx, l, jd.refreshDSList(l), ds)
	})
	jd.assertError(err)
	jd.refreshDSRangeList(l)
}

// NOTE: If addNewDSInTx is directly called, make sure to explicitly call refreshDSRangeList(l) to update the DS list in cache, once transaction has completed.
func (jd *HandleT) addNewDSInTx(tx *sql.Tx, l lock.DSListLockToken, dsList []dataSetT, ds dataSetT) error {
	if l == nil {
		return errors.New("nil ds list lock token provided")
	}
	jd.logger.Infof("Creating new DS %+v", ds)
	queryStat := stats.NewTaggedStat("add_new_ds", stats.TimerType, stats.Tags{"customVal": jd.tablePrefix})
	queryStat.Start()
	defer queryStat.End()
	err := jd.createDSInTx(tx, ds)
	if err != nil {
		return err
	}
	err = jd.setSequenceNumberInTx(tx, l, dsList, ds.Index)
	if err != nil {
		return err
	}
	// Tracking time interval between new ds creations. Hence calling end before start
	if jd.isStatNewDSPeriodInitialized {
		jd.statNewDSPeriod.End()
	}
	jd.statNewDSPeriod.Start()
	jd.isStatNewDSPeriodInitialized = true

	return nil
}

func (jd *HandleT) addDS(ds dataSetT) {
	jd.logger.Infof("Creating DS %+v", ds)
	queryStat := stats.NewTaggedStat("add_new_ds", stats.TimerType, stats.Tags{"customVal": jd.tablePrefix})
	queryStat.Start()
	defer queryStat.End()
	jd.assertError(jd.WithTx(func(tx *sql.Tx) error {
		return jd.createDSInTx(tx, ds)
	}))
}

// mustDropDS drops a dataset and panics if it fails to do so
func (jd *HandleT) mustDropDS(ds dataSetT) {
	err := jd.dropDS(ds)
	jd.assertError(err)
}

func (jd *HandleT) computeNewIdxForAppend(l lock.DSListLockToken) string {
	dList := jd.refreshDSList(l)
	return jd.doComputeNewIdxForAppend(dList)
}

func (jd *HandleT) doComputeNewIdxForAppend(dList []dataSetT) string {
	newDSIdx := ""
	if len(dList) == 0 {
		newDSIdx = "1"
	} else {
		levels, levelVals, err := mapDSToLevel(dList[len(dList)-1])
		jd.assertError(err)
		// Last one can only be Level0
		jd.assert(levels == 1, fmt.Sprintf("levels:%d != 1", levels))
		newDSIdx = fmt.Sprintf("%d", levelVals[0]+1)
	}
	return newDSIdx
}

func (jd *HandleT) computeNewIdxForInterNodeMigration(l lock.DSListLockToken, insertBeforeDS dataSetT) string { // ClusterMigration
	jd.logger.Debugf("computeNewIdxForInterNodeMigration, insertBeforeDS : %v", insertBeforeDS)
	dList := jd.refreshDSList(l)
	newIdx, err := computeIdxForClusterMigration(jd.tablePrefix, dList, insertBeforeDS)
	jd.assertError(err)
	return newIdx
}

func computeIdxForClusterMigration(tablePrefix string, dList []dataSetT, insertBeforeDS dataSetT) (newDSIdx string, err error) {
	pkgLogger.Debugf("dlist in which we are trying to find %v is %v", insertBeforeDS, dList)
	if len(dList) <= 0 {
		return "", fmt.Errorf("len(dList): %d <= 0", len(dList))
	}
	for idx, ds := range dList {
		if ds.Index == insertBeforeDS.Index {
			var levels int
			var levelVals []int
			levels, levelVals, err = mapDSToLevel(ds)
			if err != nil {
				return
			}
			if levels != 1 {
				err = fmt.Errorf("insertBeforeDS called for ds : %s_%s. insertBeforeDS should always be called for dsForNewEvents and this should always be a Level0 dataset", tablePrefix, ds.Index)
				return
			}
			var (
				levelsPre    int
				levelPreVals []int
			)
			if idx == 0 {
				pkgLogger.Debugf("idx = 0 case with insertForImport and ds at idx 0 is %v", ds)
				levelsPre = 1
				levelPreVals = []int{levelVals[0] - 1}
			} else {
				pkgLogger.Debugf("ds to insert before found in dList is %v", ds)
				levelsPre, levelPreVals, err = mapDSToLevel(dList[idx-1])
				if err != nil {
					return
				}
			}
			if levelPreVals[0] >= levelVals[0] {
				err = fmt.Errorf("first level val of previous ds should be less than the first(and only) levelVal of insertBeforeDS. Found %s_%d and %s_%s instead", tablePrefix, levelPreVals[0], tablePrefix, ds.Index)
				return
			}
			switch levelsPre {
			case 1:
				/*
					| prevDS    | insertBeforeDS | newDSIdx |
					| --------- | -------------- | -------- |
					| 0         | 1              | 0_1      |
				*/
				newDSIdx = fmt.Sprintf("%d_%d", levelPreVals[0], 1)
			case 2:
				/*
					| prevDS    | insertBeforeDS | newDSIdx |
					| --------- | -------------- | -------- |
					| 0_1       | 1              | 0_2      |
				*/

				newDSIdx = fmt.Sprintf("%d_%d", levelPreVals[0], levelPreVals[1]+1)
			default:
				err = fmt.Errorf("The previous ds can only be a Level0 or Level1. Found %s_%s instead", tablePrefix, dList[idx-1].Index)
				return

			}
		}
	}
	return
}

// Tries to give a slice between before and after by incrementing last value in before. If the order doesn't maintain, it adds a level and recurses.
func computeInsertVals(before, after []string) ([]string, error) {
	for {
		if before == nil || after == nil {
			return nil, fmt.Errorf("before or after is nil")
		}
		// Safe check: In the current jobsdb implementation, indices don't go more
		// than 3 levels deep. Breaking out of the loop if the before is of size more than 4.
		if len(before) > 4 {
			return before, fmt.Errorf("can't compute insert index due to bad inputs. before: %v, after: %v", before, after)
		}

		calculatedVals := make([]string, len(before))
		copy(calculatedVals, before)
		lastVal, err := strconv.Atoi(calculatedVals[len(calculatedVals)-1])
		if err != nil {
			return calculatedVals, err
		}
		// Just increment the last value of the index as a possible candidate
		calculatedVals[len(calculatedVals)-1] = fmt.Sprintf("%d", lastVal+1)
		var equals bool
		if len(calculatedVals) == len(after) {
			equals = true
			for k := 0; k < len(calculatedVals); k++ {
				if calculatedVals[k] == after[k] {
					continue
				}
				equals = false
			}
		}
		if !equals {
			comparison, err := dsComparitor(calculatedVals, after)
			if err != nil {
				return calculatedVals, err
			}
			if !comparison {
				return calculatedVals, fmt.Errorf("computed index is invalid. before: %v, after: %v, calculatedVals: %v", before, after, calculatedVals)
			}
		}
		// Only when the index starts with 0, we allow three levels and when we are using the legacy migration
		// In all other cases, we allow only two levels
		var comparatorBool bool
		if skipZeroAssertionForMultitenant {
			comparatorBool = len(calculatedVals) == 2
		} else {
			comparatorBool = (before[0] == "0" && len(calculatedVals) == 3) ||
				(before[0] != "0" && len(calculatedVals) == 2)
		}

		if comparatorBool {
			if equals {
				return calculatedVals, fmt.Errorf("calculatedVals and after are same. computed index is invalid. before: %v, after: %v, calculatedVals: %v", before, after, calculatedVals)
			} else {
				return calculatedVals, nil
			}
		}

		before = append(before, "0")
	}
}

func computeInsertIdx(beforeIndex, afterIndex string) (string, error) {
	comparison, err := dsComparitor(strings.Split(beforeIndex, "_"), strings.Split(afterIndex, "_"))
	if err != nil {
		return "", fmt.Errorf("Error while comparing beforeIndex: %s and afterIndex: %s with error : %w", beforeIndex, afterIndex, err)
	}
	if !comparison {
		return "", fmt.Errorf("Not a valid insert request between %s and %s", beforeIndex, afterIndex)
	}

	// No dataset should have 0 as the index.
	// 0_1, 0_2 are allowed.
	if beforeIndex == "0" && !skipZeroAssertionForMultitenant {
		return "", fmt.Errorf("Unsupported beforeIndex: %s", beforeIndex)
	}

	beforeVals := strings.Split(beforeIndex, "_")
	afterVals := strings.Split(afterIndex, "_")
	calculatedInsertVals, err := computeInsertVals(beforeVals, afterVals)
	if err != nil {
		return "", fmt.Errorf("Failed to calculate InserVals with error: %w", err)
	}
	calculatedIdx := strings.Join(calculatedInsertVals, "_")
	if len(calculatedInsertVals) > 3 {
		return "", fmt.Errorf("We don't expect a ds to be computed to Level3. We got %s while trying to insert between %s and %s", calculatedIdx, beforeIndex, afterIndex)
	}

	return calculatedIdx, nil
}

func (jd *HandleT) computeNewIdxForIntraNodeMigration(l lock.DSListLockToken, insertBeforeDS dataSetT) string { // Within the node
	jd.logger.Debugf("computeNewIdxForIntraNodeMigration, insertBeforeDS : %v", insertBeforeDS)
	dList := jd.refreshDSList(l)
	jd.logger.Debugf("dlist in which we are trying to find %v is %v", insertBeforeDS, dList)
	newDSIdx := ""
	var err error
	jd.assert(len(dList) > 0, fmt.Sprintf("len(dList): %d <= 0", len(dList)))
	for idx, ds := range dList {
		if ds.Index == insertBeforeDS.Index {
			jd.assert(idx > 0, "We never want to insert before first dataset")
			newDSIdx, err = computeInsertIdx(dList[idx-1].Index, insertBeforeDS.Index)
			jd.assertError(err)
		}
	}
	return newDSIdx
}

type transactionHandler interface {
	Exec(string, ...interface{}) (sql.Result, error)
	Prepare(query string) (*sql.Stmt, error)
	// If required, add other definitions that are common between *sql.DB and *sql.Tx
	// Never include Commit and Rollback in this interface
	// That ensures that whoever is acting on a transactionHandler can't commit or rollback
	// Only the function that passes *sql.Tx should do the commit or rollback based on the error it receives
}

func (jd *HandleT) createDSInTx(tx *sql.Tx, newDS dataSetT) error {
	// Mark the start of operation. If we crash somewhere here, we delete the
	// DS being added
	opPayload, err := json.Marshal(&journalOpPayloadT{To: newDS})
	if err != nil {
		return err
	}

	opID, err := jd.JournalMarkStartInTx(tx, addDSOperation, opPayload)
	if err != nil {
		return err
	}

	// Create the jobs and job_status tables
	sqlStatement := fmt.Sprintf(`CREATE TABLE %q (
                                      job_id BIGSERIAL PRIMARY KEY,
									  workspace_id TEXT NOT NULL DEFAULT '',
									  uuid UUID NOT NULL,
									  user_id TEXT NOT NULL,
									  parameters JSONB NOT NULL,
                                      custom_val VARCHAR(64) NOT NULL,
                                      event_payload JSONB NOT NULL,
									  event_count INTEGER NOT NULL DEFAULT 1,
                                      created_at TIMESTAMP NOT NULL DEFAULT NOW(),
                                      expire_at TIMESTAMP NOT NULL DEFAULT NOW());`, newDS.JobTable)

	_, err = tx.ExecContext(context.TODO(), sqlStatement)
	if err != nil {
		return err
	}

	// TODO : Evaluate a way to handle indexes only for particular tables
	if jd.tablePrefix == "rt" {
		sqlStatement = fmt.Sprintf(`CREATE INDEX IF NOT EXISTS "customval_workspace_%s" ON %q (custom_val,workspace_id)`, newDS.Index, newDS.JobTable)
		_, err = tx.ExecContext(context.TODO(), sqlStatement)
		if err != nil {
			return err
		}
	}

	sqlStatement = fmt.Sprintf(`CREATE TABLE %q (
                                     id BIGSERIAL,
                                     job_id BIGINT REFERENCES %q(job_id),
                                     job_state VARCHAR(64),
                                     attempt SMALLINT,
                                     exec_time TIMESTAMP,
                                     retry_time TIMESTAMP,
                                     error_code VARCHAR(32),
                                     error_response JSONB DEFAULT '{}'::JSONB,
									 parameters JSONB DEFAULT '{}'::JSONB,
									 PRIMARY KEY (job_id, job_state, id));`, newDS.JobStatusTable, newDS.JobTable)

	_, err = tx.ExecContext(context.TODO(), sqlStatement)
	if err != nil {
		return err
	}

	err = jd.journalMarkDoneInTx(tx, opID)
	if err != nil {
		return err
	}

	return nil
}

func (jd *HandleT) setSequenceNumberInTx(tx *sql.Tx, l lock.DSListLockToken, dsList []dataSetT, newDSIdx string) error {
	if l == nil {
		return errors.New("nil ds list lock token provided")
	}

	var maxID sql.NullInt64

	// Now set the min JobID for the new DS just added to be 1 more than previous max
	if len(dsList) > 0 {
		sqlStatement := fmt.Sprintf(`SELECT MAX(job_id) FROM %q`, dsList[len(dsList)-1].JobTable)
		err := tx.QueryRowContext(context.TODO(), sqlStatement).Scan(&maxID)
		if err != nil {
			return err
		}

		newDSMin := maxID.Int64 + 1
		sqlStatement = fmt.Sprintf(`ALTER SEQUENCE "%[1]s_jobs_%[2]s_job_id_seq" MINVALUE %[3]d START %[3]d RESTART %[3]d`,
			jd.tablePrefix, newDSIdx, newDSMin)
		_, err = tx.ExecContext(context.TODO(), sqlStatement)
		if err != nil {
			return err
		}
	}
	return nil
}

// GetMaxDSIndex returns max dataset index in the DB
func (jd *HandleT) GetMaxDSIndex() (maxDSIndex int64) {
	jd.dsListLock.RLock()
	defer jd.dsListLock.RUnlock()

	// dList is already sorted.
	dList := jd.getDSList()
	ds := dList[len(dList)-1]
	maxDSIndex, err := strconv.ParseInt(ds.Index, 10, 64)
	if err != nil {
		panic(err)
	}

	return maxDSIndex
}

func (jd *HandleT) prepareAndExecStmtInTx(tx *sql.Tx, sqlStatement string) {
	stmt, err := tx.Prepare(sqlStatement)
	jd.assertError(err)
	defer func() { _ = stmt.Close() }()

	_, err = stmt.Exec()
	jd.assertError(err)
}

func (jd *HandleT) prepareAndExecStmtInTxAllowMissing(tx *sql.Tx, sqlStatement string) {
	const (
		savepointSql = "SAVEPOINT prepareAndExecStmtInTxAllowMissing"
		rollbackSql  = "ROLLBACK TO " + savepointSql
	)

	stmt, err := tx.Prepare(sqlStatement)
	jd.assertError(err)
	defer func() { _ = stmt.Close() }()

	_, err = tx.Exec(savepointSql)
	jd.assertError(err)

	_, err = stmt.Exec()
	if err != nil {
		pqError, ok := err.(*pq.Error)
		if ok && pqError.Code == pq.ErrorCode("42P01") {
			jd.logger.Infof("[%s] sql statement(%s) exec failed because table doesn't exist", jd.tablePrefix, sqlStatement)
			_, err = tx.Exec(rollbackSql)
			jd.assertError(err)
		} else {
			jd.assertError(err)
		}
	}
}

// dropDS drops a dataset
func (jd *HandleT) dropDS(ds dataSetT) error {
	return jd.WithTx(func(tx *sql.Tx) error {
		var err error
		if _, err = tx.Exec(fmt.Sprintf(`LOCK TABLE %q IN ACCESS EXCLUSIVE MODE;`, ds.JobStatusTable)); err != nil {
			return err
		}
		if _, err = tx.Exec(fmt.Sprintf(`LOCK TABLE %q IN ACCESS EXCLUSIVE MODE;`, ds.JobTable)); err != nil {
			return err
		}
		if _, err = tx.Exec(fmt.Sprintf(`DROP TABLE %q`, ds.JobStatusTable)); err != nil {
			return err
		}
		if _, err = tx.Exec(fmt.Sprintf(`DROP TABLE %q`, ds.JobTable)); err != nil {
			return err
		}
		jd.postDropDs(ds)
		return nil
	})
}

// Drop a dataset and ignore if a table is missing
func (jd *HandleT) dropDSForRecovery(ds dataSetT) {
	var sqlStatement string
	var err error
	tx, err := jd.dbHandle.Begin()
	jd.assertError(err)
	sqlStatement = fmt.Sprintf(`LOCK TABLE %q IN ACCESS EXCLUSIVE MODE;`, ds.JobStatusTable)
	jd.prepareAndExecStmtInTxAllowMissing(tx, sqlStatement)

	sqlStatement = fmt.Sprintf(`LOCK TABLE %q IN ACCESS EXCLUSIVE MODE;`, ds.JobTable)
	jd.prepareAndExecStmtInTxAllowMissing(tx, sqlStatement)

	sqlStatement = fmt.Sprintf(`DROP TABLE IF EXISTS %q`, ds.JobStatusTable)
	jd.prepareAndExecStmtInTx(tx, sqlStatement)
	sqlStatement = fmt.Sprintf(`DROP TABLE IF EXISTS %q`, ds.JobTable)
	jd.prepareAndExecStmtInTx(tx, sqlStatement)
	err = tx.Commit()
	jd.assertError(err)
}

func (jd *HandleT) postDropDs(ds dataSetT) {
	// Bursting Cache for this dataset
	jd.invalidateCache(ds)

	// Tracking time interval between drop ds operations. Hence calling end before start
	if jd.isStatDropDSPeriodInitialized {
		jd.statDropDSPeriod.End()
	}
	jd.statDropDSPeriod.Start()
	jd.isStatDropDSPeriodInitialized = true
}

func (jd *HandleT) invalidateCache(ds dataSetT) {
	// Trimming pre_drop from the table name
	if strings.HasPrefix(ds.JobTable, preDropTablePrefix) {
		parentDS := dataSetT{
			JobTable:       strings.ReplaceAll(ds.JobTable, preDropTablePrefix, ""),
			JobStatusTable: strings.ReplaceAll(ds.JobStatusTable, preDropTablePrefix, ""),
			Index:          ds.Index,
		}
		jd.dropDSFromCache(parentDS)
	} else {
		jd.dropDSFromCache(ds)
	}
}

// mustRenameDS renames a dataset
func (jd *HandleT) mustRenameDS(ds dataSetT) error {
	var sqlStatement string
	renamedJobStatusTable := fmt.Sprintf(`%s%s`, preDropTablePrefix, ds.JobStatusTable)
	renamedJobTable := fmt.Sprintf(`%s%s`, preDropTablePrefix, ds.JobTable)
	return jd.WithTx(func(tx *sql.Tx) error {
		sqlStatement = fmt.Sprintf(`ALTER TABLE %q RENAME TO %q`, ds.JobStatusTable, renamedJobStatusTable)
		_, err := tx.Exec(sqlStatement)
		if err != nil {
			return fmt.Errorf("could not rename status table %s to %s: %w", ds.JobStatusTable, renamedJobStatusTable, err)
		}
		sqlStatement = fmt.Sprintf(`ALTER TABLE %q RENAME TO %q`, ds.JobTable, renamedJobTable)
		_, err = tx.Exec(sqlStatement)
		if err != nil {
			return fmt.Errorf("could not rename job table %s to %s: %w", ds.JobTable, renamedJobTable, err)
		}
		for _, preBackupHandler := range jd.preBackupHandlers {
			err = preBackupHandler.Handle(context.TODO(), tx, renamedJobTable, renamedJobStatusTable)
			if err != nil {
				return err
			}
		}
		// if jobs table is left empty after prebackup handlers, drop the dataset
		sqlStatement = fmt.Sprintf(`SELECT CASE WHEN EXISTS (SELECT * FROM %q) THEN 1 ELSE 0 END`, renamedJobTable)
		row := tx.QueryRow(sqlStatement)
		var count int
		if err = row.Scan(&count); err != nil {
			return fmt.Errorf("could not rename job table %s to %s: %w", ds.JobTable, renamedJobTable, err)
		}
		if count == 0 {
			if _, err = tx.Exec(fmt.Sprintf(`DROP TABLE %q`, renamedJobStatusTable)); err != nil {
				return fmt.Errorf("could not drop empty pre_drop job status table %s: %w", renamedJobStatusTable, err)
			}
			if _, err = tx.Exec(fmt.Sprintf(`DROP TABLE %q`, renamedJobTable)); err != nil {
				return fmt.Errorf("could not drop empty pre_drop job table %s: %w", renamedJobTable, err)
			}
		}
		return nil
	})
}

// renameDS renames a dataset if it exists
func (jd *HandleT) renameDS(ds dataSetT) error {
	var sqlStatement string
	renamedJobStatusTable := fmt.Sprintf(`%s%s`, preDropTablePrefix, ds.JobStatusTable)
	renamedJobTable := fmt.Sprintf(`%s%s`, preDropTablePrefix, ds.JobTable)
	return jd.WithTx(func(tx *sql.Tx) error {
		sqlStatement = fmt.Sprintf(`ALTER TABLE IF EXISTS %q RENAME TO %q`, ds.JobStatusTable, renamedJobStatusTable)
		_, err := tx.Exec(sqlStatement)
		if err != nil {
			return err
		}

		sqlStatement = fmt.Sprintf(`ALTER TABLE IF EXISTS %q RENAME TO %q`, ds.JobTable, renamedJobTable)
		_, err = tx.Exec(sqlStatement)
		if err != nil {
			return err
		}
		return nil
	})
}

func (jd *HandleT) getBackupDSList() ([]dataSetT, error) {
	var dsList []dataSetT
	// Read the table names from PG
	tableNames, err := getAllTableNames(jd.dbHandle)
	if err != nil {
		return dsList, err
	}

	jobNameMap := map[string]string{}
	jobStatusNameMap := map[string]string{}
	var dnumList []string

	tablePrefix := preDropTablePrefix + jd.tablePrefix
	for _, t := range tableNames {
		if strings.HasPrefix(t, tablePrefix+"_jobs_") {
			dnum := t[len(tablePrefix+"_jobs_"):]
			jobNameMap[dnum] = t
			dnumList = append(dnumList, dnum)
			continue
		}
		if strings.HasPrefix(t, tablePrefix+"_job_status_") {
			dnum := t[len(tablePrefix+"_job_status_"):]
			jobStatusNameMap[dnum] = t
			continue
		}
	}

	for _, dnum := range dnumList {
		dsList = append(dsList, dataSetT{
			JobTable:       jobNameMap[dnum],
			JobStatusTable: jobStatusNameMap[dnum],
			Index:          dnum,
		})
	}
	return dsList, nil
}

func (jd *HandleT) dropAllBackupDS() error {
	dsList, err := jd.getBackupDSList()
	if err != nil {
		return err
	}
	for _, ds := range dsList {
		if err := jd.dropDS(ds); err != nil {
			return err
		}
	}
	return nil
}

func (jd *HandleT) dropMigrationCheckpointTables() {
	tableNames := mustGetAllTableNames(jd, jd.dbHandle)

	var migrationCheckPointTables []string
	for _, t := range tableNames {
		if strings.HasPrefix(t, jd.tablePrefix) && strings.HasSuffix(t, MigrationCheckpointSuffix) {
			migrationCheckPointTables = append(migrationCheckPointTables, t)
		}
	}

	for _, tableName := range migrationCheckPointTables {
		sqlStatement := fmt.Sprintf(`DROP TABLE %q`, tableName)
		_, err := jd.dbHandle.Exec(sqlStatement)
		jd.assertError(err)
	}
}

func (jd *HandleT) dropAllDS(l lock.DSListLockToken) error {
	var err error
	dList := jd.refreshDSList(l)
	for _, ds := range dList {
		if err = jd.dropDS(ds); err != nil {
			return err
		}
	}

	// Update the lists
	jd.refreshDSRangeList(l)

	return err
}

/*
Function to migrate jobs from src dataset  (srcDS) to destination dataset (dest_ds)
First all the unprocessed jobs are copied over. Then all the jobs which haven't
completed (state is failed or waiting or waiting_retry or executiong) are copied
over. Then the status (only the latest) is set for those jobs
*/

func (jd *HandleT) migrateJobs(ctx context.Context, srcDS, destDS dataSetT) (noJobsMigrated int, err error) {
	queryStat := stats.NewTaggedStat("migration_jobs", stats.TimerType, stats.Tags{"customVal": jd.tablePrefix})
	queryStat.Start()
	defer queryStat.End()
	jd.dsListLock.RLock()
	defer jd.dsListLock.RUnlock()

	// Unprocessed jobs
	unprocessedList, err := jd.getUnprocessedJobsDS(ctx, srcDS, false, GetQueryParamsT{})
	if err != nil {
		return 0, err
	}
	// Jobs which haven't finished processing
	retryList, err := jd.getProcessedJobsDS(ctx, srcDS, true,
		GetQueryParamsT{StateFilters: validNonTerminalStates})
	if err != nil {
		return 0, err
	}
	jobsToMigrate := append(unprocessedList.Jobs, retryList.Jobs...)
	noJobsMigrated = len(jobsToMigrate)

	err = jd.WithTx(func(tx *sql.Tx) error {
		if err := jd.copyJobsDS(tx, destDS, jobsToMigrate); err != nil {
			return err
		}
		// Now copy over the latest status of the unfinished jobs
		var statusList []*JobStatusT
		for _, job := range retryList.Jobs {
			newStatus := JobStatusT{
				JobID:         job.JobID,
				JobState:      job.LastJobStatus.JobState,
				AttemptNum:    job.LastJobStatus.AttemptNum,
				ExecTime:      job.LastJobStatus.ExecTime,
				RetryTime:     job.LastJobStatus.RetryTime,
				ErrorCode:     job.LastJobStatus.ErrorCode,
				ErrorResponse: job.LastJobStatus.ErrorResponse,
				Parameters:    job.LastJobStatus.Parameters,
				WorkspaceId:   job.WorkspaceId,
			}
			statusList = append(statusList, &newStatus)
		}
		return jd.copyJobStatusDS(ctx, tx, destDS, statusList, []string{})
	})
	if err != nil {
		return 0, err
	}
	return noJobsMigrated, nil
}

func (jd *HandleT) postMigrateHandleDS(l lock.DSListLockToken, migrateFrom []dataSetT) error {
	// Rename datasets before dropping them, so that they can be uploaded to s3
	for _, ds := range migrateFrom {
		if jd.BackupSettings.isBackupEnabled() && isBackupConfigured() {
			if err := jd.mustRenameDS(ds); err != nil {
				return err
			}
		} else {
			if err := jd.dropDS(ds); err != nil {
				return err
			}
		}
	}

	jd.inProgressMigrationTargetDS = nil

	// Refresh the in-memory lists
	jd.refreshDSRangeList(l)

	return nil
}

func (jd *HandleT) internalStoreJobsInTx(ctx context.Context, tx *sql.Tx, ds dataSetT, jobList []*JobT) error {
	queryStat := jd.getTimerStat("store_jobs", nil)
	queryStat.Start()
	defer queryStat.End()

	// Always clear cache even in case of an error,
	// since we are not sure about the state of the db
	defer jd.clearCache(ds, jobList)

	return jd.doStoreJobsInTx(ctx, tx, ds, jobList)
}

/*
Next set of functions are for reading/writing jobs and job_status for
a given dataset. The names should be self explainatory
*/
func (jd *HandleT) copyJobsDS(tx *sql.Tx, ds dataSetT, jobList []*JobT) error { // When fixing callers make sure error is handled with assertError
	queryStat := jd.getTimerStat("copy_jobs", nil)
	queryStat.Start()
	defer queryStat.End()

	// Always clear cache even in case of an error,
	// since we are not sure about the state of the db
	defer jd.clearCache(ds, jobList)
	return jd.copyJobsDSInTx(tx, ds, jobList)
}

func (jd *HandleT) WithStoreSafeTx(f func(tx StoreSafeTx) error) error {
	return jd.inStoreSafeCtx(func() error {
		return jd.WithTx(func(tx *sql.Tx) error { return f(&storeSafeTx{tx: tx, identity: jd.tablePrefix}) })
	})
}

func (jd *HandleT) inStoreSafeCtx(f func() error) error {
	// Only locks the list
	op := func() error {
		jd.dsListLock.RLock()
		defer jd.dsListLock.RUnlock()
		return f()
	}
	for {
		err := op()
		if err != nil && errors.Is(err, errStaleDsList) {
			jd.logger.Errorf("[JobsDB] :: Store failed: %v. Retrying after refreshing DS cache", errStaleDsList)
			jd.dsListLock.WithLock(func(l lock.DSListLockToken) {
				_ = jd.refreshDSList(l)
			})
		} else {
			return err
		}
	}
}

func (jd *HandleT) WithUpdateSafeTx(f func(tx UpdateSafeTx) error) error {
	return jd.inUpdateSafeCtx(func() error {
		return jd.WithTx(func(tx *sql.Tx) error { return f(&updateSafeTx{tx: tx, identity: jd.tablePrefix}) })
	})
}

func (jd *HandleT) inUpdateSafeCtx(f func() error) error {
	// The order of lock is very important. The migrateDSLoop
	// takes lock in this order so reversing this will cause
	// deadlocks
	jd.dsMigrationLock.RLock()
	jd.dsListLock.RLock()
	defer jd.dsMigrationLock.RUnlock()
	defer jd.dsListLock.RUnlock()
	return f()
}

func (jd *HandleT) WithTx(f func(tx *sql.Tx) error) error {
	tx, err := jd.dbHandle.Begin()
	if err != nil {
		return err
	}
	err = f(tx)
	if err != nil {
		if rollbackErr := tx.Rollback(); rollbackErr != nil {
			return fmt.Errorf("%w; %s", err, rollbackErr)
		}
		return err
	}
	return tx.Commit()
}

func (jd *HandleT) clearCache(ds dataSetT, jobList []*JobT) {
	customValParamMap := make(map[string]map[string]map[string]struct{})
	for _, job := range jobList {
<<<<<<< HEAD
		if !misc.Contains(workspaces, job.WorkspaceId) {
			workspaces = append(workspaces, job.WorkspaceId)
		}
		jd.populateCustomValParamMap(customValParamMap, job.CustomVal, job.Parameters, job.WorkspaceId)
=======
		jd.populateCustomValParamMap(customValParamMap, job)
>>>>>>> 366e1b9d
	}

	jd.doClearCache(ds, customValParamMap)
}

func (jd *HandleT) internalStoreWithRetryEachInTx(ctx context.Context, tx *sql.Tx, ds dataSetT, jobList []*JobT) (errorMessagesMap map[uuid.UUID]string, staleDs error) {
	const (
		savepointSql = "SAVEPOINT storeWithRetryEach"
		rollbackSql  = "ROLLBACK TO " + savepointSql
	)

	failAll := func(err error) map[uuid.UUID]string {
		errorMessagesMap = make(map[uuid.UUID]string)
		for i := range jobList {
			job := jobList[i]
			errorMessagesMap[job.UUID] = err.Error()
		}
		return errorMessagesMap
	}
	queryStat := jd.getTimerStat("store_jobs_retry_each", nil)
	queryStat.Start()
	defer queryStat.End()

	_, err := tx.ExecContext(ctx, savepointSql)
	if err != nil {
		return failAll(err), nil
	}
	err = jd.internalStoreJobsInTx(ctx, tx, ds, jobList)
	if err == nil {
		return
	}
	if errors.Is(err, errStaleDsList) {
		return nil, err
	}
	_, err = tx.ExecContext(ctx, rollbackSql)
	if err != nil {
		return failAll(err), nil
	}
	jd.logger.Errorf("Copy In command failed with error %v", err)
	errorMessagesMap = make(map[uuid.UUID]string)

	var txErr error
	for _, job := range jobList {

		if txErr != nil { // stop trying treat all remaining as failed
			errorMessagesMap[job.UUID] = txErr.Error()
			continue
		}

		// savepoint
		_, txErr = tx.ExecContext(ctx, savepointSql)
		if txErr != nil {
			errorMessagesMap[job.UUID] = txErr.Error()
			continue
		}

		// try to store
		err := jd.storeJob(ctx, tx, ds, job)
		if err != nil {
			if errors.Is(err, errStaleDsList) {
				return nil, err
			}
			errorMessagesMap[job.UUID] = err.Error()
			// rollback to savepoint
			_, txErr = tx.ExecContext(ctx, rollbackSql)
		}

	}

	return
}

var CacheKeyParameterFilters = []string{"destination_id"}

// Creates a map of workspace:customVal:Params(Dest_type: []Dest_ids for brt and Dest_type: [] for rt)
// and then loop over them to selectively clear cache instead of clearing the cache for the entire dataset
func (*HandleT) populateCustomValParamMap(CVPMap map[string]map[string]map[string]struct{}, job *JobT) {
	if _, ok := CVPMap[job.WorkspaceId]; !ok {
		CVPMap[job.WorkspaceId] = make(map[string]map[string]struct{})
	}
	if _, ok := CVPMap[job.WorkspaceId][job.CustomVal]; !ok {
		CVPMap[job.WorkspaceId][job.CustomVal] = make(map[string]struct{})
	}

	var vals []string
	for _, key := range CacheKeyParameterFilters {
		val := gjson.GetBytes(job.Parameters, key).String()
		vals = append(vals, fmt.Sprintf("%s##%s", key, val))
	}

	key := strings.Join(vals, "::")
	if _, ok := CVPMap[job.WorkspaceId][job.CustomVal][key]; !ok {
		CVPMap[job.WorkspaceId][job.CustomVal][key] = struct{}{}
	}
}

// mark cache empty after going over ds->workspace->customvals->params and for all stateFilters
func (jd *HandleT) doClearCache(ds dataSetT, CVPMap map[string]map[string]map[string]struct{}) {
	// NOTE: Along with clearing cache for a particular workspace key, we also have to clear for allWorkspaces key
	for workspace, workspaceCVPMap := range CVPMap {
		for cv, cVal := range workspaceCVPMap {
			for pv := range cVal {
				var parameterFilters []ParameterFilterT
				tokens := strings.Split(pv, "::")
				for _, token := range tokens {
					p := strings.Split(token, "##")
					param := ParameterFilterT{
						Name:  p[0],
						Value: p[1],
					}
					parameterFilters = append(parameterFilters, param)
				}
				jd.markClearEmptyResult(ds, allWorkspaces, []string{NotProcessed.State}, []string{cv}, parameterFilters, hasJobs, nil)
				jd.markClearEmptyResult(ds, workspace, []string{NotProcessed.State}, []string{cv}, parameterFilters, hasJobs, nil)
			}
		}
	}
}

func (jd *HandleT) GetPileUpCounts(ctx context.Context) (map[string]map[string]int, error) {
	jd.dsMigrationLock.RLock()
	jd.dsListLock.RLock()
	defer jd.dsMigrationLock.RUnlock()
	defer jd.dsListLock.RUnlock()
	dsList := jd.getDSList()
	statMap := make(map[string]map[string]int)

	for _, ds := range dsList {
		queryString := fmt.Sprintf(`with joined as (
			select
			  j.job_id as jobID,
			  j.custom_val as customVal,
			  s.id as statusID,
			  s.job_state as jobState,
			  j.workspace_id as workspace
			from
			  %[1]q j
			  left join (
				select * from (select
					  *,
					  ROW_NUMBER() OVER(
						PARTITION BY rs.job_id
						ORDER BY
						  rs.id DESC
					  ) AS row_no
					FROM
					  %[2]q as rs) nq1
				  where
				  nq1.row_no = 1

			  ) s on j.job_id = s.job_id
			where
			  (
				s.job_state not in (
				  'aborted', 'succeeded',
				  'migrated'
				)
				or s.job_id is null
			  )
		  )
		  select
			count(*),
			customVal,
			workspace
		  from
			joined
		  group by
			customVal,
			workspace;`, ds.JobTable, ds.JobStatusTable)
		rows, err := jd.dbHandle.QueryContext(ctx, queryString)
		if err != nil {
			return nil, err
		}

		for rows.Next() {
			var count sql.NullInt64
			var customVal string
			var workspace string
			err := rows.Scan(&count, &customVal, &workspace)
			if err != nil {
				return statMap, err
			}
			if _, ok := statMap[workspace]; !ok {
				statMap[workspace] = make(map[string]int)
			}
			statMap[workspace][customVal] += int(count.Int64)
		}
		if err = rows.Err(); err != nil {
			return statMap, err
		}
	}
	return statMap, nil
}

func (*HandleT) copyJobsDSInTx(txHandler transactionHandler, ds dataSetT, jobList []*JobT) error {
	var stmt *sql.Stmt
	var err error

	stmt, err = txHandler.Prepare(pq.CopyIn(ds.JobTable, "job_id", "uuid", "user_id", "custom_val", "parameters",
		"event_payload", "event_count", "created_at", "expire_at", "workspace_id"))

	if err != nil {
		return err
	}

	defer func() { _ = stmt.Close() }()

	for _, job := range jobList {
		eventCount := 1
		if job.EventCount > 1 {
			eventCount = job.EventCount
		}

		_, err = stmt.Exec(job.JobID, job.UUID, job.UserID, job.CustomVal, string(job.Parameters),
			string(job.EventPayload), eventCount, job.CreatedAt, job.ExpireAt, job.WorkspaceId)

		if err != nil {
			return err
		}
	}
	if _, err = stmt.Exec(); err != nil {
		return err
	}

	// We are manually triggering ANALYZE to help with query planning since a large
	// amount of rows are being copied in the table in a very short time and
	// AUTOVACUUM might not have a chance to do its work before we start querying
	// this table
	_, err = txHandler.Exec(fmt.Sprintf(`ANALYZE %q`, ds.JobTable))
	return err
}

func (jd *HandleT) doStoreJobsInTx(ctx context.Context, tx *sql.Tx, ds dataSetT, jobList []*JobT) error {
	store := func() error {
		var stmt *sql.Stmt
		var err error

		stmt, err = tx.PrepareContext(ctx, pq.CopyIn(ds.JobTable, "uuid", "user_id", "custom_val", "parameters", "event_payload", "event_count", "workspace_id"))
		if err != nil {
			return err
		}

		defer func() { _ = stmt.Close() }()
		for _, job := range jobList {
			eventCount := 1
			if job.EventCount > 1 {
				eventCount = job.EventCount
			}

			if _, err = stmt.ExecContext(ctx, job.UUID, job.UserID, job.CustomVal, string(job.Parameters), string(job.EventPayload), eventCount, job.WorkspaceId); err != nil {
				return err
			}
		}
		if _, err = stmt.ExecContext(ctx); err != nil {
			return err
		}
		if len(jobList) > jd.analyzeThreshold {
			_, err = tx.ExecContext(ctx, fmt.Sprintf(`ANALYZE %q`, ds.JobTable))
		}

		return err
	}
	const (
		savepointSql = "SAVEPOINT doStoreJobsInTx"
		rollbackSql  = "ROLLBACK TO " + savepointSql
	)
	if _, err := tx.ExecContext(ctx, savepointSql); err != nil {
		return err
	}
	err := store()

	var e *pq.Error
	if err != nil && errors.As(err, &e) {
		if e.Code == pgErrorCodeTableReadonly {
			return errStaleDsList
		}
		if _, ok := dbInvalidJsonErrors[string(e.Code)]; ok {
			if _, err := tx.ExecContext(ctx, rollbackSql); err != nil {
				return err
			}
			for i := range jobList {
				jobList[i].sanitizeJson()
			}
			return store()
		}
	}
	return err
}

func (jd *HandleT) storeJob(ctx context.Context, tx *sql.Tx, ds dataSetT, job *JobT) (err error) {
	sqlStatement := fmt.Sprintf(`INSERT INTO %q (uuid, user_id, custom_val, parameters, event_payload, workspace_id)
		VALUES ($1, $2, $3, $4, $5, $6) RETURNING job_id`, ds.JobTable)
	stmt, err := tx.PrepareContext(ctx, sqlStatement)
	if err != nil {
		return err
	}
	defer func() { _ = stmt.Close() }()
	job.sanitizeJson()
	_, err = stmt.ExecContext(ctx, job.UUID, job.UserID, job.CustomVal, string(job.Parameters), string(job.EventPayload), job.WorkspaceId)
	if err == nil {
		// Empty customValFilters means we want to clear for all
		jd.markClearEmptyResult(ds, allWorkspaces, []string{}, []string{}, nil, hasJobs, nil)
		jd.markClearEmptyResult(ds, job.WorkspaceId, []string{}, []string{}, nil, hasJobs, nil)
		return
	}
	pqErr, ok := err.(*pq.Error)
	if ok {
		errCode := string(pqErr.Code)
		if errCode == pgErrorCodeTableReadonly {
			return errStaleDsList
		}
		if _, ok := dbInvalidJsonErrors[errCode]; ok {
			return errors.New("invalid JSON")
		}
	}

	return
}

type cacheValue string

const (
	hasJobs         cacheValue = "Has Jobs"
	noJobs          cacheValue = "No Jobs"
	dropDSFromCache cacheValue = "Drop DS From Cache"
	/*
	* willTryToSet value is used to prevent wrongly setting empty result when
	* a db update (new jobs or job status updates) happens during get(Un)Processed db query is in progress.
	*
	* getUnprocessedJobs() {  # OR getProcessedJobsDS
	* 0. Sets cache value to willTryToSet
	* 1. out = queryDB()
	* 2. check and set cache to (len(out) == 0) only if cache value is willTryToSet
	* }
	 */
	willTryToSet cacheValue = "Query in progress"
)

type cacheEntry struct {
	Value cacheValue `json:"value"`
	T     time.Time  `json:"set_at"`
}

func (jd *HandleT) dropDSFromCache(ds dataSetT) {
	jd.dsCacheLock.Lock()
	defer jd.dsCacheLock.Unlock()

	delete(jd.dsEmptyResultCache, ds)
}

/*
* If a query returns empty result for a specific dataset, we cache that so that
* future queries don't have to hit the DB.
* markClearEmptyResult() when mark=True marks dataset,customVal,state as empty.
* markClearEmptyResult() when mark=False clears a previous empty mark
 */

func (jd *HandleT) markClearEmptyResult(ds dataSetT, workspace string, stateFilters, customValFilters []string, parameterFilters []ParameterFilterT, value cacheValue, checkAndSet *cacheValue) {
	// Safe check. Every status must have a valid workspace id for the cache to work efficiently.
	if workspace == "" {
		jd.logger.Debugf("[%s] Empty workspace key provided while looking into jobsdb cachemap", jd.tablePrefix)
		jd.invalidCacheKeyStat.Increment()
	}

	// Safe Check , All parameter filters must be provided explicitly
	if len(parameterFilters) != len(CacheKeyParameterFilters) {
		return
	}

	// Skip the cache if a parameter filter is provided that does not belong to the caching key
	for _, parameterFilter := range parameterFilters {
		if !misc.ContainsString(CacheKeyParameterFilters, parameterFilter.Name) {
			return
		}
	}

	jd.dsCacheLock.Lock()
	defer jd.dsCacheLock.Unlock()

	// This means we want to mark/clear all customVals and stateFilters
	// When clearing, we remove the entire dataset entry. Not a big issue
	// We process ALL only during internal migration and caching empty
	// results is not important
	if len(stateFilters) == 0 || len(customValFilters) == 0 {
		if value == hasJobs || value == dropDSFromCache {
			delete(jd.dsEmptyResultCache, ds)
		}
		return
	}

	_, ok := jd.dsEmptyResultCache[ds]
	if !ok {
		jd.dsEmptyResultCache[ds] = map[string]map[string]map[string]map[string]cacheEntry{}
	}

	if _, ok := jd.dsEmptyResultCache[ds][workspace]; !ok {
		jd.dsEmptyResultCache[ds][workspace] = map[string]map[string]map[string]cacheEntry{}
	}
	for _, cVal := range customValFilters {
		_, ok := jd.dsEmptyResultCache[ds][workspace][cVal]
		if !ok {
			jd.dsEmptyResultCache[ds][workspace][cVal] = map[string]map[string]cacheEntry{}
		}
		cValDefaultFilter := fmt.Sprintf(`%s_%s`, cVal, cVal)
		var pVals []string
		for _, parameterFilter := range parameterFilters {
			pVals = append(pVals, fmt.Sprintf(`%s_%s`, parameterFilter.Name, parameterFilter.Value))
		}
		sort.Strings(pVals)
		pVal := strings.Join(pVals, "_")

		_, ok = jd.dsEmptyResultCache[ds][workspace][cVal][pVal]
		if !ok {
			jd.dsEmptyResultCache[ds][workspace][cVal][pVal] = map[string]cacheEntry{}
		}

		// Always populating a customVal entry in parameterFilter key
		_, ok = jd.dsEmptyResultCache[ds][workspace][cVal][cValDefaultFilter]
		if !ok {
			jd.dsEmptyResultCache[ds][workspace][cVal][cValDefaultFilter] = map[string]cacheEntry{}
		}

		for _, st := range stateFilters {
			previous := jd.dsEmptyResultCache[ds][workspace][cVal][pVal][st]
			if checkAndSet == nil || *checkAndSet == previous.Value {
				cache := cacheEntry{
					Value: value,
					T:     time.Now(),
				}
				jd.dsEmptyResultCache[ds][workspace][cVal][pVal][st] = cache
				jd.dsEmptyResultCache[ds][workspace][cVal][cValDefaultFilter][st] = cache
			}
		}
	}
}

// isEmptyResult will return true if:
//
//		For all the combinations of stateFilters, customValFilters, parameterFilters.
//	 All the condition above apply:
//		* There is a cache entry for this dataset, customVal, parameterFilter, stateFilter
//	 * The entry is noJobs
//	 * The entry is not expired (entry time + cache expiration > now)
func (jd *HandleT) isEmptyResult(ds dataSetT, workspace string, stateFilters, customValFilters []string, parameterFilters []ParameterFilterT) bool {
	queryStat := stats.NewTaggedStat("isEmptyCheck", stats.TimerType, stats.Tags{"customVal": jd.tablePrefix})
	queryStat.Start()
	defer queryStat.End()
	jd.dsCacheLock.Lock()
	defer jd.dsCacheLock.Unlock()

	_, ok := jd.dsEmptyResultCache[ds]
	if !ok {
		return false
	}

	_, ok = jd.dsEmptyResultCache[ds][workspace]
	if !ok {
		return false
	}
	// We want to check for all states and customFilters. Cannot
	// assert that from cache
	if len(stateFilters) == 0 || len(customValFilters) == 0 {
		return false
	}

	for _, cVal := range customValFilters {
		_, ok := jd.dsEmptyResultCache[ds][workspace][cVal]
		if !ok {
			return false
		}
		var pVal string
		// We want to check dynamically in the cache map either for parameterFilters or customVal
		// If parameterFilters is empty, we check for customVal
		if len(parameterFilters) > 0 {
			var pVals []string

			if len(parameterFilters) != len(CacheKeyParameterFilters) {
				return false
			}

			for _, parameterFilter := range parameterFilters {
				if !misc.ContainsString(CacheKeyParameterFilters, parameterFilter.Name) {
					jd.logger.Debugf("[%s] Invalid parameter filter %s value %s", jd.tablePrefix, parameterFilter.Name, parameterFilter.Value)
					return false
				}
				pVals = append(pVals, fmt.Sprintf(`%s_%s`, parameterFilter.Name, parameterFilter.Value))
			}
			sort.Strings(pVals)
			pVal = strings.Join(pVals, "_")
			_, ok = jd.dsEmptyResultCache[ds][workspace][cVal][pVal]
			if !ok {
				return false
			}
		} else {
			pVal = fmt.Sprintf(`%s_%s`, cVal, cVal)
			_, ok = jd.dsEmptyResultCache[ds][workspace][cVal][pVal]
			if !ok {
				return false
			}
		}

		for _, st := range stateFilters {
			mark, ok := jd.dsEmptyResultCache[ds][workspace][cVal][pVal][st]
			if !ok || mark.Value != noJobs || time.Now().After(mark.T.Add(cacheExpiration)) {
				return false
			}
		}
	}
	// Every state and every customVal in the DS is empty
	// so can return
	return true
}

type JobsResult struct {
	Jobs          []*JobT
	LimitsReached bool
	EventsCount   int
	PayloadSize   int64
}

/*
stateFilters and customValFilters do a OR query on values passed in array
parameterFilters do a AND query on values included in the map.
A JobsLimit less than or equal to zero indicates no limit.
*/
func (jd *HandleT) getProcessedJobsDS(ctx context.Context, ds dataSetT, getAll bool, params GetQueryParamsT) (JobsResult, error) { // skipcq: CRT-P0003
	stateFilters := params.StateFilters
	customValFilters := params.CustomValFilters
	parameterFilters := params.ParameterFilters

	checkValidJobState(jd, stateFilters)

	if jd.isEmptyResult(ds, allWorkspaces, stateFilters, customValFilters, parameterFilters) {
		jd.logger.Debugf("[getProcessedJobsDS] Empty cache hit for ds: %v, stateFilters: %v, customValFilters: %v, parameterFilters: %v", ds, stateFilters, customValFilters, parameterFilters)
		return JobsResult{}, nil
	}

	tags := statTags{CustomValFilters: params.CustomValFilters, StateFilters: params.StateFilters, ParameterFilters: params.ParameterFilters}
	queryStat := jd.getTimerStat("processed_ds_time", &tags)
	queryStat.Start()
	defer queryStat.End()

	// We don't reset this in case of error for now, as any error in this function causes panic
	jd.markClearEmptyResult(ds, allWorkspaces, stateFilters, customValFilters, parameterFilters, willTryToSet, nil)

	var stateQuery, customValQuery, limitQuery, sourceQuery string

	if len(stateFilters) > 0 {
		stateQuery = " AND " + constructQueryOR("job_state", stateFilters)
	} else {
		stateQuery = ""
	}
	if len(customValFilters) > 0 && !params.IgnoreCustomValFiltersInQuery {
		jd.assert(!getAll, "getAll is true")
		customValQuery = " AND " +
			constructQueryOR("jobs.custom_val", customValFilters)
	} else {
		customValQuery = ""
	}

	if len(parameterFilters) > 0 {
		jd.assert(!getAll, "getAll is true")
		sourceQuery += " AND " + constructParameterJSONQuery("jobs", parameterFilters)
	} else {
		sourceQuery = ""
	}

	if params.JobsLimit > 0 {
		jd.assert(!getAll, "getAll is true")
		limitQuery = fmt.Sprintf(" LIMIT %d ", params.JobsLimit)
	} else {
		limitQuery = ""
	}

	var rows *sql.Rows
	if getAll {
		sqlStatement := fmt.Sprintf(`SELECT
                                	jobs.job_id, jobs.uuid, jobs.user_id, jobs.parameters,  jobs.custom_val, jobs.event_payload, jobs.event_count,
                                	jobs.created_at, jobs.expire_at, jobs.workspace_id,
									pg_column_size(jobs.event_payload) as payload_size,
									sum(jobs.event_count) over (order by jobs.job_id asc) as running_event_counts,
									sum(pg_column_size(jobs.event_payload)) over (order by jobs.job_id) as running_payload_size,
                                	job_latest_state.job_state, job_latest_state.attempt,
                                	job_latest_state.exec_time, job_latest_state.retry_time,
                                	job_latest_state.error_code, job_latest_state.error_response, job_latest_state.parameters
                                 FROM
                                	%[1]q AS jobs,
                                	(SELECT job_id, job_state, attempt, exec_time, retry_time,
                                		error_code, error_response,parameters FROM %[2]q WHERE id IN
                                		(SELECT MAX(id) from %[2]q GROUP BY job_id) %[3]s)
                                	AS job_latest_state
                                WHERE jobs.job_id=job_latest_state.job_id`,
			ds.JobTable, ds.JobStatusTable, stateQuery)
		var err error
		rows, err = jd.dbHandle.QueryContext(ctx, sqlStatement)
		if err != nil {
			return JobsResult{}, err
		}
		defer func() { _ = rows.Close() }()

	} else {
		sqlStatement := fmt.Sprintf(`SELECT
									jobs.job_id, jobs.uuid, jobs.user_id, jobs.parameters, jobs.custom_val, jobs.event_payload, jobs.event_count,
									jobs.created_at, jobs.expire_at, jobs.workspace_id,
									pg_column_size(jobs.event_payload) as payload_size,
									sum(jobs.event_count) over (order by jobs.job_id asc) as running_event_counts,
									sum(pg_column_size(jobs.event_payload)) over (order by jobs.job_id) as running_payload_size,
									job_latest_state.job_state, job_latest_state.attempt,
									job_latest_state.exec_time, job_latest_state.retry_time,
									job_latest_state.error_code, job_latest_state.error_response, job_latest_state.parameters
								FROM
									%[1]q AS jobs,
									(SELECT job_id, job_state, attempt, exec_time, retry_time,
										error_code, error_response, parameters FROM %[2]q WHERE id IN
										(SELECT MAX(id) from %[2]q GROUP BY job_id) %[3]s)
									AS job_latest_state
								WHERE jobs.job_id=job_latest_state.job_id
									%[4]s %[5]s
									AND job_latest_state.retry_time < $1 ORDER BY jobs.job_id %[6]s`,
			ds.JobTable, ds.JobStatusTable, stateQuery, customValQuery, sourceQuery, limitQuery)

		args := []interface{}{getTimeNowFunc()}

		var wrapQuery []string
		if params.EventsLimit > 0 {
			// If there is a single job in the dataset containing more events than the EventsLimit, we should return it,
			// otherwise processing will halt.
			// Therefore, we always retrieve one more job from the database than our limit dictates.
			// This job will only be returned to the result in case of the aforementioned scenario, otherwise it gets filtered out
			// later, during row scanning
			wrapQuery = append(wrapQuery, fmt.Sprintf(`running_event_counts - t.event_count <= $%d`, len(args)+1))
			args = append(args, params.EventsLimit)
		}

		if params.PayloadSizeLimit > 0 {
			wrapQuery = append(wrapQuery, fmt.Sprintf(`running_payload_size - t.payload_size <= $%d`, len(args)+1))
			args = append(args, params.PayloadSizeLimit)
		}

		if len(wrapQuery) > 0 {
			sqlStatement = `SELECT * FROM (` + sqlStatement + `) t WHERE ` + strings.Join(wrapQuery, " AND ")
		}

		stmt, err := jd.dbHandle.PrepareContext(ctx, sqlStatement)
		if err != nil {
			return JobsResult{}, err
		}
		defer func() { _ = stmt.Close() }()
		rows, err = stmt.QueryContext(ctx, args...)
		if err != nil {
			return JobsResult{}, err
		}
		defer func() { _ = rows.Close() }()
	}

	var runningEventCount int
	var runningPayloadSize int64

	var jobList []*JobT
	var limitsReached bool
	var eventCount int
	var payloadSize int64

	for rows.Next() {
		var job JobT

		err := rows.Scan(&job.JobID, &job.UUID, &job.UserID, &job.Parameters, &job.CustomVal,
			&job.EventPayload, &job.EventCount, &job.CreatedAt, &job.ExpireAt, &job.WorkspaceId, &job.PayloadSize, &runningEventCount, &runningPayloadSize,
			&job.LastJobStatus.JobState, &job.LastJobStatus.AttemptNum,
			&job.LastJobStatus.ExecTime, &job.LastJobStatus.RetryTime,
			&job.LastJobStatus.ErrorCode, &job.LastJobStatus.ErrorResponse, &job.LastJobStatus.Parameters)
		if err != nil {
			return JobsResult{}, err
		}

		if !getAll { // if getAll is true, limits do not apply
			if params.EventsLimit > 0 && runningEventCount > params.EventsLimit && len(jobList) > 0 {
				// events limit overflow is triggered as long as we have read at least one job
				limitsReached = true
				break
			}
			if params.PayloadSizeLimit > 0 && runningPayloadSize > params.PayloadSizeLimit && len(jobList) > 0 {
				// payload size limit overflow is triggered as long as we have read at least one job
				limitsReached = true
				break
			}
		}
		// we are adding the job only after testing for limitsReached
		// so that we don't always overflow
		jobList = append(jobList, &job)
		payloadSize = runningPayloadSize
		eventCount = runningEventCount
	}
	if !limitsReached &&
		(params.JobsLimit > 0 && len(jobList) == params.JobsLimit) || // we reached the jobs limit
		(params.EventsLimit > 0 && eventCount >= params.EventsLimit) || // we reached the events limit
		(params.PayloadSizeLimit > 0 && payloadSize >= params.PayloadSizeLimit) { // we reached the payload limit
		limitsReached = true
	}

	result := hasJobs
	if len(jobList) == 0 {
		jd.logger.Debugf("[getProcessedJobsDS] Setting empty cache for ds: %v, stateFilters: %v, customValFilters: %v, parameterFilters: %v", ds, stateFilters, customValFilters, parameterFilters)
		result = noJobs
	}
	_willTryToSet := willTryToSet
	jd.markClearEmptyResult(ds, allWorkspaces, stateFilters, customValFilters, parameterFilters, result, &_willTryToSet)

	return JobsResult{
		Jobs:          jobList,
		LimitsReached: limitsReached,
		PayloadSize:   payloadSize,
		EventsCount:   eventCount,
	}, nil
}

/*
count == 0 means return all
stateFilters and customValFilters do a OR query on values passed in array
parameterFilters do a AND query on values included in the map.
A JobsLimit less than or equal to zero indicates no limit.
*/
func (jd *HandleT) getUnprocessedJobsDS(ctx context.Context, ds dataSetT, order bool, params GetQueryParamsT) (JobsResult, error) { // skipcq: CRT-P0003
	customValFilters := params.CustomValFilters
	parameterFilters := params.ParameterFilters

	if jd.isEmptyResult(ds, allWorkspaces, []string{NotProcessed.State}, customValFilters, parameterFilters) {
		jd.logger.Debugf("[getUnprocessedJobsDS] Empty cache hit for ds: %v, stateFilters: NP, customValFilters: %v, parameterFilters: %v", ds, customValFilters, parameterFilters)
		return JobsResult{}, nil
	}

	tags := statTags{CustomValFilters: params.CustomValFilters, ParameterFilters: params.ParameterFilters}
	queryStat := jd.getTimerStat("unprocessed_ds_time", &tags)
	queryStat.Start()
	defer queryStat.End()

	// We don't reset this in case of error for now, as any error in this function causes panic
	jd.markClearEmptyResult(ds, allWorkspaces, []string{NotProcessed.State}, customValFilters, parameterFilters, willTryToSet, nil)

	var rows *sql.Rows
	var err error
	var args []interface{}

	var sqlStatement string

	if useJoinForUnprocessed {
		// event_count default 1, number of items in payload
		sqlStatement = fmt.Sprintf(
			`SELECT jobs.job_id, jobs.uuid, jobs.user_id, jobs.parameters, jobs.custom_val, jobs.event_payload, jobs.event_count, jobs.created_at, jobs.expire_at, jobs.workspace_id,`+
				`	pg_column_size(jobs.event_payload) as payload_size, `+
				`	sum(jobs.event_count) over (order by jobs.job_id asc) as running_event_counts, `+
				`	sum(pg_column_size(jobs.event_payload)) over (order by jobs.job_id) as running_payload_size `+
				`FROM %[1]q AS jobs `+
				`LEFT JOIN %[2]q AS job_status ON jobs.job_id=job_status.job_id `+
				`WHERE job_status.job_id is NULL `,
			ds.JobTable, ds.JobStatusTable)
	} else {
		sqlStatement = fmt.Sprintf(
			`SELECT jobs.job_id, jobs.uuid, jobs.user_id, jobs.parameters, jobs.custom_val, jobs.event_payload, jobs.event_count, jobs.created_at, jobs.expire_at, jobs.workspace_id,`+
				`	pg_column_size(jobs.event_payload) as payload_size, `+
				`	sum(jobs.event_count) over (order by jobs.job_id asc) as running_event_counts, `+
				`	sum(pg_column_size(jobs.event_payload)) over (order by jobs.job_id) as running_payload_size `+
				` FROM %[1]q AS jobs `+
				`WHERE jobs.job_id NOT IN (SELECT DISTINCT(job_status.job_id) FROM %[2]q AS job_status)`,
			ds.JobTable, ds.JobStatusTable)
	}

	if len(customValFilters) > 0 && !params.IgnoreCustomValFiltersInQuery {
		sqlStatement += " AND " + constructQueryOR("jobs.custom_val", customValFilters)
	}

	if len(parameterFilters) > 0 {
		sqlStatement += " AND " + constructParameterJSONQuery("jobs", parameterFilters)
	}

	if order {
		sqlStatement += " ORDER BY jobs.job_id"
	}
	if params.JobsLimit > 0 {
		sqlStatement += fmt.Sprintf(" LIMIT $%d", len(args)+1)
		args = append(args, params.JobsLimit)
	}

	var wrapQuery []string
	if params.EventsLimit > 0 {
		// If there is a single job in the dataset containing more events than the EventsLimit, we should return it,
		// otherwise processing will halt.
		// Therefore, we always retrieve one more job from the database than our limit dictates.
		// This job will only be returned in the result in case of the aforementioned scenario, otherwise it gets filtered out
		// later, during row scanning
		wrapQuery = append(wrapQuery, fmt.Sprintf(`running_event_counts - subquery.event_count <= $%d`, len(args)+1))
		args = append(args, params.EventsLimit)
	}

	if params.PayloadSizeLimit > 0 {
		wrapQuery = append(wrapQuery, fmt.Sprintf(`running_payload_size - subquery.payload_size <= $%d`, len(args)+1))
		args = append(args, params.PayloadSizeLimit)
	}

	if len(wrapQuery) > 0 {
		sqlStatement = `SELECT * FROM (` + sqlStatement + `) subquery WHERE ` + strings.Join(wrapQuery, " AND ")
	}

	rows, err = jd.dbHandle.QueryContext(ctx, sqlStatement, args...)
	if err != nil {
		return JobsResult{}, err
	}
	defer func() { _ = rows.Close() }()
	if err != nil {
		return JobsResult{}, err
	}
	var runningEventCount int
	var runningPayloadSize int64

	var jobList []*JobT
	var limitsReached bool
	var eventCount int
	var payloadSize int64

	for rows.Next() {
		var job JobT
		err := rows.Scan(&job.JobID, &job.UUID, &job.UserID, &job.Parameters, &job.CustomVal,
			&job.EventPayload, &job.EventCount, &job.CreatedAt, &job.ExpireAt, &job.WorkspaceId, &job.PayloadSize, &runningEventCount, &runningPayloadSize)
		if err != nil {
			return JobsResult{}, err
		}
		if params.EventsLimit > 0 && runningEventCount > params.EventsLimit && len(jobList) > 0 {
			// events limit overflow is triggered as long as we have read at least one job
			limitsReached = true
			break
		}
		if params.PayloadSizeLimit > 0 && runningPayloadSize > params.PayloadSizeLimit && len(jobList) > 0 {
			// payload size limit overflow is triggered as long as we have read at least one job
			limitsReached = true
			break
		}
		// we are adding the job only after testing for limitsReached
		// so that we don't always overflow
		jobList = append(jobList, &job)
		payloadSize = runningPayloadSize
		eventCount = runningEventCount

	}
	if !limitsReached &&
		(params.JobsLimit > 0 && len(jobList) == params.JobsLimit) || // we reached the jobs limit
		(params.EventsLimit > 0 && eventCount >= params.EventsLimit) || // we reached the events limit
		(params.PayloadSizeLimit > 0 && payloadSize >= params.PayloadSizeLimit) { // we reached the payload limit
		limitsReached = true
	}

	result := hasJobs
	dsList := jd.getDSList()
	// if jobsdb owner is a reader and if ds is the right most one, ignoring setting result as noJobs
	if len(jobList) == 0 && (jd.ownerType != Read || ds.Index != dsList[len(dsList)-1].Index) {
		jd.logger.Debugf("[getUnprocessedJobsDS] Setting empty cache for ds: %v, stateFilters: NP, customValFilters: %v, parameterFilters: %v", ds, customValFilters, parameterFilters)
		result = noJobs
	}
	_willTryToSet := willTryToSet
	jd.markClearEmptyResult(ds, allWorkspaces, []string{NotProcessed.State}, customValFilters, parameterFilters, result, &_willTryToSet)

	return JobsResult{
		Jobs:          jobList,
		LimitsReached: limitsReached,
		PayloadSize:   payloadSize,
		EventsCount:   eventCount,
	}, nil
}

// copyJobStatusDS is expected to be called only during a migration
func (jd *HandleT) copyJobStatusDS(ctx context.Context, tx *sql.Tx, ds dataSetT, statusList []*JobStatusT, customValFilters []string) (err error) {
	var parameterFilters []ParameterFilterT
	if len(statusList) == 0 {
		return nil
	}

	var stateFiltersByWorkspace map[string][]string
	tags := statTags{CustomValFilters: customValFilters, ParameterFilters: parameterFilters}
	stateFiltersByWorkspace, err = jd.updateJobStatusDSInTx(ctx, tx, ds, statusList, tags)
	if err != nil {
		return err
	}
	// We are manually triggering ANALYZE to help with query planning since a large
	// amount of rows are being copied in the table in a very short time and
	// AUTOVACUUM might not have a chance to do its work before we start querying
	// this table
	_, err = tx.ExecContext(ctx, fmt.Sprintf(`ANALYZE %q`, ds.JobStatusTable))
	if err != nil {
		return err
	}

	allUpdatedStates := make([]string, 0)
	for workspaceID, stateFilters := range stateFiltersByWorkspace {
		jd.markClearEmptyResult(ds, workspaceID, stateFilters, customValFilters, parameterFilters, hasJobs, nil)
		allUpdatedStates = append(allUpdatedStates, stateFilters...)
	}
	// NOTE: Along with clearing cache for a particular workspace key, we also have to clear for allWorkspaces key
	jd.markClearEmptyResult(ds, allWorkspaces, misc.Unique(allUpdatedStates), customValFilters, parameterFilters, hasJobs, nil)
	return nil
}

func (jd *HandleT) updateJobStatusDSInTx(ctx context.Context, tx *sql.Tx, ds dataSetT, statusList []*JobStatusT, tags statTags) (updatedStates map[string][]string, err error) {
	if len(statusList) == 0 {
		return
	}

	queryStat := jd.getTimerStat("update_job_status_ds_time", &tags)
	queryStat.Start()
	defer queryStat.End()
	updatedStatesMap := map[string]map[string]bool{}
	store := func() error {
		stmt, err := tx.PrepareContext(ctx, pq.CopyIn(ds.JobStatusTable, "job_id", "job_state", "attempt", "exec_time",
			"retry_time", "error_code", "error_response", "parameters"))
		if err != nil {
			return err
		}
		for _, status := range statusList {
			//  Handle the case when google analytics returns gif in response
			if _, ok := updatedStatesMap[status.WorkspaceId]; !ok {
				updatedStatesMap[status.WorkspaceId] = make(map[string]bool)
			}
			updatedStatesMap[status.WorkspaceId][status.JobState] = true
			if !utf8.ValidString(string(status.ErrorResponse)) {
				status.ErrorResponse = []byte(`{}`)
			}
			_, err = stmt.ExecContext(ctx, status.JobID, status.JobState, status.AttemptNum, status.ExecTime,
				status.RetryTime, status.ErrorCode, string(status.ErrorResponse), string(status.Parameters))
			if err != nil {
				return err
			}
		}
		updatedStates = make(map[string][]string)
		for k := range updatedStatesMap {
			if _, ok := updatedStates[k]; !ok {
				updatedStates[k] = make([]string, 0, len(updatedStatesMap[k]))
			}
			for state := range updatedStatesMap[k] {
				updatedStates[k] = append(updatedStates[k], state)
			}
		}

		if _, err = stmt.ExecContext(ctx); err != nil {
			return err
		}

		if len(statusList) > jd.analyzeThreshold {
			_, err = tx.ExecContext(ctx, fmt.Sprintf(`ANALYZE %q`, ds.JobStatusTable))
		}

		return err
	}
	const (
		savepointSql = "SAVEPOINT updateJobStatusDSInTx"
		rollbackSql  = "ROLLBACK TO " + savepointSql
	)
	if _, err = tx.ExecContext(ctx, savepointSql); err != nil {
		return
	}
	err = store()
	var e *pq.Error
	if err != nil && errors.As(err, &e) {
		if _, ok := dbInvalidJsonErrors[string(e.Code)]; ok {
			if _, err = tx.ExecContext(ctx, rollbackSql); err != nil {
				return
			}
			for i := range statusList {
				statusList[i].sanitizeJson()
			}
			err = store()
		}
	}
	return
}

/*
The next set of functions are the user visible functions to get/set job status.
For reading jobs, it scans from the oldest DS to the latest till it has found
enough jobs. For updating status, it finds the DS to which the job belongs
(using the in-memory range list) and adds the status to the appropriate DS.
These functions can race with the internal function to add new DS and create
new DS. Synchronization is handled by locks as described below.

In theory, we can keep just one lock. All operations which
change the DS structure (e.g. adding new dataset or moving records
from one DS to another thearby updating the DS range) can take a write lock
while functions which don't update the DS structure (as in list of DS or
ranges within DS can take the read lock) as they can run in paralle.

The drawback with this approach is that migrating a DS can take a long
time and can potentially block the StoreJob() call. Blocking StoreJob()
is bad since user ACK won't be sent unless StoreJob() returns.

To handle this, we separate out the locks into dsListLock and dsMigrationLock.
Store() only needs to access the last element of dsList and is not
impacted by movement of data across ds so it only takes the dsListLock.
Other functions are impacted by movement of data across DS in background
so take both the list and data lock
*/
func (jd *HandleT) addNewDSLoop(ctx context.Context) {
	for {
		select {
		case <-ctx.Done():
			return
		case <-jd.TriggerAddNewDS():
		}

		// Adding a new DS only creates a new DS & updates the cache. It doesn't move any data so we only take the list lock.
		var dsListLock lock.DSListLockToken
		var releaseDsListLock chan<- lock.DSListLockToken
		// start a transaction
		err := jd.WithTx(func(tx *sql.Tx) error {
			// acquire a advisory transaction level blocking lock, which is released once the transaction ends.
			sqlStatement := fmt.Sprintf(`SELECT pg_advisory_xact_lock(%d);`, misc.JobsDBAddDsAdvisoryLock)
			_, err := tx.ExecContext(context.TODO(), sqlStatement)
			if err != nil {
				return fmt.Errorf("error while acquiring advisory lock %d: %w", misc.JobsDBAddDsAdvisoryLock, err)
			}

			// We acquire the list lock only after we have acquired the advisory lock.
			// We will release the list lock after the transaction ends, that's why we need to use an async lock
			dsListLock, releaseDsListLock = jd.dsListLock.AsyncLock()
			// refresh ds list
			var dsList []dataSetT
			var nextDSIdx string
			// make sure we are operating on the latest version of the list
			dsList = getDSList(jd, tx, jd.tablePrefix)
			latestDS := dsList[len(dsList)-1]
			full, err := jd.checkIfFullDSInTx(tx, latestDS)
			if err != nil {
				return fmt.Errorf("error while checking if DS is full: %w", err)
			}
			// checkIfFullDS is true for last DS in the list
			if full {
				if _, err = tx.Exec(fmt.Sprintf(`LOCK TABLE %q IN EXCLUSIVE MODE;`, latestDS.JobTable)); err != nil {
					return fmt.Errorf("error locking table %s: %w", latestDS.JobTable, err)
				}

				nextDSIdx = jd.doComputeNewIdxForAppend(dsList)
				jd.logger.Infof("[[ %s : addNewDSLoop ]]: NewDS", jd.tablePrefix)
				if err = jd.addNewDSInTx(tx, dsListLock, dsList, newDataSet(jd.tablePrefix, nextDSIdx)); err != nil {
					return fmt.Errorf("error adding new DS: %w", err)
				}

				// previous DS should become read only
				if err = setReadonlyDsInTx(tx, latestDS); err != nil {
					return fmt.Errorf("error making dataset read only: %w", err)
				}
			}
			return nil
		})
		jd.assertError(err)

		// to get the updated DS list in the cache after createDS transaction has been committed.
		jd.refreshDSRangeList(dsListLock)
		releaseDsListLock <- dsListLock
	}
}

func setReadonlyDsInTx(tx *sql.Tx, latestDS dataSetT) error {
	sqlStatement := fmt.Sprintf(
		`CREATE TRIGGER readonlyTableTrg
		BEFORE INSERT
		ON %q
		FOR EACH STATEMENT
		EXECUTE PROCEDURE %s;`, latestDS.JobTable, pgReadonlyTableExceptionFuncName)
	_, err := tx.Exec(sqlStatement)
	return err
}

func (jd *HandleT) refreshDSListLoop(ctx context.Context) {
	for {
		select {
		case <-jd.TriggerRefreshDS():
		case <-ctx.Done():
			return
		}

		jd.logger.Debugf("[[ %s : refreshDSListLoop ]]: Start", jd.tablePrefix)
		jd.dsListLock.WithLock(func(l lock.DSListLockToken) {
			jd.refreshDSRangeList(l)
		})
	}
}

func (jd *HandleT) migrateDSLoop(ctx context.Context) {
	for {
		select {
		case <-jd.TriggerMigrateDS():
		case <-ctx.Done():
			return
		}
		jd.logger.Debugf("[[ %s : migrateDSLoop ]]: Start", jd.tablePrefix)

		// This block disables internal migration/consolidation while cluster-level migration is in progress
		if db.IsValidMigrationMode(jd.migrationState.migrationMode) {
			jd.logger.Debugf("[[ %s : migrateDSLoop ]]: migration mode = %s, so skipping internal migrations", jd.tablePrefix, jd.migrationState.migrationMode)
			continue
		}

		jd.dsListLock.RLock()
		dsList := jd.getDSList()
		jd.dsListLock.RUnlock()

		var (
			migrateFrom                                    []dataSetT
			insertBeforeDS                                 dataSetT
			liveJobCount, liveDSCount, migrateDSProbeCount int
			// we don't want `maxDSSize` value to change, during dsList loop
			maxDSSize = *jd.MaxDSSize
			waiting   *smallDS
		)

		jd.logger.Debugf("[[ %s : migrateDSLoop ]]: DS list %+v", jd.tablePrefix, dsList)

		for idx, ds := range dsList {
			var idxCheck bool
			if jd.ownerType == Read {
				// if jobsdb owner is read, exempting the last two datasets from migration.
				// This is done to avoid dsList conflicts between reader and writer
				idxCheck = idx == len(dsList)-1 || idx == len(dsList)-2
			} else {
				idxCheck = idx == len(dsList)-1
			}

			if liveDSCount >= maxMigrateOnce || liveJobCount >= maxDSSize || idxCheck {
				break
			}

			migrate, isSmall, recordsLeft := jd.checkIfMigrateDS(ds)
			jd.logger.Debugf(
				"[[ %s : migrateDSLoop ]]: Migrate check %v, is small: %v, records left: %d, ds: %v",
				jd.tablePrefix, migrate, isSmall, recordsLeft, ds,
			)

			if migrate {
				if waiting != nil { // add current and waiting DS, no matter if the current ds is small or not, it doesn't matter
					migrateFrom = append(migrateFrom, waiting.ds, ds)
					insertBeforeDS = dsList[idx+1]
					liveJobCount += waiting.recordsLeft + recordsLeft
					liveDSCount += 2
					waiting = nil
				} else if !isSmall || len(migrateFrom) > 0 { // add only if the current DS is not small or if we already have some DS in the list
					migrateFrom = append(migrateFrom, ds)
					insertBeforeDS = dsList[idx+1]
					liveJobCount += recordsLeft
					liveDSCount++
				} else { // add the current small DS as waiting for the next iteration to pickup
					waiting = &smallDS{ds: ds, recordsLeft: recordsLeft}
				}
			} else {
				waiting = nil // if there was a small DS waiting, we should remove it since its next dataset is not eligible for migration
				if liveDSCount > 0 || migrateDSProbeCount > maxMigrateDSProbe {
					// DS is not eligible for migration. But there are data sets on the left eligible to migrate, so break.
					break
				}
			}
			migrateDSProbeCount++
		}

		// Take the lock and run actual migration
		jd.dsMigrationLock.Lock()

		migrationLoopStat := stats.NewTaggedStat("migration_loop", stats.TimerType, stats.Tags{"customVal": jd.tablePrefix})
		migrationLoopStat.Start()
		var opID int64
		// Add a temp DS to append to
		if len(migrateFrom) > 0 {
			if liveJobCount > 0 {
				var migrateTo dataSetT
				jd.dsListLock.WithLock(func(l lock.DSListLockToken) {
					migrateTo = newDataSet(jd.tablePrefix, jd.computeNewIdxForIntraNodeMigration(l, insertBeforeDS))

					jd.logger.Infof("[[ %s : migrateDSLoop ]]: Migrate from: %v", jd.tablePrefix, migrateFrom)
					jd.logger.Infof("[[ %s : migrateDSLoop ]]: Next: %v", jd.tablePrefix, insertBeforeDS)
					jd.logger.Infof("[[ %s : migrateDSLoop ]]: To: %v", jd.tablePrefix, migrateTo)
					// Mark the start of copy operation. If we fail here
					// we just delete the new DS being copied into. The
					// sources are still around
					opPayload, err := json.Marshal(&journalOpPayloadT{From: migrateFrom, To: migrateTo})
					jd.assertError(err)
					opID = jd.JournalMarkStart(migrateCopyOperation, opPayload)

					jd.addDS(migrateTo)
					jd.inProgressMigrationTargetDS = &migrateTo
				})

				totalJobsMigrated := 0
				for _, ds := range migrateFrom {
					jd.logger.Infof("[[ %s : migrateDSLoop ]]: Migrate: %v to: %v", jd.tablePrefix, ds, migrateTo)
					noJobsMigrated, _ := jd.migrateJobs(ctx, ds, migrateTo)
					totalJobsMigrated += noJobsMigrated
				}
				jd.logger.Infof("[[ %s : migrateDSLoop ]]: Total migrated %d jobs", jd.tablePrefix, totalJobsMigrated)

				if totalJobsMigrated <= 0 {
					jd.dsListLock.WithLock(func(_ lock.DSListLockToken) {
						jd.mustDropDS(migrateTo)
						jd.inProgressMigrationTargetDS = nil
					})
				}
				jd.logger.Infof("[[ %s : migrateDSLoop ]]: Migrate DONE", jd.tablePrefix)
			}

			err := jd.WithTx(func(tx *sql.Tx) error {
				if opID > 0 {
					// marking the previous operation as done and
					// starting the next operation must be performed
					// as a single atomic action (all or nothing)
					err := jd.journalMarkDoneInTx(tx, opID)
					if err != nil {
						return err
					}
				}
				// Mark the start of del operation. If we fail in between
				// we need to finish deleting the source datasets. Cannot
				// del the destination as some sources may have been deleted
				opPayload, err := json.Marshal(&journalOpPayloadT{From: migrateFrom})
				if err != nil {
					return err
				}
				opID, err = jd.JournalMarkStartInTx(tx, postMigrateDSOperation, opPayload)
				return err
			})
			jd.assertError(err)

			jd.dsListLock.WithLock(func(l lock.DSListLockToken) {
				jd.assertError(jd.postMigrateHandleDS(l, migrateFrom))
			})

			jd.JournalMarkDone(opID)
		}
		migrationLoopStat.End()
		jd.dsMigrationLock.Unlock()
	}
}

func (jd *HandleT) backupDSLoop(ctx context.Context) {
	sleepMultiplier := time.Duration(1)

	jd.logger.Info("BackupDS loop is running")

	for {
		select {
		case <-time.After(sleepMultiplier * backupCheckSleepDuration):
			if !jd.BackupSettings.isBackupEnabled() {
				jd.logger.Debugf("backupDSLoop backup disabled %s", jd.tablePrefix)
				continue
			}
		case <-ctx.Done():
			return
		}
		jd.logger.Debugf("backupDSLoop backup enabled %s", jd.tablePrefix)
		backupDSRange := jd.getBackupDSRange()
		// check if non-empty dataset is present to back up
		// else continue
		sleepMultiplier = 1
		if (dataSetRangeT{} == *backupDSRange) {
			// sleep for more duration if no dataset is found
			sleepMultiplier = 6
			continue
		}

		backupDS := backupDSRange.ds

		opPayload, err := json.Marshal(&backupDS)
		jd.assertError(err)

		var opID int64
		if isBackupConfigured() {
			opID = jd.JournalMarkStart(backupDSOperation, opPayload)
			err := jd.backupDS(ctx, backupDSRange)
			if err != nil {
				stats.NewTaggedStat("backup_ds_failed", stats.CountType, stats.Tags{"customVal": jd.tablePrefix, "provider": config.GetEnv("JOBS_BACKUP_STORAGE_PROVIDER", "S3")}).Increment()
				jd.logger.Errorf("[JobsDB] :: Failed to backup jobs table %v. Err: %v", backupDSRange.ds.JobStatusTable, err)
			}
			jd.JournalMarkDone(opID)
		}

		// drop dataset after successfully uploading both jobs and jobs_status to s3
		opID = jd.JournalMarkStart(backupDropDSOperation, opPayload)
		// Currently, we retry uploading a table for some time & if it fails. We only drop that table & not all `pre_drop` tables.
		// So, in situation when new table creation rate is more than drop. We will still have pipe up issue.
		// An easy way to fix this is, if at any point of time exponential retry fails then instead of just dropping that particular
		// table drop all subsequent `pre_drop` table. As, most likely the upload of rest of the table will also fail with the same error.
		jd.mustDropDS(backupDS)
		jd.JournalMarkDone(opID)
	}
}

// backupDS writes both jobs and job_staus table to JOBS_BACKUP_STORAGE_PROVIDER
func (jd *HandleT) backupDS(ctx context.Context, backupDSRange *dataSetRangeT) error {
	// return after backing up aborted jobs if the flag is turned on
	// backupDS is only called when BackupSettings.BackupEnabled is true
	if jd.BackupSettings.FailedOnly {
		jd.logger.Info("[JobsDB] ::  backupDS: starting backing up aborted")
		err := jd.backupTable(ctx, backupDSRange, false)
		if err != nil {
			return err
		}
	} else {
		// write jobs table to JOBS_BACKUP_STORAGE_PROVIDER
		err := jd.backupTable(ctx, backupDSRange, false)
		if err != nil {
			return err
		}

		// write job_status table to JOBS_BACKUP_STORAGE_PROVIDER
		err = jd.backupTable(ctx, backupDSRange, true)
		if err != nil {
			return err
		}

	}

	return nil
}

func (jd *HandleT) removeTableJSONDumps() {
	backupPathDirName := "/rudder-s3-dumps/"
	tmpDirPath, err := misc.CreateTMPDIR()
	jd.assertError(err)
	files, err := filepath.Glob(fmt.Sprintf("%v%v_job*", tmpDirPath+backupPathDirName, jd.tablePrefix))
	jd.assertError(err)
	for _, f := range files {
		err = os.Remove(f)
		jd.assertError(err)
	}
}

// getBackUpQuery individual queries for getting rows in json
func (jd *HandleT) getBackUpQuery(backupDSRange *dataSetRangeT, isJobStatusTable bool, offset int64) string {
	var stmt string
	if jd.BackupSettings.FailedOnly {
		// check failed and aborted state, order the output based on destination, job_id, exec_time
		stmt = fmt.Sprintf(
			`SELECT
				json_build_object(
					'job_id', failed_jobs.job_id,
					'workspace_id',failed_jobs.workspace_id,
					'uuid',failed_jobs.uuid,
					'user_id',failed_jobs.user_id,
					'parameters',failed_jobs.parameters,
					'custom_val',failed_jobs.custom_val,
					'event_payload',failed_jobs.event_payload,
					'event_count',failed_jobs.event_count,
					'created_at',failed_jobs.created_at,
					'expire_at',failed_jobs.expire_at,
					'id',failed_jobs.id,
					'job_id',failed_jobs.status_job_id,
					'job_state',failed_jobs.job_state,
					'attempt',failed_jobs.attempt,
					'exec_time',failed_jobs.exec_time,
					'retry_time',failed_jobs.retry_time,
					'error_code',failed_jobs.error_code,
					'error_response',failed_jobs.error_response,
					'parameters',failed_jobs.status_parameters
				)
			FROM
				(
				SELECT
					*
				FROM
					(
					SELECT *,
					sum(
					pg_column_size(jobs.event_payload)
					) OVER (
					ORDER BY
						jobs.custom_val,
						jobs.status_job_id,
						jobs.exec_time
					) AS running_payload_size,
					ROW_NUMBER()
					OVER (
					ORDER BY
						jobs.custom_val,
						jobs.status_job_id,
						jobs.exec_time
					) AS row_num
					FROM
						(
						SELECT
							job.job_id,
							job.workspace_id,
							job.uuid,
							job.user_id,
							job.parameters,
							job.custom_val,
							job.event_payload,
							job.event_count,
							job.created_at,
							job.expire_at,
							job_status.id,
							job_status.job_id AS status_job_id,
							job_status.job_state,
							job_status.attempt,
							job_status.exec_time,
							job_status.retry_time,
							job_status.error_code,
							job_status.error_response,
							job_status.parameters AS status_parameters
						FROM
							%[1]q "job_status"
							INNER JOIN %[2]q "job" ON job_status.job_id = job.job_id
						WHERE
							job_status.job_state IN ('%[3]s', '%[4]s')
						ORDER BY
						job.custom_val,
							job_status.job_id,
							job_status.exec_time ASC
						LIMIT
							%[5]d
						OFFSET
							%[6]d
						) jobs
					) subquery
				WHERE
					subquery.running_payload_size <= %[7]d OR subquery.row_num = 1
				) AS failed_jobs
		  `, backupDSRange.ds.JobStatusTable, backupDSRange.ds.JobTable, Failed.State, Aborted.State, backupRowsBatchSize, offset, backupMaxTotalPayloadSize)
	} else {
		if isJobStatusTable {
			stmt = fmt.Sprintf(`
			SELECT
			 	json_build_object(
					'id', dump_table.id,
			 		'job_id', dump_table.job_id,
				 	'job_state', dump_table.job_state,
				 	'attempt', dump_table.attempt,
			 		'exec_time', dump_table.exec_time,
			 		'retry_time', dump_table.retry_time,
			 		'error_code', dump_table.error_code,
			 		'error_response', dump_table.error_response,
			 		'parameters', dump_table.parameters
	)
			FROM
				(
				SELECT
					*
				FROM
					%[1]q
				ORDER BY
					job_id ASC
				LIMIT
					%[2]d
				OFFSET
					%[3]d
				)
				AS dump_table
			`, backupDSRange.ds.JobStatusTable, backupRowsBatchSize, offset)
		} else {
			stmt = fmt.Sprintf(`
			SELECT
				jsonb_build_object(
					'job_id', dump_table.job_id,
					'workspace_id', dump_table.workspace_id,
					'uuid', dump_table.uuid,
					'user_id', dump_table.user_id,
					'parameters', dump_table.parameters,
					'custom_val', dump_table.custom_val,
					'event_payload', dump_table.event_payload,
					'event_count', dump_table.event_count,
					'created_at', dump_table.created_at,
					'expire_at', dump_table.expire_at
				)
		  	FROM
				(
				SELECT
					*
				FROM
					(
						SELECT
							*,
							sum(
							pg_column_size(jobs.event_payload)
							) OVER (
							ORDER BY
								jobs.job_id
							) AS running_payload_size,
							ROW_NUMBER()
							OVER (
							ORDER BY
								job_id ASC
							) AS row_num
						FROM
							(
							SELECT
								*
							FROM
								%[1]q job
							ORDER BY
								job_id ASC
							LIMIT
								%[2]d
							OFFSET
								%[3]d
							) jobs
					) subquery
				WHERE
					subquery.running_payload_size <= %[4]d OR subquery.row_num = 1
			) AS dump_table
			`, backupDSRange.ds.JobTable, backupRowsBatchSize, offset, backupMaxTotalPayloadSize)
		}
	}

	return stmt
}

// getFileUploader get a file uploader
func (jd *HandleT) getFileUploader(ctx context.Context) (filemanager.FileManager, error) {
	var err error
	if jd.jobsFileUploader == nil {
		jd.jobsFileUploader, err = filemanager.DefaultFileManagerFactory.New(&filemanager.SettingsT{
			Provider: config.GetEnv("JOBS_BACKUP_STORAGE_PROVIDER", "S3"),
			Config:   filemanager.GetProviderConfigForBackupsFromEnv(ctx),
		})
	}
	return jd.jobsFileUploader, err
}

func isBackupConfigured() bool {
	return config.GetEnv("JOBS_BACKUP_BUCKET", "") != ""
}

func (jd *HandleT) isEmpty(ds dataSetT) bool {
	var count sql.NullInt64
	sqlStatement := fmt.Sprintf(`SELECT count(*) from %q`, ds.JobTable)
	row := jd.dbHandle.QueryRow(sqlStatement)
	err := row.Scan(&count)
	jd.assertError(err)
	if count.Valid {
		return count.Int64 == 0
	}
	panic("Unable to get count on this dataset")
}

// Identifier returns the identifier of the jobsdb. Here it is tablePrefix.
func (jd *HandleT) Identifier() string {
	return jd.tablePrefix
}

// GetTablePrefix returns the table prefix of the jobsdb.
func (jd *HandleT) GetTablePrefix() string {
	return jd.tablePrefix
}

func (jd *HandleT) backupTable(ctx context.Context, backupDSRange *dataSetRangeT, isJobStatusTable bool) error {
	tableFileDumpTimeStat := stats.NewTaggedStat("table_FileDump_TimeStat", stats.TimerType, stats.Tags{"customVal": jd.tablePrefix})
	tableFileDumpTimeStat.Start()
	totalTableDumpTimeStat := stats.NewTaggedStat("total_TableDump_TimeStat", stats.TimerType, stats.Tags{"customVal": jd.tablePrefix})
	totalTableDumpTimeStat.Start()
	var tableName, path, pathPrefix, countStmt string
	backupPathDirName := "/rudder-s3-dumps/"
	tmpDirPath, err := misc.CreateTMPDIR()
	jd.assertError(err)

	// if backupOnlyAborted, process join of aborted rows of jobstatus with jobs table
	// else upload entire jobstatus and jobs table from pre_drop
	if jd.BackupSettings.FailedOnly {
		jd.logger.Info("[JobsDB] :: backupTable: backing up aborted/failed entries")
		tableName = backupDSRange.ds.JobStatusTable
		pathPrefix = strings.TrimPrefix(tableName, preDropTablePrefix)
		path = fmt.Sprintf(`%v%v_%v.gz`, tmpDirPath+backupPathDirName, pathPrefix, Aborted.State)
		// checked failed and aborted state
		countStmt = fmt.Sprintf(`SELECT COUNT(*) from %q where job_state in ('%s', '%s')`, tableName, Failed.State, Aborted.State)
	} else {
		if isJobStatusTable {
			tableName = backupDSRange.ds.JobStatusTable
			pathPrefix = strings.TrimPrefix(tableName, preDropTablePrefix)
			path = fmt.Sprintf(`%v%v.gz`, tmpDirPath+backupPathDirName, pathPrefix)
			countStmt = fmt.Sprintf(`SELECT COUNT(*) from %q`, tableName)
		} else {
			tableName = backupDSRange.ds.JobTable
			pathPrefix = strings.TrimPrefix(tableName, preDropTablePrefix)
			path = fmt.Sprintf(`%v%v.%v.%v.%v.%v.gz`,
				tmpDirPath+backupPathDirName,
				pathPrefix,
				backupDSRange.minJobID,
				backupDSRange.maxJobID,
				backupDSRange.startTime,
				backupDSRange.endTime,
			)
			countStmt = fmt.Sprintf(`SELECT COUNT(*) from %q`, tableName)
		}
	}

	jd.logger.Infof("[JobsDB] :: Backing up table: %v", tableName)

	var totalCount int64
	err = jd.dbHandle.QueryRow(countStmt).Scan(&totalCount)
	if err != nil {
		panic(err)
	}

	// return without doing anything as no jobs not present in ds
	if totalCount == 0 {
		//  Do not record stat for this case?
		jd.logger.Infof("[JobsDB] ::  not processiong table dump as no rows match criteria. %v", tableName)
		return nil
	}

	err = os.MkdirAll(filepath.Dir(path), os.ModePerm)
	if err != nil {
		panic(err)
	}

	gzWriter, err := misc.CreateGZ(path)
	if err != nil {
		return fmt.Errorf("creating gz file %q: %w", path, err)
	}
	defer func() { _ = os.Remove(path) }()
	var offset int64
	writeBackupToGz := func() error {
		stmt := jd.getBackUpQuery(backupDSRange, isJobStatusTable, offset)
		var rawJSONRows json.RawMessage
		rows, err := jd.dbHandle.Query(stmt)
		jd.assertError(err)
		defer func() { _ = rows.Close() }()

		for rows.Next() {
			err = rows.Scan(&rawJSONRows)
			if err != nil {
				panic(fmt.Errorf("scanning row failed with error : %w", err))
			}
			rawJSONRows = append(rawJSONRows, '\n') // appending '\n'
			_, err = gzWriter.Write(rawJSONRows)
			if err != nil {
				return fmt.Errorf("writing gz file %q: %w", path, err)
			}
			offset++
		}
		return nil
	}

	for {
		if err := writeBackupToGz(); err != nil {
			return err
		}
		if offset >= totalCount {
			break
		}
	}

	if err := gzWriter.CloseGZ(); err != nil {
		return fmt.Errorf("closing gz file %q: %w", path, err)
	}
	tableFileDumpTimeStat.End()

	fileUploadTimeStat := stats.NewTaggedStat("fileUpload_TimeStat", stats.TimerType, stats.Tags{"customVal": jd.tablePrefix})
	fileUploadTimeStat.Start()
	file, err := os.Open(path)
	jd.assertError(err)
	defer func() { _ = file.Close() }()

	pathPrefixes := make([]string, 0)
	// For empty path prefix, don't need to add anything to the array
	if jd.BackupSettings.PathPrefix != "" {
		pathPrefixes = append(pathPrefixes, jd.BackupSettings.PathPrefix, config.GetEnv("INSTANCE_ID", "1"))
	} else {
		pathPrefixes = append(pathPrefixes, config.GetEnv("INSTANCE_ID", "1"))
	}

	jd.logger.Infof("[JobsDB] :: Uploading backup table to object storage: %v", tableName)
	var output filemanager.UploadOutput
	output, err = jd.backupUploadWithExponentialBackoff(ctx, file, pathPrefixes...)
	if err != nil {
		storageProvider := config.GetEnv("JOBS_BACKUP_STORAGE_PROVIDER", "S3")
		jd.logger.Errorf("[JobsDB] :: Failed to upload table %v dump to %s. Error: %s", tableName, storageProvider, err.Error())
		return err
	}
	// Do not record stat in error case as error case time might be low and skew stats
	fileUploadTimeStat.End()
	totalTableDumpTimeStat.End()
	jd.logger.Infof("[JobsDB] :: Backed up table: %v at %v", tableName, output.Location)
	return nil
}

func (jd *HandleT) backupUploadWithExponentialBackoff(ctx context.Context, file *os.File, pathPrefixes ...string) (filemanager.UploadOutput, error) {
	// get a file uploader
	fileUploader, err := jd.getFileUploader(ctx)
	if err != nil {
		return filemanager.UploadOutput{}, err
	}
	bo := backoff.NewExponentialBackOff()
	bo.MaxInterval = time.Minute
	bo.MaxElapsedTime = jd.maxBackupRetryTime
	boCtx := backoff.WithContext(bo, ctx)

	var output filemanager.UploadOutput
	backup := func() error {
		output, err = fileUploader.Upload(ctx, file, pathPrefixes...)
		return err
	}

	err = backoff.Retry(backup, boCtx)
	return output, err
}

func (jd *HandleT) getBackupDSRange() *dataSetRangeT {
	var backupDS dataSetT
	var backupDSRange dataSetRangeT

	// Read the table names from PG
	tableNames := mustGetAllTableNames(jd, jd.dbHandle)

	// We check for job_status because that is renamed after job
	var dnumList []string
	for _, t := range tableNames {
		if strings.HasPrefix(t, preDropTablePrefix+jd.tablePrefix+"_jobs_") {
			dnum := t[len(preDropTablePrefix+jd.tablePrefix+"_jobs_"):]
			dnumList = append(dnumList, dnum)
			continue
		}
	}
	if len(dnumList) == 0 {
		return &backupDSRange
	}

	sortDnumList(jd, dnumList)

	backupDS = dataSetT{
		JobTable:       fmt.Sprintf("%s%s_jobs_%s", preDropTablePrefix, jd.tablePrefix, dnumList[0]),
		JobStatusTable: fmt.Sprintf("%s%s_job_status_%s", preDropTablePrefix, jd.tablePrefix, dnumList[0]),
		Index:          dnumList[0],
	}

	var minID, maxID sql.NullInt64
	jobIDSQLStatement := fmt.Sprintf(`SELECT MIN(job_id), MAX(job_id) from %q`, backupDS.JobTable)
	row := jd.dbHandle.QueryRow(jobIDSQLStatement)
	err := row.Scan(&minID, &maxID)
	jd.assertError(err)

	var minCreatedAt, maxCreatedAt time.Time
	jobTimeSQLStatement := fmt.Sprintf(`SELECT MIN(created_at), MAX(created_at) from %q`, backupDS.JobTable)
	row = jd.dbHandle.QueryRow(jobTimeSQLStatement)
	err = row.Scan(&minCreatedAt, &maxCreatedAt)
	jd.assertError(err)

	backupDSRange = dataSetRangeT{
		minJobID:  minID.Int64,
		maxJobID:  maxID.Int64,
		startTime: minCreatedAt.UnixNano() / int64(time.Millisecond),
		endTime:   maxCreatedAt.UnixNano() / int64(time.Millisecond),
		ds:        backupDS,
	}
	return &backupDSRange
}

/*
We keep a journal of all the operations. The journal helps
*/
const (
	addDSOperation             = "ADD_DS"
	migrateCopyOperation       = "MIGRATE_COPY"
	migrateImportOperation     = "MIGRATE_IMPORT"
	postMigrateDSOperation     = "POST_MIGRATE_DS_OP"
	backupDSOperation          = "BACKUP_DS"
	backupDropDSOperation      = "BACKUP_DROP_DS"
	dropDSOperation            = "DROP_DS"
	RawDataDestUploadOperation = "S3_DEST_UPLOAD"
)

type JournalEntryT struct {
	OpID      int64
	OpType    string
	OpDone    bool
	OpPayload json.RawMessage
}

func (jd *HandleT) dropJournal() {
	sqlStatement := fmt.Sprintf(`DROP TABLE IF EXISTS %s_journal`, jd.tablePrefix)
	_, err := jd.dbHandle.Exec(sqlStatement)
	jd.assertError(err)
}

func (jd *HandleT) JournalMarkStart(opType string, opPayload json.RawMessage) int64 {
	var opID int64
	err := jd.WithTx(func(tx *sql.Tx) error {
		var err error
		opID, err = jd.JournalMarkStartInTx(tx, opType, opPayload)
		return err
	})
	jd.assertError(err)
	return opID
}

func (jd *HandleT) JournalMarkStartInTx(tx *sql.Tx, opType string, opPayload json.RawMessage) (int64, error) {
	var opID int64
	jd.assert(opType == addDSOperation ||
		opType == migrateCopyOperation ||
		opType == migrateImportOperation ||
		opType == postMigrateDSOperation ||
		opType == backupDSOperation ||
		opType == backupDropDSOperation ||
		opType == dropDSOperation ||
		opType == RawDataDestUploadOperation, fmt.Sprintf("opType: %s is not a supported op", opType))

	sqlStatement := fmt.Sprintf(`INSERT INTO %s_journal (operation, done, operation_payload, start_time, owner)
                                       VALUES ($1, $2, $3, $4, $5) RETURNING id`, jd.tablePrefix)
	err := tx.QueryRow(sqlStatement, opType, false, opPayload, time.Now(), jd.ownerType).Scan(&opID)
	return opID, err
}

// JournalMarkDone marks the end of a journal action
func (jd *HandleT) JournalMarkDone(opID int64) {
	err := jd.WithTx(func(tx *sql.Tx) error {
		return jd.journalMarkDoneInTx(tx, opID)
	})
	jd.assertError(err)
}

// JournalMarkDoneInTx marks the end of a journal action in a transaction
func (jd *HandleT) journalMarkDoneInTx(tx *sql.Tx, opID int64) error {
	sqlStatement := fmt.Sprintf(`UPDATE %s_journal SET done=$2, end_time=$3 WHERE id=$1 AND owner=$4`, jd.tablePrefix)
	_, err := tx.Exec(sqlStatement, opID, true, time.Now(), jd.ownerType)
	return err
}

func (jd *HandleT) JournalDeleteEntry(opID int64) {
	sqlStatement := fmt.Sprintf(`DELETE from "%s_journal" WHERE id=$1 AND owner=$2`, jd.tablePrefix)
	_, err := jd.dbHandle.Exec(sqlStatement, opID, jd.ownerType)
	jd.assertError(err)
}

func (jd *HandleT) GetJournalEntries(opType string) (entries []JournalEntryT) {
	sqlStatement := fmt.Sprintf(`SELECT id, operation, done, operation_payload
                                	from "%s_journal"
                                	WHERE
									done=False
									AND
									operation = '%s'
									AND
									owner='%s'
									ORDER BY id`, jd.tablePrefix, opType, jd.ownerType)
	stmt, err := jd.dbHandle.Prepare(sqlStatement)
	jd.assertError(err)
	defer func() { _ = stmt.Close() }()

	rows, err := stmt.Query()
	jd.assertError(err)
	defer func() { _ = rows.Close() }()

	count := 0
	for rows.Next() {
		entries = append(entries, JournalEntryT{})
		err = rows.Scan(&entries[count].OpID, &entries[count].OpType, &entries[count].OpDone, &entries[count].OpPayload)
		jd.assertError(err)
		count++
	}
	return
}

func (jd *HandleT) recoverFromCrash(owner OwnerType, goRoutineType string) {
	var opTypes []string
	switch goRoutineType {
	case addDSGoRoutine:
		opTypes = []string{addDSOperation}
	case mainGoRoutine:
		opTypes = []string{migrateCopyOperation, postMigrateDSOperation, dropDSOperation}
	case backupGoRoutine:
		opTypes = []string{backupDSOperation, backupDropDSOperation}
	case migratorRoutine:
		opTypes = []string{migrateImportOperation}
	}

	sqlStatement := fmt.Sprintf(`SELECT id, operation, done, operation_payload
                                	from %s_journal
                                	WHERE
									done=False
									AND
									operation = ANY($1)
									AND
									owner = '%s'
                                	ORDER BY id`, jd.tablePrefix, owner)

	stmt, err := jd.dbHandle.Prepare(sqlStatement)
	jd.assertError(err)
	defer func() { _ = stmt.Close() }()

	rows, err := stmt.Query(pq.Array(opTypes))
	jd.assertError(err)
	defer func() { _ = rows.Close() }()

	var opID int64
	var opType string
	var opDone bool
	var opPayload json.RawMessage
	var opPayloadJSON journalOpPayloadT
	undoOp := false
	var count int

	for rows.Next() {
		err = rows.Scan(&opID, &opType, &opDone, &opPayload)
		jd.assertError(err)
		jd.assert(!opDone, "opDone is true")
		count++
	}
	jd.assert(count <= 1, fmt.Sprintf("count:%d > 1", count))

	if count == 0 {
		// Nothing to recoer
		return
	}

	// Need to recover the last failed operation
	// Get the payload and undo
	err = json.Unmarshal(opPayload, &opPayloadJSON)
	jd.assertError(err)

	switch opType {
	case addDSOperation:
		newDS := opPayloadJSON.To
		undoOp = true
		// Drop the table we were tring to create
		jd.logger.Info("Recovering new DS operation", newDS)
		jd.dropDSForRecovery(newDS)
	case migrateCopyOperation:
		migrateDest := opPayloadJSON.To
		// Delete the destination of the interrupted
		// migration. After we start, code should
		// redo the migration
		jd.logger.Info("Recovering migrateCopy operation", migrateDest)
		jd.dropDSForRecovery(migrateDest)
		undoOp = true
	case migrateImportOperation:
		jd.assert(db.IsValidMigrationMode(jd.migrationState.migrationMode), "If migration mode is not valid, then this operation shouldn't have been unfinished. Go debug")
		var importDest dataSetT
		jd.assertError(json.Unmarshal(opPayload, &importDest))
		jd.dropDSForRecovery(importDest)
		jd.deleteSetupCheckpoint(ImportOp)
		undoOp = true
	case postMigrateDSOperation:
		migrateSrc := opPayloadJSON.From
		for _, ds := range migrateSrc {
			if jd.BackupSettings.isBackupEnabled() {
				jd.assertError(jd.renameDS(ds))
			} else {
				jd.dropDSForRecovery(ds)
			}
		}
		jd.logger.Info("Recovering migrateDel operation", migrateSrc)
		undoOp = false
	case backupDSOperation:
		jd.removeTableJSONDumps()
		jd.logger.Info("Removing all stale json dumps of tables")
		undoOp = true
	case dropDSOperation, backupDropDSOperation:
		var dataset dataSetT
		jd.assertError(json.Unmarshal(opPayload, &dataset))
		jd.dropDSForRecovery(dataset)
		jd.logger.Info("Recovering dropDS operation", dataset)
		undoOp = false
	}

	if undoOp {
		sqlStatement = fmt.Sprintf(`DELETE from "%s_journal" WHERE id=$1`, jd.tablePrefix)
	} else {
		sqlStatement = fmt.Sprintf(`UPDATE "%s_journal" SET done=True WHERE id=$1`, jd.tablePrefix)
	}

	_, err = jd.dbHandle.Exec(sqlStatement, opID)
	jd.assertError(err)
}

const (
	addDSGoRoutine  = "addDS"
	mainGoRoutine   = "main"
	backupGoRoutine = "backup"
	migratorRoutine = "migrator"
)

func (jd *HandleT) recoverFromJournal(owner OwnerType) {
	jd.recoverFromCrash(owner, addDSGoRoutine)
	jd.recoverFromCrash(owner, mainGoRoutine)
	jd.recoverFromCrash(owner, backupGoRoutine)
}

// RecoverFromMigrationJournal is an exposed function for migrator package to handle journal crashes during migration
func (jd *HandleT) RecoverFromMigrationJournal() {
	jd.recoverFromCrash(Write, migratorRoutine)
	jd.recoverFromCrash(ReadWrite, migratorRoutine)
}

func (jd *HandleT) UpdateJobStatus(ctx context.Context, statusList []*JobStatusT, customValFilters []string, parameterFilters []ParameterFilterT) error {
	return jd.WithUpdateSafeTx(func(tx UpdateSafeTx) error {
		return jd.UpdateJobStatusInTx(ctx, tx, statusList, customValFilters, parameterFilters)
	})
}

/*
internalUpdateJobStatusInTx updates the status of a batch of jobs
customValFilters[] is passed, so we can efficiently mark empty cache
Later we can move this to query
*/
func (jd *HandleT) internalUpdateJobStatusInTx(ctx context.Context, tx *sql.Tx, statusList []*JobStatusT, customValFilters []string, parameterFilters []ParameterFilterT) error {
	// capture stats
	tags := statTags{CustomValFilters: customValFilters, ParameterFilters: parameterFilters}
	queryStat := jd.getTimerStat("update_job_status_time", &tags)
	queryStat.Start()
	defer queryStat.End()

	// do update
	updatedStatesByDS, err := jd.doUpdateJobStatusInTx(ctx, tx, statusList, tags)
	if err != nil {
		jd.logger.Infof("[[ %s ]]: Error occurred while updating job statuses. Returning err, %v", jd.tablePrefix, err)
		return err
	}

	// clear cache
	for ds, stateListByWorkspace := range updatedStatesByDS {
		allUpdatedStates := make([]string, 0)
		for workspace, stateList := range stateListByWorkspace {
			jd.markClearEmptyResult(ds, workspace, stateList, customValFilters, parameterFilters, hasJobs, nil)
			allUpdatedStates = append(allUpdatedStates, stateList...)
		}
		// NOTE: Along with clearing cache for a particular workspace key, we also have to clear for allWorkspaces key
		jd.markClearEmptyResult(ds, allWorkspaces, misc.Unique(allUpdatedStates), customValFilters, parameterFilters, hasJobs, nil)
	}

	return nil
}

/*
doUpdateJobStatusInTx updates the status of a batch of jobs
customValFilters[] is passed, so we can efficiently mark empty cache
Later we can move this to query
*/
func (jd *HandleT) doUpdateJobStatusInTx(ctx context.Context, tx *sql.Tx, statusList []*JobStatusT, tags statTags) (updatedStatesByDS map[dataSetT]map[string][]string, err error) {
	if len(statusList) == 0 {
		return
	}

	// First we sort by JobID
	sort.Slice(statusList, func(i, j int) bool {
		return statusList[i].JobID < statusList[j].JobID
	})

	// We scan through the list of jobs and map them to DS
	var lastPos int
	dsRangeList := jd.getDSRangeList()
	updatedStatesByDS = make(map[dataSetT]map[string][]string)
	for _, ds := range dsRangeList {
		minID := ds.minJobID
		maxID := ds.maxJobID
		// We have processed upto (but excluding) lastPos on statusList.
		// Hence, that element must lie in this or subsequent dataset's
		// range
		jd.assert(statusList[lastPos].JobID >= minID, fmt.Sprintf("statusList[lastPos].JobID: %d < minID:%d", statusList[lastPos].JobID, minID))
		var i int
		for i = lastPos; i < len(statusList); i++ {
			// The JobID is outside this DS's range
			if statusList[i].JobID > maxID {
				if i > lastPos {
					jd.logger.Debug("Range:", ds, statusList[lastPos].JobID,
						statusList[i-1].JobID, lastPos, i-1)
				}
				var updatedStates map[string][]string
				updatedStates, err = jd.updateJobStatusDSInTx(ctx, tx, ds.ds, statusList[lastPos:i], tags)
				if err != nil {
					return
				}
				// do not set for ds without any new state written as it would clear emptyCache
				if len(updatedStates) > 0 {
					updatedStatesByDS[ds.ds] = updatedStates
				}
				lastPos = i
				break
			}
		}
		// Reached the end. Need to process this range
		if i == len(statusList) && lastPos < i {
			jd.logger.Debug("Range:", ds, statusList[lastPos].JobID, statusList[i-1].JobID, lastPos, i)
			var updatedStates map[string][]string
			updatedStates, err = jd.updateJobStatusDSInTx(ctx, tx, ds.ds, statusList[lastPos:i], tags)
			if err != nil {
				return
			}
			// do not set for ds without any new state written as it would clear emptyCache
			if len(updatedStates) > 0 {
				updatedStatesByDS[ds.ds] = updatedStates
			}
			lastPos = i
			break
		}
	}

	// The last (most active DS) might not have range element as it is being written to
	if lastPos < len(statusList) {
		// Make sure range is missing for the last ds and migration ds (if at all present)
		dsList := jd.getDSList()
		jd.assert(len(dsRangeList) >= len(dsList)-2, fmt.Sprintf("len(dsRangeList):%d < len(dsList):%d-2", len(dsRangeList), len(dsList)))
		// Update status in the last element
		jd.logger.Debug("RangeEnd ", statusList[lastPos].JobID, lastPos, len(statusList))
		var updatedStates map[string][]string
		updatedStates, err = jd.updateJobStatusDSInTx(ctx, tx, dsList[len(dsList)-1], statusList[lastPos:], tags)
		if err != nil {
			return
		}
		// do not set for ds without any new state written as it would clear emptyCache
		if len(updatedStates) > 0 {
			updatedStatesByDS[dsList[len(dsList)-1]] = updatedStates
		}
	}
	return
}

// Store stores new jobs to the jobsdb.
// If enableWriterQueue is true, this goes through writer worker pool.
func (jd *HandleT) Store(ctx context.Context, jobList []*JobT) error {
	return jd.WithStoreSafeTx(func(tx StoreSafeTx) error {
		return jd.StoreInTx(ctx, tx, jobList)
	})
}

// StoreInTx stores new jobs to the jobsdb.
// If enableWriterQueue is true, this goes through writer worker pool.
func (jd *HandleT) StoreInTx(ctx context.Context, tx StoreSafeTx, jobList []*JobT) error {
	storeCmd := func() error {
		command := func() interface{} {
			dsList := jd.getDSList()
			err := jd.internalStoreJobsInTx(ctx, tx.Tx(), dsList[len(dsList)-1], jobList)
			return err
		}
		err, _ := jd.executeDbRequest(newWriteDbRequest("store", nil, command)).(error)
		return err
	}

	if tx.storeSafeTxIdentifier() != jd.Identifier() {
		return jd.inStoreSafeCtx(storeCmd)
	}
	return storeCmd()
}

func (jd *HandleT) StoreWithRetryEach(ctx context.Context, jobList []*JobT) map[uuid.UUID]string {
	var res map[uuid.UUID]string
	_ = jd.WithStoreSafeTx(func(tx StoreSafeTx) error {
		var err error
		res, err = jd.StoreWithRetryEachInTx(ctx, tx, jobList)
		return err
	})
	return res
}

func (jd *HandleT) StoreWithRetryEachInTx(ctx context.Context, tx StoreSafeTx, jobList []*JobT) (map[uuid.UUID]string, error) {
	var res map[uuid.UUID]string
	var err error
	storeCmd := func() error {
		command := func() interface{} {
			dsList := jd.getDSList()
			res, err = jd.internalStoreWithRetryEachInTx(ctx, tx.Tx(), dsList[len(dsList)-1], jobList)
			return res
		}
		res, _ = jd.executeDbRequest(newWriteDbRequest("store_retry_each", nil, command)).(map[uuid.UUID]string)
		return err
	}

	if tx.storeSafeTxIdentifier() != jd.Identifier() {
		_ = jd.inStoreSafeCtx(storeCmd)
		return res, err
	}
	_ = storeCmd()
	return res, err
}

/*
printLists is a debuggging function used to print
the current in-memory copy of jobs and job ranges
*/
func (jd *HandleT) printLists(console bool) {
	// This being an internal function, we don't lock
	jd.logger.Debug("List:", jd.getDSList())
	jd.logger.Debug("Ranges:", jd.getDSRangeList())
	if console {
		fmt.Println("List:", jd.getDSList())
		fmt.Println("Ranges:", jd.getDSRangeList())
	}
}

/*
GetUnprocessed returns the unprocessed events. Unprocessed events are
those whose state hasn't been marked in the DB.
If enableReaderQueue is true, this goes through worker pool, else calls getUnprocessed directly.
*/
func (jd *HandleT) GetUnprocessed(ctx context.Context, params GetQueryParamsT) (JobsResult, error) { // skipcq: CRT-P0003
	if params.JobsLimit <= 0 {
		return JobsResult{}, nil
	}

	tags := statTags{CustomValFilters: params.CustomValFilters, ParameterFilters: params.ParameterFilters}
	command := func() interface{} {
		return queryResultWrapper(jd.getUnprocessed(ctx, params))
	}
	res, _ := jd.executeDbRequest(newReadDbRequest("unprocessed", &tags, command)).(queryResult)
	return res.JobsResult, res.err
}

/*
getUnprocessed returns the unprocessed events. Unprocessed events are
those whose state hasn't been marked in the DB
*/
func (jd *HandleT) getUnprocessed(ctx context.Context, params GetQueryParamsT) (JobsResult, error) { // skipcq: CRT-P0003
	if params.JobsLimit <= 0 {
		return JobsResult{}, nil
	}

	tags := statTags{CustomValFilters: params.CustomValFilters, ParameterFilters: params.ParameterFilters}
	queryStat := jd.getTimerStat("unprocessed_jobs_time", &tags)
	queryStat.Start()
	defer queryStat.End()

	// The order of lock is very important. The migrateDSLoop
	// takes lock in this order so reversing this will cause
	// deadlocks
	jd.dsMigrationLock.RLock()
	jd.dsListLock.RLock()
	defer jd.dsMigrationLock.RUnlock()
	defer jd.dsListLock.RUnlock()

	dsList := jd.getDSList()

	limitByEventCount := false
	if params.EventsLimit > 0 {
		limitByEventCount = true
	}

	limitByPayloadSize := false
	if params.PayloadSizeLimit > 0 {
		limitByPayloadSize = true
	}

	var completeUnprocessedJobs JobsResult
	for _, ds := range dsList {
		unprocessedJobs, err := jd.getUnprocessedJobsDS(ctx, ds, true, params)
		if err != nil {
			return JobsResult{}, err
		}
		completeUnprocessedJobs.Jobs = append(completeUnprocessedJobs.Jobs, unprocessedJobs.Jobs...)
		completeUnprocessedJobs.EventsCount += unprocessedJobs.EventsCount
		completeUnprocessedJobs.PayloadSize += unprocessedJobs.PayloadSize

		if unprocessedJobs.LimitsReached {
			completeUnprocessedJobs.LimitsReached = true
			break
		}
		// decrement our limits for the next query
		if params.JobsLimit > 0 {
			params.JobsLimit -= len(unprocessedJobs.Jobs)
		}
		if limitByEventCount {
			params.EventsLimit -= unprocessedJobs.EventsCount
		}
		if limitByPayloadSize {
			params.PayloadSizeLimit -= unprocessedJobs.PayloadSize
		}
	}
	// Release lock
	return completeUnprocessedJobs, nil
}

func (jd *HandleT) GetImporting(ctx context.Context, params GetQueryParamsT) (JobsResult, error) { // skipcq: CRT-P0003
	if params.JobsLimit == 0 {
		return JobsResult{}, nil
	}
	params.StateFilters = []string{Importing.State}
	tags := statTags{CustomValFilters: params.CustomValFilters, StateFilters: params.StateFilters, ParameterFilters: params.ParameterFilters}
	command := func() interface{} {
		return queryResultWrapper(jd.getImportingList(ctx, params))
	}
	res, _ := jd.executeDbRequest(newReadDbRequest("importing", &tags, command)).(queryResult)
	return res.JobsResult, res.err
}

/*
getImportingList returns events which need are Importing.
This is a wrapper over GetProcessed call above
*/
func (jd *HandleT) getImportingList(ctx context.Context, params GetQueryParamsT) (JobsResult, error) { // skipcq: CRT-P0003
	return jd.GetProcessed(ctx, params)
}

/*
deleteJobStatus deletes the latest status of a batch of jobs
This is only done during recovery, which happens during the server start.
So, we don't have to worry about dsEmptyResultCache
*/
func (jd *HandleT) deleteJobStatus(conditions QueryConditions) {
	tx, err := jd.dbHandle.Begin()
	jd.assertError(err)

	err = jd.deleteJobStatusInTx(tx, conditions)
	jd.assertErrorAndRollbackTx(err, tx)

	err = tx.Commit()
	jd.assertError(err)
}

/*
if count passed is less than 0, then delete happens on the entire dsList;
deleteJobStatusInTx deletes the latest status of a batch of jobs
*/
func (jd *HandleT) deleteJobStatusInTx(txHandler transactionHandler, conditions QueryConditions) error {
	tags := statTags{CustomValFilters: conditions.CustomValFilters, StateFilters: conditions.StateFilters, ParameterFilters: conditions.ParameterFilters}
	queryStat := jd.getTimerStat("delete_job_status_time", &tags)
	queryStat.Start()
	defer queryStat.End()

	// The order of lock is very important. The migrateDSLoop
	// takes lock in this order so reversing this will cause
	// deadlocks
	jd.dsMigrationLock.RLock()
	jd.dsListLock.RLock()
	defer jd.dsMigrationLock.RUnlock()
	defer jd.dsListLock.RUnlock()

	dsList := jd.getDSList()

	totalDeletedCount := 0
	for _, ds := range dsList {
		deletedCount, err := jd.deleteJobStatusDSInTx(txHandler, ds, conditions)
		if err != nil {
			return err
		}
		totalDeletedCount += deletedCount
	}

	return nil
}

/*
stateFilters and customValFilters do a OR query on values passed in array
parameterFilters do a AND query on values included in the map
*/
func (jd *HandleT) deleteJobStatusDSInTx(txHandler transactionHandler, ds dataSetT, conditions QueryConditions) (int, error) {
	stateFilters := conditions.StateFilters
	customValFilters := conditions.CustomValFilters
	parameterFilters := conditions.ParameterFilters

	checkValidJobState(jd, stateFilters)

	tags := statTags{CustomValFilters: conditions.CustomValFilters, StateFilters: conditions.StateFilters, ParameterFilters: conditions.ParameterFilters}
	queryStat := jd.getTimerStat("delete_job_status_ds_time", &tags)
	queryStat.Start()
	defer queryStat.End()

	var stateQuery, customValQuery, sourceQuery string

	if len(stateFilters) > 0 {
		stateQuery = " AND " + constructQueryOR("job_state", stateFilters)
	} else {
		stateQuery = ""
	}
	if len(customValFilters) > 0 {
		customValQuery = " WHERE " +
			constructQueryOR(fmt.Sprintf(`%q.custom_val`, ds.JobTable), customValFilters)
	} else {
		customValQuery = ""
	}

	if customValQuery == "" {
		sourceQuery += " WHERE "
	} else {
		sourceQuery += " AND "
	}

	if len(parameterFilters) > 0 {
		sourceQuery += constructParameterJSONQuery(ds.JobTable, parameterFilters)
	} else {
		sourceQuery = ""
	}

	var sqlStatement string
	if customValQuery == "" && sourceQuery == "" {
		sqlStatement = fmt.Sprintf(`DELETE FROM %[1]q WHERE id IN
                                                   (SELECT MAX(id) from %[1]q GROUP BY job_id) %[2]s
                                             AND retry_time < $1`,
			ds.JobStatusTable, stateQuery)
	} else {
		sqlStatement = fmt.Sprintf(`DELETE FROM %[1]q WHERE id IN
                                                   (SELECT MAX(id) from %[1]q where job_id IN (SELECT job_id from %[2]q %[4]s %[5]s) GROUP BY job_id) %[3]s
                                             AND retry_time < $1`,
			ds.JobStatusTable, ds.JobTable, stateQuery, customValQuery, sourceQuery)
	}

	stmt, err := txHandler.Prepare(sqlStatement)
	if err != nil {
		return 0, err
	}
	defer func() { _ = stmt.Close() }()
	res, err := stmt.Exec(getTimeNowFunc())
	if err != nil {
		return 0, err
	}
	deleteCount, err := res.RowsAffected()
	if err != nil {
		return 0, err
	}

	return int(deleteCount), nil
}

/*
GetProcessed returns events of a given state. This does not update any state itself and
realises on the caller to update it. That means that successive calls to GetProcessed("failed")
can return the same set of events. It is the responsibility of the caller to call it from
one thread, update the state (to "waiting") in the same thread and pass on the processors
*/
func (jd *HandleT) GetProcessed(ctx context.Context, params GetQueryParamsT) (JobsResult, error) { // skipcq: CRT-P0003
	if params.JobsLimit <= 0 {
		return JobsResult{}, nil
	}

	tags := statTags{CustomValFilters: params.CustomValFilters, StateFilters: params.StateFilters, ParameterFilters: params.ParameterFilters}
	queryStat := jd.getTimerStat("processed_jobs_time", &tags)
	queryStat.Start()
	defer queryStat.End()

	// The order of lock is very important. The migrateDSLoop
	// takes lock in this order so reversing this will cause
	// deadlocks
	jd.dsMigrationLock.RLock()
	jd.dsListLock.RLock()
	defer jd.dsMigrationLock.RUnlock()
	defer jd.dsListLock.RUnlock()

	dsList := jd.getDSList()

	limitByEventCount := false
	if params.EventsLimit > 0 {
		limitByEventCount = true
	}

	limitByPayloadSize := false
	if params.PayloadSizeLimit > 0 {
		limitByPayloadSize = true
	} else if params.PayloadSizeLimit < 0 {
		return JobsResult{}, nil
	}

	var completeProcessedJobs JobsResult
	for _, ds := range dsList {
		processedJobs, err := jd.getProcessedJobsDS(ctx, ds, false, params)
		if err != nil {
			return JobsResult{}, err
		}
		completeProcessedJobs.Jobs = append(completeProcessedJobs.Jobs, processedJobs.Jobs...)
		completeProcessedJobs.EventsCount += processedJobs.EventsCount
		completeProcessedJobs.PayloadSize += processedJobs.PayloadSize

		if processedJobs.LimitsReached {
			completeProcessedJobs.LimitsReached = true
			break
		}
		// decrement our limits for the next query
		if params.JobsLimit > 0 {
			params.JobsLimit -= len(processedJobs.Jobs)
		}
		if limitByEventCount {
			params.EventsLimit -= processedJobs.EventsCount
		}
		if limitByPayloadSize {
			params.PayloadSizeLimit -= processedJobs.PayloadSize
		}
	}

	return completeProcessedJobs, nil
}

type queryResult struct {
	JobsResult
	err error
}

func queryResultWrapper(res JobsResult, err error) queryResult {
	return queryResult{
		JobsResult: res,
		err:        err,
	}
}

/*
GetToRetry returns events which need to be retried.
If enableReaderQueue is true, this goes through worker pool, else calls getUnprocessed directly.
*/
func (jd *HandleT) GetToRetry(ctx context.Context, params GetQueryParamsT) (JobsResult, error) { // skipcq: CRT-P0003
	if params.JobsLimit == 0 {
		return JobsResult{}, nil
	}
	params.StateFilters = []string{Failed.State}
	tags := statTags{CustomValFilters: params.CustomValFilters, StateFilters: params.StateFilters, ParameterFilters: params.ParameterFilters}
	command := func() interface{} {
		return queryResultWrapper(jd.getToRetry(ctx, params))
	}
	res, _ := jd.executeDbRequest(newReadDbRequest("processed", &tags, command)).(queryResult)
	return res.JobsResult, res.err
}

/*
getToRetry returns events which need to be retried.
This is a wrapper over GetProcessed call above
*/
func (jd *HandleT) getToRetry(ctx context.Context, params GetQueryParamsT) (JobsResult, error) { // skipcq: CRT-P0003
	return jd.GetProcessed(ctx, params)
}

/*
GetWaiting returns events which are under processing
If enableReaderQueue is true, this goes through worker pool, else calls getUnprocessed directly.
*/
func (jd *HandleT) GetWaiting(ctx context.Context, params GetQueryParamsT) (JobsResult, error) { // skipcq: CRT-P0003
	if params.JobsLimit == 0 {
		return JobsResult{}, nil
	}
	params.StateFilters = []string{Waiting.State}
	tags := statTags{CustomValFilters: params.CustomValFilters, StateFilters: params.StateFilters, ParameterFilters: params.ParameterFilters}
	command := func() interface{} {
		return queryResultWrapper(jd.getWaiting(ctx, params))
	}
	res, _ := jd.executeDbRequest(newReadDbRequest("processed", &tags, command)).(queryResult)
	return res.JobsResult, res.err
}

/*
GetWaiting returns events which are under processing
This is a wrapper over GetProcessed call above
*/
func (jd *HandleT) getWaiting(ctx context.Context, params GetQueryParamsT) (JobsResult, error) { // skipcq: CRT-P0003
	return jd.GetProcessed(ctx, params)
}

func (jd *HandleT) GetExecuting(ctx context.Context, params GetQueryParamsT) (JobsResult, error) { // skipcq: CRT-P0003
	if params.JobsLimit == 0 {
		return JobsResult{}, nil
	}
	params.StateFilters = []string{Executing.State}
	tags := statTags{CustomValFilters: params.CustomValFilters, StateFilters: params.StateFilters, ParameterFilters: params.ParameterFilters}
	command := func() interface{} {
		return queryResultWrapper(jd.getExecuting(ctx, params))
	}
	res, _ := jd.executeDbRequest(newReadDbRequest("processed", &tags, command)).(queryResult)
	return res.JobsResult, res.err
}

/*
getExecuting returns events which  in executing state
*/
func (jd *HandleT) getExecuting(ctx context.Context, params GetQueryParamsT) (JobsResult, error) { // skipcq: CRT-P0003
	return jd.GetProcessed(ctx, params)
}

/*
DeleteExecuting deletes events whose latest job state is executing.
This is only done during recovery, which happens during the server start.
*/
func (jd *HandleT) DeleteExecuting() {
	conditions := QueryConditions{
		StateFilters: []string{Executing.State},
	}
	tags := statTags{CustomValFilters: conditions.CustomValFilters, StateFilters: conditions.StateFilters, ParameterFilters: conditions.ParameterFilters}
	command := func() interface{} {
		jd.deleteJobStatus(conditions)
		return nil
	}
	_ = jd.executeDbRequest(newWriteDbRequest("delete_job_status", &tags, command))
}

/*
Ping returns health check for pg database
*/
func (jd *HandleT) Ping() error {
	ctx, cancel := context.WithTimeout(context.Background(), 10*time.Second)
	defer cancel()
	rows, err := jd.dbHandle.QueryContext(ctx, `SELECT 'Rudder DB Health Check'::text as message`)
	if err != nil {
		return err
	}
	_ = rows.Close()
	return nil
}

func (jd *HandleT) GetLastJobID() int64 {
	jd.dsListLock.RLock()
	dsList := jd.getDSList()
	jd.dsListLock.RUnlock()
	return jd.GetMaxIDForDs(dsList[len(dsList)-1])
}

func (jd *HandleT) GetLastJob() *JobT {
	jd.dsListLock.RLock()
	defer jd.dsListLock.RUnlock()
	dsList := jd.getDSList()
	maxID := jd.GetMaxIDForDs(dsList[len(dsList)-1])

	var job JobT
	sqlStatement := fmt.Sprintf(`SELECT %[1]s.job_id, %[1]s.uuid, %[1]s.user_id, %[1]s.parameters, %[1]s.custom_val, %[1]s.event_payload, %[1]s.created_at, %[1]s.expire_at FROM %[1]s WHERE %[1]s.job_id = %[2]d`, dsList[len(dsList)-1].JobTable, maxID)
	err := jd.dbHandle.QueryRow(sqlStatement).Scan(&job.JobID, &job.UUID, &job.UserID, &job.Parameters, &job.CustomVal, &job.EventPayload, &job.CreatedAt, &job.ExpireAt)
	if err != nil && err != sql.ErrNoRows {
		jd.assertError(err)
	}
	return &job
}

func sanitizeJson(input json.RawMessage) json.RawMessage {
	v := bytes.ReplaceAll(input, []byte(`\u0000`), []byte(""))
	if len(v) == 0 {
		v = []byte(`{}`)
	}
	return v
}

func QueryJobsWithRetries(parentContext context.Context, timeout time.Duration, maxAttempts int, f func(ctx context.Context) ([]*JobT, error)) ([]*JobT, error) {
	res, err := misc.QueryWithRetries(parentContext, timeout, maxAttempts, func(ctx context.Context) (interface{}, error) {
		return f(ctx)
	})
	if err != nil {
		return nil, err
	}
	return res.([]*JobT), err
}

func QueryJobsResultWithRetries(parentContext context.Context, timeout time.Duration, maxAttempts int, f func(ctx context.Context) (JobsResult, error)) (JobsResult, error) {
	res, err := misc.QueryWithRetries(parentContext, timeout, maxAttempts, func(ctx context.Context) (interface{}, error) {
		return f(ctx)
	})
	if err != nil {
		return JobsResult{}, err
	}
	return res.(JobsResult), err
}

func QueryWorkspacePileupWithRetries(parentContext context.Context, timeout time.Duration, maxAttempts int, f func(ctx context.Context) (map[string]map[string]int, error)) (map[string]map[string]int, error) {
	res, err := misc.QueryWithRetries(parentContext, timeout, maxAttempts, func(ctx context.Context) (interface{}, error) {
		return f(ctx)
	})
	if err != nil {
		return nil, err
	}
	return res.(map[string]map[string]int), err
}

type smallDS struct {
	ds          dataSetT
	recordsLeft int
}<|MERGE_RESOLUTION|>--- conflicted
+++ resolved
@@ -2096,14 +2096,7 @@
 func (jd *HandleT) clearCache(ds dataSetT, jobList []*JobT) {
 	customValParamMap := make(map[string]map[string]map[string]struct{})
 	for _, job := range jobList {
-<<<<<<< HEAD
-		if !misc.Contains(workspaces, job.WorkspaceId) {
-			workspaces = append(workspaces, job.WorkspaceId)
-		}
-		jd.populateCustomValParamMap(customValParamMap, job.CustomVal, job.Parameters, job.WorkspaceId)
-=======
 		jd.populateCustomValParamMap(customValParamMap, job)
->>>>>>> 366e1b9d
 	}
 
 	jd.doClearCache(ds, customValParamMap)
@@ -2475,7 +2468,7 @@
 
 	// Skip the cache if a parameter filter is provided that does not belong to the caching key
 	for _, parameterFilter := range parameterFilters {
-		if !misc.ContainsString(CacheKeyParameterFilters, parameterFilter.Name) {
+		if !misc.Contains(CacheKeyParameterFilters, parameterFilter.Name) {
 			return
 		}
 	}
@@ -2585,7 +2578,7 @@
 			}
 
 			for _, parameterFilter := range parameterFilters {
-				if !misc.ContainsString(CacheKeyParameterFilters, parameterFilter.Name) {
+				if !misc.Contains(CacheKeyParameterFilters, parameterFilter.Name) {
 					jd.logger.Debugf("[%s] Invalid parameter filter %s value %s", jd.tablePrefix, parameterFilter.Name, parameterFilter.Value)
 					return false
 				}
