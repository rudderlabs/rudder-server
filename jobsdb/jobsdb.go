--- conflicted
+++ resolved
@@ -1582,15 +1582,12 @@
 	return nil
 }
 
-<<<<<<< HEAD
-func (jd *HandleT) setSequenceNumberInTx(tx *sql.Tx, _ lock.DSListLockToken, newDSIdx string) error {
-=======
+
 func (jd *HandleT) setSequenceNumberInTx(tx *sql.Tx, l lock.DSListLockToken, newDSIdx string) error {
 	if l == nil {
 		return fmt.Errorf("ds list lock cannot be nil")
 	}
 
->>>>>>> 6348406e
 	dList := jd.getDSList()
 	var maxID sql.NullInt64
 
