/*
Implementation of JobsDB for keeping track of jobs (type JobT) and job status
(type JobStatusT). Jobs are stored in jobs_%d table while job status is stored
in job_status_%d table. Each such table pair (e.g. jobs_1, job_status_1) is called
a dataset (type dataSetT). After a dataset grows beyond a size, a new dataset is
created and jobs are written to a new dataset. When most of the jobs from a dataset
have been processed, we migrate the remaining jobs to a new intermediate
dataset and delete the old dataset. The range of job ids in a dataset are tracked
via the dataSetRangeT struct

The key reason for choosing this structure is to avoid costly DELETE and UPDATE
operations in DB. Instead, we just use WRITE (append) and DELETE TABLE (deleting a file)
operations which are fast.
Also, keeping each dataset small (enough to cache in memory) ensures that reads are
mostly serviced from memory cache.
*/

package jobsdb

//go:generate mockgen -destination=../mocks/jobsdb/mock_jobsdb.go -package=mocks_jobsdb github.com/rudderlabs/rudder-server/jobsdb JobsDB

import (
	"context"
	"database/sql"
	"encoding/json"
	"errors"
	"fmt"
	"os"
	"path/filepath"
	"sort"
	"strconv"
	"strings"
	"sync"
	"time"
	"unicode/utf8"

	"github.com/cenkalti/backoff"
<<<<<<< HEAD
	"github.com/rudderlabs/rudder-server/admin"
	"github.com/rudderlabs/rudder-server/jobsdb/prebackup"
	"github.com/rudderlabs/rudder-server/utils/bytesize"
	"github.com/rudderlabs/rudder-server/utils/logger"
=======
>>>>>>> 5f01bd8c
	"github.com/tidwall/gjson"
	"golang.org/x/sync/errgroup"

	"github.com/rudderlabs/rudder-server/admin"
	"github.com/rudderlabs/rudder-server/jobsdb/internal/lock"
	"github.com/rudderlabs/rudder-server/jobsdb/prebackup"
	"github.com/rudderlabs/rudder-server/utils/logger"

	"github.com/rudderlabs/rudder-server/config"
	"github.com/rudderlabs/rudder-server/services/db"
	"github.com/rudderlabs/rudder-server/services/filemanager"
	"github.com/rudderlabs/rudder-server/services/metric"
	"github.com/rudderlabs/rudder-server/services/stats"
	"github.com/rudderlabs/rudder-server/utils/misc"

	"github.com/gofrs/uuid"
	"github.com/lib/pq"
)

const preDropTablePrefix = "pre_drop_"

// backupSettings is for capturing the backup
// configuration from the config/env files to
// instantiate jobdb correctly
type backupSettings struct {
	instanceBackupEnabled bool
	FailedOnly            bool
	PathPrefix            string
}

func (b *backupSettings) isBackupEnabled() bool {
	return masterBackupEnabled && b.instanceBackupEnabled
}

func IsMasterBackupEnabled() bool {
	return masterBackupEnabled
}

// QueryConditions holds jobsdb query conditions
type QueryConditions struct {
	// if IgnoreCustomValFiltersInQuery is true, CustomValFilters is not going to be used
	IgnoreCustomValFiltersInQuery bool
	CustomValFilters              []string
	ParameterFilters              []ParameterFilterT
	StateFilters                  []string
}

//
// GetQueryParamsT is a struct to hold jobsdb query params.
//
type GetQueryParamsT struct {
	// query conditions

	// if IgnoreCustomValFiltersInQuery is true, CustomValFilters is not going to be used
	IgnoreCustomValFiltersInQuery bool
	CustomValFilters              []string
	ParameterFilters              []ParameterFilterT
	StateFilters                  []string

	// query limits

	// Limit the total number of jobs.
	// A value less than or equal to zero will return no results
	JobsLimit int
	// Limit the total number of events, 1 job contains 1+ event(s).
	// A value less than or equal to zero will disable this limit (no limit),
	// only values greater than zero are considered as valid limits.
	EventsLimit int
	// Limit the total job payload size
	// A value less than or equal to zero will disable this limit (no limit),
	// only values greater than zero are considered as valid limits.
	PayloadSizeLimit int64
}

// statTags is a struct to hold tags for stats
type statTags struct {
	CustomValFilters []string
	ParameterFilters []ParameterFilterT
	StateFilters     []string
}

var getTimeNowFunc = func() time.Time {
	return time.Now()
}

// StoreSafeTx sealed interface
type StoreSafeTx interface {
	Tx() *sql.Tx
	storeSafeTxIdentifier() string
}

type storeSafeTx struct {
	tx       *sql.Tx
	identity string
}

func (r *storeSafeTx) storeSafeTxIdentifier() string {
	return r.identity
}

func (r *storeSafeTx) Tx() *sql.Tx {
	return r.tx
}

// EmptyStoreSafeTx returns an empty interface usable only for tests
func EmptyStoreSafeTx() StoreSafeTx {
	return &storeSafeTx{}
}

// UpdateSafeTx sealed interface
type UpdateSafeTx interface {
	Tx() *sql.Tx
	updateSafeTxSealIdentifier() string
}
type updateSafeTx struct {
	tx       *sql.Tx
	identity string
}

func (r *updateSafeTx) updateSafeTxSealIdentifier() string {
	return r.identity
}

func (r *updateSafeTx) Tx() *sql.Tx {
	return r.tx
}

// EmptyUpdateSafeTx returns an empty interface usable only for tests
func EmptyUpdateSafeTx() UpdateSafeTx {
	return &updateSafeTx{}
}

/*
JobsDB interface contains public methods to access JobsDB data
*/
type JobsDB interface {
	// Identifier returns the jobsdb's identifier, a.k.a. table prefix
	Identifier() string

	/* Commands */

	// WithTx begins a new transaction that can be used by the provided function.
	// If the function returns an error, the transaction will be rollbacked and return the error,
	// otherwise the transaction will be committed and a nil error will be returned.
	WithTx(func(tx *sql.Tx) error) error

	// WithStoreSafeTx prepares a store-safe environment and then starts a transaction
	// that can be used by the provided function.
	WithStoreSafeTx(func(tx StoreSafeTx) error) error

	// Store stores the provided jobs to the database
	Store(jobList []*JobT) error

	// StoreInTx stores the provided jobs to the database using an existing transaction.
	// Please ensure that you are using an StoreSafeTx, e.g.
	//    jobsdb.WithStoreSafeTx(func(tx StoreSafeTx) error {
	//	      jobsdb.StoreInTx(tx, jobList)
	//    })
	StoreInTx(tx StoreSafeTx, jobList []*JobT) error

	// StoreWithRetryEach tries to store all the provided jobs to the database and returns the job uuids which failed
	StoreWithRetryEach(jobList []*JobT) map[uuid.UUID]string

	// StoreWithRetryEachInTx tries to store all the provided jobs to the database and returns the job uuids which failed, using an existing transaction.
	// Please ensure that you are using an StoreSafeTx, e.g.
	//    jobsdb.WithStoreSafeTx(func(tx StoreSafeTx) error {
	//	      jobsdb.StoreWithRetryEachInTx(tx, jobList)
	//    })
	StoreWithRetryEachInTx(tx StoreSafeTx, jobList []*JobT) map[uuid.UUID]string

	// WithUpdateSafeTx prepares an update-safe environment and then starts a transaction
	// that can be used by the provided function. An update-safe transaction shall be used if the provided function
	// needs to call UpdateJobStatusInTx.
	WithUpdateSafeTx(func(tx UpdateSafeTx) error) error

	// UpdateJobStatus updates the provided job statuses
	UpdateJobStatus(statusList []*JobStatusT, customValFilters []string, parameterFilters []ParameterFilterT) error

	// UpdateJobStatusInTx updates the provided job statuses in an existing transaction.
	// Please ensure that you are using an UpdateSafeTx, e.g.
	//    jobsdb.WithUpdateSafeTx(func(tx UpdateSafeTx) error {
	//	      jobsdb.UpdateJobStatusInTx(tx, statusList, customValFilters, parameterFilters)
	//    })
	UpdateJobStatusInTx(txHandler UpdateSafeTx, statusList []*JobStatusT, customValFilters []string, parameterFilters []ParameterFilterT) error

	/* Queries */

	// GetUnprocessed finds unprocessed jobs. Unprocessed are new
	// jobs whose state hasn't been marked in the database yet
	GetUnprocessed(params GetQueryParamsT) JobsResult

	// GetProcessed finds jobs in some state, i.e. not unprocessed
	GetProcessed(params GetQueryParamsT) JobsResult

	// GetToRetry finds jobs in failed state
	GetToRetry(params GetQueryParamsT) JobsResult

	// GetToRetry finds jobs in waiting state
	GetWaiting(params GetQueryParamsT) JobsResult

	// GetExecuting finds jobs in executing state
	GetExecuting(params GetQueryParamsT) JobsResult

	// GetImporting finds jobs in importing state
	GetImporting(params GetQueryParamsT) JobsResult

	// GetPileUpCounts returns statistics (counters) of incomplete jobs
	// grouped by workspaceId and destination type
	GetPileUpCounts(statMap map[string]map[string]int)

	/* Admin */

	Status() interface{}
	Ping() error
	DeleteExecuting()

	/* Journal */

	GetJournalEntries(opType string) (entries []JournalEntryT)
	JournalDeleteEntry(opID int64)
	JournalMarkStart(opType string, opPayload json.RawMessage) int64
}

/*
assertInterface contains public assert methods
*/
type assertInterface interface {
	assert(cond bool, errorString string)
	assertError(err error)
}

const (
	allWorkspaces = "_all_"
)

var (
	masterBackupEnabled bool
	pathPrefix          string
)

/*
UpdateJobStatusInTx updates the status of a batch of jobs in the passed transaction
customValFilters[] is passed so we can efficinetly mark empty cache
Later we can move this to query
IMP NOTE: AcquireUpdateJobStatusLocks Should be called before calling this function
*/
func (jd *HandleT) UpdateJobStatusInTx(tx UpdateSafeTx, statusList []*JobStatusT, customValFilters []string, parameterFilters []ParameterFilterT) error {
	updateCmd := func() error {
		if len(statusList) == 0 {
			return nil
		}
		tags := statTags{CustomValFilters: customValFilters, ParameterFilters: parameterFilters}
		command := func() interface{} {
			return jd.internalUpdateJobStatusInTx(tx.Tx(), statusList, customValFilters, parameterFilters)
		}
		err, _ := jd.executeDbRequest(newWriteDbRequest("update_job_status", &tags, command)).(error)
		return err
	}

	if tx.updateSafeTxSealIdentifier() != jd.Identifier() {
		return jd.inUpdateSafeCtx(func() error {
			return updateCmd()
		})
	}
	return updateCmd()
}

/*
JobStatusT is used for storing status of the job. It is
the responsibility of the user of this module to set appropriate
job status. State can be one of
ENUM waiting, executing, succeeded, waiting_retry,  failed, aborted
*/
type JobStatusT struct {
	JobID         int64           `json:"JobID"`
	JobState      string          `json:"JobState"` // ENUM waiting, executing, succeeded, waiting_retry,  failed, aborted, migrating, migrated, wont_migrate
	AttemptNum    int             `json:"AttemptNum"`
	ExecTime      time.Time       `json:"ExecTime"`
	RetryTime     time.Time       `json:"RetryTime"`
	ErrorCode     string          `json:"ErrorCode"`
	ErrorResponse json.RawMessage `json:"ErrorResponse"`
	Parameters    json.RawMessage `json:"Parameters"`
	WorkspaceId   string          `json:"WorkspaceId"`
}

func (r *JobStatusT) sanitizeJson() {
	r.ErrorResponse = sanitizeJson(r.ErrorResponse)
	r.Parameters = sanitizeJson(r.Parameters)
}

/*
JobT is the basic type for creating jobs. The JobID is generated
by the system and LastJobStatus is populated when reading a processed
job  while rest should be set by the user.
*/
type JobT struct {
	UUID          uuid.UUID       `json:"UUID"`
	JobID         int64           `json:"JobID"`
	UserID        string          `json:"UserID"`
	CreatedAt     time.Time       `json:"CreatedAt"`
	ExpireAt      time.Time       `json:"ExpireAt"`
	CustomVal     string          `json:"CustomVal"`
	EventCount    int             `json:"EventCount"`
	EventPayload  json.RawMessage `json:"EventPayload"`
	PayloadSize   int64           `json:"PayloadSize"`
	LastJobStatus JobStatusT      `json:"LastJobStatus"`
	Parameters    json.RawMessage `json:"Parameters"`
	WorkspaceId   string          `json:"WorkspaceId"`
}

func (job *JobT) String() string {
	return fmt.Sprintf("JobID=%v, UserID=%v, CreatedAt=%v, ExpireAt=%v, CustomVal=%v, Parameters=%v, EventPayload=%v EventCount=%d", job.JobID, job.UserID, job.CreatedAt, job.ExpireAt, job.CustomVal, string(job.Parameters), string(job.EventPayload), job.EventCount)
}

func (job *JobT) sanitizeJson() {
	job.EventPayload = sanitizeJson(job.EventPayload)
	job.Parameters = sanitizeJson(job.Parameters)
}

// The struct fields need to be exposed to JSON package
type dataSetT struct {
	JobTable       string `json:"job"`
	JobStatusTable string `json:"status"`
	Index          string `json:"index"`
}

type dataSetRangeT struct {
	minJobID  int64
	maxJobID  int64
	startTime int64
	endTime   int64
	ds        dataSetT
}

// migrationState maintains the state required during the migration process
type migrationState struct {
	dsForNewEvents             dataSetT
	dsForImport                dataSetT
	lastDsForExport            dataSetT
	importLock                 *sync.RWMutex
	migrationMode              string
	fromVersion                int
	toVersion                  int
	nonExportedJobsCountByDS   map[string]int64
	doesDSHaveJobsToMigrateMap map[string]bool
}

/*
HandleT is the main type implementing the database for implementing
jobs. The caller must call the SetUp function on a HandleT object
*/
type HandleT struct {
	dbHandle                      *sql.DB
	ownerType                     OwnerType
	tablePrefix                   string
	datasetList                   []dataSetT
	datasetRangeList              []dataSetRangeT
	dsListLock                    lock.DSListLocker
	dsMigrationLock               sync.RWMutex
	dsRetentionPeriod             time.Duration
	dsEmptyResultCache            map[dataSetT]map[string]map[string]map[string]map[string]cacheEntry // DS -> workspace -> customVal -> params -> state -> cacheEntry
	dsCacheLock                   sync.Mutex
	BackupSettings                *backupSettings
	jobsFileUploader              filemanager.FileManager
	statTableCount                stats.RudderStats
	statDSCount                   stats.RudderStats
	statNewDSPeriod               stats.RudderStats
	invalidCacheKeyStat           stats.RudderStats
	isStatNewDSPeriodInitialized  bool
	statDropDSPeriod              stats.RudderStats
	unionQueryTime                stats.RudderStats
	tablesQueriedStat             stats.RudderStats
	isStatDropDSPeriodInitialized bool
	migrationState                migrationState
	inProgressMigrationTargetDS   *dataSetT
	logger                        logger.LoggerI
	writeCapacity                 chan struct{}
	readCapacity                  chan struct{}
	registerStatusHandler         bool
	enableWriterQueue             bool
	enableReaderQueue             bool
	clearAll                      bool
	maxReaders                    int
	maxWriters                    int
	maxOpenConnections            int
	analyzeThreshold              int
	MaxDSSize                     *int
	queryFilterKeys               QueryFiltersT
	backgroundCancel              context.CancelFunc
	backgroundGroup               *errgroup.Group
	maxBackupRetryTime            time.Duration
	preBackupHandlers             []prebackup.Handler

	// skipSetupDBSetup is useful for testing as we mock the database client
	// TODO: Remove this flag once we have test setup that uses real database
	skipSetupDBSetup bool

	// TriggerAddNewDS is useful for triggering addNewDS to run from tests.
	// TODO: Ideally we should refactor the code to not use this override.
	TriggerAddNewDS func() <-chan time.Time

	lifecycle struct {
		mu      sync.Mutex
		started bool
	}
}

type QueryFiltersT struct {
	CustomVal        bool
	ParameterFilters []string
}

// The struct which is written to the journal
type journalOpPayloadT struct {
	From []dataSetT `json:"from"`
	To   dataSetT   `json:"to"`
}

type ParameterFilterT struct {
	Name     string
	Value    string
	Optional bool
}

var dbInvalidJsonErrors = map[string]struct{}{
	"22P02": {},
	"22P05": {},
	"22025": {},
	"22019": {},
}

// registers the backup settings depending on jobdb type the gateway, the router and the processor
// masterBackupEnabled = true => all the jobsdb are eligible for backup
// instanceBackupEnabled = true => the individual jobsdb too is eligible for backup
// instanceBackupFailedAndAborted = true => the individual jobdb backsup failed and aborted jobs only
// pathPrefix = by default is the jobsdb table prefix, is the path appended before instanceID in s3 folder structure
func (jd *HandleT) registerBackUpSettings() {
	config.RegisterBoolConfigVariable(true, &masterBackupEnabled, true, "JobsDB.backup.enabled")
	config.RegisterBoolConfigVariable(false, &jd.BackupSettings.instanceBackupEnabled, true, fmt.Sprintf("JobsDB.backup.%v.enabled", jd.tablePrefix))
	config.RegisterBoolConfigVariable(false, &jd.BackupSettings.FailedOnly, false, fmt.Sprintf("JobsDB.backup.%v.failedOnly", jd.tablePrefix))
	config.RegisterStringConfigVariable(jd.tablePrefix, &pathPrefix, false, fmt.Sprintf("JobsDB.backup.%v.pathPrefix", jd.tablePrefix))
	config.RegisterDurationConfigVariable(10, &jd.maxBackupRetryTime, false, time.Minute, "JobsDB.backup.maxRetry")
	jd.BackupSettings.PathPrefix = strings.TrimSpace(pathPrefix)
}

// Some helper functions
func (jd *HandleT) assertError(err error) {
	if err != nil {
		jd.printLists(true)
		jd.logger.Fatal(jd.dsEmptyResultCache)
		panic(err)
	}
}

func (jd *HandleT) assertErrorAndRollbackTx(err error, tx *sql.Tx) {
	if err != nil {
		rollbackErr := tx.Rollback()
		if rollbackErr != nil {
			jd.logger.Errorf("Failed to rollback transaction: %v", rollbackErr)
		}
		jd.printLists(true)
		jd.logger.Fatal(jd.dsEmptyResultCache)
		panic(err)
	}
}

func (jd *HandleT) assert(cond bool, errorString string) {
	if !cond {
		jd.printLists(true)
		jd.logger.Fatal(jd.dsEmptyResultCache)
		panic(fmt.Errorf("[[ %s ]]: %s", jd.tablePrefix, errorString))
	}
}

func (jd *HandleT) Status() interface{} {
	statusObj := map[string]interface{}{
		"dataset-list":    jd.getDSList(),
		"dataset-ranges":  jd.getDSRangeList(),
		"backups-enabled": jd.BackupSettings.isBackupEnabled(),
	}
	emptyResults := make(map[string]interface{})
	for ds, entry := range jd.dsEmptyResultCache {
		emptyResults[ds.JobTable] = entry
	}
	statusObj["empty-results-cache"] = emptyResults

	if db.IsValidMigrationMode(jd.migrationState.migrationMode) {
		statusObj["migration-state"] = jd.migrationState
	}
	pendingEventMetrics := metric.GetManager().
		GetRegistry(metric.PUBLISHED_METRICS).
		GetMetricsByName(fmt.Sprintf(metric.JOBSDB_PENDING_EVENTS_COUNT, jd.tablePrefix))

	if len(pendingEventMetrics) == 0 {
		return statusObj
	}

	pendingEvents := []map[string]interface{}{}
	for _, pendingEvent := range pendingEventMetrics {
		count := pendingEvent.Value.(metric.Gauge).IntValue()
		if count != 0 {
			pendingEvents = append(pendingEvents, map[string]interface{}{
				"tags":  pendingEvent.Tags,
				"count": count,
			})
		}
	}
	statusObj["pending-events"] = pendingEvents

	return statusObj
}

type jobStateT struct {
	isValid    bool
	isTerminal bool
	State      string
}

// State definitions
var (
	// Not valid, Not terminal
	NotProcessed = jobStateT{isValid: false, isTerminal: false, State: "not_picked_yet"}

	// Valid, Not terminal
	Failed       = jobStateT{isValid: true, isTerminal: false, State: "failed"}
	Executing    = jobStateT{isValid: true, isTerminal: false, State: "executing"}
	Waiting      = jobStateT{isValid: true, isTerminal: false, State: "waiting"}
	WaitingRetry = jobStateT{isValid: true, isTerminal: false, State: "waiting_retry"}
	Migrating    = jobStateT{isValid: true, isTerminal: false, State: "migrating"}
	Importing    = jobStateT{isValid: true, isTerminal: false, State: "importing"}

	// Valid, Terminal
	Succeeded   = jobStateT{isValid: true, isTerminal: true, State: "succeeded"}
	Aborted     = jobStateT{isValid: true, isTerminal: true, State: "aborted"}
	Migrated    = jobStateT{isValid: true, isTerminal: true, State: "migrated"}
	WontMigrate = jobStateT{isValid: true, isTerminal: true, State: "wont_migrate"}
)

// Adding a new state to this list, will require an enum change in postgres db.
var jobStates []jobStateT = []jobStateT{
	NotProcessed,
	Failed,
	Executing,
	Waiting,
	WaitingRetry,
	Migrating,
	Succeeded,
	Aborted,
	Migrated,
	WontMigrate,
	Importing,
}

// OwnerType for this jobsdb instance
type OwnerType string

const (
	// Read : Only Reader of this jobsdb instance
	Read OwnerType = "READ"
	// Write : Only Writer of this jobsdb instance
	Write OwnerType = "WRITE"
	// ReadWrite : Reader and Writer of this jobsdb instance
	ReadWrite OwnerType = ""
)

func getValidTerminalStates() (validTerminalStates []string) {
	for _, js := range jobStates {
		if js.isValid && js.isTerminal {
			validTerminalStates = append(validTerminalStates, js.State)
		}
	}
	return
}

func getValidNonTerminalStates() (validNonTerminalStates []string) {
	for _, js := range jobStates {
		if js.isValid && !js.isTerminal {
			validNonTerminalStates = append(validNonTerminalStates, js.State)
		}
	}
	return
}

var (
	host, user, password, dbname, sslmode, appName string
	port                                           int
)

var (
	maxDSSize, maxMigrateOnce, maxMigrateDSProbe int
	maxTableSize                                 int64
	jobDoneMigrateThres, jobStatusMigrateThres   float64
	migrateDSLoopSleepDuration                   time.Duration
	addNewDSLoopSleepDuration                    time.Duration
	refreshDSListLoopSleepDuration               time.Duration
	backupCheckSleepDuration                     time.Duration
	cacheExpiration                              time.Duration
	useJoinForUnprocessed                        bool
	backupRowsBatchSize                          int64
	backupMaxTotalPayloadSize                    int64
	pkgLogger                                    logger.LoggerI
	useNewCacheBurst                             bool
	skipZeroAssertionForMultitenant              bool
)

// Loads db config and migration related config from config file
func loadConfig() {
	host = config.GetEnv("JOBS_DB_HOST", "localhost")
	user = config.GetEnv("JOBS_DB_USER", "ubuntu")
	dbname = config.GetEnv("JOBS_DB_DB_NAME", "ubuntu")
	port, _ = strconv.Atoi(config.GetEnv("JOBS_DB_PORT", "5432"))
	password = config.GetEnv("JOBS_DB_PASSWORD", "ubuntu") // Reading secrets from
	sslmode = config.GetEnv("JOBS_DB_SSL_MODE", "disable")
	// Application Name can be any string of less than NAMEDATALEN characters (64 characters in a standard PostgreSQL build).
	// There is no need to truncate the string on our own though since PostgreSQL auto-truncates this identifier and issues a relevant notice if necessary.
	appName = misc.DefaultString("rudder-server").OnError(os.Hostname())

	/*Migration related parameters
	jobDoneMigrateThres: A DS is migrated when this fraction of the jobs have been processed
	jobStatusMigrateThres: A DS is migrated if the job_status exceeds this (* no_of_jobs)
	maxDSSize: Maximum size of a DS. The process which adds new DS runs in the background
			(every few seconds) so a DS may go beyond this size
	maxMigrateOnce: Maximum number of DSs that are migrated together into one destination
	maxMigrateDSProbe: Maximum number of DSs that are checked from left to right if they are eligible for migration
	migrateDSLoopSleepDuration: How often is the loop (which checks for migrating DS) run
	addNewDSLoopSleepDuration: How often is the loop (which checks for adding new DS) run
	refreshDSListLoopSleepDuration: How often is the loop (which refreshes DSList) run
	maxTableSizeInMB: Maximum Table size in MB
	*/
	config.RegisterFloat64ConfigVariable(0.8, &jobDoneMigrateThres, true, "JobsDB.jobDoneMigrateThres")
	config.RegisterFloat64ConfigVariable(5, &jobStatusMigrateThres, true, "JobsDB.jobStatusMigrateThres")
	config.RegisterIntConfigVariable(100000, &maxDSSize, true, 1, "JobsDB.maxDSSize")
	config.RegisterIntConfigVariable(10, &maxMigrateOnce, true, 1, "JobsDB.maxMigrateOnce")
	config.RegisterIntConfigVariable(10, &maxMigrateDSProbe, true, 1, "JobsDB.maxMigrateDSProbe")
	config.RegisterInt64ConfigVariable(300, &maxTableSize, true, 1000000, "JobsDB.maxTableSizeInMB")
	config.RegisterInt64ConfigVariable(1000, &backupRowsBatchSize, true, 1, "JobsDB.backupRowsBatchSize")
	config.RegisterInt64ConfigVariable(64*bytesize.MB, &backupMaxTotalPayloadSize, true, 1, "JobsDB.maxBackupTotalPayloadSize")
	config.RegisterDurationConfigVariable(30, &migrateDSLoopSleepDuration, true, time.Second, []string{"JobsDB.migrateDSLoopSleepDuration", "JobsDB.migrateDSLoopSleepDurationInS"}...)
	config.RegisterDurationConfigVariable(5, &addNewDSLoopSleepDuration, true, time.Second, []string{"JobsDB.addNewDSLoopSleepDuration", "JobsDB.addNewDSLoopSleepDurationInS"}...)
	config.RegisterDurationConfigVariable(5, &refreshDSListLoopSleepDuration, true, time.Second, []string{"JobsDB.refreshDSListLoopSleepDuration", "JobsDB.refreshDSListLoopSleepDurationInS"}...)
	config.RegisterDurationConfigVariable(5, &backupCheckSleepDuration, true, time.Second, []string{"JobsDB.backupCheckSleepDuration", "JobsDB.backupCheckSleepDurationIns"}...)
	config.RegisterDurationConfigVariable(60, &cacheExpiration, true, time.Minute, []string{"JobsDB.cacheExpiration"}...)
	useJoinForUnprocessed = config.GetBool("JobsDB.useJoinForUnprocessed", true)
	config.RegisterBoolConfigVariable(true, &useNewCacheBurst, true, "JobsDB.useNewCacheBurst")
	config.RegisterBoolConfigVariable(false, &skipZeroAssertionForMultitenant, true, "JobsDB.skipZeroAssertionForMultitenant")
}

func Init2() {
	loadConfig()
	pkgLogger = logger.NewLogger().Child("jobsdb")
}

// GetConnectionString Returns Jobs DB connection configuration
func GetConnectionString() string {
	return fmt.Sprintf("host=%s port=%d user=%s "+
		"password=%s dbname=%s sslmode=%s application_name=%s",
		host, port, user, password, dbname, sslmode, appName)
}

type OptsFunc func(jd *HandleT)

// WithClearDB, if set to true it will remove all existing tables
func WithClearDB(clearDB bool) OptsFunc {
	return func(jd *HandleT) {
		jd.clearAll = clearDB
	}
}

func WithRetention(period time.Duration) OptsFunc {
	return func(jd *HandleT) {
		jd.dsRetentionPeriod = period
	}
}

func WithQueryFilterKeys(filters QueryFiltersT) OptsFunc {
	return func(jd *HandleT) {
		jd.queryFilterKeys = filters
	}
}

func WithMigrationMode(mode string) OptsFunc {
	return func(jd *HandleT) {
		jd.migrationState.migrationMode = mode
	}
}

func WithStatusHandler() OptsFunc {
	return func(jd *HandleT) {
		jd.registerStatusHandler = true
	}
}

// WithPreBackupHandlers, sets pre-backup handlers
func WithPreBackupHandlers(preBackupHandlers []prebackup.Handler) OptsFunc {
	return func(jd *HandleT) {
		jd.preBackupHandlers = preBackupHandlers
	}
}

func NewForRead(tablePrefix string, opts ...OptsFunc) *HandleT {
	return newOwnerType(Read, tablePrefix, opts...)
}

func NewForWrite(tablePrefix string, opts ...OptsFunc) *HandleT {
	return newOwnerType(Write, tablePrefix, opts...)
}

func NewForReadWrite(tablePrefix string, opts ...OptsFunc) *HandleT {
	return newOwnerType(ReadWrite, tablePrefix, opts...)
}

func newOwnerType(ownerType OwnerType, tablePrefix string, opts ...OptsFunc) *HandleT {
	j := &HandleT{
		ownerType:   ownerType,
		tablePrefix: tablePrefix,
		// default values:
		migrationState: migrationState{
			migrationMode: "",
			importLock:    &sync.RWMutex{},
		},
		dsRetentionPeriod: 0,
	}

	for _, fn := range opts {
		fn(j)
	}

	j.init()

	return j
}

/*
Setup is used to initialize the HandleT structure.
clearAll = True means it will remove all existing tables
tablePrefix must be unique and is used to separate
multiple users of JobsDB
dsRetentionPeriod = A DS is not deleted if it has some activity
in the retention time
*/
func (jd *HandleT) Setup(ownerType OwnerType, clearAll bool, tablePrefix string, retentionPeriod time.Duration, migrationMode string, registerStatusHandler bool, queryFilterKeys QueryFiltersT, preBackupHandlers []prebackup.Handler) {
	jd.ownerType = ownerType
	jd.clearAll = clearAll
	jd.tablePrefix = tablePrefix
	jd.dsRetentionPeriod = retentionPeriod
	jd.migrationState.migrationMode = migrationMode
	jd.registerStatusHandler = registerStatusHandler
	jd.queryFilterKeys = queryFilterKeys
	jd.preBackupHandlers = preBackupHandlers

	jd.init()
	jd.Start()
}

func (jd *HandleT) init() {
	if jd.MaxDSSize == nil {
		// passing `maxDSSize` by reference, so it can be hot reloaded
		jd.MaxDSSize = &maxDSSize
	}

	if jd.TriggerAddNewDS == nil {
		jd.TriggerAddNewDS = func() <-chan time.Time {
			return time.After(addNewDSLoopSleepDuration)
		}
	}

	// Initialize dbHandle if not already set
	if jd.dbHandle == nil {
		var err error
		psqlInfo := GetConnectionString()
		db, err := sql.Open("postgres", psqlInfo)
		jd.assertError(err)

		defer func() {
			if !jd.enableReaderQueue || !jd.enableWriterQueue {
				db.SetMaxOpenConns(jd.maxOpenConnections)
				return
			}
			maxOpenConnections := 2 // buffer
			maxOpenConnections += jd.maxReaders + jd.maxWriters
			switch jd.ownerType {
			case Read:
				maxOpenConnections += 3 // backup, migrate, refreshDsList
			case Write:
				maxOpenConnections += 1 // addNewDS
			case ReadWrite:
				maxOpenConnections += 4 // backup, migrate, addNewDS, archive
			}
			if maxOpenConnections < jd.maxOpenConnections {
				db.SetMaxOpenConns(maxOpenConnections)
			} else {
				db.SetMaxOpenConns(jd.maxOpenConnections)
			}
		}()

		err = db.Ping()
		jd.assertError(err)

		jd.dbHandle = db
	}

	jd.workersAndAuxSetup()
}

func (jd *HandleT) workersAndAuxSetup() {
	jd.assert(jd.tablePrefix != "", "tablePrefix received is empty")

	jd.logger = pkgLogger.Child(jd.tablePrefix)
	jd.dsEmptyResultCache = map[dataSetT]map[string]map[string]map[string]map[string]cacheEntry{}
	if jd.registerStatusHandler {
		admin.RegisterStatusHandler(jd.tablePrefix+"-jobsdb", jd)
	}
	jd.BackupSettings = &backupSettings{}
	jd.registerBackUpSettings()

	jd.logger.Infof("Connected to %s DB", jd.tablePrefix)

	jd.statTableCount = stats.NewStat(fmt.Sprintf("jobsdb.%s_tables_count", jd.tablePrefix), stats.GaugeType)
	jd.statDSCount = stats.NewTaggedStat("jobsdb.tables_count", stats.GaugeType, stats.Tags{"customVal": jd.tablePrefix})
	jd.tablesQueriedStat = stats.NewTaggedStat("tables_queried_gauge", stats.GaugeType, stats.Tags{
		"state":     "nonterminal",
		"customVal": jd.tablePrefix,
	})
	jd.unionQueryTime = stats.NewTaggedStat("union_query_time", stats.TimerType, stats.Tags{
		"state":     "nonterminal",
		"customVal": jd.tablePrefix,
	})
	jd.statNewDSPeriod = stats.NewTaggedStat("jobsdb.new_ds_period", stats.TimerType, stats.Tags{"customVal": jd.tablePrefix})
	jd.statDropDSPeriod = stats.NewTaggedStat("jobsdb.drop_ds_period", stats.TimerType, stats.Tags{"customVal": jd.tablePrefix})
	jd.invalidCacheKeyStat = stats.NewTaggedStat("jobsdb.invalid_cache_key", stats.CountType, stats.Tags{"customVal": jd.tablePrefix})

	enableWriterQueueKeys := []string{"JobsDB." + jd.tablePrefix + "." + "enableWriterQueue", "JobsDB." + "enableWriterQueue"}
	config.RegisterBoolConfigVariable(true, &jd.enableWriterQueue, true, enableWriterQueueKeys...)
	enableReaderQueueKeys := []string{"JobsDB." + jd.tablePrefix + "." + "enableReaderQueue", "JobsDB." + "enableReaderQueue"}
	config.RegisterBoolConfigVariable(true, &jd.enableReaderQueue, true, enableReaderQueueKeys...)
	maxWritersKeys := []string{"JobsDB." + jd.tablePrefix + "." + "maxWriters", "JobsDB." + "maxWriters"}
	config.RegisterIntConfigVariable(1, &jd.maxWriters, false, 1, maxWritersKeys...)
	maxReadersKeys := []string{"JobsDB." + jd.tablePrefix + "." + "maxReaders", "JobsDB." + "maxReaders"}
	config.RegisterIntConfigVariable(3, &jd.maxReaders, false, 1, maxReadersKeys...)
	maxOpenConnectionsKeys := []string{"JobsDB." + jd.tablePrefix + "." + "maxOpenConnections", "JobsDB." + "maxOpenConnections"}
	config.RegisterIntConfigVariable(20, &jd.maxOpenConnections, false, 1, maxOpenConnectionsKeys...)
	analyzeThresholdKeys := []string{"JobsDB." + jd.tablePrefix + "." + "analyzeThreshold", "JobsDB." + "analyzeThreshold"}
	config.RegisterIntConfigVariable(30000, &jd.analyzeThreshold, false, 1, analyzeThresholdKeys...)
}

// Start starts the jobsdb worker and housekeeping (migration, archive) threads.
// Start should be called before any other jobsdb methods are called.
func (jd *HandleT) Start() {
	jd.lifecycle.mu.Lock()
	defer jd.lifecycle.mu.Unlock()
	if jd.lifecycle.started {
		return
	}
	defer func() { jd.lifecycle.started = true }()

	jd.writeCapacity = make(chan struct{}, jd.maxWriters)
	jd.readCapacity = make(chan struct{}, jd.maxReaders)

	ctx, cancel := context.WithCancel(context.Background())
	g, ctx := errgroup.WithContext(ctx)

	jd.backgroundCancel = cancel
	jd.backgroundGroup = g

	if !jd.skipSetupDBSetup {
		jd.setUpForOwnerType(ctx, jd.ownerType, jd.clearAll)

		// Avoid clearing the database, if .Start() is called again.
		jd.clearAll = false
	}
}

func (jd *HandleT) setUpForOwnerType(ctx context.Context, ownerType OwnerType, clearAll bool) {
	jd.dsListLock.WithLock(func(l lock.DSListLockToken) {
		switch ownerType {
		case Read:
			jd.readerSetup(ctx, l)
		case Write:
			jd.setupDatabaseTables(l, clearAll)
			jd.writerSetup(ctx, l)
		case ReadWrite:
			jd.setupDatabaseTables(l, clearAll)
			jd.readerWriterSetup(ctx, l)
		}
	})
}

func (jd *HandleT) startBackupDSLoop(ctx context.Context) {
	var err error
	jd.jobsFileUploader, err = jd.getFileUploader()
	if err != nil {
		jd.logger.Errorf("failed to get a file uploader for %s", jd.tablePrefix)
		return
	}
	jd.backgroundGroup.Go(misc.WithBugsnag(func() error {
		jd.backupDSLoop(ctx)
		return nil
	}))
}

func (jd *HandleT) startMigrateDSLoop(ctx context.Context) {
	jd.backgroundGroup.Go(misc.WithBugsnag(func() error {
		jd.migrateDSLoop(ctx)
		return nil
	}))
}

func (jd *HandleT) readerSetup(ctx context.Context, l lock.DSListLockToken) {
	jd.recoverFromJournal(Read)

	// This is a thread-safe operation.
	// Even if two different services (gateway and processor) perform this operation, there should not be any problem.
	jd.recoverFromJournal(ReadWrite)

	jd.refreshDSRangeList(l)

	g := jd.backgroundGroup

	g.Go(misc.WithBugsnag(func() error {
		jd.refreshDSListLoop(ctx)
		return nil
	}))

	jd.startBackupDSLoop(ctx)
	jd.startMigrateDSLoop(ctx)

	g.Go(misc.WithBugsnag(func() error {
		runArchiver(ctx, jd.tablePrefix, jd.dbHandle)
		return nil
	}))
}

func (jd *HandleT) writerSetup(ctx context.Context, l lock.DSListLockToken) {
	jd.recoverFromJournal(Write)
	// This is a thread-safe operation.
	// Even if two different services (gateway and processor) perform this operation, there should not be any problem.
	jd.recoverFromJournal(ReadWrite)

	jd.refreshDSRangeList(l)
	// If no DS present, add one
	if len(jd.getDSList()) == 0 {
		jd.addNewDS(l, newDataSet(jd.tablePrefix, jd.computeNewIdxForAppend(l)))
	}

	jd.backgroundGroup.Go(misc.WithBugsnag(func() error {
		jd.addNewDSLoop(ctx)
		return nil
	}))
}

func (jd *HandleT) readerWriterSetup(ctx context.Context, l lock.DSListLockToken) {
	jd.recoverFromJournal(Read)

	jd.writerSetup(ctx, l)

	jd.startBackupDSLoop(ctx)
	jd.startMigrateDSLoop(ctx)

	jd.backgroundGroup.Go(misc.WithBugsnag(func() error {
		runArchiver(ctx, jd.tablePrefix, jd.dbHandle)
		return nil
	}))
}

// Stop stops the background goroutines and waits until they finish.
// Stop should be called once only after Start.
// Only Start and Close can be called after Stop.
func (jd *HandleT) Stop() {
	jd.lifecycle.mu.Lock()
	defer jd.lifecycle.mu.Unlock()
	if jd.lifecycle.started {
		defer func() { jd.lifecycle.started = false }()
		jd.backgroundCancel()
		_ = jd.backgroundGroup.Wait()
	}
}

// TearDown stops the background goroutines,
//	waits until they finish and closes the database.
func (jd *HandleT) TearDown() {
	jd.Stop()
	jd.Close()
}

// Close closes the database connection.
// 	Stop should be called before Close.
func (jd *HandleT) Close() {
	jd.dbHandle.Close()
}

// removeExtraKey : removes extra key present in map1 and not in map2
// Assumption is keys in map1 and map2 are same, except that map1 has one key more than map2
func removeExtraKey(map1, map2 map[string]string) string {
	var deleteKey, key string
	for key = range map1 {
		if _, ok := map2[key]; !ok {
			deleteKey = key
			break
		}
	}

	if deleteKey != "" {
		delete(map1, deleteKey)
	}

	return deleteKey
}

func remove(slice []string, idx int) []string {
	return append(slice[:idx], slice[idx+1:]...)
}

/*
Function to return an ordered list of datasets and datasetRanges
Most callers use the in-memory list of dataset and datasetRanges
Caller must have the dsListLock readlocked
*/
func (jd *HandleT) getDSList() []dataSetT {
	return jd.datasetList
}

// refreshDSList refreshes the ds list from the database
func (jd *HandleT) refreshDSList(l lock.DSListLockToken) []dataSetT {
	jd.assert(l != nil, "cannot refresh DS list without a valid lock token")
	// Reset the global list
	jd.datasetList = nil
	jd.datasetList = getDSList(jd, jd.dbHandle, jd.tablePrefix)

	// if the owner of this jobsdb is a writer, then shrinking datasetList to have only last two datasets
	// this shrank datasetList is used to compute DSRangeList
	// This is done because, writers don't care about the left datasets in the sorted datasetList
	if jd.ownerType == Write {
		if len(jd.datasetList) > 2 {
			jd.datasetList = jd.datasetList[len(jd.datasetList)-2 : len(jd.datasetList)]
		}
	}

	jd.statTableCount.Gauge(len(jd.datasetList))
	jd.statDSCount.Gauge(len(jd.datasetList))
	return jd.datasetList
}

func (jd *HandleT) getDSRangeList() []dataSetRangeT {
	return jd.datasetRangeList
}

// refreshDSRangeList first refreshes the DS list and then calculate the DS range list
func (jd *HandleT) refreshDSRangeList(l lock.DSListLockToken) []dataSetRangeT {
	var minID, maxID sql.NullInt64
	var prevMax int64

	// At this point we must have write-locked dsListLock
	dsList := jd.refreshDSList(l)
	jd.datasetRangeList = nil

	for idx, ds := range dsList {
		jd.assert(ds.Index != "", "ds.Index is empty")
		sqlStatement := fmt.Sprintf(`SELECT MIN(job_id), MAX(job_id) FROM "%s"`, ds.JobTable)
		// Note: Using Query instead of QueryRow, because the sqlmock library doesn't have support for QueryRow
		rows, err := jd.dbHandle.Query(sqlStatement)
		jd.assertError(err)
		for rows.Next() {
			err := rows.Scan(&minID, &maxID)
			jd.assertError(err)
			break
		}
		jd.logger.Debug(sqlStatement, minID, maxID)

		rows.Close()
		// We store ranges EXCEPT for
		// 1. the last element (which is being actively written to)
		// 2. Migration target ds

		// Skipping asserts and updating prevMax if a ds is found to be empty
		// Happens if this function is called between addNewDS and populating data in two scenarios
		// Scenario-1: During internal migrations
		// Scenario-2: During scaleup scaledown
		if !minID.Valid || !maxID.Valid {
			continue
		}

		if idx < len(dsList)-1 && (jd.inProgressMigrationTargetDS == nil || jd.inProgressMigrationTargetDS.Index != ds.Index) {
			// TODO: Cleanup - Remove the line below and jd.inProgressMigrationTargetDS
			jd.assert(minID.Valid && maxID.Valid, fmt.Sprintf("minID.Valid: %v, maxID.Valid: %v. Either of them is false for table: %s", minID.Valid, maxID.Valid, ds.JobTable))
			jd.assert(idx == 0 || prevMax < minID.Int64, fmt.Sprintf("idx: %d != 0 and prevMax: %d >= minID.Int64: %v of table: %s", idx, prevMax, minID.Int64, ds.JobTable))
			jd.datasetRangeList = append(jd.datasetRangeList,
				dataSetRangeT{
					minJobID: minID.Int64,
					maxJobID: maxID.Int64, ds: ds,
				})
			prevMax = maxID.Int64
		}
	}
	return jd.datasetRangeList
}

/*
Functions for checking when DB is full or DB needs to be migrated.
We migrate the DB ONCE most of the jobs have been processed (succeeded/aborted)
Or when the job_status table gets too big because of lots of retries/failures
*/

func (jd *HandleT) checkIfMigrateDS(ds dataSetT) (bool, int) {
	queryStat := stats.NewTaggedStat("migration_ds_check", stats.TimerType, stats.Tags{"customVal": jd.tablePrefix})
	queryStat.Start()
	defer queryStat.End()
	var delCount, totalCount, statusCount int
	sqlStatement := fmt.Sprintf(`SELECT COUNT(*) from "%s"`, ds.JobTable)
	row := jd.dbHandle.QueryRow(sqlStatement)
	err := row.Scan(&totalCount)
	jd.assertError(err)

	// Jobs which have either succeeded or expired
	sqlStatement = fmt.Sprintf(`SELECT COUNT(DISTINCT(job_id))
                                      from "%s"
                                      WHERE job_state IN ('%s')`,
		ds.JobStatusTable, strings.Join(getValidTerminalStates(), "', '"))
	row = jd.dbHandle.QueryRow(sqlStatement)
	err = row.Scan(&delCount)
	jd.assertError(err)
<<<<<<< HEAD
	//Total number of job status. If this table grows too big (e.g. lot of retries)
	//we migrate to a new table and get rid of old job status
=======

	// Total number of job status. If this table grows too big (e.g. lot of retries)
	// we migrate to a new table and get rid of old job status
>>>>>>> 5f01bd8c
	sqlStatement = fmt.Sprintf(`SELECT COUNT(*) from "%s"`, ds.JobStatusTable)
	row = jd.dbHandle.QueryRow(sqlStatement)
	err = row.Scan(&statusCount)
	jd.assertError(err)

	if totalCount == 0 {
		jd.assert(delCount == 0 && statusCount == 0, fmt.Sprintf("delCount: %d, statusCount: %d. Either of them is not 0", delCount, statusCount))
		return false, 0
	}

	// If records are newer than what is required. One example use case is
	// gateway DB where records are kept to dedup

	var lastUpdate time.Time
	sqlStatement = fmt.Sprintf(`SELECT MAX(created_at) from "%s"`, ds.JobTable)
	row = jd.dbHandle.QueryRow(sqlStatement)
	err = row.Scan(&lastUpdate)
	jd.assertError(err)
	if jd.dsRetentionPeriod > time.Duration(0) && time.Since(lastUpdate) < jd.dsRetentionPeriod {
		return false, totalCount - delCount
	}

	if (float64(delCount)/float64(totalCount) > jobDoneMigrateThres) ||
		(float64(statusCount)/float64(totalCount) > jobStatusMigrateThres) {
		return true, totalCount - delCount
	}
	return false, totalCount - delCount
}

func (jd *HandleT) getTableRowCount(jobTable string) int {
	var count int

	sqlStatement := fmt.Sprintf(`SELECT COUNT(*) from "%s"`, jobTable)
	row := jd.dbHandle.QueryRow(sqlStatement)
	err := row.Scan(&count)
	jd.assertError(err)
	return count
}

func (jd *HandleT) getTableSize(jobTable string) int64 {
	var tableSize int64

	sqlStatement := fmt.Sprintf(`SELECT PG_TOTAL_RELATION_SIZE('%s')`, jobTable)
	row := jd.dbHandle.QueryRow(sqlStatement)
	err := row.Scan(&tableSize)
	jd.assertError(err)
	return tableSize
}

func (jd *HandleT) checkIfFullDS(ds dataSetT) bool {
	tableSize := jd.getTableSize(ds.JobTable)
	if tableSize > maxTableSize {
		jd.logger.Infof("[JobsDB] %s is full in size. Count: %v, Size: %v", ds.JobTable, jd.getTableRowCount(ds.JobTable), tableSize)
		return true
	}

	totalCount := jd.getTableRowCount(ds.JobTable)
	if totalCount > *jd.MaxDSSize {
		jd.logger.Infof("[JobsDB] %s is full by rows. Count: %v, Size: %v", ds.JobTable, totalCount, jd.getTableSize(ds.JobTable))
		return true
	}

	return false
}

/*
Function to add a new dataset. DataSet can be added to the end (e.g when last
becomes full OR in between during migration. DataSets are assigned numbers
monotonically when added  to end. So, with just add to end, numbers would be
like 1,2,3,4, and so on. These are called level0 datasets. And the Index is
called level0 Index
During internal migration, we add datasets in between. In the example above, if we migrate
1 & 2, we would need to create a new DS between 2 & 3. This is assigned the
the number 2_1. This is called a level1 dataset and the Index (2_1) is called level1
Index. We may migrate 2_1 into 2_2 and so on so there may be multiple level 1 datasets.

Immediately after creating a level_1 dataset (2_1 above), everything prior to it is
deleted. Hence there should NEVER be any requirement for having more than two levels.

There is an exception to this. In case of cross node migration during a scale up/down,
we continue to accept new events in level0 datasets. To maintain the ordering guarantee,
we write the imported jobs to the previous level1 datasets. Now if an internal migration
is to happen on one of the level1 dataset, we have to migrate them to level2 dataset

Eg. When the node has 1, 2, 3, 4 data sets and an import is triggered, new events start
going to 5, 6, 7... so on. And the imported data start going to 4_1, 4_2, 4_3... so on
Now if an internal migration is to happen and we migrate 1, 2, 3, 4, 4_1, we need to
create a newDS between 4_1 and 4_2. This is assigned to 4_1_1, 4_1_2 and so on.
*/

func mapDSToLevel(ds dataSetT) (levelInt int, levelVals []int, err error) {
	indexStr := strings.Split(ds.Index, "_")
	// Currently we don't have a scenario where we need more than 3 levels.
	if len(indexStr) > 3 {
		err = fmt.Errorf("len(indexStr): %d > 3", len(indexStr))
		return
	}
	for _, str := range indexStr {
		levelInt, err = strconv.Atoi(str)
		if err != nil {
			return
		}
		levelVals = append(levelVals, levelInt)
	}
	return len(levelVals), levelVals, nil
}

func newDataSet(tablePrefix, dsIdx string) dataSetT {
	jobTable := fmt.Sprintf("%s_jobs_%s", tablePrefix, dsIdx)
	jobStatusTable := fmt.Sprintf("%s_job_status_%s", tablePrefix, dsIdx)
	return dataSetT{
		JobTable:       jobTable,
		JobStatusTable: jobStatusTable,
		Index:          dsIdx,
	}
}

func (jd *HandleT) addNewDS(l lock.DSListLockToken, ds dataSetT) {
	jd.logger.Infof("Creating new DS %+v", ds)
	queryStat := stats.NewTaggedStat("add_new_ds", stats.TimerType, stats.Tags{"customVal": jd.tablePrefix})
	queryStat.Start()
	defer queryStat.End()
	jd.createDS(ds, l)
	// Tracking time interval between new ds creations. Hence calling end before start
	if jd.isStatNewDSPeriodInitialized {
		jd.statNewDSPeriod.End()
	}
	jd.statNewDSPeriod.Start()
	jd.isStatNewDSPeriodInitialized = true
}

func (jd *HandleT) addDS(ds dataSetT) {
	jd.logger.Infof("Creating DS %+v", ds)
	queryStat := stats.NewTaggedStat("add_new_ds", stats.TimerType, stats.Tags{"customVal": jd.tablePrefix})
	queryStat.Start()
	defer queryStat.End()
	jd.createDS(ds, nil)
}

func (jd *HandleT) computeNewIdxForAppend(l lock.DSListLockToken) string {
	dList := jd.refreshDSList(l)
	newDSIdx := ""
	if len(dList) == 0 {
		newDSIdx = "1"
	} else {
		levels, levelVals, err := mapDSToLevel(dList[len(dList)-1])
		jd.assertError(err)
		// Last one can only be Level0
		jd.assert(levels == 1, fmt.Sprintf("levels:%d != 1", levels))
		newDSIdx = fmt.Sprintf("%d", levelVals[0]+1)
	}
	return newDSIdx
}

func (jd *HandleT) computeNewIdxForInterNodeMigration(l lock.DSListLockToken, insertBeforeDS dataSetT) string { // ClusterMigration
	jd.logger.Debugf("computeNewIdxForInterNodeMigration, insertBeforeDS : %v", insertBeforeDS)
	dList := jd.refreshDSList(l)
	newIdx, err := computeIdxForClusterMigration(jd.tablePrefix, dList, insertBeforeDS)
	jd.assertError(err)
	return newIdx
}

func computeIdxForClusterMigration(tablePrefix string, dList []dataSetT, insertBeforeDS dataSetT) (newDSIdx string, err error) {
	pkgLogger.Debugf("dlist in which we are trying to find %v is %v", insertBeforeDS, dList)
	if len(dList) <= 0 {
		return "", fmt.Errorf("len(dList): %d <= 0", len(dList))
	}
	for idx, ds := range dList {
		if ds.Index == insertBeforeDS.Index {
			var levels int
			var levelVals []int
			levels, levelVals, err = mapDSToLevel(ds)
			if err != nil {
				return
			}
			if levels != 1 {
				err = fmt.Errorf("insertBeforeDS called for ds : %s_%s. insertBeforeDS should always be called for dsForNewEvents and this should always be a Level0 dataset", tablePrefix, ds.Index)
				return
			}
			var (
				levelsPre    int
				levelPreVals []int
			)
			if idx == 0 {
				pkgLogger.Debugf("idx = 0 case with insertForImport and ds at idx 0 is %v", ds)
				levelsPre = 1
				levelPreVals = []int{levelVals[0] - 1}
			} else {
				pkgLogger.Debugf("ds to insert before found in dList is %v", ds)
				levelsPre, levelPreVals, err = mapDSToLevel(dList[idx-1])
				if err != nil {
					return
				}
			}
			if levelPreVals[0] >= levelVals[0] {
				err = fmt.Errorf("First level val of previous ds should be less than the first(and only) levelVal of insertBeforeDS. Found %s_%d and %s_%s instead", tablePrefix, levelPreVals[0], tablePrefix, ds.Index)
				return
			}
			switch levelsPre {
			case 1:
				/*
					| prevDS    | insertBeforeDS | newDSIdx |
					| --------- | -------------- | -------- |
					| 0         | 1              | 0_1      |
				*/
				newDSIdx = fmt.Sprintf("%d_%d", levelPreVals[0], 1)
			case 2:
				/*
					| prevDS    | insertBeforeDS | newDSIdx |
					| --------- | -------------- | -------- |
					| 0_1       | 1              | 0_2      |
				*/

				newDSIdx = fmt.Sprintf("%d_%d", levelPreVals[0], levelPreVals[1]+1)
			default:
				err = fmt.Errorf("The previous ds can only be a Level0 or Level1. Found %s_%s instead", tablePrefix, dList[idx-1].Index)
				return

			}
		}
	}
	return
}

// Tries to give a slice between before and after by incrementing last value in before. If the order doesn't maintain, it adds a level and recurses.
func computeInsertVals(before, after []string) ([]string, error) {
	for {
		if before == nil || after == nil {
			return nil, fmt.Errorf("before or after is nil")
		}
		// Safe check: In the current jobsdb implementation, indices don't go more
		// than 3 levels deep. Breaking out of the loop if the before is of size more than 4.
		if len(before) > 4 {
			return before, fmt.Errorf("can't compute insert index due to bad inputs. before: %v, after: %v", before, after)
		}

		calculatedVals := make([]string, len(before))
		copy(calculatedVals, before)
		lastVal, err := strconv.Atoi(calculatedVals[len(calculatedVals)-1])
		if err != nil {
			return calculatedVals, err
		}
		// Just increment the last value of the index as a possible candidate
		calculatedVals[len(calculatedVals)-1] = fmt.Sprintf("%d", lastVal+1)
		var equals bool
		if len(calculatedVals) == len(after) {
			equals = true
			for k := 0; k < len(calculatedVals); k++ {
				if calculatedVals[k] == after[k] {
					continue
				}
				equals = false
			}
		}
		if !equals {
			comparison, err := dsComparitor(calculatedVals, after)
			if err != nil {
				return calculatedVals, err
			}
			if !comparison {
				return calculatedVals, fmt.Errorf("computed index is invalid. before: %v, after: %v, calculatedVals: %v", before, after, calculatedVals)
			}
		}
		// Only when the index starts with 0, we allow three levels and when we are using the legacy migration
		// In all other cases, we allow only two levels
		var comparatorBool bool
		if skipZeroAssertionForMultitenant {
			comparatorBool = len(calculatedVals) == 2
		} else {
			comparatorBool = (before[0] == "0" && len(calculatedVals) == 3) ||
				(before[0] != "0" && len(calculatedVals) == 2)
		}

		if comparatorBool {
			if equals {
				return calculatedVals, fmt.Errorf("calculatedVals and after are same. computed index is invalid. before: %v, after: %v, calculatedVals: %v", before, after, calculatedVals)
			} else {
				return calculatedVals, nil
			}
		}

		before = append(before, "0")
	}
}

func computeInsertIdx(beforeIndex, afterIndex string) (string, error) {
	comparison, err := dsComparitor(strings.Split(beforeIndex, "_"), strings.Split(afterIndex, "_"))
	if err != nil {
		return "", fmt.Errorf("Error while comparing beforeIndex: %s and afterIndex: %s with error : %w", beforeIndex, afterIndex, err)
	}
	if !comparison {
		return "", fmt.Errorf("Not a valid insert request between %s and %s", beforeIndex, afterIndex)
	}

	// No dataset should have 0 as the index.
	// 0_1, 0_2 are allowed.
	if beforeIndex == "0" && !skipZeroAssertionForMultitenant {
		return "", fmt.Errorf("Unsupported beforeIndex: %s", beforeIndex)
	}

	beforeVals := strings.Split(beforeIndex, "_")
	afterVals := strings.Split(afterIndex, "_")
	calculatedInsertVals, err := computeInsertVals(beforeVals, afterVals)
	if err != nil {
		return "", fmt.Errorf("Failed to calculate InserVals with error: %w", err)
	}
	calculatedIdx := strings.Join(calculatedInsertVals, "_")
	if len(calculatedInsertVals) > 3 {
		return "", fmt.Errorf("We don't expect a ds to be computed to Level3. We got %s while trying to insert between %s and %s", calculatedIdx, beforeIndex, afterIndex)
	}

	return calculatedIdx, nil
}

func (jd *HandleT) computeNewIdxForIntraNodeMigration(l lock.DSListLockToken, insertBeforeDS dataSetT) string { // Within the node
	jd.logger.Debugf("computeNewIdxForIntraNodeMigration, insertBeforeDS : %v", insertBeforeDS)
	dList := jd.refreshDSList(l)
	jd.logger.Debugf("dlist in which we are trying to find %v is %v", insertBeforeDS, dList)
	newDSIdx := ""
	var err error
	jd.assert(len(dList) > 0, fmt.Sprintf("len(dList): %d <= 0", len(dList)))
	for idx, ds := range dList {
		if ds.Index == insertBeforeDS.Index {
			jd.assert(idx > 0, "We never want to insert before first dataset")
			newDSIdx, err = computeInsertIdx(dList[idx-1].Index, insertBeforeDS.Index)
			jd.assertError(err)
		}
	}
	return newDSIdx
}

type transactionHandler interface {
	Exec(string, ...interface{}) (sql.Result, error)
	Prepare(query string) (*sql.Stmt, error)
	// If required, add other definitions that are common between *sql.DB and *sql.Tx
	// Never include Commit and Rollback in this interface
	// That ensures that whoever is acting on a transactionHandler can't commit or rollback
	// Only the function that passes *sql.Tx should do the commit or rollback based on the error it receives
}

func (jd *HandleT) createDS(newDS dataSetT, l lock.DSListLockToken) {
	// Mark the start of operation. If we crash somewhere here, we delete the
	// DS being added
	opPayload, err := json.Marshal(&journalOpPayloadT{To: newDS})
	jd.assertError(err)
	opID := jd.JournalMarkStart(addDSOperation, opPayload)

	// Create the jobs and job_status tables
	sqlStatement := fmt.Sprintf(`CREATE TABLE "%s" (
                                      job_id BIGSERIAL PRIMARY KEY,
									  workspace_id TEXT NOT NULL DEFAULT '',
									  uuid UUID NOT NULL,
									  user_id TEXT NOT NULL,
									  parameters JSONB NOT NULL,
                                      custom_val VARCHAR(64) NOT NULL,
                                      event_payload JSONB NOT NULL,
									  event_count INTEGER NOT NULL DEFAULT 1,
                                      created_at TIMESTAMP NOT NULL DEFAULT NOW(),
                                      expire_at TIMESTAMP NOT NULL DEFAULT NOW());`, newDS.JobTable)

	_, err = jd.dbHandle.Exec(sqlStatement)
	jd.assertError(err)

	// TODO : Evaluate a way to handle indexes only for particular tables
	if jd.tablePrefix == "rt" {
		sqlStatement = fmt.Sprintf(`CREATE INDEX IF NOT EXISTS customval_workspace_%s ON "%s" (custom_val,workspace_id)`, newDS.Index, newDS.JobTable)
		_, err = jd.dbHandle.Exec(sqlStatement)
		jd.assertError(err)
	}

	sqlStatement = fmt.Sprintf(`CREATE TABLE "%s" (
                                     id BIGSERIAL,
                                     job_id BIGINT REFERENCES "%s"(job_id),
                                     job_state VARCHAR(64),
                                     attempt SMALLINT,
                                     exec_time TIMESTAMP,
                                     retry_time TIMESTAMP,
                                     error_code VARCHAR(32),
                                     error_response JSONB DEFAULT '{}'::JSONB,
									 parameters JSONB DEFAULT '{}'::JSONB,
									 PRIMARY KEY (job_id, job_state, id));`, newDS.JobStatusTable, newDS.JobTable)
	_, err = jd.dbHandle.Exec(sqlStatement)
	jd.assertError(err)

	// In case of a migration, we don't yet update the in-memory list till
	// we finish the migration
	if l != nil {
		jd.setSequenceNumber(l, newDS.Index)
	}
	jd.JournalMarkDone(opID)
}

func (jd *HandleT) setSequenceNumber(l lock.DSListLockToken, newDSIdx string) dataSetT {
	// Refresh the in-memory list. We only need to refresh the
	// last DS, not the entire but we do it anyway.
	// For the range list, we use the cached data. Internally
	// it queries the new dataset which was added.
	dList := jd.refreshDSList(l)
	dRangeList := jd.refreshDSRangeList(l)

	// We should not have range values for the last element (the new DS) and migrationTargetDS (if found)
	jd.assert(len(dList) == len(dRangeList)+1 || len(dList) == len(dRangeList)+2, fmt.Sprintf("len(dList):%d != len(dRangeList):%d (+1 || +2)", len(dList), len(dRangeList)))

	// Now set the min JobID for the new DS just added to be 1 more than previous max
	if len(dRangeList) > 0 {
		newDSMin := dRangeList[len(dRangeList)-1].maxJobID
		// jd.assert(newDSMin > 0, fmt.Sprintf("newDSMin:%d <= 0", newDSMin))
		sqlStatement := fmt.Sprintf(`SELECT setval(pg_get_serial_sequence('"%s_jobs_%s"', 'job_id'), %d)`,
			jd.tablePrefix, newDSIdx, newDSMin)
		_, err := jd.dbHandle.Exec(sqlStatement)
		jd.assertError(err)
	}
	return dList[len(dList)-1]
}

/*
 * Function to return max dataset index in the DB
 */
func (jd *HandleT) GetMaxDSIndex() (maxDSIndex int64) {
	jd.dsListLock.RLock()
	defer jd.dsListLock.RUnlock()

	// dList is already sorted.
	dList := jd.getDSList()
	ds := dList[len(dList)-1]
	maxDSIndex, err := strconv.ParseInt(ds.Index, 10, 64)
	if err != nil {
		panic(err)
	}

	return maxDSIndex
}

func (jd *HandleT) prepareAndExecStmtInTx(tx *sql.Tx, sqlStatement string) {
	stmt, err := tx.Prepare(sqlStatement)
	jd.assertError(err)
	defer stmt.Close()

	_, err = stmt.Exec()
	jd.assertError(err)
}

func (jd *HandleT) prepareAndExecStmtInTxAllowMissing(tx *sql.Tx, sqlStatement string) {
	const (
		savepointSql = "SAVEPOINT prepareAndExecStmtInTxAllowMissing"
		rollbackSql  = "ROLLBACK TO " + savepointSql
	)

	stmt, err := tx.Prepare(sqlStatement)
	jd.assertError(err)
	defer stmt.Close()

	_, err = tx.Exec(savepointSql)
	jd.assertError(err)

	_, err = stmt.Exec()
	if err != nil {
		pqError, ok := err.(*pq.Error)
		if ok && pqError.Code == pq.ErrorCode("42P01") {
			jd.logger.Infof("[%s] sql statement(%s) exec failed because table doesn't exist", jd.tablePrefix, sqlStatement)
			_, err = tx.Exec(rollbackSql)
			jd.assertError(err)
		} else {
			jd.assertError(err)
		}
	}
}

// mustDropDS drops a dataset and panics if it fails to do so
func (jd *HandleT) mustDropDS(ds dataSetT) {
	err := jd.dropDS(ds)
	jd.assertError(err)
}

// dropDS drops a dataset
func (jd *HandleT) dropDS(ds dataSetT) error {
	return jd.WithTx(func(tx *sql.Tx) error {
		var err error
		if _, err = tx.Exec(fmt.Sprintf(`LOCK TABLE "%s" IN ACCESS EXCLUSIVE MODE;`, ds.JobStatusTable)); err != nil {
			return err
		}
		if _, err = tx.Exec(fmt.Sprintf(`LOCK TABLE "%s" IN ACCESS EXCLUSIVE MODE;`, ds.JobTable)); err != nil {
			return err
		}
		if _, err = tx.Exec(fmt.Sprintf(`DROP TABLE "%s"`, ds.JobStatusTable)); err != nil {
			return err
		}
		if _, err = tx.Exec(fmt.Sprintf(`DROP TABLE "%s"`, ds.JobTable)); err != nil {
			return err
		}
		jd.postDropDs(ds)
		return nil
	})
}

// Drop a dataset and ignore if a table is missing
func (jd *HandleT) dropDSForRecovery(ds dataSetT) {
	var sqlStatement string
	var err error
	tx, err := jd.dbHandle.Begin()
	jd.assertError(err)
	sqlStatement = fmt.Sprintf(`LOCK TABLE "%s" IN ACCESS EXCLUSIVE MODE;`, ds.JobStatusTable)
	jd.prepareAndExecStmtInTxAllowMissing(tx, sqlStatement)

	sqlStatement = fmt.Sprintf(`LOCK TABLE "%s" IN ACCESS EXCLUSIVE MODE;`, ds.JobTable)
	jd.prepareAndExecStmtInTxAllowMissing(tx, sqlStatement)

	sqlStatement = fmt.Sprintf(`DROP TABLE IF EXISTS "%s"`, ds.JobStatusTable)
	jd.prepareAndExecStmtInTx(tx, sqlStatement)
	sqlStatement = fmt.Sprintf(`DROP TABLE IF EXISTS "%s"`, ds.JobTable)
	jd.prepareAndExecStmtInTx(tx, sqlStatement)
	err = tx.Commit()
	jd.assertError(err)
}

func (jd *HandleT) postDropDs(ds dataSetT) {
	// Bursting Cache for this dataset
	jd.invalidateCache(ds)

	// Tracking time interval between drop ds operations. Hence calling end before start
	if jd.isStatDropDSPeriodInitialized {
		jd.statDropDSPeriod.End()
	}
	jd.statDropDSPeriod.Start()
	jd.isStatDropDSPeriodInitialized = true
}

func (jd *HandleT) invalidateCache(ds dataSetT) {
	// Trimming pre_drop from the table name
	if strings.HasPrefix(ds.JobTable, preDropTablePrefix) {
		parentDS := dataSetT{
			JobTable:       strings.ReplaceAll(ds.JobTable, preDropTablePrefix, ""),
			JobStatusTable: strings.ReplaceAll(ds.JobStatusTable, preDropTablePrefix, ""),
			Index:          ds.Index,
		}
		jd.dropDSFromCache(parentDS)
	} else {
		jd.dropDSFromCache(ds)
	}
}

// mustRenameDS renames a dataset
func (jd *HandleT) mustRenameDS(ds dataSetT) error {
	var sqlStatement string
	renamedJobStatusTable := fmt.Sprintf(`%s%s`, preDropTablePrefix, ds.JobStatusTable)
	renamedJobTable := fmt.Sprintf(`%s%s`, preDropTablePrefix, ds.JobTable)
	return jd.WithTx(func(tx *sql.Tx) error {
		sqlStatement = fmt.Sprintf(`ALTER TABLE "%s" RENAME TO "%s"`, ds.JobStatusTable, renamedJobStatusTable)
		_, err := tx.Exec(sqlStatement)
		if err != nil {
			return fmt.Errorf("could not rename status table %s to %s: %w", ds.JobStatusTable, renamedJobStatusTable, err)
		}
		sqlStatement = fmt.Sprintf(`ALTER TABLE "%s" RENAME TO "%s"`, ds.JobTable, renamedJobTable)
		_, err = tx.Exec(sqlStatement)
		if err != nil {
			return fmt.Errorf("could not rename job table %s to %s: %w", ds.JobTable, renamedJobTable, err)
		}
		for _, preBackupHandler := range jd.preBackupHandlers {
			err = preBackupHandler.Handle(context.TODO(), tx, renamedJobTable, renamedJobStatusTable)
			if err != nil {
				return err
			}
		}
		// if jobs table is left empty after prebackup handlers, drop the dataset
		sqlStatement = fmt.Sprintf(`SELECT CASE WHEN EXISTS (SELECT * FROM "%s") THEN 1 ELSE 0 END`, renamedJobTable)
		row := tx.QueryRow(sqlStatement)
		var count int
		if err = row.Scan(&count); err != nil {
			return fmt.Errorf("could not rename job table %s to %s: %w", ds.JobTable, renamedJobTable, err)
		}
		if count == 0 {
			if _, err = tx.Exec(fmt.Sprintf(`DROP TABLE "%s"`, renamedJobStatusTable)); err != nil {
				return fmt.Errorf("could not drop empty pre_drop job status table %s: %w", renamedJobStatusTable, err)
			}
			if _, err = tx.Exec(fmt.Sprintf(`DROP TABLE "%s"`, renamedJobTable)); err != nil {
				return fmt.Errorf("could not drop empty pre_drop job table %s: %w", renamedJobTable, err)
			}
		}
		return nil
	})
}

// renameDS renames a dataset if it exists
func (jd *HandleT) renameDS(ds dataSetT) error {
	var sqlStatement string
	renamedJobStatusTable := fmt.Sprintf(`%s%s`, preDropTablePrefix, ds.JobStatusTable)
	renamedJobTable := fmt.Sprintf(`%s%s`, preDropTablePrefix, ds.JobTable)
	return jd.WithTx(func(tx *sql.Tx) error {
		sqlStatement = fmt.Sprintf(`ALTER TABLE IF EXISTS "%s" RENAME TO "%s"`, ds.JobStatusTable, renamedJobStatusTable)
		_, err := tx.Exec(sqlStatement)
		if err != nil {
			return err
		}

		sqlStatement = fmt.Sprintf(`ALTER TABLE IF EXISTS "%s" RENAME TO "%s"`, ds.JobTable, renamedJobTable)
		_, err = tx.Exec(sqlStatement)
		if err != nil {
			return err
		}
		return nil
	})
}

func (jd *HandleT) getBackupDSList() ([]dataSetT, error) {
	var dsList []dataSetT
	// Read the table names from PG
	tableNames, err := getAllTableNames(jd.dbHandle)
	if err != nil {
		return dsList, err
	}

	jobNameMap := map[string]string{}
	jobStatusNameMap := map[string]string{}
	dnumList := []string{}

	tablePrefix := preDropTablePrefix + jd.tablePrefix
	for _, t := range tableNames {
		if strings.HasPrefix(t, tablePrefix+"_jobs_") {
			dnum := t[len(tablePrefix+"_jobs_"):]
			jobNameMap[dnum] = t
			dnumList = append(dnumList, dnum)
			continue
		}
		if strings.HasPrefix(t, tablePrefix+"_job_status_") {
			dnum := t[len(tablePrefix+"_job_status_"):]
			jobStatusNameMap[dnum] = t
			continue
		}
	}

	for _, dnum := range dnumList {
		dsList = append(dsList, dataSetT{
			JobTable:       jobNameMap[dnum],
			JobStatusTable: jobStatusNameMap[dnum],
			Index:          dnum,
		})
	}
	return dsList, nil
}

func (jd *HandleT) dropAllBackupDS() error {
	dsList, err := jd.getBackupDSList()
	if err != nil {
		return err
	}
	for _, ds := range dsList {
		if err := jd.dropDS(ds); err != nil {
			return err
		}
	}
	return nil
}

func (jd *HandleT) dropMigrationCheckpointTables() {
	tableNames := mustGetAllTableNames(jd, jd.dbHandle)

	var migrationCheckPointTables []string
	for _, t := range tableNames {
		if strings.HasPrefix(t, jd.tablePrefix) && strings.HasSuffix(t, MigrationCheckpointSuffix) {
			migrationCheckPointTables = append(migrationCheckPointTables, t)
		}
	}

	for _, tableName := range migrationCheckPointTables {
		sqlStatement := fmt.Sprintf(`DROP TABLE "%s"`, tableName)
		_, err := jd.dbHandle.Exec(sqlStatement)
		jd.assertError(err)
	}
}

func (jd *HandleT) dropAllDS(l lock.DSListLockToken) error {
	var err error
	dList := jd.refreshDSList(l)
	for _, ds := range dList {
		if err = jd.dropDS(ds); err != nil {
			return err
		}
	}

	// Update the lists
	jd.refreshDSRangeList(l)

	return err
}

/*
Function to migrate jobs from src dataset  (srcDS) to destination dataset (dest_ds)
First all the unprocessed jobs are copied over. Then all the jobs which haven't
completed (state is failed or waiting or waiting_retry or executiong) are copied
over. Then the status (only the latest) is set for those jobs
*/

func (jd *HandleT) migrateJobs(srcDS, destDS dataSetT) (noJobsMigrated int, err error) {
	queryStat := stats.NewTaggedStat("migration_jobs", stats.TimerType, stats.Tags{"customVal": jd.tablePrefix})
	queryStat.Start()
	defer queryStat.End()
	jd.dsListLock.RLock()
	defer jd.dsListLock.RUnlock()

	// Unprocessed jobs
	unprocessedList := jd.getUnprocessedJobsDS(srcDS, false, GetQueryParamsT{})

	// Jobs which haven't finished processing
	retryList := jd.getProcessedJobsDS(srcDS, true,
		GetQueryParamsT{StateFilters: getValidNonTerminalStates()})
	jobsToMigrate := append(unprocessedList.Jobs, retryList.Jobs...)
	noJobsMigrated = len(jobsToMigrate)

	err = jd.WithTx(func(tx *sql.Tx) error {
		if err := jd.copyJobsDS(tx, destDS, jobsToMigrate); err != nil {
			return err
		}
		// Now copy over the latest status of the unfinished jobs
		var statusList []*JobStatusT
		for _, job := range retryList.Jobs {
			newStatus := JobStatusT{
				JobID:         job.JobID,
				JobState:      job.LastJobStatus.JobState,
				AttemptNum:    job.LastJobStatus.AttemptNum,
				ExecTime:      job.LastJobStatus.ExecTime,
				RetryTime:     job.LastJobStatus.RetryTime,
				ErrorCode:     job.LastJobStatus.ErrorCode,
				ErrorResponse: job.LastJobStatus.ErrorResponse,
				Parameters:    job.LastJobStatus.Parameters,
				WorkspaceId:   job.WorkspaceId,
			}
			statusList = append(statusList, &newStatus)
		}
		return jd.copyJobStatusDS(tx, destDS, statusList, []string{}, nil)
	})
	jd.assertError(err)
	return
}

func (jd *HandleT) postMigrateHandleDS(l lock.DSListLockToken, migrateFrom []dataSetT) error {
	// Rename datasets before dropping them, so that they can be uploaded to s3
	for _, ds := range migrateFrom {
		if jd.BackupSettings.isBackupEnabled() && isBackupConfigured() {
			if err := jd.mustRenameDS(ds); err != nil {
				return err
			}
		} else {
			if err := jd.dropDS(ds); err != nil {
				return err
			}
		}
	}

	jd.inProgressMigrationTargetDS = nil

	// Refresh the in-memory lists
	jd.refreshDSRangeList(l)

	return nil
}

func (jd *HandleT) internalStoreJobsInTx(tx *sql.Tx, ds dataSetT, jobList []*JobT) error {
	queryStat := jd.getTimerStat("store_jobs", nil)
	queryStat.Start()
	defer queryStat.End()

	// Always clear cache even in case of an error,
	// since we are not sure about the state of the db
	defer jd.clearCache(ds, jobList)

	return jd.doStoreJobsInTx(tx, ds, jobList)
}

/*
Next set of functions are for reading/writing jobs and job_status for
a given dataset. The names should be self explainatory
*/
func (jd *HandleT) copyJobsDS(tx *sql.Tx, ds dataSetT, jobList []*JobT) error { // When fixing callers make sure error is handled with assertError
	queryStat := jd.getTimerStat("copy_jobs", nil)
	queryStat.Start()
	defer queryStat.End()

	// Always clear cache even in case of an error,
	// since we are not sure about the state of the db
	defer jd.clearCache(ds, jobList)
	return jd.copyJobsDSInTx(tx, ds, jobList)
}

func (jd *HandleT) WithStoreSafeTx(f func(tx StoreSafeTx) error) error {
	return jd.inStoreSafeCtx(func() error {
		return jd.WithTx(func(tx *sql.Tx) error { return f(&storeSafeTx{tx: tx, identity: jd.tablePrefix}) })
	})
}

func (jd *HandleT) inStoreSafeCtx(f func() error) error {
	// Only locks the list
	jd.dsListLock.RLock()
	defer jd.dsListLock.RUnlock()
	return f()
}

func (jd *HandleT) WithUpdateSafeTx(f func(tx UpdateSafeTx) error) error {
	return jd.inUpdateSafeCtx(func() error {
		return jd.WithTx(func(tx *sql.Tx) error { return f(&updateSafeTx{tx: tx, identity: jd.tablePrefix}) })
	})
}

func (jd *HandleT) inUpdateSafeCtx(f func() error) error {
	// The order of lock is very important. The migrateDSLoop
	// takes lock in this order so reversing this will cause
	// deadlocks
	jd.dsMigrationLock.RLock()
	jd.dsListLock.RLock()
	defer jd.dsMigrationLock.RUnlock()
	defer jd.dsListLock.RUnlock()
	return f()
}

func (jd *HandleT) WithTx(f func(tx *sql.Tx) error) error {
	tx, err := jd.dbHandle.Begin()
	if err != nil {
		return err
	}
	err = f(tx)
	if err != nil {
		if rollbackErr := tx.Rollback(); rollbackErr != nil {
			return fmt.Errorf("%w; %s", err, rollbackErr)
		}
		return err
	}
	return tx.Commit()
}

func (jd *HandleT) clearCache(ds dataSetT, jobList []*JobT) {
	customValParamMap := make(map[string]map[string]map[string]struct{})
	var workspaces []string // for bursting old cache
	for _, job := range jobList {
		if !misc.ContainsString(workspaces, job.WorkspaceId) {
			workspaces = append(workspaces, job.WorkspaceId)
		}
		jd.populateCustomValParamMap(customValParamMap, job.CustomVal, job.Parameters, job.WorkspaceId)
	}

	if useNewCacheBurst {
		jd.doClearCache(ds, customValParamMap)
	} else {
		// NOTE: Along with clearing cache for a particular workspace key, we also have to clear for allWorkspaces key
		jd.markClearEmptyResult(ds, allWorkspaces, []string{}, []string{}, nil, hasJobs, nil)
		for _, workspace := range workspaces {
			jd.markClearEmptyResult(ds, workspace, []string{}, []string{}, nil, hasJobs, nil)
		}
	}
}

func (jd *HandleT) internalStoreWithRetryEachInTx(tx *sql.Tx, ds dataSetT, jobList []*JobT) (errorMessagesMap map[uuid.UUID]string) {
	const (
		savepointSql = "SAVEPOINT storeWithRetryEach"
		rollbackSql  = "ROLLBACK TO " + savepointSql
	)

	failAll := func(err error) map[uuid.UUID]string {
		errorMessagesMap = make(map[uuid.UUID]string)
		for i := range jobList {
			job := jobList[i]
			errorMessagesMap[job.UUID] = err.Error()
		}
		return errorMessagesMap
	}
	queryStat := jd.getTimerStat("store_jobs_retry_each", nil)
	queryStat.Start()
	defer queryStat.End()

	_, err := tx.Exec(savepointSql)
	if err != nil {
		return failAll(err)
	}
	err = jd.internalStoreJobsInTx(tx, ds, jobList)
	if err == nil {
		return
	}
	_, err = tx.Exec(rollbackSql)
	if err != nil {
		return failAll(err)
	}
	jd.logger.Errorf("Copy In command failed with error %v", err)
	errorMessagesMap = make(map[uuid.UUID]string)

	var txErr error
	for _, job := range jobList {

		if txErr != nil { // stop trying treat all remaining as failed
			errorMessagesMap[job.UUID] = txErr.Error()
			continue
		}

		// savepoint
		_, txErr = tx.Exec(savepointSql)
		if txErr != nil {
			errorMessagesMap[job.UUID] = txErr.Error()
			continue
		}

		// try to store
		err := jd.storeJob(tx, ds, job)
		if err != nil {
			errorMessagesMap[job.UUID] = err.Error()
			// rollback to savepoint
			_, txErr = tx.Exec(rollbackSql)
		}

	}

	return
}

// Creates a map of workspace:customVal:Params(Dest_type: []Dest_ids for brt and Dest_type: [] for rt)
// and then loop over them to selectively clear cache instead of clearing the cache for the entire dataset
func (jd *HandleT) populateCustomValParamMap(CVPMap map[string]map[string]map[string]struct{}, customVal string, params []byte, workspace string) {
	if _, ok := CVPMap[workspace]; !ok {
		CVPMap[workspace] = make(map[string]map[string]struct{})
	}
	if jd.queryFilterKeys.CustomVal {
		if _, ok := CVPMap[workspace][customVal]; !ok {
			CVPMap[workspace][customVal] = make(map[string]struct{})
		}

		if len(jd.queryFilterKeys.ParameterFilters) > 0 {
			var vals []string
			for _, key := range jd.queryFilterKeys.ParameterFilters {
				val := gjson.GetBytes(params, key).String()
				vals = append(vals, fmt.Sprintf("%s##%s", key, val))
			}
			key := strings.Join(vals, "::")
			if _, ok := CVPMap[workspace][customVal][key]; !ok {
				CVPMap[workspace][customVal][key] = struct{}{}
			}
		}
	}
}

// mark cache empty after going over ds->workspace->customvals->params and for all stateFilters
func (jd *HandleT) doClearCache(ds dataSetT, CVPMap map[string]map[string]map[string]struct{}) {
	// NOTE: Along with clearing cache for a particular workspace key, we also have to clear for allWorkspaces key
	for workspace, workspaceCVPMap := range CVPMap {
		if jd.queryFilterKeys.CustomVal && len(jd.queryFilterKeys.ParameterFilters) > 0 {
			for cv, cVal := range workspaceCVPMap {
				for pv := range cVal {
					parameterFilters := []ParameterFilterT{}
					tokens := strings.Split(pv, "::")
					for _, token := range tokens {
						p := strings.Split(token, "##")
						param := ParameterFilterT{
							Name:  p[0],
							Value: p[1],
						}
						parameterFilters = append(parameterFilters, param)
					}
					jd.markClearEmptyResult(ds, allWorkspaces, []string{NotProcessed.State}, []string{cv}, parameterFilters, hasJobs, nil)
					jd.markClearEmptyResult(ds, workspace, []string{NotProcessed.State}, []string{cv}, parameterFilters, hasJobs, nil)
				}
			}
		} else if jd.queryFilterKeys.CustomVal {
			for cv := range workspaceCVPMap {
				jd.markClearEmptyResult(ds, allWorkspaces, []string{NotProcessed.State}, []string{cv}, nil, hasJobs, nil)
				jd.markClearEmptyResult(ds, workspace, []string{NotProcessed.State}, []string{cv}, nil, hasJobs, nil)
			}
		} else {
			jd.markClearEmptyResult(ds, allWorkspaces, []string{}, []string{}, nil, hasJobs, nil)
			jd.markClearEmptyResult(ds, workspace, []string{}, []string{}, nil, hasJobs, nil)
		}
	}
}

func (jd *HandleT) GetPileUpCounts(statMap map[string]map[string]int) {
	jd.dsMigrationLock.RLock()
	jd.dsListLock.RLock()
	defer jd.dsMigrationLock.RUnlock()
	defer jd.dsListLock.RUnlock()
	dsList := jd.getDSList()

	for _, ds := range dsList {
		queryString := fmt.Sprintf(`with joined as (
			select
			  j.job_id as jobID,
			  j.custom_val as customVal,
			  s.id as statusID,
			  s.job_state as jobState,
			  j.workspace_id as workspace
			from
			  %[1]s j
			  left join (
				select * from (select
					  *,
					  ROW_NUMBER() OVER(
						PARTITION BY rs.job_id
						ORDER BY
						  rs.id DESC
					  ) AS row_no
					FROM
					  %[2]s as rs) nq1
				  where
				  nq1.row_no = 1

			  ) s on j.job_id = s.job_id
			where
			  (
				s.job_state not in (
				  'aborted', 'succeeded',
				  'migrated'
				)
				or s.job_id is null
			  )
		  )
		  select
			count(*),
			customVal,
			workspace
		  from
			joined
		  group by
			customVal,
			workspace;`, ds.JobTable, ds.JobStatusTable)
		rows, err := jd.dbHandle.Query(queryString)
		jd.assertError(err)

		for rows.Next() {
			var count sql.NullInt64
			var customVal string
			var workspace string
			err := rows.Scan(&count, &customVal, &workspace)
			jd.assertError(err)
			if _, ok := statMap[workspace]; !ok {
				statMap[workspace] = make(map[string]int)
			}
			statMap[workspace][customVal] += int(count.Int64)
		}
		if err = rows.Err(); err != nil {
			jd.assertError(err)
		}
	}
}

func (*HandleT) copyJobsDSInTx(txHandler transactionHandler, ds dataSetT, jobList []*JobT) error {
	var stmt *sql.Stmt
	var err error

	stmt, err = txHandler.Prepare(pq.CopyIn(ds.JobTable, "job_id", "uuid", "user_id", "custom_val", "parameters",
		"event_payload", "event_count", "created_at", "expire_at", "workspace_id"))

	if err != nil {
		return err
	}

	defer stmt.Close()

	for _, job := range jobList {
		eventCount := 1
		if job.EventCount > 1 {
			eventCount = job.EventCount
		}

		_, err = stmt.Exec(job.JobID, job.UUID, job.UserID, job.CustomVal, string(job.Parameters),
			string(job.EventPayload), eventCount, job.CreatedAt, job.ExpireAt, job.WorkspaceId)

		if err != nil {
			return err
		}
	}
	if _, err = stmt.Exec(); err != nil {
		return err
	}

	// We are manually triggering ANALYZE to help with query planning since a large
	// amount of rows are being copied in the table in a very short time and
	// AUTOVACUUM might not have a chance to do its work before we start querying
	// this table
	_, err = txHandler.Exec(fmt.Sprintf("ANALYZE %s", ds.JobTable))
	return err
}

func (jd *HandleT) doStoreJobsInTx(tx *sql.Tx, ds dataSetT, jobList []*JobT) error {
	store := func() error {
		var stmt *sql.Stmt
		var err error

		stmt, err = tx.Prepare(pq.CopyIn(ds.JobTable, "uuid", "user_id", "custom_val", "parameters", "event_payload", "event_count", "workspace_id"))
		if err != nil {
			return err
		}

		defer stmt.Close()
		for _, job := range jobList {
			eventCount := 1
			if job.EventCount > 1 {
				eventCount = job.EventCount
			}

			if _, err = stmt.Exec(job.UUID, job.UserID, job.CustomVal, string(job.Parameters), string(job.EventPayload), eventCount, job.WorkspaceId); err != nil {
				return err
			}
		}
		if _, err = stmt.Exec(); err != nil {
			return err
		}
		if len(jobList) > jd.analyzeThreshold {
			_, err = tx.Exec(fmt.Sprintf("ANALYZE %s", ds.JobTable))
		}

		return err
	}
	const (
		savepointSql = "SAVEPOINT doStoreJobsInTx"
		rollbackSql  = "ROLLBACK TO " + savepointSql
	)
	if _, err := tx.Exec(savepointSql); err != nil {
		return err
	}
	err := store()
	var e *pq.Error
	if err != nil && errors.As(err, &e) {
		if _, ok := dbInvalidJsonErrors[string(e.Code)]; ok {
			if _, err := tx.Exec(rollbackSql); err != nil {
				return err
			}
			for i := range jobList {
				jobList[i].sanitizeJson()
			}
			return store()
		}
	}
	return err
}

func (jd *HandleT) storeJob(tx *sql.Tx, ds dataSetT, job *JobT) (err error) {
	sqlStatement := fmt.Sprintf(`INSERT INTO "%s" (uuid, user_id, custom_val, parameters, event_payload, workspace_id)
	                                   VALUES ($1, $2, $3, $4, $5, $6) RETURNING job_id`, ds.JobTable)
	stmt, err := tx.Prepare(sqlStatement)
	jd.assertError(err)
	defer stmt.Close()
	job.sanitizeJson()
	_, err = stmt.Exec(job.UUID, job.UserID, job.CustomVal, string(job.Parameters), string(job.EventPayload), job.WorkspaceId)
	if err == nil {
		// Empty customValFilters means we want to clear for all
		jd.markClearEmptyResult(ds, allWorkspaces, []string{}, []string{}, nil, hasJobs, nil)
		jd.markClearEmptyResult(ds, job.WorkspaceId, []string{}, []string{}, nil, hasJobs, nil)
		// fmt.Println("Bursting CACHE")
		return
	}
	pqErr, ok := err.(*pq.Error)
	if ok {
		errCode := string(pqErr.Code)
		if _, ok := dbInvalidJsonErrors[errCode]; ok {
			return errors.New("Invalid JSON")
		}
	}
	return
}

type cacheValue string

const (
	hasJobs         cacheValue = "Has Jobs"
	noJobs          cacheValue = "No Jobs"
	dropDSFromCache cacheValue = "Drop DS From Cache"
	/*
	* willTryToSet value is used to prevent wrongly setting empty result when
	* a db update (new jobs or job status updates) happens during get(Un)Processed db query is in progress.
	*
	* getUnprocessedJobs() {  # OR getProcessedJobsDS
	* 0. Sets cache value to willTryToSet
	* 1. out = queryDB()
	* 2. check and set cache to (len(out) == 0) only if cache value is willTryToSet
	* }
	 */
	willTryToSet cacheValue = "Query in progress"
)

type cacheEntry struct {
	Value cacheValue `json:"value"`
	T     time.Time  `json:"set_at"`
}

func (jd *HandleT) dropDSFromCache(ds dataSetT) {
	jd.dsCacheLock.Lock()
	defer jd.dsCacheLock.Unlock()

	delete(jd.dsEmptyResultCache, ds)
}

/*
* If a query returns empty result for a specific dataset, we cache that so that
* future queries don't have to hit the DB.
* markClearEmptyResult() when mark=True marks dataset,customVal,state as empty.
* markClearEmptyResult() when mark=False clears a previous empty mark
 */

func (jd *HandleT) markClearEmptyResult(ds dataSetT, workspace string, stateFilters, customValFilters []string, parameterFilters []ParameterFilterT, value cacheValue, checkAndSet *cacheValue) {
	// Safe check. Every status must have a valid workspace id for the cache to work efficiently.
	if workspace == "" {
		jd.logger.Debugf("[%s] Empty workspace key provided while looking into jobsdb cachemap", jd.tablePrefix)
		jd.invalidCacheKeyStat.Increment()
	}

	jd.dsCacheLock.Lock()
	defer jd.dsCacheLock.Unlock()

	// This means we want to mark/clear all customVals and stateFilters
	// When clearing, we remove the entire dataset entry. Not a big issue
	// We process ALL only during internal migration and caching empty
	// results is not important
	if len(stateFilters) == 0 || len(customValFilters) == 0 {
		if value == hasJobs || value == dropDSFromCache {
			delete(jd.dsEmptyResultCache, ds)
		}
		return
	}

	_, ok := jd.dsEmptyResultCache[ds]
	if !ok {
		jd.dsEmptyResultCache[ds] = map[string]map[string]map[string]map[string]cacheEntry{}
	}

	if _, ok := jd.dsEmptyResultCache[ds][workspace]; !ok {
		jd.dsEmptyResultCache[ds][workspace] = map[string]map[string]map[string]cacheEntry{}
	}
	for _, cVal := range customValFilters {
		_, ok := jd.dsEmptyResultCache[ds][workspace][cVal]
		if !ok {
			jd.dsEmptyResultCache[ds][workspace][cVal] = map[string]map[string]cacheEntry{}
		}

		pVals := []string{}
		for _, parameterFilter := range parameterFilters {
			pVals = append(pVals, fmt.Sprintf(`%s_%s`, parameterFilter.Name, parameterFilter.Value))
		}
		sort.Strings(pVals)
		pVal := strings.Join(pVals, "_")

		_, ok = jd.dsEmptyResultCache[ds][workspace][cVal][pVal]
		if !ok {
			jd.dsEmptyResultCache[ds][workspace][cVal][pVal] = map[string]cacheEntry{}
		}

		for _, st := range stateFilters {
			previous := jd.dsEmptyResultCache[ds][workspace][cVal][pVal][st]
			if checkAndSet == nil || *checkAndSet == previous.Value {
				jd.dsEmptyResultCache[ds][workspace][cVal][pVal][st] = cacheEntry{
					Value: value,
					T:     time.Now(),
				}
			}
		}
	}
}

// isEmptyResult will return true if:
// 	For all the combinations of stateFilters, customValFilters, parameterFilters.
//  All of the condition above apply:
// 	* There is a cache entry for this dataset, customVal, parameterFilter, stateFilter
//  * The entry is noJobs
//  * The entry is not expired (entry time + cache expiration > now)
func (jd *HandleT) isEmptyResult(ds dataSetT, workspace string, stateFilters, customValFilters []string, parameterFilters []ParameterFilterT) bool {
	queryStat := stats.NewTaggedStat("isEmptyCheck", stats.TimerType, stats.Tags{"customVal": jd.tablePrefix})
	queryStat.Start()
	defer queryStat.End()

	jd.dsCacheLock.Lock()
	defer jd.dsCacheLock.Unlock()

	_, ok := jd.dsEmptyResultCache[ds]
	if !ok {
		return false
	}

	_, ok = jd.dsEmptyResultCache[ds][workspace]
	if !ok {
		return false
	}
	// We want to check for all states and customFilters. Cannot
	// assert that from cache
	if len(stateFilters) == 0 || len(customValFilters) == 0 {
		return false
	}

	for _, cVal := range customValFilters {
		_, ok := jd.dsEmptyResultCache[ds][workspace][cVal]
		if !ok {
			return false
		}

		pVals := []string{}
		for _, parameterFilter := range parameterFilters {
			pVals = append(pVals, fmt.Sprintf(`%s_%s`, parameterFilter.Name, parameterFilter.Value))
		}
		sort.Strings(pVals)
		pVal := strings.Join(pVals, "_")

		_, ok = jd.dsEmptyResultCache[ds][workspace][cVal][pVal]
		if !ok {
			return false
		}

		for _, st := range stateFilters {
			mark, ok := jd.dsEmptyResultCache[ds][workspace][cVal][pVal][st]
			if !ok || mark.Value != noJobs || time.Now().After(mark.T.Add(cacheExpiration)) {
				return false
			}
		}
	}
	// Every state and every customVal in the DS is empty
	// so can return
	return true
}

type JobsResult struct {
	Jobs          []*JobT
	LimitsReached bool
	EventsCount   int
	PayloadSize   int64
}

/*
stateFilters and customValFilters do a OR query on values passed in array
parameterFilters do a AND query on values included in the map.
A JobsLimit less than or equal to zero indicates no limit.
*/
func (jd *HandleT) getProcessedJobsDS(ds dataSetT, getAll bool, params GetQueryParamsT) JobsResult {
	stateFilters := params.StateFilters
	customValFilters := params.CustomValFilters
	parameterFilters := params.ParameterFilters

	checkValidJobState(jd, stateFilters)

	if jd.isEmptyResult(ds, allWorkspaces, stateFilters, customValFilters, parameterFilters) {
		jd.logger.Debugf("[getProcessedJobsDS] Empty cache hit for ds: %v, stateFilters: %v, customValFilters: %v, parameterFilters: %v", ds, stateFilters, customValFilters, parameterFilters)
		return JobsResult{}
	}

	tags := statTags{CustomValFilters: params.CustomValFilters, StateFilters: params.StateFilters, ParameterFilters: params.ParameterFilters}
	queryStat := jd.getTimerStat("processed_ds_time", &tags)
	queryStat.Start()
	defer queryStat.End()

	// We don't reset this in case of error for now, as any error in this function causes panic
	jd.markClearEmptyResult(ds, allWorkspaces, stateFilters, customValFilters, parameterFilters, willTryToSet, nil)

	var stateQuery, customValQuery, limitQuery, sourceQuery string

	if len(stateFilters) > 0 {
		stateQuery = " AND " + constructQuery(jd, "job_state", stateFilters, "OR")
	} else {
		stateQuery = ""
	}
	if len(customValFilters) > 0 && !params.IgnoreCustomValFiltersInQuery {
		jd.assert(!getAll, "getAll is true")
		customValQuery = " AND " +
			constructQuery(jd, "jobs.custom_val", customValFilters, "OR")
	} else {
		customValQuery = ""
	}

	if len(parameterFilters) > 0 {
		jd.assert(!getAll, "getAll is true")
		sourceQuery += " AND " + constructParameterJSONQuery("jobs", parameterFilters)
	} else {
		sourceQuery = ""
	}

	if params.JobsLimit > 0 {
		jd.assert(!getAll, "getAll is true")
		limitQuery = fmt.Sprintf(" LIMIT %d ", params.JobsLimit)
	} else {
		limitQuery = ""
	}

	var rows *sql.Rows
	if getAll {
		sqlStatement := fmt.Sprintf(`SELECT
                                	jobs.job_id, jobs.uuid, jobs.user_id, jobs.parameters,  jobs.custom_val, jobs.event_payload, jobs.event_count,
                                	jobs.created_at, jobs.expire_at, jobs.workspace_id,
									pg_column_size(jobs.event_payload) as payload_size,
									sum(jobs.event_count) over (order by jobs.job_id asc) as running_event_counts,
									sum(pg_column_size(jobs.event_payload)) over (order by jobs.job_id) as running_payload_size,
                                	job_latest_state.job_state, job_latest_state.attempt,
                                	job_latest_state.exec_time, job_latest_state.retry_time,
                                	job_latest_state.error_code, job_latest_state.error_response, job_latest_state.parameters
                                 FROM
                                	"%[1]s" AS jobs,
                                	(SELECT job_id, job_state, attempt, exec_time, retry_time,
                                		error_code, error_response,parameters FROM "%[2]s" WHERE id IN
                                		(SELECT MAX(id) from "%[2]s" GROUP BY job_id) %[3]s)
                                	AS job_latest_state
                                WHERE jobs.job_id=job_latest_state.job_id`,
			ds.JobTable, ds.JobStatusTable, stateQuery)
		var err error
		rows, err = jd.dbHandle.Query(sqlStatement)
		jd.assertError(err)
		defer rows.Close()
	} else {
		sqlStatement := fmt.Sprintf(`SELECT
									jobs.job_id, jobs.uuid, jobs.user_id, jobs.parameters, jobs.custom_val, jobs.event_payload, jobs.event_count,
									jobs.created_at, jobs.expire_at, jobs.workspace_id,
									pg_column_size(jobs.event_payload) as payload_size,
									sum(jobs.event_count) over (order by jobs.job_id asc) as running_event_counts,
									sum(pg_column_size(jobs.event_payload)) over (order by jobs.job_id) as running_payload_size,
									job_latest_state.job_state, job_latest_state.attempt,
									job_latest_state.exec_time, job_latest_state.retry_time,
									job_latest_state.error_code, job_latest_state.error_response, job_latest_state.parameters
								FROM
									"%[1]s" AS jobs,
									(SELECT job_id, job_state, attempt, exec_time, retry_time,
										error_code, error_response, parameters FROM "%[2]s" WHERE id IN
										(SELECT MAX(id) from "%[2]s" GROUP BY job_id) %[3]s)
									AS job_latest_state
								WHERE jobs.job_id=job_latest_state.job_id
									%[4]s %[5]s
									AND job_latest_state.retry_time < $1 ORDER BY jobs.job_id %[6]s`,
			ds.JobTable, ds.JobStatusTable, stateQuery, customValQuery, sourceQuery, limitQuery)

		args := []interface{}{getTimeNowFunc()}

		var wrapQuery []string
		if params.EventsLimit > 0 {
			// If there is a single job in the dataset containing more events than the EventsLimit, we should return it,
			// otherwise processing will halt.
			// Therefore, we always retrieve one more job from the database than our limit dictates.
			// This job will only be returned in the result in case of the aforementioned scenario, otherwise it gets filtered out
			// later, during row scanning
			wrapQuery = append(wrapQuery, fmt.Sprintf(`running_event_counts - t.event_count <= $%d`, len(args)+1))
			args = append(args, params.EventsLimit)
		}

		if params.PayloadSizeLimit > 0 {
			wrapQuery = append(wrapQuery, fmt.Sprintf(`running_payload_size - t.payload_size <= $%d`, len(args)+1))
			args = append(args, params.PayloadSizeLimit)
		}

		if len(wrapQuery) > 0 {
			sqlStatement = `SELECT * FROM (` + sqlStatement + `) t WHERE ` + strings.Join(wrapQuery, " AND ")
		}

		stmt, err := jd.dbHandle.Prepare(sqlStatement)
		jd.assertError(err)
		defer stmt.Close()
		rows, err = stmt.Query(args...)
		jd.assertError(err)
		defer rows.Close()
	}

	var runningEventCount int
	var runningPayloadSize int64

	var jobList []*JobT
	var limitsReached bool
	var eventCount int
	var payloadSize int64

	for rows.Next() {
		var job JobT

		err := rows.Scan(&job.JobID, &job.UUID, &job.UserID, &job.Parameters, &job.CustomVal,
			&job.EventPayload, &job.EventCount, &job.CreatedAt, &job.ExpireAt, &job.WorkspaceId, &job.PayloadSize, &runningEventCount, &runningPayloadSize,
			&job.LastJobStatus.JobState, &job.LastJobStatus.AttemptNum,
			&job.LastJobStatus.ExecTime, &job.LastJobStatus.RetryTime,
			&job.LastJobStatus.ErrorCode, &job.LastJobStatus.ErrorResponse, &job.LastJobStatus.Parameters)
		jd.assertError(err)

		if !getAll { // if getAll is true, limits do not apply
			if params.EventsLimit > 0 && runningEventCount > params.EventsLimit && len(jobList) > 0 {
				// events limit overflow is triggered as long as we have read at least one job
				limitsReached = true
				break
			}
			if params.PayloadSizeLimit > 0 && runningPayloadSize > params.PayloadSizeLimit && len(jobList) > 0 {
				// payload size limit overflow is triggered as long as we have read at least one job
				limitsReached = true
				break
			}
		}
		// we are adding the job only after testing for limitsReached
		// so that we don't always overflow
		jobList = append(jobList, &job)
		payloadSize = runningPayloadSize
		eventCount = runningEventCount
	}
	if !limitsReached &&
		(params.JobsLimit > 0 && len(jobList) == params.JobsLimit) || // we reached the jobs limit
		(params.EventsLimit > 0 && eventCount >= params.EventsLimit) || // we reached the events limit
		(params.PayloadSizeLimit > 0 && payloadSize >= params.PayloadSizeLimit) { // we reached the payload limit
		limitsReached = true
	}

	result := hasJobs
	if len(jobList) == 0 {
		jd.logger.Debugf("[getProcessedJobsDS] Setting empty cache for ds: %v, stateFilters: %v, customValFilters: %v, parameterFilters: %v", ds, stateFilters, customValFilters, parameterFilters)
		result = noJobs
	}
	_willTryToSet := willTryToSet
	jd.markClearEmptyResult(ds, allWorkspaces, stateFilters, customValFilters, parameterFilters, result, &_willTryToSet)

	return JobsResult{
		Jobs:          jobList,
		LimitsReached: limitsReached,
		PayloadSize:   payloadSize,
		EventsCount:   eventCount,
	}
}

/*
count == 0 means return all
stateFilters and customValFilters do a OR query on values passed in array
parameterFilters do a AND query on values included in the map.
A JobsLimit less than or equal to zero indicates no limit.
*/
func (jd *HandleT) getUnprocessedJobsDS(ds dataSetT, order bool, params GetQueryParamsT) JobsResult {
	customValFilters := params.CustomValFilters
	parameterFilters := params.ParameterFilters

	if jd.isEmptyResult(ds, allWorkspaces, []string{NotProcessed.State}, customValFilters, parameterFilters) {
		jd.logger.Debugf("[getUnprocessedJobsDS] Empty cache hit for ds: %v, stateFilters: NP, customValFilters: %v, parameterFilters: %v", ds, customValFilters, parameterFilters)
		return JobsResult{}
	}

	tags := statTags{CustomValFilters: params.CustomValFilters, ParameterFilters: params.ParameterFilters}
	queryStat := jd.getTimerStat("unprocessed_ds_time", &tags)
	queryStat.Start()
	defer queryStat.End()

	// We don't reset this in case of error for now, as any error in this function causes panic
	jd.markClearEmptyResult(ds, allWorkspaces, []string{NotProcessed.State}, customValFilters, parameterFilters, willTryToSet, nil)

	var rows *sql.Rows
	var err error
	var args []interface{}

	var sqlStatement string

	if useJoinForUnprocessed {
		// event_count default 1, number of items in payload
		sqlStatement = fmt.Sprintf(
			`SELECT jobs.job_id, jobs.uuid, jobs.user_id, jobs.parameters, jobs.custom_val, jobs.event_payload, jobs.event_count, jobs.created_at, jobs.expire_at, jobs.workspace_id,`+
				`	pg_column_size(jobs.event_payload) as payload_size, `+
				`	sum(jobs.event_count) over (order by jobs.job_id asc) as running_event_counts, `+
				`	sum(pg_column_size(jobs.event_payload)) over (order by jobs.job_id) as running_payload_size `+
				`FROM %[1]s AS jobs `+
				`LEFT JOIN %[2]s AS job_status ON jobs.job_id=job_status.job_id `+
				`WHERE job_status.job_id is NULL `,
			ds.JobTable, ds.JobStatusTable)
	} else {
		sqlStatement = fmt.Sprintf(
			`SELECT jobs.job_id, jobs.uuid, jobs.user_id, jobs.parameters, jobs.custom_val, jobs.event_payload, jobs.event_count, jobs.created_at, jobs.expire_at, jobs.workspace_id,`+
				`	pg_column_size(jobs.event_payload) as payload_size, `+
				`	sum(jobs.event_count) over (order by jobs.job_id asc) as running_event_counts, `+
				`	sum(pg_column_size(jobs.event_payload)) over (order by jobs.job_id) as running_payload_size `+
				` FROM AS jobs `+
				`WHERE jobs.job_id NOT IN (SELECT DISTINCT(job_status.job_id) FROM "%[2]s" AS job_status)`,
			ds.JobTable, ds.JobStatusTable)
	}

	if len(customValFilters) > 0 && !params.IgnoreCustomValFiltersInQuery {
		sqlStatement += " AND " + constructQuery(jd, "jobs.custom_val", customValFilters, "OR")
	}

	if len(parameterFilters) > 0 {
		sqlStatement += " AND " + constructParameterJSONQuery("jobs", parameterFilters)
	}

	if order {
		sqlStatement += " ORDER BY jobs.job_id"
	}
	if params.JobsLimit > 0 {
		sqlStatement += fmt.Sprintf(" LIMIT $%d", len(args)+1)
		args = append(args, params.JobsLimit)
	}

	var wrapQuery []string
	if params.EventsLimit > 0 {
		// If there is a single job in the dataset containing more events than the EventsLimit, we should return it,
		// otherwise processing will halt.
		// Therefore, we always retrieve one more job from the database than our limit dictates.
		// This job will only be returned in the result in case of the aforementioned scenario, otherwise it gets filtered out
		// later, during row scanning
		wrapQuery = append(wrapQuery, fmt.Sprintf(`running_event_counts - subquery.event_count <= $%d`, len(args)+1))
		args = append(args, params.EventsLimit)
	}

	if params.PayloadSizeLimit > 0 {
		wrapQuery = append(wrapQuery, fmt.Sprintf(`running_payload_size - subquery.payload_size <= $%d`, len(args)+1))
		args = append(args, params.PayloadSizeLimit)
	}

	if len(wrapQuery) > 0 {
		sqlStatement = `SELECT * FROM (` + sqlStatement + `) subquery WHERE ` + strings.Join(wrapQuery, " AND ")
	}

	rows, err = jd.dbHandle.Query(sqlStatement, args...)
	jd.assertError(err)
	defer rows.Close()

	var runningEventCount int
	var runningPayloadSize int64

	var jobList []*JobT
	var limitsReached bool
	var eventCount int
	var payloadSize int64

	for rows.Next() {
		var job JobT
		err := rows.Scan(&job.JobID, &job.UUID, &job.UserID, &job.Parameters, &job.CustomVal,
			&job.EventPayload, &job.EventCount, &job.CreatedAt, &job.ExpireAt, &job.WorkspaceId, &job.PayloadSize, &runningEventCount, &runningPayloadSize)
		jd.assertError(err)

		if params.EventsLimit > 0 && runningEventCount > params.EventsLimit && len(jobList) > 0 {
			// events limit overflow is triggered as long as we have read at least one job
			limitsReached = true
			break
		}
		if params.PayloadSizeLimit > 0 && runningPayloadSize > params.PayloadSizeLimit && len(jobList) > 0 {
			// payload size limit overflow is triggered as long as we have read at least one job
			limitsReached = true
			break
		}
		// we are adding the job only after testing for limitsReached
		// so that we don't always overflow
		jobList = append(jobList, &job)
		payloadSize = runningPayloadSize
		eventCount = runningEventCount

	}
	if !limitsReached &&
		(params.JobsLimit > 0 && len(jobList) == params.JobsLimit) || // we reached the jobs limit
		(params.EventsLimit > 0 && eventCount >= params.EventsLimit) || // we reached the events limit
		(params.PayloadSizeLimit > 0 && payloadSize >= params.PayloadSizeLimit) { // we reached the payload limit
		limitsReached = true
	}

	result := hasJobs
	dsList := jd.getDSList()
	// if jobsdb owner is a reader and if ds is the right most one, ignoring setting result as noJobs
	if len(jobList) == 0 && (jd.ownerType != Read || ds.Index != dsList[len(dsList)-1].Index) {
		jd.logger.Debugf("[getUnprocessedJobsDS] Setting empty cache for ds: %v, stateFilters: NP, customValFilters: %v, parameterFilters: %v", ds, customValFilters, parameterFilters)
		result = noJobs
	}
	_willTryToSet := willTryToSet
	jd.markClearEmptyResult(ds, allWorkspaces, []string{NotProcessed.State}, customValFilters, parameterFilters, result, &_willTryToSet)

	return JobsResult{
		Jobs:          jobList,
		LimitsReached: limitsReached,
		PayloadSize:   payloadSize,
		EventsCount:   eventCount,
	}
}

// copyJobStatusDS is expected to be called only during a migration
func (jd *HandleT) copyJobStatusDS(tx *sql.Tx, ds dataSetT, statusList []*JobStatusT, customValFilters []string, parameterFilters []ParameterFilterT) (err error) {
	if len(statusList) == 0 {
		return nil
	}

	var stateFiltersByWorkspace map[string][]string
	tags := statTags{CustomValFilters: customValFilters, ParameterFilters: parameterFilters}
	stateFiltersByWorkspace, err = jd.updateJobStatusDSInTx(tx, ds, statusList, tags)
	if err != nil {
		return err
	}
	// We are manually triggering ANALYZE to help with query planning since a large
	// amount of rows are being copied in the table in a very short time and
	// AUTOVACUUM might not have a chance to do its work before we start querying
	// this table
	_, err = tx.Exec(fmt.Sprintf("ANALYZE %s", ds.JobStatusTable))
	if err != nil {
		return err
	}

	allUpdatedStates := make([]string, 0)
	for workspaceID, stateFilters := range stateFiltersByWorkspace {
		jd.markClearEmptyResult(ds, workspaceID, stateFilters, customValFilters, parameterFilters, hasJobs, nil)
		allUpdatedStates = append(allUpdatedStates, stateFilters...)
	}
	// NOTE: Along with clearing cache for a particular workspace key, we also have to clear for allWorkspaces key
	jd.markClearEmptyResult(ds, allWorkspaces, misc.Unique(allUpdatedStates), customValFilters, parameterFilters, hasJobs, nil)
	return nil
}

func (jd *HandleT) updateJobStatusDSInTx(tx *sql.Tx, ds dataSetT, statusList []*JobStatusT, tags statTags) (updatedStates map[string][]string, err error) {
	if len(statusList) == 0 {
		return
	}

	queryStat := jd.getTimerStat("update_job_status_ds_time", &tags)
	queryStat.Start()
	defer queryStat.End()
	updatedStatesMap := map[string]map[string]bool{}
	store := func() error {
		stmt, err := tx.Prepare(pq.CopyIn(ds.JobStatusTable, "job_id", "job_state", "attempt", "exec_time",
			"retry_time", "error_code", "error_response", "parameters"))
		if err != nil {
			return err
		}
		for _, status := range statusList {
			//  Handle the case when google analytics returns gif in response
			if _, ok := updatedStatesMap[status.WorkspaceId]; !ok {
				updatedStatesMap[status.WorkspaceId] = make(map[string]bool)
			}
			updatedStatesMap[status.WorkspaceId][status.JobState] = true
			if !utf8.ValidString(string(status.ErrorResponse)) {
				status.ErrorResponse = []byte(`{}`)
			}
			_, err = stmt.Exec(status.JobID, status.JobState, status.AttemptNum, status.ExecTime,
				status.RetryTime, status.ErrorCode, string(status.ErrorResponse), string(status.Parameters))
			if err != nil {
				return err
			}
		}
		updatedStates = make(map[string][]string)
		for k := range updatedStatesMap {
			if _, ok := updatedStates[k]; !ok {
				updatedStates[k] = make([]string, 0, len(updatedStatesMap[k]))
			}
			for state := range updatedStatesMap[k] {
				updatedStates[k] = append(updatedStates[k], state)
			}
		}

		if _, err = stmt.Exec(); err != nil {
			return err
		}

		if len(statusList) > jd.analyzeThreshold {
			_, err = tx.Exec(fmt.Sprintf("ANALYZE %s", ds.JobStatusTable))
		}

		return err
	}
	const (
		savepointSql = "SAVEPOINT updateJobStatusDSInTx"
		rollbackSql  = "ROLLBACK TO " + savepointSql
	)
	if _, err = tx.Exec(savepointSql); err != nil {
		return
	}
	err = store()
	var e *pq.Error
	if err != nil && errors.As(err, &e) {
		if _, ok := dbInvalidJsonErrors[string(e.Code)]; ok {
			if _, err = tx.Exec(rollbackSql); err != nil {
				return
			}
			for i := range statusList {
				statusList[i].sanitizeJson()
			}
			err = store()
		}
	}
	return
}

/**
The next set of functions are the user visible functions to get/set job status.
For reading jobs, it scans from the oldest DS to the latest till it has found
enough jobs. For updating status, it finds the DS to which the job belongs
(using the in-memory range list) and adds the status to the appropriate DS.
These functions can race with the internal function to add new DS and create
new DS. Synchronization is handled by locks as described below.

In theory, we can keep just one lock. All operations which
change the DS structure (e.g. adding new dataset or moving records
from one DS to another thearby updating the DS range) can take a write lock
while functions which don't update the DS structure (as in list of DS or
ranges within DS can take the read lock) as they can run in paralle.

The drawback with this approach is that migrating a DS can take a long
time and can potentially block the StoreJob() call. Blocking StoreJob()
is bad since user ACK won't be sent unless StoreJob() returns.

To handle this, we separate out the locks into dsListLock and dsMigrationLock.
Store() only needs to access the last element of dsList and is not
impacted by movement of data across ds so it only takes the dsListLock.
Other functions are impacted by movement of data across DS in background
so take both the list and data lock

*/

func (jd *HandleT) addNewDSLoop(ctx context.Context) {
	for {
		select {
		case <-ctx.Done():
			return
		case <-jd.TriggerAddNewDS():
		}

		jd.logger.Debugf("[[ %s : addNewDSLoop ]]: Start", jd.tablePrefix)
		jd.dsListLock.RLock()
		dsList := jd.getDSList()
		jd.dsListLock.RUnlock()
		latestDS := dsList[len(dsList)-1]
		if jd.checkIfFullDS(latestDS) {
			// Adding a new DS updates the list
			// Doesn't move any data so we only
			// take the list lock
			jd.dsListLock.WithLock(func(l lock.DSListLockToken) {
				jd.logger.Infof("[[ %s : addNewDSLoop ]]: NewDS", jd.tablePrefix)
				jd.addNewDS(l, newDataSet(jd.tablePrefix, jd.computeNewIdxForAppend(l)))
			})
		}
	}
}

func (jd *HandleT) refreshDSListLoop(ctx context.Context) {
	for {
		select {
		case <-time.After(refreshDSListLoopSleepDuration):
		case <-ctx.Done():
			return
		}

		jd.logger.Debugf("[[ %s : refreshDSListLoop ]]: Start", jd.tablePrefix)
		jd.dsListLock.WithLock(func(l lock.DSListLockToken) {
			jd.refreshDSRangeList(l)
		})
	}
}

func (jd *HandleT) migrateDSLoop(ctx context.Context) {
	for {
		select {
		case <-time.After(migrateDSLoopSleepDuration):
		case <-ctx.Done():
			return
		}
		jd.logger.Debugf("[[ %s : migrateDSLoop ]]: Start", jd.tablePrefix)

		// This block disables internal migration/consolidation while cluster-level migration is in progress
		if db.IsValidMigrationMode(jd.migrationState.migrationMode) {
			jd.logger.Debugf("[[ %s : migrateDSLoop ]]: migration mode = %s, so skipping internal migrations", jd.tablePrefix, jd.migrationState.migrationMode)
			continue
		}

		jd.dsListLock.RLock()
		dsList := jd.getDSList()
		jd.dsListLock.RUnlock()

		var migrateFrom []dataSetT
		var insertBeforeDS dataSetT
		var liveJobCount int
		var liveDSCount int
		var migrateDSProbeCount int
		// we don't want `maxDSSize` value to change, during dsList loop
		maxDSSize := *jd.MaxDSSize

		for idx, ds := range dsList {

			var idxCheck bool
			if jd.ownerType == Read {
				// if jobsdb owner is read, expempting the last two datasets from migration.
				// This is done to avoid dslist conflicts between reader and writer
				idxCheck = (idx == len(dsList)-1 || idx == len(dsList)-2)
			} else {
				idxCheck = (idx == len(dsList)-1)
			}

			if liveDSCount >= maxMigrateOnce || liveJobCount >= maxDSSize || idxCheck {
				break
			}

			ifMigrate, remCount := jd.checkIfMigrateDS(ds)
			jd.logger.Debugf("[[ %s : migrateDSLoop ]]: Migrate check %v, ds: %v", jd.tablePrefix, ifMigrate, ds)

			if ifMigrate {
				migrateFrom = append(migrateFrom, ds)
				insertBeforeDS = dsList[idx+1]
				liveJobCount += remCount
				liveDSCount++
			} else if liveDSCount > 0 || migrateDSProbeCount > maxMigrateDSProbe {
				// DS is not eligible for migration. But there are data sets on the left eligible to migrate, so break.
				break
			}

			migrateDSProbeCount++
		}

		// Take the lock and run actual migration
		jd.dsMigrationLock.Lock()

		migrationLoopStat := stats.NewTaggedStat("migration_loop", stats.TimerType, stats.Tags{"customVal": jd.tablePrefix})
		migrationLoopStat.Start()
		var opID int64
		// Add a temp DS to append to
		if len(migrateFrom) > 0 {
			if liveJobCount > 0 {
				var migrateTo dataSetT
				jd.dsListLock.WithLock(func(l lock.DSListLockToken) {
					migrateTo = newDataSet(jd.tablePrefix, jd.computeNewIdxForIntraNodeMigration(l, insertBeforeDS))

					jd.logger.Infof("[[ %s : migrateDSLoop ]]: Migrate from: %v", jd.tablePrefix, migrateFrom)
					jd.logger.Infof("[[ %s : migrateDSLoop ]]: Next: %v", jd.tablePrefix, insertBeforeDS)
					jd.logger.Infof("[[ %s : migrateDSLoop ]]: To: %v", jd.tablePrefix, migrateTo)
					// Mark the start of copy operation. If we fail here
					// we just delete the new DS being copied into. The
					// sources are still around
					opPayload, err := json.Marshal(&journalOpPayloadT{From: migrateFrom, To: migrateTo})
					jd.assertError(err)
					opID = jd.JournalMarkStart(migrateCopyOperation, opPayload)

					jd.addDS(migrateTo)
					jd.inProgressMigrationTargetDS = &migrateTo
				})

				totalJobsMigrated := 0
				for _, ds := range migrateFrom {
					jd.logger.Infof("[[ %s : migrateDSLoop ]]: Migrate: %v to: %v", jd.tablePrefix, ds, migrateTo)
					noJobsMigrated, _ := jd.migrateJobs(ds, migrateTo)
					totalJobsMigrated += noJobsMigrated
				}
				jd.logger.Infof("[[ %s : migrateDSLoop ]]: Total migrated %d jobs", jd.tablePrefix, totalJobsMigrated)

				if totalJobsMigrated <= 0 {
					jd.dsListLock.WithLock(func(_ lock.DSListLockToken) {
						jd.mustDropDS(migrateTo)
						jd.inProgressMigrationTargetDS = nil
					})
				}
				jd.logger.Infof("[[ %s : migrateDSLoop ]]: Migrate DONE", jd.tablePrefix)

			}

			err := jd.WithTx(func(tx *sql.Tx) error {
				if opID > 0 {
					// marking the previous operation as done and
					// starting the next operation must be performed
					// as a single atomic action (all or nothing)
					err := jd.journalMarkDoneInTx(tx, opID)
					if err != nil {
						return err
					}
				}
				// Mark the start of del operation. If we fail in between
				// we need to finish deleting the source datasets. Cannot
				// del the destination as some sources may have been deleted
				opPayload, err := json.Marshal(&journalOpPayloadT{From: migrateFrom})
				if err != nil {
					return err
				}
				opID, err = jd.JournalMarkStartInTx(tx, postMigrateDSOperation, opPayload)
				return err
			})
			jd.assertError(err)

			jd.dsListLock.WithLock(func(l lock.DSListLockToken) {
				jd.assertError(jd.postMigrateHandleDS(l, migrateFrom))
			})

			jd.JournalMarkDone(opID)
		}
		migrationLoopStat.End()
		jd.dsMigrationLock.Unlock()

	}
}

func (jd *HandleT) backupDSLoop(ctx context.Context) {
	sleepMultiplier := time.Duration(1)

	jd.logger.Info("BackupDS loop is running")

	for {
		select {
		case <-time.After(sleepMultiplier * backupCheckSleepDuration):
			if !jd.BackupSettings.isBackupEnabled() {
				jd.logger.Debugf("backupDSLoop backup disabled %s", jd.tablePrefix)
				continue
			}
		case <-ctx.Done():
			return
		}
		jd.logger.Debugf("backupDSLoop backup enabled %s", jd.tablePrefix)
		backupDSRange := jd.getBackupDSRange()
		// check if non empty dataset is present to backup
		// else continue
		sleepMultiplier = 1
		if (dataSetRangeT{} == *backupDSRange) {
			// sleep for more duration if no dataset is found
			sleepMultiplier = 6
			continue
		}

		backupDS := backupDSRange.ds

		opPayload, err := json.Marshal(&backupDS)
		jd.assertError(err)

		var opID int64
		if isBackupConfigured() {
			opID = jd.JournalMarkStart(backupDSOperation, opPayload)
			err := jd.backupDS(ctx, backupDSRange)
			if err != nil {
				jd.logger.Errorf("[JobsDB] :: Failed to backup jobs table %v. Err: %v", backupDSRange.ds.JobStatusTable, err)
			}
			jd.JournalMarkDone(opID)
		}

		// drop dataset after successfully uploading both jobs and jobs_status to s3
		opID = jd.JournalMarkStart(backupDropDSOperation, opPayload)
		// Currently, we retry uploading a table for sometime & if it fails. We only drop that table & not all `pre_drop` tables.
		// So, in situation when new table creation rate is more than drop. We will still have pipe up issue.
		// An easy way to fix this is, if at any point of time exponential retry fails then instead of just dropping that particular
		// table drop all subsequent `pre_drop` table. As, most likely the upload of rest of the table will also fail with the same error.
		jd.mustDropDS(backupDS)
		jd.JournalMarkDone(opID)
	}
}

// backupDS writes both jobs and job_staus table to JOBS_BACKUP_STORAGE_PROVIDER
func (jd *HandleT) backupDS(ctx context.Context, backupDSRange *dataSetRangeT) error {
	// return after backing up aboprted jobs if the flag is turned on
	// backupDS is only called when BackupSettings.BackupEnabled is true
	if jd.BackupSettings.FailedOnly {
		jd.logger.Info("[JobsDB] ::  backupDS: starting backing up aborted")
		_, err := jd.backupTable(ctx, backupDSRange, false)
		if err != nil {
			return err
		}
	} else {
		// write jobs table to JOBS_BACKUP_STORAGE_PROVIDER
		_, err := jd.backupTable(ctx, backupDSRange, false)
		if err != nil {
			return err
		}

		// write job_status table to JOBS_BACKUP_STORAGE_PROVIDER
		_, err = jd.backupTable(ctx, backupDSRange, true)
		if err != nil {
			return err
		}

	}

	return nil
}

func (jd *HandleT) removeTableJSONDumps() {
	backupPathDirName := "/rudder-s3-dumps/"
	tmpDirPath, err := misc.CreateTMPDIR()
	jd.assertError(err)
	files, err := filepath.Glob(fmt.Sprintf("%v%v_job*", tmpDirPath+backupPathDirName, jd.tablePrefix))
	jd.assertError(err)
	for _, f := range files {
		err = os.Remove(f)
		jd.assertError(err)
	}
}

// getBackUpQuery individual queries for getting rows in json
func (jd *HandleT) getBackUpQuery(backupDSRange *dataSetRangeT, isJobStatusTable bool, offset int64) string {
	var stmt string
	if jd.BackupSettings.FailedOnly {
		// check failed and aborted state, order the output based on destination, job_id, exec_time
		stmt = fmt.Sprintf(
			`SELECT 
				json_build_object(
					'job_id', failed_jobs.job_id,
					'workspace_id',failed_jobs.workspace_id,
					'uuid',failed_jobs.uuid,
					'user_id',failed_jobs.user_id,
					'parameters',failed_jobs.parameters,
					'custom_val',failed_jobs.custom_val,
					'event_payload',failed_jobs.event_payload,
					'event_count',failed_jobs.event_count,
					'created_at',failed_jobs.created_at,
					'expire_at',failed_jobs.expire_at,
					'id',failed_jobs.id,
					'job_id',failed_jobs.status_job_id,
					'job_state',failed_jobs.job_state,
					'attempt',failed_jobs.attempt,
					'exec_time',failed_jobs.exec_time,
					'retry_time',failed_jobs.retry_time,
					'error_code',failed_jobs.error_code,
					'error_response',failed_jobs.error_response,
					'parameters',failed_jobs.status_parameters
				)
			FROM 
				(
				SELECT 
					* 
				FROM 
					(
					SELECT *, 
					sum(
					pg_column_size(jobs.event_payload)
					) OVER (
					ORDER BY 
						jobs.custom_val, 
						jobs.status_job_id, 
						jobs.exec_time
					) AS running_payload_size,
					ROW_NUMBER() 
					OVER (
					ORDER BY 
						jobs.custom_val, 
						jobs.status_job_id, 
						jobs.exec_time
					) AS row_num 
					FROM
						(
						SELECT 
							job.job_id, 
							job.workspace_id, 
							job.uuid, 
							job.user_id, 
							job.parameters, 
							job.custom_val, 
							job.event_payload, 
							job.event_count, 
							job.created_at, 
							job.expire_at, 
							job_status.id, 
							job_status.job_id AS status_job_id, 
							job_status.job_state, 
							job_status.attempt, 
							job_status.exec_time, 
							job_status.retry_time, 
							job_status.error_code, 
							job_status.error_response, 
							job_status.parameters AS status_parameters
						FROM 
							"%[1]s" "job_status" 
							INNER JOIN "%[2]s" "job" ON job_status.job_id = job.job_id 
						WHERE 
							job_status.job_state IN ('%[3]s', '%[4]s') 
						ORDER BY 
						job.custom_val, 
							job_status.job_id, 
							job_status.exec_time ASC
						LIMIT 
							%[5]d
						OFFSET
							%[6]d
						) jobs
					) subquery 
				WHERE 
					subquery.running_payload_size <= %[7]d OR subquery.row_num = 1
				) AS failed_jobs
		  `, backupDSRange.ds.JobStatusTable, backupDSRange.ds.JobTable, Failed.State, Aborted.State, backupRowsBatchSize, offset, backupMaxTotalPayloadSize)

	} else {
		if isJobStatusTable {

			stmt = fmt.Sprintf(`
			SELECT
			 	json_build_object(
					'id', dump_table.id,
			 		'job_id', dump_table.job_id,
				 	'job_state', dump_table.job_state,
				 	'attempt', dump_table.attempt,
			 		'exec_time', dump_table.exec_time,
			 		'retry_time', dump_table.retry_time,
			 		'error_code', dump_table.error_code,
			 		'error_response', dump_table.error_response,
			 		'parameters', dump_table.parameters
	)
			FROM 
				(
				SELECT 
					*
				FROM 
					"%[1]s" 
				ORDER BY 
					job_id ASC 
				LIMIT 
					%[2]d 
				OFFSET 
					%[3]d
				) 
				AS dump_table
			`, backupDSRange.ds.JobStatusTable, backupRowsBatchSize, offset)
		} else {
			stmt = fmt.Sprintf(`
			SELECT 
				jsonb_build_object(
					'job_id', dump_table.job_id,
					'workspace_id', dump_table.workspace_id, 
					'uuid', dump_table.uuid,
					'user_id', dump_table.user_id, 
					'parameters', dump_table.parameters,
					'custom_val', dump_table.custom_val, 
					'event_payload', dump_table.event_payload,
					'event_count', dump_table.event_count, 
					'created_at', dump_table.created_at,
					'expire_at', dump_table.expire_at
				) 
		  	FROM 
				(
				SELECT 
					* 
				FROM 
					(
						SELECT
							*, 
							sum(
							pg_column_size(jobs.event_payload)
							) OVER (
							ORDER BY 
								jobs.job_id
							) AS running_payload_size,
							ROW_NUMBER() 
							OVER (
							ORDER BY 
								job_id ASC
							) AS row_num  
						FROM
							(
							SELECT 
								*
							FROM 
								"%[1]s" job 
							ORDER BY 
								job_id ASC
							LIMIT 
								%[2]d
							OFFSET
								%[3]d
							) jobs
					) subquery 
				WHERE 
					subquery.running_payload_size <= %[4]d OR subquery.row_num = 1
			) AS dump_table
			`, backupDSRange.ds.JobTable, backupRowsBatchSize, offset, backupMaxTotalPayloadSize)
		}
	}

	return stmt
}

// getFileUploader get a file uploader
func (jd *HandleT) getFileUploader() (filemanager.FileManager, error) {
	if jd.jobsFileUploader != nil {
		return jd.jobsFileUploader, nil
	}
	return filemanager.DefaultFileManagerFactory.New(&filemanager.SettingsT{
		Provider: config.GetEnv("JOBS_BACKUP_STORAGE_PROVIDER", "S3"),
		Config:   filemanager.GetProviderConfigFromEnv(),
	})
}

func isBackupConfigured() bool {
	return config.GetEnv("JOBS_BACKUP_BUCKET", "") != ""
}

func (jd *HandleT) isEmpty(ds dataSetT) bool {
	var count sql.NullInt64
	sqlStatement := fmt.Sprintf(`SELECT count(*) from "%s"`, ds.JobTable)
	row := jd.dbHandle.QueryRow(sqlStatement)
	err := row.Scan(&count)
	jd.assertError(err)
	if count.Valid {
		return count.Int64 == 0
	}
	panic("Unable to get count on this dataset")
}

// Identifier returns the identifier of the jobsdb. Here it is tablePrefix.
func (jd *HandleT) Identifier() string {
	return jd.tablePrefix
}

// GetTablePrefix returns the table prefix of the jobsdb.
func (jd *HandleT) GetTablePrefix() string {
	return jd.tablePrefix
}

func (jd *HandleT) backupTable(ctx context.Context, backupDSRange *dataSetRangeT, isJobStatusTable bool) (success bool, err error) {
	tableFileDumpTimeStat := stats.NewTaggedStat("table_FileDump_TimeStat", stats.TimerType, stats.Tags{"customVal": jd.tablePrefix})
	tableFileDumpTimeStat.Start()
	totalTableDumpTimeStat := stats.NewTaggedStat("total_TableDump_TimeStat", stats.TimerType, stats.Tags{"customVal": jd.tablePrefix})
	totalTableDumpTimeStat.Start()
	var tableName, path, pathPrefix, countStmt string
	backupPathDirName := "/rudder-s3-dumps/"
	tmpDirPath, err := misc.CreateTMPDIR()
	jd.assertError(err)

	// if backupOnlyAborted, process join of aborted rows of jobstatus with jobs table
	// else upload entire jobstatus and jobs table from pre_drop
	if jd.BackupSettings.FailedOnly {
		jd.logger.Info("[JobsDB] :: backupTable: backing up aborted/failed entries")
		tableName = backupDSRange.ds.JobStatusTable
		pathPrefix = strings.TrimPrefix(tableName, preDropTablePrefix)
		path = fmt.Sprintf(`%v%v_%v.gz`, tmpDirPath+backupPathDirName, pathPrefix, Aborted.State)
		// checked failed and aborted state
		countStmt = fmt.Sprintf(`SELECT COUNT(*) from "%s" where job_state in ('%s', '%s')`, tableName, Failed.State, Aborted.State)
	} else {
		if isJobStatusTable {
			tableName = backupDSRange.ds.JobStatusTable
			pathPrefix = strings.TrimPrefix(tableName, preDropTablePrefix)
			path = fmt.Sprintf(`%v%v.gz`, tmpDirPath+backupPathDirName, pathPrefix)
			countStmt = fmt.Sprintf(`SELECT COUNT(*) from "%s"`, tableName)
		} else {
			tableName = backupDSRange.ds.JobTable
			pathPrefix = strings.TrimPrefix(tableName, preDropTablePrefix)
			path = fmt.Sprintf(`%v%v.%v.%v.%v.%v.gz`,
				tmpDirPath+backupPathDirName,
				pathPrefix,
				backupDSRange.minJobID,
				backupDSRange.maxJobID,
				backupDSRange.startTime,
				backupDSRange.endTime,
			)
			countStmt = fmt.Sprintf(`SELECT COUNT(*) from "%s"`, tableName)
		}
	}

	jd.logger.Infof("[JobsDB] :: Backing up table: %v", tableName)

	var totalCount int64
	err = jd.dbHandle.QueryRow(countStmt).Scan(&totalCount)
	if err != nil {
		panic(err)
	}

	// return without doing anything as no jobs not present in ds
	if totalCount == 0 {
		//  Do not record stat for this case?
		jd.logger.Infof("[JobsDB] ::  not processiong table dump as no rows match criteria. %v", tableName)
		return true, nil
	}

	err = os.MkdirAll(filepath.Dir(path), os.ModePerm)
	if err != nil {
		panic(err)
	}

	gzWriter, err := misc.CreateGZ(path)
	if err != nil {
		return false, fmt.Errorf("creating gz file %q: %w", path, err)
	}
	defer os.Remove(path)
	var offset int64

	for {
		stmt := jd.getBackUpQuery(backupDSRange, isJobStatusTable, offset)
		var rawJSONRows json.RawMessage
<<<<<<< HEAD
		rows, err := jd.dbHandle.Query(stmt)
		jd.assertError(err)
		defer rows.Close()

		for rows.Next() {
			err = rows.Scan(&rawJSONRows)
			if err != nil {
				panic(fmt.Errorf("Scanning row failed with error : %w", err))
			}
			rawJSONRows = append(rawJSONRows, '\n') //appending '\n'
			gzWriter.Write(rawJSONRows)
			offset++
		}

=======
		row := jd.dbHandle.QueryRow(stmt)
		err = row.Scan(&rawJSONRows)
		if err != nil {
			panic(fmt.Errorf("Scanning row failed with error : %w", err))
		}

		rowEndPatternMatchCount += int64(bytes.Count(rawJSONRows, []byte("}, \n {")))
		rawJSONRows = bytes.Replace(rawJSONRows, []byte("}, \n {"), []byte("}\n{"), -1) // replacing ", \n " with "\n"
		batchCount++

		// Asserting that the first character is '[' and last character is ']'
		jd.assert(rawJSONRows[0] == byte('[') && rawJSONRows[len(rawJSONRows)-1] == byte(']'), "json agg output is not in the expected format. Excepted format: JSON Array [{}]")
		rawJSONRows = rawJSONRows[1 : len(rawJSONRows)-1] // stripping starting '[' and ending ']'
		rawJSONRows = append(rawJSONRows, '\n')           // appending '\n'

		if _, err := gzWriter.Write(rawJSONRows); err != nil {
			return false, fmt.Errorf("writing to gz file %q: %w", path, err)
		}
		offset += backupRowsBatchSize
>>>>>>> 5f01bd8c
		if offset >= totalCount {
			break
		}
	}

	if err := gzWriter.CloseGZ(); err != nil {
		return false, fmt.Errorf("closing gz file %q: %w", path, err)
	}
	tableFileDumpTimeStat.End()

	fileUploadTimeStat := stats.NewTaggedStat("fileUpload_TimeStat", stats.TimerType, stats.Tags{"customVal": jd.tablePrefix})
	fileUploadTimeStat.Start()
	file, err := os.Open(path)
	jd.assertError(err)
	defer file.Close()

	pathPrefixes := make([]string, 0)
	// For empty path prefix, don't need to add anything to the array
	if jd.BackupSettings.PathPrefix != "" {
		pathPrefixes = append(pathPrefixes, jd.BackupSettings.PathPrefix, config.GetEnv("INSTANCE_ID", "1"))
	} else {
		pathPrefixes = append(pathPrefixes, config.GetEnv("INSTANCE_ID", "1"))
	}

	jd.logger.Infof("[JobsDB] :: Uploading backup table to object storage: %v", tableName)
	var output filemanager.UploadOutput
	output, err = jd.backupUploadWithExponentialBackoff(ctx, file, pathPrefixes...)
	if err != nil {
		storageProvider := config.GetEnv("JOBS_BACKUP_STORAGE_PROVIDER", "S3")
		jd.logger.Errorf("[JobsDB] :: Failed to upload table %v dump to %s. Error: %s", tableName, storageProvider, err.Error())
		return false, err
	}
	// Do not record stat in error case as error case time might be low and skew stats
	fileUploadTimeStat.End()
	totalTableDumpTimeStat.End()
	jd.logger.Infof("[JobsDB] :: Backed up table: %v at %v", tableName, output.Location)
	return true, nil
}

func (jd *HandleT) backupUploadWithExponentialBackoff(ctx context.Context, file *os.File, pathPrefixes ...string) (filemanager.UploadOutput, error) {
	// get a file uploader
	fileUploader, err := jd.getFileUploader()
	if err != nil {
		return filemanager.UploadOutput{}, err
	}
	bo := backoff.NewExponentialBackOff()
	bo.MaxInterval = time.Minute
	bo.MaxElapsedTime = jd.maxBackupRetryTime
	boCtx := backoff.WithContext(bo, ctx)

	var output filemanager.UploadOutput
	backup := func() error {
		output, err = fileUploader.Upload(ctx, file, pathPrefixes...)
		return err
	}

	err = backoff.Retry(backup, boCtx)
	return output, err
}

func (jd *HandleT) getBackupDSRange() *dataSetRangeT {
	var backupDS dataSetT
	var backupDSRange dataSetRangeT

	// Read the table names from PG
	tableNames := mustGetAllTableNames(jd, jd.dbHandle)

	// We check for job_status because that is renamed after job
	dnumList := []string{}
	for _, t := range tableNames {
		if strings.HasPrefix(t, preDropTablePrefix+jd.tablePrefix+"_jobs_") {
			dnum := t[len(preDropTablePrefix+jd.tablePrefix+"_jobs_"):]
			dnumList = append(dnumList, dnum)
			continue
		}
	}
	if len(dnumList) == 0 {
		return &backupDSRange
	}

	sortDnumList(jd, dnumList)

	backupDS = dataSetT{
		JobTable:       fmt.Sprintf("%s%s_jobs_%s", preDropTablePrefix, jd.tablePrefix, dnumList[0]),
		JobStatusTable: fmt.Sprintf("%s%s_job_status_%s", preDropTablePrefix, jd.tablePrefix, dnumList[0]),
		Index:          dnumList[0],
	}

	var minID, maxID sql.NullInt64
	jobIDSQLStatement := fmt.Sprintf(`SELECT MIN(job_id), MAX(job_id) from "%s"`, backupDS.JobTable)
	row := jd.dbHandle.QueryRow(jobIDSQLStatement)
	err := row.Scan(&minID, &maxID)
	jd.assertError(err)

	var minCreatedAt, maxCreatedAt time.Time
	jobTimeSQLStatement := fmt.Sprintf(`SELECT MIN(created_at), MAX(created_at) from "%s"`, backupDS.JobTable)
	row = jd.dbHandle.QueryRow(jobTimeSQLStatement)
	err = row.Scan(&minCreatedAt, &maxCreatedAt)
	jd.assertError(err)

	backupDSRange = dataSetRangeT{
		minJobID:  minID.Int64,
		maxJobID:  maxID.Int64,
		startTime: minCreatedAt.UnixNano() / int64(time.Millisecond),
		endTime:   maxCreatedAt.UnixNano() / int64(time.Millisecond),
		ds:        backupDS,
	}
	return &backupDSRange
}

/*
We keep a journal of all the operations. The journal helps
*/
const (
	addDSOperation             = "ADD_DS"
	migrateCopyOperation       = "MIGRATE_COPY"
	migrateImportOperation     = "MIGRATE_IMPORT"
	postMigrateDSOperation     = "POST_MIGRATE_DS_OP"
	backupDSOperation          = "BACKUP_DS"
	backupDropDSOperation      = "BACKUP_DROP_DS"
	dropDSOperation            = "DROP_DS"
	RawDataDestUploadOperation = "S3_DEST_UPLOAD"
)

type JournalEntryT struct {
	OpID      int64
	OpType    string
	OpDone    bool
	OpPayload json.RawMessage
}

func (jd *HandleT) dropJournal() {
	sqlStatement := fmt.Sprintf(`DROP TABLE IF EXISTS %s_journal`, jd.tablePrefix)
	_, err := jd.dbHandle.Exec(sqlStatement)
	jd.assertError(err)
}

func (jd *HandleT) JournalMarkStart(opType string, opPayload json.RawMessage) int64 {
	var opID int64
	err := jd.WithTx(func(tx *sql.Tx) error {
		var err error
		opID, err = jd.JournalMarkStartInTx(tx, opType, opPayload)
		return err
	})
	jd.assertError(err)
	return opID
}

func (jd *HandleT) JournalMarkStartInTx(tx *sql.Tx, opType string, opPayload json.RawMessage) (int64, error) {
	var opID int64
	jd.assert(opType == addDSOperation ||
		opType == migrateCopyOperation ||
		opType == migrateImportOperation ||
		opType == postMigrateDSOperation ||
		opType == backupDSOperation ||
		opType == backupDropDSOperation ||
		opType == dropDSOperation ||
		opType == RawDataDestUploadOperation, fmt.Sprintf("opType: %s is not a supported op", opType))

	sqlStatement := fmt.Sprintf(`INSERT INTO %s_journal (operation, done, operation_payload, start_time, owner)
                                       VALUES ($1, $2, $3, $4, $5) RETURNING id`, jd.tablePrefix)
	err := tx.QueryRow(sqlStatement, opType, false, opPayload, time.Now(), jd.ownerType).Scan(&opID)
	return opID, err
}

// JournalMarkDone marks the end of a journal action
func (jd *HandleT) JournalMarkDone(opID int64) {
	err := jd.WithTx(func(tx *sql.Tx) error {
		return jd.journalMarkDoneInTx(tx, opID)
	})
	jd.assertError(err)
}

// JournalMarkDoneInTx marks the end of a journal action in a transaction
func (jd *HandleT) journalMarkDoneInTx(tx *sql.Tx, opID int64) error {
	sqlStatement := fmt.Sprintf(`UPDATE %s_journal SET done=$2, end_time=$3 WHERE id=$1 AND owner=$4`, jd.tablePrefix)
	_, err := tx.Exec(sqlStatement, opID, true, time.Now(), jd.ownerType)
	return err
}

func (jd *HandleT) JournalDeleteEntry(opID int64) {
	sqlStatement := fmt.Sprintf(`DELETE from "%s_journal" WHERE id=$1 AND owner=$2`, jd.tablePrefix)
	_, err := jd.dbHandle.Exec(sqlStatement, opID, jd.ownerType)
	jd.assertError(err)
}

func (jd *HandleT) GetJournalEntries(opType string) (entries []JournalEntryT) {
	sqlStatement := fmt.Sprintf(`SELECT id, operation, done, operation_payload
                                	from "%s_journal"
                                	WHERE
									done=False
									AND
									operation = '%s'
									AND
									owner='%s'
									ORDER BY id`, jd.tablePrefix, opType, jd.ownerType)
	stmt, err := jd.dbHandle.Prepare(sqlStatement)
	jd.assertError(err)
	defer stmt.Close()

	rows, err := stmt.Query()
	jd.assertError(err)
	defer rows.Close()

	count := 0
	for rows.Next() {
		entries = append(entries, JournalEntryT{})
		err = rows.Scan(&entries[count].OpID, &entries[count].OpType, &entries[count].OpDone, &entries[count].OpPayload)
		jd.assertError(err)
		count++
	}
	return
}

func (jd *HandleT) recoverFromCrash(owner OwnerType, goRoutineType string) {
	var opTypes []string
	switch goRoutineType {
	case addDSGoRoutine:
		opTypes = []string{addDSOperation}
	case mainGoRoutine:
		opTypes = []string{migrateCopyOperation, postMigrateDSOperation, dropDSOperation}
	case backupGoRoutine:
		opTypes = []string{backupDSOperation, backupDropDSOperation}
	case migratorRoutine:
		opTypes = []string{migrateImportOperation}
	}

	sqlStatement := fmt.Sprintf(`SELECT id, operation, done, operation_payload
                                	from %s_journal
                                	WHERE
									done=False
									AND
									operation = ANY($1)
									AND
									owner = '%s'
                                	ORDER BY id`, jd.tablePrefix, owner)

	stmt, err := jd.dbHandle.Prepare(sqlStatement)
	jd.assertError(err)
	defer stmt.Close()

	rows, err := stmt.Query(pq.Array(opTypes))
	jd.assertError(err)
	defer rows.Close()

	var opID int64
	var opType string
	var opDone bool
	var opPayload json.RawMessage
	var opPayloadJSON journalOpPayloadT
	undoOp := false
	var count int

	for rows.Next() {
		err = rows.Scan(&opID, &opType, &opDone, &opPayload)
		jd.assertError(err)
		jd.assert(!opDone, "opDone is true")
		count++
	}
	jd.assert(count <= 1, fmt.Sprintf("count:%d > 1", count))

	if count == 0 {
		// Nothing to recoer
		return
	}

	// Need to recover the last failed operation
	// Get the payload and undo
	err = json.Unmarshal(opPayload, &opPayloadJSON)
	jd.assertError(err)

	switch opType {
	case addDSOperation:
		newDS := opPayloadJSON.To
		undoOp = true
		// Drop the table we were tring to create
		jd.logger.Info("Recovering new DS operation", newDS)
		jd.dropDSForRecovery(newDS)
	case migrateCopyOperation:
		migrateDest := opPayloadJSON.To
		// Delete the destination of the interrupted
		// migration. After we start, code should
		// redo the migration
		jd.logger.Info("Recovering migrateCopy operation", migrateDest)
		jd.dropDSForRecovery(migrateDest)
		undoOp = true
	case migrateImportOperation:
		jd.assert(db.IsValidMigrationMode(jd.migrationState.migrationMode), "If migration mode is not valid, then this operation shouldn't have been unfinished. Go debug")
		var importDest dataSetT
		jd.assertError(json.Unmarshal(opPayload, &importDest))
		jd.dropDSForRecovery(importDest)
		jd.deleteSetupCheckpoint(ImportOp)
		undoOp = true
	case postMigrateDSOperation:
		// Some of the source datasets would have been
		migrateSrc := opPayloadJSON.From
		for _, ds := range migrateSrc {
			if jd.BackupSettings.isBackupEnabled() {
				jd.assertError(jd.renameDS(ds))
			} else {
				jd.dropDSForRecovery(ds)
			}
		}
		jd.logger.Info("Recovering migrateDel operation", migrateSrc)
		undoOp = false
	case backupDSOperation:
		jd.removeTableJSONDumps()
		jd.logger.Info("Removing all stale json dumps of tables")
		undoOp = true
	case dropDSOperation, backupDropDSOperation:
		// Some of the source datasets would have been
		var dataset dataSetT
		jd.assertError(json.Unmarshal(opPayload, &dataset))
		jd.dropDSForRecovery(dataset)
		jd.logger.Info("Recovering dropDS operation", dataset)
		undoOp = false
	}

	if undoOp {
		sqlStatement = fmt.Sprintf(`DELETE from "%s_journal" WHERE id=$1`, jd.tablePrefix)
	} else {
		sqlStatement = fmt.Sprintf(`UPDATE "%s_journal" SET done=True WHERE id=$1`, jd.tablePrefix)
	}

	_, err = jd.dbHandle.Exec(sqlStatement, opID)
	jd.assertError(err)
}

const (
	addDSGoRoutine  = "addDS"
	mainGoRoutine   = "main"
	backupGoRoutine = "backup"
	migratorRoutine = "migrator"
)

func (jd *HandleT) recoverFromJournal(owner OwnerType) {
	jd.recoverFromCrash(owner, addDSGoRoutine)
	jd.recoverFromCrash(owner, mainGoRoutine)
	jd.recoverFromCrash(owner, backupGoRoutine)
}

// RecoverFromMigrationJournal is an exposed function for migrator package to handle journal crashes during migration
func (jd *HandleT) RecoverFromMigrationJournal() {
	jd.recoverFromCrash(Write, migratorRoutine)
	jd.recoverFromCrash(ReadWrite, migratorRoutine)
}

func (jd *HandleT) UpdateJobStatus(statusList []*JobStatusT, customValFilters []string, parameterFilters []ParameterFilterT) error {
	return jd.WithUpdateSafeTx(func(tx UpdateSafeTx) error {
		return jd.UpdateJobStatusInTx(tx, statusList, customValFilters, parameterFilters)
	})
}

/*
internalUpdateJobStatusInTx updates the status of a batch of jobs
customValFilters[] is passed so we can efficinetly mark empty cache
Later we can move this to query
*/
func (jd *HandleT) internalUpdateJobStatusInTx(tx *sql.Tx, statusList []*JobStatusT, customValFilters []string, parameterFilters []ParameterFilterT) error {
	// capture stats
	tags := statTags{CustomValFilters: customValFilters, ParameterFilters: parameterFilters}
	queryStat := jd.getTimerStat("update_job_status_time", &tags)
	queryStat.Start()
	defer queryStat.End()

	// do update
	updatedStatesByDS, err := jd.doUpdateJobStatusInTx(tx, statusList, tags)
	if err != nil {
		jd.logger.Infof("[[ %s ]]: Error occurred while updating job statuses. Returning err, %v", jd.tablePrefix, err)
		return err
	}

	// clear cache
	for ds, stateListByWorkspace := range updatedStatesByDS {
		allUpdatedStates := make([]string, 0)
		for workspace, stateList := range stateListByWorkspace {
			jd.markClearEmptyResult(ds, workspace, stateList, customValFilters, parameterFilters, hasJobs, nil)
			allUpdatedStates = append(allUpdatedStates, stateList...)
		}
		// NOTE: Along with clearing cache for a particular workspace key, we also have to clear for allWorkspaces key
		jd.markClearEmptyResult(ds, allWorkspaces, misc.Unique(allUpdatedStates), customValFilters, parameterFilters, hasJobs, nil)
	}

	return nil
}

/*
doUpdateJobStatusInTx updates the status of a batch of jobs
customValFilters[] is passed so we can efficinetly mark empty cache
Later we can move this to query
*/
func (jd *HandleT) doUpdateJobStatusInTx(tx *sql.Tx, statusList []*JobStatusT, tags statTags) (updatedStatesByDS map[dataSetT]map[string][]string, err error) {
	if len(statusList) == 0 {
		return
	}

	// First we sort by JobID
	sort.Slice(statusList, func(i, j int) bool {
		return statusList[i].JobID < statusList[j].JobID
	})

	// We scan through the list of jobs and map them to DS
	var lastPos int
	dsRangeList := jd.getDSRangeList()
	updatedStatesByDS = make(map[dataSetT]map[string][]string)
	for _, ds := range dsRangeList {
		minID := ds.minJobID
		maxID := ds.maxJobID
		// We have processed upto (but excluding) lastPos on statusList.
		// Hence that element must lie in this or subsequent dataset's
		// range
		jd.assert(statusList[lastPos].JobID >= minID, fmt.Sprintf("statusList[lastPos].JobID: %d < minID:%d", statusList[lastPos].JobID, minID))
		var i int
		for i = lastPos; i < len(statusList); i++ {
			// The JobID is outside this DS's range
			if statusList[i].JobID > maxID {
				if i > lastPos {
					jd.logger.Debug("Range:", ds, statusList[lastPos].JobID,
						statusList[i-1].JobID, lastPos, i-1)
				}
				var updatedStates map[string][]string
				updatedStates, err = jd.updateJobStatusDSInTx(tx, ds.ds, statusList[lastPos:i], tags)
				if err != nil {
					return
				}
				// do not set for ds without any new state written as it would clear emptyCache
				if len(updatedStates) > 0 {
					updatedStatesByDS[ds.ds] = updatedStates
				}
				lastPos = i
				break
			}
		}
		// Reached the end. Need to process this range
		if i == len(statusList) && lastPos < i {
			jd.logger.Debug("Range:", ds, statusList[lastPos].JobID, statusList[i-1].JobID, lastPos, i)
			var updatedStates map[string][]string
			updatedStates, err = jd.updateJobStatusDSInTx(tx, ds.ds, statusList[lastPos:i], tags)
			if err != nil {
				return
			}
			// do not set for ds without any new state written as it would clear emptyCache
			if len(updatedStates) > 0 {
				updatedStatesByDS[ds.ds] = updatedStates
			}
			lastPos = i
			break
		}
	}

	// The last (most active DS) might not have range element as it is being written to
	if lastPos < len(statusList) {
		// Make sure range is missing for the last ds and migration ds (if at all present)
		dsList := jd.getDSList()
		jd.assert(len(dsRangeList) >= len(dsList)-2, fmt.Sprintf("len(dsRangeList):%d < len(dsList):%d-2", len(dsRangeList), len(dsList)))
		// Update status in the last element
		jd.logger.Debug("RangeEnd", statusList[lastPos].JobID, lastPos, len(statusList))
		var updatedStates map[string][]string
		updatedStates, err = jd.updateJobStatusDSInTx(tx, dsList[len(dsList)-1], statusList[lastPos:], tags)
		if err != nil {
			return
		}
		// do not set for ds without any new state written as it would clear emptyCache
		if len(updatedStates) > 0 {
			updatedStatesByDS[dsList[len(dsList)-1]] = updatedStates
		}
	}
	return
}

// Store stores new jobs to the jobsdb.
// If enableWriterQueue is true, this goes through writer worker pool.
func (jd *HandleT) Store(jobList []*JobT) error {
	return jd.WithStoreSafeTx(func(tx StoreSafeTx) error {
		return jd.StoreInTx(tx, jobList)
	})
}

// StoreInTx stores new jobs to the jobsdb.
// If enableWriterQueue is true, this goes through writer worker pool.
func (jd *HandleT) StoreInTx(tx StoreSafeTx, jobList []*JobT) error {
	storeCmd := func() error {
		command := func() interface{} {
			dsList := jd.getDSList()
			err := jd.internalStoreJobsInTx(tx.Tx(), dsList[len(dsList)-1], jobList)
			return err
		}
		err, _ := jd.executeDbRequest(newWriteDbRequest("store", nil, command)).(error)
		return err
	}

	if tx.storeSafeTxIdentifier() != jd.Identifier() {
		return jd.inStoreSafeCtx(storeCmd)
	}
	return storeCmd()
}

func (jd *HandleT) StoreWithRetryEach(jobList []*JobT) map[uuid.UUID]string {
	var res map[uuid.UUID]string
	_ = jd.WithStoreSafeTx(func(tx StoreSafeTx) error {
		res = jd.StoreWithRetryEachInTx(tx, jobList)
		return nil
	})
	return res
}

func (jd *HandleT) StoreWithRetryEachInTx(tx StoreSafeTx, jobList []*JobT) map[uuid.UUID]string {
	var res map[uuid.UUID]string

	storeCmd := func() error {
		command := func() interface{} {
			dsList := jd.getDSList()
			return jd.internalStoreWithRetryEachInTx(tx.Tx(), dsList[len(dsList)-1], jobList)
		}
		res, _ = jd.executeDbRequest(newWriteDbRequest("store_retry_each", nil, command)).(map[uuid.UUID]string)
		return nil
	}

	if tx.storeSafeTxIdentifier() != jd.Identifier() {
		_ = jd.inStoreSafeCtx(storeCmd)
		return res
	}
	_ = storeCmd()
	return res
}

/*
printLists is a debuggging function used to print
the current in-memory copy of jobs and job ranges
*/
func (jd *HandleT) printLists(console bool) {
	// This being an internal function, we don't lock
	jd.logger.Debug("List:", jd.getDSList())
	jd.logger.Debug("Ranges:", jd.getDSRangeList())
	if console {
		fmt.Println("List:", jd.getDSList())
		fmt.Println("Ranges:", jd.getDSRangeList())
	}
}

/*
GetUnprocessed returns the unprocessed events. Unprocessed events are
those whose state hasn't been marked in the DB.
If enableReaderQueue is true, this goes through worker pool, else calls getUnprocessed directly.
*/
func (jd *HandleT) GetUnprocessed(params GetQueryParamsT) JobsResult {
	if params.JobsLimit <= 0 {
		return JobsResult{}
	}

	tags := statTags{CustomValFilters: params.CustomValFilters, ParameterFilters: params.ParameterFilters}
	command := func() interface{} {
		return jd.getUnprocessed(params)
	}
	res, _ := jd.executeDbRequest(newReadDbRequest("unprocessed", &tags, command)).(JobsResult)
	return res
}

/*
getUnprocessed returns the unprocessed events. Unprocessed events are
those whose state hasn't been marked in the DB
*/
func (jd *HandleT) getUnprocessed(params GetQueryParamsT) JobsResult {
	if params.JobsLimit <= 0 {
		return JobsResult{}
	}

	tags := statTags{CustomValFilters: params.CustomValFilters, ParameterFilters: params.ParameterFilters}
	queryStat := jd.getTimerStat("unprocessed_jobs_time", &tags)
	queryStat.Start()
	defer queryStat.End()

	// The order of lock is very important. The migrateDSLoop
	// takes lock in this order so reversing this will cause
	// deadlocks
	jd.dsMigrationLock.RLock()
	jd.dsListLock.RLock()
	defer jd.dsMigrationLock.RUnlock()
	defer jd.dsListLock.RUnlock()

	dsList := jd.getDSList()

	limitByEventCount := false
	if params.EventsLimit > 0 {
		limitByEventCount = true
	}

	limitByPayloadSize := false
	if params.PayloadSizeLimit > 0 {
		limitByPayloadSize = true
	}

	var completeUnprocessedJobs JobsResult
	for _, ds := range dsList {
		unprocessedJobs := jd.getUnprocessedJobsDS(ds, true, params)
		completeUnprocessedJobs.Jobs = append(completeUnprocessedJobs.Jobs, unprocessedJobs.Jobs...)
		completeUnprocessedJobs.EventsCount += unprocessedJobs.EventsCount
		completeUnprocessedJobs.PayloadSize += unprocessedJobs.PayloadSize

		if unprocessedJobs.LimitsReached {
			completeUnprocessedJobs.LimitsReached = true
			break
		}
		// decrement our limits for the next query
		if params.JobsLimit > 0 {
			params.JobsLimit -= len(unprocessedJobs.Jobs)
		}
		if limitByEventCount {
			params.EventsLimit -= unprocessedJobs.EventsCount
		}
		if limitByPayloadSize {
			params.PayloadSizeLimit -= unprocessedJobs.PayloadSize
		}
	}
	// Release lock
	return completeUnprocessedJobs
}

func (jd *HandleT) GetImporting(params GetQueryParamsT) JobsResult {
	if params.JobsLimit == 0 {
		return JobsResult{}
	}
	params.StateFilters = []string{Importing.State}
	tags := statTags{CustomValFilters: params.CustomValFilters, StateFilters: params.StateFilters, ParameterFilters: params.ParameterFilters}
	command := func() interface{} {
		return jd.getImportingList(params)
	}
	res, _ := jd.executeDbRequest(newReadDbRequest("importing", &tags, command)).(JobsResult)
	return res
}

/*
getImportingList returns events which need are Importing.
This is a wrapper over GetProcessed call above
*/
func (jd *HandleT) getImportingList(params GetQueryParamsT) JobsResult {
	return jd.GetProcessed(params)
}

/*
deleteJobStatus deletes the latest status of a batch of jobs
This is only done during recovery, which happens during the server start.
So, we don't have to worry about dsEmptyResultCache
*/
func (jd *HandleT) deleteJobStatus(conditions QueryConditions) {
	tx, err := jd.dbHandle.Begin()
	jd.assertError(err)

	err = jd.deleteJobStatusInTx(tx, conditions)
	jd.assertErrorAndRollbackTx(err, tx)

	err = tx.Commit()
	jd.assertError(err)
}

/*
if count passed is less than 0, then delete happens on the entire dsList;
deleteJobStatusInTx deletes the latest status of a batch of jobs
*/
func (jd *HandleT) deleteJobStatusInTx(txHandler transactionHandler, conditions QueryConditions) error {
	tags := statTags{CustomValFilters: conditions.CustomValFilters, StateFilters: conditions.StateFilters, ParameterFilters: conditions.ParameterFilters}
	queryStat := jd.getTimerStat("delete_job_status_time", &tags)
	queryStat.Start()
	defer queryStat.End()

	// The order of lock is very important. The migrateDSLoop
	// takes lock in this order so reversing this will cause
	// deadlocks
	jd.dsMigrationLock.RLock()
	jd.dsListLock.RLock()
	defer jd.dsMigrationLock.RUnlock()
	defer jd.dsListLock.RUnlock()

	dsList := jd.getDSList()

	totalDeletedCount := 0
	for _, ds := range dsList {
		deletedCount, err := jd.deleteJobStatusDSInTx(txHandler, ds, conditions)
		if err != nil {
			return err
		}
		totalDeletedCount += deletedCount
	}

	return nil
}

/*
stateFilters and customValFilters do a OR query on values passed in array
parameterFilters do a AND query on values included in the map
*/
func (jd *HandleT) deleteJobStatusDSInTx(txHandler transactionHandler, ds dataSetT, conditions QueryConditions) (int, error) {
	stateFilters := conditions.StateFilters
	customValFilters := conditions.CustomValFilters
	parameterFilters := conditions.ParameterFilters

	checkValidJobState(jd, stateFilters)

	tags := statTags{CustomValFilters: conditions.CustomValFilters, StateFilters: conditions.StateFilters, ParameterFilters: conditions.ParameterFilters}
	queryStat := jd.getTimerStat("delete_job_status_ds_time", &tags)
	queryStat.Start()
	defer queryStat.End()

	var stateQuery, customValQuery, sourceQuery string

	if len(stateFilters) > 0 {
		stateQuery = " AND " + constructQuery(jd, "job_state", stateFilters, "OR")
	} else {
		stateQuery = ""
	}
	if len(customValFilters) > 0 {
		customValQuery = " WHERE " +
			constructQuery(jd, fmt.Sprintf(`"%s".custom_val`, ds.JobTable),
				customValFilters, "OR")
	} else {
		customValQuery = ""
	}

	if customValQuery == "" {
		sourceQuery += " WHERE "
	} else {
		sourceQuery += " AND "
	}

	if len(parameterFilters) > 0 {
		sourceQuery += constructParameterJSONQuery(ds.JobTable, parameterFilters)
	} else {
		sourceQuery = ""
	}

	var sqlStatement string
	if customValQuery == "" && sourceQuery == "" {
		sqlStatement = fmt.Sprintf(`DELETE FROM "%[1]s" WHERE id IN
                                                   (SELECT MAX(id) from "%[1]s" GROUP BY job_id) %[2]s
                                             AND retry_time < $1`,
			ds.JobStatusTable, stateQuery)
	} else {
		sqlStatement = fmt.Sprintf(`DELETE FROM "%[1]s" WHERE id IN
                                                   (SELECT MAX(id) from "%[1]s" where job_id IN (SELECT job_id from "%[2]s" %[4]s %[5]s) GROUP BY job_id) %[3]s
                                             AND retry_time < $1`,
			ds.JobStatusTable, ds.JobTable, stateQuery, customValQuery, sourceQuery)
	}

	stmt, err := txHandler.Prepare(sqlStatement)
	if err != nil {
		return 0, err
	}
	defer stmt.Close()
	res, err := stmt.Exec(getTimeNowFunc())
	if err != nil {
		return 0, err
	}
	deleteCount, err := res.RowsAffected()
	if err != nil {
		return 0, err
	}

	return int(deleteCount), nil
}

/*
GetProcessed returns events of a given state. This does not update any state itself and
realises on the caller to update it. That means that successive calls to GetProcessed("failed")
can return the same set of events. It is the responsibility of the caller to call it from
one thread, update the state (to "waiting") in the same thread and pass on the the processors
*/
func (jd *HandleT) GetProcessed(params GetQueryParamsT) JobsResult {
	if params.JobsLimit <= 0 {
		return JobsResult{}
	}

	tags := statTags{CustomValFilters: params.CustomValFilters, StateFilters: params.StateFilters, ParameterFilters: params.ParameterFilters}
	queryStat := jd.getTimerStat("processed_jobs_time", &tags)
	queryStat.Start()
	defer queryStat.End()

	// The order of lock is very important. The migrateDSLoop
	// takes lock in this order so reversing this will cause
	// deadlocks
	jd.dsMigrationLock.RLock()
	jd.dsListLock.RLock()
	defer jd.dsMigrationLock.RUnlock()
	defer jd.dsListLock.RUnlock()

	dsList := jd.getDSList()

	limitByEventCount := false
	if params.EventsLimit > 0 {
		limitByEventCount = true
	}

	limitByPayloadSize := false
	if params.PayloadSizeLimit > 0 {
		limitByPayloadSize = true
	} else if params.PayloadSizeLimit < 0 {
		return JobsResult{}
	}

	var completeProcessedJobs JobsResult
	for _, ds := range dsList {
		processedJobs := jd.getProcessedJobsDS(ds, false, params)
		completeProcessedJobs.Jobs = append(completeProcessedJobs.Jobs, processedJobs.Jobs...)
		completeProcessedJobs.EventsCount += processedJobs.EventsCount
		completeProcessedJobs.PayloadSize += processedJobs.PayloadSize

		if processedJobs.LimitsReached {
			completeProcessedJobs.LimitsReached = true
			break
		}
		// decrement our limits for the next query
		if params.JobsLimit > 0 {
			params.JobsLimit -= len(processedJobs.Jobs)
		}
		if limitByEventCount {
			params.EventsLimit -= processedJobs.EventsCount
		}
		if limitByPayloadSize {
			params.PayloadSizeLimit -= processedJobs.PayloadSize
		}
	}

	return completeProcessedJobs
}

/*
GetToRetry returns events which need to be retried.
If enableReaderQueue is true, this goes through worker pool, else calls getUnprocessed directly.
*/
func (jd *HandleT) GetToRetry(params GetQueryParamsT) JobsResult {
	if params.JobsLimit == 0 {
		return JobsResult{}
	}
	params.StateFilters = []string{Failed.State}
	tags := statTags{CustomValFilters: params.CustomValFilters, StateFilters: params.StateFilters, ParameterFilters: params.ParameterFilters}
	command := func() interface{} {
		return jd.getToRetry(params)
	}
	res, _ := jd.executeDbRequest(newReadDbRequest("processed", &tags, command)).(JobsResult)
	return res
}

/*
getToRetry returns events which need to be retried.
This is a wrapper over GetProcessed call above
*/
func (jd *HandleT) getToRetry(params GetQueryParamsT) JobsResult {
	return jd.GetProcessed(params)
}

/*
GetWaiting returns events which are under processing
If enableReaderQueue is true, this goes through worker pool, else calls getUnprocessed directly.
*/
func (jd *HandleT) GetWaiting(params GetQueryParamsT) JobsResult {
	if params.JobsLimit == 0 {
		return JobsResult{}
	}
	params.StateFilters = []string{Waiting.State}
	tags := statTags{CustomValFilters: params.CustomValFilters, StateFilters: params.StateFilters, ParameterFilters: params.ParameterFilters}
	command := func() interface{} {
		return jd.getWaiting(params)
	}
	res, _ := jd.executeDbRequest(newReadDbRequest("processed", &tags, command)).(JobsResult)
	return res
}

/*
GetWaiting returns events which are under processing
This is a wrapper over GetProcessed call above
*/
func (jd *HandleT) getWaiting(params GetQueryParamsT) JobsResult {
	return jd.GetProcessed(params)
}

func (jd *HandleT) GetExecuting(params GetQueryParamsT) JobsResult {
	if params.JobsLimit == 0 {
		return JobsResult{}
	}
	params.StateFilters = []string{Executing.State}
	tags := statTags{CustomValFilters: params.CustomValFilters, StateFilters: params.StateFilters, ParameterFilters: params.ParameterFilters}
	command := func() interface{} {
		return jd.getExecuting(params)
	}
	res, _ := jd.executeDbRequest(newReadDbRequest("processed", &tags, command)).(JobsResult)
	return res
}

/*
getExecuting returns events which  in executing state
*/
func (jd *HandleT) getExecuting(params GetQueryParamsT) JobsResult {
	return jd.GetProcessed(params)
}

/*
DeleteExecuting deletes events whose latest job state is executing.
This is only done during recovery, which happens during the server start.
*/
func (jd *HandleT) DeleteExecuting() {
	conditions := QueryConditions{
		StateFilters: []string{Executing.State},
	}
	tags := statTags{CustomValFilters: conditions.CustomValFilters, StateFilters: conditions.StateFilters, ParameterFilters: conditions.ParameterFilters}
	command := func() interface{} {
		jd.deleteJobStatus(conditions)
		return nil
	}
	_ = jd.executeDbRequest(newWriteDbRequest("delete_job_status", &tags, command))
}

/*
Ping returns health check for pg database
*/
func (jd *HandleT) Ping() error {
	ctx, cancel := context.WithTimeout(context.Background(), 10*time.Second)
	defer cancel()
	rows, err := jd.dbHandle.QueryContext(ctx, `SELECT 'Rudder DB Health Check'::text as message`)
	if err != nil {
		return err
	}
	defer rows.Close()
	return nil
}

func (jd *HandleT) GetLastJobID() int64 {
	jd.dsListLock.RLock()
	dsList := jd.getDSList()
	jd.dsListLock.RUnlock()
	return jd.GetMaxIDForDs(dsList[len(dsList)-1])
}

func (jd *HandleT) GetLastJob() *JobT {
	jd.dsListLock.RLock()
	defer jd.dsListLock.RUnlock()
	dsList := jd.getDSList()
	maxID := jd.GetMaxIDForDs(dsList[len(dsList)-1])

	var job JobT
	sqlStatement := fmt.Sprintf(`SELECT %[1]s.job_id, %[1]s.uuid, %[1]s.user_id, %[1]s.parameters, %[1]s.custom_val, %[1]s.event_payload, %[1]s.created_at, %[1]s.expire_at FROM %[1]s WHERE %[1]s.job_id = %[2]d`, dsList[len(dsList)-1].JobTable, maxID)
	err := jd.dbHandle.QueryRow(sqlStatement).Scan(&job.JobID, &job.UUID, &job.UserID, &job.Parameters, &job.CustomVal, &job.EventPayload, &job.CreatedAt, &job.ExpireAt)
	if err != nil && err != sql.ErrNoRows {
		jd.assertError(err)
	}
	return &job
}

func sanitizeJson(input json.RawMessage) json.RawMessage {
	v := bytes.ReplaceAll(input, []byte(`\u0000`), []byte(""))
	if len(v) == 0 {
		v = []byte(`{}`)
	}
	return v
}<|MERGE_RESOLUTION|>--- conflicted
+++ resolved
@@ -20,6 +20,7 @@
 //go:generate mockgen -destination=../mocks/jobsdb/mock_jobsdb.go -package=mocks_jobsdb github.com/rudderlabs/rudder-server/jobsdb JobsDB
 
 import (
+	"bytes"
 	"context"
 	"database/sql"
 	"encoding/json"
@@ -35,19 +36,13 @@
 	"unicode/utf8"
 
 	"github.com/cenkalti/backoff"
-<<<<<<< HEAD
-	"github.com/rudderlabs/rudder-server/admin"
-	"github.com/rudderlabs/rudder-server/jobsdb/prebackup"
-	"github.com/rudderlabs/rudder-server/utils/bytesize"
-	"github.com/rudderlabs/rudder-server/utils/logger"
-=======
->>>>>>> 5f01bd8c
 	"github.com/tidwall/gjson"
 	"golang.org/x/sync/errgroup"
 
 	"github.com/rudderlabs/rudder-server/admin"
 	"github.com/rudderlabs/rudder-server/jobsdb/internal/lock"
 	"github.com/rudderlabs/rudder-server/jobsdb/prebackup"
+	"github.com/rudderlabs/rudder-server/utils/bytesize"
 	"github.com/rudderlabs/rudder-server/utils/logger"
 
 	"github.com/rudderlabs/rudder-server/config"
@@ -1162,14 +1157,9 @@
 	row = jd.dbHandle.QueryRow(sqlStatement)
 	err = row.Scan(&delCount)
 	jd.assertError(err)
-<<<<<<< HEAD
-	//Total number of job status. If this table grows too big (e.g. lot of retries)
-	//we migrate to a new table and get rid of old job status
-=======
 
 	// Total number of job status. If this table grows too big (e.g. lot of retries)
 	// we migrate to a new table and get rid of old job status
->>>>>>> 5f01bd8c
 	sqlStatement = fmt.Sprintf(`SELECT COUNT(*) from "%s"`, ds.JobStatusTable)
 	row = jd.dbHandle.QueryRow(sqlStatement)
 	err = row.Scan(&statusCount)
@@ -3507,7 +3497,6 @@
 	for {
 		stmt := jd.getBackUpQuery(backupDSRange, isJobStatusTable, offset)
 		var rawJSONRows json.RawMessage
-<<<<<<< HEAD
 		rows, err := jd.dbHandle.Query(stmt)
 		jd.assertError(err)
 		defer rows.Close()
@@ -3522,27 +3511,6 @@
 			offset++
 		}
 
-=======
-		row := jd.dbHandle.QueryRow(stmt)
-		err = row.Scan(&rawJSONRows)
-		if err != nil {
-			panic(fmt.Errorf("Scanning row failed with error : %w", err))
-		}
-
-		rowEndPatternMatchCount += int64(bytes.Count(rawJSONRows, []byte("}, \n {")))
-		rawJSONRows = bytes.Replace(rawJSONRows, []byte("}, \n {"), []byte("}\n{"), -1) // replacing ", \n " with "\n"
-		batchCount++
-
-		// Asserting that the first character is '[' and last character is ']'
-		jd.assert(rawJSONRows[0] == byte('[') && rawJSONRows[len(rawJSONRows)-1] == byte(']'), "json agg output is not in the expected format. Excepted format: JSON Array [{}]")
-		rawJSONRows = rawJSONRows[1 : len(rawJSONRows)-1] // stripping starting '[' and ending ']'
-		rawJSONRows = append(rawJSONRows, '\n')           // appending '\n'
-
-		if _, err := gzWriter.Write(rawJSONRows); err != nil {
-			return false, fmt.Errorf("writing to gz file %q: %w", path, err)
-		}
-		offset += backupRowsBatchSize
->>>>>>> 5f01bd8c
 		if offset >= totalCount {
 			break
 		}
