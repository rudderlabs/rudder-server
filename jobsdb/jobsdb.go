--- conflicted
+++ resolved
@@ -2400,6 +2400,12 @@
 		jd.invalidCacheKeyStat.Increment()
 	}
 
+	for _, parameterFilter := range parameterFilters {
+		if !misc.ContainsString(ParameterFilters, parameterFilter.Name) {
+			return
+		}
+	}
+
 	jd.dsCacheLock.Lock()
 	defer jd.dsCacheLock.Unlock()
 
@@ -2427,7 +2433,7 @@
 		if !ok {
 			jd.dsEmptyResultCache[ds][workspace][cVal] = map[string]map[string]cacheEntry{}
 		}
-
+		cValDefaultFilter := fmt.Sprintf(`%s_%s`, cVal, cVal)
 		var pVals []string
 		for _, parameterFilter := range parameterFilters {
 			pVals = append(pVals, fmt.Sprintf(`%s_%s`, parameterFilter.Name, parameterFilter.Value))
@@ -2441,9 +2447,9 @@
 		}
 
 		// Always populating a customVal entry in parameterFilter key
-		_, ok = jd.dsEmptyResultCache[ds][workspace][cVal][fmt.Sprintf(`%s_%s`, cVal, cVal)]
+		_, ok = jd.dsEmptyResultCache[ds][workspace][cVal][cValDefaultFilter]
 		if !ok {
-			jd.dsEmptyResultCache[ds][workspace][cVal][fmt.Sprintf(`%s_%s`, cVal, cVal)] = map[string]cacheEntry{}
+			jd.dsEmptyResultCache[ds][workspace][cVal][cValDefaultFilter] = map[string]cacheEntry{}
 		}
 
 		for _, st := range stateFilters {
@@ -2454,7 +2460,7 @@
 					T:     time.Now(),
 				}
 				jd.dsEmptyResultCache[ds][workspace][cVal][pVal][st] = cache
-				jd.dsEmptyResultCache[ds][workspace][cVal][fmt.Sprintf(`%s_%s`, cVal, cVal)][st] = cache
+				jd.dsEmptyResultCache[ds][workspace][cVal][cValDefaultFilter][st] = cache
 			}
 		}
 	}
@@ -2501,6 +2507,10 @@
 		if len(parameterFilters) > 0 {
 			var pVals []string
 			for _, parameterFilter := range parameterFilters {
+				if !misc.ContainsString(ParameterFilters, parameterFilter.Name) {
+					jd.logger.Debugf("[%s] Invalid parameter filter %s value %s", jd.tablePrefix, parameterFilter.Name, parameterFilter.Value)
+					return false
+				}
 				pVals = append(pVals, fmt.Sprintf(`%s_%s`, parameterFilter.Name, parameterFilter.Value))
 			}
 			sort.Strings(pVals)
@@ -3025,18 +3035,6 @@
 		case <-jd.TriggerAddNewDS():
 		}
 
-<<<<<<< HEAD
-		jd.logger.Debugf("[[ %s : addNewDSLoop ]]: Start", jd.tablePrefix)
-		jd.dsListLock.RLock()
-		dsList := jd.getDSList()
-		jd.dsListLock.RUnlock()
-		latestDS := dsList[len(dsList)-1]
-		if jd.checkIfFullDS(latestDS) {
-			// Adding a new DS updates the list
-			// Doesn't move any data, so we only
-			// take the list lock
-			jd.dsListLock.WithLock(func(l lock.DSListLockToken) {
-=======
 		// Adding a new DS only creates a new DS & updates the cache. It doesn't move any data so we only take the list lock.
 		var dsListLock lock.DSListLockToken
 		var releaseDsListLock chan<- lock.DSListLockToken
@@ -3065,7 +3063,6 @@
 			// checkIfFullDS is true for last DS in the list
 			if full {
 				nextDSIdx = jd.doComputeNewIdxForAppend(dsList)
->>>>>>> 8ef6c399
 				jd.logger.Infof("[[ %s : addNewDSLoop ]]: NewDS", jd.tablePrefix)
 				if err := jd.addNewDSInTx(tx, dsListLock, dsList, newDataSet(jd.tablePrefix, nextDSIdx)); err != nil {
 					return err
