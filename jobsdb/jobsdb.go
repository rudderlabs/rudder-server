--- conflicted
+++ resolved
@@ -749,20 +749,12 @@
 		jd.assertError(err)
 	}
 
-<<<<<<< HEAD
-	maxOpenConnections := 2
-	if !jd.conf.enableReaderQueue || !jd.conf.enableWriterQueue {
-		maxOpenConnections = jd.conf.maxOpenConnections
-	} else {
-		maxOpenConnections += jd.conf.maxReaders + jd.conf.maxWriters
-=======
 	var maxConns int
 	if !jd.conf.enableReaderQueue || !jd.conf.enableWriterQueue {
 		maxConns = jd.conf.maxOpenConnections
 	} else {
 		maxConns = 2 // buffer
 		maxConns += jd.conf.maxReaders + jd.conf.maxWriters
->>>>>>> 336b876f
 		switch jd.ownerType {
 		case Read:
 			maxConns += 2 // migrate, refreshDsList
@@ -771,21 +763,12 @@
 		case ReadWrite:
 			maxConns += 3 // migrate, addNewDS, archive
 		}
-<<<<<<< HEAD
-		if maxOpenConnections >= jd.conf.maxOpenConnections {
-			maxOpenConnections = jd.conf.maxOpenConnections
-		}
-	}
-	jd.dbHandle.SetMaxOpenConns(maxOpenConnections)
-	jd.dbHandle.SetMaxIdleConns(maxOpenConnections)
-=======
 		if maxConns >= jd.conf.maxOpenConnections {
 			maxConns = jd.conf.maxOpenConnections
 		}
 	}
 	jd.dbHandle.SetMaxOpenConns(maxConns)
 	jd.dbHandle.SetMaxIdleConns(maxConns)
->>>>>>> 336b876f
 
 	jd.assertError(jd.dbHandle.Ping())
 
