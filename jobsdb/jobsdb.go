--- conflicted
+++ resolved
@@ -284,13 +284,8 @@
 )
 
 /*
-<<<<<<< HEAD
 UpdateJobStatusInTx updates the status of a batch of jobs in the past transaction
 customValFilters[] is passed, so we can efficiently mark empty cache
-=======
-UpdateJobStatusInTx updates the status of a batch of jobs in the passed transaction
-customValFilters[] is passed so we can efficiently mark empty cache
->>>>>>> 1ca1faa4
 Later we can move this to query
 IMP NOTE: AcquireUpdateJobStatusLocks Should be called before calling this function
 */
@@ -633,8 +628,8 @@
 var (
 	maxDSSize, maxMigrateOnce, maxMigrateDSProbe int
 	maxTableSize                                 int64
-<<<<<<< HEAD
 	jobDoneMigrateThres, jobStatusMigrateThres   float64
+	jobMinRowsMigrateThres                       float64
 	migrateDSLoopSleepDuration                   time.Duration
 	addNewDSLoopSleepDuration                    time.Duration
 	refreshDSListLoopSleepDuration               time.Duration
@@ -645,22 +640,6 @@
 	backupMaxTotalPayloadSize                    int64
 	pkgLogger                                    logger.LoggerI
 	skipZeroAssertionForMultitenant              bool
-=======
-	jobDoneMigrateThres,
-	jobStatusMigrateThres,
-	jobMinRowsMigrateThres float64
-	migrateDSLoopSleepDuration      time.Duration
-	addNewDSLoopSleepDuration       time.Duration
-	refreshDSListLoopSleepDuration  time.Duration
-	backupCheckSleepDuration        time.Duration
-	cacheExpiration                 time.Duration
-	useJoinForUnprocessed           bool
-	backupRowsBatchSize             int64
-	backupMaxTotalPayloadSize       int64
-	pkgLogger                       logger.LoggerI
-	useNewCacheBurst                bool
-	skipZeroAssertionForMultitenant bool
->>>>>>> 1ca1faa4
 )
 
 // Loads db config and migration related config from config file
@@ -1111,10 +1090,7 @@
 		_ = rows.Close()
 		jd.logger.Debug(sqlStatement, minID, maxID)
 
-<<<<<<< HEAD
 		_ = rows.Close()
-=======
->>>>>>> 1ca1faa4
 		// We store ranges EXCEPT for
 		// 1. the last element (which is being actively written to)
 		// 2. Migration target ds
@@ -1170,11 +1146,7 @@
 	err = row.Scan(&delCount)
 	jd.assertError(err)
 
-<<<<<<< HEAD
 	// Total number of job status. If this table grows too big (e.g. a lot of retries)
-=======
-	// Total number of job status. If this table grows too big (e.g. lots of retries)
->>>>>>> 1ca1faa4
 	// we migrate to a new table and get rid of old job status
 	sqlStatement = fmt.Sprintf(`SELECT COUNT(*) from %q`, ds.JobStatusTable)
 	row = jd.dbHandle.QueryRow(sqlStatement)
@@ -2481,11 +2453,7 @@
 		if !ok {
 			jd.dsEmptyResultCache[ds][workspace][cVal] = map[string]map[string]cacheEntry{}
 		}
-<<<<<<< HEAD
 		cValDefaultFilter := fmt.Sprintf(`%s_%s`, cVal, cVal)
-=======
-
->>>>>>> 1ca1faa4
 		var pVals []string
 		for _, parameterFilter := range parameterFilters {
 			pVals = append(pVals, fmt.Sprintf(`%s_%s`, parameterFilter.Name, parameterFilter.Value))
@@ -2521,11 +2489,7 @@
 // isEmptyResult will return true if:
 //
 //		For all the combinations of stateFilters, customValFilters, parameterFilters.
-<<<<<<< HEAD
 //	 All the condition above apply:
-=======
-//	 All of above conditions apply:
->>>>>>> 1ca1faa4
 //		* There is a cache entry for this dataset, customVal, parameterFilter, stateFilter
 //	 * The entry is noJobs
 //	 * The entry is not expired (entry time + cache expiration > now)
@@ -2556,8 +2520,6 @@
 		if !ok {
 			return false
 		}
-
-<<<<<<< HEAD
 		var pVal string
 		// We want to check dynamically in the cache map either for parameterFilters or customVal
 		// If parameterFilters is empty, we check for customVal
@@ -2582,18 +2544,6 @@
 			if !ok {
 				return false
 			}
-=======
-		var pVals []string
-		for _, parameterFilter := range parameterFilters {
-			pVals = append(pVals, fmt.Sprintf(`%s_%s`, parameterFilter.Name, parameterFilter.Value))
-		}
-		sort.Strings(pVals)
-		pVal := strings.Join(pVals, "_")
-
-		_, ok = jd.dsEmptyResultCache[ds][workspace][cVal][pVal]
-		if !ok {
-			return false
->>>>>>> 1ca1faa4
 		}
 
 		for _, st := range stateFilters {
@@ -2743,20 +2693,11 @@
 			return JobsResult{}, err
 		}
 		defer func() { _ = stmt.Close() }()
-<<<<<<< HEAD
-		jd.logger.Debugf("Executing query: %s with args: %v", sqlStatement, args)
-=======
-
->>>>>>> 1ca1faa4
 		rows, err = stmt.QueryContext(ctx, args...)
 		if err != nil {
 			return JobsResult{}, err
 		}
 		defer func() { _ = rows.Close() }()
-<<<<<<< HEAD
-
-=======
->>>>>>> 1ca1faa4
 	}
 
 	var runningEventCount int
@@ -3696,11 +3637,6 @@
 		return fmt.Errorf("creating gz file %q: %w", path, err)
 	}
 	defer func() { _ = os.Remove(path) }()
-<<<<<<< HEAD
-	var offset int64
-=======
->>>>>>> 1ca1faa4
-
 	var offset int64
 	writeBackupToGz := func() error {
 		stmt := jd.getBackUpQuery(backupDSRange, isJobStatusTable, offset)
@@ -4114,11 +4050,7 @@
 
 /*
 doUpdateJobStatusInTx updates the status of a batch of jobs
-<<<<<<< HEAD
 customValFilters[] is passed, so we can efficiently mark empty cache
-=======
-customValFilters[] is passed so we can efficiently mark empty cache
->>>>>>> 1ca1faa4
 Later we can move this to query
 */
 func (jd *HandleT) doUpdateJobStatusInTx(ctx context.Context, tx *sql.Tx, statusList []*JobStatusT, tags statTags) (updatedStatesByDS map[dataSetT]map[string][]string, err error) {
@@ -4667,11 +4599,7 @@
 	if err != nil {
 		return err
 	}
-<<<<<<< HEAD
-	defer func() { _ = rows.Close() }()
-=======
 	_ = rows.Close()
->>>>>>> 1ca1faa4
 	return nil
 }
 
