--- conflicted
+++ resolved
@@ -1107,7 +1107,6 @@
 	return
 }
 
-<<<<<<< HEAD
 func WithBugsnag(fn func() error) func() error {
 	return func() error {
 		ctx := bugsnag.StartSession(context.Background())
@@ -1125,8 +1124,8 @@
 		}()
 		return fn()
 	}
-
-=======
+}
+
 func GetStringifiedData(data interface{}) string {
 	if data == nil {
 		return ""
@@ -1141,5 +1140,4 @@
 		}
 		return string(dataBytes)
 	}
->>>>>>> 8e6bc3ab
 }