package misc

import (
	"archive/zip"
	"bufio"
	"bytes"
	"compress/gzip"
	"context"
	"crypto/md5"
	"encoding/hex"
	"encoding/json"
	"errors"
	"fmt"
	"hash/fnv"
	"io"
	"net"
	"net/http"
	"os"
	"path/filepath"
	"reflect"
	"regexp"
	"runtime"
	"runtime/debug"
	"sort"
	"strconv"
	"strings"
<<<<<<< HEAD
	"sync"
=======
	"syscall"
>>>>>>> 3d6ebb8d
	"time"
	"unicode"

	"github.com/araddon/dateparse"
	"github.com/bugsnag/bugsnag-go"
	"github.com/cenkalti/backoff"
	"github.com/hashicorp/go-retryablehttp"
	"github.com/mkmik/multierror"
	"github.com/rudderlabs/rudder-server/config"
	"github.com/rudderlabs/rudder-server/utils/logger"
	uuid "github.com/satori/go.uuid"
	"github.com/tidwall/sjson"

	"github.com/rudderlabs/rudder-server/utils/types"
	"github.com/thoas/go-funk"
)

var AppStartTime int64
var errorStorePath string

const (
	// RFC3339Milli with milli sec precision
	RFC3339Milli = "2006-01-02T15:04:05.000Z07:00"
)

// ErrorStoreT : DS to store the app errors
type ErrorStoreT struct {
	Errors []RudderError
}

//RudderError : to store rudder error
type RudderError struct {
	StartTime         int64
	CrashTime         int64
	ReadableStartTime string
	ReadableCrashTime string
	Message           string
	StackTrace        string
	Code              int
}

var pkgLogger logger.LoggerI

func Init() {
	pkgLogger = logger.NewLogger().Child("utils").Child("misc")
	config.RegisterStringConfigVariable("/tmp/error_store.json", &errorStorePath, false, "recovery.errorStorePath")
}

func getErrorStore() (ErrorStoreT, error) {
	var errorStore ErrorStoreT
	data, err := os.ReadFile(errorStorePath)
	if os.IsNotExist(err) {
		defaultErrorStoreJSON := "{\"Errors\":[]}"
		data = []byte(defaultErrorStoreJSON)
	} else if err != nil {
		pkgLogger.Fatal("Failed to get ErrorStore", err)
		return errorStore, err
	}

	err = json.Unmarshal(data, &errorStore)
	if err != nil {
		pkgLogger.Errorf("Failed to Unmarshall %s. Error:  %v", errorStorePath, err)
		if renameErr := os.Rename(errorStorePath, fmt.Sprintf("%s.bkp", errorStorePath)); renameErr != nil {
			pkgLogger.Errorf("Failed to back up: %s. Error: %v", errorStorePath, err)
		}
		errorStore = ErrorStoreT{Errors: []RudderError{}}
	}
	return errorStore, nil
}

func saveErrorStore(errorStore ErrorStoreT) {
	errorStoreJSON, err := json.MarshalIndent(&errorStore, "", " ")
	if err != nil {
		pkgLogger.Fatal("failed to marshal errorStore", errorStore)
		return
	}
	err = os.WriteFile(errorStorePath, errorStoreJSON, 0644)
	if err != nil {
		pkgLogger.Fatal("failed to write to errorStore")
	}
}

//AppendError creates or appends second error to first error
func AppendError(callingMethodName string, firstError *error, secondError *error) {
	if *firstError != nil {
		*firstError = fmt.Errorf("%v ; %v : %w", (*firstError).Error(), callingMethodName, *secondError)
	} else {
		*firstError = fmt.Errorf("%v : %w", callingMethodName, *secondError)
	}
}

//RecordAppError appends the error occured to error_store.json
func RecordAppError(err error) {
	if err == nil {
		return
	}

	if AppStartTime == 0 {
		return
	}

	byteArr := make([]byte, 2048) // adjust buffer size to be larger than expected stack
	n := runtime.Stack(byteArr, false)
	stackTrace := string(byteArr[:n])

	errorStore, localErr := getErrorStore()
	if localErr != nil || errorStore.Errors == nil {
		return
	}

	crashTime := time.Now().Unix()

	//TODO Code is hardcoded now. When we introduce rudder error codes, we can use them.
	errorStore.Errors = append(errorStore.Errors,
		RudderError{
			StartTime:         AppStartTime,
			CrashTime:         crashTime,
			ReadableStartTime: fmt.Sprint(time.Unix(AppStartTime, 0)),
			ReadableCrashTime: fmt.Sprint(time.Unix(crashTime, 0)),
			Message:           err.Error(),
			StackTrace:        stackTrace,
			Code:              101,
		})
	saveErrorStore(errorStore)
}

func GetHash(s string) int {
	h := fnv.New32a()
	h.Write([]byte(s))
	return int(h.Sum32())
}

//GetMD5Hash returns EncodeToString(md5 hash of the input string)
func GetMD5Hash(input string) string {
	hash := md5.Sum([]byte(input))
	return hex.EncodeToString(hash[:])
}

//GetRudderEventVal returns the value corresponding to the key in the message structure
func GetRudderEventVal(key string, rudderEvent types.SingularEventT) (interface{}, bool) {

	rudderVal, ok := rudderEvent[key]
	if !ok {
		return nil, false
	}
	return rudderVal, true
}

//ParseRudderEventBatch looks for the batch structure inside event
func ParseRudderEventBatch(eventPayload json.RawMessage) ([]types.SingularEventT, bool) {
	var gatewayBatchEvent types.GatewayBatchRequestT
	err := json.Unmarshal(eventPayload, &gatewayBatchEvent)
	if err != nil {
		pkgLogger.Debug("json parsing of event payload failed ", string(eventPayload))
		return nil, false
	}

	return gatewayBatchEvent.Batch, true
}

//GetRudderID return the UserID from the object
func GetRudderID(event types.SingularEventT) (string, bool) {
	userID, ok := GetRudderEventVal("rudderId", event)
	if !ok {
		//TODO: Remove this in next build.
		//This is for backwards compatibilty, esp for those with sessions.
		userID, ok = GetRudderEventVal("anonymousId", event)
		if !ok {
			return "", false
		}
	}
	userIDStr, ok := userID.(string)
	return userIDStr, ok
}

// ZipFiles compresses files[] into zip at filename
func ZipFiles(filename string, files []string) error {

	newZipFile, err := os.Create(filename)
	if err != nil {
		return err
	}
	defer newZipFile.Close()

	zipWriter := zip.NewWriter(newZipFile)
	defer zipWriter.Close()

	// Add files to zip
	for _, file := range files {
		if err = AddFileToZip(zipWriter, file); err != nil {
			return err
		}
	}
	return nil
}

// AddFileToZip adds file to zip including size header stats
func AddFileToZip(zipWriter *zip.Writer, filename string) error {

	fileToZip, err := os.Open(filename)
	if err != nil {
		return err
	}
	defer fileToZip.Close()

	// Get the file information
	info, err := fileToZip.Stat()
	if err != nil {
		panic(err)
	}

	header, err := zip.FileInfoHeader(info)
	if err != nil {
		panic(err)
	}

	// Using FileInfoHeader() above only uses the basename of the file. If we want
	// to preserve the folder structure we can overwrite this with the full path.
	// uncomment this line to preserve folder structure
	// header.Name = filename

	// Change to deflate to gain better compression
	// see http://golang.org/pkg/archive/zip/#pkg-constants
	header.Method = zip.Deflate

	writer, err := zipWriter.CreateHeader(header)
	if err != nil {
		panic(err)
	}
	_, err = io.Copy(writer, fileToZip)
	return err
}

// UnZipSingleFile unzips zip containing single file into ouputfile path passed
func UnZipSingleFile(outputfile string, filename string) {
	r, err := zip.OpenReader(filename)
	if err != nil {
		panic(err)
	}
	defer r.Close()
	inputfile := r.File[0]
	// Make File
	os.MkdirAll(filepath.Dir(outputfile), os.ModePerm)
	outFile, err := os.OpenFile(outputfile, os.O_WRONLY|os.O_CREATE|os.O_TRUNC, inputfile.Mode())
	if err != nil {
		panic(err)
	}
	rc, _ := inputfile.Open()
	io.Copy(outFile, rc)
	outFile.Close()
	rc.Close()
}

// RemoveFilePaths removes filePaths as well as cleans up the empty folder structure.
func RemoveFilePaths(filePaths ...string) {
	for _, fp := range filePaths {
		err := os.Remove(fp)
		if err != nil {
			pkgLogger.Error(err)
		}
		RemoveEmptyFolderStructureForFilePath(fp)
	}
}

// RemoveEmptyFolderStructureForFilePath recursively cleans up everything till it reaches the stage where the folders are not empty or parent.
func RemoveEmptyFolderStructureForFilePath(fp string) {
	if fp == "" {
		return
	}
	for currDir := filepath.Dir(fp); currDir != "/" && currDir != "."; {
		parentDir := filepath.Dir(currDir)
		err := syscall.Rmdir(currDir)
		if err != nil {
			break
		}
		currDir = parentDir
	}
}

// ReadLines reads a whole file into memory
// and returns a slice of its lines.
func ReadLines(path string) ([]string, error) {
	file, err := os.Open(path)
	if err != nil {
		return nil, err
	}
	defer file.Close()

	var lines []string
	scanner := bufio.NewScanner(file)
	for scanner.Scan() {
		lines = append(lines, scanner.Text())
	}
	return lines, scanner.Err()
}

// CreateTMPDIR creates tmp dir at path configured via RUDDER_TMPDIR env var
func CreateTMPDIR() (string, error) {
	tmpdirPath := strings.TrimSuffix(config.GetEnv("RUDDER_TMPDIR", ""), "/")
	// second chance: fallback to /tmp if this folder exists
	if tmpdirPath == "" {
		fallbackPath := "/tmp"
		_, err := os.Stat(fallbackPath)
		if err == nil {
			tmpdirPath = fallbackPath
			pkgLogger.Infof("RUDDER_TMPDIR not found, falling back to %v\n", fallbackPath)
		}
	}
	if tmpdirPath == "" {
		return os.UserHomeDir()
	}
	return tmpdirPath, nil
}

//PerfStats is the class for managing performance stats. Not multi-threaded safe now
type PerfStats struct {
	eventCount           int64
	elapsedTime          time.Duration
	lastPrintEventCount  int64
	lastPrintElapsedTime time.Duration
	lastPrintTime        time.Time
	compStr              string
	tmpStart             time.Time
	instantRateCall      float64
	printThres           int
}

//Setup initializes the stat collector
func (stats *PerfStats) Setup(comp string) {
	stats.compStr = comp
	stats.lastPrintTime = time.Now()
	stats.printThres = 5 //seconds
}

//Start marks the start of event collection
func (stats *PerfStats) Start() {
	stats.tmpStart = time.Now()
}

//End marks the end of one round of stat collection. events is number of events processed since start
func (stats *PerfStats) End(events int) {
	elapsed := time.Since(stats.tmpStart)
	stats.elapsedTime += elapsed
	stats.eventCount += int64(events)
	stats.instantRateCall = float64(events) * float64(time.Second) / float64(elapsed)
}

//Print displays the stats
func (stats *PerfStats) Print() {
	if time.Since(stats.lastPrintTime) > time.Duration(stats.printThres)*time.Second {
		overallRate := float64(stats.eventCount) * float64(time.Second) / float64(stats.elapsedTime)
		instantRate := float64(stats.eventCount-stats.lastPrintEventCount) * float64(time.Second) / float64(stats.elapsedTime-stats.lastPrintElapsedTime)
		pkgLogger.Infof("%s: Total: %d Overall:%f, Instant(print):%f, Instant(call):%f",
			stats.compStr, stats.eventCount, overallRate, instantRate, stats.instantRateCall)
		stats.lastPrintEventCount = stats.eventCount
		stats.lastPrintElapsedTime = stats.elapsedTime
		stats.lastPrintTime = time.Now()
	}
}

func (stats *PerfStats) Status() map[string]interface{} {
	overallRate := float64(0)
	if float64(stats.elapsedTime) > 0 {
		overallRate = float64(stats.eventCount) * float64(time.Second) / float64(stats.elapsedTime)
	}
	return map[string]interface{}{
		"total-events": stats.eventCount,
		"overall-rate": overallRate,
	}
}

//Copy copies the exported fields from src to dest
//Used for copying the default transport
func Copy(dst, src interface{}) {
	srcV := reflect.ValueOf(src)
	dstV := reflect.ValueOf(dst)

	// First src and dst must be pointers, so that dst can be assignable.
	if srcV.Kind() != reflect.Ptr {
		panic("Copy: src must be a pointer")
	}
	if dstV.Kind() != reflect.Ptr {
		panic("Copy: dst must be a pointer")
	}
	srcV = srcV.Elem()
	dstV = dstV.Elem()

	// Then src must be assignable to dst and both must be structs (but this is
	// already guaranteed).
	srcT := srcV.Type()
	dstT := dstV.Type()
	if !srcT.AssignableTo(dstT) {
		panic("Copy not assignable to")
	}
	if srcT.Kind() != reflect.Struct || dstT.Kind() != reflect.Struct {
		panic("Copy are not structs")
	}

	// Finally, copy all exported fields.  Since the types are the same, we
	// have no problems and we only have to ignore unexported fields.
	for i := 0; i < srcV.NumField(); i++ {
		sf := dstT.Field(i)
		if sf.PkgPath != "" {
			// Unexported field.
			continue
		}
		dstV.Field(i).Set(srcV.Field(i))
	}
}

// GetIPFromReq gets ip address from request
func GetIPFromReq(req *http.Request) string {
	addresses := strings.Split(req.Header.Get("X-Forwarded-For"), ",")
	if addresses[0] == "" {
		splits := strings.Split(req.RemoteAddr, ":")
		pkgLogger.Debugf("%#v", req)
		return strings.Join(splits[:len(splits)-1], ":") // When there is no load-balancer
	}

	return strings.Replace(addresses[0], " ", "", -1)
}

func ContainsString(slice []string, str string) bool {
	for _, s := range slice {
		if s == str {
			return true
		}
	}
	return false
}

func equal(expected, actual interface{}) bool {
	if expected == nil || actual == nil {
		return expected == actual
	}
	return reflect.DeepEqual(expected, actual)
}

// Contains returns true if an element is present in a iteratee.
// https://github.com/thoas/go-funk
func Contains(in interface{}, elem interface{}) bool {
	inValue := reflect.ValueOf(in)
	elemValue := reflect.ValueOf(elem)
	inType := inValue.Type()

	switch inType.Kind() {
	case reflect.String:
		return strings.Contains(inValue.String(), elemValue.String())
	case reflect.Map:
		for _, key := range inValue.MapKeys() {
			if equal(key.Interface(), elem) {
				return true
			}
		}
	case reflect.Slice, reflect.Array:
		for i := 0; i < inValue.Len(); i++ {
			if equal(inValue.Index(i).Interface(), elem) {
				return true
			}
		}
	default:
		panic(fmt.Errorf("Type %s is not supported by Contains, supported types are String, Map, Slice, Array", inType.String()))
	}

	return false
}

// IncrementMapByKey starts with 1 and increments the counter of a key
func IncrementMapByKey(m map[string]int, key string, increment int) {
	_, found := m[key]
	if found {
		m[key] = m[key] + increment
	} else {
		m[key] = increment
	}
}

// Returns chronological timestamp of the event using the formula
// timestamp = receivedAt - (sentAt - originalTimestamp)
func GetChronologicalTimeStamp(receivedAt, sentAt, originalTimestamp time.Time) time.Time {
	return receivedAt.Add(-sentAt.Sub(originalTimestamp))
}

func StringKeys(input interface{}) []string {
	keys := funk.Keys(input)
	stringKeys := keys.([]string)
	return stringKeys
}

func MapStringKeys(input map[string]interface{}) []string {
	keys := make([]string, 0, len(input))
	for k := range input {
		keys = append(keys, k)
	}
	return keys
}

func TruncateStr(str string, limit int) string {
	if len(str) > limit {
		str = str[:limit]
	}
	return str
}

// TailTruncateStr returns the last `count` digits of a string
func TailTruncateStr(str string, count int) string {
	if len(str) > count {
		str = str[len(str)-count:]
	}
	return str
}

func SortedMapKeys(input interface{}) []string {
	inValue := reflect.ValueOf(input)
	mapKeys := inValue.MapKeys()
	keys := make([]string, 0, len(mapKeys))
	for _, key := range mapKeys {
		keys = append(keys, key.String())
	}
	sort.Strings(keys)
	return keys
}

func SortedStructSliceValues(input interface{}, filedName string) []string {
	items := reflect.ValueOf(input)
	var keys []string
	if items.Kind() == reflect.Slice {
		for i := 0; i < items.Len(); i++ {
			item := items.Index(i)
			if item.Kind() == reflect.Struct {
				v := reflect.Indirect(item)
				for j := 0; j < v.NumField(); j++ {
					if v.Type().Field(j).Name == "Name" {
						keys = append(keys, v.Field(j).String())
					}
				}
			}
		}
	}
	sort.Strings(keys)
	return keys
}

func bToMb(b uint64) uint64 {
	return b / 1024 / 1024
}

func ReplaceMultiRegex(str string, expList map[string]string) (string, error) {
	replacedStr := str
	for regex, substitute := range expList {
		exp, err := regexp.Compile(regex)
		if err != nil {
			return "", err
		}
		replacedStr = exp.ReplaceAllString(replacedStr, substitute)
	}
	return replacedStr, nil
}

func ConvertStringInterfaceToIntArray(interfaceT interface{}) ([]int64, error) {
	var intArr []int64
	if interfaceT == nil || (reflect.ValueOf(interfaceT).Kind() == reflect.Ptr && reflect.ValueOf(interfaceT).IsNil()) {
		return intArr, nil
	}
	typeInterface := reflect.TypeOf(interfaceT).Kind()
	if !(typeInterface != reflect.Slice) && !(typeInterface != reflect.Array) {
		return intArr, errors.New("didn't recieve array from transformer")
	}

	interfaceArray := interfaceT.([]interface{})
	for _, val := range interfaceArray {
		strVal, _ := val.(string)
		intVal, err := strconv.ParseInt(strVal, 10, 64)
		if err != nil {
			return intArr, err
		}
		intArr = append(intArr, intVal)
	}
	return intArr, nil
}

func MakeHTTPRequestWithTimeout(url string, payload io.Reader, timeout time.Duration) ([]byte, int, error) {
	req, err := http.NewRequest("POST", url, payload)
	if err != nil {
		return []byte{}, 400, err
	}

	req.Header.Set("Content-Type", "application/json")

	client := &http.Client{
		Timeout: timeout,
	}
	resp, err := client.Do(req)
	if err != nil {
		return []byte{}, 400, err
	}

	var respBody []byte
	if resp != nil && resp.Body != nil {
		respBody, _ = io.ReadAll(resp.Body)
		defer resp.Body.Close()
	}

	return respBody, resp.StatusCode, nil
}

func HTTPCallWithRetry(url string, payload []byte) ([]byte, int) {
	return HTTPCallWithRetryWithTimeout(url, payload, time.Second*150)
}

func HTTPCallWithRetryWithTimeout(url string, payload []byte, timeout time.Duration) ([]byte, int) {
	var respBody []byte
	var statusCode int
	operation := func() error {
		var fetchError error
		respBody, statusCode, fetchError = MakeHTTPRequestWithTimeout(url, bytes.NewBuffer(payload), timeout)
		return fetchError
	}

	backoffWithMaxRetry := backoff.WithMaxRetries(backoff.NewExponentialBackOff(), 3)
	err := backoff.RetryNotify(operation, backoffWithMaxRetry, func(err error, t time.Duration) {
		pkgLogger.Errorf("Failed to make call. Error: %v, retrying after %v", err, t)
	})

	if err != nil {
		pkgLogger.Error("Error sending request to the server", err)
		return respBody, statusCode
	}
	return respBody, statusCode
}

func IntArrayToString(a []int64, delim string) string {
	return strings.Trim(strings.Replace(fmt.Sprint(a), " ", delim, -1), "[]")
}

func MakeJSONArray(bytesArray [][]byte) []byte {
	joinedArray := bytes.Join(bytesArray, []byte(","))

	// insert '[' to the front
	joinedArray = append(joinedArray, 0)
	copy(joinedArray[1:], joinedArray[0:])
	joinedArray[0] = byte('[')

	// append ']'
	joinedArray = append(joinedArray, ']')
	return joinedArray
}

func SingleQuoteLiteralJoin(slice []string) string {
	var str string
	//TODO: use strings.Join() instead
	for index, key := range slice {
		if index > 0 {
			str += `, `
		}
		str += QuoteLiteral(key)
	}
	return str
}

// PrintMemUsage outputs the current, total and OS memory being used. As well as the number
// of garage collection cycles completed.
func PrintMemUsage() {
	var m runtime.MemStats
	runtime.ReadMemStats(&m)
	// For info on each, see: https://golang.org/pkg/runtime/#MemStats
	pkgLogger.Debug("#########")
	pkgLogger.Debugf("Alloc = %v MiB\n", bToMb(m.Alloc))
	pkgLogger.Debugf("\tTotalAlloc = %v MiB\n", bToMb(m.TotalAlloc))
	pkgLogger.Debugf("\tSys = %v MiB\n", bToMb(m.Sys))
	pkgLogger.Debugf("\tNumGC = %v\n", m.NumGC)
	pkgLogger.Debug("#########")
}

type BufferedWriter struct {
	File   *os.File
	Writer *bufio.Writer
}

func CreateBufferedWriter(s string) (w BufferedWriter, err error) {
	file, err := os.OpenFile(s, os.O_WRONLY|os.O_APPEND|os.O_CREATE, 0660)
	if err != nil {
		return
	}
	bufWriter := bufio.NewWriter(file)
	w = BufferedWriter{
		File:   file,
		Writer: bufWriter,
	}
	return
}

func (b BufferedWriter) Write(p []byte) (int, error) {
	return b.Writer.Write(p)
}

func (b BufferedWriter) GetFile() *os.File {
	return b.File
}

func (b BufferedWriter) Close() error {
	err := b.Writer.Flush()
	if err != nil {
		return err
	}
	return b.File.Close()
}

type GZipWriter struct {
	File      *os.File
	GzWriter  *gzip.Writer
	BufWriter *bufio.Writer
}

func CreateGZ(s string) (w GZipWriter, err error) {
	file, err := os.OpenFile(s, os.O_WRONLY|os.O_APPEND|os.O_CREATE, 0660)
	if err != nil {
		return
	}
	gzWriter := gzip.NewWriter(file)
	bufWriter := bufio.NewWriter(gzWriter)
	w = GZipWriter{
		File:      file,
		GzWriter:  gzWriter,
		BufWriter: bufWriter,
	}
	return
}

func (w GZipWriter) WriteGZ(s string) error {
	count, err := w.BufWriter.WriteString(s)
	if err != nil {
		pkgLogger.Errorf(`[GZWriter]: Error writing string of length %d by GZipWriter.WriteGZ. Bytes written: %d. Error: %v`, len(s), count, err)
	}
	return err
}

func (w GZipWriter) Write(b []byte) (count int, err error) {
	count, err = w.BufWriter.Write(b)
	if err != nil {
		pkgLogger.Errorf(`[GZWriter]: Error writing bytes of length %d by GZipWriter.Write. Bytes written: %d. Error: %v`, len(b), count, err)
	}
	return
}

func (w GZipWriter) WriteRow(row []interface{}) error {
	return errors.New("not implemented")
}

func (w GZipWriter) Close() error {
	return w.CloseGZ()
}

func (w GZipWriter) GetLoadFile() *os.File {
	return w.File
}

func (w GZipWriter) CloseGZ() error {
	err := w.BufWriter.Flush()
	if err != nil {
		pkgLogger.Errorf(`[GZWriter]: Error flushing GZipWriter.BufWriter : %v`, err)
	}
	err = w.GzWriter.Close()
	if err != nil {
		pkgLogger.Errorf(`[GZWriter]: Error closing GZipWriter : %v`, err)
	}
	err = w.File.Close()
	if err != nil {
		if pathErr, ok := err.(*os.PathError); ok && pathErr.Err == os.ErrClosed {
			err = nil
		} else {
			pkgLogger.Errorf(`[GZWriter]: Error closing GZipWriter File %s: %v`, w.File.Name(), err)
		}
	}
	return err
}

func GetMacAddress() string {
	//----------------------
	// Get the local machine IP address
	// https://www.socketloop.com/tutorials/golang-how-do-I-get-the-local-ip-non-loopback-address
	//----------------------

	addrs, err := net.InterfaceAddrs()
	if err != nil {
		return ""
	}

	var currentIP, currentNetworkHardwareName string
	for _, address := range addrs {
		// check the address type and if it is not a loopback then that's the current ip
		if ipnet, ok := address.(*net.IPNet); ok && !ipnet.IP.IsLoopback() {
			if ipnet.IP.To4() != nil {
				currentIP = ipnet.IP.String()
			}
		}
	}

	// get all the system's or local machine's network interfaces
	interfaces, _ := net.Interfaces()
	for _, interf := range interfaces {
		if addrs, err := interf.Addrs(); err == nil {
			for _, addr := range addrs {
				// only interested in the name with current IP address
				if strings.Contains(addr.String(), currentIP) {
					currentNetworkHardwareName = interf.Name
				}
			}
		}
	}

	// extract the hardware information base on the interface name captured above
	netInterface, err := net.InterfaceByName(currentNetworkHardwareName)
	if err != nil {
		return ""
	}

	macAddress := netInterface.HardwareAddr

	return macAddress.String()
}

func KeepProcessAlive() {
	var ch chan int
	<-ch
}

// GetOutboundIP returns preferred outbound ip of this machine
// https://stackoverflow.com/a/37382208
func GetOutboundIP() (net.IP, error) {
	conn, err := net.Dial("udp", "8.8.8.8:80")
	if err != nil {
		return nil, err
	}
	defer conn.Close()

	localAddr := conn.LocalAddr().(*net.UDPAddr)

	return localAddr.IP, nil
}

/*
RunWithTimeout runs provided function f until provided timeout d.
If the timeout is reached, onTimeout callback will be called.
*/
func RunWithTimeout(f func(), onTimeout func(), d time.Duration) {
	c := make(chan struct{})
	go func() {
		defer close(c)
		f()
	}()

	select {
	case <-c:
	case <-time.After(d):
		onTimeout()
	}
}

/*
RWCConfig config for RunWithConcurrency
factor: number of concurrent job
jobs:  range of jobs you need to provide
runJob: caller function for the concurrent job
*/
type RWCJob interface{}

type RWCConfig struct {
	Factor int
	Jobs   *[]RWCJob
	Run    func(RWCJob interface{})
}

/*
RunWithConcurrency runs provided function f with concurrency provided by the factor factor.
*/
func RunWithConcurrency(config *RWCConfig) {
	var wg sync.WaitGroup

	concurrencyChan := make(chan struct{}, config.Factor)
	for _, job := range *config.Jobs {
		wg.Add(1)
		concurrencyChan <- struct{}{}
		runJob := job
		go func() {
			defer func() {
				<-concurrencyChan
				wg.Done()
			}()
			config.Run(runJob)
		}()
	}
	wg.Wait()
}

/*
IsValidUUID will check if provided string is a valid UUID
*/
func IsValidUUID(uuid string) bool {
	r := regexp.MustCompile("^[a-fA-F0-9]{8}-[a-fA-F0-9]{4}-4[a-fA-F0-9]{3}-[8|9|aA|bB][a-fA-F0-9]{3}-[a-fA-F0-9]{12}$")
	return r.MatchString(uuid)
}

func HasAWSKeysInConfig(config interface{}) bool {
	configMap := config.(map[string]interface{})
	if configMap["accessKeyID"] == nil || configMap["accessKey"] == nil {
		return false
	}
	if configMap["accessKeyID"].(string) == "" || configMap["accessKey"].(string) == "" {
		return false
	}
	return true
}

func HasAWSRegionInConfig(config interface{}) bool {
	configMap := config.(map[string]interface{})
	if configMap["region"] == nil || configMap["region"].(string) == "" {
		return false
	}
	return true
}

func GetRudderObjectStorageAccessKeys() (accessKeyID, accessKey string) {
	return config.GetEnv("RUDDER_AWS_S3_COPY_USER_ACCESS_KEY_ID", ""), config.GetEnv("RUDDER_AWS_S3_COPY_USER_ACCESS_KEY", "")
}

func GetRudderObjectStoragePrefix() (prefix string) {
	return config.GetEnv("RUDDER_WAREHOUSE_BUCKET_PREFIX", config.GetNamespaceIdentifier())
}

func GetRudderObjectStorageConfig(prefixOverride string) (storageConfig map[string]interface{}) {
	// TODO: add error log if s3 keys are not available
	storageConfig = make(map[string]interface{})
	storageConfig["bucketName"] = config.GetEnv("RUDDER_WAREHOUSE_BUCKET", "rudder-warehouse-storage")
	storageConfig["accessKeyID"] = config.GetEnv("RUDDER_AWS_S3_COPY_USER_ACCESS_KEY_ID", "")
	storageConfig["accessKey"] = config.GetEnv("RUDDER_AWS_S3_COPY_USER_ACCESS_KEY", "")
	storageConfig["enableSSE"] = config.GetEnvAsBool("RUDDER_WAREHOUSE_BUCKET_SSE", true)
	// set prefix from override for shared slave type nodes
	if prefixOverride != "" {
		storageConfig["prefix"] = prefixOverride
	} else {
		storageConfig["prefix"] = config.GetEnv("RUDDER_WAREHOUSE_BUCKET_PREFIX", config.GetNamespaceIdentifier())
	}
	return
}

func IsConfiguredToUseRudderObjectStorage(storageConfig map[string]interface{}) bool {
	if boolInterface, ok := storageConfig["useRudderStorage"]; ok {
		if b, ok := boolInterface.(bool); ok {
			return b
		}
	}
	return false
}

type ObjectStorageOptsT struct {
	Provider                    string
	Config                      interface{}
	UseRudderStorage            bool
	RudderStoragePrefixOverride string
}

func GetObjectStorageConfig(opts ObjectStorageOptsT) map[string]interface{} {
	objectStorageConfigMap := opts.Config.(map[string]interface{})
	if opts.UseRudderStorage {
		return GetRudderObjectStorageConfig(opts.RudderStoragePrefixOverride)
	}
	if opts.Provider == "S3" && !HasAWSKeysInConfig(opts.Config) {
		clonedObjectStorageConfig := make(map[string]interface{})
		for k, v := range objectStorageConfigMap {
			clonedObjectStorageConfig[k] = v
		}
		clonedObjectStorageConfig["accessKeyID"] = config.GetEnv("RUDDER_AWS_S3_COPY_USER_ACCESS_KEY_ID", "")
		clonedObjectStorageConfig["accessKey"] = config.GetEnv("RUDDER_AWS_S3_COPY_USER_ACCESS_KEY", "")
		return clonedObjectStorageConfig
	}
	return objectStorageConfigMap

}

func GetSpacesLocation(location string) (region string) {
	r, _ := regexp.Compile("\\.*.*\\.digitaloceanspaces\\.com")
	subLocation := r.FindString(location)
	regionTokens := strings.Split(subLocation, ".")
	if len(regionTokens) == 3 {
		region = regionTokens[0]
	}
	return region
}

//GetNodeID returns the nodeId of the current node
func GetNodeID() string {
	nodeID := config.GetRequiredEnv("INSTANCE_ID")
	return nodeID
}

//MakeRetryablePostRequest is Util function to make a post request.
func MakeRetryablePostRequest(url string, endpoint string, data interface{}) (response []byte, statusCode int, err error) {
	backendURL := fmt.Sprintf("%s%s", url, endpoint)
	dataJSON, err := json.Marshal(data)

	resp, err := retryablehttp.Post(backendURL, "application/json", dataJSON)

	if err != nil {
		return nil, -1, err
	}

	body, err := io.ReadAll(resp.Body)
	defer resp.Body.Close()

	pkgLogger.Debugf("Post request: Successful %s", string(body))
	return body, resp.StatusCode, nil
}

//GetMD5UUID hashes the given string into md5 and returns it as auuid
func GetMD5UUID(str string) (uuid.UUID, error) {
	md5Sum := md5.Sum([]byte(str))
	u, err := uuid.FromBytes(md5Sum[:])
	u.SetVersion(uuid.V4)
	u.SetVariant(uuid.VariantRFC4122)
	return u, err
}

// GetParsedTimestamp returns the parsed timestamp
func GetParsedTimestamp(input interface{}) (time.Time, bool) {
	var parsedTimestamp time.Time
	var valid bool
	if timestampStr, typecasted := input.(string); typecasted {
		var err error
		parsedTimestamp, err = dateparse.ParseAny(timestampStr)
		if err == nil {
			valid = true
		}
	}
	return parsedTimestamp, valid
}

func isValidTag(s string) bool {
	if s == "" {
		return false
	}
	for _, c := range s {
		switch {
		case strings.ContainsRune("!#$%&()*+-./:<=>?@[]^_{|}~ ", c):
			// Backslash and quote chars are reserved, but
			// otherwise any punctuation chars are allowed
			// in a tag name.
		case !unicode.IsLetter(c) && !unicode.IsDigit(c):
			return false
		}
	}
	return true
}

func parseTag(tag string) (string, string) {
	if idx := strings.Index(tag, ","); idx != -1 {
		return tag[:idx], tag[idx+1:]
	}
	return tag, ""
}

//GetMandatoryJSONFieldNames returns all the json field names defined against the json tag for each field.
func GetMandatoryJSONFieldNames(st interface{}) []string {
	v := reflect.TypeOf(st)
	mandatoryJSONFieldNames := make([]string, 0, v.NumField())
	for i := 0; i < v.NumField(); i++ {
		jsonTag, ok := v.Field(i).Tag.Lookup("json")
		if !ok {
			continue
		}
		name, tags := parseTag(jsonTag)
		if !strings.Contains(tags, "optional") {
			if !isValidTag(name) {
				name = v.Field(i).Name
			}
			mandatoryJSONFieldNames = append(mandatoryJSONFieldNames, name)
		}
	}
	return mandatoryJSONFieldNames
}

func MinInt(a, b int) int {
	if a <= b {
		return a
	}
	return b
}

//GetTagName gets the tag name using a uuid and name
func GetTagName(id string, names ...string) string {
	var truncatedNames string
	for _, name := range names {
		name = strings.ReplaceAll(name, ":", "-")
		truncatedNames += TruncateStr(name, 15) + "_"
	}
	return truncatedNames + TailTruncateStr(id, 6)
}

//UpdateJSONWithNewKeyVal enhances the json passed with key, val
func UpdateJSONWithNewKeyVal(params []byte, key string, val interface{}) []byte {
	updatedParams, err := sjson.SetBytes(params, key, val)
	if err != nil {
		return params
	}

	return updatedParams
}

func ConcatErrors(givenErrors []error) error {
	var errorsToJoin []error
	for _, err := range givenErrors {
		if err == nil {
			pkgLogger.Errorf("%v", string(debug.Stack()))
			continue
		}
		errorsToJoin = append(errorsToJoin, err)
	}
	return multierror.Join(errorsToJoin)
}

func isWarehouseMasterEnabled() bool {
	warehouseMode := config.GetString("Warehouse.mode", "embedded")
	return warehouseMode == config.EmbeddedMode ||
		warehouseMode == config.PooledWHSlaveMode
}

func GetWarehouseURL() (url string) {
	if isWarehouseMasterEnabled() {
		url = fmt.Sprintf(`http://localhost:%d`, config.GetInt("Warehouse.webPort", 8082))
	} else {
		url = config.GetEnv("WAREHOUSE_URL", "http://localhost:8082")
	}
	return
}

func WithBugsnag(fn func() error) func() error {
	return func() error {
		ctx := bugsnag.StartSession(context.Background())
		defer func() {
			if r := recover(); r != nil {
				defer bugsnag.AutoNotify(ctx, bugsnag.SeverityError, bugsnag.MetaData{
					"GoRoutines": {
						"Number": runtime.NumGoroutine(),
					}})

				RecordAppError(fmt.Errorf("%v", r))
				panic(r)
			}
		}()
		return fn()
	}
}

func GetStringifiedData(data interface{}) string {
	if data == nil {
		return ""
	}
	switch d := data.(type) {
	case string:
		return d
	default:
		dataBytes, err := json.Marshal(d)
		if err != nil {
			return fmt.Sprint(d)
		}
		return string(dataBytes)
	}
}

// MergeMaps merging with one level of nesting.
func MergeMaps(maps ...map[string]interface{}) map[string]interface{} {
	result := make(map[string]interface{})
	for _, m := range maps {
		for k, v := range m {
			result[k] = v
		}
	}
	return result
}<|MERGE_RESOLUTION|>--- conflicted
+++ resolved
@@ -24,11 +24,8 @@
 	"sort"
 	"strconv"
 	"strings"
-<<<<<<< HEAD
 	"sync"
-=======
 	"syscall"
->>>>>>> 3d6ebb8d
 	"time"
 	"unicode"
 
