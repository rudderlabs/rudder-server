--- conflicted
+++ resolved
@@ -4,12 +4,9 @@
 	"archive/zip"
 	"bufio"
 	"compress/gzip"
-<<<<<<< HEAD
+	"crypto/md5"
 	"database/sql"
-=======
-	"crypto/md5"
 	"encoding/hex"
->>>>>>> 2b18be31
 	"encoding/json"
 	"fmt"
 	"io"
@@ -605,6 +602,7 @@
 	if err != nil {
 		panic(err)
 	}
+	defer dbHandle.Close()
 
 	err = dbHandle.Ping()
 	if err != nil {
