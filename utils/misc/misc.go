--- conflicted
+++ resolved
@@ -880,15 +880,14 @@
 	return mandatoryJSONFieldNames
 }
 
-<<<<<<< HEAD
 func MinInt(a, b int) int {
 	if a <= b {
 		return a
 	}
 	return b
-=======
+}
+
 //GetTagName gets the tag name using a uuid and name
 func GetTagName(id string, name string) string {
 	return TruncateStr(name, 15) + "_" + TailTruncateStr(id, 6)
->>>>>>> 99ede57c
 }