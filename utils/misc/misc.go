package misc

import (
	"archive/zip"
	"bufio"
	"bytes"
	"compress/gzip"
	"crypto/md5"
	"database/sql"
	"encoding/hex"
	"encoding/json"
	"fmt"
	"hash/fnv"
	"io"
	"io/ioutil"
	"net"
	"net/http"
	"os"
	"path/filepath"
	"reflect"
	"regexp"
	"runtime"
	"sort"
	"strings"

	//"runtime/debug"
	"time"

	"github.com/hashicorp/go-retryablehttp"
	"github.com/rudderlabs/rudder-server/config"
	"github.com/rudderlabs/rudder-server/utils/logger"
	"github.com/thoas/go-funk"
)

var AppStartTime int64

const (
	// RFC3339Milli with milli sec precision
	RFC3339Milli = "2006-01-02T15:04:05.000Z07:00"
	//This is integer representation of Postgres version.
	//For ex, integer representation of version 9.6.3 is 90603
	//Minimum postgres version needed for rudder server is 10
	minPostgresVersion = 100000
)

// ErrorStoreT : DS to store the app errors
type ErrorStoreT struct {
	Errors []RudderError
}

//RudderError : to store rudder error
type RudderError struct {
	StartTime         int64
	CrashTime         int64
	ReadableStartTime string
	ReadableCrashTime string
	Message           string
	StackTrace        string
	Code              int
}

func getErrorStore() (ErrorStoreT, error) {
	var errorStore ErrorStoreT
	errorStorePath := config.GetString("recovery.errorStorePath", "/tmp/error_store.json")
	data, err := ioutil.ReadFile(errorStorePath)
	if os.IsNotExist(err) {
		defaultErrorStoreJSON := "{\"Errors\":[]}"
		data = []byte(defaultErrorStoreJSON)
	} else if err != nil {
		logger.Fatal("Failed to get ErrorStore", err)
		return errorStore, err
	}

	err = json.Unmarshal(data, &errorStore)

	if err != nil {
		logger.Fatal("Failed to unmarshall ErrorStore to json", err)
		return errorStore, err
	}

	return errorStore, nil
}

func saveErrorStore(errorStore ErrorStoreT) {
	errorStoreJSON, err := json.MarshalIndent(&errorStore, "", " ")
	if err != nil {
		logger.Fatal("failed to marshal errorStore", errorStore)
		return
	}
	errorStorePath := config.GetString("recovery.errorStorePath", "/tmp/error_store.json")
	err = ioutil.WriteFile(errorStorePath, errorStoreJSON, 0644)
	if err != nil {
		logger.Fatal("failed to write to errorStore")
	}
}

//RecordAppError appends the error occured to error_store.json
func RecordAppError(err error) {
	if err == nil {
		return
	}

	if AppStartTime == 0 {
		return
	}

	byteArr := make([]byte, 2048) // adjust buffer size to be larger than expected stack
	n := runtime.Stack(byteArr, false)
	stackTrace := string(byteArr[:n])

	errorStore, localErr := getErrorStore()
	if localErr != nil || errorStore.Errors == nil {
		return
	}

	crashTime := time.Now().Unix()

	//TODO Code is hardcoded now. When we introduce rudder error codes, we can use them.
	errorStore.Errors = append(errorStore.Errors,
		RudderError{
			StartTime:         AppStartTime,
			CrashTime:         crashTime,
			ReadableStartTime: fmt.Sprint(time.Unix(AppStartTime, 0)),
			ReadableCrashTime: fmt.Sprint(time.Unix(crashTime, 0)),
			Message:           err.Error(),
			StackTrace:        stackTrace,
			Code:              101,
		})
	saveErrorStore(errorStore)
}

func AssertErrorIfDev(err error) {

	goEnv := os.Getenv("GO_ENV")
	if goEnv == "production" {
		logger.Error(err.Error())
		return
	}

	if err != nil {
		panic(err)
	}
}

func GetHash(s string) int {
	h := fnv.New32a()
	h.Write([]byte(s))
	return int(h.Sum32())
}

//GetMD5Hash returns EncodeToString(md5 hash of the input string)
func GetMD5Hash(input string) string {
	hash := md5.Sum([]byte(input))
	return hex.EncodeToString(hash[:])
}

//GetRudderEventMap returns the event structure from the client payload
func GetRudderEventMap(rudderEvent interface{}) (map[string]interface{}, bool) {

	rudderEventMap, ok := rudderEvent.(map[string]interface{})
	if !ok {
		return nil, false
	}
	return rudderEventMap, true
}

//GetRudderEventVal returns the value corresponding to the key in the message structure
func GetRudderEventVal(key string, rudderEvent interface{}) (interface{}, bool) {

	rudderEventMap, ok := GetRudderEventMap(rudderEvent)
	if !ok {
		return nil, false
	}
	rudderVal, ok := rudderEventMap[key]
	if !ok {
		return nil, false
	}
	return rudderVal, true
}

//ParseRudderEventBatch looks for the batch structure inside event
func ParseRudderEventBatch(eventPayload json.RawMessage) ([]interface{}, bool) {
	var eventListJSON map[string]interface{}
	err := json.Unmarshal(eventPayload, &eventListJSON)
	if err != nil {
		logger.Debug("json parsing of event payload failed ", string(eventPayload))
		return nil, false
	}
	_, ok := eventListJSON["batch"]
	if !ok {
		logger.Debug("error retrieving value for batch key ", string(eventPayload))
		return nil, false
	}
	eventListJSONBatchType, ok := eventListJSON["batch"].([]interface{})
	if !ok {
		logger.Error("error casting batch value to list of maps ", string(eventPayload))
		return nil, false
	}
	return eventListJSONBatchType, true
}

//GetAnonymousID return the UserID from the object
func GetAnonymousID(event interface{}) (string, bool) {
	userID, ok := GetRudderEventVal("anonymousId", event)
	if !ok {
		return "", false
	}
	userIDStr, ok := userID.(string)
	return userIDStr, true
}

// ZipFiles compresses files[] into zip at filename
func ZipFiles(filename string, files []string) error {

	newZipFile, err := os.Create(filename)
	if err != nil {
		return err
	}
	defer newZipFile.Close()

	zipWriter := zip.NewWriter(newZipFile)
	defer zipWriter.Close()

	// Add files to zip
	for _, file := range files {
		if err = AddFileToZip(zipWriter, file); err != nil {
			return err
		}
	}
	return nil
}

// AddFileToZip adds file to zip including size header stats
func AddFileToZip(zipWriter *zip.Writer, filename string) error {

	fileToZip, err := os.Open(filename)
	if err != nil {
		return err
	}
	defer fileToZip.Close()

	// Get the file information
	info, err := fileToZip.Stat()
	if err != nil {
		panic(err)
	}

	header, err := zip.FileInfoHeader(info)
	if err != nil {
		panic(err)
	}

	// Using FileInfoHeader() above only uses the basename of the file. If we want
	// to preserve the folder structure we can overwrite this with the full path.
	// uncomment this line to preserve folder structure
	// header.Name = filename

	// Change to deflate to gain better compression
	// see http://golang.org/pkg/archive/zip/#pkg-constants
	header.Method = zip.Deflate

	writer, err := zipWriter.CreateHeader(header)
	if err != nil {
		panic(err)
	}
	_, err = io.Copy(writer, fileToZip)
	return err
}

// UnZipSingleFile unzips zip containing single file into ouputfile path passed
func UnZipSingleFile(outputfile string, filename string) {
	r, err := zip.OpenReader(filename)
	if err != nil {
		panic(err)
	}
	defer r.Close()
	inputfile := r.File[0]
	// Make File
	err = os.MkdirAll(filepath.Dir(outputfile), os.ModePerm)
	outFile, err := os.OpenFile(outputfile, os.O_WRONLY|os.O_CREATE|os.O_TRUNC, inputfile.Mode())
	if err != nil {
		panic(err)
	}
	rc, err := inputfile.Open()
	_, err = io.Copy(outFile, rc)
	outFile.Close()
	rc.Close()
}

func RemoveFilePaths(filepaths ...string) {
	for _, filepath := range filepaths {
		err := os.Remove(filepath)
		if err != nil {
			logger.Error(err)
		}
	}
}

// ReadLines reads a whole file into memory
// and returns a slice of its lines.
func ReadLines(path string) ([]string, error) {
	file, err := os.Open(path)
	if err != nil {
		return nil, err
	}
	defer file.Close()

	var lines []string
	scanner := bufio.NewScanner(file)
	for scanner.Scan() {
		lines = append(lines, scanner.Text())
	}
	return lines, scanner.Err()
}

// CreateTMPDIR creates tmp dir at path configured via RUDDER_TMPDIR env var
func CreateTMPDIR() (string, error) {
	tmpdirPath := strings.TrimSuffix(config.GetEnv("RUDDER_TMPDIR", ""), "/")
	// second chance: fallback to /tmp if this folder exists
	if tmpdirPath == "" {
		fallbackPath := "/tmp"
		_, err := os.Stat(fallbackPath)
		if err == nil {
			tmpdirPath = fallbackPath
			logger.Infof("RUDDER_TMPDIR not found, falling back to %v\n", fallbackPath)
		}
	}
	if tmpdirPath == "" {
		return os.UserHomeDir()
	}
	return tmpdirPath, nil
}

//PerfStats is the class for managing performance stats. Not multi-threaded safe now
type PerfStats struct {
	eventCount           int64
	elapsedTime          time.Duration
	lastPrintEventCount  int64
	lastPrintElapsedTime time.Duration
	lastPrintTime        time.Time
	compStr              string
	tmpStart             time.Time
	instantRateCall      float64
	printThres           int
}

//Setup initializes the stat collector
func (stats *PerfStats) Setup(comp string) {
	stats.compStr = comp
	stats.lastPrintTime = time.Now()
	stats.printThres = 5 //seconds
}

//Start marks the start of event collection
func (stats *PerfStats) Start() {
	stats.tmpStart = time.Now()
}

//End marks the end of one round of stat collection. events is number of events processed since start
func (stats *PerfStats) End(events int) {
	elapsed := time.Since(stats.tmpStart)
	stats.elapsedTime += elapsed
	stats.eventCount += int64(events)
	stats.instantRateCall = float64(events) * float64(time.Second) / float64(elapsed)
}

//Print displays the stats
func (stats *PerfStats) Print() {
	if time.Since(stats.lastPrintTime) > time.Duration(stats.printThres)*time.Second {
		overallRate := float64(stats.eventCount) * float64(time.Second) / float64(stats.elapsedTime)
		instantRate := float64(stats.eventCount-stats.lastPrintEventCount) * float64(time.Second) / float64(stats.elapsedTime-stats.lastPrintElapsedTime)
		logger.Infof("%s: Total: %d Overall:%f, Instant(print):%f, Instant(call):%f",
			stats.compStr, stats.eventCount, overallRate, instantRate, stats.instantRateCall)
		stats.lastPrintEventCount = stats.eventCount
		stats.lastPrintElapsedTime = stats.elapsedTime
		stats.lastPrintTime = time.Now()
	}
}

//Copy copies the exported fields from src to dest
//Used for copying the default transport
func Copy(dst, src interface{}) {
	srcV := reflect.ValueOf(src)
	dstV := reflect.ValueOf(dst)

	// First src and dst must be pointers, so that dst can be assignable.
	if srcV.Kind() != reflect.Ptr {
		panic("Copy: src must be a pointer")
	}
	if dstV.Kind() != reflect.Ptr {
		panic("Copy: dst must be a pointer")
	}
	srcV = srcV.Elem()
	dstV = dstV.Elem()

	// Then src must be assignable to dst and both must be structs (but this is
	// already guaranteed).
	srcT := srcV.Type()
	dstT := dstV.Type()
	if !srcT.AssignableTo(dstT) {
		panic("Copy not assignable to")
	}
	if srcT.Kind() != reflect.Struct || dstT.Kind() != reflect.Struct {
		panic("Copy are not structs")
	}

	// Finally, copy all exported fields.  Since the types are the same, we
	// have no problems and we only have to ignore unexported fields.
	for i := 0; i < srcV.NumField(); i++ {
		sf := dstT.Field(i)
		if sf.PkgPath != "" {
			// Unexported field.
			continue
		}
		dstV.Field(i).Set(srcV.Field(i))
	}
}

// GetIPFromReq gets ip address from request
func GetIPFromReq(req *http.Request) string {
	addresses := strings.Split(req.Header.Get("X-Forwarded-For"), ",")
	if addresses[0] == "" {
		return req.RemoteAddr // When there is no load-balancer
	}

	return strings.Replace(addresses[0], " ", "", -1)
}

func ContainsString(slice []string, str string) bool {
	for _, s := range slice {
		if s == str {
			return true
		}
	}
	return false
}

func equal(expected, actual interface{}) bool {
	if expected == nil || actual == nil {
		return expected == actual
	}
	return reflect.DeepEqual(expected, actual)
}

// Contains returns true if an element is present in a iteratee.
// https://github.com/thoas/go-funk
func Contains(in interface{}, elem interface{}) bool {
	inValue := reflect.ValueOf(in)
	elemValue := reflect.ValueOf(elem)
	inType := inValue.Type()

	switch inType.Kind() {
	case reflect.String:
		return strings.Contains(inValue.String(), elemValue.String())
	case reflect.Map:
		for _, key := range inValue.MapKeys() {
			if equal(key.Interface(), elem) {
				return true
			}
		}
	case reflect.Slice, reflect.Array:
		for i := 0; i < inValue.Len(); i++ {
			if equal(inValue.Index(i).Interface(), elem) {
				return true
			}
		}
	default:
		panic(fmt.Errorf("Type %s is not supported by Contains, supported types are String, Map, Slice, Array", inType.String()))
	}

	return false
}

// IncrementMapByKey starts with 1 and increments the counter of a key
func IncrementMapByKey(m map[string]int, key string, increment int) {
	_, found := m[key]
	if found {
		m[key] = m[key] + increment
	} else {
		m[key] = increment
	}
}

// Returns chronological timestamp of the event using the formula
// timestamp = receivedAt - (sentAt - originalTimestamp)
func GetChronologicalTimeStamp(receivedAt, sentAt, originalTimestamp time.Time) time.Time {
	return receivedAt.Add(-sentAt.Sub(originalTimestamp))
}

func StringKeys(input interface{}) []string {
	keys := funk.Keys(input)
	stringKeys := keys.([]string)
	return stringKeys
}

func MapStringKeys(input map[string]interface{}) []string {
	keys := make([]string, 0, len(input))
	for k := range input {
		keys = append(keys, k)
	}
	return keys
}

func TruncateStr(str string, limit int) string {
	if len(str) > limit {
		str = str[:limit]
	}
	return str
}

func SortedMapKeys(input interface{}) []string {
	inValue := reflect.ValueOf(input)
	mapKeys := inValue.MapKeys()
	keys := make([]string, 0, len(mapKeys))
	for _, key := range mapKeys {
		keys = append(keys, key.String())
	}
	sort.Strings(keys)
	return keys
}

func SortedStructSliceValues(input interface{}, filedName string) []string {
	items := reflect.ValueOf(input)
	var keys []string
	if items.Kind() == reflect.Slice {
		for i := 0; i < items.Len(); i++ {
			item := items.Index(i)
			if item.Kind() == reflect.Struct {
				v := reflect.Indirect(item)
				for j := 0; j < v.NumField(); j++ {
					if v.Type().Field(j).Name == "Name" {
						keys = append(keys, v.Field(j).String())
					}
				}
			}
		}
	}
	sort.Strings(keys)
	return keys
}

func bToMb(b uint64) uint64 {
	return b / 1024 / 1024
}

func ReplaceMultiRegex(str string, expList map[string]string) (string, error) {
	replacedStr := str
	for regex, substitute := range expList {
		exp, err := regexp.Compile(regex)
		if err != nil {
			return "", err
		}
		replacedStr = exp.ReplaceAllString(replacedStr, substitute)
	}
	return replacedStr, nil
}

func IntArrayToString(a []int64, delim string) string {
	return strings.Trim(strings.Replace(fmt.Sprint(a), " ", delim, -1), "[]")
}

func MakeJSONArray(bytesArray [][]byte) []byte {
	joinedArray := bytes.Join(bytesArray, []byte(","))

	// insert '[' to the front
	joinedArray = append(joinedArray, 0)
	copy(joinedArray[1:], joinedArray[0:])
	joinedArray[0] = byte('[')

	// append ']'
	joinedArray = append(joinedArray, ']')
	return joinedArray
}

// PrintMemUsage outputs the current, total and OS memory being used. As well as the number
// of garage collection cycles completed.
func PrintMemUsage() {
	var m runtime.MemStats
	runtime.ReadMemStats(&m)
	// For info on each, see: https://golang.org/pkg/runtime/#MemStats
	logger.Debug("#########")
	logger.Debugf("Alloc = %v MiB\n", bToMb(m.Alloc))
	logger.Debugf("\tTotalAlloc = %v MiB\n", bToMb(m.TotalAlloc))
	logger.Debugf("\tSys = %v MiB\n", bToMb(m.Sys))
	logger.Debugf("\tNumGC = %v\n", m.NumGC)
	logger.Debug("#########")
}

type GZipWriter struct {
	File      *os.File
	GzWriter  *gzip.Writer
	BufWriter *bufio.Writer
}

func CreateGZ(s string) (w GZipWriter, err error) {

	file, err := os.OpenFile(s, os.O_WRONLY|os.O_APPEND|os.O_CREATE, 0660)
	if err != nil {
		return
	}
	gzWriter := gzip.NewWriter(file)
	bufWriter := bufio.NewWriter(gzWriter)
	w = GZipWriter{
		File:      file,
		GzWriter:  gzWriter,
		BufWriter: bufWriter,
	}
	return
}

func (w GZipWriter) WriteGZ(s string) {
	w.BufWriter.WriteString(s)
}

func (w GZipWriter) Write(b []byte) {
	w.BufWriter.Write(b)
}

func (w GZipWriter) CloseGZ() {
	w.BufWriter.Flush()
	w.GzWriter.Close()
	w.File.Close()
}

func GetMacAddress() string {
	//----------------------
	// Get the local machine IP address
	// https://www.socketloop.com/tutorials/golang-how-do-I-get-the-local-ip-non-loopback-address
	//----------------------

	addrs, err := net.InterfaceAddrs()
	if err != nil {
		return ""
	}

	var currentIP, currentNetworkHardwareName string
	for _, address := range addrs {
		// check the address type and if it is not a loopback then that's the current ip
		if ipnet, ok := address.(*net.IPNet); ok && !ipnet.IP.IsLoopback() {
			if ipnet.IP.To4() != nil {
				currentIP = ipnet.IP.String()
			}
		}
	}

	// get all the system's or local machine's network interfaces
	interfaces, _ := net.Interfaces()
	for _, interf := range interfaces {
		if addrs, err := interf.Addrs(); err == nil {
			for _, addr := range addrs {
				// only interested in the name with current IP address
				if strings.Contains(addr.String(), currentIP) {
					currentNetworkHardwareName = interf.Name
				}
			}
		}
	}

	// extract the hardware information base on the interface name captured above
	netInterface, err := net.InterfaceByName(currentNetworkHardwareName)
	if err != nil {
		return ""
	}

	macAddress := netInterface.HardwareAddr

	return macAddress.String()
}

func KeepProcessAlive() {
	var ch chan int
	_ = <-ch
}

// GetOutboundIP returns preferred outbound ip of this machine
// https://stackoverflow.com/a/37382208
func GetOutboundIP() (net.IP, error) {
	conn, err := net.Dial("udp", "8.8.8.8:80")
	if err != nil {
		return nil, err
	}
	defer conn.Close()

	localAddr := conn.LocalAddr().(*net.UDPAddr)

	return localAddr.IP, nil
}

//IsPostgresCompatible checks the if the version of postgres is greater than minPostgresVersion
func IsPostgresCompatible(connInfo string) bool {
	dbHandle, err := sql.Open("postgres", connInfo)
	if err != nil {
		panic(err)
	}
	defer dbHandle.Close()

	err = dbHandle.Ping()
	if err != nil {
		panic(err)
	}

	var versionNum int
	err = dbHandle.QueryRow("SHOW server_version_num;").Scan(&versionNum)
	if err != nil {
		return false
	}

	return versionNum >= minPostgresVersion
}

/*
RunWithTimeout runs provided function f until provided timeout d.
If the timeout is reached, onTimeout callback will be called.
*/
func RunWithTimeout(f func(), onTimeout func(), d time.Duration) {
	c := make(chan struct{})
	go func() {
		defer close(c)
		f()
	}()

	select {
	case <-c:
	case <-time.After(d):
		onTimeout()
	}
}

/*
IsValidUUID will check if provided string is a valid UUID
*/
func IsValidUUID(uuid string) bool {
	r := regexp.MustCompile("^[a-fA-F0-9]{8}-[a-fA-F0-9]{4}-4[a-fA-F0-9]{3}-[8|9|aA|bB][a-fA-F0-9]{3}-[a-fA-F0-9]{12}$")
	return r.MatchString(uuid)
}

<<<<<<< HEAD
//GetNodeID returns the nodeId of the current node
func GetNodeID() string {
	nodeID := config.GetRequiredEnv("INSTANCE_ID")
	return nodeID
}

//MakeRetryablePostRequest is Util function to make a post request.
func MakeRetryablePostRequest(url string, endpoint string, data interface{}) (response []byte, statusCode int, err error) {
	backendURL := fmt.Sprintf("%s%s", url, endpoint)
	dataJSON, err := json.Marshal(data)

	resp, err := retryablehttp.Post(backendURL, "application/json", dataJSON)

	if err != nil {
		return nil, -1, err
	}

	body, err := ioutil.ReadAll(resp.Body)
	defer resp.Body.Close()

	logger.Debugf("Post request: Successful %s", string(body))
	return body, resp.StatusCode, nil
=======
func HasAWSKeysInConfig(config interface{}) bool {
	configMap := config.(map[string]interface{})
	if configMap["accessKeyID"] == nil || configMap["accessKey"] == nil {
		return false
	}
	if configMap["accessKeyID"].(string) == "" || configMap["accessKey"].(string) == "" {
		return false
	}
	return true
}

func GetObjectStorageConfig(provider string, objectStorageConfig interface{}) map[string]interface{} {
	objectStorageConfigMap := objectStorageConfig.(map[string]interface{})
	if provider == "S3" && !HasAWSKeysInConfig(objectStorageConfig) {
		objectStorageConfigMap["accessKeyID"] = config.GetEnv("RUDDER_AWS_S3_COPY_USER_ACCESS_KEY_ID", "")
		objectStorageConfigMap["accessKey"] = config.GetEnv("RUDDER_AWS_S3_COPY_USER_ACCESS_KEY", "")

	}
	return objectStorageConfigMap

>>>>>>> 7536dfce
}<|MERGE_RESOLUTION|>--- conflicted
+++ resolved
@@ -734,30 +734,6 @@
 	return r.MatchString(uuid)
 }
 
-<<<<<<< HEAD
-//GetNodeID returns the nodeId of the current node
-func GetNodeID() string {
-	nodeID := config.GetRequiredEnv("INSTANCE_ID")
-	return nodeID
-}
-
-//MakeRetryablePostRequest is Util function to make a post request.
-func MakeRetryablePostRequest(url string, endpoint string, data interface{}) (response []byte, statusCode int, err error) {
-	backendURL := fmt.Sprintf("%s%s", url, endpoint)
-	dataJSON, err := json.Marshal(data)
-
-	resp, err := retryablehttp.Post(backendURL, "application/json", dataJSON)
-
-	if err != nil {
-		return nil, -1, err
-	}
-
-	body, err := ioutil.ReadAll(resp.Body)
-	defer resp.Body.Close()
-
-	logger.Debugf("Post request: Successful %s", string(body))
-	return body, resp.StatusCode, nil
-=======
 func HasAWSKeysInConfig(config interface{}) bool {
 	configMap := config.(map[string]interface{})
 	if configMap["accessKeyID"] == nil || configMap["accessKey"] == nil {
@@ -778,5 +754,28 @@
 	}
 	return objectStorageConfigMap
 
->>>>>>> 7536dfce
+}
+
+//GetNodeID returns the nodeId of the current node
+func GetNodeID() string {
+	nodeID := config.GetRequiredEnv("INSTANCE_ID")
+	return nodeID
+}
+
+//MakeRetryablePostRequest is Util function to make a post request.
+func MakeRetryablePostRequest(url string, endpoint string, data interface{}) (response []byte, statusCode int, err error) {
+	backendURL := fmt.Sprintf("%s%s", url, endpoint)
+	dataJSON, err := json.Marshal(data)
+
+	resp, err := retryablehttp.Post(backendURL, "application/json", dataJSON)
+
+	if err != nil {
+		return nil, -1, err
+	}
+
+	body, err := ioutil.ReadAll(resp.Body)
+	defer resp.Body.Close()
+
+	logger.Debugf("Post request: Successful %s", string(body))
+	return body, resp.StatusCode, nil
 }