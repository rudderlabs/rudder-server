--- conflicted
+++ resolved
@@ -3,13 +3,8 @@
 package types
 
 import (
-<<<<<<< HEAD
 	"database/sql"
 	"net/http"
-=======
-	"net/http"
-	"time"
->>>>>>> 987cc1ba
 )
 
 //SingularEventT single event structrue
